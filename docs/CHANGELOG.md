# What's New with Enterprise

## v4.30.0

### v4.30.0 Bugs

- `[Datagrid]` Fixed an issue where an extra border is shown in grid list mode and RTL. ([#3895](https://github.com/infor-design/enterprise/issues/3895))

### v4.30.0 Announcements

- `[Datagrid]` Fix a bug with columns with buttons, they had an unneeded animation that caused states to be delayed when painting. ([#3808](https://github.com/infor-design/enterprise/issues/3808))

### v4.30.0 Features

### v4.30.0 Fixes

<<<<<<< HEAD
- `[Accordion]` Fixed an issue where the chevron icon is not properly centered in Safari. ([#2161](https://github.com/infor-design/enterprise/issues/2161))
- `[Icons]` Fixed an issue with the amend icon in uplift theme. The meaning was lost on a design change and it has been updated. ([#3613](https://github.com/infor-design/enterprise/issues/3613))
=======
- `[Accordion]` Fixed an issue where the chevron icon is not poperly centered in Safari. ([#2161](https://github.com/infor-design/enterprise/issues/2161))
- `[Locale]` Changed results text to lower case. ([#3974](https://github.com/infor-design/enterprise/issues/3974))
>>>>>>> 70bc974d

## v4.29.0

### v4.29.0 Announcements

- `[General]` Heads Up that effective October 31, 2020 we will no longer support IE 11. Until that date we will test IE 11 but only critical issues will be fixed. See the linked issue for more details. ([#3756](https://github.com/infor-design/enterprise/issues/3756))

### v4.29.0 Features

- `[Accordion]` Added the ability to call collapse and expand with a header ID. ([#783](https://github.com/infor-design/enterprise-ng/issues/783))
- `[Lookup]` Added a tooltip functionality when the data is overflowed. ([#3703](https://github.com/infor-design/enterprise/issues/3703))
- `[Lookup]` Added a clear (x icon) button to clear the field. ([#740](https://github.com/infor-design/enterprise/issues/740))
- `[Lookup]` Added a clear (x icon) button and apply button inside of modal so there are now two options to clear the field. ([#2507](https://github.com/infor-design/enterprise/issues/2507))
- `[Lookup]` Fixed a bug where validation did not work if the lookup is non-editable (select only). ([#3950](https://github.com/infor-design/enterprise/issues/3950))
- `[Multiselect]` Moved the functionality for displaying the Multiselect List's searchfield underneath/above the pseudo element into a configurable setting. ([#3864](https://github.com/infor-design/enterprise/issues/3864))
- `[Popdown]` Fixed some integration problems with nested Lookups that were causing closing to happen prematurely. ([ng#760](https://github.com/infor-design/enterprise-ng/issues/760))
- `[Slider]` Added the ability to set position of the tooltip. ([#3746](https://github.com/infor-design/enterprise/issues/3746))
- `[Toast]` Added the ability to dismiss toasts via keyboard. ([#3521](https://github.com/infor-design/enterprise/issues/3521))
- `[Homepage]` Homepage edit events (resize, reorder, remove widgets) now fire on widget elements too ([#3679](https://github.com/infor-design/enterprise/issues/3679))

### v4.29.0 Fixes

- `[About]` Fixed a bug where About dialogs disappeared when being closed by the Modal Manager API. ([#3898](https://github.com/infor-design/enterprise/issues/3898))
- `[Application Menu]` Fixed personalization regressions on Soho theme ([#3704](github.com/infor-design/enterprise/issues/3704))
- `[General]` We Updated a lot of development dependencies. Most important things to note are: we now support node 12 for development and this is recommended, from tests 13 will also work. Node 14 will not work. We updated jQuery to 3.5.1 as a client side dependency and d3 to 5.16.0. If copying files from the `dist` folder note that the d3 file is called d3.v5.js. ([#1690](https://github.com/infor-design/enterprise/issues/1690))
- `[Bar Chart]` Fixed an issue where height was not calculating properly when used other elements along content container. ([#2670](https://github.com/infor-design/enterprise/issues/2670))
- `[Application Menu]` - Made it possible for App Menu Toolbars to dismiss the menu when the `dismissOnClickMobile` setting is true. ([#2831](https://github.com/infor-design/enterprise/issues/2831))
- `[Calendar/Weekview/Monthview]` Added more docs and exposed them on the design site. ([#3575](https://github.com/infor-design/enterprise/issues/3758))
- `[Checkbox]` Fixed an issue where the error icon was inconsistent between subtle and vibrant themes. ([#3575](https://github.com/infor-design/enterprise/issues/3575))
- `[Column Chart]` Fixed an issue where height was not calculating properly when used other elements along content container. ([#2670](https://github.com/infor-design/enterprise/issues/2670))
- `[Datagrid]` Fixed an issue where blank tooltip was showing when use Alert Formatter and no text. ([#2852](https://github.com/infor-design/enterprise/issues/2852))
- `[Datagrid]` Fixed a bug where the datagrid had blocked the clicking of buttons in an empty message area. ([#3922](https://github.com/infor-design/enterprise/issues/3922))
- `[Datagrid]` Fixed an issue where keyword search results were breaking the html markup for icons and badges. ([#3855](https://github.com/infor-design/enterprise/issues/3855))
- `[Datagrid]` Fixed an issue where keyword search results were breaking the html markup for hyperlink. ([#3731](https://github.com/infor-design/enterprise/issues/3731))
- `[Datagrid]` Fixed an issue where keyword search results were not showing for paging, if searched from other than 1st page it came blank table. ([#3629](https://github.com/infor-design/enterprise/issues/3629))
- `[Datagrid]` Fixed an issue where contents filtertype was not working on example page. ([#2887](https://github.com/infor-design/enterprise/issues/2887))
- `[Datagrid]` Fixed a bug in some themes, where the multi line cell would not be lined up correctly with a single line of data. ([#2703](https://github.com/infor-design/enterprise/issues/2703))
- `[Datagrid]` Fixed visibility of sort icons when toggling and when the column is in active. ([#3692](https://github.com/infor-design/enterprise/issues/3692))
- `[Datagrid]` Fixed a bug where the data passed to resultsText was incorrect in the case of reseting a filter. ([#2177](https://github.com/infor-design/enterprise/issues/2177))
- `[Datagrid/General]` Fixed an additional bug where when loading the datagrid with a columns object that contain recursive objects the grid would crash in saveColumns. [3759](https://github.com/infor-design/enterprise/issues/3759))
- `[Dropdown]` Fixed tooltip content gets cut off inside of modal. ([#3106](https://github.com/infor-design/enterprise/issues/3106))
- `[DemoApp]` Fixed an issue with some pages in the design site where the did not have a height. ([#878](https://github.com/infor-design/website/issues/878))
- `[Fonts]` A note that the Source Sans Pro font thats used in the new theme and served at google fonts, now have a fix for the issue that capitalized letters and numbers had different heights. You may need to release any special caching. ([#1789](https://github.com/infor-design/enterprise/issues/1789))
- `[Form]` Fix broken links in the form readme file. ([#818](https://github.com/infor-design/website/issues/818))
- `[Line Chart]` Fixed an issue where height was not calculating properly when used other elements along content container. ([#2670](https://github.com/infor-design/enterprise/issues/2670))
- `[Locale]` Fixed the es-419 date time value, as it was incorrectly using the medium length date format. ([#3830](https://github.com/infor-design/enterprise/issues/3830))
- `[Modal]` Fixed the inconsistencies of spacing on required fields. ([#3587](https://github.com/infor-design/enterprise/issues/3587))
- `[Multiselect]` Added ability to detect selected items from incoming data via `callSource()`. ([#2656](https://github.com/infor-design/enterprise/issues/2656))
- `[Multiselect]` Added support to api settings to `allTextString` and `selectedTextString` for custom headers. ([#3554](https://github.com/infor-design/enterprise/issues/3554))
- `[Pie Chart]` Fixed an issue where height was not calculating properly when used other elements along content container. ([#2670](https://github.com/infor-design/enterprise/issues/2670))
- `[Pie]` Fixed an issue where rounds decimal places for percent values were not working. ([#3599](https://github.com/infor-design/enterprise/issues/3599))
- `[Pie/Donut]` Fixed an issue where placing legend on bottom was not working for Homepage widget/Cards. ([#3560](https://github.com/infor-design/enterprise/issues/3560))
- `[Pager]` Reduced the space between buttons. ([#1942](https://github.com/infor-design/enterprise/issues/1942))
- `[Popupmenu]` Fixed an issue the shortcut text leaves gap when no icons are present. ([#3849](https://github.com/infor-design/enterprise/issues/3849))
- `[Tabs]` Fixed info and alert icons alignment on tabs and inside of modal. ([#2695](https://github.com/infor-design/enterprise/issues/2695))
- `[Tabs]` Fixes an issue where the search bar background color was going to transparent on smaller breakpoints. ([#3871](https://github.com/infor-design/enterprise/issues/3871))
- `[Notification]` Fixed an issue where the icons were lagging in the animation. ([#2099](https://github.com/infor-design/enterprise/issues/2099))
- `[Tree]` Fixed an issue where data was not in sync for children property. ([#1690](https://github.com/infor-design/enterprise/issues/1690))
- `[Splitter]` Fixed an issue the drag handle characters render incorrectly. ([#1458](https://github.com/infor-design/enterprise/issues/1458))
- `[Splitter]` Fixed an issue where dragging for RTL direction was not working. ([#1813](https://github.com/infor-design/enterprise/issues/1813))
- `[Spinbox]` Fixed an issue where a two or more digit min value would make it difficult to type in the spinbox. To fix this the values will only be validated on blur by default. ([#3909](https://github.com/infor-design/enterprise/issues/3909))
- `[Spinbox]` Fixed an issue where the number mask did not match the max value of the spinbox. ([#3939](https://github.com/infor-design/enterprise/issues/3939))
- `[Slider]` Improved the sliding so that decimal values would not trigger the change event. ([#787](https://github.com/infor-design/enterprise-ng/issues/787))
- `[Slider]` Reduced the number of change events that fire while sliding. ([#788](https://github.com/infor-design/enterprise-ng/issues/788))
- `[Swaplist]` Fixed an issue where dragging items more than once was not working on Android or iOS devices. ([#1423](https://github.com/infor-design/enterprise/issues/1423))
- `[Tree]` Fixed an issue where tree could not be expanded when using multiselect mode in IE 11. ([#3936](https://github.com/infor-design/enterprise/issues/3936))
- `[Tabs]` Fixed an issue where calling destroy did not remove the add tab button. ([#1439](https://github.com/infor-design/enterprise/issues/1439))
- `[Vertical Tabs]` Made personalization possible. ([#3029](https://github.com/infor-design/enterprise/issues/3029))

(64 Issues Solved This Release, Backlog Enterprise 248, Backlog Ng 69, 1149 Functional Tests, 1404 e2e Testss)

## v4.28.2

### v4.28.2 Fixes

- `[Splitter]` Fixed an issue where the splitter would remove the modal overlay in some cases. ([#3982](https://github.com/infor-design/enterprise/issues/3982))

## v4.28.1

### v4.28.1 Fixes

- `[Datagrid]` Fixed a bug where the datagrid had blocked the clicking of buttons in an empty message area. ([#3922](https://github.com/infor-design/enterprise/issues/3922))
- `[Datagrid]` Added ability to set the datagrid emptymessage as primary. ([#3922](https://github.com/infor-design/enterprise/issues/3922))

## v4.28.0

### v4.28.0 Important Changes

- `[Pager]` The Deprecated `pager` getter method was removed. Use `pagerAPI` instead for the same thing if accessing this internal object directly. ([#3759](https://github.com/infor-design/enterprise/issues/3759))

### v4.28.0 Features

- `[Bar Chart]` Added support to ellipsis for yaxis labels. ([#3702](https://github.com/infor-design/enterprise/issues/3702))
- `[Contextmenu]` Added support for shortcut display in menus. ([#3490](https://github.com/infor-design/enterprise/issues/3490))
- `[Datepicker]` Added support for custom api callback to disable passed dates and to disable dates by years. ([#3462](https://github.com/infor-design/enterprise/issues/3462))
- `[Datagrid]` Added and fixed up datagrid grouping aggregators. There is now aggregators for avg, count, list, max, min and sum. In addition null and undefined data will not cause issues. ([#3752](https://github.com/infor-design/enterprise/issues/3752))
- `[Error Page]` Added a new example showing a static error page. For example for a 404 page or generic error. ([#281](https://github.com/infor-design/design-system/issues/281))
- `[FileUploadAdvanced]` Added support to api settings `maxFiles` to limit number of uploads. ([#3512](https://github.com/infor-design/enterprise/issues/3512))
- `[FileUploadAdvanced]` Added support to fire event `fileremoved` for attached file removed. ([#3548](https://github.com/infor-design/enterprise/issues/3548))
- `[Line Chart]` Added support to ellipsis for yaxis labels. ([#3702](https://github.com/infor-design/enterprise/issues/3702))
- `[Modal]` Improved handling of multiple Modal windows stemming from a single trigger element. ([ng#705](https://github.com/infor-design/enterprise-ng/issues/705))

### v4.28.0 Fixes

- `[Accordion]` Fixed a regression where updating individual headers within an Accordion was no longer working ([#3826](https://github.com/infor-design/enterprise/issues/3070))
- `[Application Menu]` Fixed the icons on breaking apart it's appearance when zooming out the browser in IE11, uplift theme. ([#3070](https://github.com/infor-design/enterprise/issues/3070))
- `[Application Menu]` Fixed misalignment/size of bullet icons in the accordion on Android devices. ([#1429](http://localhost:4000/components/applicationmenu/test-six-levels.html))
- `[Application Menu]` Add keyboard support for closing Role Switcher panel ([#3477](https://github.com/infor-design/enterprise/issues/3477))
- `[Autocomplete]` Added a check to prevent the autocomplete from incorrectly stealing form focus, by checking for inner focus before opening a list on typeahead. ([#3639](https://github.com/infor-design/enterprise/issues/3070))
- `[Autocomplete]` Fixed an issue where an change event was not firing when selecting from the menu. ([#804](https://github.com/infor-design/enterprise/issues/804))
- `[Bubble Chart]` Fixed an issue where an extra axis line was shown when using the domain formatter. ([#501](https://github.com/infor-design/enterprise/issues/501))
- `[Bullet Chart]` Added support to format ranges and difference values. ([#3447](https://github.com/infor-design/enterprise/issues/3447))
- `[Button]` Fixed the button disabled method to no longer use class `is-disabled`. ([#3447](https://github.com/infor-design/enterprise-ng/issues/799))
- `[Charts]` Fixed an issue where selected items were being deselected after resizing the page. ([#323](https://github.com/infor-design/enterprise/issues/323))
- `[Colorpicker]` Fixed an issue where the color swatches shift when the colorpicker has a scrollbar. ([#2266](https://github.com/infor-design/enterprise/issues/2266))
- `[Custom Builds]` Fixed issues related to custom building Datagrid. ([#3784](https://github.com/infor-design/enterprise/issues/3784))
- `[Custom Builds]` Fixed issues related to custom building Locale. ([#3839](https://github.com/infor-design/enterprise/issues/3839))
- `[Custom Builds]` Fixed issues related to custom building Modal. ([#3822](https://github.com/infor-design/enterprise/issues/3822))
- `[Datagrid]` Fixed an issue where row data was not available for serializer with Treegrid. ([#3663](https://github.com/infor-design/enterprise/issues/3724))
- `[ContextualActionPanel]` Fixed an issue where toolbars in CAP are not torn down on destroy. ([#3785](https://github.com/infor-design/enterprise/issues/3785))
- `[ContextualActionPanel]` Fixed an issue where nested caps or closing and reopening caps would not work. ([#801](https://github.com/infor-design/enterprise-ng/issues/801))
- `[Datagrid]` Fixed a css issue in dark uplift mode where the group row lines were not visible. ([#3649](https://github.com/infor-design/enterprise/issues/3649))
- `[Datagrid]` Fixed some styling issues in alerts and tags, and made clickable tags available in the formatter. ([#3631](https://github.com/infor-design/enterprise/issues/3631))
- `[Datagrid]` Fixed a css issue in dark uplift mode where the group row lines were not visible . ([#3649](https://github.com/infor-design/enterprise/issues/3649))
- `[Datagrid]` Fixed lookup modal title to be visible and adjust the position to make it centered. ([#3635](https://github.com/infor-design/enterprise/issues/3635))
- `[Datagrid]` Fixed an issue where selected rows are not reset when calling loadData. ([#3718](https://github.com/infor-design/enterprise/issues/3718))
- `[Datagrid]` Fixed an issue where if using grouping totals and hiding and showing columns the page is not refreshed properly. ([#2564](https://github.com/infor-design/enterprise/issues/2564)
- `[Datagrid]` Fixed an issue the selected row header icon is the wrong state when using allowSelectAcrossPages. ([#3043](https://github.com/infor-design/enterprise/issues/3043)
- `[Datagrid]` Improved the `datagrid-default-modal-width` concept if setting a modal datagrid default with so it works on any parent. [3562](https://github.com/infor-design/enterprise/issues/3562))
- `[Datagrid]` Fixed a bug in the indeterminate paging example, that the select checkbox would not work and be out of sync when changing pages. [2230](https://github.com/infor-design/enterprise/issues/2230))
- `[Datagrid]` Fixed a bug when resizing the first column of the center pane when using frozen columns, the resize would jump out the size of the frozen section. [3741](https://github.com/infor-design/enterprise/issues/3741))
- `[Datagrid]` Fixed an issue where the filter condition leaves two selected if you just reorder. ([#3779](https://github.com/infor-design/enterprise/issues/3779))
- `[Datagrid/General]` Fixed a bug where when loading the datagrid with a columns object that contain recursive objects the grid would crash. [3759](https://github.com/infor-design/enterprise/issues/3759))
- `[Datagrid/Hyperlink]` Fixed layout issues with links in right text align mode. To do this refactored links to not use a psuedo element for the focus style. ([#3680](https://github.com/infor-design/enterprise/issues/3680))
- `[Datepicker]` Fixed a bug where for some locales like `af-ZA` and `fi_FI` with dots in the day periods, setting 24 hr time to AM did not work. [3750](https://github.com/infor-design/enterprise/issues/3750))
- `[Datepicker]` Fixed a bug where date picker erred on arabic dates. [3804](https://github.com/infor-design/enterprise/issues/3804))
- `[Datepicker]` Fixed a bug where date picker could not change arabic dates. [3819](https://github.com/infor-design/enterprise/issues/3819))
- `[Datepicker]` Fixed a bug the month only picker would error the second time opened. [3817](https://github.com/infor-design/enterprise/issues/3817))
- `[Datepicker]` Added fix for dates with month and day only format where day is first, this was incorrectly validating as invalid. ([#3833](https://github.com/infor-design/enterprise/issues/3833))
- `[Demoapp]` Fixed incorrect directory list hyperlinks in listview and listbuilder components. ([1783](https://github.com/infor-design/enterprise/issues/1783))
- `[Demoapp]` Did cleanup on the icons and patterns links. ([3790](https://github.com/infor-design/enterprise/issues/3790))
- `[Demoapp]` When deployed on a proxy the icons page would not change contents when changing theme. ([3790](https://github.com/infor-design/enterprise/issues/3790))
- `[Dropdown]` Fixed an issue that Dropdown did not close when scrolling in some nested containers. ([#3436](https://github.com/infor-design/enterprise/issues/3436))
- `[EmptyMessage]` Updated the text to be more subtle. ([#3476](https://github.com/infor-design/enterprise/issues/3476))
- `[Fieldset]` Fixed fieldset text data overlapping in compact mode on mobile view. ([#3627](https://github.com/infor-design/enterprise/issues/3627))
- `[General]` Added a number of small accessibility fixes base on older testing feedback. ([#1539](https://github.com/infor-design/enterprise/issues/1539))
- `[Hierarchy]` Added support for separators in the actions menu on a hierarchy leaf. ([#3636](https://github.com/infor-design/enterprise/issues/3636))
- `[Hierarchy]` Fixed an issue where clicking the "More Actions" menu trigger wouldn't open the menu anymore. ([#3873](https://github.com/infor-design/enterprise/issues/3873))
- `[Lookup]` Fixed an issue where `keywordFilter: true` and `filterable: true` used together cause the lookup modal to break. ([#3772](https://github.com/infor-design/enterprise/issues/3772))
- `[Masthead]` Fixed layout and color issues in uplift theme. ([#3526](https://github.com/infor-design/enterprise/issues/3526))
- `[Modal]` Fixed modal title to a two line with ellipsis when it's too long. ([#3479](https://github.com/infor-design/enterprise/issues/3479))
- `[Multiselect]` Fixed tags dismiss button on mobile devices. ([#3640](https://github.com/infor-design/enterprise/issues/3640))
- `[Icons]` Added new locked/unlocked icons in ids-identity [#3732](https://github.com/infor-design/enterprise/issues/3732)
- `[Radar Chart]` Fixed an issue where labels were cutoff at desktop view. ([#3510](https://github.com/infor-design/enterprise/issues/3510))
- `[Splitter]` Fixed an issue where collapse button was misaligned. ([#3825](https://github.com/infor-design/enterprise/issues/3825))
- `[Swaplist]` Fixed disabled swap buttons color in dark variant subtle theme. ([#3709](https://github.com/infor-design/enterprise/issues/3709))
- `[Utils]` Exposed `Soho.utils.isInViewport(elem)` for external use. ([#3436](https://github.com/infor-design/enterprise/issues/3436))
- `[Toolbar]` Improved the placeholder text color to be more visible in uplift (dark variant). ([#3727](https://github.com/infor-design/enterprise/issues/3727))
- `[Tree]` Fixed an issue where use `UpdateNode()` method the data was not sync. ([#3724](https://github.com/infor-design/enterprise/issues/3724))

(71 Issues Solved This Release, Backlog Enterprise 260, Backlog Ng 82, 1048 Functional Tests, 1370 e2e Tests)

## v4.27.4

### v4.27.4 Fixes

`[Button]` Fixed the button disabled method to no longer use class `is-disabled`. ([#3447](https://github.com/infor-design/enterprise-ng/issues/801))
`[Button]` Fixed a regression where some buttons would get a 100% width on mobile. ([#801](https://github.com/infor-design/enterprise-ng/issues/801))

## v4.27.3

### v4.27.3 Fixes

- `[Datagrid]` Fixed a bug in the indeterminate paging example, that the select checkbox would not work and be out of sync when changing pages. [2230](https://github.com/infor-design/enterprise/issues/2230))

## v4.27.2

### v4.27.2 Fixes

- `[Datagrid]` Fixed an issue in datagrid frozen columns, actions that re-render like sorting may cause rendering issues. ([#3735](https://github.com/infor-design/enterprise/issues/3735))
- `[Datagrid]` Fixed an issue in lookup datagrid editors that clicking a trigger in the cell would commit the cell causing editing not to work in some cases. ([#785](https://github.com/infor-design/enterprise-ng/issues/785))

## v4.27.1

### v4.27.1 Fixes

- `[Icons]` Added a fix to support both `href` and `xlink:href` in icons. ([#3734](https://github.com/infor-design/enterprise/issues/3734))

## v4.27.0

### v4.27.0 Important Changes

- `[Hierarchy]` Removed the following deprecated options `paging: <bool>` and `mobileView: <bool>`. Instead use `layout='paging'` or `layout='mobile-only'`.
- `[Icons]` Changed the svg icons to use `href` instead of deprecated `xlink:href`. This isnt a breaking change either will work but `href` works better with Ivy in Angular. ([#3611](https://github.com/infor-design/enterprise/issues/3611))

### v4.27.0 Features

- `[Button]` Add `toData()` and related API for programmatically handling control of buttons. ([ng#467](https://github.com/infor-design/enterprise-ng/issues/467))
- `[Calendar]` Enhanced the look and feel of monthview calendar by displaying legend and calendar event on mobile view. ([#925](https://github.com/infor-design/enterprise/issues/925))
- `[Modal]` Created API for controlling the Modal ButtonSet. ([ng#467](https://github.com/infor-design/enterprise-ng/issues/467))
- `[Datagrid]` Added support for api setting on expand and collapse children. ([#3274](https://github.com/infor-design/enterprise/issues/3274))
- `[Datagrid]` Updated the fixedRowHeight setting to accept `auto` as an option. This will calculate the row height for all frozenRows section. If you have a lot of rows this may be slow so a number is preferred. ([#3374](https://github.com/infor-design/enterprise/issues/3374))
- `[Editor]` Added an option to set the height of the editor in `rows`. If you set this the estimated number for rows can be specified for the source and html pane. It will scroll after that. ([#3688](https://github.com/infor-design/enterprise/issues/3688))
- `[Homepage]` Added support for reordering, resizing, and removing widgets by enabling edit mode on the homepage component. ([#3531](https://github.com/infor-design/enterprise/issues/3531))

### v4.27.0 Fixes

- `[Accordion]` Removed stoppage of event propagation when accordion headers are clicked, in order to allow external click event listeners to propagate. ([ng#321](https://github.com/infor-design/enterprise-ng/issues/321))
- `[Bar Chart]` Fixed an issue where chart was not resizing on homepage widget resize. ([#2669](https://github.com/infor-design/enterprise/issues/2669))
- `[Blockgrid]` Fixed an issue where there was no index if the data is empty, and removed deprecated internal calls. ([#748](https://github.com/infor-design/enterprise-ng/issues/748))
- `[Busy Indicator]` Fixed an issue where it throws an error when a display delay, the busy-indicator parent removed and added via ngIf before the busyindicator shown. ([#703](https://github.com/infor-design/enterprise-ng/issues/703))
- `[Busy Indicator]` Fixed an issue where the overlay would close when closing the Modal. ([#3424](https://github.com/infor-design/enterprise/issues/3424))
- `[Busy Indicator]` Fixed an issue where position was not aligning. ([#3341](https://github.com/infor-design/enterprise/issues/3341))
- `[Colorpicker]` Fixed the dropdown icon position is too close to the right edge of the field. ([#3508](https://github.com/infor-design/enterprise/issues/3508))
- `[Contextual Action Panel]` Fixed misaligned search icon in uplift theme. ([#3630](https://github.com/infor-design/enterprise/issues/3630))
- `[Contextual Action Panel]` Fixed close icon button in getting cut off on mobile view ([#3586](https://github.com/infor-design/enterprise/issues/3586))
- `[Datagrid]` Fixed an issue where lookup editor was removing all characters following and including the '|' pipe character. ([#3556](https://github.com/infor-design/enterprise/issues/3556))
- `[Datagrid]` Fixed an issue where date range filter was unable to filter data. ([#3503](https://github.com/infor-design/enterprise/issues/3503))
- `[Datagrid]` Fixed a bug were datagrid tree would have very big text in the tree nodes on IOS. ([#3347](https://github.com/infor-design/enterprise/issues/3347))
- `[Datagrid]` Fixed a focus trap issue when using actionable mode, tab will now move up and down rows. ([#2399](https://github.com/infor-design/enterprise/issues/2399))
- `[Datagrid]` Fixed a bug when setting the UI indicator with `setSortIndicator` then it would take two clicks to sort the inverse direction. ([#3391](https://github.com/infor-design/enterprise/issues/3391))
- `[Datagrid]` Fixed an issue where date range filter was not working. ([#3337](https://github.com/infor-design/enterprise/issues/3337))
- `[Datagrid]` Fixed a bug when combining multiselect and expandable rows. If using the shift key to select multiple rows the selection would include incorrect rows. ([#2302](https://github.com/infor-design/enterprise/issues/2302))
- `[Datagrid]` Added support for dragging and reordering columns in RTL and some minor style cleanup with dragging to reorder. ([#3552](https://github.com/infor-design/enterprise/issues/3552))
- `[Datagrid]` Fixed an issue that the click event did not show the item data when the keyboard is used. ([#3645](https://github.com/infor-design/enterprise/issues/3645))
- `[Datagrid]` Fixed an issue where datagrid tree did not show empty messages. ([#3642](https://github.com/infor-design/enterprise/issues/3642))
- `[Datagrid]` Fixed an issue where grouped rows did not render when combined with frozen columns. ([#3367](https://github.com/infor-design/enterprise/issues/3367))
- `[Datagrid]` Fixed an issue where the overlay was closing after close Modal. ([#735](https://github.com/infor-design/enterprise-ng/issues/735))
- `[Datagrid]` Fixed a misaligned drag and drop column icon on IE 11. ([#3648](https://github.com/infor-design/enterprise/issues/3648))
- `[Datagrid]` Fixed an issue when using the colspan column option along with frozenColumns. ([#3416](https://github.com/infor-design/enterprise/issues/3416))
- `[Datagrid]` Fixed an issue where the empty message might still show if the amount of rows do not fill the page. ([#3697](https://github.com/infor-design/enterprise/issues/3697))
- `[Datepicker]` Fixed popover height and datepicker layout on mobile view. ([#2569](https://github.com/infor-design/enterprise/issues/3569))
- `[Datepicker]` Fixed an issue where date range with minimum range was not working. ([#3268](https://github.com/infor-design/enterprise/issues/3268))
- `[Datepicker]` Fixed an issue where date range was reverting to initial values after clearing. ([#1306](https://github.com/infor-design/enterprise/issues/1306))
- `[Datepicker]` Fixed an issue where dates would be invalid in ko-KO locale. ([#3470](https://github.com/infor-design/enterprise/issues/3470))
- `[Datepicker]` Fixed an issue where dates would be invalid in zh-TW locale. ([#3473](https://github.com/infor-design/enterprise/issues/3473))
- `[Datepicker]` Fixed an issue where AM/PM could not be set in hi-IN locale. ([#3474](https://github.com/infor-design/enterprise/issues/3474))
- `[Datepicker]` Fixed an issue where change would fire twice or when the value is still blank. ([#3423](https://github.com/infor-design/enterprise/issues/3423))
- `[Datepicker]` Fixed an issue where time would be reset to 12:00 AM when setting the time and clicking today. ([#3202](https://github.com/infor-design/enterprise/issues/3202))
- `[Dropdown]` Fixed a bug where it was not possible for Dropdowns in certain scrollable Modal regions to close on scroll. ([#2650](https://github.com/infor-design/enterprise/issues/2650))
- `[Dropdown]` Fixed a bug that dropdowns are in the wrong position if flowing up and other minor cases. ([#2068](https://github.com/infor-design/enterprise/issues/2068))
- `[Dropdown]` Fixed alignment when using dropdown in compound field. ([#3647](https://github.com/infor-design/enterprise/issues/3647))
- `[Editor]` Added ui updates to the toolbar in uplift (vibrant mode) and minor style fixes. ([#3577](https://github.com/infor-design/enterprise/issues/3577))
- `[Editor]` Added fixes to reseting the dirty indicator when used in an editor. ([#3662](https://github.com/infor-design/enterprise/issues/3662))
- `[Editor]` Fixed a width change when toggle source view when the editor is on a modal, this is also based on UI feedback that the switch was confusing, so we now disable the buttons. ([#3594](https://github.com/infor-design/enterprise/issues/3594))
- `[Editor]` Fixed an issue where bullet and number lists could not be converted to headings and regular text with the font picker. ([#2679](https://github.com/infor-design/enterprise/issues/2679))
- `[Editor]` Fixed an issue where some settings like bold and italics would not be reset consistently when applying headings and regular text with the font picker. ([#2256](https://github.com/infor-design/enterprise/issues/2256))
- `[Editor]` Fixed an issue where the dirty events did not fire changing the source view. ([#3598](https://github.com/infor-design/enterprise/issues/3598))
- `[Editor]` Adding missing bottom spacing under heading elements. ([#3288](https://github.com/infor-design/enterprise/issues/3288))
- `[Field Filter]` Fixed an issue where switching to In Range filter type with a value in the field was causing an error. ([#3515](https://github.com/infor-design/enterprise/issues/3515))
- `[Editor]` Added a font color for rest/none swatch. ([#2035](https://github.com/infor-design/enterprise/issues/2035))
- `[Field Filter]` Fixed an issue where switching to In Range filter type with a value in the field was causing an error. ([#3515](https://github.com/infor-design/enterprise/issues/3515))
- `[Field Filter]` Fixed an issue where date range was not working after using other filter. ([#2764](https://github.com/infor-design/enterprise/issues/2764))
- `[Field Filter]` Fixed an issue where stray text would be shown if the filters are hidden and then shown later. ([#3687](https://github.com/infor-design/enterprise/issues/3687))
- `[Line Chart]` Fixed an issue where x-axis labels were overlapping for small viewport on homepage widget. ([#2674](https://github.com/infor-design/enterprise/issues/2674))
- `[Lookup]` Fixed an issue where selected values were clearing when use server side data. ([#588](https://github.com/infor-design/enterprise-ng/issues/588))
- `[Locale]` Added missing Afrikaans translations. ([#3685](https://github.com/infor-design/enterprise/issues/3685))
- `[Masthead]` Fixed layout and color issues in uplift theme. ([#3526](https://github.com/infor-design/enterprise/issues/3526))
- `[Modal]` Fixed an iOS bug where after opening several Modals/Messages, it would occasionally be impossible to scroll a scrollable page area. ([#3389](https://github.com/infor-design/enterprise/issues/3389))
- `[Modal]` Fixed a bug where when iframe elements are present, focus traps could occur and cause focus on elements outside of the Modal, but within the iframe. ([#2287](https://github.com/infor-design/enterprise/issues/2287))
- `[Modal]` Added a check for preventing Tooltips inside a Modal from opening while the Modal is not visible ([#3588](https://github.com/infor-design/enterprise/issues/3588))
- `[Modal]` Fixed dropdown position when the field is required. ([#3482](https://github.com/infor-design/enterprise/issues/3482))
- `[Modal]` Fixed a regression where some Close buttons were not properly closing. ([#3615](https://github.com/infor-design/enterprise/issues/3615))
- `[Process Indicator]` Fixed icons that are not centered inside the circle indicators. ([#3509](https://github.com/infor-design/enterprise/issues/3509))
- `[Personalize]` Fixed an issue that colorschanged events do not fire on when doing a set to default ation. ([#751](https://github.com/infor-design/enterprise-ng/issues/751))
- `[Searchfield]` Correct the background color of toolbar search fields. ([#3527](https://github.com/infor-design/enterprise/issues/3527))
- `[Spinbox]` Corrected an issue in the enable method, where it did not fully remove the readonly state. ([#3527](https://github.com/infor-design/enterprise/issues/3527))
- `[Swaplist]` Fixed an issue where lists were overlapping on uplift theme. ([#3452](https://github.com/infor-design/enterprise/issues/3452))
- `[Tabs]` Fixed the position of error icon too close to the border on focus state. ([#3544](https://github.com/infor-design/enterprise/issues/3544))
- `[Tabs-Vertical]` Fixed an issue where the content cannot scroll on mobile view. ([#3542](https://github.com/infor-design/enterprise/issues/3542))
- `[Tags]` Fixed a regression on Tag Buttons, where they were visually, vertically misaligned with Tag text. ([#3604](https://github.com/infor-design/enterprise/issues/3604))
- `[Week-View]` Changed the look of the week-view and day-view day of the week so its a 3 (or 2) letter abbreviation and emphasizes the date and spans two lines. This makes all the days of the week the same length. ([#3262](https://github.com/infor-design/enterprise/issues/3262))
- `[Validation]` Fixed a bug where addMessage did not add messages to the parent. ([#711](https://github.com/infor-design/enterprise-ng/issues/711))

(87 Issues Solved This Release, Backlog Enterprise 279, Backlog Ng 75, 1033 Functional Tests, 1322 e2e Tests)

## v4.26.2

### v4.26.2 Fixes

- `[Textarea]` Fixed missing text in safari on disabled text areas. ([#3638](https://github.com/infor-design/enterprise/issues/3638))

## v4.26.1

### v4.26.1 Fixes

- `[Demo App]` Fixed the embedded layout to show uplift theme. ([#861](https://github.com/infor-design/website/issues/861))

## v4.26.0

### v4.26.0 Features

- `[Datagrid]` Added support for expandable row to expand across all frozen columns, and fixed span layout issues on the right side frozen columns. ([#2867](https://github.com/infor-design/enterprise/issues/2867))
- `[Datagrid]` Added a new `resizeMode` option that allows you to pick between `flex` and `fit`. `flex` will resize columns independently shifting other columns to fit the table layout if needed. `fit` will resize using the neighbor's column width. This is possible more useful when you have less columns. ([#3251](https://github.com/infor-design/enterprise/issues/3251))
- `[Calendar]` Made the monthview, weekview and calendar work in RTL mode and added official support for UmAlQura calendar. ([#2788](https://github.com/infor-design/enterprise/issues/2788))
- `[Icons]` Added new icons `icon-play, icon-stop, icon-record, icon-pause` for video players. ([#411](https://github.com/infor-design/design-system/issues/411))
- `[Icons]` Added new icons `icon-security-off, icon-security-on` for toggles related to security/secure items. ([#397](https://github.com/infor-design/design-system/issues/397))
- `[Searchfield]` Added a setting that makes it possible to adjust the "collapsed" size of a Toolbar Searchfield to better accommodate some use cases. ([#3296](https://github.com/infor-design/enterprise/issues/3296))

### v4.26.0 Fixes

- `[Application Menu]` Fixed bugs with filtering where it was not possible to have the filter match text within content areas, as well as general expand/collapse bugs with filtering. ([#3131](https://github.com/infor-design/enterprise/issues/3131))
- `[Application Menu]` Fixed overlap button when label is too long, and aligned dropdown icon in application menu uplift theme. ([#3133](https://github.com/infor-design/enterprise/issues/3133))
[Contextual Action Panel] - Fixed shade colors of text and icon buttons in uplift theme high contrast. (#3394)
- `[Accordion]` - Fixed an issue with a missing border on the last element in certain states. ([#3885](https://github.com/infor-design/enterprise/issues/3885))
- `[Calendar]` Fixed issue where on month view in events info `Date` and `Duration` fields were not working with some events and `Duration` field. Now `Duration` field support `Days, Hours and Minutes` text. ([#2777](https://github.com/infor-design/enterprise/issues/2777))
- `[Calendar]` Fixed an issue where link was not working on monthview to switch to day view when clicked on more events on that day. ([#3181](https://github.com/infor-design/enterprise/issues/3181))
- `[Calendar]` Fixed a calendar event where the start date today is not displaying as upcoming event in different timezone. ([#2776](https://github.com/infor-design/enterprise/issues/2776))
- `[Calendar]` Fixed an issue where adding an event was inconsistent in Safari. ([#3079](https://github.com/infor-design/enterprise/issues/3079))
- `[Calendar]` Fixed an issue where any event was not rendering in day and week view. ([#3222](https://github.com/infor-design/enterprise/issues/3222))
- `[Calendar]` Fixed an issue where date selection was not persist when switching from month view to week view to day view. ([#3319](https://github.com/infor-design/enterprise/issues/3319))
- `[Colors]` Fixed an incorrect ruby06 color, and made the background change on theme change now (again). ([#3448](https://github.com/infor-design/enterprise/issues/3448))
- `[Datagrid]` Fixed an issue where focus on reload data was forced to be on active cell. ([#358](https://github.com/infor-design/enterprise-ng/issues/358))
- `[Datagrid]` Fixed RTL issues in the filter row. ([#3517](https://github.com/infor-design/enterprise/issues/3517))
- `[Datagrid]` Improved the column resize behavior in speed and usability with the cursor being more accurate during resize. ([#3251](https://github.com/infor-design/enterprise/issues/3251))
- `[Datagrid]` Improved the column resize behavior to work much better in RTL mode. ([#1924](https://github.com/infor-design/enterprise/issues/1924))
- `[Datagrid]` Fixed a bug where if a filter row column is frozen the mask and editor options would not be applied. ([#2553](https://github.com/infor-design/enterprise-ng/issues/2553))
- `[Datagrid]` Fixed an issue where when using rowTemplate/expandableRows and frozenColumns on both sides the right side did not render properly. ([#2867](https://github.com/infor-design/enterprise/issues/2867))
- `[Datagrid]` Fixed an issue where height was not aligning to expandable row for frozen columns. ([#3516](https://github.com/infor-design/enterprise/issues/3516))
- `[Datagrid]` Fixed hover color should not be similar to alternate rows when hovering in uplift high contrast. ([#3338](https://github.com/infor-design/enterprise/issues/3338))
- `[Datagrid]` Fixed a demo app issue filtering decimal fields in some examples. ([#3351](https://github.com/infor-design/enterprise/issues/3351))
- `[Datagrid]` Fixed an issue where some columns were disappear after resizing the browser or after changing themes. ([#3434](https://github.com/infor-design/enterprise/issues/3434))
- `[Datagrid]` Fixed an issue that the filter row type dropdowns did not close when the grid is scrolled. ([#3216](https://github.com/infor-design/enterprise/issues/3216))
- `[Datagrid]` Added an example showing the configuration needed to filter date time fields on just dates without the time part. ([#2865](https://github.com/infor-design/enterprise/issues/2865))
- `[Datagrid]` Changed the isFilter added value to datasets to a more unique value to avoid clashes. ([#2668](https://github.com/infor-design/enterprise/issues/2668))
- `[Datagrid]` Added a `getDataset` method that will return the current dataset without any added properties. ([#2668](https://github.com/infor-design/enterprise/issues/2668))
- `[Datagrid]` Fixed an issue that when reordering filter columns the filter values would disappear. ([#2565](https://github.com/infor-design/enterprise/issues/2565))
- `[Datagrid]` Fixed an issue that dropdown lists in filter rows did not close when scrolling. ([#2056](https://github.com/infor-design/enterprise/issues/2565))
- `[Datagrid]` Added a `filterType` option to the filter event data so the type can be determined. ([#826](https://github.com/infor-design/enterprise/issues/826))
- `[Datagrid]` Add options to `toolbar.filterRow` so that instead of true/false you can set `showFilter, clearFilter, runFilter` independently. ([#1479](https://github.com/infor-design/enterprise/issues/1479))
- `[Datagrid]` Added fixes to improve the usage of the textarea editor. ([#3417](https://github.com/infor-design/enterprise/issues/3417))
- `[Datagrid]` Fixed an issue where reset to default was not working properly. ([#3487](https://github.com/infor-design/enterprise/issues/3487))
- `[Datepicker]` Fixed an issue where setting date format with comma character was not working. ([#3008](https://github.com/infor-design/enterprise/issues/3008))
- `[Editor]` Made the link and image link fields required on the dialogs. ([#3008](https://github.com/infor-design/enterprise/issues/3008))
- `[Editor]` Fixed an issue where it was possible to clear text and end up with text outside the default paragraph seperator. ([#2268](https://github.com/infor-design/enterprise/issues/2268))
- `[Fileupload]` Fixed an issue where tabbing out of a fileupload in was causing the modal dialog to disappear. ([#3458](https://github.com/infor-design/enterprise/issues/3458))
- `[Form Compact Layout]` Added support for `form-compact-layout` the remaining components. ([#3008](https://github.com/infor-design/enterprise/issues/3329))
- `[Dropdown]` Fixed a bug that was causing the `selectValue()` method not to update the visual display of the in-page Dropdown element. ([#3432](https://github.com/infor-design/enterprise/issues/3432))
- `[Forms]` Fixed an issue where radio group was overlapping fields. ([#3466](https://github.com/infor-design/enterprise/issues/3466))
- `[Forms Compact]` Fixed an issue where fileupload was misaligned in RTL mode in uplift theme. ([#3483](https://github.com/infor-design/enterprise/issues/3483))
- `[Icons]` Fixed color inconsistencies of the icons when the fields are in readonly state. ([#3176](https://github.com/infor-design/enterprise/issues/3176))
- `[Input]` Added the ability to line up data labels with inputs by adding class `field-height` to the `data` element and placing it in a responsive grid. ([#987](https://github.com/infor-design/enterprise/issues/987))
- `[Input]` Added the ability to use standalone required spans, this will help on responsive fields if they are cut off. ([#3115](https://github.com/infor-design/enterprise/issues/3115))
- `[Input/Forms]` Added the ability to add a class to rows to align the fields on the bottom, this will line up fields if they have wrapping labels or long labels with required fields. To enable this add class `flex-align-bottom` to the grid `row`. ([#443](https://github.com/infor-design/enterprise/issues/443))
- `[Locale]` Fixed an issue where formatDate() method was not working for es-419. ([#3363](https://github.com/infor-design/enterprise/issues/3363))
- `[Locale]` Fixed an issue where setting language to `nb` would error. ([#3455](https://github.com/infor-design/enterprise/issues/3455))
- `[Locale]` Fixed incorrect time separators in the no, nn, and nn locales. ([#3468](https://github.com/infor-design/enterprise/issues/3468))
- `[Locale]` Added further separation of language from formatting in date oriented components (calendar, datepicker, timepicker ect). [3244](https://github.com/infor-design/enterprise/issues/3244))
- `[Locale]` Added support for `nn` locale and language, but this will change to no language as only this is translated as its the same. ([#3455](https://github.com/infor-design/enterprise/issues/3455))
- `[Locale]` Correct the month names in Russian locale and capitalized the day names. ([#3464](https://github.com/infor-design/enterprise/issues/3464))
- `[Module Tabs]` Fixed color tab indicator and small gap below when selected/opened for all color variations in uplift theme. ([#3312](https://github.com/infor-design/enterprise/issues/3312))
- `[Modal]` Fixed colors in dark mode for the primary disabled button and error and background contrast. ([#2754](https://github.com/infor-design/enterprise/issues/2754))
- `[Pie]` Fixed an issue where initial selection was getting error. ([#3157](https://github.com/infor-design/enterprise/issues/3157))
- `[Popupmenu]` Fixed an issue where list separators were disappearing when reduced the browser zoom level e.g. 70-80%. ([#3407](https://github.com/infor-design/enterprise/issues/3407))
- `[Radar Chart]` Fixed an issue where labels was cut off for some screen sizes. ([#3320](https://github.com/infor-design/enterprise/issues/3320))
- `[Searchfield]` Fixed a bug where changing filter results while the autocomplete is open may result in the menu being positioned incorrectly. ([#3243](https://github.com/infor-design/enterprise/issues/3243))
- `[Searchfield]` Fixed a bug in Toolbar Searchfields where a component configured with `collapsible: false` and `collapseSize` defined, the searchfield would incorrectly collapse. ([NG#719](https://github.com/infor-design/enterprise-ng/issues/719))
- `[Splitter]` Fixed an issue in the destroy function where the expand button was not removed. ([#3371](https://github.com/infor-design/enterprise/issues/3371))
- `[Swaplist]` Fixed an issue where top buttons were not aligned in Firefox. ([#3425](https://github.com/infor-design/enterprise/issues/3425))
- `[Textarea]` Fixed an issue where using `rows` stopped working, and fixed the autoGrow option to work better. ([#3471](https://github.com/infor-design/enterprise/issues/3471))
- `[Toolbar]` Fixed an issue where some `destroy()` methods being called in `teardown()` were not type-checking for the `destroy()` method, and sometimes would incorrectly try to call this on an object or data property defined as `button`. ([#3449](https://github.com/infor-design/enterprise/issues/3449))
- `[Tooltip/Popover]` Fixed incorrect placement when in RTL modes, as well as some broken styles on the RTL Popover. ([#3119](https://github.com/infor-design/enterprise/issues/3119))
- `[Validation/Checkboxes]` Fixed issues with making checkboxes required, the styling did not work for it and the scrollIntoView function and validation failed to fire. Note that to add required to the checkbox you need to add an extra span, adding a class to the label will not work because the checkbox is styled using the label already. ([#3147](https://github.com/infor-design/enterprise/issues/3147))
- `[Validation]` Fixed an issue where calling removeMessage would not remove a manually added error class. ([#3318](https://github.com/infor-design/enterprise/issues/3318))

(78 Issues Solved This Release, Backlog Enterprise 336, Backlog Ng 77, 989 Functional Tests, 1246 e2e Tests)

## v4.25.3

### v4.25.3 Fixes

- `[Bar]` Fixed an error rendering charts with only one dataset point. ([#3505](https://github.com/infor-design/enterprise/issues/3505))
- `[Datagrid]` Fixed an issue where date range filter was unable to filter data. ([#3503](https://github.com/infor-design/enterprise/issues/3503))
- `[Datagrid]` Fixed an issue where date range filter was not working. ([#3337](https://github.com/infor-design/enterprise/issues/3337))
- `[Datepicker]` Fixed an issue where date range with minimum range was not working. ([#3268](https://github.com/infor-design/enterprise/issues/3268))
- `[Datepicker]` Fixed an issue where date range was reverting to initial values after clearing. ([#1306](https://github.com/infor-design/enterprise/issues/1306))
- `[Field Filter]` Fixed an issue where switching to In Range filter type with a value in the field was causesing an error. ([#3515](https://github.com/infor-design/enterprise/issues/3515))
- `[Field Filter]` Fixed an issue where date range was not working after using other filter. ([#2764](https://github.com/infor-design/enterprise/issues/2764))

## v4.25.2

### v4.25.2 Fixes

- `[Fileupload]` Fixed an issue where tabbing out of a fileupload in was causing the modal dialog to disappear. ([#3458](https://github.com/infor-design/enterprise/issues/3458))

## v4.25.1

### v4.25.1 Fixes

- `[Datagrid]` Fixed a bug where if there was an editor datagrid might error when loading. ([#3313](https://github.com/infor-design/enterprise/issues/3313))
- `[Mask]` Fixed a bug where leading zeroes were not possible to apply against Number Masks on standard input fields that also handled formatting for thousands separators. ([#3315](https://github.com/infor-design/enterprise/issues/3315))
- `[General]` Improved the colors of windows chrome custom scrollbars in uplift themes. ([#3413](https://github.com/infor-design/enterprise/issues/3413))

## v4.25.0

### v4.25.0 Features

- `[Fields]` Added a form level class to toggle all fields in the form to a more compact (shorter) mode called `form-layout-compact`. Added and fixed existing components so that there is now the option to have more compact forms by using shorter fields. ([#3249](https://github.com/infor-design/enterprise/issues/3249))
- `[Tag]` Added a new style for linkable tags that will work for default, info, good, error, alert, and neutral styles. ([#3113](https://github.com/infor-design/enterprise/issues/3113))
- `[Multiselect]` Added Tag Display as a new style for interacting with selected results in Multiselect components. ([#3114](https://github.com/infor-design/enterprise/issues/3114))
- `[Popdown]` Added support for tabbing into and exit out of it. ([#3218](https://github.com/infor-design/enterprise/issues/3218))
- `[Colors]` Updated design system tokens to new colors for uplift and did a pass on all three theme variants. This impacts and improves many internal colors in components and charts. ([#3007](https://github.com/infor-design/enterprise/issues/3007))

### v4.25.0 Fixes

- `[About]` Added further indication for Microsoft Edge Chrome next to the underlying chrome version. ([#3073](https://github.com/infor-design/enterprise/issues/3073))
- `[About]` Fixed a bug where the browser language was shown as the locale name, we now show browser language and IDs language and locale separate. ([#2913](https://github.com/infor-design/enterprise/issues/2913))
- `[About]` Fixed a bug where the OS version was duplicated. ([#1650](https://github.com/infor-design/enterprise/issues/1650))
- `[Accordion]` Fixed inconsistency style of focus element after clicking on a certain accordion header. ([#3082](https://github.com/infor-design/enterprise/issues/3082))
- `[Accordion]` Fixed an issue that when all panes are expanded then they could no longer be closed. ([#701](https://github.com/infor-design/enterprise-ng/issues/3217))
- `[Application Menu]` Fixed minor usability issues when attempting to filter on application menus, display of hidden filtered children, and filtering reset when a Searchfield is blurred. ([#3285](https://github.com/infor-design/enterprise/issues/3285))
- `[Application Menu]` Fixed incorrect font-size/padding around list item headers' bullet points. ([#3364](https://github.com/infor-design/enterprise/issues/3364))
- `[Application Menu]` Tweaked some font colors on the Vibrant theme. ([#3400](https://github.com/infor-design/enterprise/issues/3400))
- `[Autocomplete]` Fixed an issue where selected event was not firing when its parent is partly overflowing. ([#3072](https://github.com/infor-design/enterprise/issues/3072))
- `[Calendar]` Fixed an issue setting the legend checked elements to false in the api. ([#3170](https://github.com/infor-design/enterprise/issues/3170))
- `[Datagrid]` Fixed an issue where the data after commit edit was not in sync for tree. ([#659](https://github.com/infor-design/enterprise-ng/issues/659))
- `[Datagrid]` Fixed an issue where the add row or load new data for grouping was not working. ([#2801](https://github.com/infor-design/enterprise/issues/2801))
- `[Datagrid]` Fixed an issue where time picker filter trigger icon and text was overlapping. ([#3062](https://github.com/infor-design/enterprise/issues/3062))
- `[Datagrid]` Fixed a bug where floating point math would cause the grouping sum aggregator to round incorrectly. ([#3233](https://github.com/infor-design/enterprise/issues/3233))
- `[Datagrid]` Fixed style issues in all theme and theme variants when using the list style including grouped headers and states. ([#3265](https://github.com/infor-design/enterprise/issues/3265))
- `[Datagrid]` Fixed issues with the stretch columns minimum width. ([#3308](https://github.com/infor-design/enterprise/issues/3308))
- `[Datagrid]` Fixed an issue where converting circular structure to JSON was throwing an error. ([#3309](https://github.com/infor-design/enterprise/issues/3309))
- `[Datagrid]` Fixed an issue where focus in date picker field was not aligning. ([#3350](https://github.com/infor-design/enterprise/issues/3350))
- `[Datagrid]` Added fixes for editing lookup fields, fixed the styling of the lookup editor and improved padding, also fixed the sort indicator color. ([#3160](https://github.com/infor-design/enterprise/issues/3160))
- `[Datagrid]` Fixed a bug that made selecting blank items in lists in a dropdown not possible. ([#3313](https://github.com/infor-design/enterprise/issues/3313))
- `[Editor]` Fixed an issue where line spacing was inconsistent. ([#3335](https://github.com/infor-design/enterprise/issues/3335))
- `[General]` Added detection for wkWebView which is paired with safari. This caused issues with all black text as this browser had previously been unknown. ([#3336](https://github.com/infor-design/enterprise/issues/3336))
- `[Homepage]` Fixed an issue where the DOM order was not working for triple width widgets. ([#3101](https://github.com/infor-design/enterprise/issues/3101))
- `[Locale]` Fixed an issue where enter all digits was not working for fr-FR. ([#3217](https://github.com/infor-design/enterprise/issues/3217))
- `[Locale]` Added the ability to set a 5 digit language (`fr-FR` and `fr-CA` vs `fr`) and added separate strings for `fr-CA` vs `fr-FR`. ([#3245](https://github.com/infor-design/enterprise/issues/3245))
- `[Locale]` Changed incorrect Chinese locale year formats to the correct format as noted by translators. For example `2019年 12月`. ([#3081](https://github.com/infor-design/enterprise/issues/3081))
- `[Locale]` Corrected and added the firstDayofWeek setting for every locale. ([#3060](https://github.com/infor-design/enterprise/issues/3060))
- `[Mask]` Fixed an issue when applying Masks to input fields configured for numbers, where errors would be thrown when the Mask attempted to overwrite the input field value. ([#3315](https://github.com/infor-design/enterprise/issues/3315))
- `[Modal]` Fixed an issue where the returns focus to button after closing was not working. ([#3166](https://github.com/infor-design/enterprise/issues/3166))
- `[Multiselect]` Adjusted the placeholder color as it was too dark. ([#3276](https://github.com/infor-design/enterprise/issues/3276))
- `[Pie]` Fixed cut off line labels when something other than value is used. ([#3143](https://github.com/infor-design/enterprise/issues/3143))
- `[Popupmenu]` Switched the `attachToBody` setting to be true by default. ([#3331](https://github.com/infor-design/enterprise/issues/3331))
- `[Searchfield]` Fixed an issue where multiselect items' checkboxes and text were misaligned in RTL mode. ([#1811](https://github.com/infor-design/enterprise/issues/1811))
- `[Searchfield]` Fixed placeholder text alignment issues on Vibrant theme in Firefox. ([#3055](https://github.com/infor-design/enterprise/issues/3055))
- `[Scrollbar]` Fixed styles for windows chrome to work with all themes. ([#3172](https://github.com/infor-design/enterprise/issues/3172))
- `[Searchfield]` Fixed an overlapping text in searchfield when close icon button is showed. ([#3135](https://github.com/infor-design/enterprise/issues/3135))
- `[Tabs]` Fixed an issue where scroll was not working on mobile view for scrollable-flex layout. ([#2931](https://github.com/infor-design/enterprise/issues/2931))

(47 Issues Solved This Release, Backlog Enterprise 374, Backlog Ng 96, 980 Functional Tests, 1196 e2e Tests)

## v4.24.0

### v4.24.0 Important Changes

- `[Icons]` Reversed a change in previous versions to make alert icons all have a white background as this caused issues. Concerning alert icons there are now the following `icon-[name]` - which will have transparent background, in Uplift these are linear in style, in soho these are solid in style. We also add a `icon-[name]-alert` for alert icons with a white background. If you need a white background you can use these otherwise we have restored the functionality from the 4.21 version, you might need a white background in calendar icons. Also the pending icon is fixed and now orange. ([#3052](https://github.com/infor-design/enterprise/issues/3052))
- `[Datagrid]` Changed the way tables are rendered to avoid gaps at the end of the grid and fix the sizes so they work in resize. This is done by using css position: sticky for headers. It has a few consequences. The spaceColumn option which was never completed was removed. The stretchColumn option is still working but is less important now and defaults to no stretch. IE 11 will now no longer support sticky headers because it does not support css position sticky, so it will degrade in functionality. This improves all issues with columns getting out of alignment. ([#2825](https://github.com/infor-design/enterprise/issues/2825))

### v4.24.0 Deprecation

### v4.24.0 Features

- `[Datagrid]` Added support to get only changed values as return array for get modified rows method. ([#2958](https://github.com/infor-design/enterprise/issues/2958))
- `[Editor]` Replaced the `h3` and `h4` buttons with a more robust Fontpicker component. ([#2722](https://github.com/infor-design/enterprise/issues/2722))
- `[Spinbox]` Standardized Spinbox field sizes to match other input field sizes, added responsive form (fluid) functionality for Spinbox, and reworked the standard size of the Spinbox to match other form fields. ([#1344](https://github.com/infor-design/enterprise/issues/1344))

### v4.24.0 Fixes

- `[All]` Removed the property `-webkit-text-fill-color` from usage throughout out our codebase, except for one rule that changes it to `unset` if it's present. ([#3041](https://github.com/infor-design/enterprise/issues/3041))
- `[Application Menu]` Fixed issue in application menu where scrollbar is visible even if it's not needed in uplift theme. ([#3134](https://github.com/infor-design/enterprise/issues/3134))
- `[Datagrid]` Fixed an issue where the hide pager on one page setting was not working correctly when applying a filter. ([#2676](https://github.com/infor-design/enterprise/issues/2676))
- `[Datagrid]` Fixed an issue where if the grid is initialized with an empty array then updateColumns is used the resetColumns function failed. ([#690](https://github.com/infor-design/enterprise-ng/issues/690))
- `[Datagrid]` Fixed an issue where the dirty cell indicator was not updating after remove row. ([#2960](https://github.com/infor-design/enterprise/issues/2960))
- `[Datagrid]` Fixed an issue where the method getModifiedRows was not working, it had duplicate entries for the same row. ([#2908](https://github.com/infor-design/enterprise/issues/2908))
- `[Datagrid]` Fixed an issue where the personalized columns were not working when toggle columns and drag drop. ([#3004](https://github.com/infor-design/enterprise/issues/3004))
- `[Datagrid]` Fixed an issue where the grouping filter was not working after do sort. ([#3012](https://github.com/infor-design/enterprise/issues/3012))
- `[Datagrid]` Fixed an issue where the editable single column was not working. ([#3023](https://github.com/infor-design/enterprise/issues/3023))
- `[Datagrid]` Fixed an issue where when hovering a parent row the same row index in the child row will show the hover state. ([#2227](https://github.com/infor-design/enterprise/issues/2227))
- `[Datagrid]` Fixed an issue where the focus state for action button formatter was not working correctly. ([#3006](https://github.com/infor-design/enterprise/issues/3006))
- `[Datagrid]` Fixed an issue where the personalization dialog was not centered on IE 11. ([#3175](https://github.com/infor-design/enterprise/issues/3175))
- `[Datagrid]` Fixed an issue finally so that all columns will always align and will never come out of alignment. ([#2835](https://github.com/infor-design/enterprise/issues/2835))
- `[Datagrid]` Fixed an issue where in some cases when there is no data you could not scroll right. ([#2363](https://github.com/infor-design/enterprise/issues/2363))
- `[Datagrid]` Fixed an issue where in some cases where you could not scroll right over the empty message. ([#2864](https://github.com/infor-design/enterprise/issues/2864))
- `[Datagrid]` Fixed an issue where the IOS text would appear very large on group headers. ([#2224](https://github.com/infor-design/enterprise/issues/2224))
- `[Datagrid]` Fixed an issue where in some cases where if you have one column and are in edit mode resizing the page behaved strangely. ([#3193](https://github.com/infor-design/enterprise/issues/3193))
- `[Datagrid]` Changed the rendering of columns so that there will never be a gap on the left side, changed the default of stretchColumn to null which will fill. ([#1818](https://github.com/infor-design/enterprise/issues/1818))
- `[Datagrid]` Fixed an issue that hyperlinks in the datagrid would redirect. ([#3207](https://github.com/infor-design/enterprise/issues/3207))
- `[Datagrid]` Changed the behavior of column resizing to use "fit" during resize, which means adjacent columns only will be resized. ([#605](https://github.com/infor-design/enterprise/issues/605))
- `[Datagrid]` Fixed an issue that resizing the last column would create a gap. ([#1671](https://github.com/infor-design/enterprise/issues/1671))
- `[Datepicker]` Fixed missing background color on disable dates and adjusted the colors in all themes. ([#2910](https://github.com/infor-design/enterprise/issues/2910))
- `[Datepicker]` Fixed a layout issue on the focus state on colored/legend days. ([#2910](https://github.com/infor-design/enterprise/issues/2910))
- `[Datepicker]` Fixed an issue where the calendar layout was not working on ie11. ([#3226](https://github.com/infor-design/enterprise/issues/3226))
- `[Dropdown]` Fix a bug where a dropdown in a datagrid cell would sometimes not display the correct value when selected. ([#2919](https://github.com/infor-design/enterprise/issues/2919))
- `[Dropdown]` Fix a layout issue in RTL on the badges example. ([#3150](https://github.com/infor-design/enterprise/issues/3150))
- `[Editor]` Corrected CSP errors and broken images in the Editor Preview when inserting the default image. ([#2937](https://github.com/infor-design/enterprise/issues/2937))
- `[Editor]` Fixes issues with Editors configured to use Flex Toolbar, where toolbar buttons were not properly triggering selected events, and overflowed items were not triggering editor actions as expected. ([#2938](https://github.com/infor-design/enterprise/issues/2938))
- `[Editor]` The Editor now uses the same routine for stripping disallowed tags and attributes from pasted content when it transitions from the Source View to the Preview. This makes it impossible to paste/type HTML tags containing a `style` property with CSS rules that are not allowed to be applied to inline Editor elements, such as `font-family`. ([#2987](https://github.com/infor-design/enterprise/issues/2987))
- `[Editor]` Fixed a problem in Safari that would cause scrolling to occur inside Flex Toolbars unexpectedly. ([#3033](https://github.com/infor-design/enterprise/issues/3033))
- `[Editor]` Fixed many memory leaks related to view swapping and `destroy()` in the Editor. ([#3112](https://github.com/infor-design/enterprise/issues/3112))
- `[EmptyMessage]` Added a fix so that click will only fire on the button part of the empty message. ([#3139](https://github.com/infor-design/enterprise/issues/3139))
- `[Header]` Update the header placeholder text color to match better. ([#3040](https://github.com/infor-design/enterprise/issues/3040))
- `[Locale]` Fixed a problem in fi-FI where some date formats where incorrect with one digit days. ([#3019](https://github.com/infor-design/enterprise/issues/3019))
- `[Locale]` Added new conversion methods for gregorian to umalqura dates and vice versa with Locale. The fromGregorian and togregorian methods were in two separate locations ar-SA and ar-EG. These new methods gregorianToUmalqura and umalquraToGregorian now moved to to one location in locale and removed the maxDate on them. ([#3051](https://github.com/infor-design/enterprise/issues/3051))
- `[Locale]` Fixed an issue when formatting with `SSS` in the format string, the leading zeros were incorrectly removed from the millisecond output. ([#2696](https://github.com/infor-design/enterprise/issues/2696))
- `[Locale/Datagrid]` Fixed an issue in the datagrid/locale that meant if a string is provided in the current locale for a number it wont parse correctly if the decimal format is a `,` (such as nl-NL). ([#3165](https://github.com/infor-design/enterprise/issues/3165))
- `[Locale]` Fixed an issue when loading en-XX locales where some data may be mixed with en-US. ([#3208](https://github.com/infor-design/enterprise/issues/3208))
- `[Mask]` Fixed a Safari bug where certain masked values would not trigger a "change" event on the input field. ([#3002](https://github.com/infor-design/enterprise/issues/3002))
- `[Modal]` Added a new setting `overlayOpacity` that give the user to control the opacity level of the modal/message dialog overlay. ([#2975](https://github.com/infor-design/enterprise/issues/2975))
- `[Popover]` Fixed an issue where the content was disappearing when change themes on IE11. ([#2954](https://github.com/infor-design/enterprise/issues/2954))
- `[Progress]` Added the ability to init the progress and update it to zero, this was previously not working. ([#3020](https://github.com/infor-design/enterprise/issues/3020))
- `[Sparkline Chart]` Fixed an issue where an error was thrown while a sparkline chart was present during a theme chnage. ([#3159](https://github.com/infor-design/enterprise/issues/3159))
- `[Tabs Module]` Fixed missing ellipsis and spacing issue on mobile view in searchfield of tabs module when resizing the browser. ([#2940](https://github.com/infor-design/enterprise/issues/2940))
- `[Toast]` Fixed an issue where the saved position was not working for whole app. ([#3025](https://github.com/infor-design/enterprise/issues/3025))
- `[Tree]` Fixed an issue where the nodes were not rendering. ([#3194](https://github.com/infor-design/enterprise/issues/3194))

### v4.24.0 Chores & Maintenance

- `[Demoapp]` Allow the query params that affect theming/personalization (theme/variant/colors) to be appended/adjusted on the browser's URL without affecting other query parameters, or adding unnecessary paramters that weren't changed.
- `[Toolbar Searchfield]` Increased the amount of text shown when the Searchfield is not expanded, and appears similar to a button.  Also modified some styles in all themes to make alignment of the text better between the Searchfield and buttons when the Searchfield is not expanded. ([#2944](https://github.com/infor-design/enterprise/issues/2944))

(74 Issues Solved This Release, Backlog Enterprise 374, Backlog Ng 85, 974 Functional Tests, 1191 e2e Tests)

## v4.23.0

### v4.23.0 Deprecation

- `[Icons]` We added per theme empty state icons for both uplift (vibrant) and soho (subtle) themes. Because of this `svg-empty.html` is now deprecated. Please use the theme based files `theme-soho-svg-empty.html` and `theme-uplift-svg-empty.html`. ([#426](https://github.com/infor-design/design-system/issues/426))

### v4.23.0 Features

- `[Accordion]` Added a new setting `expanderDisplay` that can display all expander button icons in the classic style, or with all "chevron" or "plus-minus"-style icons.  Deprecated the legacy `displayChevron` setting in favor of this change. ([#2900](https://github.com/infor-design/enterprise/issues/2900))
- `[Calendar / Day View]` A new component Week View was created, you can configure it to show a single day as well, or several days so we now have a day view. ([#2780](https://github.com/infor-design/enterprise/issues/2780))
- `[Calendar / Week View]` A new component Week View was added. You can show events in a series of days. This is also integrated into view switcher in the calendar component. ([#1757](https://github.com/infor-design/enterprise/issues/1757))
- `[Empty Messages]` Added a new icon `empty-no-users`. ([#3046](https://github.com/infor-design/enterprise/issues/3046))
- `[Locale]` Added updated translation files for 16 in house languages. ([#3049](https://github.com/infor-design/enterprise/issues/3049))
- `[Modal]` Added a new setting `overlayOpacity` that gives the developer ability to control the opacity level of the modal/message dialog overlay. ([#2975](https://github.com/infor-design/enterprise/issues/2975))

### v4.23.0 Fixes

- `[Accordion]` Fixed the font color when hovered on uplift high contrast. ([#3042](https://github.com/infor-design/enterprise/issues/3042))
- `[Autocomplete]` Fixed memory leaks by preventing re-rendering of an open autocomplete list from attaching new events, adding multiple `aria-polite` elements, etc. ([#2888](https://github.com/infor-design/enterprise/issues/2888))
- `[Calendar]` Pass calendar tooltip settings down to week-view component. ([#3179](https://github.com/infor-design/enterprise/issues/3179))
- `[Calendar]` Fixed disabled legend label color on vibrant/uplift with dark Variant theme. ([#2965](https://github.com/infor-design/enterprise/issues/2965))
- `[Calendar]` Fixed missing arrow and scrolling issues in the event popup. ([#2962](https://github.com/infor-design/enterprise/issues/2962))
- `[Contextual Action Panel]` Fixed an issue where the CAP close but beforeclose event not fired. ([#2826](https://github.com/infor-design/enterprise/issues/2826))
- `[Context Menu]` Fixed a placement bug that would cut the size of the menu to an unusable size in small viewport displays. ([#2899](https://github.com/infor-design/enterprise/issues/2899))
- `[Contextual Action Panel]` Fixed placement of `(X)` close button on both standard and Flex toolbars when using the `showCloseBtn` setting. ([#2834](https://github.com/infor-design/enterprise/issues/2834))
- `[Datagrid]` Fixed column headers font color in uplift high contrast. ([#2830](https://github.com/infor-design/enterprise/issues/2830))
- `[Datagrid]` Fixed an issue where the tree children expand and collapse was not working. ([#633](https://github.com/infor-design/enterprise-ng/issues/633))
- `[Datagrid]` Fixed an issue where the pager was not updating with updated method. ([#2759](https://github.com/infor-design/enterprise/issues/2759))
- `[Datagrid]` Fixed an issue where the browser contextmenu was not showing by default. ([#2842](https://github.com/infor-design/enterprise/issues/2842))
- `[Datagrid]` Fixed an issue where string include zeroes not working with text filter. ([#2854](https://github.com/infor-design/enterprise/issues/2854))
- `[Datagrid]` Fixed an issue where the select all button for multiselect grouping was not working. ([#2895](https://github.com/infor-design/enterprise/issues/2895))
- `[Datagrid]` Fixed an issue where the select children for tree was not working. ([#2961](https://github.com/infor-design/enterprise/issues/2961))
- `[Datepicker]` Fixed an issue where the selected date was getting cleared and creating js error after changing month or year in Umalqura date and Calendar. ([#3093](https://github.com/infor-design/enterprise/issues/3093))
- `[Datepicker]` Fixed an issue where the validation after body re-initialize was not working. ([#2410](https://github.com/infor-design/enterprise/issues/2410))
- `[Datepicker]` Fixed an issue where the islamic-umalqura calendar was not working, when used with user vs settings locale and translate data was not loading from parent locale. ([#2878](https://github.com/infor-design/enterprise/issues/2878))
- `[Datepicker]` Fixed layout issues in RTL mode, also the buttons are switched the to the opposite side now. ([#3068](https://github.com/infor-design/enterprise/issues/3068))
- `[Dropdown]` Fixed an issue where the dropdown icons are misaligned in IE11 in the Uplift theme. ([#2826](https://github.com/infor-design/enterprise/issues/2912))
- `[Dropdown]` Fixed an issue where the placeholder was incorrectly renders when initially set selected item. ([#2870](https://github.com/infor-design/enterprise/issues/2870))
- `[Dropdown]` Fixed placement logic when dropdown's flip, as well as a visual bug with checkmark/icon placement on some browsers. ([#3058](https://github.com/infor-design/enterprise/issues/3058))
- `[Dropdown]` Fixed an issue where it was possible to inject xss when clearing the typeahead. ([#650](https://github.com/infor-design/enterprise-ng/issues/650))
- `[Field Filter]` Fixed an issues where the icons are not vertically centered, and layout issues when opening the dropdown in a smaller height browser. ([#2951](https://github.com/infor-design/enterprise/issues/2951))
- `[Header]` Fixed an iOS bug where the theme switcher wasn't working after Popupmenu lifecycle changes. ([#2986](https://github.com/infor-design/enterprise/issues/2986))
- `[Header Tabs]` Added a more distinct style to selected header tabs. ([infor-design/design-system#422](https://github.com/infor-design/design-system/issues/422))
- `[Hierarchy]` Fixed the border color on hierarchy cards. ([#423](https://github.com/infor-design/design-system/issues/423))
- `[Locale]` Fixed an issue where the parseDate method was not working for leap year. ([#2737](https://github.com/infor-design/enterprise/issues/2737))
- `[Locale]` Fixed an issue where some culture files does not have a name property in the calendar. ([#2880](https://github.com/infor-design/enterprise/issues/2880))
- `[Locale]` Fixed an issue where cultures with a group of space was not parsing correctly. ([#2959](https://github.com/infor-design/enterprise/issues/2959))
- `[Locale]` Fixed a problem loading nb-NO locale where it would fail to find translations and possibly error. ([#3035](https://github.com/infor-design/enterprise/issues/3035))
- `[Lookup]` Fixed missing X button in searchfield on a mobile viewport. ([#2948](https://github.com/infor-design/enterprise/issues/2948))
- `[Message]` Fixed an issue with an extra scroll bar, updated padding. ([#2964](https://github.com/infor-design/enterprise/issues/2964))
- `[Modal]` Fixed a layout issue when using 2 or more buttons on some smaller devices. ([#3014](https://github.com/infor-design/enterprise/issues/3014))
- `[Monthview]` Fixed an issue that the month/year text will reset when pressing cancel. ([#3080](https://github.com/infor-design/enterprise/issues/3080))
- `[Monthview]` Fixed a layout issue on the header in IE 11. ([#2862](https://github.com/infor-design/enterprise/issues/2862))
- `[Pie]` Fixed an issue where legends in pie chart gets cut off on mobile view. ([#902](https://github.com/infor-design/enterprise/issues/902))
- `[Popupmenu]` In mobile settings (specifically iOS), input fields will now allow for text input when also being assigned a context menu. ([#2613](https://github.com/infor-design/enterprise/issues/2613))
- `[Popupmenu]` Fixed an issue where the destroy event was bubbling up to other parent components. ([#2809](https://github.com/infor-design/enterprise/issues/2809))
- `[Popupmenu]` Fixed an issue where checkable menu items were not causing a popupmenu list to become properly formatted to fit the checkmarks when generated as part of a Flex Toolbar.  Also reworked the selection system to better handle selectable sections. ([#2989](https://github.com/infor-design/enterprise/issues/2809))
- `[Toolbar]` Fixed a bug where the dropdown/toolbar menu is being cut off on iOS device. ([#2800](https://github.com/infor-design/enterprise/issues/2800))
- `[Tooltip]` Fixed a personalization bug on Dark Themes where text colors were sometimes illegible when using certain color configurations. ([#3011](https://github.com/infor-design/enterprise/issues/3011))

### v4.23.0 Chores & Maintenance

- `[Build System]` Created separate sets linting rules for demoapp, source code, and tests, as well as a base set of rules for all environments. ([#2662](https://github.com/infor-design/enterprise/issues/2662))

(70 Issues Solved This Release, Backlog Enterprise 378, Backlog Ng 82, 939 Functional Tests, 1136 e2e Tests)

## v4.22.0

### v4.22.0 Deprecation

- `[Icons]` The alert icons now all have a white background allowing them to appear on colored areas. There was previously a special `-solid` version of the icons created that is now not needed, if you used the `icon-<name>-solid` icon change it to just `icon-<name>`. ([#396](https://github.com/infor-design/design-system/issues/396))

### v4.22.0 Features

- `[Build]` Replaced UglifyES in the minification script with Terser ([#2660](https://github.com/infor-design/enterprise/issues/2660))
- `[Build]` Added the Locale culture files to the minification script. `.min.js` versions of each locale are now available in the `dist/` folder. ([#2660](https://github.com/infor-design/enterprise/issues/2660))
- `[Calendar / Weekview]` Added a new week-view component that can be used standalone and ability switch to calendar week view in calendar. ([#1757](https://github.com/infor-design/enterprise/issues/1757))
- `[Application Menu]` Improved design of the App Menu Accordion's hierarchy, among other visual improvements, in the Uplift theme. ([#2739](https://github.com/infor-design/enterprise/issues/2739))
- `[Calendar]` Fixed layout issues in uplift theme. ([#2907](https://github.com/infor-design/enterprise/issues/2907))
- `[Charts]` Added support for context menu event with charts. ([#2699](https://github.com/infor-design/enterprise/issues/2699))
- `[Checkboxes]` Fixed layout issues when in grid rows. ([#2907](https://github.com/infor-design/enterprise/issues/2907))
- `[Contextual Action Panel]` Added support for passing in a full range of settings to the underlying Modal component API. ([#2433](https://github.com/infor-design/enterprise/issues/2433))
- `[Export]` Added support for separator to use custom string or object type with Export to CSV. ([#2490](https://github.com/infor-design/enterprise/issues/2490))
- `[Locale]` Added support for fetching minified culture files. ([#2660](https://github.com/infor-design/enterprise/issues/2660))
- `[Locale]` Added new translations for missing entries. ([#2896](https://github.com/infor-design/enterprise/issues/2896))
- `[Locale]` Fixed a bug that the language would reset when opening some components if a seperate language is used. ([#2982](https://github.com/infor-design/enterprise/issues/2982))
- `[Modal]` Added support for a "fullsize" sheet display at all times, or simply beneath the responsive breakpoint. ([#2433](https://github.com/infor-design/enterprise/issues/2433))
- `[Tabs-Vertical]` Added the ability to personalize Vertical Tabs in accordance with theming. ([#2824](https://github.com/infor-design/enterprise/issues/2824))
- `[Wizard]` Added support for short labels. If short labels not supplied it will add ellipsis to text and tooltip. ([#2604](https://github.com/infor-design/enterprise/issues/2604))

### v4.22.0 Fixes

- `[Accordion]` Fixed a Safari bug where accordion headers would not lose focus when another accordion header was clicked. ([#2851](https://github.com/infor-design/enterprise/issues/2851))
- `[Application Menu]` Fixed an issue where footer toolbar area was overlapping to menu content. ([#2552](https://github.com/infor-design/enterprise/issues/2552))
- `[Application Menu]` Fixed an issue where tooltip was showing white text on white background which makes text to be unreadable. ([#2811](https://github.com/infor-design/enterprise/issues/2811))
- `[Application Menu]` Fixed a bug where application menus were not dismissed when clicking directly on Popupmenu triggers in a mobile setting. ([#2831](https://github.com/infor-design/enterprise/issues/2831))
- `[Application Menu]` Fixed an issue on mobile where the body was scroll bouncing when dragging/scrolling in the app menu. ([#2434](https://github.com/infor-design/enterprise/issues/2434))
- `[Bar Chart]` Fixed an issue where labels were overwritten when use more then one chart on page. ([#2723](https://github.com/infor-design/enterprise/issues/2723))
- `[Buttons]` Adjust the contrast of buttons (tertiary) on uplift theme. ([#396](https://github.com/infor-design/design-system/issues/396))
- `[Calendar]` Fixed an issue where the upcoming event description was overlapping the upcoming duration when text is too long, adjust width of spinbox count and fixed alignment of all day checkbox in uplift light theme. ([#2778](https://github.com/infor-design/enterprise/issues/2778))
- `[Datagrid]` Fixed an issue where if you have duplicate Id's the columns many become misaligned. ([#2687](https://github.com/infor-design/enterprise/issues/2687))
- `[Datagrid]` Made the text all white on the targeted achievement formatter. ([#2730](https://github.com/infor-design/enterprise/issues/2730))
- `[Datagrid]` Fixed keyword search so that it will again work with client side paging. ([#2797](https://github.com/infor-design/enterprise/issues/2797))
- `[Datagrid]` Fixed an issue where the header and cells do not align perfectly. ([#2849](https://github.com/infor-design/enterprise/issues/2849))
- `[Datagrid]` Fixed an issue where actions menu was not opening after reload the data. ([#2876](https://github.com/infor-design/enterprise/issues/2876))
- `[Datepicker]` Moved the today button to the datepicker header and adding a setting to hide it if wanted. ([#2704](https://github.com/infor-design/enterprise/issues/2704))
- `[FieldSet]` Fixed an issue where the fieldset text in chart completion overlap when resizing the browser. ([#2610](https://github.com/infor-design/enterprise/issues/2610))
- `[Datepicker]` Fixed a bug in datepicker where the destroy method does not readd the masking functionality. [2832](https://github.com/infor-design/enterprise/issues/2832))
- `[Field Options]` Fixed an issue where the option menu is misaligned in full length input field in uplift theme. ([#2765](https://github.com/infor-design/enterprise/issues/2765))
- `[Icons]` Added and updated the following icons: icon-new, icon-calculator, icon-save-new, icon-doc-check. ([#391](https://github.com/infor-design/design-system/issues/391))
- `[Icons]` Added and updated the following icons: icon-bed, icon-user-clock, icon-phone-filled, icon-phone-empty. ([#419](https://github.com/infor-design/design-system/issues/419))
- `[Listview]` Fixed an issue where empty message would not be centered if the listview in a flex container. ([#2716](https://github.com/infor-design/enterprise/issues/2716))
- `[Locale/Initialize]` Fixed an issue where opening some components like Contextual Action Panel would change the current locale because it calls initialize when it loads. ([#2873](https://github.com/infor-design/enterprise/issues/2873))
- `[Mask]` Added an example showing how to user percent format with the locale. ([#434](https://github.com/infor-design/enterprise/issues/434))
- `[Modal]` Fixed an issue where encoded html would not be recoded on the title. ([#246](https://github.com/infor-design/enterprise/issues/246))
- `[Modal]` Fixed an issue where the page content behind the modal is still scrollable while the modal window is open on iOS devices. ([#2678](https://github.com/infor-design/enterprise/issues/2678))
- `[Popupmenu]` Prevent popupmenus from closing after exit and reentry to the popupmenu submenu structure. ([#2702](https://github.com/infor-design/enterprise/issues/2702))
- `[Swaplist]` Fixed an issue where passed data for searched items were not syncing for beforeswap event. ([#2819](https://github.com/infor-design/enterprise/issues/2819))
- `[Tabs]` Add more padding to the count styles. ([#2744](https://github.com/infor-design/enterprise/issues/2744))
- `[Tabs]` Fixed the disabled tab color. ([#396](https://github.com/infor-design/design-system/issues/396))
- `[Tabs-Module]` Fixed styling and appearance issues on an example page demonstrating the Go Button alongside a Searchfield with Categories. ([#2745](https://github.com/infor-design/enterprise/issues/2745))
- `[Tabs-Multi]` Fixed an issue where tooltip was not showing when hovering a tab with cut-off text. ([#2747](https://github.com/infor-design/enterprise/issues/2747))
- `[Toolbar Flex]` Fixed a bug in toolbar flex where the title is getting truncated even if there's enough space for it. ([#2810](https://github.com/infor-design/enterprise/issues/2810))
- `[Validation]` Fixed an issue where if the mask is set to use a time other than the default time for the locale, this was not taken into account in validation. ([#2821](https://github.com/infor-design/enterprise/issues/2821))

### v4.22.0 Chores & Maintenance

- `[Demo App]` Changed the theme switch to call the page refresh. ([#2743](https://github.com/infor-design/enterprise/issues/2743))
- `[Export]` Added support for separator to use custom string or object type with Export to CSV. ([#2490](https://github.com/infor-design/enterprise/issues/2490))

(53 Issues Solved This Release, Backlog Enterprise 342, Backlog Ng 81, 892 Functional Tests, 909 e2e Tests)

## v4.21.0

### v4.21.0 Deprecation

- `[Icons]` Removed the hardcoded red color of the `icon-flag` so it can be used as a normal icon. If red is desired please add an additional class of `icon-flag icon-error`. ([#2548](https://github.com/infor-design/enterprise/issues/2548))

### v4.21.0 Features

- `[Calendar]` Added the ability to show tooltip on event and event icon and the ability to fire a context menu event. ([#2518](https://github.com/infor-design/enterprise/issues/2518))
- `[Datagrid]` Added the ability to use frozen columns with tree grid. ([#2102](https://github.com/infor-design/enterprise/issues/2102))
- `[Datagrid]` Added support for a fixed row size, this can be used in some cases like frozen columns where rows may have a different size than the three row heights (normal, short, medium). ([#2101](https://github.com/infor-design/enterprise/issues/2101))
- `[Datagrid]` Added filter row editor options to api setting. ([#2648](https://github.com/infor-design/enterprise/issues/2648))
- `[Datagrid]` Fixed an issue that alert text is cut off when using the textEllipsis option. ([#2773](https://github.com/infor-design/enterprise/issues/2773))
- `[Editor]` Added events to trigger on view change. ([#2430](https://github.com/infor-design/enterprise/issues/2430))
- `[Homepage]` Added a parameter to the `resize` event that provides metadata about the Homepage's state, including a calculated container height. ([#2446](https://github.com/infor-design/enterprise/issues/2446))
- `[Locale]` Added support for big numbers (18.6) to formatNumber and parseNumber. ([#1800](https://github.com/infor-design/enterprise/issues/1800))

### v4.21.0 Fixes

- `[Application Menu]` Fixed an indentation issue with child elements in an accordion in the Angular application (enterprise-ng). ([#2616](https://github.com/infor-design/enterprise/issues/2616))
- `[AppMenu/Accordion]` Improved performance on Angular by not calling siftFor on the app menu build. ([#2767](https://github.com/infor-design/enterprise/issues/2767))
- `[AppMenu/Accordion]` Fixed a bug where the busy indicator would immediately close. ([#2767](https://github.com/infor-design/enterprise/issues/2767))
- `[Button]` Fixed an issue where updated method was not teardown and re-init. ([#2304](https://github.com/infor-design/enterprise/issues/2304))
- `[Circle Pager]` Fixed a bug where it was not showing on mobile view. ([#2589](https://github.com/infor-design/enterprise/issues/2589))
- `[Contextual Action Panel]` Fixed an issue where if the title is longer, there will be an overflow causing a white space on the right on mobile view. ([#2605](https://github.com/infor-design/enterprise/issues/2605))
- `[Custom Builds]` Fixed a problem where including components with extra punctuation (periods, etc) may cause a build to fail. ([#1322](https://github.com/infor-design/enterprise/issues/1322))
- `[Datagrid]` Fixed an issue where key navigation was not working for inlineEditor. ([#2157](https://github.com/infor-design/enterprise/issues/2157))
- `[Datagrid]` Fixed a bug where calling update rows in the filter callback will cause an infinite loop. ([#2526](https://github.com/infor-design/enterprise/issues/2526))
- `[Datagrid]` Fixed a bug where the value would clear when using a lookup editor with a mask on new rows. ([#2305](https://github.com/infor-design/enterprise/issues/2305))
- `[Datagrid]` Fixed a bug where horizontal scrolling would not work when in a card/widget. ([#1785](https://github.com/infor-design/enterprise/issues/1785))
- `[Datagrid]` Fixed an issue where dirty and row status on the same cell would cause a UI issue. ([#2641](https://github.com/infor-design/enterprise/issues/2641))
- `[Datagrid]` Changed the onKeyDown callback to fire on any key. ([#536](https://github.com/infor-design/enterprise-ng/issues/536))
- `[Datagrid]` Added a more descriptive aria-label to checkboxes if the required descriptors exist. ([#2031](https://github.com/infor-design/enterprise-ng/issues/2031))
- `[Datagrid]` Added an announcement of the selection state of a row. ([#2535](https://github.com/infor-design/enterprise/issues/2535))
- `[Datagrid]` Fixed filtering on time columns when time is a string. ([#2535](https://github.com/infor-design/enterprise/issues/2535))
- `[Datagrid]` Fixed icon layout issues on the filter row in medium rowHeight mode. ([#2709](https://github.com/infor-design/enterprise/issues/2709))
- `[Datagrid]` Fixed an issue where short row height was misaligning in Uplift theme. ([#2717](https://github.com/infor-design/enterprise/issues/2717))
- `[Datagrid]` Fixed an issue where new row and dirty cell were not working when combined. ([#2729](https://github.com/infor-design/enterprise/issues/2729))
- `[Dropdown]` Fixed an issue where tooltip on all browsers and ellipsis on firefox, ie11 was not showing with long text after update. ([#2534](https://github.com/infor-design/enterprise/issues/2534))
- `[Editor]` Fixed an issue where clear formatting was causing to break while switch mode on Firefox. ([#2424](https://github.com/infor-design/enterprise/issues/2424))
- `[Empty Message]` Fixed padding and alignment issues, the icon is now centered better. ([#2424](https://github.com/infor-design/enterprise/issues/2733))
- `[Fileupload Advanced]` Added custom errors example page. ([#2620](https://github.com/infor-design/enterprise/issues/2620))
- `[Flex Toolbar]` Fixed a lifecycle problem that was preventing Menu Buttons with a `removeOnDestroy` setting from opening. ([#2664](https://github.com/infor-design/enterprise/issues/2664))
- `[Homepage]` Fixed an issue where dynamically added widget was not positioning correctly. ([#2425](https://github.com/infor-design/enterprise/issues/2425))
- `[Icons]` Fixed an issue with partially invisible empty messages in uplift theme. ([#2474](https://github.com/infor-design/enterprise/issues/2474))
- `[Icons (Component)]` Fixed a bug where it was possible to store a full base-tag prefixed URL in the `use` setting, which shouldn't be possible. ([PR#2738](https://github.com/infor-design/enterprise/pull/2738))
- `[Locale]` Fixed a bug where getCulturePath does not work if the sohoxi.js file name has a hash part. ([#2637](https://github.com/infor-design/enterprise/issues/2637))
- `[Locale]` Fixed a bug found when using NG8 that the default us locale causes issues. It is now an official requirement that you set a locale for all components that require locale information. ([#2640](https://github.com/infor-design/enterprise/issues/2640))
- `[Locale]` Fixed an occurrence where an nonstandard locale filename was not correctly processed. ([#2684](https://github.com/infor-design/enterprise/issues/2684))
- `[Lookup]` Fixed memory leak issues after destroy. ([#2494](https://github.com/infor-design/enterprise/issues/2494))
- `[Modal]` Fixed memory leak issues after destroy. ([#2497](https://github.com/infor-design/enterprise/issues/2497))
- `[Popupmenu]` Fixed DOM leak where many arrows could be inserted in the DOM. ([#568](https://github.com/infor-design/enterprise-ng/issues/568))
- `[Pager]` Fixed a bug where clicking disabled buttons caused a refresh of the page in NG. ([#2170](https://github.com/infor-design/enterprise/issues/2170))
- `[Slider]` Updated the color variant logic to match new uplift theming. ([#2647](https://github.com/infor-design/enterprise/issues/2647))
- `[Tabs]` Fixed a memory leak caused by removing a tab. ([#2686](https://github.com/infor-design/enterprise/issues/2686))
- `[Toast]` Fixed memory leak issues after destroy. ([#2634](https://github.com/infor-design/enterprise/issues/2634))
- `[Toolbar]` Fixed the conditions for when `noSearchfieldReinvoke` destroys an inner Searchfield that's been previously invoked. ([PR#2738](https://github.com/infor-design/enterprise/pull/2738))
- `[Uplift Theme]` Various improvements to the Dark/Contrast variants, with a focus on passing WCAG ([#2541](https://github.com/infor-design/enterprise/issues/2541)) ([#2588](https://github.com/infor-design/enterprise/issues/2588))

### v4.21.0 Chores & Maintenance

- `[Custom Builds]` Improved Sass builder's ability to code split and include partials once. ([#1038](https://github.com/infor-design/enterprise/issues/1038))

(61 Issues Solved This Release, Backlog Enterprise 335, Backlog Ng 76, 867 Functional Tests, 880 e2e Tests)

## v4.20.0

### v4.20.0 Deprecation

- `[ListFilter]` Deprecated `startsWith` in favor of `wordStartsWith`, due to the addition of the `phraseStartsWith` filterMode. ([#1606](https://github.com/infor-design/enterprise/issues/1606))
- `[Popdown]` Deprecated `Popdown` in favor of `Popover`. Both components have similar functionality and we want to trim the code logic down. ([#2468](https://github.com/infor-design/enterprise/issues/2468))
- `[StepProcess]` Deprecated `StepProcess` as the component is no longer commonly used. We will remove it within 3-6 versions. ([#1476](https://github.com/infor-design/enterprise/issues/1476))
- `[CompositeForm]` Deprecated `CompositeForm` as the component is no longer commonly used. We will remove it within 3-6 versions. ([#1476](https://github.com/infor-design/enterprise/issues/1476))
- `[FieldOptions]` Deprecated `FieldOptions` as the component is no longer commonly used. We will remove it within 3-6 versions. ([#1476](https://github.com/infor-design/enterprise/issues/1476))

### v4.20.0 Features

- `[Datagrid]` Added support to resize column widths after a value change via the stretchColumnOnChange setting. ([#2174](https://github.com/infor-design/enterprise/issues/2174))
- `[Datagrid]` Added a Sort Function to the datagrid column to allow the value to be formatted for the sort. ([#2274](https://github.com/infor-design/enterprise/issues/2274)))
- `[Datagrid]` Added placeholder functionality to Lookup, Dropdown, and Decimal Formatters. ([#2408](https://github.com/infor-design/enterprise/issues/2408)))
- `[Datagrid]` Added support to restrict the size of a column with minWidth and maxWidth setting on the column. ([#2313](https://github.com/infor-design/enterprise/issues/2313))
- `[Datagrid]` Automatically remove nonVisibleCellError when a row is removed. ([#2436](https://github.com/infor-design/enterprise/issues/2436))
- `[Datagrid]` Fixed header alignment with textOverflow ellipsis setting. ([#2351](https://github.com/infor-design/enterprise/issues/2351))
- `[Datagrid]` Fixed an issue where code-block editor focus was not working. ([#526](https://github.com/infor-design/enterprise-ng/issues/526))
- `[Datagrid]` Automatically remove nonVisibleCellError when a row is removed. ([#2436](https://github.com/infor-design/enterprise/issues/2436))
- `[Datagrid]` Add a fix to show ellipsis text on lookups in the datagrid filter. ([#2122](https://github.com/infor-design/enterprise/issues/2122))
- `[Datagrid]` Made grouping work better with editable, including fixes to addRow, removeRow, messages, and dirty indication. ([#1851](https://github.com/infor-design/enterprise/issues/1851))
- `[Datagrid]` Changed the beforeCommitCellEdit event into a function on the column that is synchronous. ([#2442](https://github.com/infor-design/enterprise/issues/2442))
- `[Datagrid]` Fixed a bug that the selected event would fire when no rows are deselected and on initial load. ([#2472](https://github.com/infor-design/enterprise/issues/2472))
- `[Datagrid]` Removed a white background from the colorpicker editor in high contrast theme. ([#1574](https://github.com/infor-design/enterprise/issues/1574))
- `[Datepicker]` Made the showMonthYearPicker option true by default and added a newly designed panel to select the year and day. ([#1958](https://github.com/infor-design/enterprise/issues/1958))
- `[Datepicker]` Fixed a layout issue in IE 11 with the datepicker title. ([#2598](https://github.com/infor-design/enterprise/issues/2598))
- `[Datepicker]` Fixed issues with the mask when using the range picker. ([#2597](https://github.com/infor-design/enterprise/issues/2597))
- `[Dropdown]` Fixed an issue where ellipsis was not working when use firefox new tab. ([#2236](https://github.com/infor-design/enterprise/issues/2236))
- `[Form Compact]` Added checkboxes/radios, and improved visual style. ([#2193](https://github.com/infor-design/enterprise/issues/2193))
- `[Images]` Created an additional image class to apply focus state without coercing width and height. ([#2025](https://github.com/infor-design/enterprise/issues/2025))
- `[ListFilter]` Added `phraseStartsWith` filterMode for only matching a search term against the beginning of a string. ([#1606](https://github.com/infor-design/enterprise/issues/1606))
- `[Multiselect]` Changed interactions in filtered lists to no longer reset text inside the search input and the contents of the list. ([#920](https://github.com/infor-design/enterprise/issues/920))
- `[Toast]` Added api settings for drag drop and save position. ([#1876](https://github.com/infor-design/enterprise/issues/1876))
- `[Uplift Theme]` Various minor improvements. ([#2318](https://github.com/infor-design/enterprise/issues/2318))

### v4.20.0 Fixes

- `[Alerts]` Removed dirty tracker from the page due to layout issues. ([#1679](https://github.com/infor-design/enterprise/issues/1679))
- `[App Menu]` Fixed an issue where the lower toolbar inverts left and right keyboard actions. ([#2240](https://github.com/infor-design/enterprise/issues/2240))
- `[Bar Chart]` Fixed an issue where the tooltip would not show. ([#2097](https://github.com/infor-design/enterprise/issues/2097))
- `[Calendar]` Added more information to the onMonthRendered callback. ([#2419](https://github.com/infor-design/enterprise/issues/2419))
- `[Calendar]` Changed updated method so it can reinit the calendar with new data. ([#2419](https://github.com/infor-design/enterprise/issues/2419))
- `[Calendar]` Fixed stack exceeded error in angular using updated and legend. ([#2419](https://github.com/infor-design/enterprise/issues/2419))
- `[Calendar]` Added an eventclick and eventdoubleclick information to the onMonthRendered callback. ([#2419](https://github.com/infor-design/enterprise/issues/2419))
- `[Calendar]` Allow Validation of the Calendar Popup. ([#1742](https://github.com/infor-design/enterprise/issues/1742))
- `[Calendar]` Prevent double click from reopening the event popup. ([#1705](https://github.com/infor-design/enterprise/issues/1705))
- `[Calendar]` Enable vertical scrolling at short window sizes in monthview. ([#2489](https://github.com/infor-design/enterprise/issues/2489))
- `[Charts]` Made fixes so all charts change color in uplift theme. ([#2058](https://github.com/infor-design/enterprise/issues/2058))
- `[Charts]` Fixes dynamic tooltips on a bar chart. ([#2447](https://github.com/infor-design/enterprise/issues/2447))
- `[Colorpicker]` Fixed colorpicker left and right keys advanced oppositely in right-to-left mode. ([#2352](https://github.com/infor-design/enterprise/issues/2352))
- `[Column Chart]` Fixed an issue where the tooltip would not show. ([#2097](https://github.com/infor-design/enterprise/issues/2097))
- `[Datagrid]` Fixes an issue where method selectedRows() was returning incorrect information when new row added via addRow(). ([#1794](https://github.com/infor-design/enterprise/issues/1794))
- `[Datagrid]` Fixed the text width functions for better auto sized columns when using editors and special formatters. ([#2270](https://github.com/infor-design/enterprise/issues/2270))
- `[Datagrid]` Fixes the alignment of the alert and warning icons on a lookup editor. ([#2175](https://github.com/infor-design/enterprise/issues/2175))
- `[Datagrid]` Fixes tooltip on the non displayed table errors. ([#2264](https://github.com/infor-design/enterprise/issues/2264))
- `[Datagrid]` Fixes an issue with alignment when toggling the filter row. ([#2332](https://github.com/infor-design/enterprise/issues/2332))
- `[Datagrid]` Fixes an issue where method setFilterConditions() were not working for multiselect filter. ([#2414](https://github.com/infor-design/enterprise/issues/2414))
- `[Datagrid]` Fixes an error on tree grid when using server-side paging. ([#2132](https://github.com/infor-design/enterprise/issues/2132))
- `[Datagrid]` Fixed an issue where autocompletes popped up on cell editors. ([#1575](https://github.com/infor-design/enterprise/issues/1575))
- `[Datagrid]` Fixes reset columns to set the correct hidden status. ([#2315](https://github.com/infor-design/enterprise/issues/2315))
- `[Datagrid]` Fixes the filtering of null values. ([#2336](https://github.com/infor-design/enterprise/issues/2336))
- `[Datagrid]` Fixed an issue where performance was significantly slower for export methods. ([#2291](https://github.com/infor-design/enterprise/issues/2291))
- `[Datagrid]` Fixes a bug that stopped the search in datagrid personalization from working. ([#2299](https://github.com/infor-design/enterprise/issues/2299))
- `[Datagrid]` Fixes an error on tree grid when using server-side paging. ([#2132](https://github.com/infor-design/enterprise/issues/2132))
- `[Datagrid]` Fixed an issue where autocompletes popped up on cell editors. ([#1575](https://github.com/infor-design/enterprise/issues/1575))
- `[Datagrid]` Fixes the filtering of null values. ([#2336](https://github.com/infor-design/enterprise/issues/2336))
- `[Datagrid]` Fixed an issue where performance was significantly slower for export methods. ([#2291](https://github.com/infor-design/enterprise/issues/2291))
- `[Datagrid]` Fixed an issue where source would not fire on sorting. ([#2390](https://github.com/infor-design/enterprise/issues/2390))
- `[Datagrid]` Fixes the styling of non editable checkbox cells so they look disabled. ([#2340](https://github.com/infor-design/enterprise/issues/2340))
- `[Datagrid]` Changed the dynamic column tooltip function to pass the row and more details. This changes the order of parameters but since this feature is new did not consider this a breaking change. If you are using this please take note. ([#2333](https://github.com/infor-design/enterprise/issues/2333))
- `[Datagrid]` Fixed a bug is the isEditable column callback in editable tree grid where some data was missing in the callback. ([#2357](https://github.com/infor-design/enterprise/issues/2357))
- `[Datepicker]` Removed the advanceMonths option as the dropdowns for this are no longer there in the new design. ([#970](https://github.com/infor-design/enterprise/issues/970))
- `[Datepicker]` Fixed an issue where range selection was not working. ([#2569](https://github.com/infor-design/enterprise/issues/2569))
- `[Datepicker]` Fixed some issue where footer buttons were not working properly with range selection. ([#2595](https://github.com/infor-design/enterprise/issues/2595))
- `[Datepicker]` Fixed an issue where time was not updating after change on range selection. ([#2599](https://github.com/infor-design/enterprise/issues/2599))
- `[Datagrid]` Fixed a bug where deselect all would not deselect some rows when using grouping. ([#1796](https://github.com/infor-design/enterprise/issues/1796))
- `[Datagrid]` Fixed a bug where summary counts in grouping would show even if the group is collapsed. ([#2221](https://github.com/infor-design/enterprise/issues/2221))
- `[Datagrid]` Fixed issues when using paging (client side) and removeRow. ([#2590](https://github.com/infor-design/enterprise/issues/2590))
- `[Demoapp]` When displaying Uplift theme, now shows the correct alternate fonts for some locales when switching via the `locale` query string. ([#2365](https://github.com/infor-design/enterprise/issues/2365))
- `[Dropdown]` Fixed a memory leak when calling destroy. ([#2493](https://github.com/infor-design/enterprise/issues/2493))
- `[Editor]` Fixed a bug where tab or shift tab would break out of the editor when doing an indent/outdent. ([#2421](https://github.com/infor-design/enterprise/issues/2421))
- `[Editor]` Fixed a bug where the dirty indicator would be hidden above. ([#2577](https://github.com/infor-design/enterprise/issues/2577))
- `[Fieldfilter]` Fixed an issue where fields were getting wrap to second line on iPhone SE. ([#1861](https://github.com/infor-design/enterprise/issues/1861))
- `[Fieldfilter]` Fixed an issue where Dropdown was not switching mode on example page. ([#2288](https://github.com/infor-design/enterprise/issues/2288))
- `[Field Options]` Fixed an issue where input example was not working. ([#2348](https://github.com/infor-design/enterprise/issues/2348))
- `[Homepages]` Fixed an issue where personalize and chart text colors were not working with hero. ([#2097](https://github.com/infor-design/enterprise/issues/2097))
- `[Images]` Fixed an issue where images were not tabbable or receiving a visual focus state. ([#2025](https://github.com/infor-design/enterprise/issues/2025))
- `[Listview]` Fixed a bug that caused the listview to run initialize too many times. ([#2179](https://github.com/infor-design/enterprise/issues/2179))
- `[Lookup]` Added `autocomplete="off"` to lookup input fields to prevent browser interference. ([#2366](https://github.com/infor-design/enterprise/issues/2366))
- `[Lookup]` Fixed a bug that caused a filter to reapply when reopening the modal. ([#2566](https://github.com/infor-design/enterprise/issues/2566))
- `[Lookup]` Fixed a bug that caused a selections to reapply when reopening the modal. ([#2568](https://github.com/infor-design/enterprise/issues/2568))
- `[Locale]` Fixed race condition when using initialize and loading locales with a parent locale. ([#2540](https://github.com/infor-design/enterprise/issues/2540))
- `[Lookup]` Fixed a double scrollbar when the modal needs to be scrolled. ([#2586](https://github.com/infor-design/enterprise/issues/2586))
- `[Modal]` Fixed an issue where the modal component would disappear if its content had a checkbox in it in RTL. ([#332](https://github.com/infor-design/enterprise-ng/issues/332))
- `[Modal]` Fixed an issue where tabbing was very slow on large DOMs in IE 11. ([#2607](https://github.com/infor-design/enterprise/issues/2607))
- `[Personalization]` Fixed an issue where the text color was too dark. Changed the text color to be more readable in high contrast mode. ([#2539](https://github.com/infor-design/enterprise/issues/2539))
- `[Personalization]` Updated some of the colors to more readable in contrast mode. ([#2097](https://github.com/infor-design/enterprise/issues/2097))
- `[Personalization]` Fixes an issue where text color was too dark. ([#2476](https://github.com/infor-design/enterprise/issues/2476))
- `[Pager]` Fixed an issue where click was not firing on any of the buttons with ie11. ([#2560](https://github.com/infor-design/enterprise/issues/2560))
- `[Pager]` Added a complete Popupmenu settings object for configuring the Page Size Selector Button, and deprecated the `attachPageSizeMenuToBody` setting in favor of `pageSizeMenuSettings.attachToBody`. ([#2356](https://github.com/infor-design/enterprise/issues/2356))
- `[Pager]` Fixed memory leak when using the `attachToBody` setting to change the menu's render location. ([#2482](https://github.com/infor-design/enterprise/issues/2482))
- `[Popdown]` Fixed usability issue where the Popdown could close prematurely when attempting to use inner components, such as Dropdowns. ([#2092](https://github.com/infor-design/enterprise/issues/2092))
- `[Popover]` Correctly align the popover close button. ([#1576](https://github.com/infor-design/enterprise/issues/1576))
- `[Popover]` Fixed an issue where buttons inside the popover would overflow at smaller screen sizes. ([#2271](https://github.com/infor-design/enterprise/issues/2271))
- `[Popupmenu]` Fixed an issue where js error was showing after removing a menu item. ([#414](https://github.com/infor-design/enterprise-ng/issues/414))
- `[Popupmenu]` Fixed a layout issue on disabled checkboxes in multiselect popupmenus. ([#2340](https://github.com/infor-design/enterprise/issues/2340))
- `[Popupmenu]` Fixed a bug on IOS that prevented menu scrolling. ([#645](https://github.com/infor-design/enterprise/issues/645))
- `[Popupmenu]` Fixed a bug on IOS that prevented some submenus from showing. ([#1928](https://github.com/infor-design/enterprise/issues/1928))
- `[Popupmenu]` Added a type-check during building/rebuilding of submenus that prevents an error when a submenu `<ul>` tag is not present. ([#2458](https://github.com/infor-design/enterprise/issues/2458))
- `[Scatter Plot]` Fixed the incorrect color on the tooltips. ([#1066](https://github.com/infor-design/enterprise/issues/1066))
- `[Stepprocess]` Fixed an issue where a newly enabled step is not shown. ([#2391](https://github.com/infor-design/enterprise/issues/2391))
- `[Searchfield]` Fixed an issue where the close icon on a searchfield is inoperable. ([#2578](https://github.com/infor-design/enterprise/issues/2578))
- `[Searchfield]` Fixed strange alignment of text/icons on the Uplift theme. ([#2612](https://github.com/infor-design/enterprise/issues/2612))
- `[Tabs]` Fixed the more tabs button to style as disabled when the tabs component is disabled. ([#2347](https://github.com/infor-design/enterprise/issues/2347))
- `[Tabs]` Added the select method inside the hide method to ensure proper focusing of the selected tab. ([#2346](https://github.com/infor-design/enterprise/issues/2346))
- `[Tabs]` Added an independent count for adding new tabs and their associated IDs to prevent duplication. ([#2345](https://github.com/infor-design/enterprise/issues/2345))
- `[Toolbar]` Fixed memory leaks. ([#2496](https://github.com/infor-design/enterprise/issues/2496))
- `[Toolbar]` Fixed an issue where `noSearchfieldReinvoke` was not being respected during the teardown method, causing lifecycle issues in Angular. ([#2691](https://github.com/infor-design/enterprise/issues/2691))
- `[Toolbar Flex]` Removed a 100% height on the toolbar which caused issues when nested in some situations. ([#474](https://github.com/infor-design/enterprise-ng/issues/474))
- `[Listview]` Fixed search to work when not using templates. ([#466](https://github.com/infor-design/enterprise-ng/issues/466))

### v4.20.0 Chores & Maintenance

- `[Build]` Add a file verification tool to the build process to ensure all necessary files are present. ([#2384](https://github.com/infor-design/enterprise/issues/2384))
- `[Demo App]` Add the uplift theme to the theme switcher menu. ([#2335](https://github.com/infor-design/enterprise/issues/2335))
- `[Demo App]` Fixed routing issues that could cause 500 errors or crash the Demoapp. ([#2343](https://github.com/infor-design/enterprise/issues/2343))
- `[Demo App]` Fixed an issue where the sorting was wrong on compressor data. ([#2390](https://github.com/infor-design/enterprise/issues/2390))

(95 Issues Solved This Release, Backlog Enterprise 296, Backlog Ng 79, 852 Functional Tests, 865 e2e Tests)

## v4.19.3

- `[Datagrid]` Fixes the multiselect filter on header from reloading during serverside filtering. ([#2383](https://github.com/infor-design/enterprise/issues/2383))
- `[Datagrid]` Fixed an issue where contextmenu was not opening with first click. ([#2398](https://github.com/infor-design/enterprise/issues/2398))
- `[Datagrid / Tooltip]` Fixed an error on some datagrid cells when tooltips are attached. ([#2403](https://github.com/infor-design/enterprise/issues/2403))

## v4.19.2

- `[Build]` Fixes missing minified files in the build and a missing svg-extended.html deprecated file for backwards compatibility. ([Teams](https://bit.ly/2FlzYCT))

## v4.19.0

### v4.19.0 Deprecations

- `[CSS]` The Soho light theme CSS file has been renamed from `light-theme.css` to `theme-soho-light.css` ([1972](https://github.com/infor-design/enterprise/issues/1972))
- `[CSS]` The Soho dark theme CSS file has been renamed from `dark-theme.css` to `theme-soho-dark.css` ([1972](https://github.com/infor-design/enterprise/issues/1972))
- `[CSS]` The Soho high-contrast theme CSS file has been renamed from `high-contrast-theme.css` to `theme-soho-contrast.css` ([1972](https://github.com/infor-design/enterprise/issues/1972))
- `[Datagrid]` The older savedColumns method has been deprecated since 4.10 and is now removed. Use saveUserSettings instead. ([#1766](https://github.com/infor-design/enterprise/issues/1766))

### v4.19.0 Features

- `[App Menu]` Improved style of personalized app menu. ([#2195](https://github.com/infor-design/enterprise/pull/2195))
- `[Column]` Added support to existing custom tooltip content in the callback setting. ([#1909](https://github.com/infor-design/enterprise/issues/1909))
- `[Contextual Action Panel]` Fixed an issue where the close button was misaligned. ([#1943](https://github.com/infor-design/enterprise/issues/1943))
- `[Datagrid]` Added support for disabling rows by data or a dynamic function, rows are disabled from selection and editing. ([#1614](https://github.com/infor-design/enterprise/issues/1614))
- `[Datagrid]` Fixes a column alignment issue when resizing and sorting columns that were originally set to percentage width. ([#1797](https://github.com/infor-design/enterprise/issues/1797))
- `[Datagrid]` Fixes a column alignment issue when there are duplicate column ids. ([#1797](https://github.com/infor-design/enterprise/issues/1797))
- `[Datagrid]` Fixes a column alignment by clearing a cache to help prevent column misalignment from randomly happening. ([#1797](https://github.com/infor-design/enterprise/issues/1797))
- `[Datagrid]` Fixes an issue that caused the active page to not restore correctly when saving user settings, . ([#1766](https://github.com/infor-design/enterprise/issues/1766))
- `[Datagrid]` Fixes an issue with dropdown filters when the ids are numbers. ([#1879](https://github.com/infor-design/enterprise/issues/1879))
- `[Datagrid]` Fixed alignment issues in the new uplift theme. ([#2212](https://github.com/infor-design/enterprise/issues/2212))
- `[Datagrid]` Fixes Datagrid time filtering for string type dates. ([#2281](https://github.com/infor-design/enterprise/issues/2281))
- `[Form Compact]` Adds support for Datepicker, Timepicker, Lookup, and File Uploader fields. ([#1955](https://github.com/infor-design/enterprise/issues/1955))
- `[Keyboard]` Added a new API that you can call at anytime to see what key is being pressed at the moment. ([#1906](https://github.com/infor-design/enterprise/issues/1906))
- `[Targeted/Completion Chart]` Added back the ability to inline svg icons and hyperlinks. ([#2152](https://github.com/infor-design/enterprise/issues/2152))
- `[Themes]` Added support for multiple themes in the demo app and renamed distribute Uplift (only) theme files. ([#1972](https://github.com/infor-design/enterprise/issues/1972))

### v4.19.0 Fixes

- `[App Menu]` Fixed an issue where the menu would not be entirely colored if short. ([#2062](https://github.com/infor-design/enterprise/issues/2062))
- `[App Menu]` Changed the scroll area to the outside when using a footer. ([#2062](https://github.com/infor-design/enterprise/issues/2062))
- `[App Menu]` Expandable area updates within application menu. ([#1982](https://github.com/infor-design/enterprise/pull/1982))
- `[App Menu]` Fixed an issue where role switcher was not clickable with long title. ([#2060](https://github.com/infor-design/enterprise/issues/2060))
- `[App Menu]` Fixed an issue where it was not possible to manually add a filter field that you can control on your own. Caveat to this is if you set filterable: false it will no longer remove the filter field from the DOM, if you do that you must now do it manually. ([#2066](https://github.com/infor-design/enterprise/issues/2066))
- `[App Menu]` Added support for mobile when dismissOnClickMobile setting is true to dismiss application menu when a role is selected. ([#2520](https://github.com/infor-design/enterprise/issues/2520))
- `[App Menu]` Fixed an issue with the logo which was positioned badly when scrolling. ([#2116](https://github.com/infor-design/enterprise/issues/2116))
- `[Calendar]` Fixed some bugs having a calendar month along or just a legend, fixed the clicking of upcoming days and added a dblclick even emitter. ([#2149](https://github.com/infor-design/enterprise/issues/2149))
- `[Colorpicker]` Fixed an issue where the colorpicker label is cut off in extra small input field. ([#2023](https://github.com/infor-design/enterprise/issues/2023))
- `[Colorpicker]` Fixed an issue where the colorpickers are not responsive at mobile screen sizes. ([#1995](https://github.com/infor-design/enterprise/issues/1995))
- `[Colorpicker]` Fixed an issue where the text is not visible on IE11 after choosing a color. ([#2134](https://github.com/infor-design/enterprise/issues/2134))
- `[Completion Chart]` Cleaned up excessive padding in some cases. ([#2171](https://github.com/infor-design/enterprise/issues/2171))
- `[Context Menu]` Fixes a bug where a left click on the originating field would not close a context menu opened with a right click. ([#1992](https://github.com/infor-design/enterprise/issues/1992))
- `[Contextual Action Panel]` Fixed an issue where the CAP title is too close to the edge at small screen sizes. ([#2249](https://github.com/infor-design/enterprise/issues/2249))
- `[Datagrid]` Fixed an issue where using the context menu with datagrid was not properly destroyed which being created multiple times. ([#392](https://github.com/infor-design/enterprise-ng/issues/392))
- `[Datagrid]` Fixed charts in columns not resizing correctly to short row height. ([#1930](https://github.com/infor-design/enterprise/issues/1930))
- `[Datagrid]` Fixed an issue for xss where console.log was not sanitizing and make grid to not render. ([#1941](https://github.com/infor-design/enterprise/issues/1941))
- `[Datagrid]` Fixed charts in columns not resizing correctly to short row height. ([#1930](https://github.com/infor-design/enterprise/issues/1930))
- `[Datagrid]` Fixed a layout issue on primary buttons in expandable rows. ([#1999](https://github.com/infor-design/enterprise/issues/1999))
- `[Datagrid]` Fixed a layout issue on short row grouped header buttons. ([#2005](https://github.com/infor-design/enterprise/issues/2005))
- `[Datagrid]` Fixed an issue where disabled button color for contextual toolbar was not applying. ([#2150](https://github.com/infor-design/enterprise/issues/2150))
- `[Datagrid]` Fixed an issue for xss where console.log was not sanitizing and make grid to not render. ([#1941](https://github.com/infor-design/enterprise/issues/1941))
- `[Datagrid]` Added an onBeforeSelect call back that you can return false from to disable row selection. ([#1906](https://github.com/infor-design/enterprise/issues/1906))
- `[Datagrid]` Fixed an issue where header checkbox was not sync after removing selected rows. ([#2226](https://github.com/infor-design/enterprise/issues/2226))
- `[Datagrid]` Fixed an issue where custom filter conditions were not setting up filter button. ([#2234](https://github.com/infor-design/enterprise/issues/2234))
- `[Datagrid]` Fixed an issue where pager was not updating while removing rows. ([#1985](https://github.com/infor-design/enterprise/issues/1985))
- `[Datagrid]` Adds a function to add a visual dirty indictaor and a new function to get all modified rows. Modified means either dirty, in-progress or in error. Existing API's are not touched. ([#2091](https://github.com/infor-design/enterprise/issues/2091))
- `[Datagrid]` Fixes an error when saving columns if you have a lookup column. ([#2279](https://github.com/infor-design/enterprise/issues/2279))
- `[Datagrid]` Fixed a bug with column reset not working sometimes. ([#1921](https://github.com/infor-design/enterprise/issues/1921))
- `[Datagrid]` Fixed grouped headers not sorting when selectable is multiselect. ([#2251](https://github.com/infor-design/enterprise/issues/2251))
- `[Datagrid]` Fixed a bug where the sort indicator disappeared when changing pages. ([#2228](https://github.com/infor-design/enterprise/issues/2228))
- `[Datagrid]` Fixed rendering on modals with single columns. ([#1923](https://github.com/infor-design/enterprise/issues/1923))
- `[Datagrid]` Fixed double firing of popupmenu events. ([#2140](https://github.com/infor-design/enterprise/issues/2140))
- `[Datagrid]` Fixed incorrect pattern in filterConditions. ([#2159](https://github.com/infor-design/enterprise/issues/2159))
- `[Datepicker]` Fixed an issue loading on IE 11. ([#2183](https://github.com/infor-design/enterprise-ng/issues/2183))
- `[Dropdown]` Fixed the dropdown appearing misaligned at smaller screen sizes. ([#2248](https://github.com/infor-design/enterprise/issues/2248))
- `[Editor]` Fixed an issue where button state for toolbar buttons were wrong when clicked one after another. ([#391](https://github.com/infor-design/enterprise/issues/391))
- `[Hierarchy]` Fixed a bug where the hierarchy will only partially load with two instances on a page. ([#2205](https://github.com/infor-design/enterprise/issues/2205))
- `[Field Options]` Fixed an issue where field options were misaligning, especially spin box was focusing outside of the field. ([#1862](https://github.com/infor-design/enterprise/issues/1862))
- `[Field Options]` Fixed a border alignment issue. ([#2107](https://github.com/infor-design/enterprise/issues/2107))
- `[Fileuploader]` Fixed an issue where the fileuploader icon and close icon were misplaced and not visible in RTL after uploading a file. ([#2098](https://github.com/infor-design/enterprise/issues/2098))
- `[Fileuploader]` Fixed an issue where backspace in IE11 caused the browser to go back instead of removing the uploaded file from the input. ([#2184](https://github.com/infor-design/enterprise/issues/2184))
- `[Input]` Improved alignment of icons in the uplift theme input components. ([#2072](https://github.com/infor-design/enterprise/issues/2072))
- `[Listview]` Improved accessibility when configured as selectable (all types), as well as re-enabled accessibility e2e Testss. ([#403](https://github.com/infor-design/enterprise/issues/403))
- `[Locale]` Synced up date and time patterns with the CLDR several time patterns in particular were corrected. ([#2022](https://github.com/infor-design/enterprise/issues/2022))
- `[Locale]` Fixed an issue loading duplicate locales such as en-GB where the strings are copies, before you might get undefined strings. ([#2216](https://github.com/infor-design/enterprise/issues/2216))
- `[Locale]` Added support for es-419 locale. ([#2204](https://github.com/infor-design/enterprise/issues/2204))
- `[Locale]` Restored functionality for dynamically changing fonts for some languages. ([#2144](https://github.com/infor-design/enterprise/issues/2144))
- `[Modal]` Fixed a demoapp issue where the select all checkbox wasn't selecting all. ([2225](https://github.com/infor-design/enterprise/issues/2225))
- `[Monthview]` Fixed an issue where the previous and next buttons were not correctly reversed in right-to-left mode. ([1910](https://github.com/infor-design/enterprise/issues/1910))
- `[Personalization]` Changed the default turquoise personalization to a darker one. ([#2063](https://github.com/infor-design/enterprise/issues/2063))
- `[Personalization]` Changed the default turquoise personalization to a darker one. ([#2063](https://github.com/infor-design/enterprise/issues/2063))
- `[Personalization]` Added a default option to the personalization color pickers. ([#2063](https://github.com/infor-design/enterprise/issues/2063))
- `[Personalization]` Added more classes and examples for the personalization colors so that you can personalize certain form elements. ([#2120](https://github.com/infor-design/enterprise/issues/2120))
- `[Personalization]` Added several form examples with buttons and completion chart that can be personalized. ([#1963](https://github.com/infor-design/enterprise/issues/1963))
- `[Personalization]` Added an example of normal tabs behaving like header tabs in a personalized area. ([#1962](https://github.com/infor-design/enterprise/issues/1962))
- `[Personalization]` Added completion chart and alerts to the list of header items that will work when personalized. ([#2171](https://github.com/infor-design/enterprise/issues/2171))
- `[Personalization]` Fixed a bug where the overlay would not disappear when manually loading stylesheets. ([#2258](https://github.com/infor-design/enterprise/issues/2258))
- `[Popupmenu]` Fixed an issue where disabled submenus were opening on mouseover. ([#1863](https://github.com/infor-design/enterprise/issues/1863))
- `[Radios]` Fixed an issue where in `RTL` the radio seems visually separate from it's label. ([#2096](https://github.com/infor-design/enterprise/issues/2096))
- `[Summary Form]` Updated to improve readability. ([#1765](https://github.com/infor-design/enterprise/issues/1765))
- `[Targeted Achievement]` Updated to work in uplift theme. ([#2220](https://github.com/infor-design/enterprise/issues/2220))
- `[Timepicker]` Fixed an issue where AM/PM dropdown tooltip was displaying on android devices. ([#1446](https://github.com/infor-design/enterprise/issues/1446))
- `[Timepicker]` Fixed an issue where dropdown popup was out of position on android devices. ([#2021](https://github.com/infor-design/enterprise/issues/2021))
- `[Timepicker]` Updated the Swedish translation for Set Time. ([#2153](https://github.com/infor-design/enterprise/issues/2153))
- `[Tree]` Fixed an issue where children property null was breaking tree to not render. ([#1908](https://github.com/infor-design/enterprise/issues/1908))

### v4.19.0 Chores & Maintenance

- `[General]` Updated to jquery 3.4.1 to fix a jquery bug seen occasionally. ([#2109](https://github.com/infor-design/enterprise/issues/2109))
- `[General]` Fixed relative links in several markdown files.
- `[Demo App]` Fixed CSP and handling of image paths for better support of images in examples on IDS demo sites (demo.design.infor.com). ([#1888](https://github.com/infor-design/enterprise/issues/1888))
- `[Personalize]` Separated personalization styles into standalone file for improved maintainability. ([#2127](https://github.com/infor-design/enterprise/issues/2127))

(84 Issues Solved This Release, Backlog Enterprise 311, Backlog Ng 79, 839 Functional Tests, 876 e2e Tests)

## v4.18.2

### v4.18.2 Fixes

- `[Autocomplete]` Fixed an XSS injection issue. ([#502](https://github.com/infor-design/enterprise-ng/issues/502)).
- `[Dropdown]` Fixed an XSS injection issue. ([#503](https://github.com/infor-design/enterprise-ng/issues/503)).

## v4.18.1

### v4.18.1 Fixes

- `[Input]` Added backwards-compatibility for previous accessibility changes to labels. ([#2118](https://github.com/infor-design/enterprise/issues/2118)). Additional information can be found in the [Form Component documentation](https://github.com/infor-design/enterprise/blob/4.18.x/src/components/form/readme.md#field-labels).

## v4.18.0

### v4.18.0 Features

- `[App Menu]` Added support for personalization by adding the `is-personalizable` class the menu will now change colors along with headers ([#1847](https://github.com/infor-design/enterprise/issues/1847))
- `[App Menu]` Added a special role switcher dropdown to change the menu role. ([#1935](https://github.com/infor-design/enterprise/issues/1935))
- `[Personalize]` Added classes for the personalization colors so that you can personalize certain form elements. ([#1847](https://github.com/infor-design/enterprise/issues/1847))
- `[Expandable Area]` Added example of a standalone button the toggles a form area. ([#1935](https://github.com/infor-design/enterprise/issues/1935))
- `[Datagrid]` Added support so if there are multiple inputs within an editor they work with the keyboard tab key. ([#355](https://github.com/infor-design/enterprise-ng/issues/355))
- `[Datagrid]` Fixed an error on IE when doing an excel export. ([#2018](https://github.com/infor-design/enterprise/issues/2018))
- `[Editor]` Added a JS setting and CSS styles to support usage of a Flex Toolbar ([#1120](https://github.com/infor-design/enterprise/issues/1120))
- `[Header]` Added a JS setting and CSS styles to support usage of a Flex Toolbar ([#1120](https://github.com/infor-design/enterprise/issues/1120))
- `[Mask]` Added a setting for passing a locale string, allowing Number masks to be localized.  This enables usage of the `groupSize` property, among others, from locale data in the Mask. ([#440](https://github.com/infor-design/enterprise/issues/440))
- `[Masthead]` Added CSS styles to support usage of a Flex Toolbar ([#1120](https://github.com/infor-design/enterprise/issues/1120))
- `[Notification]` Added example of a Widget/Card with notification and add code to truncate the text (via ellipsis) if it is lengthy. ([#1881](https://github.com/infor-design/enterprise/issues/1881))
- `[Theme/Colors]` Added new component for getting theme and color information. This is used throughout the code. There was a hidden property `Soho.theme`, if you used this in some way you should now use `Soho.theme.currentTheme`. ([#1866](https://github.com/infor-design/enterprise/issues/1866))

### v4.18.0 Fixes

- `[App Menu]` Fixed some accessibility issues on the nav menu. ([#1721](https://github.com/infor-design/enterprise/issues/1721))
- `[Busy Indicator]` Fixed a bug that causes a javascript error when the busy indicator is used on the body tag. ([#1918](https://github.com/infor-design/enterprise/issues/1918))
- `[Css/Sass]` Fixed an issue where the High Contrast theme and Uplift theme were not using the right tokens. ([#1897](https://github.com/infor-design/enterprise/pull/1897))
- `[Colors]` Fixed the color palette demo page to showcase the correct hex values based on the current theme ([#1801](https://github.com/infor-design/enterprise/issues/1801))
- `[Contextual Action Panel]` Fixed an issue where cap modal would only open the first time. ([#1993](https://github.com/infor-design/enterprise/issues/1993))
- `[Datepicker]` Fixed an issue in NG where the custom validation is removed during the teardown of a datepicker.([NG #411](https://github.com/infor-design/enterprise-ng/issues/411))
- `[Datagrid]` Fixed an issue where lookup filterConditions were not rendering. ([#1873](https://github.com/infor-design/enterprise/issues/1873))
- `[Datagrid]` Fixed an issue where when using filtering and server side paging the filter operations would cause two ajax requests. ([#2069](https://github.com/infor-design/enterprise/issues/2069))
- `[Datagrid]` Fixed issue where header columns are misaligned with body columns on load. ([#1892](https://github.com/infor-design/enterprise/issues/1892))
- `[Datagrid]` Fixed an issue where filtering was missing translation. ([#1900](https://github.com/infor-design/enterprise/issues/1900))
- `[Datagrid]` Fixed an issue with the checkbox formatter where string based 1 or 0 would not work as a dataset source. ([#1948](https://github.com/infor-design/enterprise/issues/1948))
- `[Datagrid]` Fixed a bug where text would be misaligned when repeatedly toggling the filter row. ([#1969](https://github.com/infor-design/enterprise/issues/1969))
- `[Datagrid]` Added an example of expandOnActivate on a customer editor. ([#353](https://github.com/infor-design/enterprise-ng/issues/353))
- `[Datagrid]` Added ability to pass a function to the tooltip option for custom formatting. ([#354](https://github.com/infor-design/enterprise-ng/issues/354))
- `[Datagrid]` Fixed `aria-checked` not toggling correctly on selection of multiselect checkbox. ([#1961](https://github.com/infor-design/enterprise/issues/1961))
- `[Datagrid]` Fixed incorrectly exported CSV/Excel data. ([#2001](https://github.com/infor-design/enterprise/issues/2001))
- `[Dropdown]` Changed the way dropdowns work with screen readers to be a collapsible listbox.([#404](https://github.com/infor-design/enterprise/issues/404))
- `[Dropdown]` Fixed an issue where multiselect dropdown unchecking "Select All" was not getting clear after close list with Safari browser.([#1882](https://github.com/infor-design/enterprise/issues/1882))
- `[Dropdown]` Added an example of a color dropdown showing palette colors as icons.([#2013](https://github.com/infor-design/enterprise/issues/2013))
- `[Datagrid]` Fixed a misalignment of the close icon on mobile. ([#2018](https://github.com/infor-design/enterprise/issues/2018))
- `[List/Detail]` Removed some legacy CSS code that was causing text inside of inline Toolbar Searchfields to become transparent. ([#2075](https://github.com/infor-design/enterprise/issues/2075))
- `[Listbuilder]` Fixed an issue where the text was not sanitizing. ([#1692](https://github.com/infor-design/enterprise/issues/1692))
- `[Lookup]` Fixed an issue where the tooltip was using audible text in the code block component. ([#354](https://github.com/infor-design/enterprise-ng/issues/354))
- `[Locale]` Fixed trailing zeros were getting ignored when displaying thousands values. ([#404](https://github.com/infor-design/enterprise/issues/1840))
- `[MenuButton]` Improved the way menu buttons work with screen readers.([#404](https://github.com/infor-design/enterprise/issues/404))
- `[Message]` Added an audible announce of the message type.([#964](https://github.com/infor-design/enterprise/issues/964))
- `[Message]` Change audible announce of message type added in #964 to an option that is strictly audible.([#2120](https://github.com/infor-design/enterprise/issues/2120))
- `[Modal]` Changed text and button font colors to pass accessibility checks.([#964](https://github.com/infor-design/enterprise/issues/964))
- `[Multiselect]` Fixed an issue where previous selection was still selected after clear all by "Select All" option. ([#2003](https://github.com/infor-design/enterprise/issues/2003))
- `[Notifications]` Fixed a few issues with notification background colors by using the corresponding ids-identity token for each. ([1857](https://github.com/infor-design/enterprise/issues/1857), [1865](https://github.com/infor-design/enterprise/issues/1865))
- `[Notifications]` Fixed an issue where you couldn't click the close icon in Firefox. ([1573](https://github.com/infor-design/enterprise/issues/1573))
- `[Radios]` Fixed the last radio item was being selected when clicking on the first when displayed horizontal. ([#1878](https://github.com/infor-design/enterprise/issues/1878))
- `[Signin]` Fixed accessibility issues. ([#421](https://github.com/infor-design/enterprise/issues/421))
- `[Skiplink]` Fixed a z-index issue on skip links over the nav menu. ([#1721](https://github.com/infor-design/enterprise/issues/1721))
- `[Slider]` Changed the demo so the tooltip will hide when resizing the page. ([#2033](https://github.com/infor-design/enterprise/issues/2033))
- `[Stepprocess]` Fixed rtl style issues. ([#413](https://github.com/infor-design/enterprise/issues/413))
- `[Swaplist]` Fixed disabled styling on swap header buttons. ([#2019](https://github.com/infor-design/enterprise/issues/2019))
- `[Tabs]` Fixed an issue where focus was changed after enable/disable tabs. ([#1934](https://github.com/infor-design/enterprise/issues/1934))
- `[Tabs-Module]` Fixed an issue where the close icon was outside the searchfield. ([#1704](https://github.com/infor-design/enterprise/issues/1704))
- `[Toolbar]` Fixed issues when tooltip shows on hover of toolbar ([#1622](https://github.com/infor-design/enterprise/issues/1622))
- `[Validation]` Fixed an issue where the isAlert settings set to true, the border color, control text color, control icon color was displaying the color for the alert rather than displaying the default color. ([#1922](https://github.com/infor-design/enterprise/issues/1922))

### v4.18.0 Chore & Maintenance

- `[Buttons]` Updated button disabled states with corresponding ids-identity tokens. ([1914](https://github.com/infor-design/enterprise/issues/1914)
- `[Docs]` Added a statement on supporting accessibility. ([#1540](https://github.com/infor-design/enterprise/issues/1540))
- `[Docs]` Added the supported screen readers and some notes on accessibility. ([#1722](https://github.com/infor-design/enterprise/issues/1722))

(50 Issues Solved This Release, Backlog Enterprise 294, Backlog Ng 80, 809 Functional Tests, 803 e2e Tests)

## v4.17.1

### v4.17.1 Fixes

- `[Datagrid]` Fixed an issue where the second to last column was having resize issues with frozen column sets.(<https://github.com/infor-design/enterprise/issues/1890>)
- `[Datagrid]` Re-align icons and items in the datagrid's "short header" configuration.(<https://github.com/infor-design/enterprise/issues/1880>)
- `[Locale]` Fixed incorrect "groupsize" for `en-US` locale.(<https://github.com/infor-design/enterprise/issues/1907>)

### v4.17.1 Chores & Maintenance

- `[Demoapp]` Fixed embedded icons example with missing icons.(<https://github.com/infor-design/enterprise/issues/1889>)
- `[Demoapp]` Fixed notification demo examples.(<https://github.com/infor-design/enterprise/issues/1893>, <https://github.com/infor-design/enterprise/pull/1896>)

(5 Issues Solved this patch release)

## v4.17.0

- [Npm Package](https://www.npmjs.com/package/ids-enterprise)
- [IDS Enterprise Angular Change Log](https://github.com/infor-design/enterprise-ng/blob/master/docs/CHANGELOG.md)

### v4.17.0 Future Deprecation

- `[Mask]` Using legacy mask options is now deprecated (was starting 4.3.2) and we will remove this in approximately 6 months from the code base. This means using the `data-mask` option and the `mode` as well as legacy patterns in favor of the newer settings and regexes. ([#439](https://github.com/infor-design/enterprise/issues/439))

### v4.17.0 Features

- `[Datagrid]` Added support for ellipsis to header text. ([#842](https://github.com/infor-design/enterprise/issues/842))
- `[Datagrid]` Added support to cancel `rowactivated` event. Now it will trigger the new event `beforerowactivated` which will wait/sync to cancel or proceed to do `rowactivated` event. ([#1021](https://github.com/infor-design/enterprise/issues/1021))
- `[Datagrid]` Added option to align grouped headers text. ([#1714](https://github.com/infor-design/enterprise/issues/1714))
- `[Datagrid]` Tabbing through a new row moves focus to next line for a lookup column. ([#1822](https://github.com/infor-design/enterprise/issues/1822))
- `[Datagrid]` Validation tooltip does not wrap words correctly across multiple lines. ([#1829](https://github.com/infor-design/enterprise/issues/1829))
- `[Dropdown]` Added support to make dropdown readonly fields optionally not tab-able. ([#1591](https://github.com/infor-design/enterprise/issues/1591))
- `[Form Compact]` Implemented design for field-heavy forms. This design is experimental, likely not production ready, and subject to change without notice. ([#1699](https://github.com/infor-design/enterprise/issues/1699))
- `[Hierarchy]` Changed the newer stacked layout to support mutiple root elements. ([#1677](https://github.com/infor-design/enterprise/issues/1677))
- `[Locale]` Added support for passing in `locale` or `language` to the `parse` and `format` and `translation` functions so they will work without changing the current locale or language. ([#462](https://github.com/infor-design/enterprise/issues/462))
- `[Locale]` Added support for setting a specific group size other than the ones in the locale. This includes using no group size. ([#462](https://github.com/infor-design/enterprise/issues/462))
- `[Locale]` Added support for showing timezones in the current language with a fall back for IE 11. ([#592](https://github.com/infor-design/enterprise/issues/592))
- `[Locale]` Added support for different group sizes. This was previously not working correctly for locales like hi-IN (using 3, 2 group sizes) and en-US (using 3, 0 group sizes). We will later make this work on masks on a separate issue. ([#441](https://github.com/infor-design/enterprise/issues/441))
- `[Locale]` Its now possible to add new locales in by adding them to the `defaultLocales` and `supportedLocales` sets. ([#402](https://github.com/infor-design/enterprise/issues/402))
- `[Locale]` Added an example to show extending locales with new strings and an api method to make it easier. because of the way this is split, if your directly adding to `Locale.cultures` you will need to adjust your code to extend from `Locale.languages` instead. ([#402](https://github.com/infor-design/enterprise/issues/402))
- `[Locale]` Added support for having a different language and locale. This is done by calling the new `setLanguage` function. ([#1552](https://github.com/infor-design/enterprise/issues//1552))
- `[Locale / Mask]` Added limited initial support for some unicode languages. This means you can convert to and from numbers typed in Devangari, Arabic, and Chinese (Financial and Simplified). ([#439](https://github.com/infor-design/enterprise/issues/439))
- `[Locale]` Added support for passing a `locale` other the the current locale to calendar, monthview, datepicker and timepicker. ([#462](https://github.com/infor-design/enterprise/issues/462))
- `[Mask]` It is now possible to type numbers in unicode such as Devangari, Arabic, and Chinese (Financial and Simplified) into the the masks that involve numbers. ([#439](https://github.com/infor-design/enterprise/issues/439))
- `[Modal]` Added an option to dictate the maximum width of the modal. ([#1802](https://github.com/infor-design/enterprise/issues/1802))
- `[Icons]` Add support for creating an svg file for the Uplift theme's (alpha) new icons from ids-identity@2.4.0 assets. ([#1759](https://github.com/infor-design/enterprise/issues/1759))
- `[Radar]` Added support to three label sizes (name, abbrName, shortName). ([#1553](https://github.com/infor-design/enterprise/issues/1553))

### v4.17.0 Fixes

- `[Accordion]` Fixed a bug where some truncated text elements were not generating a tooltip. ([#1736](https://github.com/infor-design/enterprise/issues/1736))
- `[Builder]` Cropped Header for Builder Panel When Text is Long. ([#1814](https://github.com/infor-design/enterprise/issues/1814))
- `[Calendar]` Event model title color is not correct if the modal is opened and another event is selected. ([#1739](https://github.com/infor-design/enterprise/issues/1739))
- `[Calendar]` Modal is still displayed after changing months. ([#1741](https://github.com/infor-design/enterprise/issues/1741))
- `[Calendar]` Changing some event spans is causing missing dates on the dialogs. ([#1708](https://github.com/infor-design/enterprise/issues/1708))
- `[Composite Form]` Fix a bug in IE11 where composite form content overflows to the lower container. ([#1768](https://github.com/infor-design/enterprise/issues/1768))
- `[Datagrid]` Added a fix where the column is next to the edge of the browser and the filter dropdown popup overflow the page.([#1604](https://github.com/infor-design/enterprise/issues/1604))
- `[Datagrid]` Added a fix to allow the commit of a cell edit after tabbing into a cell once having clicked into a previous cell.([#1608](https://github.com/infor-design/enterprise/issues/1608))
- `[Datagrid]` Stretch column not working in Edge browser. ([#1716](https://github.com/infor-design/enterprise/issues/1716))
- `[Datagrid]` Fixed a bug where the source callback was not called when filtering. ([#1688](https://github.com/infor-design/enterprise/issues/1688))
- `[Datagrid]` Fixed a bug where filtering Order Date with `is-not-empty` on a null value would not correctly filter out results. ([#1718](https://github.com/infor-design/enterprise/issues/1718))
- `[Datagrid]` Fixed a bug where when using the `disableClientSideFilter` setting the filtered event would not be called correctly. ([#1689](https://github.com/infor-design/enterprise/issues/1689))
- `[Datagrid]` Fixed a bug where hidden columns inside a colspan were aligning incorrectly. ([#1764](https://github.com/infor-design/enterprise/issues/1764))
- `[Dropdown]` Fixed a layout error on non inline fields with errors. ([#1770](https://github.com/infor-design/enterprise/issues/1770))
- `[Dropdown]` Fixed a bug where the dropdown did not close when tabbing if using the `noSearch` setting. ([#1731](https://github.com/infor-design/enterprise/issues/1731))
- `[Modal]` Fixed a bug where the modal can overflow the page. ([#1802](https://github.com/infor-design/enterprise/issues/1802))
- `[Radio Button]` Fixed a rendering problem on the selected state of Radio Buttons used inside of Accordion components. ([#1568](https://github.com/infor-design/enterprise/issues/1568))
- `[Radio Button]` Fixed a z-index issue that was causing radio buttons to sometimes display over top of page sections where they should have instead scrolled beneath. ([#1014](https://github.com/infor-design/enterprise/issues/1014))

### v4.17.0 Chore & Maintenance

- `[Css/Sass]` Replaced font-size numerical declarations with their ids-identity token counterpart. ([#1640](https://github.com/infor-design/enterprise/issues/1640))
- `[Demoapp]` Removed query parameter for changing fonts. ([#1747](https://github.com/infor-design/enterprise/issues/1747))
- `[Build]` Added a process to notify developers that things are being deprecated or going away. Documented the current deprecations in this system and made [notes for developers](https://github.com/infor-design/enterprise/blob/master/docs/CODING-STANDARDS.md#deprecations). ([#1747](https://github.com/infor-design/enterprise/issues/1747))

(30 Issues Solved This Release, Backlog Enterprise 224, Backlog Ng 59, 785 Functional Tests, 793 e2e Tests)

## v4.16.0

- [Npm Package](https://www.npmjs.com/package/ids-enterprise)
- [IDS Enterprise Angular Change Log](https://github.com/infor-design/enterprise-ng/blob/master/docs/CHANGELOG.md)

### v4.16.0 Features

- `[Busy Indicator]` Made a fix to make it possible to use a busy indicator on a modals. ([#827](https://github.com/infor-design/enterprise/issues/827))
- `[Datagrid]` Added an option to freeze columns from scrolling on the left and/or right. The new option is called `frozenColumns`. See notes on what works and doesnt with frozen column in the datagrid docs frozen column section. ([#464](https://github.com/infor-design/enterprise/issues/464))
- `[Editor]` Added new state called "preview" a non editable mode to editor. Where it only shows the HTML with no toolbar, borders etc. ([#1413](https://github.com/infor-design/enterprise/issues/1413))
- `[Field Filter]` Added support to get and set filter type programmatically. ([#1181](https://github.com/infor-design/enterprise/issues/1181))
- `[Hierarchy]` Add print media styles to decrease ink usage and increase presentability for print format. Note that you may need to enable the setting to print background images, both Mac and PC have a setting for this. ([#456](https://github.com/infor-design/enterprise/issues/456))
- `[Hierarchy]` Added a new "stacked" layout to eventually replace the current layouts. This works better responsively and prevents horizontal scrolling. ([#1629](https://github.com/infor-design/enterprise/issues/1629))
- `[Pager]` Added a "condensed" page size selector button for use on pagers in smaller containers, such as the list side of the list/detail pattern. ([#1459](https://github.com/infor-design/enterprise/issues/1459))

### v4.16.0 Future Deprecation

- `[Hierarchy]` The following options are now deprecated and will be removed approximately 2019-05-15. `paging` and `mobileView`. ([#1629](https://github.com/infor-design/enterprise/issues/1629))
- `[Hierarchy]` Stacked layout will become the default layout in favor of the existing horizontal layout, so the horizontal layout is now considered deprecated and will be removed approximately 2019-05-15. ([#1629](https://github.com/infor-design/enterprise/issues/1629))

### v4.16.0 Fixes

- `[Application Menu]` Fixed the truncation of long text in an accordion element in the application menu by adding a tooltip to truncated elements. ([#457](https://github.com/infor-design/enterprise/issues/457))
- `[Calendar]` Disable the new event modal when no template is defined. ([#1700](https://github.com/infor-design/enterprise/issues/1700))
- `[Dropdown]` Fixed a bug where the ellipsis was not showing on long text in some browsers. ([#1550](https://github.com/infor-design/enterprise/issues/1550))
- `[Datagrid]` Fixed a bug in equals filter on multiselect filters. ([#1586](https://github.com/infor-design/enterprise/issues/1586))
- `[Datagrid]` Fixed a bug where incorrect data is shown in the events in tree grid. ([#315](https://github.com/infor-design/enterprise-ng/issues/315))
- `[Datagrid]` Fixed a bug where when using minWidth on a column and sorting the column will become misaligned. ([#1481](https://github.com/infor-design/enterprise/issues/1481))
- `[Datagrid]` Fixed a bug where when resizing the last column may become invisible. ([#1456](https://github.com/infor-design/enterprise/issues/1456))
- `[Datagrid]` Fixed a bug where a checkbox column will become checked when selecting if there is no selection checkbox. ([#1641](https://github.com/infor-design/enterprise/issues/1641))
- `[Datagrid]` Fixed a bug where the last column would sometimes not render fully for buttons with longer text. ([#1246](https://github.com/infor-design/enterprise/issues/1246))
- `[Datagrid]` Fixed a bug where showMonthYearPicker did not work correctly on date filters. ([#1532](https://github.com/infor-design/enterprise-ng/issues/1532))
- `[Validation]` Fixed a bug in removeError where the icon is sometimes not removed. ([#1556](https://github.com/infor-design/enterprise/issues/1556))
- `[Datepicker]` Fixed the range picker to clear when changing months in a filter. ([#1537](https://github.com/infor-design/enterprise/issues/1537))
- `[Datepicker]` Fixed disabled dates example to validate again on disabled dates. ([#1445](https://github.com/infor-design/enterprise/issues/1445))
- `[Datagrid]` Fixed a Date Editor bug when passing a series of zeroes to a datagrid cell with an editable date. ([#1020](https://github.com/infor-design/enterprise/issues/1020))
- `[Dropdown]` Fixed a bug where a dropdown will never reopen if it is closed by clicking a menu button. ([#1670](https://github.com/infor-design/enterprise/issues/1670))
- `[Icons]` Established missing icon sourcing and sizing consistency from ids-identity icon/svg assets. ([PR#1628](https://github.com/infor-design/enterprise/pull/1628))
- `[Listview]` Addressed performance issues with paging on all platforms, especially Windows and IE/Edge browsers. As part of this, reworked all components that integrate with the Pager component to render their contents based on a dataset, as opposed to DOM elements. ([#922](https://github.com/infor-design/enterprise/issues/922))
- `[Lookup]` Fixed a bug with settings: async, server-side, and single select modes.  The grid was not deselecting the previously selected value when a new row was clicked.  If the value is preselected in the markup, the lookup modal will no longer close prematurely. ([PR#1654](https://github.com/infor-design/enterprise/issues/1654))
- `[Pager]` Made it possible to set and persist custom tooltips on first, previous, next and last pager buttons. ([#922](https://github.com/infor-design/enterprise/issues/922))
- `[Pager]` Fixed propagation of the `pagesizes` setting when using `updated()`. Previously the array was deep extended instead of being replaced outright. ([#1466](https://github.com/infor-design/enterprise/issues/1466))
- `[Tree]` Fixed a bug when calling the disable or enable methods of the tree. This was not working with ie11. ([PR#1600](https://github.com/infor-design/enterprise/issues/1600))
- `[Stepprocess]` Fixed a bug where the step folder was still selected when it was collapsed or expanded. ([#1633](https://github.com/infor-design/enterprise/issues/1633))
- `[Swaplist]` Fixed a bug where items were not able to drag anymore after make the search. ([#1703](https://github.com/infor-design/enterprise/issues/1703))
- `[Toolbar Flex]` Added the ability to pass in a `beforeOpen` callback to the More Actions menu (fixes a bug where it wasn't possible to dynamically add content to the More Actions menu in same way that was possible on the original Toolbar component)
- `[Toolbar Flex]` Fixed a bug where selected events were not bubbling up for a menu button on a flex toolbar. ([#1709](https://github.com/infor-design/enterprise/issues/1709))
- `[Stepprocess]` Disabled step selected when using the next or previous button. ([#1697](https://github.com/infor-design/enterprise/issues/1697))
- `[Tree]` Fixed a bug when calling the disable or enable methods of the tree. This was not working with ie11. ([PR#1600](https://github.com/infor-design/enterprise/issues/1600))

### v4.16.0 Chore & Maintenance

- `[Demo App]` Removed the search icon from the header on test pages as it doesn't function. ([#1449](https://github.com/infor-design/enterprise/issues/1449))
- `[Demo App]` Added a fix for incorrect links when running on windows. ([#1549](https://github.com/infor-design/enterprise/issues/1549))
- `[Docs]` Added a fix to prevent the documentation generator from failing intermittently. ([#1377](https://github.com/infor-design/enterprise/issues/1377))

(29 Issues Solved This Release, Backlog Enterprise 203, Backlog Ng 69, 735 Functional Tests, 670 e2e Tests)

## v4.15.0

- [Npm Package](https://www.npmjs.com/package/ids-enterprise)
- [IDS Enterprise Angular Change Log](https://github.com/infor-design/enterprise-ng/blob/master/docs/CHANGELOG.md)

### v4.15.0 Features

- `[Datagrid]` Added support for lookup in the datagrid filter. ([#653](https://github.com/infor-design/enterprise/issues/653))
- `[Datagrid]` Added support for masks on lookup editors. ([#406](https://github.com/infor-design/enterprise/issues/406))
- `[Validation]` When using legacy mode validation, made the icon dim if the text was on top of it. ([#644](https://github.com/infor-design/enterprise/issues/644))
- `[Calendar]` Now possible to edit events both with the API and by clicking/double clicking events. And other improvements. ([#1436](https://github.com/infor-design/enterprise/issues/1436))
- `[Datagrid]` Added new methods to clear dirty cells on cells, rows, and all. ([#1303](https://github.com/infor-design/enterprise/issues/1303))
- `[Tree]` Added several improvements: the ability to show a dropdown on the tree node, the ability to add nodes in between current nodes, the ability to set checkboxes for selection only on some nodes, and the ability to customize icons. ([#1364](https://github.com/infor-design/enterprise/issues/1364))
- `[Datagrid]` Added the ability to display or hide the new row indicator with a new `showNewIndicator` option. ([#1589](https://github.com/infor-design/enterprise/issues/1589))

### v4.15.0 Fixes

- `[Icons]` Icons with the word `confirm` have been changed to `success`. This is partially backwards compatible for now. We deprecated `confirm` and will remove in the next major version so rename your icons. Example `icon-confirm` to `icon-success`. ([#963](https://github.com/infor-design/enterprise/issues/963))
- `[Icons]` The alert icons now have a white background allowing them to appear on colored sections. There are now two versions, for example: `icon-error` and `icon-error-solid`. These are used in calendar. ([#1436](https://github.com/infor-design/enterprise/issues/1436))
- `[Circle Pager]` Made significant improvements to resizing, especially on tabs. ([#1284](https://github.com/infor-design/enterprise/issues/1284))
- `[Datagrid]` In high contrast mode the background is now white when editing cells. ([#1421](https://github.com/infor-design/enterprise/issues/1421))
- `[Dropdown]` Fixed an issue where filter did not work in no-search mode with the Caps Lock key. ([#1500](https://github.com/infor-design/enterprise/issues/1500))
- `[Popupmenu]` Fixed an issue when using the same menu on multiple inputs wherein destroying one instance actually destroyed all instances. ([#1025](https://github.com/infor-design/enterprise/issues/1025))
- `[Swaplist]` Fixed a bug where Shift+M did not work when typing in the search. ([#1408](https://github.com/infor-design/enterprise/issues/1408))
- `[Popupmenu]` Fixed a bug in immediate mode where right click only worked the first time. ([#1507](https://github.com/infor-design/enterprise/issues/1507))
- `[Editor]` Fixed a bug where clear formatting did not work in safari. ([#911](https://github.com/infor-design/enterprise/issues/911))
- `[Colorpicker]` Fixed a bug in Angular where the picker did not respond correctly to `editable=false` and `disabled=true`. ([#257](https://github.com/infor-design/enterprise-ng/issues/257))
- `[Locale]` Fixed a bug where the callback did not complete on nonexistent locales. ([#1267](https://github.com/infor-design/enterprise/issues/1267))
- `[Calendar]` Fixed a bug where event details remain when filtering event types. ([#1436](https://github.com/infor-design/enterprise/issues/1436))
- `[Busy Indicator]` Fixed a bug where the indicator closed when clicking on accordions. ([#281](https://github.com/infor-design/enterprise-ng/issues/281))
- `[Datagrid Tree]` Fixed the need for unique IDs on the tree nodes. ([#1361](https://github.com/infor-design/enterprise/issues/1361))
- `[Editor]` Improved the result of pasting bullet lists from MS Word. ([#1351](https://github.com/infor-design/enterprise/issues/1351))
- `[Hierarchy]` Fixed layout issues in the context menu in RTL mode. ([#1310](https://github.com/infor-design/enterprise/issues/1310))
- `[Datagrid]` Added a setting `allowChildExpandOnMatch` that optionally determines if a search/filter will show and allow nonmatching children to be shown. ([#1422](https://github.com/infor-design/enterprise/issues/1422))
- `[Datagrid]` If a link is added with a href it will now be followed when clicking, rather than needing to use the click method setting on columns. ([#1473](https://github.com/infor-design/enterprise/issues/1473))
- `[Datagrid Tree]` Fixed a bug where Expand/Collapse text is added into the +/- cell. ([#1145](https://github.com/infor-design/enterprise/issues/1145))
- `[Dropdown]` Fixed a bug in NG where two dropdowns in different components would cause each other to freeze. ([#229](https://github.com/infor-design/enterprise-ng/issues/229))
- `[Editor]` Verified a past fix where editor would not work with all buttons when in a modal. ([#408](https://github.com/infor-design/enterprise/issues/408))
- `[Datagrid Tree]` Fixed a bug in `updateRow` that caused the indent of the tree grid to collapse. ([#405](https://github.com/infor-design/enterprise/issues/405))
- `[Empty Message]` Fixed a bug where a null empty message would not be possible. This is used to show no empty message on initial load delays. ([#1467](https://github.com/infor-design/enterprise/issues/1467))
- `[Lookup]` Fixed a bug where nothing is inserted when you click a link editor in the lookup. ([#1315](https://github.com/infor-design/enterprise/issues/1315))
- `[About]` Fixed a bug where the version would not show when set. It would show the IDS version. ([#1414](https://github.com/infor-design/enterprise/issues/1414))
- `[Datagrid]` Fixed a bug in `disableClientSort` / `disableClientFilter`. It now retains visual indicators on sort and filter. ([#1248](https://github.com/infor-design/enterprise/issues/1248))
- `[Tree]` Fixed a bug where selected nodes are selected again after loading child nodes. ([#1270](https://github.com/infor-design/enterprise/issues/1270))
- `[Input]` Fixed a bug where inputs that have tooltips will not be selectable with the cursor. ([#1354](https://github.com/infor-design/enterprise/issues/1354))
- `[Accordion]` Fixed a bug where double clicking a header will open and then close the accordion. ([#1314](https://github.com/infor-design/enterprise/issues/1314))
- `[Datagrid]` Fixed a bug on hover with taller cells where the hover state would not cover the entire cell. ([#1490](https://github.com/infor-design/enterprise/issues/1490))
- `[Editor]` Fixed a bug where the image would still be shown if you press the Esc key and cancel the image dialog. ([#1489](https://github.com/infor-design/enterprise/issues/1489))
- `[Datagrid Lookup]` Added additional missing event info for ajax requests and filtering. ([#1486](https://github.com/infor-design/enterprise/issues/1486))
- `[Tabs]` Added protection from inserting HTML tags in the add method (XSS). ([#1462](https://github.com/infor-design/enterprise/issues/1462))
- `[App Menu]` Added better text wrapping for longer titles. ([#1116](https://github.com/infor-design/enterprise/issues/1116))
- `[Contextual Action Panel]` Fixed some examples so that they reopen more than one time. ([#1116](https://github.com/infor-design/enterprise/issues/506))
- `[Searchfield]` Fixed a border styling issue on longer labels in the search. ([#1500](https://github.com/infor-design/enterprise/issues/1500))
- `[Tabs Multi]` Improved the experience on mobile by collapsing the menus a bit. ([#971](https://github.com/infor-design/enterprise/issues/971))
- `[Lookup]` Fixed missing ellipsis menu on mobile devices. ([#1068](https://github.com/infor-design/enterprise/issues/1068))
- `[Accordion]` Fixed incorrect font size on p tags in the accordion. ([#1116](https://github.com/infor-design/enterprise/issues/1116))
- `[Line Chart]` Fixed and improved the legend text on mobile viewport. ([#609](https://github.com/infor-design/enterprise/issues/609))

### v4.15.0 Chore & Maintenance

- `[General]` Migrated sass to use IDS color variables. ([#1435](https://github.com/infor-design/enterprise/issues/1435))
- `[Angular]` Added all settings from 4.13 in time for future 5.1.0 ([#274](https://github.com/infor-design/enterprise-ng/issues/274))
- `[General]` Fixed some incorrect layouts. ([#1357](https://github.com/infor-design/enterprise/issues/1357))
- `[Targeted Achievement]` Removed some older non working examples. ([#520](https://github.com/infor-design/enterprise/issues/520))

(50 Issues Solved This Release, Backlog Enterprise 294, Backlog Ng 80, 809 Functional Tests, 716 e2e Tests)

## v4.14.0

- [Npm Package](https://www.npmjs.com/package/ids-enterprise)
- [IDS Enterprise Angular Change Log](https://github.com/infor-design/enterprise-ng/blob/master/docs/CHANGELOG.md)

### v4.14.0 Features

- `[Datepicker/Monthview]` Added a setting for the day of week the calendar starts that can be used outside of the Locale setting. ([#1179](https://github.com/infor-design/enterprise/issues/1179))
- `[Datagrid]` Made the tree datagrid work a lot better with filtering. ([#1281](https://github.com/infor-design/enterprise/issues/1281))
- `[Autocomplete/SearchField]` Added a caseSensitive filtering option. ([#385](https://github.com/infor-design/enterprise/issues/385))
- `[Datagrid]` Added an option `headerAlign` to set alignment on the header different than the rows. ([#420](https://github.com/infor-design/enterprise/issues/420))
- `[Message]` Added the ability to use certain formatter html tags in the message content. ([#379](https://github.com/infor-design/enterprise/issues/379))

### v4.14.0 Fixes

- `[Swaplist]` Fixed a bug that if you drag really fast everything disappears. ([#1195](https://github.com/infor-design/enterprise/issues/1195))
- `[Hierarchy]` Fixed a bug that part of the profile menu is cut off. ([#931](https://github.com/infor-design/enterprise/issues/931))
- `[Datagrid/Dropdown]` Fixed a bug that part of the dropdown menu is cut off. ([#1420](https://github.com/infor-design/enterprise/issues/1420))
- `[Modal]` Fixed bugs where with certain field types modal validation was not working. ([#1213](https://github.com/infor-design/enterprise/issues/1213))
- `[Dropdown]` Fixed a regression where the tooltip was not showing when data is overflowed. ([#1400](https://github.com/infor-design/enterprise/issues/1400))
- `[Tooltip]` Fixed a bugs where a tooltip would show up in unexpected places. ([#1396](https://github.com/infor-design/enterprise/issues/1396))
- `[Datagrid/Dropdown]` Fixed a bug where an error would occur if showSelectAll is used. ([#1360](https://github.com/infor-design/enterprise/issues/1360))
- `[Datagrid/Tooltip]` Fixed a bugs where a tooltip would show up in the header unexpectedly. ([#1395](https://github.com/infor-design/enterprise/issues/1395))
- `[Popupmenu]` Fixed incorrect highlighting on disabled list items.  ([#982](https://github.com/infor-design/enterprise/issues/982))
- `[Contextual Action Panel]` Fixed issues with certain styles of invoking the CAP where it would not reopen a second time. ([#1139](https://github.com/infor-design/enterprise/issues/1139))
- `[Spinbox]` Added a fix so the page will not zoom when click + and - on mobile devices. ([#1070](https://github.com/infor-design/enterprise/issues/1070))
- `[Splitter]` Removed the tooltip from the expand/collapse button as it was superfluous. ([#1180](https://github.com/infor-design/enterprise/issues/1180))
- `[Datagrid]` Added a fix so the last column when stretching will do so with percentage so it will stay when the page resize or the menu opens/closes. ([#1168](https://github.com/infor-design/enterprise/issues/1168))
- `[Datagrid]` Fixed bugs in the server side and filtering example. ([#396](https://github.com/infor-design/enterprise/issues/396))
- `[Datagrid]` Fixed a bug in applyFilter with datefields. ([#1269](https://github.com/infor-design/enterprise/issues/1269))
- `[Datagrid]` Fixed a bug in updateCellNode where sometimes it did not work. ([#1122](https://github.com/infor-design/enterprise/issues/1122))
- `[Hierarchy]` Made the empty image ring the same color as the left edge. ([#932](https://github.com/infor-design/enterprise/issues/932))
- `[Datagrid/Dropdown]` Fixed an issue that tab did not close dropdown editors. ([#1198](https://github.com/infor-design/enterprise/issues/1198))
- `[Datagrid/Dropdown]` Fixed a bug that if you click open a dropdown editor then you cannot use arrow keys to select. ([#1387](https://github.com/infor-design/enterprise/issues/1387))
- `[Datagrid/Dropdown]` Fixed a bug that if a smaller number of items the menu would be too short. ([#1298](https://github.com/infor-design/enterprise/issues/1298))
- `[Searchfield]` Fixed a bug that the search field didnt work in safari. ([#225](https://github.com/infor-design/enterprise/issues/225))
- `[Datagrid/Dropdown]` Fixed a bug that source is used the values may be cleared out when opening the list. ([#1185](https://github.com/infor-design/enterprise/issues/1185))
- `[Personalization]` Fixed a bug that when calling initialize the personalization would reset. ([#1231](https://github.com/infor-design/enterprise/issues/1231))
- `[Tabs]` Fixed the alignment of the closing icon. ([#1056](https://github.com/infor-design/enterprise/issues/1056))
- `[Dropdown]` Fixed list alignment issues on mobile. ([#1069](https://github.com/infor-design/enterprise/issues/1069))
- `[Dropdown]` Fixed issues where the listbox would not close on mobile. ([#1119](https://github.com/infor-design/enterprise/issues/1119))
- `[Dropdown]` Fixed a bug where modals would close on url hash change. ([#1207](https://github.com/infor-design/enterprise/issues/1207))
- `[Contextual Action Panel]` Fixed an issue where buttons would occasionally be out of view. ([#283](https://github.com/infor-design/enterprise/issues/283))
- `[Empty Message]` Added a new icon to indicate using the search function. ([#1325](https://github.com/infor-design/enterprise/issues/1325))
- `[Searchfield]` Added a fix for landscape mode on mobile. ([#1102](https://github.com/infor-design/enterprise/issues/1102))
- `[Datagrid]` Added a fix for hard to read fields in high contrast mode. ([#1193](https://github.com/infor-design/enterprise/issues/1193))

### v4.14.0 Chore & Maintenance

- `[General]` Fixed problems with the css mapping where the line numbers were wrong in the map files. ([#962](https://github.com/infor-design/enterprise/issues/962))
- `[Docs]` Added setting so themes can be shown in the documentation pages. ([#1327](https://github.com/infor-design/enterprise/issues/1327))
- `[Docs]` Made links to example pages open in a new window. ([#1132](https://github.com/infor-design/enterprise/issues/1132))

(43 Issues Solved This Release, Backlog Enterprise 181, Backlog Ng 64, 682 Functional Tests, 612 e2e Tests)

## v4.13.0

- [Npm Package](https://www.npmjs.com/package/ids-enterprise)
- [IDS Enterprise Angular Change Log](https://github.com/infor-design/enterprise-ng/blob/master/docs/CHANGELOG.md)

### v4.13.0 Features

- `[Calendar]` Added some new features such as upcoming events view, RTL, keyboard support and fixed styling issues and bugs. ([#1221](https://github.com/infor-design/enterprise/issues/1221))
- `[Flex Toolbar]` Added search field integration, so that the search field is mainly close to being able to replace the legacy toolbar. ([#269](https://github.com/infor-design/enterprise/issues/269))
- `[Bar]` Added short, medium label support for adapting the chart to responsive views. ([#1094](https://github.com/infor-design/enterprise/issues/1094))
- `[Textarea]` Added maxLength option to prevent typing over a set maximum. ([#1046](https://github.com/infor-design/enterprise/issues/1046))
- `[Textarea]` Added maxGrow option to prevent growing when typing over a set max. ([#1147](https://github.com/infor-design/enterprise/issues/1147))
- `[Datagrid]` If using the `showDirty` option the indication will now be on each cell. ([#1183](https://github.com/infor-design/enterprise/issues/1183))
- `[Datepicker]` Added an option `useCurrentTime` that will insert current time instead of noon time with date and timepickers. ([#1087](https://github.com/infor-design/enterprise/issues/1087))
- `[General]` Included an IE 11 polyfill for ES6 Promises, this is a new dependency in the package.json you should include. ([#1172](https://github.com/infor-design/enterprise/issues/1172))
- `[General]` Add translations in 38 languages including new support for Slovak (sk-SK). ([#557](https://github.com/infor-design/enterprise/issues/557))

### v4.13.0 Fixes

- `[Tooltips]` Fixed an important bug where tooltips would stick around in the page on the top corner. ([#1273](https://github.com/infor-design/enterprise/issues/1273))
- `[Tooltips]` Fixed some contrast issues on the high contrast theme. ([#1249](https://github.com/infor-design/enterprise/issues/1249))
- `[Tooltips]` Fixed a bug where Toolbar "More Actions" menu buttons could incorrectly display a tooltip overlapping an open menu. ([#1242](https://github.com/infor-design/enterprise/issues/1242))
- `[Datepicker / Timepicker]` Removed the need to use the customValidation setting. You can remove this option from your code. The logic will pick up if you added customValidation to your input by adding a data-validate option. You also may need to add `date` or `availableDate` validation to your  data-validate attribute if these validations are desired along with your custom or required validation. ([#862](https://github.com/infor-design/enterprise/issues/862))
- `[Menubutton]` Added a new setting `hideMenuArrow` you can use for buttons that don't require an arrow, such as menu buttons. ([#1088](https://github.com/infor-design/enterprise/issues/1088))
- `[Dropdown]` Fixed issues with destroy when multiple dropdown components are on the page. ([#1202](https://github.com/infor-design/enterprise/issues/1202))
- `[Datagrid]` Fixed alignment issues when using filtering with some columns that do not have a filter. ([#1124](https://github.com/infor-design/enterprise/issues/1124))
- `[Datagrid]` Fixed an error when dynamically adding context menus. ([#1216](https://github.com/infor-design/enterprise/issues/1216))
- `[Datagrid]` Added an example of dynamic intermediate paging and filtering. ([#396](https://github.com/infor-design/enterprise/issues/396))
- `[Dropdown]` Fixed alignment issues on mobile devices. ([#1069](https://github.com/infor-design/enterprise/issues/1069))
- `[Datepicker]` Fixed incorrect assumptions, causing incorrect umalqura calendar calculations. ([#1189](https://github.com/infor-design/enterprise/issues/1189))
- `[Datepicker]` Fixed an issue where the dialog would not close on click out if opening the time dropdown components first. ([#1278](https://github.com/infor-design/enterprise/issues/))
- `[General]` Added the ability to stop renderLoop. ([#214](https://github.com/infor-design/enterprise/issues/214))
- `[Datepicker]` Fixed an issue reselecting ranges with the date picker range option. ([#1197](https://github.com/infor-design/enterprise/issues/1197))
- `[Editor]` Fixed bugs on IE with background color option. ([#392](https://github.com/infor-design/enterprise/issues/392))
- `[Colorpicker]` Fixed issue where the palette is not closed on enter key / click. ([#1050](https://github.com/infor-design/enterprise/issues/1050))
- `[Accordion]` Fixed issues with context menus on the accordion. ([#639](https://github.com/infor-design/enterprise/issues/639))
- `[Searchfield]` Made no results appear not clickable. ([#329](https://github.com/infor-design/enterprise/issues/329))
- `[Datagrid]` Added an example of groups and paging. ([#435](https://github.com/infor-design/enterprise/issues/435))
- `[Editor]` Fixed the dirty indicator when using toolbar items. ([#910](https://github.com/infor-design/enterprise/issues/910))
- `[Datagrid]` Fixed a bug that made tooltips disappear when a lookup editor is closed. ([#1186](https://github.com/infor-design/enterprise/issues/1186))
- `[Datagrid]` Fixed a bug where not all rows are removed in the removeSelected function. ([#1036](https://github.com/infor-design/enterprise/issues/1036))
- `[Datagrid]` Fixed bugs in activateRow and deactivateRow in some edge cases. ([#948](https://github.com/infor-design/enterprise/issues/948))
- `[Datagrid]` Fixed formatting of tooltips on the header and filter. ([#955](https://github.com/infor-design/enterprise/issues/955))
- `[Datagrid]` Fixed wrong page number when saving the page number in localstorage and reloading. ([#798](https://github.com/infor-design/enterprise/issues/798))
- `[Tree]` Fixed issues when expanding and collapsing after dragging nodes around. ([#1183](https://github.com/infor-design/enterprise/issues/1183))
- `[ContextualActionPanel]` Fixed a bug where the CAP will be closed if clicking an accordion in it. ([#1138](https://github.com/infor-design/enterprise/issues/1138))
- `[Colorpicker]` Added a setting (customColors) to prevent adding default colors if totally custom colors are used. ([#1135](https://github.com/infor-design/enterprise/issues/1135))
- `[AppMenu]` Improved contrast in high contrast theme. ([#1146](https://github.com/infor-design/enterprise/issues/1146))
- `[Searchfield]` Fixed issue where ascenders/descenders are cut off. ([#1101](https://github.com/infor-design/enterprise/issues/1101))
- `[Tree]` Added sortstop and sortstart events. ([#1003](https://github.com/infor-design/enterprise/issues/1003))
- `[Searchfield]` Fixed some alignment issues in different browsers. ([#1106](https://github.com/infor-design/enterprise/issues/1106))
- `[Searchfield]` Fixed some contrast issues in different browsers. ([#1104](https://github.com/infor-design/enterprise/issues/1104))
- `[Searchfield]` Prevent multiple selected events from firing. ([#1259](https://github.com/infor-design/enterprise/issues/1259))
- `[Autocomplete]` Added a beforeOpen setting ([#398](https://github.com/infor-design/enterprise/issues/398))
- `[Toolbar]` Fixed an error where toolbar tried to focus a DOM item that was removed. ([#1177](https://github.com/infor-design/enterprise/issues/1177))
- `[Dropdown]` Fixed a problem where the bottom of some lists is cropped. ([#909](https://github.com/infor-design/enterprise/issues/909))
- `[General]` Fixed a few components so that they could still initialize when hidden. ([#230](https://github.com/infor-design/enterprise/issues/230))
- `[Datagrid]` Fixed missing tooltips on new row. ([#1081](https://github.com/infor-design/enterprise/issues/1081))
- `[Lookup]` Fixed a bug using select all where it would select the previous list. ([#295](https://github.com/infor-design/enterprise/issues/295))
- `[Datagrid]` Fixed missing summary row on initial render in some cases. ([#330](https://github.com/infor-design/enterprise/issues/330))
- `[Button]` Fixed alignment of text and icons. ([#973](https://github.com/infor-design/enterprise/issues/973))
- `[Datagrid]` Fixed missing source call when loading last page first. ([#1162](https://github.com/infor-design/enterprise/issues/1162))
- `[SwapList]` Made sure swap list will work in all cases and in angular. ([#152](https://github.com/infor-design/enterprise/issues/152))
- `[Toast]` Fixed a bug where some toasts on certain urls may not close. ([#1305](https://github.com/infor-design/enterprise/issues/1305))
- `[Datepicker / Lookup]` Fixed bugs where they would not load on tabs. ([#1304](https://github.com/infor-design/enterprise/issues/1304))

### v4.13.0 Chore & Maintenance

- `[General]` Added more complete visual tests. ([#978](https://github.com/infor-design/enterprise/issues/978))
- `[General]` Cleaned up some of the sample pages start at A, making sure examples work and tests are covered for better QA (on going). ([#1136](https://github.com/infor-design/enterprise/issues/1136))
- `[General]` Upgraded to ids-identity 2.0.x ([#1062](https://github.com/infor-design/enterprise/issues/1062))
- `[General]` Cleanup missing files in the directory listings. ([#985](https://github.com/infor-design/enterprise/issues/985))
- `[Angular 1.0]` We removed the angular 1.0 directives from the code and examples. These are no longer being updated. You can still use older versions of this or move on to Angular 7.x ([#1136](https://github.com/infor-design/enterprise/issues/1136))
- `[Uplift]` Included the uplift theme again as alpha for testing. It will show with a watermark and is only available via the personalize api or url params in the demo app. ([#1224](https://github.com/infor-design/enterprise/issues/1224))

(69 Issues Solved This Release, Backlog Enterprise 199, Backlog Ng 63, 662 Functional Tests, 659 e2e Tests)

## v4.12.0

- [Npm Package](https://www.npmjs.com/package/ids-enterprise)
- [IDS Enterprise Angular Change Log](https://github.com/infor-design/enterprise-ng/blob/master/docs/CHANGELOG.md)

### v4.12.0 Features

- `[General]` The ability to make custom/smaller builds has further been improved. We improved the component matching, made it possible to run the tests on only included components, fixed the banner, and improved the terminal functionality. Also removed/deprecated the older mapping tool. ([#417](https://github.com/infor-design/enterprise/issues/417))
- `[Message]` Added the ability to have different types (Info, Confirm, Error, Alert). ([#963](https://github.com/infor-design/enterprise/issues/963))
- `[General]` Further fixes to for xss issues. ([#683](https://github.com/infor-design/enterprise/issues/683))
- `[Pager]` Made it possible to use the pager as a standalone component. ([#250](https://github.com/infor-design/enterprise/issues/250))
- `[Editor]` Added a clear formatting button. ([#473](https://github.com/infor-design/enterprise/issues/473))
- `[Datepicker]` Added an option to show the time as current time instead of midnight. ([#889](https://github.com/infor-design/enterprise/issues/889))
- `[About]` Dialog now shows device information. ([#684](https://github.com/infor-design/enterprise/issues/684))

### v4.12.0 Fixes

- `[Datagrid Tree]` Fixed incorrect data on activated event. ([#412](https://github.com/infor-design/enterprise/issues/412))
- `[Datagrid]` Improved the export function so it works on different locales. ([#378](https://github.com/infor-design/enterprise/issues/378))
- `[Tabs]` Fixed a bug where clicking the x on tabs with a dropdowns would incorrectly open the dropdown. ([#276](https://github.com/infor-design/enterprise/issues/276))
- `[Datagrid]` Changed the `settingschange` event so it will only fire once. ([#903](https://github.com/infor-design/enterprise/issues/903))
- `[Listview]` Improved rendering performance. ([#430](https://github.com/infor-design/enterprise/issues/430))
- `[General]` Fixed issues when using base tag, that caused icons to disappear. ([#766](https://github.com/infor-design/enterprise/issues/766))
- `[Empty Message]` Made it possible to assign code to the button click if used. ([#667](https://github.com/infor-design/enterprise/issues/667))
- `[Datagrid]` Added translations for the new tooltip. ([#227](https://github.com/infor-design/enterprise/issues/227))
- `[Dropdown]` Fixed contrast issue in high contrast theme. ([#945](https://github.com/infor-design/enterprise/issues/945))
- `[Datagrid]` Reset to default did not reset dropdown columns. ([#847](https://github.com/infor-design/enterprise/issues/847))
- `[Datagrid]` Fixed bugs in keyword search highlighting with special characters. ([#849](https://github.com/infor-design/enterprise/issues/849))
- `[Datagrid]` Fixed bugs that causes NaN to appear in date fields. ([#891](https://github.com/infor-design/enterprise/issues/891))
- `[Dropdown]` Fixed issue where validation is not trigger on IOS on click out. ([#659](https://github.com/infor-design/enterprise/issues/659))
- `[Lookup]` Fixed bug in select all in multiselect with paging. ([#926](https://github.com/infor-design/enterprise/issues/926))
- `[Modal]` Fixed bug where the modal would close if hitting enter on a checkbox and inputs. ([#320](https://github.com/infor-design/enterprise/issues/320))
- `[Lookup]` Fixed bug trying to reselect a second time. ([#296](https://github.com/infor-design/enterprise/issues/296))
- `[Tabs]` Fixed behavior when closing and disabling tabs. ([#947](https://github.com/infor-design/enterprise/issues/947))
- `[Dropdown]` Fixed layout issues when using icons in the dropdown. ([#663](https://github.com/infor-design/enterprise/issues/663))
- `[Datagrid]` Fixed a bug where the tooltip did not show on validation. ([#1008](https://github.com/infor-design/enterprise/issues/1008))
- `[Tabs]` Fixed issue with opening spillover on IOS. ([#619](https://github.com/infor-design/enterprise/issues/619))
- `[Datagrid]` Fixed bugs when using `exportable: false` in certain column positions. ([#787](https://github.com/infor-design/enterprise/issues/787))
- `[Searchfield]` Removed double border. ([#328](https://github.com/infor-design/enterprise/issues/328))

### v4.12.0 Chore & Maintenance

- `[Masks]` Added missing and more documentation, cleaned up existing docs. ([#1033](https://github.com/infor-design/enterprise/issues/1033))
- `[General]` Based on design site comments, we improved some pages and fixed some missing links. ([#1034](https://github.com/infor-design/enterprise/issues/1034))
- `[Bar Chart]` Added test coverage. ([#848](https://github.com/infor-design/enterprise/issues/848))
- `[Datagrid]` Added full api test coverage. ([#242](https://github.com/infor-design/enterprise/issues/242))

(55 Issues Solved This Release, Backlog Enterprise 185, Backlog Ng 50, 628 Functional Tests, 562 e2e Tests)

## v4.11.0

- [Npm Package](https://www.npmjs.com/package/ids-enterprise)
- [IDS Enterprise Angular Change Log](https://github.com/infor-design/enterprise-ng/blob/master/docs/CHANGELOG.md)

### v4.11.0 Features

- `[General]` It is now possible to make custom builds. With a custom build you specify a command with a list of components that you use. This can be used to reduce the bundle size for both js and css. ([#417](https://github.com/infor-design/enterprise/issues/417))
- `[Calendar]` Added more features including: a readonly view, ability for events to span days, tooltips and notifications ([#417](https://github.com/infor-design/enterprise/issues/417))
- `[Lookup]` Added the ability to select across pages, even when doing server side paging. ([#375](https://github.com/infor-design/enterprise/issues/375))
- `[Datagrid]` Improved tooltip performance, and now tooltips show on cells that are not fully displayed. ([#447](https://github.com/infor-design/enterprise/issues/447))

### v4.11.0 Fixes

- `[Dropdown]` The onKeyDown callback was not firing if CTRL key is used. This is fixed. ([#793](https://github.com/infor-design/enterprise/issues/793))
- `[Tree]` Added a small feature to preserve the tree node states on reload. ([#792](https://github.com/infor-design/enterprise/issues/792))
- `[Tree]` Added a disable/enable method to disable/enable the whole tree. ([#752](https://github.com/infor-design/enterprise/issues/752))
- `[App Menu]` Fixed a bug clearing the search filter box. ([#702](https://github.com/infor-design/enterprise/issues/702))
- `[Column Chart]` Added a yAxis option, you can use to format the yAxis in custom ways. ([#627](https://github.com/infor-design/enterprise/issues/627))
- `[General]` More fixes to use external ids tokens. ([#708](https://github.com/infor-design/enterprise/issues/708))
- `[Datagrid]` Fixed an error calling selectRows with an integer. ([#756](https://github.com/infor-design/enterprise/issues/756))
- `[Tree]` Fixed a bug that caused newly added rows to not be draggable. ([#618](https://github.com/infor-design/enterprise/issues/618))
- `[Dropdown / Multiselect]` Re-added the ability to have a placeholder on the component. ([#832](https://github.com/infor-design/enterprise/issues/832))
- `[Datagrid]` Fixed a bug that caused dropdown filters to not save on reload of page (saveUserSettings) ([#791](https://github.com/infor-design/enterprise/issues/791))
- `[Dropdown]` Fixed a bug that caused an unneeded scrollbar. ([#786](https://github.com/infor-design/enterprise/issues/786))
- `[Tree]` Added drag events and events for when the data is changed. ([#801](https://github.com/infor-design/enterprise/issues/801))
- `[Datepicker]` Fixed a bug updating settings, where time was not changing correctly. ([#305](https://github.com/infor-design/enterprise/issues/305))
- `[Tree]` Fixed a bug where the underlying dataset was not synced up. ([#718](https://github.com/infor-design/enterprise/issues/718))
- `[Lookup]` Fixed incorrect text color on chrome. ([#762](https://github.com/infor-design/enterprise/issues/762))
- `[Editor]` Fixed duplicate ID's on the popup dialogs. ([#746](https://github.com/infor-design/enterprise/issues/746))
- `[Dropdown]` Fixed misalignment of icons on IOS. ([#657](https://github.com/infor-design/enterprise/issues/657))
- `[Demos]` Fixed a bug that caused RTL pages to sometimes load blank. ([#814](https://github.com/infor-design/enterprise/issues/814))
- `[Modal]` Fixed a bug that caused the modal to close when clicking an accordion on the modal. ([#747](https://github.com/infor-design/enterprise/issues/747))
- `[Tree]` Added a restoreOriginalState method to set the tree back to its original state. ([#751](https://github.com/infor-design/enterprise/issues/751))
- `[Datagrid]` Added an example of a nested datagrid with scrolling. ([#172](https://github.com/infor-design/enterprise/issues/172))
- `[Datagrid]` Fixed column alignment issues on grouped column examples. ([#147](https://github.com/infor-design/enterprise/issues/147))
- `[Datagrid]` Fixed bugs when dragging and resizing grouped columns. ([#374](https://github.com/infor-design/enterprise/issues/374))
- `[Validation]` Fixed a bug that caused validations with changing messages to not go away on correction. ([#640](https://github.com/infor-design/enterprise/issues/640))
- `[Datagrid]` Fixed bugs in actionable mode (enter was not moving down). ([#788](https://github.com/infor-design/enterprise/issues/788))
- `[Bar Charts]` Fixed bug that caused tooltips to occasionally not show up. ([#739](https://github.com/infor-design/enterprise/issues/739))
- `[Dirty]` Fixed appearance/contrast on high contrast theme. ([#692](https://github.com/infor-design/enterprise/issues/692))
- `[Locale]` Fixed incorrect date time format. ([#608](https://github.com/infor-design/enterprise/issues/608))
- `[Dropdown]` Fixed bug where filtering did not work with CAPS lock on. ([#608](https://github.com/infor-design/enterprise/issues/608))
- `[Accordion]` Fixed styling issue on safari. ([#282](https://github.com/infor-design/enterprise/issues/282))
- `[Dropdown]` Fixed a bug on mobile devices, where the list would close on scrolling. ([#656](https://github.com/infor-design/enterprise/issues/656))

### v4.11.0 Chore & Maintenance

- `[Textarea]` Added additional test coverage. ([#337](https://github.com/infor-design/enterprise/issues/337))
- `[Tree]` Added additional test coverage. ([#752](https://github.com/infor-design/enterprise/issues/752))
- `[Busy Indicator]` Added additional test coverage. ([#233](https://github.com/infor-design/enterprise/issues/233))
- `[Docs]` Added additional information for developers on how to use IDS. ([#721](https://github.com/infor-design/enterprise/issues/721))
- `[Docs]` Added Id's and test notes to all pages. ([#259](https://github.com/infor-design/enterprise/issues/259))
- `[Docs]` Fixed issues on the wizard docs. ([#824](https://github.com/infor-design/enterprise/issues/824))
- `[Accordion]` Added additional test coverage. ([#516](https://github.com/infor-design/enterprise/issues/516))
- `[General]` Added sass linter (stylelint). ([#767](https://github.com/infor-design/enterprise/issues/767))

(53 Issues Solved This Release, Backlog Enterprise 170, Backlog Ng 41, 587 Functional Tests, 458 e2e Tests)

## v4.10.0

- [Npm Package](https://www.npmjs.com/package/ids-enterprise)
- [IDS Enterprise Angular Change Log](https://github.com/infor-design/enterprise-ng/blob/master/docs/CHANGELOG.md)

### v4.10.0 Features

- `[Tooltips]` Will now activate on longpress on mobile devices. ([#400](https://github.com/infor-design/enterprise/issues/400))
- `[Contextmenu]` Will now activate on longpress on mobile devices (except when on inputs). ([#245](https://github.com/infor-design/enterprise/issues/245))
- `[Locale]` Added support for zh-Hant and zh-Hans. ([#397](https://github.com/infor-design/enterprise/issues/397))
- `[Tree]` Greatly improved rendering and expanding performance. ([#251](https://github.com/infor-design/enterprise/issues/251))
- `[General]` Internally all of the sass is now extended from [IDS Design tokens]( https://github.com/infor-design/design-system) ([#354](https://github.com/infor-design/enterprise/issues/354))
- `[Calendar]` Added initial readonly calendar. At the moment the calendar can only render events and has a filtering feature. More will be added next sprint. ([#261](https://github.com/infor-design/enterprise/issues/261))

### v4.10.0 Fixes

- `[Dropdown]` Minor Breaking Change for Xss reasons we removed the ability to set a custom hex color on icons in the dropdown. You can still pass in one of the alert colors from the colorpalette (fx alert, good, info). This was not even shown in the examples so may not be missed. ([#256](https://github.com/infor-design/enterprise/issues/256))
- `[Popupmenu]` Fixed a problem in popupmenu, if it was opened in immediate mode, submenus will be cleared of their text when the menu is eventually closed. ([#701](https://github.com/infor-design/enterprise/issues/701))
- `[Editor]` Fixed xss injection problem on the link dialog. ([#257](https://github.com/infor-design/enterprise/issues/257))
- `[Spinbox]` Fixed a height / alignment issue on spinboxes when used in short height configuration. ([#547](https://github.com/infor-design/enterprise/issues/547))
- `[Datepicker / Mask]` Fixed an issue in angular that caused using backspace to not save back to the model. ([#51](https://github.com/infor-design/enterprise-ng/issues/51))
- `[Field Options]` Fixed mobile support so they now work on touch better on IOS and Android. ([#555](https://github.com/infor-design/enterprise-ng/issues/555))
- `[Tree]` Tree with + and - for the folders was inversed visually. This was fixed, update your svg.html ([#685](https://github.com/infor-design/enterprise-ng/issues/685))
- `[Modal]` Fixed an alignment issue with the closing X on the top corner. ([#662](https://github.com/infor-design/enterprise-ng/issues/662))
- `[Popupmenu]` Fixed a visual flickering when opening dynamic submenus. ([#588](https://github.com/infor-design/enterprise/issues/588))
- `[Tree]` Added full unit and functional tests. ([#264](https://github.com/infor-design/enterprise/issues/264))
- `[Lookup]` Added full unit and functional tests. ([#344](https://github.com/infor-design/enterprise/issues/344))
- `[Datagrid]` Added more unit and functional tests. ([#242](https://github.com/infor-design/enterprise/issues/242))
- `[General]` Updated the develop tools and sample app to Node 10. During this update we set package-lock.json to be ignored in .gitignore ([#540](https://github.com/infor-design/enterprise/issues/540))
- `[Modal]` Allow beforeOpen callback to run optionally whether you have content or not passed back. ([#409](https://github.com/infor-design/enterprise/issues/409))
- `[Datagrid]` The lookup editor now supports left, right, and center align on the column settings. ([#228](https://github.com/infor-design/enterprise/issues/228))
- `[Mask]` When adding prefixes and suffixes (like % and $) if all the rest of the text is cleared, these will also now be cleared. ([#433](https://github.com/infor-design/enterprise/issues/433))
- `[Popupmenu]` Fixed low contrast selection icons in high contrast theme. ([#410](https://github.com/infor-design/enterprise/issues/410))
- `[Header Popupmenu]` Fixed missing focus state. ([#514](https://github.com/infor-design/enterprise/issues/514))
- `[Datepicker]` When using legends on days, fixed a problem that the hover states are shown incorrectly when changing month. ([#514](https://github.com/infor-design/enterprise/issues/514))
- `[Listview]` When the search field is disabled, it was not shown with disabled styling, this is fixed. ([#422](https://github.com/infor-design/enterprise/issues/422))
- `[Donut]` When having 4 or 2 sliced the tooltip would not show up on some slices. This is fixed. ([#482](https://github.com/infor-design/enterprise/issues/482))
- `[Datagrid]` Added a searchExpandableRow option so that you can control if data in expandable rows is searched/expanded. ([#480](https://github.com/infor-design/enterprise/issues/480))
- `[Multiselect]` If more items then fit are selected the tooltip was not showing on initial load, it only showed after changing values. This is fixed. ([#633](https://github.com/infor-design/enterprise/issues/633))
- `[Tooltip]` An example was added showing how you can show tooltips on disabled buttons. ([#453](https://github.com/infor-design/enterprise/issues/453))
- `[Modal]` A title with brackets in it was not escaping the text correctly. ([#246](https://github.com/infor-design/enterprise/issues/246))
- `[Modal]` Pressing enter when on inputs such as file upload no longer closes the modal. ([#321](https://github.com/infor-design/enterprise/issues/321))
- `[Locale]` Sent out translations so things like the Editor New/Same window dialog will be translated in the future. ([#511](https://github.com/infor-design/enterprise/issues/511))
- `[Nested Datagrid]` Fixed focus issues, the wrong cell in the nest was getting focused. ([#371](https://github.com/infor-design/enterprise/issues/371))

(44 Issues Solved This Release, Backlog Enterprise 173, Backlog Ng 44, 565 Functional Tests, 426 e2e Tests)

## v4.9.0

- [Npm Package](https://www.npmjs.com/package/ids-enterprise)
- [IDS Enterprise Angular Change Log](https://github.com/infor-design/enterprise-ng/blob/master/docs/CHANGELOG.md)

### v4.9.0 Features

- `[Datagrid]` Changed the way alerts work on rows. It now no longer requires an extra column. The rowStatus column will now be ignored so can be removed. When an alert / error / info message is added to the row the whole row will highlight. ([Check out the example.](https://bit.ly/2LC33iJ) ([#258](https://github.com/infor-design/enterprise/issues/258))
- `[Modal]` Added an option `showCloseBtn` which when set to true will show a X button on the top left corner. ([#358](https://github.com/infor-design/enterprise/issues/358))
- `[Multiselect / Dropdown]` Added the ability to see the search term during ajax requests. ([#267](https://github.com/infor-design/enterprise/issues/267))
- `[Scatterplot]` Added a scatter plot chart similar to a bubble chart but with shapes. ([Check out the example.](https://bit.ly/2K9N59M) ([#341](https://github.com/infor-design/enterprise/issues/341))
- `[Toast]` Added an option `allowLink` which when set to true will allow you to specify a `<a>` in the message content to add a link to the message. ([#341](https://github.com/infor-design/enterprise/issues/341))

### v4.9.0 Fixes

- `[Accordion]` Fixed an issue that prevented a right click menu from working on the accordion. ([#238](https://github.com/infor-design/enterprise/issues/238))
- `[Charts]` Fixed up missing empty states and selection methods so they work on all charts. ([#265](https://github.com/infor-design/enterprise/issues/265))
- `[Datagrid]` Fixed the performance of pasting from excel. ([#240](https://github.com/infor-design/enterprise/issues/240))
- `[Datagrid]` The keyword search will now clear when reloading data. ([#307](https://github.com/infor-design/enterprise/issues/307))
- `[Docs]` Fixed several noted missing pages and broken links in the docs. ([#244](https://github.com/infor-design/enterprise/issues/244))
- `[Dropdown]` Fixed bug in badges configuration. ([#270](https://github.com/infor-design/enterprise/issues/270))
- `[Flex Layout]` Fixed field-flex to work better on IE. ([#252](https://github.com/infor-design/enterprise/issues/252))
- `[Editor]` Fixed bug that made it impossible to edit the visual tab. ([#478](https://github.com/infor-design/enterprise/issues/478))
- `[Editor]` Fixed a bug with dirty indicator that caused a messed up layout. ([#241](https://github.com/infor-design/enterprise/issues/241))
- `[Lookup]` Fixed it so that select will work correctly when filtering. ([#248](https://github.com/infor-design/enterprise/issues/248))
- `[Header]` Fixed missing `More` tooltip on the header. ([#345](https://github.com/infor-design/enterprise/issues/345))
- `[Validation]` Added fixes to prevent `error` and `valid` events from going off more than once. ([#237](https://github.com/infor-design/enterprise/issues/237))
- `[Validation]` Added fixes to make multiple messages work better. There is now a `getMessages()` function that will return all erros on a field as an array. The older `getMessage()` will still return a string. ([#237](https://github.com/infor-design/enterprise/issues/237))
- `[Validation]` Fixed un-needed event handlers when using fields on a tab. ([#332](https://github.com/infor-design/enterprise/issues/332))

### v4.9.0 Chore & Maintenance

- `[Blockgrid]` Added full test coverage ([#234](https://github.com/infor-design/enterprise/issues/234))
- `[CAP]` Fixed some examples that would not close ([#283](https://github.com/infor-design/enterprise/issues/283))
- `[Datepicker]` Added full test coverage ([#243](https://github.com/infor-design/enterprise/issues/243))
- `[Datagrid]` Fixed an example so that it shows how to clear a dropdown filter. ([#254](https://github.com/infor-design/enterprise/issues/254))
- `[Docs]` Added TEAMS.MD for collecting info on the teams using ids. If you are not in the list let us know or make a pull request. ([#350](https://github.com/infor-design/enterprise/issues/350))
- `[Listview]` Fixed some links in the sample app that caused some examples to fail. ([#273](https://github.com/infor-design/enterprise/issues/273))
- `[Tabs]` Added more test coverage ([#239](https://github.com/infor-design/enterprise/issues/239))
- `[Toast]` Added full test coverage ([#232](https://github.com/infor-design/enterprise/issues/232))
- `[Testing]` Added visual regression tests, and more importantly a system for doing them via CI. ([#255](https://github.com/infor-design/enterprise/issues/255))

(34 Issues Solved This Release, Backlog Enterprise 158, Backlog Ng 41, 458 Functional Tests, 297 e2e Tests)

## v4.8.0

- [Npm Package](https://www.npmjs.com/package/ids-enterprise)
- [IDS Enterprise Angular Change Log](https://github.com/infor-design/enterprise-ng/blob/master/docs/CHANGELOG.md)

### v4.8.0 Features

- `[Datagrid]` Added an example of Nested Datagrids with ([basic nested grid support.](https://bit.ly/2lGKM4a)) ([#SOHO-3474](https://jira.infor.com/browse/SOHO-3474))
- `[Datagrid]` Added support for async validation. ([#SOHO-7943](https://jira.infor.com/browse/SOHO-7943))
- `[Export]` Extracted excel export code so it can be run outside the datagrid. ([#SOHO-7246](https://jira.infor.com/browse/SOHO-7246))

### v4.8.0 Fixes

- `[Searchfield / Toolbar Searchfield]` Merged code between them so there is just one component. This reduced code and fixed many bugs. ([#161](https://github.com/infor-design/enterprise/pull/161))
- `[Datagrid]` Fixed issues using expand row after hiding/showing columns. ([#SOHO-8103](https://jira.infor.com/browse/SOHO-8103))
- `[Datagrid]` Fixed issue that caused nested grids in expandable rows to hide after hiding/showing columns on the parent grid. ([#SOHO-8102](https://jira.infor.com/browse/SOHO-8102))
- `[Datagrid]` Added an example showing Math rounding on numeric columns ([#SOHO-5168](https://jira.infor.com/browse/SOHO-5168))
- `[Datagrid]` Date editors now maintain date format correctly. ([#SOHO-5861](https://jira.infor.com/browse/SOHO-5861))
- `[Datagrid]` Fixed alignment off sort indicator on centered columns. ([#SOHO-7444](https://jira.infor.com/browse/SOHO-7444))
- `[Datagrid]` Behavior Change - Sorting clicking now no longer refocuses last cell. ([#SOHO-7682](https://jira.infor.com/browse/SOHO-7682))
- `[Datagrid]` Fixed formatter error that showed NaN on some number cells. ([#SOHO-7839](https://jira.infor.com/browse/SOHO-7682))
- `[Datagrid]` Fixed a bug rendering last column in some situations. ([#SOHO-7987](https://jira.infor.com/browse/SOHO-7987))
- `[Datagrid]` Fixed incorrect data in context menu event. ([#SOHO-7991](https://jira.infor.com/browse/SOHO-7991))
- `[Dropdown]` Added an onKeyDown option so keys can be overriden. ([#SOHO-4815](https://jira.infor.com/browse/SOHO-4815))
- `[Slider]` Fixed step slider to work better jumping across steps. ([#SOHO-6271](https://jira.infor.com/browse/SOHO-6271))
- `[Tooltip]` Will strip tooltip markup to prevent xss. ([#SOHO-6522](https://jira.infor.com/browse/SOHO-6522))
- `[Contextual Action Panel]` Fixed alignment issue on x icon. ([#SOHO-6612](https://jira.infor.com/browse/SOHO-6612))
- `[Listview]` Fixed scrollbar size when removing items. ([#SOHO-7402](https://jira.infor.com/browse/SOHO-7402))
- `[Navigation Popup]` Fixed a bug setting initial selected value. ([#SOHO-7411](https://jira.infor.com/browse/SOHO-7411))
- `[Grid]` Added a no-margin setting for nested grids with no indentation. ([#SOHO-7495](https://jira.infor.com/browse/SOHO-7495))
- `[Grid]` Fixed positioning of checkboxes in the grid. ([#SOHO-7979](https://jira.infor.com/browse/SOHO-7979))
- `[Tabs]` Fixed bug calling add in NG applications. ([#SOHO-7511](https://jira.infor.com/browse/SOHO-7511))
- `[Listview]` Selected event now contains the dataset row. ([#SOHO-7512](https://jira.infor.com/browse/SOHO-7512))
- `[Multiselect]` Fixed incorrect showing of delselect button in certain states. ([#SOHO-7535](https://jira.infor.com/browse/SOHO-7535))
- `[Search]` Fixed bug where highlight search terms where not shown in bold. ([#SOHO-7796](https://jira.infor.com/browse/SOHO-7796))
- `[Multiselect]` Improved performance on select all. ([#SOHO-7816](https://jira.infor.com/browse/SOHO-7816))
- `[Spinbox]` Fixed problem where you could arrow up in a readonly spinbox. ([#SOHO-8025](https://jira.infor.com/browse/SOHO-8025))
- `[Dropdown]` Fixed bug selecting two items with same value. ([#SOHO-8029](https://jira.infor.com/browse/SOHO-8029))
- `[Modal]` Fixed incorrect enabling of submit on validating modals. ([#SOHO-8042](https://jira.infor.com/browse/SOHO-8042))
- `[Modal]` Fixed incorrect closing of modal on enter key. ([#SOHO-8059](https://jira.infor.com/browse/SOHO-8059))
- `[Rating]` Allow decimal values for example 4.3. ([#SOHO-8063](https://jira.infor.com/browse/SOHO-8063))
- `[Datepicker]` Prevent datepicker from scrolling to the top of the browser. ([#SOHO-8107](https://jira.infor.com/browse/SOHO-8107))
- `[Tag]` Fixed layout on Right-To-Left. ([#SOHO-8120](https://jira.infor.com/browse/SOHO-8120))
- `[Listview]` Fixed missing render event. ([#SOHO-8129](https://jira.infor.com/browse/SOHO-8129))
- `[Angular Datagrid]` Fixed maskOptions input definition. ([#SOHO-8131](https://jira.infor.com/browse/SOHO-8131))
- `[Datepicker]` Fixed several bugs on the UmAlQura Calendar. ([#SOHO-8147](https://jira.infor.com/browse/SOHO-8147))
- `[Datagrid]` Fixed bug on expanding and collapsing multiple expandable rows. ([#SOHO-8154](https://jira.infor.com/browse/SOHO-8154))
- `[Pager]` Fixed focus state clicking page numbers. ([#SOHO-4528](https://jira.infor.com/browse/SOHO-4528))
- `[SearchField]` Fixed bug initializing search field with text. ([#SOHO-4820](https://jira.infor.com/browse/SOHO-4820))
- `[ColorPicker]` Fixed bug with incorrect cursor on readonly color picker. ([#SOHO-8030](https://jira.infor.com/browse/SOHO-8030))
- `[Pie]` Fixed ui glitch on mobile when pressing slices. ([#SOHO-8141](https://jira.infor.com/browse/SOHO-8141))

### v4.8.0 Chore & Maintenance

- `[Npm Package]` Added back sass files in correct folder structure. ([#SOHO-7583](https://jira.infor.com/browse/SOHO-7583))
- `[Menu Button]` Added button functional and e2e Testss. ([#SOHO-7600](https://jira.infor.com/browse/SOHO-7600))
- `[Textarea]` Added Textarea functional and e2e Testss. ([#SOHO-7929](https://jira.infor.com/browse/SOHO-7929))
- `[ListFilter]` Added ListFilter functional and e2e Testss. ([#SOHO-7975](https://jira.infor.com/browse/SOHO-7975))
- `[Colorpicker]` Added Colorpicker functional and e2e Testss. ([#SOHO-8078](https://jira.infor.com/browse/SOHO-8078))
- `[Site / Docs]` Fixed a few broken links ([#SOHO-7993](https://jira.infor.com/browse/SOHO-7993))

(62 Jira Issues Solved This Release, Backlog Dev 186, Design 110, Unresolved 349, Test Count 380 Functional, 178 e2e )

## v4.7.0

- [Full Jira Release Notes](https://bit.ly/2HyT3zF)
- [Npm Package](https://www.npmjs.com/package/ids-enterprise)
- [IDS Enterprise Angular Change Log](https://github.com/infor-design/enterprise-ng/blob/master/docs/CHANGELOG.md)

### v4.7.0 Features

- `[Github]` The project was migrated to be open source on github with a new workflow and testing suite.
- `[Tag]` Added a Tag angular component. ([#SOHO-8005](https://jira.infor.com/browse/SOHO-8006))
- `[Validate]` Exposed validate and removeMessage methods. ([#SOHO-8003](https://jira.infor.com/browse/SOHO-8003))
- `[General]` Upgrade to Angular 6 ([#SOHO-7927](https://jira.infor.com/browse/SOHO-7927))
- `[General]` Introduced nightly versions in npm ([#SOHO-7804](https://jira.infor.com/browse/SOHO-7804))
- `[Multiselect]` A tooltip now shows if more content is selected than fits in the input. ([#SOHO-7799](https://jira.infor.com/browse/SOHO-7799))
- `[Datepicker]` Added an option to restrict moving to months that are not available to select from. ([#SOHO-7384](https://jira.infor.com/browse/SOHO-7384))
- `[Validation]` Added and icon alert([#SOHO-7225](https://jira.infor.com/browse/SOHO-7225)
- `[General]` Code is now available on ([public npm](https://www.npmjs.com/package/ids-enterprise)) ([#SOHO-7083](https://jira.infor.com/browse/SOHO-7083))

### v4.7.0 Fixes

- `[Lookup]` Fixed existing example that shows using an autocomplete on a lookup. ([#SOHO-8070](https://jira.infor.com/browse/SOHO-8070))
- `[Lookup]` Fixed existing example that shows creating a customized dialog on the lookup ([#SOHO-8069](https://jira.infor.com/browse/SOHO-8069))
- `[Lookup]` Fixed existing example that incorrectly showed a checkbox column. ([#SOHO-8068](https://jira.infor.com/browse/SOHO-8068))
- `[Line Chart]` Fixed an error when provoking the tooltip. ([#/SOHO-8051](https://jira.infor.com/browse/SOHO-8051))
- `[Module Tabs]` Fixed a bug toggling the menu on mobile. ([#/SOHO-8043](https://jira.infor.com/browse/SOHO-8043))
- `[Autocomplete]` Fixed a bug that made enter key not work to select. ([#SOHO-8036](https://jira.infor.com/browse/SOHO-8036))
- `[Tabs]` Removed an errant scrollbar that appeared sometimes on IE ([#SOHO-8034](https://jira.infor.com/browse/SOHO-8034))
- `[Datagrid]` The drill down click event now currently shows the right row information in the event data. ([#SOHO-8023](https://jira.infor.com/browse/SOHO-8023))
- `[Datagrid]` Fixed a broken nested data example. ([#SOHO-8019](https://jira.infor.com/browse/SOHO-8019))
- `[Datagrid]` Fixed a broken paging example. ([#SOHO-8013](https://jira.infor.com/browse/SOHO-8013))
- `[Datagrid]` Hyperlinks now can be clicked when in a datagrid expandable row. ([#SOHO-8009](https://jira.infor.com/browse/SOHO-8009))
- `[Popupmenu]` Removed extra padding on icon menus ([#SOHO-8006](https://jira.infor.com/browse/SOHO-8006))
- `[Spinbox]` Range limits now work correctly ([#SOHO-7999](https://jira.infor.com/browse/SOHO-7999))
- `[Dropdown]` Fixed not working filtering on nosearch option. ([#SOHO-7998](https://jira.infor.com/browse/SOHO-7998))
- `[Hierarchy]` Children layout and in general layouts where improved. ([#SOHO-7992](https://jira.infor.com/browse/SOHO-7992))
- `[Buttons]` Fixed layout issues on mobile. ([#SOHO-7982](https://jira.infor.com/browse/SOHO-7982))
- `[Datagrid]` Fixed format initialization issue ([#SOHO-7982](https://jira.infor.com/browse/SOHO-7982))
- `[Lookup]` Fixed a problem that caused the lookup to only work once. ([#SOHO-7971](https://jira.infor.com/browse/SOHO-7971))
- `[Treemap]` Fix a bug using `fixture.detectChanges()`. ([#SOHO-7969](https://jira.infor.com/browse/SOHO-7969))
- `[Textarea]` Fixed a bug that made it possible for the count to go to a negative value. ([#SOHO-7952](https://jira.infor.com/browse/SOHO-7952))
- `[Tabs]` Fixed a bug that made extra events fire. ([#SOHO-7948](https://jira.infor.com/browse/SOHO-7948))
- `[Toolbar]` Fixed a with showing icons and text in the overflowmenu. ([#SOHO-7942](https://jira.infor.com/browse/SOHO-7942))
- `[DatePicker]` Fixed an error when restricting dates. ([#SOHO-7922](https://jira.infor.com/browse/SOHO-7922))
- `[TimePicker]` Fixed sort order of times in arabic locales. ([#SOHO-7920](https://jira.infor.com/browse/SOHO-7920))
- `[Multiselect]` Fixed initialization of selected items. ([#SOHO-7916](https://jira.infor.com/browse/SOHO-7916))
- `[Line Chart]` Solved a problem clicking lines to select. ([#SOHO-7912](https://jira.infor.com/browse/SOHO-7912))
- `[Hierarchy]` Improved RTL version ([#SOHO-7888](https://jira.infor.com/browse/SOHO-7888))
- `[Datagrid]` Row click event now shows correct data when using Groups ([#SOHO-7861](https://jira.infor.com/browse/SOHO-7861))
- `[Modal]` Fixed cut of border on checkboxe focus states. ([#SOHO-7856](https://jira.infor.com/browse/SOHO-7856))
- `[Colorpicker]` Fixed cropped labels when longer ([#SOHO-7817](https://jira.infor.com/browse/SOHO-7817))
- `[Label]` Fixed cut off Thai characters ([#SOHO-7814](https://jira.infor.com/browse/SOHO-7814))
- `[Colorpicker]` Fixed styling issue on margins ([#SOHO-7776](https://jira.infor.com/browse/SOHO-7776))
- `[Hierarchy]` Fixed several layout issues and changed the paging example to show the back button on the left. ([#SOHO-7622](https://jira.infor.com/browse/SOHO-7622))
- `[Bar Chart]` Fixed RTL layout issues ([#SOHO-5196](https://jira.infor.com/browse/SOHO-5196))
- `[Lookup]` Made delimiter an option / changable ([#SOHO-4695](https://jira.infor.com/browse/SOHO-4695))

### v4.7.0 Chore & Maintenance

- `[Timepicker]` Added functional and e2e Testss ([#SOHO-7809](https://jira.infor.com/browse/SOHO-7809))
- `[General]` Restructured the project to clean up and separate the demo app from code. ([#SOHO-7803](https://jira.infor.com/browse/SOHO-7803))

(56 Jira Issues Solved This Release, Backlog Dev 218, Design 101, Unresolved 391, Test Count 232 Functional, 117 e2e )

## v4.6.0

- [Full Jira Release Notes](https://bit.ly/2jodbem)
- [Npm Package](http://npm.infor.com)
- [IDS Enterprise Angular Change Log](https://github.com/infor-design/enterprise-ng/blob/master/docs/CHANGELOG.md)

### v4.6.0 Key New Features

- `[Treemap]` New Component Added
- `[Website]` Launch of new docs site <https://design.infor.com/code/ids-enterprise/latest>
- `[Security]` Ids Now passes CSP (Content Security Policy) Compliance for info see <docs/SECURITY.md>.
- `[Toolbar]` New ["toolbar"](http://usalvlhlpool1.infor.com/4.6.0/components/toolbar-flex/list)
    - Based on css so it is much faster.
    - Expect a future breaking change from flex-toolbar to this toolbar when all features are implemented.
    - As of now collapsible search is not supported yet.

### v4.6.0 Behavior Changes

- `[App Menu]` Now automatically closes when items are clicked on mobile devices.

### v4.6.0 Improvements

- `[Angular]` Validation now allows dynamic functions.
- `[Editor]` Added a clear method.
- `[Locale]` Map iw locale to Hebrew.
- `[Locale]` Now defaults locals with no country. For example en maps to en-US es and es-ES.
- `[Color Picker]` Added option to clear the color.
- `[Angular]` Allow Formatters, Editors to work with Soho. without the migration script.
- `[Added a new labels example <http://usalvlhlpool1.infor.com/4.6.0/components/form/example-labels.html>
- `[Angular]` Added new Chart Wrappers (Line, Bar, Column ect ).
- `[Datagrid]` Added file up load editor.
- `[Editor]` Its possible to put a link on an image now.

### v4.6.0 Code Updates / Breaking Changes

- `[Templates]` The internal template engine changed for better XSS security as a result one feature is no longer supported. If you have a delimiter syntax to embed html like `{{& name}}`, change this to be `{{{name}}}`.
- `[jQuery]` Updated from 3.1.1 to 3.3.1.

### v4.6.0 Bug Fixes

- `[Angular]` Added fixes so that the `soho.migrate` script is no longer needed.
- `[Angular Datagrid]` Added filterWhenTyping option.
- `[Angular Popup]` Expose close, isOpen and keepOpen.
- `[Angular Linechart]` Added "xAxis" and "yAxis" options.
- `[Angular Treemap]` Added new wrapper.
- `[Angular Rating]` Added a rating wrapper.
- `[Angular Circle Page]` Added new wrapper.
- `[Checkbox]` Fixed issue when you click the top left of the page, would toggle the last checkbox.
- `[Composite Form]` Fixed broken swipe.
- `[Colorpicker]` Fixed cases where change did not fire.
- `[Colorpicker]` Added short field option.
- `[Completion Chart]` Added more colors.
- `[Datagrid]` Fixed some misaligned icons on short row height.
- `[Datagrid]` Fixed issue that blank dropdown filter items would not show.
- `[Datagrid]` Added click arguments for more information on editor clicks and callback data.
- `[Datagrid]` Fixed wrong data on events on second page with expandable row.
- `[Datagrid]` Fixed focus / filter bugs.
- `[Datagrid]` Fixed bug with filter dropdowns on IOS.
- `[Datagrid]` Fixed column alignment when scrolling and RTL.
- `[Datagrid]` Fixed NaN error when using the colspan example.
- `[Datagrid]` Made totals work correctly when filtering.
- `[Datagrid]` Fixed issue with focus when multiple grids on a page.
- `[Datagrid]` Removed extra rows from the grid export when using expandable rows.
- `[Datagrid]` Fixed performance of select all on paging client side.
- `[Datagrid]` Fixed text alignment on header when some columns are not filterable.
- `[Datagrid]` Fixed wrong cursor on non actionable rows.
- `[Hierarchy]` Fixed layout issues.
- `[Mask]` Fixed issue when not using decimals in the pattern option.
- `[Modal]` Allow editor and dropdown to properly block the submit button.
- `[Menu Button]` Fixed beforeOpen so it also runs on submenus.
- `[Message]` Fixed XSS vulnerability.
- `[Pager]` Added fixes for RTL.
- `[List Detail]` Improved amount of space the header takes
- `[Multiselect]` Fixed problems when using the tab key well manipulating the multiselect.
- `[Multiselect]` Fixed bug with select all not working correctly.
- `[Multiselect]` Fixed bug with required validation rule.
- `[Spinbox]` Fixed issue on short field versions.
- `[Textarea]` Fixed issue with counter when in angular and on a modal.
- `[Toast]` Fixed XSS vulnerability.
- `[Tree]` Fixed checkbox click issue.
- `[Lookup]` Fixed issue in the example when running on Edge.
- `[Validation]` Fixed broken form submit validation.
- `[Vertical Tabs]` Fix cut off header.

(98 Jira Issues Solved This Release, Backlog Dev 388, Design 105, Unresolved 595, Test Coverage 6.66%)

## v4.5.0

### v4.5.0 Key New Features

- `[Font]` Experimental new font added from IDS as explained.
- `[Datagrid]` Added support for pasting from excel.
- `[Datagrid]` Added option to specify which column stretches.

### v4.5.0 Behavior Changes

- `[Search Field]` `ESC` incorrectly cleared the field and was inconsistent. The proper key is `ctrl + backspace` (PC )/ `alt + delete` (mac) to clear all field contents. `ESC` no longer does anything.

### v4.5.0 Improvements

- `[Datagrid]` Added support for a two line title on the header.
- `[Dropdown]` Added onKeyPress override for custom key strokes.
- `[Contextual Action Panel]` Added an option to add a right side close button.
- `[Datepicker]` Added support to select ranges.
- `[Maintenence]` Added more unit tests.
- `[Maintenence]` Removed jsHint in favor of Eslint.

### v4.5.0 Code Updates / Breaking Changes

- `[Swaplist]` changed custom events `beforeswap and swapupdate` data (SOHO-7407). From `Array: list-items-moved` to `Object: from: container-info, to: container-info and items: list-items-moved`. It now uses data in a more reliable way

### v4.5.0 Bug Fixes

- `[Angular]` Added new wrappers for Radar, Bullet, Line, Pie, Sparkline.
- `[Angular Dropdown]` Fixed missing data from select event.
- `[Colorpicker]` Added better translation support.
- `[Compound Field]` Fixed layout with some field types.
- `[Datepicker]` Fixed issues with validation in certain locales.
- `[Datepicker]` Not able to validate on MMMM.
- `[Datagrid]` Fixed bug that filter did not work when it started out hidden.
- `[Datagrid]` Fixed issue with context menu not opening repeatedly.
- `[Datagrid]` Fixed bug in indeterminate paging with smaller page sizes.
- `[Datagrid]` Fixed error when editing some numbers.
- `[Datagrid]` Added support for single line markup.
- `[Datagrid]` Fixed exportable option, which was not working for both csv and xls export.
- `[Datagrid]` Fixed column sizing logic to work better with alerts and alerts plus text.
- `[Datagrid]` Fixed bug when reordering rows with expandable rows.
- `[Datagrid]` Added events for opening and closing the filter row.
- `[Datagrid]` Fixed bugs on multiselect + tree grid.
- `[Datagrid]` Fixed problems with missing data on click events when paging.
- `[Datagrid]` Fixed problems editing with paging.
- `[Datagrid]` Fixed Column alignment calling updateDataset.
- `[Datagrid]` Now passes sourceArgs for the filter row.
- `[Dropdown]` Fixed cursor on disabled items.
- `[Editor]` Added paste support for links.
- `[Editor]` Fixed bug that prevented some shortcut keys from working.
- `[Editor]` Fixed link pointers in readonly mode.
- `[Expandable Area]` Fixed bug when not working on second page.
- `[General]` Some ES6 imports missing.
- `[Personalization]` Added support for cache bust.
- `[Locale]` Fixed some months missing in some cultures.
- `[Listview]` Removed redundant resize events.
- `[Line]` Fixed problems updating data.
- `[Mask]` Fixed bug on alpha masks that ignored the last character.
- `[Modal]` Allow enter key to be stopped for forms.
- `[Modal]` Allow filter row to work if a grid is on a modal.
- `[Fileupload]` Fixed bug when running in Contextual Action Panel.
- `[Searchfield]` Fixed wrong width.
- `[Step Process]` Improved layout and responsive.
- `[Step Process]` Improved wrapping of step items.
- `[Targeted Achievement]` Fixed icon alignment.
- `[Timepicker]` Fixed error calling removePunctuation.
- `[Text Area]` Adding missing classes for use in responsive-forms.
- `[Toast]` Fixed missing animation.
- `[Tree]` Fixed a bug where if the callback is not async the node wont open.
- `[Track Dirty]` Fixed error when used on a file upload.
- `[Track Dirty]` Did not work to reset dirty on editor and Multiselect.
- `[Validation]` Fixed more extra events firing.

(67 Jira Issues Solved This Release, Backlog Dev 378, Design 105, Unresolved 585, Test Coverage 6% )<|MERGE_RESOLUTION|>--- conflicted
+++ resolved
@@ -14,13 +14,9 @@
 
 ### v4.30.0 Fixes
 
-<<<<<<< HEAD
 - `[Accordion]` Fixed an issue where the chevron icon is not properly centered in Safari. ([#2161](https://github.com/infor-design/enterprise/issues/2161))
 - `[Icons]` Fixed an issue with the amend icon in uplift theme. The meaning was lost on a design change and it has been updated. ([#3613](https://github.com/infor-design/enterprise/issues/3613))
-=======
-- `[Accordion]` Fixed an issue where the chevron icon is not poperly centered in Safari. ([#2161](https://github.com/infor-design/enterprise/issues/2161))
 - `[Locale]` Changed results text to lower case. ([#3974](https://github.com/infor-design/enterprise/issues/3974))
->>>>>>> 70bc974d
 
 ## v4.29.0
 
