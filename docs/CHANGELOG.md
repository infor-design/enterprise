--- conflicted
+++ resolved
@@ -4,11 +4,8 @@
 
 ## v4.64.0 Fixes
 
-<<<<<<< HEAD
 - `[Icons]` Fixed the inconsistency between solid and outlined icons. ([#6165](https://github.com/infor-design/enterprise/issues/6165))
-=======
 - `[Datepicker]` Fixed a bug where selecting a date that's consecutive to the previous range won't select that date. ([#6272](https://github.com/infor-design/enterprise/issues/6272))
->>>>>>> e89f52cc
 - `[WeekView]` Fixed a bug where 'today' date is not being rendered properly. ([#6260](https://github.com/infor-design/enterprise/issues/6260))
 
 ## v4.63.0
