--- conflicted
+++ resolved
@@ -1,6 +1,5 @@
 # What's New with Enterprise
 
-<<<<<<< HEAD
 ## v4.28.0
 
 ### v4.28.0 Features
@@ -21,13 +20,12 @@
 - `[Fieldset]` Fixed fieldset text data overlapping in compact mode on mobile view. ([#3627](https://github.com/infor-design/enterprise/issues/3627))
 - `[Hierarchy]` Added support for separators in the actions menu on a hierarchy leaf. ([#3636](https://github.com/infor-design/enterprise/issues/3636))
 - `[Swaplist]` Fixed disabled swap buttons color in dark variant subtle theme. ([#3709](https://github.com/infor-design/enterprise/issues/3709))
-=======
+
 ## v4.27.1
 
 ### v4.27.1 Fixes
 
 - `[Icons]` Added a fix to support both `href` and `xlink:href` in icons. ([#3734](https://github.com/infor-design/enterprise/issues/3734))
->>>>>>> b1b29291
 
 ## v4.27.0
 
