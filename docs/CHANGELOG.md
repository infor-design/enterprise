--- conflicted
+++ resolved
@@ -15,12 +15,8 @@
 - `[Autocomplete]` Fixed memory leaks by preventing re-rendering of an open autocomplete list from attaching new events, adding multiple `aria-polite` elements, etc. ([#2888](https://github.com/infor-design/enterprise/issues/2888))
 - `[Calendar]` Fixed disabled legend label color on vibrant/uplift with dark Variant theme. ([#2965](https://github.com/infor-design/enterprise/issues/2965))
 - `[Contextual Action Panel]` Fixed an issue where the CAP close but beforeclose event not fired. ([#2826](https://github.com/infor-design/enterprise/issues/2826))
-<<<<<<< HEAD
 - `[Context Menu]` Fixed a placement bug that would cut the size of the menu to an unusable size in small viewport displays. ([#2899](https://github.com/infor-design/enterprise/issues/2899))
-- `[Hierarchy]` Fixed the border color on hierarchy cards. ([#423](https://github.com/infor-design/design-system/issues/423))
-=======
 - `[Contextual Action Panel]` Fixed placement of `(X)` close button on both standard and Flex toolbars when using the `showCloseBtn` setting. ([#2834](https://github.com/infor-design/enterprise/issues/2834))
->>>>>>> eeea039b
 - `[Datagrid]` Fixed an issue where the tree children expand and collapse was not working. ([#633](https://github.com/infor-design/enterprise-ng/issues/633))
 - `[Datagrid]` Fixed an issue where the pager was not updating with updated method. ([#2759](https://github.com/infor-design/enterprise/issues/2759))
 - `[Datagrid]` Fixed an issue where string include zeroes not working with text filter. ([#2854](https://github.com/infor-design/enterprise/issues/2854))
