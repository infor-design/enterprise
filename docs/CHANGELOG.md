--- conflicted
+++ resolved
@@ -23,11 +23,8 @@
 - `[Datagrid]` Fixed a bug where a scroll bar shows even when there's no data in datagrid. ([#4228](https://github.com/infor-design/enterprise/issues/4228))
 - `[Datagrid]` Fixed an issue where calling setFocus on the datagrid would stop open menus from working. ([#4429](https://github.com/infor-design/enterprise/issues/4429))
 - `[Datagrid]` To allow for some script tools to work we now set draggable to true. ([#4490](https://github.com/infor-design/enterprise/issues/4490))
-<<<<<<< HEAD
 - `[Datagrid]` Fixed an error on the filter box on the personalization dialog where it would error if there is a column with no name field. ([#4495](https://github.com/infor-design/enterprise/issues/4495))
-=======
 - `[Datagrid]` Fixed links when changing personalization as they would inherit the wrong color. ([#4481](https://github.com/infor-design/enterprise/issues/4481))
->>>>>>> 0daf0bb9
 - `[Editor]` Fixed an issue where the focus was getting lost after pressing toolbar buttons. ([#4335](https://github.com/infor-design/enterprise/issues/4335))
 - `[Editor]` Fixed an issue where the color picker was not opening the popup for overflow menu and had name as undefined in list. ([#4398](https://github.com/infor-design/enterprise/issues/4398))
 - `[Favorites]` Removed the favorites component as its not really a component, info on it can be found under buttons in the toggle example. ([#4405](https://github.com/infor-design/enterprise/issues/4405))
