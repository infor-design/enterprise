# What's New with Enterprise

## v4.65.0

### v4.65.0 Important Notes

## v4.65.0 Features

- `[Bar]` Enhanced the VPAT accessibility in bar chart. ([#6074](https://github.com/infor-design/enterprise/issues/6074))
- `[Bar]` Added puppeteer script for axis labels test. ([#6551](https://github.com/infor-design/enterprise/issues/6551))
- `[Bubble]` Converted protractor tests to puppeteer. ([#6527](https://github.com/infor-design/enterprise/issues/6527))
- `[Datagrid]` Added tooltipOption settings for columns. ([#6361](https://github.com/infor-design/enterprise/issues/6361))
- `[Datagrid]` Added add multiple rows option. ([#6404](https://github.com/infor-design/enterprise/issues/6404))
- `[Datagrid]` Added puppeteer script for refresh column. ([#6212](https://github.com/infor-design/enterprise/issues/6212))
- `[Datagrid]` Added puppeteer script for cell editing test. ([#6552](https://github.com/infor-design/enterprise/issues/6552))
- `[Modal]` Added icon puppeteer test for modal component. ([#6549](https://github.com/infor-design/enterprise/issues/6549))
- `[Tabs]` Added puppeteer script for new searchfield design ([#6282](https://github.com/infor-design/enterprise/issues/6282))

## v4.65.0 Fixes

- `[Accordion]` Fixed the bottom border of the completely disabled accordion in dark mode. ([#6406](https://github.com/infor-design/enterprise/issues/6406))
- `[AppMenu]` Fixed a bug where events are added to the wrong elements for filtering. Also fixed an issue where if no accordion is added the app menu will error. ([#6592](https://github.com/infor-design/enterprise/issues/6592))
- `[Chart]` Removed automatic legend bottom placement when reaching a minimum width. ([#6474](https://github.com/infor-design/enterprise/issues/6474))
- `[Chart]` Fixed the result logged in console to be same as the Soho Interfaces. ([NG#1296](https://github.com/infor-design/enterprise-ng/issues/1296))
- `[ContextualActionPanel]` Fixed a bug where the toolbar searchfield with close icon looks off on mobile viewport. ([#6448](https://github.com/infor-design/enterprise/issues/6448))
- `[Datagrid]` Fixed a bug in datagrid where focus is not behaving properly when inlineEditor is set to true. ([NG#1300](https://github.com/infor-design/enterprise-ng/issues/1300))
- `[Datagrid]` Fixed a bug where `treegrid` doesn't expand a row via keyboard when editable is set to true. ([#6434](https://github.com/infor-design/enterprise/issues/6434))
- `[Datagrid]` Fixed a bug where the search icon and x icon are misaligned across datagrid and removed extra margin space in modal in Firefox. ([#6418](https://github.com/infor-design/enterprise/issues/6418))
- `[Datagrid]` Fixed a bug where page changed to one on removing a row in datagrid. ([#6475](https://github.com/infor-design/enterprise/issues/6475))
- `[Datagrid]` Header is rerendered when calling updated method, also added paging info settings. ([#6476](https://github.com/infor-design/enterprise/issues/6476))
<<<<<<< HEAD
- `[Datagrid]` Fixed a bug where column widths were not changing in settings. ([#5227](https://github.com/infor-design/enterprise/issues/5227))
=======
- `[Datagrid]` Fixed a bug where it renders all rows in the datagrid when adding one row. ([#6491](https://github.com/infor-design/enterprise/issues/6491))
>>>>>>> 56275094
- `[Datagrid]` Fixed a bug where using shift-click to multiselect on datagrid with treeGrid setting = true selects from the first row until bottom row. ([NG#1274](https://github.com/infor-design/enterprise-ng/issues/1274))
- `[Datepicker]` Fixed a bug where the datepicker is displaying NaN when using french format. ([NG#1273](https://github.com/infor-design/enterprise-ng/issues/1273))
- `[Datepicker]` Added listener for calendar `monthrendered` event and pass along. ([NG#1324](https://github.com/infor-design/enterprise-ng/issues/1324))
- `[Input]` Fixed a bug where the password does not show or hide in Firefox. ([#6481](https://github.com/infor-design/enterprise/issues/6481))
- `[Listview]` Fixed disabled font color not showing in listview. ([#6391](https://github.com/infor-design/enterprise/issues/6391))
- `[Listview]` Changed toolbar-flex to contextual-toolbar for multiselect listview. ([#6591](https://github.com/infor-design/enterprise/issues/6591))
- `[Locale]` Added monthly translations. ([#6556](https://github.com/infor-design/enterprise/issues/6556))
- `[Lookup]` Fixed a bug where search-list icon, launch icon, and ellipses is misaligned and the table and title overlaps in responsive view. ([#6487](https://github.com/infor-design/enterprise/issues/6487))
- `[Modal]` Fixed an issue on some monitors where the overlay is too dim. ([#6566](https://github.com/infor-design/enterprise/issues/6566))
- `[Page-Patterns]` Fixed a bug where the header disappears when the the last item in the list is clicked and the browser is smaller in Chrome and Edge. ([#6328](https://github.com/infor-design/enterprise/issues/6328))
- `[ToolbarFlex]` Fixed a bug where the teardown might error on situations. ([#1327](https://github.com/infor-design/enterprise/issues/1327))
- `[Tabs]` Fixed a bug where tabs focus indicator is not fixed on Classic Theme. ([#6464](https://github.com/infor-design/enterprise/issues/6464))
- `[Validation]` Fixed a bug where the tooltip would show on the header when the message has actually been removed. ([#6547](https://github.com/infor-design/enterprise/issues/6547)

## v4.64.2 Fixes

- `[Datepicker]` Added listener for calendar monthrendered event and pass along. ([NG#1324](https://github.com/infor-design/enterprise-ng/issues/1324))
- `[Modal]` Fixed bug where popup goes behind modal when in application menu in resizable mode. ([NG#1272](https://github.com/infor-design/enterprise-ng/issues/1272))
- `[Monthview]` Fixed bug where monthview duplicates on updating legends. ([NG#1305](https://github.com/infor-design/enterprise-ng/issues/1305))

## v4.64.0

### v4.64.0 Important Notes

- `[General]` Fixed the map file is no longer included with the minified version of `sohoxi.min.js`. ([#6489](https://github.com/infor-design/enterprise/issues/6489))

## v4.64.0 Features

- `[Accordion]` Added visual regression tests in puppeteer. ([#5836](https://github.com/infor-design/enterprise/issues/5836))
- `[Autocomplete]` Removed protractor tests. ([#6248](https://github.com/infor-design/enterprise/issues/6248))
- `[Bar]` Added the ability to set axis labels on different positions (top, right, bottom, left). ([#5382](https://github.com/infor-design/enterprise/issues/5382))
- `[Blockgrid]` Converted protractor tests to puppeteer. ([#6327](https://github.com/infor-design/enterprise/issues/6327))
- `[Breadcrumb]` Converted protractor tests to puppeteer. ([#6505](https://github.com/infor-design/enterprise/issues/6505))
- `[Button]` Added puppeteer script for button badge toggle test. ([#6449](https://github.com/infor-design/enterprise/issues/6449))
- `[Colors]` Converted protractor tests to puppeteer. ([#6513](https://github.com/infor-design/enterprise/issues/6513))
- `[Counts]` Converted protractor tests to puppeteer. ([#6517](https://github.com/infor-design/enterprise/issues/6517))
- `[Datagrid]` Added a new method for cell editing for new row added. ([#6338](https://github.com/infor-design/enterprise/issues/6338))
- `[Datepicker]` Added puppeteer script for datepicker clear (empty string) test . ([#6421](https://github.com/infor-design/enterprise/issues/6421))
- `[Error Page]` Converted protractor tests to puppeteer. ([#6518](https://github.com/infor-design/enterprise/issues/6518))
- `[Modal]` Added an ability to add icon in title section of the modal. ([#5905](https://github.com/infor-design/enterprise/issues/5905))

## v4.64.0 Fixes

- `[Bar Stacked]` Fixed a bug where chart tooltip total shows 99.999 instead of 100 on 100% Stacked Bar Chart. ([#6236](https://github.com/infor-design/enterprise/issues/6326))
- `[ContextMenu]` Fixed a bug in context menu where it is not indented properly. ([#6223](https://github.com/infor-design/enterprise/issues/6223))
- `[Button]` Fixed a bug where changing from primary to secondary disrupts the css styling. ([#6223](https://github.com/infor-design/enterprise-ng/issues/1282))
- `[Datagrid]` Fixed a bug where toolbar is still visible even no buttons, title and errors appended. ([#6290](https://github.com/infor-design/enterprise/issues/6290))
- `[Datagrid]` Added setting for color change in active checkbox selection. ([#6303](https://github.com/infor-design/enterprise/issues/6303))
- `[Datagrid]` Set changed cell to active when update is finished. ([#6317](https://github.com/infor-design/enterprise/issues/6317))
- `[Datagrid]` Fixed row height of extra-small rows on editable datagrid with icon columns. ([#6284](https://github.com/infor-design/enterprise/issues/6284))
- `[Datagrid]` Added trimSpaces option for leading spaces upon blur. ([#6244](https://github.com/infor-design/enterprise/issues/6244))
- `[Datagrid]` Fixed header alignment when formatter is ellipsis. ([#6251](https://github.com/infor-design/enterprise/issues/6251))
- `[Datagrid]` Fixed a bug where the datepicker icon is not visible when the datagrid starts as non editable and toggled to editable and is visible when the datagrid starts as editable and toggled to non editable. ([#6289](https://github.com/infor-design/enterprise/issues/6289))
- `[Datagrid]` Changed the minDate and maxDate on a demo page to be more current. ([#6416](https://github.com/infor-design/enterprise/issues/6416))
- `[Datepicker]` Fixed a bug where selecting a date that's consecutive to the previous range won't select that date. ([#6272](https://github.com/infor-design/enterprise/issues/6272))
- `[Datepicker]` Fixed a bug where datepicker is not setting time and date consistently in Arabic locale. ([#6270](https://github.com/infor-design/enterprise/issues/6270))
- `[Flex Toolbar]` Fixed the data automation id to be more reliable for popupmenu and overflowed buttons. ([#6175](https://github.com/infor-design/enterprise/issues/6175))
- `[Icons]` Fixed the inconsistency between solid and outlined icons. ([#6165](https://github.com/infor-design/enterprise/issues/6165))
- `[Icons]` Changed the error color to change in themes in some areas. ([#6273](https://github.com/infor-design/enterprise/issues/6273))
- `[Line Chart]` Fixed a bug where the alignment of focus is overlapping another component. ([#6384](https://github.com/infor-design/enterprise/issues/6384))
- `[Listview]` Fixed a bug where the search icon is misaligned in Firefox and Safari. ([#6390](https://github.com/infor-design/enterprise/issues/6390))
- `[Locale]` Fixed incorrect date format for Latvian language. ([#6123](https://github.com/infor-design/enterprise/issues/6123))
- `[Locale]` Fixed incorrect data in `ms-my`, `nn-No` and `nb-NO`. ([#6472](https://github.com/infor-design/enterprise/issues/6472))
- `[Lookup]` Fixed bug where lookup still appeared when modal closes. ([#6218](https://github.com/infor-design/enterprise/issues/6218))
- `[Modal]` Fixed bug where popup goes behind modal when in application menu in resizable mode. ([NG#1272](https://github.com/infor-design/enterprise-ng/issues/1272))
- `[Modal]` Fixed bug where popup goes behind modal when in application menu in resizable mode. ([NG#1272](https://github.com/infor-design/enterprise-ng/issues/1272))
- `[Monthview]` Fixed bug where monthview duplicates on updating legends. ([NG#1305](https://github.com/infor-design/enterprise-ng/issues/1305))
- `[Personalization]` Fixed bug where the dark mode header color was not correct in the tokens and caused the personalization dropdown to be incorrect. ([#6446](https://github.com/infor-design/enterprise/issues/6446))
- `[Tabs]` Fixed memory leak in tabs component. ([NG#1286](https://github.com/infor-design/enterprise-ng/issues/1286))
- `[Tabs]` Fixed a bug where tab focus indicator is not aligned properly in RTL composite forms. ([#6464](https://github.com/infor-design/enterprise/issues/6464))
- `[Targeted-Achievement]` Fixed a bug where the icon is cut off in Firefox. ([#6400](https://github.com/infor-design/enterprise/issues/6400))
- `[Toolbar]` Fixed a bug where the search icon is misaligned in Firefox. ([#6405](https://github.com/infor-design/enterprise/issues/6405))
- `[Toolbar Flex]` Fixed a bug where the `addMenuElementLinks` function execute incorrectly when menu item has multi-level submenus. ([#6120](https://github.com/infor-design/enterprise/issues/6120))
- `[Tree]` The expanded event did not fire when source is being used. ([#1294](https://github.com/infor-design/enterprise-ng/issues/1294))
- `[Typography]` Fixed a bug where the text are overlapping in Firefox. ([#6450](https://github.com/infor-design/enterprise/issues/6450))
- `[WeekView]` Fixed a bug where 'today' date is not being rendered properly. ([#6260](https://github.com/infor-design/enterprise/issues/6260))
- `[WeekView]` Fixed a bug where month-year label is not changing upon clicking the arrow button. ([#6415](https://github.com/infor-design/enterprise/issues/6415))
- `[Validator]` Fixed a bug where toolbar error message still appears after error is removed. ([#6253](https://github.com/infor-design/enterprise/issues/6253))

(61 Issues Solved This Release, Backlog Enterprise 219, Backlog Ng 41, 1100 Functional Tests, 1468 e2e Tests, 436 Puppeteer Tests)

## v4.63.3 Fixes

- `[Validation]` Fixed a bug where the tooltip would show on the header when the message has actually been removed. ([#6547](https://github.com/infor-design/enterprise/issues/6547)

## v4.63.2 Fixes

- `[Personalization]` Re-Fixed bug where the dark mode header color was not correct in the tokens and caused the personalization dropdown to be incorrect, classic theme was missed. ([#6446](https://github.com/infor-design/enterprise/issues/6446)

## v4.63.1 Fixes

- `[Personalization]` Fixed bug where the dark mode header color was not correct in the tokens and caused the personalization dropdown to be incorrect. ([#6446](https://github.com/infor-design/enterprise/issues/6446)

## v4.63.0

## v4.63.0 Fixes

- `[Accordion]` Added expand animation back. ([#6268](https://github.com/infor-design/enterprise/issues/6268))
- `[Badges]` Fixed a bug where in badges is not properly aligned in Contrast Mode. ([#6273](https://github.com/infor-design/enterprise/issues/6273))
- `[Button]` Fixed a bug where notification badges are not destroyed when updating the button settings. ([NG#1241](https://github.com/infor-design/enterprise-ng/issues/1241))
- `[Calendar]` Allowed product devs to add custom css class to event labels in Calendar Component. ([#6304](https://github.com/infor-design/enterprise/issues/6304))
- `[Calendar]` Fixed the thickness of right and bottom border. ([#6246](https://github.com/infor-design/enterprise/issues/6246))
- `[Card]` Fixed a regression bug where the flex toolbar's position was not properly aligned when selecting listview items. ([#6346](https://github.com/infor-design/enterprise/issues/6346)]
- `[Charts]` Fixed the misalignment of the legend and legend color with the highlight of the selected legend. ([#6301](https://github.com/infor-design/enterprise/issues/6301))
- `[ContextualActionPanel]` Moved notification to appropriate location and trigger redraw of styles. ([#6264](https://github.com/infor-design/enterprise/issues/6264))
- `[ContextualActionPanel]` Added close CAP function to a demo example. ([#6274](https://github.com/infor-design/enterprise/issues/6274))
- `[Datagrid]` Fixed misaligned lookup icon button upon click/editing. ([#6233](https://github.com/infor-design/enterprise/issues/6233))
- `[Datagrid]` Fixed a bug where tooltip is not displayed even when settings is turned on in disabled rows. ([#6128](https://github.com/infor-design/enterprise/issues/6128))
- `[Datagrid]` Fixed misaligned lookup icon button upon click/editing. ([#6233](https://github.com/infor-design/enterprise/issues/6233))
- `[Datepicker]` Fixed a bug on setValue() when pass an empty string for clearing field. ([#6168](https://github.com/infor-design/enterprise/issues/6168))
- `[Datepicker]` Fixed a bug on datepicker not clearing in angular version. ([NG#1256](https://github.com/infor-design/enterprise-ng/issues/1256))
- `[Dropdown]` Fixed on keydown events not working when dropdown is nested in label. ([NG#1262](https://github.com/infor-design/enterprise-ng/issues/1262))
- `[Editor]` Fixed editor where toolbar is being focused on after pressing bold/italic keys instead of the text itself. ([#5262](https://github.com/infor-design/enterprise-ng/issues/5262))
- `[Field-Filter]` Fixed alignment of filter icons and text field. ([#5866](https://github.com/infor-design/enterprise/issues/5866))
- `[Field-Options]` Fixed field options label overflow. ([#6255](https://github.com/infor-design/enterprise/issues/6255))
- `[Field-Options]` Fixed a bug where in the text and highlight box are not fit accordingly. ([#6322](https://github.com/infor-design/enterprise/issues/6322))
- `[Field-Options]` Fixed alignment of field options in the Color Picker when in compact mode in Safari and alignment of search icon in Clearable Searchfield. ([#6256](https://github.com/infor-design/enterprise/issues/6256))
- `[Form-Compact]` Fixed alignment of Field 16 and Field 18 in Safari. ([#6345](https://github.com/infor-design/enterprise/issues/6345))
- `[General]` Fixed memory leaks in listview, toolbar, datagrid, cards and header. ([NG#1275](https://github.com/infor-design/enterprise-ng/issues/1275))
- `[Listview]` Added flex toolbar for multiselect listview. ([NG#1249](https://github.com/infor-design/enterprise-ng/issues/1249))
- `[Listview]` Adjusted spaces between the search icon and filter wrapper. ([#6007](https://github.com/infor-design/enterprise/issues/6007))
- `[Listview]` Changed the font size of heading, subheading, and micro in Listview Component. ([#4996](https://github.com/infor-design/enterprise/issues/4996))
- `[Modal]` Fixed on too wide minimum width when close button is enabled. ([NG#1240](https://github.com/infor-design/enterprise-ng/issues/1240))
- `[Searchfield]` Fixed on searchfield clear button not working in Safari. ([6185](https://github.com/infor-design/enterprise-ng/issues/6185))
- `[Searchfield]` Fixed UI issues on the new searchfield design. ([#6331](https://github.com/infor-design/enterprise/issues/6331))
- `[Sink Page]` Fixed misaligned search icon toolbar in sink page. ([#6369](https://github.com/infor-design/enterprise/issues/6369))
- `[Sink Page]` Fixed close icon position in Datagrid section Personalized Column. ([#6375](https://github.com/infor-design/enterprise/issues/6375))
- `[Slider]` Fixed background color of slider in a modal in new dark theme. ([6211](https://github.com/infor-design/enterprise-ng/issues/6211))
- `[Swaplist]` Fixed a bug in swaplist where the filter is not behaving correctly on certain key search. ([#6222](https://github.com/infor-design/enterprise/issues/6222))
- `[SwipeAction]` Fixed scrollbar being visible in firefox. ([#6312](https://github.com/infor-design/enterprise/issues/6312))
- `[Tabs]` Fixed Z-index conflict between modal overlay and draggable module tabs. ([#6297](https://github.com/infor-design/enterprise/issues/6297))
- `[Tabs]` Fixed a bug where the tab activated events are fired on closing a tab. ([#1452](https://github.com/infor-design/enterprise/issues/1452))
- `[Tabs Module` Fixed the new UI searchfield design in Tabs Module component. ([#6348](https://github.com/infor-design/enterprise/issues/6348))
- `[Tabs Module` Ensure searchfield X clear button is visible at smaller breakpoints. ([#5173](https://github.com/infor-design/enterprise/issues/5173))
- `[Tabs Module` Ensure searchfield X clear button is visible at smaller breakpoints. ([#5178](https://github.com/infor-design/enterprise/issues/5178))
- `[Targeted-Achievement]` Added tooltip on icon in targeted-achievement chart ([#6308](https://github.com/infor-design/enterprise/issues/6308))
- `[TextArea]` Fixed medium size text area when in responsive view. ([#6334](https://github.com/infor-design/enterprise/issues/6334))
- `[Validation]` Updated example page to include validation event for email field. ([#6296](https://github.com/infor-design/enterprise/issues/6296))

## v4.63.0 Features

- `[Datagrid]` Added close button on file error message ([#6178](https://github.com/infor-design/enterprise/issues/6178))
- `[Datagrid]` Added puppeteer script for fallback image tooltip text. ([#6278](https://github.com/infor-design/enterprise/issues/6278))
- `[File Upload]` Added close button on file error message. ([#6229](https://github.com/infor-design/enterprise/issues/6229))
- `[Searchfield]` Implemented a new design for searchfield. ([#5865](https://github.com/infor-design/enterprise/issues/5865))

(40 Issues Solved This Release, Backlog Enterprise 191, Backlog Ng 42, 1101 Functional Tests, 1576 e2e Tests, 295 Puppeteer Tests)

## v4.62.3 Fixes

- `[Personalization]` Re-Fixed bug where the dark mode header color was not correct in the tokens and caused the personalization dropdown to be incorrect, classic theme was missed. ([#6446](https://github.com/infor-design/enterprise/issues/6446)

## v4.62.2 Fixes

- `[Personalization]` Fixed bug where the dark mode header color was not correct in the tokens and caused the personalization dropdown to be incorrect. ([#6446](https://github.com/infor-design/enterprise/issues/6446))
- `[Locale]` Fixed incorrect data in `ms-my`, `nn-No` and `nb-NO`. ([#6472](https://github.com/infor-design/enterprise/issues/6472))

## v4.62.1 Fixes

- `[Calendar]` Allow product devs to add custom css class to event labels in Calendar Component. ([#6304](https://github.com/infor-design/enterprise/issues/6304))

## v4.62.0

## v4.62.0 Features

- `[Datagrid]` Added tooltip for fallback image. ([#6178](https://github.com/infor-design/enterprise/issues/6178))
- `[Datepicker]` Added legend load for datepicker. ([NG#1261](https://github.com/infor-design/enterprise-ng/issues/1261))
- `[File Upload]` Added setFailed status ([#5671](https://github.com/infor-design/enterprise/issues/5671))
- `[Icon]` Created a puppeteer script for the new launch icon. ([#5854](https://github.com/infor-design/enterprise/issues/5854))
- `[Icon]` Created a puppeteer script for the new mobile icon. ([#6199](https://github.com/infor-design/enterprise/issues/6199))
- `[Listview]` Added filters in Listview Component. ([#6007](https://github.com/infor-design/enterprise/issues/6007))
- `[Spinbox]` Created a puppeteer script for Spinbox Field sizes on mobile. ([#5843](https://github.com/infor-design/enterprise/issues/5843))
- `[ToolbarFlex]` Allow toolbar flex navigation buttons to have notification badge. ([NG#1235](https://github.com/infor-design/enterprise-ng/issues/1235))

## v4.62.0 Fixes

- `[ApplicationMenu]` Remove a Safari-specific style rule the misaligns the button svg arrow. ([#5722](https://github.com/infor-design/enterprise/issues/5722))
- `[Arrange]` Fix an alignment issue in the demo app. ([#5281](https://github.com/infor-design/enterprise/issues/5281))
- `[Calendar]` Fix day of the week to show three letters as default in range calendar. ([#6193](https://github.com/infor-design/enterprise/issues/6193))
- `[ContextualActionPanel]` Fix an issue with the example page where the Contextual Action Panel is not initialized on open. ([#6065](https://github.com/infor-design/enterprise/issues/6065))
- `[ContextualActionPanel]` Remove unnecessary markup injection behavior from example. ([#6065](https://github.com/infor-design/enterprise/issues/6065))
- `[Datagrid]` Fixed a regression bug where the datepicker icon button and time value upon click were misaligned. ([#6198](https://github.com/infor-design/enterprise/issues/6198))
- `[Datagrid]` Show pagesize selector even in hidePagerOnOnePage mode ([#3706](https://github.com/infor-design/enterprise/issues/3706))
- `[Datagrid]` Corrected a filter type in a demo app page. ([#5497](https://github.com/infor-design/enterprise/issues/5497))
- `[Datagrid]` Remove widths in demo app page to prevent truncation of column. ([#5495](https://github.com/infor-design/enterprise/issues/5495))
- `[Datagrid]` Fixed a regression bug where the datepicker icon button and time value upon click were misaligned. ([#6198](https://github.com/infor-design/enterprise/issues/6198))
- `[Dropdown]` Fixed multiple accessibility issues with multiselect dropdown. ([#6075](https://github.com/infor-design/enterprise/issues/6075))
- `[Dropdown]` Fixed an overflow issue on Windows 10 Chrome. ([#4940](https://github.com/infor-design/enterprise/issues/4940))
- `[Editor]` Fix on editor changing text in another editor. ([NG#1232](https://github.com/infor-design/enterprise-ng/issues/1232))
- `[FileUploadAdvanced]` Fixed a missing link in french locale. ([#6226](https://github.com/infor-design/enterprise/issues/6226))
- `[Homepage]` Fixed instability of the visual tests. ([#6179](https://github.com/infor-design/enterprise/issues/6179))
- `[Lookup]` Remove unnecessary filter from example page. ([#5677](https://github.com/infor-design/enterprise/issues/5677))
- `[Modal]` Updated close method that will close even if there are subcomponents opened. ([#6048](https://github.com/infor-design/enterprise/issues/6048))
- `[Modal]` Fix a demo app issue where the proper settings were not added to the required key in the validation object. ([#5571](https://github.com/infor-design/enterprise/issues/5571))
- `[Tabs/Module]` Override fill style of search icon created by 'soho-personalization'. Fix alignment of close icon in specific circumstance. ([#6207](https://github.com/infor-design/enterprise/issues/6207))
- `[Searchfield]` Fix on searchfield categories where popup wrapper gets duplicated whenever update is called. ([NG#1186](https://github.com/infor-design/enterprise-ng/issues/1186))
- `[Searchfield/Header]` Enhanced the font colors, background colors for the searchfield inside of the header & subheader. ([#6047](https://github.com/infor-design/enterprise/issues/6047))
- `[Tabs]` Fix a bug where tabs indicator is not properly aligned in RTL. ([#6068](https://github.com/infor-design/enterprise/issues/6068))
- `[Tabs/Module]` Fixed a bug the personalization color was the same as the tab color. ([#6236](https://github.com/infor-design/enterprise/issues/6236))
- `[Tag]` Fix on tag text not showing when placed inside a popover. ([#6092](https://github.com/infor-design/enterprise/issues/6092))
- `[Toolbar]` Fixed an issue where the input disappears in toolbar at mobile size. ([#5388](https://github.com/infor-design/enterprise/issues/5388))
- `[Tooltip]` Fixed the `maxWidth` setting to work properly. ([#6100](https://github.com/infor-design/enterprise/issues/6100))
- `[Widget]` Fix on drag image including the overflow area. ([NG#1216](https://github.com/infor-design/enterprise-ng/issues/1216))

(47 Issues Solved This Release, Backlog Enterprise 187, Backlog Ng 37, 1101 Functional Tests, 1574 e2e Tests, 293 Puppeteer Tests)

## v4.61.1

## v4.61.1 Fixes

- `[Datagrid]` Fixed a regression bug where the datepicker icon button and time value upon click were misaligned. ([#6198](https://github.com/infor-design/enterprise/issues/6198))
- `[Tag]` Fix on tag text not showing when placed inside a popover. ([#6092](https://github.com/infor-design/enterprise/issues/6092))
- `[Tooltip]` Fixed the `maxWidth` setting to work properly. ([#6100](https://github.com/infor-design/enterprise/issues/6100))
- `[Widget]` Fix on drag image including the overflow area. ([NG#1216](https://github.com/infor-design/enterprise-ng/issues/1216))

## v4.61.0 Features

- `[ApplicationMenu]` Converted protractor test suites to puppeteer. ([#5835](https://github.com/infor-design/enterprise/issues/5835))
- `[Bar]` Fixed an issue with legend text overlapping. ([#6113](https://github.com/infor-design/enterprise/issues/6113)
- `[Bar]` Converted protractor test suites to puppeteer. ([#5838](https://github.com/infor-design/enterprise/issues/5838)
- `[Bar Stacked]` Converted protractor test suites to puppeteer. ([#5840](https://github.com/infor-design/enterprise/issues/5840))
- `[ContextualActionPanel]` Added setting for cssClass option. ([#1215](https://github.com/infor-design/enterprise-ng/issues/1215))
- `[Datagrid]` Added visual test for responsive view with puppeteer. ([#5844](https://github.com/infor-design/enterprise/issues/5844))
- `[Datagrid]` Changed where image events are added. ([#5442](https://github.com/infor-design/enterprise/issues/5442))
- `[Datepicker]` Added setting in datepicker where you can disable masking input. ([#6080](https://github.com/infor-design/enterprise/issues/6080))
- `[Editor]` Fix a bug where dirty tracker is not reset when using lots of new line in Edge. ([#6032](https://github.com/infor-design/enterprise/issues/6032))
- `[Card]` Fix a memory leak on events. ([#6155](https://github.com/infor-design/enterprise/issues/6155))
- `[Card]` Create a Puppeteer Script for Actionable Button Card ([#6062](https://github.com/infor-design/enterprise/issues/6062))
- `[General]` Added jest image snapshot for visual regression testing with puppeteer. ([#6105](https://github.com/infor-design/enterprise/issues/6105))
- `[General]` Removed global inline function that adds disabled labels to disabled inputs. ([#6131](https://github.com/infor-design/enterprise/issues/6131))
- `[Hierarchy]` Converted the old protractor e2e test suites to puppeteer tests. ([#5833](https://github.com/infor-design/enterprise/issues/5833))
- `[Homepage]` Added homepage puppeteer test scripts and snapshots. ([#5831](https://github.com/infor-design/enterprise/issues/5831))
- `[Icons]` Design removed some deprecated icons. If you are using `info-field` -> should use `icon-info`. If you are using `info-field-solid` -> should use `icon-info-alert`. If you are using `info-field-alert` -> should use `icon-info-alert`. ([#6091](https://github.com/infor-design/enterprise/issues/6091))
- `[Icons]` Update icon design for `icon-mobile`. ([#6144](https://github.com/infor-design/enterprise/issues/6144))
- `[Locale]` Refined some Latvian translations. ([#5969](https://github.com/infor-design/enterprise/issues/5969))
- `[Locale]` Refined some Lithuanian translations. ([#5960](https://github.com/infor-design/enterprise/issues/5960))
- `[Locale]` Refined some Filipino translations. ([#5864](https://github.com/infor-design/enterprise/issues/5864))
- `[Locale]` Refined some Japanese translations. ([#6115](https://github.com/infor-design/enterprise/issues/6115))
- `[Locale]` Added puppeteer script for PH translation ([#6150](https://github.com/infor-design/enterprise/pull/6150))
- `[Process Indicator]` Fixes a double line separator issue on Windows10 Chrome. ([#5997](https://github.com/infor-design/enterprise/issues/5997))
- `[Swipe-action]` Added a Puppeteer Script for Swipe Container. ([#6129](https://github.com/infor-design/enterprise/issues/6129))
- `[Tag]` The dismiss button was missing a button type causing the form to submit. ([#6149](https://github.com/infor-design/enterprise/issues/6149))

## v4.61.0 Fixes

- `[Column Grouped]` Fix an issue where columns with small values were floating above the baseline axis. ([#6109](https://github.com/infor-design/enterprise/issues/6109))
- `[Chart]` Fix collision of legend text and color block. ([#6113](https://github.com/infor-design/enterprise/issues/6113))
- `[ContextualActionPanel]` Fixed UI issues where the toolbars inside of the body moved to the CAPs header instead of retaining to its original place. ([#6041](https://github.com/infor-design/enterprise/issues/6041))
- `[ContextualActionPanel]` Update and fix example-markup page to a working example. ([#6065](https://github.com/infor-design/enterprise/issues/6065))
- `[Datagrid]` Fix a bug in timepicker inside datagrid where hours is reset 0 when changing it to 12. ([#6076](https://github.com/infor-design/enterprise/issues/6076))
- `[Datagrid]` Fix on value not shown in lookup cell in safari. ([#6003](https://github.com/infor-design/enterprise/issues/6003))
- `[Datagrid]` Fix a bug in datagrid where text is align right when using mask options in filter. ([#5999](https://github.com/infor-design/enterprise/issues/5999))
- `[Datagrid]` Fix a bug in datagrid where datepicker range having an exception when having values before changing to range type. ([#6008](https://github.com/infor-design/enterprise/issues/6008))
- `[Datepicker]` Fix on the flickering behavior when range datepicker is shown. ([#6098](https://github.com/infor-design/enterprise/issues/6098))
- `[Dropdown]` Fix on dropdown multiselect where change event is not triggered when clicking X. ([#6098](https://github.com/infor-design/enterprise/issues/6098))
- `[Editor]` Fix a bug in editor where CTRL-H (add hyperlink) breaks the interface. ([#6015](https://github.com/infor-design/enterprise/issues/6015))
- `[Modal]` Changed maximum modal width. ([#6024](https://github.com/infor-design/enterprise/issues/6024))
- `[Dropdown]` Fix a misaligned input in Classic Theme in Firefox. ([#6096](https://github.com/infor-design/enterprise/issues/6096))
- `[Dropdown]` Fix an issue specific to Windows 10 and Chrome where entering a capital letter (Shift + T, e.g.) after opening the dropdown does not focus the entry associated with the letter pressed. ([#6069](https://github.com/infor-design/enterprise/issues/6069))
- `[Dropdown]` Fix on dropdown multiselect where change event is not triggered when clicking X. ([#6098](https://github.com/infor-design/enterprise/issues/6098))
- `[Donut]` Fix center tooltip showing on wrong donut chart when multiple donut charts. ([#6103](https://github.com/infor-design/enterprise/issues/6103))
- `[Editor]` Fix a bug in editor where CTRL-H (add hyperlink) breaks the interface. ([#6015](https://github.com/infor-design/enterprise/issues/6015))
- `[Hyperlinks]` Remove margin and padding from hyperlinks. ([#5991](https://github.com/infor-design/enterprise/issues/5991))
- `[Masthead]` Remove actions button from header in example page. ([#5959](https://github.com/infor-design/enterprise/issues/5959))
- `[Searchfield]` Fix a bug in NG where searchfield is in full width even when it's collapsible. ([NG#1225](https://github.com/infor-design/enterprise-ng/issues/1225))
- `[Spinbox]` Spinbox should update to correct value when Enter is pressed. ([#6036](https://github.com/infor-design/enterprise/issues/6036))
- `[Tabs]` Fixed a bug where the tabs container is focused in Windows10 on Firefox. ([#6110](https://github.com/infor-design/enterprise/issues/6110))
- `[Tabs Module]` Fixes a misaligned search field close button icon. ([#6126](https://github.com/infor-design/enterprise/issues/6126))
- `[Timepicker]` Fix a bug in timepicker where hours reset to 1 when changing period. ([#6049](https://github.com/infor-design/enterprise/issues/6049))
- `[Timepicker]` Fix a bug in timepicker where hours is not properly created when changing from AM/PM. ([#6104](https://github.com/infor-design/enterprise/issues/6104))

(41 Issues Solved This Release, Backlog Enterprise 198, Backlog Ng 38, 1100 Functional Tests, 1635 e2e Tests, 321 Puppeteer Tests)

## v4.60.3

## v4.60.3 Fixes

- `[Tabs/Module]` Fixed a bug the personalization color was the same as the tab color. ([#6236](https://github.com/infor-design/enterprise/issues/6236))

## v4.60.2

## v4.60.2 Fixes

- `[Datagrid]` Fixed a regression bug where the datepicker icon button and time value upon click were misaligned. ([#6198](https://github.com/infor-design/enterprise/issues/6198))

## v4.60.1 Fixes

- `[Column Grouped]` Fix an issue where columns with small values were floating above the baseline axis. ([#6109](https://github.com/infor-design/enterprise/issues/6109))
- `[Datepicker]` Added setting in datepicker where you can disable masking input. ([#6080](https://github.com/infor-design/enterprise/issues/6080))
- `[Datagrid]` Fix a bug in timepicker inside datagrid where hours is reset 0 when changing it to 12. ([#6076](https://github.com/infor-design/enterprise/issues/6076))
- `[Datagrid]` Fix on value not shown in lookup cell in safari. ([#6003](https://github.com/infor-design/enterprise/issues/6003))
- `[Donut]` Fix center tooltip showing on wrong donut chart when multiple donut charts. ([#6103](https://github.com/infor-design/enterprise/issues/6103))
- `[Dropdown]` Fix an issue specific to Windows 10 and Chrome where entering a capital letter (Shift + T, e.g.) after opening the dropdown does not focus the entry associated with the letter pressed. ([#6069](https://github.com/infor-design/enterprise/issues/6069))
- `[Dropdown]` Fix a misaligned input in Classic Theme in Firefox. ([#6096](https://github.com/infor-design/enterprise/issues/6096))
- `[General]` Removed global inline function that adds disabled labels to disabled inputs. ([#6131](https://github.com/infor-design/enterprise/issues/6131))
- `[Tabs]` Fixed a bug where the tabs container is focused in Windows10 on Firefox. ([#6110](https://github.com/infor-design/enterprise/issues/6110))
- `[Timepicker]` Fix a bug in timepicker where hours reset to 1 when changing period. ([#6049](https://github.com/infor-design/enterprise/issues/6049))
- `[Timepicker]` Fix a bug in timepicker where hours is not properly created when changing from AM/PM. ([#6104](https://github.com/infor-design/enterprise/issues/6104))

## v4.60.0 Features

- `[Application Menu]` Added puppeteer tests for resizable application menu. ([#5755](https://github.com/infor-design/enterprise/issues/5755))
- `[Badges]` Update styling of badges. ([#5608](https://github.com/infor-design/enterprise/issues/5608))
- `[Badges/Tags]` Corrected the colors of badges/tags for better accessibility contrast. ([#5673](https://github.com/infor-design/enterprise/issues/5673))
- `[Button]` Fix a bug where updated settings not properly rendering disabled state. ([#5928](https://github.com/infor-design/enterprise/issues/5928))
- `[Calendar]` Added puppeteer script for event colors and legend. ([#6084](https://github.com/infor-design/enterprise/pull/6084))
- `[Card]` Added actionable button card by using `<button>` or `<a>` tags. ([#5768](https://github.com/infor-design/enterprise/issues/5768))
- `[Card]` Added actionable button card by using `<button>` or `<a>` tags. ([#5768](https://github.com/infor-design/enterprise/issues/5768))
- `[Datagrid]` Fix a will add a setting in column to toggle the clearing of cells. ([#5849](https://github.com/infor-design/enterprise/issues/5849))
- `[Dropdown]` Create a Puppeteer Script for Enter key opens dropdown list, when it should only be used to select items within an open list. ([#5842](https://github.com/infor-design/enterprise/issues/5842))
- `[Fileupload]` Added puppeteer test to check that progress bar is present when uploading a file. ([#5808](https://github.com/infor-design/enterprise/issues/5808))
- `[Monthview]` Added ability to update legend on month change. ([#5988](https://github.com/infor-design/enterprise/issues/5988))
- `[Popupmenu]` Correctly position dismissible close icon inside Popupmenu. ([#6083](https://github.com/infor-design/enterprise/issues/6083))
- `[Swipe Container]` Added mobile enhancements and style changes. ([#5615](https://github.com/infor-design/enterprise/issues/5615))
- `[Tooltip]` Converted the tooltip protractor test suites to puppeteer. ([#5830](https://github.com/infor-design/enterprise/issues/5830))

## v4.60.0 Fixes

- `[About/Form]` Fixed a translation issue where there's a space before the colon that is incorrect in French Locales. ([#5817](https://github.com/infor-design/enterprise/issues/5817))
- `[About]` Added event exposure in about component. ([NG#1124](https://github.com/infor-design/enterprise-ng/issues/1124))
- `[Actionsheet]` Fixed an Angular issue where the `renderRootElems` method was not re-rendered when going to other action sheet test pages due to SPA routing concept. ([NG#1188](https://github.com/infor-design/enterprise-ng/issues/1188))
- `[Calendar]` Fixed an issue where you could not have more than one in the same page. ([#6042](https://github.com/infor-design/enterprise/issues/6042))
- `[Column]` Fix a bug where bar size is still showing even the value is zero in column chart. ([#5911](https://github.com/infor-design/enterprise/issues/5911))
- `[Datagrid]` Fix a bug where targeted achievement colors are not displaying correctly when using other locales. ([#5972](https://github.com/infor-design/enterprise/issues/5972))
- `[Datagrid]` Fix a bug in datagrid where filterable headers cannot be tab through in modal. ([#5735](https://github.com/infor-design/enterprise/issues/5735))
- `[Datagrid]` Fix a bug in datagrid where stretch column last broke and the resize would loose the last column. ([#6063](https://github.com/infor-design/enterprise/issues/6063))
- `[Datagrid]` Fix a bug where leading spaces not triggering dirty indicator in editable data cell. ([#5927](https://github.com/infor-design/enterprise/issues/5927))
- `[Datagrid]` Fix Edit Input Date Field on medium row height in Datagrid. ([#5955](https://github.com/infor-design/enterprise/issues/5955))
- `[Datagrid]` Fixed close icon alignment on mobile viewport. ([#6023](https://github.com/infor-design/enterprise/issues/6023))
- `[Datagrid]` Fixed close icon alignment on mobile viewport, Safari browser. ([#5946](https://github.com/infor-design/enterprise/issues/5946))
- `[Datagrid]` Fixed UI alignment of close icon button on mobile view. ([#5947](https://github.com/infor-design/enterprise/issues/5947))
- `[Datagrid]` Fixed file upload icon alignment in datagrid. ([#5846](https://github.com/infor-design/enterprise/issues/5846))
- `[Datepicker]` Fix on initial range values not showing in datepicker. ([NG#1200](https://github.com/infor-design/enterprise-ng/issues/1200))
- `[Dropdown]` Fixed a regression bug where pressing function keys while the dropdown has focus causes letters to be typed. ([#4976](https://github.com/infor-design/enterprise/issues/4976))
- `[Editor]` Changed selector for for image value selection from id to name. ([#5915](https://github.com/infor-design/enterprise/issues/5915))
- `[Editor]` Fix a bug which changes the approach intended by the user after typing in editor. ([#5937](https://github.com/infor-design/enterprise/issues/5937))
- `[Editor]` Fix a bug which clears list format when it's not part of the selected text. ([#5592](https://github.com/infor-design/enterprise/issues/5592))
- `[Editor]` Changed language on the link dialog to use the term "link" for better translations. ([#5987](https://github.com/infor-design/enterprise/issues/5987))
- `[Export]` Added data sanitization in Export to CSV. ([#5982](https://github.com/infor-design/enterprise/issues/5982))
- `[Field Options]` Fixed UI alignment of close icon button (searchfield) in Field Options. ([#5983](https://github.com/infor-design/enterprise/issues/5983))
- `[General]` Fixed several memory leaks with the attached data object. ([#6020](https://github.com/infor-design/enterprise/issues/6020))
- `[Header]` Fixed a regression bug where the buttonset was not properly aligned correctly. ([#6039](https://github.com/infor-design/enterprise/issues/6039))
- `[Icon]` Fixed the translate icon so it can take a color, fixed the tag icon as it was rendered oddly. ([#5870](https://github.com/infor-design/enterprise/issues/5870))
- `[Listbuilder]` Fix on disable bug: Will not enable on call to enable() after disable() twice. ([#5885](https://github.com/infor-design/enterprise/issues/5885))
- `[Locale]` Changed the text from Insert Anchor to Insert Hyperlink. Some translations my still reference anchor until updated from the translation team. ([#5987](https://github.com/infor-design/enterprise/issues/5987))
- `[Modal]` Fixed a bug on hidden elements not focusable when it is turned visible. ([#6086](https://github.com/infor-design/enterprise/issues/6086))
- `[Modal]` Fixed a regression bug where elements inside of the tab panel were being disabled when its `li` tab is not selected (is-selected class) initially. ([NG#1210](https://github.com/infor-design/enterprise-ng/issues/1210))
- `[Searchfield]` Fixed UI alignment of close icon button (searchfield) in Datagrid. ([#5954](https://github.com/infor-design/enterprise/issues/5954))
- `[Tabs Module]` Fixed UI alignment of close icon button on mobile view([#5951](https://github.com/infor-design/enterprise/issues/5951))
- `[Tooltip]` Fixed a bug where the inner html value of the tooltip adds unnecessary whitespace and new line when getting the text value. ([#6059](https://github.com/infor-design/enterprise/issues/6059))

(52 Issues Solved This Release, Backlog Enterprise 222, Backlog Ng 35, 1100 Functional Tests, 1695 e2e Tests, 263 Puppeteer Tests)

## v4.59.4 Fixes

- `[Modal]` Reverted problematic issue. ([#6086](https://github.com/infor-design/enterprise/issues/6086))

## v4.59.3 Fixes

- `[Modal]` Fixed a bug on hidden elements not focusable when it is turned visible. ([#6086](https://github.com/infor-design/enterprise/issues/6086))

## v4.59.2 Fixes

- `[Calendar]` Fixed an issue where you could not have more than one in the same page. ([#6042](https://github.com/infor-design/enterprise/issues/6042))
- `[Header]` Fixed a regression bug where the buttonset was not properly aligned correctly. ([#6039](https://github.com/infor-design/enterprise/issues/6039))

## v4.59.1 Fixes

- `[Modal]` Fixed a regression bug where elements inside of the tab panel were being disabled when its `li` tab is not selected (is-selected class) initially. ([NG#1210](https://github.com/infor-design/enterprise-ng/issues/1210))

## v4.59.0 Markup Changes

- `[About]` Changed the OS Version to not show the version. This is because this information is incorrect and the correct information is no longer given by newer versions of Operating systems in any browser. or this reason the version is removed from the OS field on the about dialog. ([#5813](https://github.com/infor-design/enterprise/issues/5813))

## v4.59.0 Fixes

- `[Calendar]` Added an option to configure month label to use abbreviation and changed month label to display on the first day of the months rendered in calendar. ([#5941](https://github.com/infor-design/enterprise/issues/5941))
- `[Calendar]` Fixed the personalize column checkbox not syncing when having two datagrids. ([#5859](https://github.com/infor-design/enterprise/issues/5859))
- `[Cards]` Added focus state on selected cards. ([#5684](https://github.com/infor-design/enterprise/issues/5684))
- `[Colorpicker]` Fixed a bug where the red diagonal line that goes beyond its border when field-short/form-layout-compact is used. ([#5744](https://github.com/infor-design/enterprise/issues/5744))
- `[Datagrid]` Fixed a bug where the maskOptions function is never called when the grid has filtering. ([#5847](https://github.com/infor-design/enterprise/issues/5847))
- `[Calendar]` Fixed the personalize column checkbox not syncing when having two datagrids. ([#5859](https://github.com/infor-design/enterprise/issues/5859))
- `[Fieldset]` Implemented design improvements. ([#5638](https://github.com/infor-design/enterprise/issues/5638))
- `[Fileupload-Advanced]` Fixed a bug where it cannot add a new file after removing the old one. ([#5598](https://github.com/infor-design/enterprise/issues/5598))
- `[Datagrid]` Fixed a bug where the maskOptions function is never called when the grid has filtering. ([#5847](https://github.com/infor-design/enterprise/issues/5847))
- `[Datagrid]` Fixed a bug where fileupload value is undefined when trying to upload. ([#5846](https://github.com/infor-design/enterprise/issues/5846))
- `[Dropdown]` Clear search matches after an item is selected. ([#5632](https://github.com/infor-design/enterprise/issues/5632))
- `[Dropdown]` Shorten filter delay for single character entries. ([#5793](https://github.com/infor-design/enterprise/issues/5793))
- `[Fieldset]` Implemented design improvements. ([#5638](https://github.com/infor-design/enterprise/issues/5638))
- `[Linechart]` Added default values on line width and y-axis when data in dataset is blank. ([#1172](https://github.com/infor-design/enterprise-ng/issues/1172))
- `[Listview]` Fixed a bug where the alert icons in RTL were missing. ([#5827](https://github.com/infor-design/enterprise/issues/5827))
- `[Locale]` Fixed latvian translation for records per page. ([#5969](https://github.com/infor-design/enterprise/issues/5969))
- `[Locale]` Fixed latvian translation for Select All. ([#5895](https://github.com/infor-design/enterprise/issues/5895))
- `[Locale]` Capitalized the finnish translation for seconds. ([#5894](https://github.com/infor-design/enterprise/issues/5894))
- `[Locale]` Added missing translations for font picker. ([#5784](https://github.com/infor-design/enterprise/issues/5784))
- `[Modal]` Fixed a close button overlapped when title is long. ([#5795](https://github.com/infor-design/enterprise/issues/5795))
- `[Modal]` Modal exits if Escape key is pressed in datagrid. ([#5796](https://github.com/infor-design/enterprise/issues/5796))
- `[Modal]` Fixed modal focus issues with inline display none. ([#5875](https://github.com/infor-design/enterprise/issues/5875))
- `[Searchfield]` Fixed a bug where the close button icon is overlapping with the search icon in RTL. ([#5807](https://github.com/infor-design/enterprise/issues/5807))
- `[Spinbox]` Fixed a bug where the spinbox controls still show the ripple effect even it's disabled. ([#5719](https://github.com/infor-design/enterprise/issues/5719))
- `[Tabs]` Added the ability to set the position of counts via settings (top & bottom), removed the counts in spillover, and positioned the counts depending on the current locale. ([#5258](https://github.com/infor-design/enterprise/issues/5258))
- `[Tabs Module]` Fixed the searcfield menu inside of tabs module in responsive layout. ([#6320](https://github.com/infor-design/enterprise/issues/6320))
- `[Toolbar]` Fixed an issue where things in the page get scrambled if you have a button with undefined ids. ([#1194](https://github.com/infor-design/enterprise-ng/issues/1194))

## v4.59.0 Features

- `[Calendar]` Modify validations to allow custom colors. ([#5743](https://github.com/infor-design/enterprise/issues/5743))
- `[Accordion]` Adjusted spacing and hitboxes for Mobile Enhancements. ([#5611](https://github.com/infor-design/enterprise/issues/5611))
- `[Area]` Converted the area protractor test suites to puppeteer. ([#5834](https://github.com/infor-design/enterprise/issues/5834))
- `[Cards]` Added mobile enhancements and style changes. ([#5609](https://github.com/infor-design/enterprise/issues/5609))
- `[Button]` Added test scripts for button. ([#5851](https://github.com/infor-design/enterprise/issues/5851))
- `[BusyIndicator]` Added hide event. ([#5794](https://github.com/infor-design/enterprise/issues/5794))
- `[Column]` Added example page for legend colors. ([#5761](https://github.com/infor-design/enterprise/issues/5761))
- `[Datagrid]` Added datagrid feature using arrow keys to select. ([#5713](https://github.com/infor-design/enterprise/issues/5713))
- `[Datagrid]` Added exportToCsv option for datagrid toolbar. ([#5786](https://github.com/infor-design/enterprise/issues/5786))
- `[Datagrid]` Added new event `filteroperatorchanged` to datagrid. ([#5899](https://github.com/infor-design/enterprise/issues/5899))
- `[File Upload]` Added puppeteer tests for file upload. ([#5808](https://github.com/infor-design/enterprise/issues/5808))
- `[Toolbar-Flex]` Added responsive design for searchfield with categories and basic searchfield. ([#5619](https://github.com/infor-design/enterprise/issues/5619))
- `[Timepicker]` Added settings in timepicker to limit the hours that can be selected. ([#5880](https://github.com/infor-design/enterprise/issues/5880))
- `[TrackDirty]` Converted the trackdirty protractor test suites to puppeteer. ([#5829](https://github.com/infor-design/enterprise/issues/5829))

(47 Issues Solved This Release, Backlog Enterprise 219, Backlog Ng 34, 1100 Functional Tests, 1692 e2e Tests, 179 Puppeteer Tests)

## v4.58.3 Fixes

- `[Datagrid]` Added new event `filteroperatorchanged` to datagrid. ([#5899](https://github.com/infor-design/enterprise/issues/5899))

## v4.58.2 Fixes

- `[Toolbar]` Fixed an issue where things in the page get scrambled if you have a button with undefined ids. ([#1194](https://github.com/infor-design/enterprise-ng/issues/1194))

## v4.58.1 Fixes

- `[Misc]` Fixed several security issues with xss (details hidden). ([#GSHA](https://github.com/infor-design/enterprise/security/advisories))

## v4.58.0 Features

- `[Accordion]` Added puppeteer tests for accordion. ([#5836](https://github.com/infor-design/enterprise/issues/5836))
- `[App Menu]` Fixed a bug causing re-invoke of the entire Application Menu and its child components whenever a new App Menu trigger is added to the stored `triggers` array. ([#5480](https://github.com/infor-design/enterprise/issues/5480))
- `[Actionsheet]` Added puppeteer tests for actionsheet. ([#5832](https://github.com/infor-design/enterprise/issues/5832))
- `[Column]` Added support to add a line chart in column-grouped. ([#4598](https://github.com/infor-design/enterprise/issues/4598))
- `[Column]` Added feature to rotate labels. ([#5773](https://github.com/infor-design/enterprise/issues/5773))
- `[Column Chart]` Added the ability to add axis labels in column-grouped chart. ([#5721](https://github.com/infor-design/enterprise/issues/5721))
- `[Datagrid]` Added option to format numbers and dates based on current locale. ([#5663](https://github.com/infor-design/enterprise/issues/5663))
- `[Slider]` Added support for tooltip to show on load in slider. ([#3747](https://github.com/infor-design/enterprise/issues/3747))

## v4.58.0 Fixes

- `[Modal]` Added option to disable primary trigger on field. ([#5728](https://github.com/infor-design/enterprise/issues/5728))
- `[Calendar]` Fix the header days where it should be seen when scrolled down. ([#5742](https://github.com/infor-design/enterprise/issues/5742))
- `[Datagrid]` Tab doesn't go to cells if cellNavigation is false. ([#5734](https://github.com/infor-design/enterprise/issues/5734))
- `[Calendar]` Fix the header days where it should be seen when scrolled down. ([#5742](https://github.com/infor-design/enterprise/issues/5742))
- `[Contextmenu/Popupmenu]` Fixed breaking of shared menu if a datagrid is present on the page. ([#5818](https://github.com/infor-design/enterprise/issues/5818))
- `[Datagrid]` Tab doesn't go to cells if cellNavigation is false. ([#5734](https://github.com/infor-design/enterprise/issues/5734))
- `[Dropdown]` Clear search matches after an item is selected. ([#5632](https://github.com/infor-design/enterprise/issues/5632))
- `[Locale]` Fix issue in parsing date when AM/PM comes first before Hours (a:hh:mm). ([#5129](https://github.com/infor-design/enterprise/issues/5129))
- `[Modal]` Added option to disable primary trigger on field. ([#5728](https://github.com/infor-design/enterprise/issues/5728))
- `[Searchfield]` Save input value when searchfield collapses but is not cleared via button click or key. ([#5792](https://github.com/infor-design/enterprise/issues/5792))
- `[Tabs]` Fixed regression bug where tabs are no longer working inside the modal. ([#5867](https://github.com/infor-design/enterprise/issues/5867))
- `[Tabs]` Fix focus indicator in Sink Page. ([#5714](https://github.com/infor-design/enterprise/issues/5714))
- `[Tabs-Vertical]` Fixed on Tabs Vertical Aria and Roles. ([#5712](https://github.com/infor-design/enterprise/issues/5712))
- `[Toolbar Searchfield]` Fixed the height the collapse button on a smaller viewport (`766px` and below). ([#5791](https://github.com/infor-design/enterprise/issues/5791))
- `[Lookup]` Rows are selected based on the initial values in the input field. ([#1132](https://github.com/infor-design/enterprise-ng/issues/1132))

(30 Issues Solved This Release, Backlog Enterprise 224, Backlog Ng 33, 1269 Functional Tests, 1689 e2e Tests, 167 Puppeteer Tests)

## v4.57.2 Fixes

- `[Misc]` Fixed several security issues with xss (details hidden). ([#GSHA](https://github.com/infor-design/enterprise/security/advisories))

## v4.57.1 Fixes

- `[Tabs]` Fixed regression bug where tabs are no longer working inside the modal. ([#5867](https://github.com/infor-design/enterprise/issues/5867))

## v4.57.0 Features

- `[Accordion]` Added the ability to have a notification badge in accordion headers. ([#5594](https://github.com/infor-design/enterprise/issues/5594))
- `[Breadcrumb]` Added hitbox styles for breadcrumb. ([#5408](https://github.com/infor-design/enterprise/issues/5408))
- `[Button]` Added the ability to have a hitbox. With this feature, it will have a better tapping/clicking on smaller devices. ([#5568](https://github.com/infor-design/enterprise/issues/5568))
- `[Button]` Added the ability to have a notification badge in buttons. ([#5594](https://github.com/infor-design/enterprise/issues/5594))
- `[Calendar]` Added hitbox option for calendar. ([#5602](https://github.com/infor-design/enterprise/issues/5602))
- `[Checkbox]` Added hitbox area styles for checkboxes. ([#5603](https://github.com/infor-design/enterprise/issues/5603))
- `[Datagrid]` Added Datagrid Fallback Image when image cannot be loaded. ([#5442](https://github.com/infor-design/enterprise/issues/5442))
- `[File Upload]` Show progress percent while file is uploading. ([#3934](https://github.com/infor-design/enterprise/issues/3934))
- `[Input]` Added a new form style `form-layout-large` to input component. ([#5606](https://github.com/infor-design/enterprise/issues/5606))
- `[Icon]` Updated several icons see issue for details. ([#5774](https://github.com/infor-design/enterprise/issues/5774))
- `[Message]` Changed some stylings on mobile experience. ([#5567](https://github.com/infor-design/enterprise/issues/5567))
- `[Modal]` Adjusted stylings on mobile viewport. ([#5601](https://github.com/infor-design/enterprise/issues/5601))
- `[Notification]` Added tooltip in notification. ([#5562](https://github.com/infor-design/enterprise/issues/5562))
- `[Notification]` Added close functions (by ID and latest) in notification. ([#5562](https://github.com/infor-design/enterprise/issues/5562))
- `[Datagrid]` Added support for text filter types to specify a selected filter condition. ([#5750](https://github.com/infor-design/enterprise/issues/5750))
- `[Environment]` Fixed `ie` css class included to html tag for Edge browser. ([#5587](https://github.com/infor-design/enterprise/issues/5587))

### v4.57.0 Markup Changes

- `[Tabs]` Some of the aria attributes have been changed, see the issue for details.([#5712](https://github.com/infor-design/enterprise/issues/5712))
- `[Notification Badge]` Rename methods in Notification Badge for better readability. ([#1169](https://github.com/infor-design/enterprise-ng/issues/1169))

## v4.57.0 Fixes

- `[ApplicationMenu]` Fix for broken UI in Safari when hiding and expanding the navigation menu. ([#5620](https://github.com/infor-design/enterprise/issues/5620))
- `[ApplicationMenu]` Fix application menu broken UI on first render. ([#5766](https://github.com/infor-design/enterprise/issues/5766))
- `[Calendar]` Removed the example legend in the default settings. ([#1130](https://github.com/infor-design/enterprise-ng/issues/1130))
- `[Cards]` Fixed misaligned list within expandable cards pane. ([#5223](https://github.com/infor-design/enterprise/issues/5223))
- `[Counts]` Updated the font size of `xl-text` from `50px` to `48px`. ([#5588](https://github.com/infor-design/enterprise/issues/5588))
- `[Counts]` Fixed title and icon position when in RTL. ([#5566](https://github.com/infor-design/enterprise/issues/5566))
- `[Datagrid]` Removed margin in icon when size is small or extra small. ([#5726](https://github.com/infor-design/enterprise/issues/5726))
- `[Datagrid]` Added additional check for vertical scroll. ([#1154](https://github.com/infor-design/enterprise-ng/issues/1154))
- `[Datepicker]` Fix on default legends being shown regardless if settings have custom legends. ([#5683](https://github.com/infor-design/enterprise/issues/5683))
- `[EmptyMessage]` Added `16px` spacings in the empty message container. ([#5639](https://github.com/infor-design/enterprise/issues/5639))
- `[FieldFilter]` Fixed missing trigger icons on short field filter options. ([#5727](https://github.com/infor-design/enterprise/issues/5727))
- `[Form]` Fixed misaligned trigger icon of datepicker on safari. ([#5751](https://github.com/infor-design/enterprise/issues/5751))
- `[Header]` Fix on Advanced Search not seen on headers when changing colors. ([#5782](https://github.com/infor-design/enterprise/issues/5782))
- `[Locale]` Fixed currency position and a translation on `tl-PH` locale. ([#5695](https://github.com/infor-design/enterprise/issues/5695))
- `[Lookup]` Fix an uncentered lookup icon in composite form. ([#5657](https://github.com/infor-design/enterprise/issues/5657))
- `[Searchfield]` Fix on uneven searchfield in firefox. ([#5620](https://github.com/infor-design/enterprise/issues/5620))
- `[Searchfield]` Fix on uneven searchfield in firefox. ([#5695](https://github.com/infor-design/enterprise/issues/5695))
- `[Searchfield]` Fix on misaligned close button on mobile view. ([#5782](https://github.com/infor-design/enterprise/issues/5782))
- `[Searchfield]` Change width when parent container becomes smaller. ([#4696](https://github.com/infor-design/enterprise/issues/4696))
- `[Spinbox]` Remove functionality of Home and End buttons on Spinbox. ([#5659](https://github.com/infor-design/enterprise/issues/5659))
- `[Spinbox]` Fix spinbox misalignment on sample sizes. ([#5733](https://github.com/infor-design/enterprise/issues/5733))
- `[Tabs]` Fix a bug on vertical tabs scroll on panel containers. ([#5565](https://github.com/infor-design/enterprise/issues/5565))
- `[Treemap]` Fix Treemap's misaligned footer-text on the new theme. ([#5365](https://github.com/infor-design/enterprise/issues/5365))

(41 Issues Solved This Release, Backlog Enterprise 192, Backlog Ng 28, 1166 Functional Tests, 1712 e2e Tests, 150 Puppeteer Tests)

## v4.56.0 Features

- `[ContextualActionPanel]` Changed the color of the toolbar header in the new theme. ([#5685](https://github.com/infor-design/enterprise/issues/5685))
- `[Charts]` Added ability to disable the selection of the charts including the legend. ([#2736](https://github.com/infor-design/enterprise/issues/2736))
- `[Datagrid]` Adds the ability to update values of a specific column on Datagrid. ([#3491](https://github.com/infor-design/enterprise/issues/3491))
- `[Icon]` Updated the launch icon to be less bulky. ([#5595](https://github.com/infor-design/enterprise/issues/5595))
- `[Locale]` Added a new locale tl-PH for phillipines (tagalog). ([#5695](https://github.com/infor-design/enterprise/issues/5695))
- `[Tabs]` Adds the ability to split the tabs. ([#4600](https://github.com/infor-design/enterprise/issues/4600))
- `[Toolbar Flex]` Adds control of buttonset areas via the Buttonset API. ([NG#1101](https://github.com/infor-design/enterprise-ng/issues/1101))

## v4.56.0 Fixes

- `[BusyIndicator]` Sized and Aligned busy indicator within a compact form field. ([#5655](https://github.com/infor-design/enterprise/issues/5655))
- `[Calendar]` Calendar event IDs can support numbers. ([#5556](https://github.com/infor-design/enterprise/issues/5556))
- `[Calendar]` Fixed wrong color on icons on the header. ([#5647](https://github.com/infor-design/enterprise/issues/5647))
- `[Calendar]` Fixed markForRefresh for display range in calendar. ([#5675](https://github.com/infor-design/enterprise/issues/5675))
- `[Calendar]` Adds the ability to support cross year date range in calendar. ([#5675](https://github.com/infor-design/enterprise/issues/5675))
- `[Calendar]` Fixed additional row due to DST for display range in calendar. ([#5675](https://github.com/infor-design/enterprise/issues/5675))
- `[Datagrid]` Date format should reflect in date filter when range option is selected. ([#4864](https://github.com/infor-design/enterprise/issues/4864))
- `[Datagrid]` Add test page for `selectAllCurrentPage` with toolbar count. ([#4921](https://github.com/infor-design/enterprise/issues/4921))
- `[Datepicker]` Fix on datepicker header not being shown in smaller screens. ([#5550](https://github.com/infor-design/enterprise/issues/5550))
- `[Datagrid]` Fixed an issue where the selection idx was not updating after append/update data to child nodes for tree. ([#5631](https://github.com/infor-design/enterprise/issues/5631))
- `[Datagrid]` Fixed a bug where row status is not properly rendered on Tree List. ([#5552](https://github.com/infor-design/enterprise/issues/5552))
- `[Dropdown]` Fixed disabling of function keys F1 to F12. ([#4976](https://github.com/infor-design/enterprise/issues/4976))
- `[Dropdown]` Fixed a bug where selecting the first item on the list doesn't trigger the `change` event that will select the value immediately. ([NG#1102](https://github.com/infor-design/enterprise-ng/issues/1102))
- `[Dropdown]` Fixed an accessibility issue where the error message was unannounced using a screen reader. ([#5130](https://github.com/infor-design/enterprise/issues/5130))
- `[Homepage]` Fix on homepage example charts misaligned when on mobile. ([#5650](https://github.com/infor-design/enterprise/issues/5650))
- `[Popupmenu]` Fixed an not released issue where opening menus limited the ability to click after. ([#5648/#5649](https://github.com/infor-design/enterprise/issues/5648))
- `[Popupmenu]` Allow switches to be clickable in popupmenu for backwards compatibility. ([#1127](https://github.com/infor-design/enterprise-ng/issues/1127))
- `[Icons]` Fix sizes on some of the icons in classic mode. ([#5626](https://github.com/infor-design/enterprise/issues/5626))
- `[Icons]` Fix sizes on some of the icons in tree in classic mode. ([#5626](https://github.com/infor-design/enterprise/issues/5626))
- `[Line Chart]` Fixed a bug where the line chart was not positioned correctly when all the values were zero. ([#5640](https://github.com/infor-design/enterprise/issues/5640))
- `[Listview]` Fixed the links example to better show disabled links. ([#5678](https://github.com/infor-design/enterprise/issues/5678))
- `[Locale]` Fixed an additional case where large numbers cannot be formatted correctly. ([#5605](https://github.com/infor-design/enterprise/issues/5605))
- `[Locale]` Expanded support from 10 to 20 decimal places. Max number is 21, 20 now. ([#5622](https://github.com/infor-design/enterprise/issues/5622))
- `[Tabs]` Fix a bug where tabs indicator is not aligned when scaled down. ([#5164](https://github.com/infor-design/enterprise/issues/5164))
- `[Tabs]` Fix a bug where tabs indicator is not aligned on RTL. ([#5541](https://github.com/infor-design/enterprise/issues/5541))
- `[Tree]` Fix on return item when calling addNode. ([#5334](https://github.com/infor-design/enterprise/issues/5334))

(44 Issues Solved This Release, Backlog Enterprise 176, Backlog Ng 25, 1134 Functional Tests, 1693 e2e Tests)

## v4.55.3 Fixes

- `[Datagrid]` Fixed an issue where the selection idx was not updating after append/update data to child nodes for tree. ([#5631](https://github.com/infor-design/enterprise/issues/5631))
- `[Locale]` Fixed a bug where very large numbers would get a zero added. ([#5308](https://github.com/infor-design/enterprise/issues/5308))
- `[Locale]` Fixed a bug where very large numbers with negative added an extra zero in formatNumber. ([#5318](https://github.com/infor-design/enterprise/issues/5318))
- `[Locale]` Expanded support from 10 to 20 decimal places. Max number is 21, 20 now. ([#5622](https://github.com/infor-design/enterprise/issues/5622))

## v4.55.2 Fixes

- `[Icons]` Fix sizes on some of the icons in classic mode. ([#5626](https://github.com/infor-design/enterprise/issues/5626))

## v4.55.1 Fixes

- `[Locale]` Fixed an additional case where large numbers cannot be formatted correctly. ([#5605](https://github.com/infor-design/enterprise/issues/5605))

## v4.55.0 Features

- `[ApplicationMenu]` Added the ability to resize the app menu. ([#5193](https://github.com/infor-design/enterprise/issues/5193))
- `[Completion Chart]` Added tooltip in completion chart. ([#5346](https://github.com/infor-design/enterprise/issues/5346))
- `[Custom Builds]` Fixed a bug where importing the base Charts API directly would cause an error. ([#5463](https://github.com/infor-design/enterprise/issues/5463))
- `[Datagrid]` Adds the ability to have a selection radio buttons on Datagrid. ([#5384](https://github.com/infor-design/enterprise/issues/5384))
- `[Datagrid]` Added a `verticalScrollToEnd` property when you reached the end of the datagrid list. ([#5435](https://github.com/infor-design/enterprise/issues/5435))
- `[Datagrid]` Added separate mask options for filter row. ([#5519](https://github.com/infor-design/enterprise/issues/5519))
- `[Editor]` Added support for `ol` type attribute to be able to use the other list styles (`alphabetically ordered (lowercase and uppercase)`, and `roman numbers (lowercase and uppercase)`) of `ol` tag. ([#5462](https://github.com/infor-design/enterprise/issues/5462))
- `[Icons]` Now generating the icons from figma instead of sketch, this should be of low impact but keep your eye on icons in general as they have all changed in generation and log any issues found. ([#5170](https://github.com/infor-design/enterprise/issues/5170))
- `[Lookup]` Fixed a bug for short field and its icons not rendering properly. ([#5541](https://github.com/infor-design/enterprise/issues/5541))
- `[Message]` Add info status handling to message.([#5459](https://github.com/infor-design/enterprise/issues/5459))
- `[Message]` Add an optional close button setting to dismiss the message. ([#5464](https://github.com/infor-design/enterprise/issues/5464))
- `[Modal]` Added the ability to have a custom tooltip on modal close button. ([#5391](https://github.com/infor-design/enterprise/issues/5391))
- `[Swaplist]` Added option to copy items from lists instead of moving them. ([#5513](https://github.com/infor-design/enterprise/issues/5513))
- `[Popdown]` Added a click outside event in popdown. ([#3618](https://github.com/infor-design/enterprise/issues/3618))
- `[Timepicker]` Fixed a bug for timepicker icon not rendering properly. ([#5558](https://github.com/infor-design/enterprise/issues/5558))
- `[Typography]` New typography paragraph text style. ([#5325](https://github.com/infor-design/enterprise/issues/5325))

## v4.55.0 Fixes

- `[Cards]` Fixed a bug card group toolbar overlaps then disappears after clicking the checkboxes. ([#5445](https://github.com/infor-design/enterprise/issues/5445))
- `[Calendar]` Fixed month label not set on first enabled date of the month. ([#5581](https://github.com/infor-design/enterprise/issues/5581))
- `[Calendar]` Fix on overlap in today text and calendar view changer when in mobile. ([#5438](https://github.com/infor-design/enterprise/issues/5438))
- `[Charts]` Fixed a bug where automation ids is not properly rendered on legend, text and slices. ([#5441](https://github.com/infor-design/enterprise/issues/5441))
- `[Datagrid]` Fixed a bug where the checkbox overlaps with the label when `editorOptions.multiple` is set to true. Also added formatters and editor for multiselect. ([NG#1075](https://github.com/infor-design/enterprise-ng/issues/1075))
- `[Datagrid]` Fixed an issue where tree list indentation is not left aligned when row has no children and datagrid row height is extra small or small. ([#5487](https://github.com/infor-design/enterprise/issues/5487))
- `[Message]` Added maxWidth setting to allow message to go full width when title is long. ([#5443](https://github.com/infor-design/enterprise/issues/5443))
- `[Datagrid]` Fix unescaped HTML of range value to match escaped HTML of data value. ([#4832](https://github.com/infor-design/enterprise/issues/4832))
- `[Datagrid]` Fix an XSS vulnerability in the name property of the columns objects array. ([#5428](https://github.com/infor-design/enterprise/issues/5428))
- `[Datagrid]` Fixed an issue where the excel export did not download in MS Edge. ([#5507](https://github.com/infor-design/enterprise/issues/5507))
- `[Editor]` Fixed an issue where font color was not working and extra spaces were get removed. ([#5137](https://github.com/infor-design/enterprise/issues/5137))
- `[EmptyMessage]` Fixed a bug where the empty message chart were not properly rendered when using auto height widget/card. ([#5527](https://github.com/infor-design/enterprise/issues/5527))
- `[Hierarchy]` Fixed line and icon alignment in hierarchy when in rtl format. ([#5544](https://github.com/infor-design/enterprise/issues/5544))
- `[Message]` Added maxWidth setting to allow message to go full width when title is long. ([#5443](https://github.com/infor-design/enterprise/issues/5443))
- `[Modal]` Fixed a bug where events are not properly called when calling stacked dialogs. ([#5471](https://github.com/infor-design/enterprise/issues/5471))
- `[Timepicker]` Fixed a bug where the chinese time format doesn't render correctly after selecting time and periods (AM/PM). ([#5420](https://github.com/infor-design/enterprise/issues/5420))
- `[Tree]` Fixed an issue where lengthy node text doesn't wrap to lines and cuts off. ([#5499](https://github.com/infor-design/enterprise/issues/5499))

(51 Issues Solved This Release, Backlog Enterprise 129, Backlog Ng 29, 1222 Functional Tests, 1693 e2e Tests)

## v4.54.3 Fixes

- `[Locale]` Fixed a bug where very large numbers would get a zero added. ([#5308](https://github.com/infor-design/enterprise/issues/5308))
- `[Locale]` Fixed a bug where very large numbers with negative added an extra zero in formatNumber. ([#5318](https://github.com/infor-design/enterprise/issues/5318))
- `[Locale]` Expanded support from 10 to 20 decimal places. Max number is 21, 20 now. ([#5622](https://github.com/infor-design/enterprise/issues/5622))

## v4.54.2 Fixes

- `[Locale]` Fixed an additional case where large numbers cannot be formatted correctly. ([#5605](https://github.com/infor-design/enterprise/issues/5605))

## v4.54.1 Fixes

- `[Datagrid]` Added separate mask options for filter row. ([#5519](https://github.com/infor-design/enterprise/issues/5519))

## v4.54.0 Features

- `[Cards]` Added the ability of single and multi selection of cards. ([#5253](https://github.com/infor-design/enterprise/issues/5253))
- `[Datagrid]` Added support to row reorder for groupable settings. ([#5233](https://github.com/infor-design/enterprise/issues/5233))
- `[Donut]` Added the ability to add center tooltip for Donut. ([#5302](https://github.com/infor-design/enterprise/issues/5302))
- `[Notification Badge]` Added Notification Badge component that has the ability to move to any corner of the icon element. ([#5344](https://github.com/infor-design/enterprise/issues/5344))

## v4.54.0 Fixes

- `[Blockgrid]` Added additional design with no image ([#5379](https://github.com/infor-design/enterprise/issues/5379))
- `[Charts]` Fixed a bug where the vertical grid line strokes were invisible when in High Contrast and Colors was non-Default ([#5301](https://github.com/infor-design/enterprise/issues/5301))
- `[CirclePager]` Fixed a bug where the slides were not properly showing for RTL languages ([#2885](https://github.com/infor-design/enterprise/issues/2885))
- `[CirclePager]` Fixed a bug where the CSS was the same for all of the circles in homepage/example-hero-widget ([#5337](https://github.com/infor-design/enterprise/issues/5337))
- `[ContextualActionPanel]` Added `title` prop in CAP to control the title via `modaSettings`, and added missing `beforeclose` event. ([NG#1048](https://github.com/infor-design/enterprise-ng/issues/1048))
- `[ContextMenu]` Fixed a bug where field option is not rendered properly on mobile ([#5335](https://github.com/infor-design/enterprise/issues/5335))
- `[Datagrid]` - Fixed a bug where the row height cut off the focus ring on the Action Item buttons for Classic/New mode and XS, S, M settings ([#5394](https://github.com/infor-design/enterprise/issues/5394))
- `[Datagrid]` - Fixed a bug where the selection color would bleed through clickable tags. ([#5533](https://github.com/infor-design/enterprise/issues/5533))
- `[Datagrid]` Fixed an issue where toggling the selectable setting did not correctly enable the checkbox. ([#5482](https://github.com/infor-design/enterprise/issues/5482))
- `[Datagrid]` Fixed an issue where row reorder handle align was not right for extra small and small height. ([#5233](https://github.com/infor-design/enterprise/issues/5233))
- `[Datagrid]` - Fixed a bug where the first two columns row heights did not match the others for the Medium setting ([#5366](https://github.com/infor-design/enterprise/issues/5366))
- `[Datagrid]` - Fixed a bug where the font color on tags was black when a row was hovered over in dark mode. Font color now white. ([#5289](https://github.com/infor-design/enterprise/issues/5289))
- `[Datagrid]` Fixed a bug where the font color on tags was black when a row was hovered over in dark mode. Font color now white. ([#5289](https://github.com/infor-design/enterprise/issues/5289))
- `[Datagrid]` Fixed issues with NaN displaying on Decimal and Dropdown inputs when blank options are selected. ([#5395](https://github.com/infor-design/enterprise/issues/5395))
- `[Datagrid]` - Fixed a bug where the row height cut off the focus ring on the Action Item buttons for Classic/New mode and XS, S, M settings ([#5394](https://github.com/infor-design/enterprise/issues/5394))
- `[Datagrid]` Fixed a bug where the font color on tags was black when a row was hovered over in dark mode. Font color now white. ([#5289](https://github.com/infor-design/enterprise/issues/5289))
- `[Datagrid]` Fixed issues with NaN displaying on Decimal and Dropdown inputs when blank options are selected. ([#5395](https://github.com/infor-design/enterprise/issues/5395))
- `[Datagrid]` Delete key should fire event in dropdown search. ([#5402](https://github.com/infor-design/enterprise/issues/5402))
- `[Datepicker]` Fixed a bug where the -/+ keys were not detected in datepicker. ([#5353](https://github.com/infor-design/enterprise/issues/5353))
- `[Datagrid]` Fixed a bug that prevented the headers of the right frozen columns as well as the order date column from being exported properly. ([#5332](https://github.com/infor-design/enterprise/issues/5332))
- `[Datagrid]` Fixed a bug where the font color on tags was black when a row was hovered over in dark mode. Font color now white. ([#5289](https://github.com/infor-design/enterprise/issues/5289))
- `[Datagrid]` Fixed issues with NaN displaying on Decimal and Dropdown inputs when blank options are selected. ([#5395](https://github.com/infor-design/enterprise/issues/5395))
- `[Datagrid]` Fixed a bug where filter options were unable to reopen after doing pagination and clicking other filter options. ([#5286](https://github.com/infor-design/enterprise/issues/5286))
- `[Datepicker]` Fixed a bug where the -/+ keys were not detected in datepicker. ([#5353](https://github.com/infor-design/enterprise/issues/5353))
- `[Donut]` Changed legend design when item exceeds maximum width of chart. ([#5292](https://github.com/infor-design/enterprise/issues/5292))
- `[Dropdown]` Fixed a bug where backspace in Dropdown is not working when pressed. ([#5113](https://github.com/infor-design/enterprise/issues/5113))
- `[Editor]` Added tooltip in fontpicker. ([#5472](https://github.com/infor-design/enterprise/issues/5472))
- `[Fileupload]` Fixed a bug where the required asterisk does not appear on the labels associated with required fields. ([#5285](https://github.com/infor-design/enterprise/issues/5285))
- `[Homepage]` Adjusted height and width of example homepage ([#5425](https://github.com/infor-design/enterprise/issues/5425))
- `[Icon]` Changed button icon colors to slate6 ([#5307](https://github.com/infor-design/enterprise/issues/5307))
- `[Input]` Fixed a bug where clear icon were not properly aligned with the input field in classic mode. ([#5324](https://github.com/infor-design/enterprise/issues/5324))
- `[Locale]` Fixed an issue with the finish time format. ([#5447](https://github.com/infor-design/enterprise/issues/5447))
- `[Lookup]` Fixed an issue where in autoApply with single select the modal will close when paging. ([#5466](https://github.com/infor-design/enterprise/issues/5466))
- `[Lookup]` Fixed an issue where selection for server side and paging was not working. ([#986](https://github.com/infor-design/enterprise-ng/issues/986))
- `[Lookup]` Added api setting to allow duplicate selected value to input element. ([#986](https://github.com/infor-design/enterprise-ng/issues/986))
- `[Modal]` Enter key will trigger primary button when in an input field. ([#5198](https://github.com/infor-design/enterprise/issues/5198))
- `[Monthview]` Fixed a bug where a vertical scroll is showing when it is unnecessary. ([#5350](https://github.com/infor-design/enterprise/issues/5350))
- `[Multiselect]` Fixed a regression bug where clear icon were not properly aligned on compact mode. ([#5396](https://github.com/infor-design/enterprise/issues/5396))
- `[Personalize]` Added css to remove color gradient on overflowing horizontal tab headers. fix is limited to personalize styling ([#5303](https://github.com/infor-design/enterprise/issues/5303))
- `[Popdown]` Remove deprecation console warning. We still consider this component deprecated but will not remove until 5.0 version. The warning was only removed for now. ([#1070](https://github.com/infor-design/enterprise-ng/issues/1070))
- `[ToolbarFlex]` updated logic to account for the AllowTabs property and set toolbar items with a tab-index of 0 when allowTabs is ture ([#5387](https://github.com/infor-design/enterprise/issues/5387))
- `[Tabs]` Remove tabs animation when clicking tabs. ([#4818](https://github.com/infor-design/enterprise-ng/issues/4818))

(40 Issues Solved This Release, Backlog Enterprise 145, Backlog Ng 24, 1195 Functional Tests, 1697 e2e Tests)

### v4.54.0 Markup Changes

- `[TrackDirty]` Removed Track Dirty from the main components list and integrated the underlying examples into their corresponding individual components.([#5319](https://github.com/infor-design/enterprise/issues/5319))

## v4.53.5 Fixes

- `[Lookup]` Fixed two additional issues where selection for server side and paging was not working. ([#986](https://github.com/infor-design/enterprise-ng/issues/986))
- `[Lookup]` Fixed an issue where in autoApply with single select the modal will close when paging. ([#5466](https://github.com/infor-design/enterprise/issues/5466))

## v4.53.3 Fixes

- `[Lookup]` Fixed an issue where selection for server side and paging was not working. ([#986](https://github.com/infor-design/enterprise-ng/issues/986))

## v4.53.0 Features

- `[Action Sheet]` Added a mobile device-friendly action sheet component. ([#5256](https://github.com/infor-design/enterprise/issues/5256))
- `[Cards]` Added card variations (Status, Hyperlink and Photo Card) with improve hitboxes for tapping. ([#5250](https://github.com/infor-design/enterprise/issues/5250))
- `[Cards]` Added improvements to the expandable cards and made a jQuery instance to be available in the angular wrapper. ([#5252](https://github.com/infor-design/enterprise/issues/5252))
- `[ContextualActionPanel]` Added vertical tabs example on the Contextual Action Panel. ([#5234](https://github.com/infor-design/enterprise/issues/5234))
- `[Swipe Action]` Added a mobile device-friendly swipe action component. ([#5254](https://github.com/infor-design/enterprise/issues/5254))

## v4.53.0 Fixes

- `[Application Menu]` Fixed a bug where the menu list will not properly rendered on autocomplete if you type a character that is not available in the list. ([#4863](https://github.com/infor-design/enterprise/issues/4863))
- `[Calendar]` Fixed a bug where calendar event is not rendered on WeekView if add event (modal) is used before add event (api). ([#5236](https://github.com/infor-design/enterprise/issues/5236))
- `[Circle Pager]` Fixed size interactions and changes for mobile view port. ([#5251](https://github.com/infor-design/enterprise/issues/5251))
- `[Datagrid]` Fixed an issue where personalize column headers were not rendering properly. ([#5361](https://github.com/infor-design/enterprise/issues/5361))
- `[Datagrid]` Fixed a bug where animation blue circle is off-center. ([#5246](https://github.com/infor-design/enterprise/issues/5246))
- `[Datagrid]` Fixed a bug where hovering lookup cells showed a grey background. ([#5157](https://github.com/infor-design/enterprise/issues/5157))
- `[Datagrid]` Fixed an issue for xss where special characters was not sanitizing and make grid to not render. ([#975](https://github.com/infor-design/enterprise-ng/issues/975))
- `[Datagrid]` Fixed a bug where the home and end key should behave as default when in editable cell and not shifting to the first and end row in datagrid. ([#5179](https://github.com/infor-design/enterprise/issues/5179))
- `[Datepicker]` Fixed a bug where the setting attributes were missing in datepicker input and datepicker trigger on NG wrapper. ([#1044](https://github.com/infor-design/enterprise-ng/issues/1044))
- `[Datepicker]` Fixed a bug where the selection range was not being properly rendered in mobile. ([#5211](https://github.com/infor-design/enterprise/issues/5211))
- `[Datepicker]` Made the `autocomplete` attribute configurable by using the `autocompleteAttribute` setting. ([#5092](https://github.com/infor-design/enterprise/issues/5092))
- `[Dropdown]` Made the `noSearch` setting prevent filtering using the Dropdown's search input element as expected. ([#5159](https://github.com/infor-design/enterprise/issues/5159))
- `[Dropdown]` Prevented the Dropdown from re-selecting and firing change events if the same value is picked from its list. ([#5159](https://github.com/infor-design/enterprise/issues/5159))
- `[Dropdown]` Fixed a bug that resulted in the updatable dropdown value being changed when selecting the more actions button. ([#5222](https://github.com/infor-design/enterprise/issues/5222))
- `[Editor]` Fixed a bug where automation id attributes are not properly rendered on editor elements. ([#5082](https://github.com/infor-design/enterprise/issues/5082))
- `[Lookup]` Fixed a bug where lookup attributes are not added in the cancel and apply/save button. ([#5202](https://github.com/infor-design/enterprise/issues/5202))
- `[Lookup]` Exposed two events from the datagrid `afterpaging` and `selected` for more flexibility. ([#986](https://github.com/infor-design/enterprise-ng/issues/986))
- `[Locale]` Fixed a bug where very large numbers with negative added an extra zero in formatNumber. ([#5308](https://github.com/infor-design/enterprise/issues/5308))
- `[Locale]` Fixed a bug where very large numbers would get a zero added. ([#5308](https://github.com/infor-design/enterprise/issues/5308))
- `[Locale]` Fixed a bug where very large numbers with negative added an extra zero in formatNumber. ([#5318](https://github.com/infor-design/enterprise/issues/5318))
- `[Lookup]` Fixed a regression bug where the close/clear icon were not properly aligned on mobile and tablet viewport. ([#5299](https://github.com/infor-design/enterprise/issues/5299))
- `[Lookup]` Fixed a bug where rows become unselected when reopened. ([#5261](https://github.com/infor-design/enterprise/issues/5261))
- `[Modal]` Added the ability to set the tabindex. ([#5358](https://github.com/infor-design/enterprise/issues/5358))
- `[Monthview]` Fixed an issue where month year pick list was misaligning for inpage. ([#5345](https://github.com/infor-design/enterprise/issues/5345))
- `[Multiselect]` Fixed a regression bug where close icon in badge/tags were not properly aligned. ([#5351](https://github.com/infor-design/enterprise/issues/5351))
- `[Page-Patterns]` Fixed an issue where the weight range slider was overlapping the sales amount text area. ([#5284](https://github.com/infor-design/enterprise/issues/5284))
- `[Pager]` Fixed an issue where tooltip was not working after switch to 2nd page for disable/enable buttons with standalone Pager. ([#1047](https://github.com/infor-design/enterprise-ng/issues/1047))
- `[Personalization]` Fixed a bug where user was unable to see highlighted text in the header when using the new light default theme. ([#5219](https://github.com/infor-design/enterprise/issues/5219))
- `[Personalization]` Fixed an issue where hyperlinks were not showing up for dark theme. ([#5144](https://github.com/infor-design/enterprise-ng/issues/5144))
- `[Popupmenu]` Fixed a bug where unwanted link/hash occurs if the menu if the menu is destroyed when clicking a menu item. ([#NG1046](https://github.com/infor-design/enterprise-ng/issues/1046))
- `[Spinbox]` Fixed a bug where spinbox and its border is not properly rendered on responsive view. ([#5146](https://github.com/infor-design/enterprise/issues/5146))
- `[Searchfield]` Fixed a bug where the close button is not rendered properly on mobile view. ([#5182](https://github.com/infor-design/enterprise/issues/5182))
- `[Searchfield]` Fixed a bug where the search icon in search field is not aligned properly on firefox view. ([#5290](https://github.com/infor-design/enterprise/issues/5290))
- `[Searchfield]` Made the `autocomplete` attribute configurable by using the `autocompleteAttribute` setting. ([#5092](https://github.com/infor-design/enterprise/issues/5092))
- `[Searchfield]` Fixed a bug where the button does not have the same height as the searchfield input. ([#5314](https://github.com/infor-design/enterprise/issues/5314))
- `[Searchbar]` Fixed a bug where searchbar overlapped the "Websites" header when browser is minimized or viewed in mobile. ([#5248](https://github.com/infor-design/enterprise/issues/5248))
- `[Slider]` Fixed a bug where the slider produces NaN value on tooltip. ([#5336](https://github.com/infor-design/enterprise/issues/5336))
- `[Splitter]` Fixed position of splitter button. ([#5121](https://github.com/infor-design/enterprise/issues/5121))
- `[Tooltip/Popover]` Split the Popover and Tooltip into separate components. ([#5197](https://github.com/infor-design/enterprise/issues/5197))

(52 Issues Solved This Release, Backlog Enterprise 147, Backlog Ng 28, 1095 Functional Tests, 1668 e2e Tests)

## v4.52.3 Fixes

- `[Locale]` Expanded support from 10 to 20 decimal places. Max number is 21, 20 now. ([#5622](https://github.com/infor-design/enterprise/issues/5622))

## v4.52.2 Fixes

- `[Locale]` Fixed a bug where very large numbers would get a zero added. ([#5308](https://github.com/infor-design/enterprise/issues/5308))
- `[Locale]` Fixed a bug where very large numbers with negative added an extra zero in formatNumber. ([#5318](https://github.com/infor-design/enterprise/issues/5318))

## v4.52.1 Fixes

- `[Datagrid]` Fixed an issue where personalize column headers were not rendering properly. ([#5361](https://github.com/infor-design/enterprise/issues/5361))

## v4.52.0

### v4.52.0 Markup Changes

- `[Datagrid]` When fixing bugs in datagrid hover states we removed the use of `is-focused` on table `td` elements. ([#5091](https://github.com/infor-design/enterprise/issues/5091))

### v4.52.0 Fixes

- `[Application Menu]` Fixed a bug where the expanded accordion were incorrectly coloured as selected when uses the personalization colors. ([#5128](https://github.com/infor-design/enterprise/issues/5128))
- `[About]` Fixed a bug where overflowing scrollbar in About Modal is shown on a smaller viewport. ([#5206](https://github.com/infor-design/enterprise/issues/5206))
- `[Bar Chart]` Fixed an issue where onerror script was able to execute. ([#1030](https://github.com/infor-design/enterprise-ng/issues/1030))
- `[Calendar]` Fixed a bug where if the calendar event is not set to whole day then the week view and day view will not properly render on UI. ([#5195](https://github.com/infor-design/enterprise/issues/5195))
- `[Datagrid]` Fixed a bug where changing a selection mode between single and mixed on a datagrid with frozen columns were not properly rendered on UI. ([#5067](https://github.com/infor-design/enterprise/issues/5067))
- `[Datagrid]` Fixed a bug where filter options were not opening anymore after doing sorting on server-side paging. ([#5073](https://github.com/infor-design/enterprise/issues/5073))
- `[Datagrid/Lookup]` Fixed a bug where unselecting all items in an active page affects other selected items on other pages. ([#4503](https://github.com/infor-design/enterprise/issues/4503))
- `[Datagrid]` When fixing bugs in datagrid hover states we removed the use of `is-focused` on table `td` elements. ([#5091](https://github.com/infor-design/enterprise/issues/5091))
- `[Datagrid/Lookup]` Fixed a bug where the plus minus icon animation was cut off. ([#4962](https://github.com/infor-design/enterprise/issues/4962))
- `[Datagrid]` Fixed a bug where unselecting all items in an active page affects other selected items on other pages. ([#4503](https://github.com/infor-design/enterprise/issues/4503))
- `[Datagrid]` Fixed a bug where the tag text in the column is not shown properly when hovering it on Alternate Row Shading. ([#5210](https://github.com/infor-design/enterprise/issues/5210))
- `[Datagrid]` Fixed a bug where the clear filter icons position were not properly aligned with the lookup. ([#5239](https://github.com/infor-design/enterprise/issues/5239))
- `[Dropdown]` Fixed a bug where automatic highlighting of a blank option after opening the list was not working ([#5095](https://github.com/infor-design/enterprise/issues/5095))
- `[Dropdown/Multiselect]` Fixed a bug where the id attribute prefix were missing from the dropdown list when searching with typeahead settings. ([#5053](https://github.com/infor-design/enterprise/issues/5053))
- `[Field Options]` Fixed misalignment of field options for the colorpicker, clearable input field, and clearable searchfield with its close icon. ([#5139](https://github.com/infor-design/enterprise/issues/5139))
- `[Field Options]` Fixed misalignment of close button in searchfield with field options. ([#5138](https://github.com/infor-design/enterprise/issues/5138))
- `[Homepage]` Fixed an issue where remove card event was not triggered on card/widget. ([#4798](https://github.com/infor-design/enterprise/issues/4798))
- `[Locale]` Changed the start day of the week to monday as per translation team request. ([#5199](https://github.com/infor-design/enterprise/issues/5199))
- `[Mask/Datagrid]` Fixed a bug in number masks where entering a decimal while the field's entire text content was selected could cause unexpected formatting. ([#4974](https://github.com/infor-design/enterprise/issues/4974))
- `[Monthview]` Fixed an issue where selected date was not stay on provided day/month/year. ([#5064](https://github.com/infor-design/enterprise/issues/5064))
- `[Monthview]` Added support for mobile view. ([#5075](https://github.com/infor-design/enterprise/issues/5075))
- `[Spinbox]` Fixed a bug where spinbox and its border is not properly rendered on responsive view. ([#5146](https://github.com/infor-design/enterprise/issues/5146))
- `[Tabs Module]` Fixed a bug where long tab labels overflowed behind the close icon. ([#5187](https://github.com/infor-design/enterprise/issues/5187))

(33 Issues Solved This Release, Backlog Enterprise 134, Backlog Ng 34, 1183 Functional Tests, 1652 e2e Tests)

## v4.51.4

### v4.51.4 Fixes

- `[Locale]` Fixed a bug where very large numbers would get a zero added. ([#5308](https://github.com/infor-design/enterprise/issues/5308))

## v4.51.3

### v4.51.3 Fixes

- `[Locale]` Fixed a bug where very large numbers with negative added an extra zero in formatNumber. ([#5308](https://github.com/infor-design/enterprise/issues/5308))
- `[Mask/Datagrid]` Fixed a bug in number masks where entering a decimal while the field's entire text content was selected could cause unexpected formatting. ([#4974](https://github.com/infor-design/enterprise/issues/4974))

## v4.51.2

### v4.51.2 Fixes

- `[Locale]` Fixed a bug where very large numbers with negative added an extra zero in formatNumber. ([#5308](https://github.com/infor-design/enterprise/issues/5308))
- `[Mask/Datagrid]` Fixed a bug in number masks where entering a decimal while the field's entire text content was selected could cause unexpected formatting. ([#4974](https://github.com/infor-design/enterprise/issues/4974))

## v4.51.1

### v4.51.1 Fixes

- `[Datagrid]` Fixed a bug where cells with a leading space triggered the dirty indicator even without changing the cell value on second blur/selection. ([#4825](https://github.com/infor-design/enterprise/issues/4825))
- `[Radio]` Fixed a bug where legend tag blinks when clicking the radio buttons. ([#4901](https://github.com/infor-design/enterprise/issues/4901))

## v4.51.0

### v4.51.0 Markup Changes

- `[About]` The version in the html section of the document was not added correctly and is now showing the correct version string. ([#5069](https://github.com/infor-design/enterprise/issues/5069))
- `[Datagrid]` Fixed a bug where cells with a leading space triggered the dirty indicator even without changing the cell value on second blur/selection. ([#4825](https://github.com/infor-design/enterprise/issues/4825))
- `[Datepicker/Monthview/Calendar]` We changed all Chinese locales to have monday as the first day of the week and this could impact scripts. ([#5147](https://github.com/infor-design/enterprise/issues/5147))
- `[Dropdown]` We added  `aria-readonly` to all readonly dropdowns. ([#5107](https://github.com/infor-design/enterprise/issues/5107))
- `[Dropdown]` Dropdowns are now appended to the section in the page with `role="main"` there should be just one of these sections in each page. ([#1033](https://github.com/infor-design/enterprise-ng/issues/1033))
- `[Input]` If using the password reveal feature, note that we change dit from using a `type="password"` to using a class to toggle the state. ([#5099](https://github.com/infor-design/enterprise/issues/5099))
- `[Pager]` When fixing an accessibility complaint on pager we made all pager buttons tabable and removed the `tabindex` this could impact some test scripts. ([#4862](https://github.com/infor-design/enterprise/issues/4862))
- `[Tabs]` We add the ability to drag tabs, if this is enabled there are a number of sort properties and classes that have been added that may need to be scripted in the future. ([#4520](https://github.com/infor-design/enterprise/issues/4520))

### v4.51.0 Fixes

- `[Circlepager]` Fixed a bug where circle buttons doesn't work on smaller viewport and first initialization of the page. ([#4966](https://github.com/infor-design/enterprise/issues/4966))
- `[General]` The master branch is now called main. Also cleaned up some language in the repo known to be less inclusive. ([#5027](https://github.com/infor-design/enterprise/issues/5027))
- `[Datagrid]` Fixed an issue where stretching the last column of a table was not consistent when resizing the window. ([#5045](https://github.com/infor-design/enterprise/issues/5045))
- `[Datagrid]` Fixed an issue where time format HHmm was not working for time picker editor. ([#4926](https://github.com/infor-design/enterprise/issues/4926))
- `[Datagrid]` Fixed an issue where setting stretchColumn to 'last' did not stretch the last column in the table. ([#4913](https://github.com/infor-design/enterprise/issues/4913))
- `[Datagrid]` Fixed an issue where when focusing dropdowns and then using arrow key, it would move across the grid columns leaving multiple open dropdowns. ([#4851](https://github.com/infor-design/enterprise/issues/4851))
- `[Datagrid]` Fixed an issue where the copy paste html to editable cell was cause to generate new cells. ([#4848](https://github.com/infor-design/enterprise/issues/4848))
- `[Datagrid]` Fixed some visual glitches related to focus/hover state and editable date/time cells. ([#5091](https://github.com/infor-design/enterprise/issues/5091))
- `[Datepicker]` Fixed an issue where time was changing, if selected time was before noon for Danish language locale da-DK. ([#4987](https://github.com/infor-design/enterprise/issues/4987))
- `[Datepicker]` Removed deprecation warning for close method. ([#5120](https://github.com/infor-design/enterprise/issues/5120))
- `[Dropdown]` Fixed a bug where the dropdown list gets detached to the input field. ([5056](https://github.com/infor-design/enterprise/issues/5056))
- `[Dropdown]` Improved accessibility on readonly dropdowns by adding the aria-readonly property. ([#5107](https://github.com/infor-design/enterprise/issues/5107))
- `[Editor]` Fixed a bug where the anchor link does not firing the change event. ([#5141](https://github.com/infor-design/enterprise/issues/5141))
- `[Editor]` Fixed a bug that links would not wrap in the editor when multiline. ([#5145](https://github.com/infor-design/enterprise/issues/5145))
- `[General]` Fixed incorrect version that was showing up as `[Object]` in the about dialog and html. ([#5069](https://github.com/infor-design/enterprise/issues/5069))
- `[Hierarchy]` Improved accessibility on readonly dropdowns by adding the aria-readonly property. ([#5107](https://github.com/infor-design/enterprise/issues/5107))
- `[Hierarchy]` Fixed an issue where the action refs passed around were broken. ([#5124](https://github.com/infor-design/enterprise/issues/5124))
- `[Listview]` Fixed a bug where changing selectable setting from 'mixed' to 'single' does not remove checkboxes. ([#5048](https://github.com/infor-design/enterprise/issues/5048))
- `[Locale]` Fixed an issue where the date and available date validation was not working for Croatian locale hr-HR. ([#4964](https://github.com/infor-design/enterprise/issues/4964))
- `[Locale]` Fixed an issue where the am/pm dot was causing issue to parseDate() method for greek language. ([#4793](https://github.com/infor-design/enterprise/issues/4793))
- `[Locale]` Fixed all chinese locales to have monday as the first day of the week. ([#5147](https://github.com/infor-design/enterprise/issues/5147))
- `[Lookup]` Fixed an issue where readonly lookups showed up as enabled. ([#5149](https://github.com/infor-design/enterprise/issues/5149))
- `[Multiselect]` Fixed a bug where the position of dropdown list was not correct when selecting multiple items on mobile. ([#5021](https://github.com/infor-design/enterprise/issues/5021))
- `[Modal]` Fixed a bug that prevented modals from closing while a tooltip was displayed inside ([#5047](https://github.com/infor-design/enterprise/issues/5047))
- `[Pager]` Fixed an accessibility issue to use tabs instead arrow keys. ([#4862](https://github.com/infor-design/enterprise/issues/4862))
- `[Password]` Changed the password reveal feature to not use `text="password"` and use css instead. This makes it possible to hide autocomplete. ([#5098](https://github.com/infor-design/enterprise/issues/5098))
- `[Radio]` Fixed a bug where legend tag blinks when clicking the radio buttons. ([#4901](https://github.com/infor-design/enterprise/issues/4901))
- `[Tabs]` Fixed a bug where where if urls contain a href with a forward slash (paths), then this would error. Note that in this situation you need to make sure the tab panel is linked without the hash. ([#5014](https://github.com/infor-design/enterprise/issues/5014))
- `[Tabs]` Added support to sortable drag and drop tabs. Non touch devices it good with almost every type of tabs `Module`, `Vertical`, `Header`, `Scrollable` and `Regular`. For touch devices only support with `Module` and `Vertical` Tabs. ([#4520](https://github.com/infor-design/enterprise/issues/4520))
- `[Tabs]` Changed the `rename()` method to also modify a tab's corresponding "More Tabs" menu item, if the menu is open. ([#5105](https://github.com/infor-design/enterprise/issues/5105))
- `[Toast]` Fixed a bug where toast message were unable to drag down to it's current position when `position` sets to 'bottom right'. ([#5015](https://github.com/infor-design/enterprise/issues/5015))
- `[Toolbar]` Add fix for invisible inputs in the toolbar. ([#5122](https://github.com/infor-design/enterprise/issues/5122))
- `[Toolbar]` Prevent individual buttons from getting stuck inside the Toolbar's overflow menu ([#4857](https://github.com/infor-design/enterprise/issues/4857))
- `[Tree]` Added api support for collapse/expand node methods. ([#4707](https://github.com/infor-design/enterprise/issues/4707))

(42 Issues Solved This Release, Backlog Enterprise 166, Backlog Ng 28, 1081 Functional Tests, 1647 e2e Tests)

## v4.50.4

### v4.50.4 Fixes

- `[Locale]` Fixed a bug where very large numbers with negative added an extra zero in formatNumber. ([#5308](https://github.com/infor-design/enterprise/issues/5308))

## v4.50.3

### v4.50.3 Fixes

- `[Lookup]` Fixed an issue where readonly lookups showed up as enabled. ([#5149](https://github.com/infor-design/enterprise/issues/5149))

## v4.50.2

### v4.50.2 Fixes

- `[General]` Fixed incorrect version that was showing up as `[Object]` in the about dialog and html. ([#5069](https://github.com/infor-design/enterprise/issues/5069))

## v4.50.1

### v4.50.1 Fixes

- `[Datagrid]` Set the tabbable feature off for the datagrid editors. ([#5089](https://github.com/infor-design/enterprise/issues/5089))
- `[Datagrid]` Fixed issues with misalignment on filter fields with icons. ([#5063](https://github.com/infor-design/enterprise/issues/5063))
- `[Lookup]` Fixed a bug where non editable lookups could not be clicked/opened. ([#5062](https://github.com/infor-design/enterprise/issues/5062))
- `[Lookup]` Fixed a bug where non strict / non editable lookups could not be clicked/opened. ([#5087](https://github.com/infor-design/enterprise/issues/5087))

## v4.50.0

### v4.50.0 Important Notes

- `[General]` We bumped the version from 4.39 (four - thirty nine) to 4.50 (four - fifty) to correspond with the general release of Soho (IDS) Design system 4.5 so the versions sync up better. We could not use 4.5 since it was already in use previously. ([#5012](https://github.com/infor-design/enterprise/issues/5012))
- `[General]` We Updated development dependencies. Most important things to note are: we now support node 14 for development and this is recommended. ([#4998](https://github.com/infor-design/enterprise/issues/4998))
- `[Tabs]` Changed the target element from 'li' to 'a' to be consistent. ([#4566](https://github.com/infor-design/enterprise/issues/4566))

### v4.50.0 Fixes

- `[Breadcrumb]` Changed the colors for disabled breadcrumbs to make them lighter than the enabled ones. ([#4917](https://github.com/infor-design/enterprise/issues/4917))
- `[Bar Chart]` Added support for double click to Bar, Bar Grouped, Bar Stacked. ([#3229](https://github.com/infor-design/enterprise/issues/3229))
- `[Bullet Chart]` Added support for double click. ([#3229](https://github.com/infor-design/enterprise/issues/3229))
- `[BusyIndicator]` Fixed a bug that caused the busy-indicator to show below the busy indicator container. ([#4953](https://github.com/infor-design/enterprise/issues/4953))
- `[Color Picker]`Fix issue with text disappearing and improve responsiveness when there isn't space horizontally ([#4930](https://github.com/infor-design/enterprise/issues/4930))
- `[Column Chart]` Added support for double click to Column, Column Grouped, Column Stacked, Column Stacked-singular and Column Positive Negative. ([#3229](https://github.com/infor-design/enterprise/issues/3229))
- `[Datagrid]` Added api setting `allowChildExpandOnMatchOnly` with Datagrid. It will show/hide children match only or all of them this setting only will effect if use with `allowChildExpandOnMatch:true`. ([#4209](https://github.com/infor-design/enterprise/issues/4209))
- `[Datagrid]` Fixed a bug where filter dropdown menus did not close when focusing a filter input. ([#4766](https://github.com/infor-design/enterprise/issues/4766))
- `[Datagrid]` Fixed an issue where the keyboard was not working to sort data for sortable columns. ([#4858](https://github.com/infor-design/enterprise/issues/4858))
- `[Datagrid]` Fixed an issue where the keyboard was not working to select all from header checkbox. ([#4859](https://github.com/infor-design/enterprise/issues/4859))
- `[Datagrid]` Fixed an issue where the selection was getting clear after use pagesize dropdown for client side paging. ([#4915](https://github.com/infor-design/enterprise/issues/4915))
- `[Datagrid]` Fixed an error seen clicking items if using a flex toolbar for the datagrid toolbar. ([#4941](https://github.com/infor-design/enterprise/issues/4941))
- `[Datagrid]` Only show row status when dirty indicator and row status both exist to address conflicting visual issue. ([#4918](https://github.com/infor-design/enterprise/issues/4918))
- `[Datagrid]` Fixed an issue where selecting a row added background to row-status. ([#4918](https://github.com/infor-design/enterprise/issues/4918))
- `[Datagrid]` Fixed an issue where the filter menu would not reopen in some cases. ([#4995](https://github.com/infor-design/enterprise/issues/4995))
- `[Datepicker]` Added a setting that replaces the trigger icon with an actual button for better accessibility, enabled by default. ([#4820](https://github.com/infor-design/enterprise/issues/4820))
- `[Datepicker]` Updated validation.js to check if date picker contains a time value ([#4888](https://github.com/infor-design/enterprise/issues/4888))
- `[Datepicker]` Fixed a UI issue where the apply and cancel buttons were unable to see on small screens. ([#4950](https://github.com/infor-design/enterprise/issues/4950))
- `[Datagrid]` Clean up hover appearance of datagrid actions button when the grid is viewed as a list. ([#4963](https://github.com/infor-design/enterprise/issues/4963))
- `[Editor]`Adjusted the editor to not treat separators after headers as leading and removing them. ([#4751](https://github.com/infor-design/enterprise/issues/4751))
- `[Environment]`Updated the regular expression search criteria from Edge to Edg to resolve the EDGE is not detected issue. ([#4603](https://github.com/infor-design/enterprise/issues/4603))
- `[Field Filter]` Fixed a UI issues where the input field has a missing border and the dropdown list does not properly align when it opened. ([#4982](https://github.com/infor-design/enterprise/issues/4982))
- `[Editor]`Adjusted the editor to not treat separators after headers as leading and removing them. ([#4751](https://github.com/infor-design/enterprise/issues/4751))
- `[General]` Can run stylelint command on W10 cmd for development ([#4993](https://github.com/infor-design/enterprise/issues/4993))
- `[General]` We Updated jQuery to use 3.6.0. ([#1690](https://github.com/infor-design/enterprise/issues/1690))
- `[Header]` Removed breadcrumb coloring from current class, which was causing the wrong kind of emphasis for breadcrumbs in headers. ([#5003](https://github.com/infor-design/enterprise/issues/5003))
- `[Input]` Changed the disabled search field color for Safari to match that of other browsers. ([#4611](https://github.com/infor-design/enterprise/issues/4611))
- `[Lookup]` Isolated the scss/css .close.icon class inside of .modal-content and removed any extra top property to fix the alignment issue.([#4933](https://github.com/infor-design/enterprise/issues/4933))
- `[Lookup]` Added a setting that replaces the trigger icon with an actual button for better accessibility, enabled by default. ([#4820](https://github.com/infor-design/enterprise/issues/4820))
- `[Lookup]` fix close button alignment issue. ([#5088](https://github.com/infor-design/enterprise/issues/5088))
- `[Line Chart]` Added support for double click to Area, Bubble, Line and Scatterplot. ([#3229](https://github.com/infor-design/enterprise/issues/3229))
- `[Message]` Added automation id's to the message's modal main area dialog as well with `modal` prefix. ([#4871](https://github.com/infor-design/enterprise/issues/4871))
- `[Modal]` Fixed a bug where full size responsive setting doesn't work on android phones in landscape mode. ([#4451](https://github.com/infor-design/enterprise/issues/4451))
- `[Pie Chart]` Added support for double click to Pie and Donut. ([#3229](https://github.com/infor-design/enterprise/issues/3229))
- `[Pie Chart]` Fixed bug were pie chart type does not remove old class name ([#3144](https://github.com/infor-design/enterprise/issues/3144))
- `[Pie Chart]` Improved the accessibility of legend items with roles and offscreen labels. ([#4831](https://github.com/infor-design/enterprise/issues/4831))
- `[Radar Chart]` Added support for double click. ([#3229](https://github.com/infor-design/enterprise/issues/3229))
- `[Rating]` Fixed color of the un-checked rating star. ([#4853](https://github.com/infor-design/enterprise/issues/4853))
- `[Popupmenu]` Fixed a lifecycle issue on menus that are shared between trigger elements, where these menus were incorrectly being torn down. ([NG#987](https://github.com/infor-design/enterprise-ng/issues/987))
- `[Searchfield]` Fixed alignment issues with the close button in various scenarios ([#4989](https://github.com/infor-design/enterprise/issues/4989), [#5096](https://github.com/infor-design/enterprise/issues/5096), [#5158](https://github.com/infor-design/enterprise/issues/4989), [#5090](https://github.com/infor-design/enterprise/issues/4989))
- `[Switch]` Adjust styles to be more discernable between checked and checked+disabled ([#4341](https://github.com/infor-design/enterprise/issues/4341))
- `[Tabs (Horizontal/Header)]` Fixed bug with the placement of the focus state in RTL mode, and other minor visual improvements. ([#4877](https://github.com/infor-design/enterprise/issues/4877))
- `[Tabs Module]` Fixed a bug where clear button was missing when clearable setting is activated in tabs module searchfield. ([#4898](https://github.com/infor-design/enterprise/issues/4898))
- `[Textarea]` Fixed a bug where the textarea options like autogrow, autoGrowMaxHeight doesn't work after the initialization inside of the accordion. ([#4977](https://github.com/infor-design/enterprise/issues/4977))
- `[Timepicker]` Added a setting that replaces the trigger icon with an actual button for better accessibility, enabled by default. ([#4820](https://github.com/infor-design/enterprise/issues/4820))
- `[Toast]` Fixed a bug where the first toast in the page is not announced to screen readers. ([#4519](https://github.com/infor-design/enterprise/issues/4519))
- `[Tooltip]` Fixed a bug in tooltip that prevented linking id-based tooltip content. ([#4827](https://github.com/infor-design/enterprise/issues/4827))

(48 Issues Solved This Release, Backlog Enterprise 152, Backlog Ng 32, 1086 Functional Tests, 1640 e2e Tests)

## v4.38.1

### v4.38.1 Fixes

- `[BusyIndicator]` Fixed a bug that caused the busy-indicator to show below the busy indicator container. ([#4953](https://github.com/infor-design/enterprise/issues/4953))

## v4.38.0

### v4.38.0 Important Changes

- `[Themes]` Renamed the concept of themes to versions and renamed uplift to new and soho to classic. The new/uplift theme is now the default and its recommend you use it as your default. The old scripts and names will still work ok but new copies with the new names are added for you. In addition Variants are now called Modes. But we got rid of the older script names from 2017 as they have been deprecated for a while now. In addition the ids-identity package thats included was bumped to 4.0 if using tokens directly from this the paths there have been changed to reflect the new names. ([#2606](https://github.com/infor-design/enterprise/issues/2606))

### v4.38.0 Fixes

- `[Application Menu]` Fixed visibility of expander icon on classic theme. ([#4874](https://github.com/infor-design/enterprise/issues/4874))
- `[Accordion]` Fixed an issue where the afterexpand and aftercollapse events fired before the states are set.  ([#4838](https://github.com/infor-design/enterprise/issues/4838))
- `[Breadcrumb]` Fixed unnecessary scrollbar in safari on a flex toolbar. ([#4839](https://github.com/infor-design/enterprise/issues/4839))
- `[Calendar]` Fixed calendar event details listview on mobile perspective. ([#4886](https://github.com/infor-design/enterprise/issues/4886))
- `[Datagrid]` Fixed an issue with missing scrollbars when in frozen column mode on wide screens. ([#4922](https://github.com/infor-design/enterprise/issues/4922))
- `[Datagrid]` Added the ability to use shift click to select in mixed selection mode. ([#4748](https://github.com/infor-design/enterprise/issues/4748))
- `[Datagrid]` Fixed alignment issue when editing. ([#4814](https://github.com/infor-design/enterprise/issues/4814))
- `[Datagrid]` Added a fix for checkbox aria cells, the aria was in the wrong location. ([#4790](https://github.com/infor-design/enterprise/issues/4790))
- `[Datagrid]` Fixed a bug where shift+f10 did not open the context menu in the Datagrid. ([#4614](https://github.com/infor-design/enterprise/issues/4614))
- `[Datagrid]` Fixed an issue where tooltips on buttons in the contextual action toolbar in datagrid would never show up. ([#4876](https://github.com/infor-design/enterprise/issues/4876))
- `[Datagrid]` Fixed an issue where when using selectAllCurrentPage the deselect all did not trigger an event. ([#4916](https://github.com/infor-design/enterprise/issues/4916))
- `[Datagrid]` Fixed an issue where when using a scroll-flex container to contain datagrid it did not show the Y scrollbar. ([#4914](https://github.com/infor-design/enterprise/issues/4914))
- `[EmptyMessage]` Fixed an issue where you may get double the click handlers. ([#4889](https://github.com/infor-design/enterprise/issues/4889))
- `[Environment]` Fixed feature detection classes and routines on IPad 13 and up. ([#4855](https://github.com/infor-design/enterprise/issues/4855))
- `[Fileupload Advanced]` Fixed a bug where the disable and enable methods were not working correctly. ([#4872](https://github.com/infor-design/enterprise/issues/4872))
- `[General]` Increased windows custom css scrollbars from 8px to 12px. ([#4837](https://github.com/infor-design/enterprise/issues/4837))
- `[Input]` Fixed a bug where the cursor overlapped the icon in right aligned lookup and input fields when selecting the field. ([#4718](https://github.com/infor-design/enterprise/issues/4718))
- `[ListView]` Fixed an issue selecting after focusing the list with the keyboard. ([#4621](https://github.com/infor-design/enterprise/issues/4621))
- `[Lookup]` Fixed an issue with select all across pages in lookup. ([#4503](https://github.com/infor-design/enterprise/issues/4503))
- `[Lookup]` Fixed an issue clearing selections with selectAcrossPages. ([#4539](https://github.com/infor-design/enterprise/issues/4539))
- `[Message]` Fixed multiple events were firing. ([#953](https://github.com/infor-design/enterprise-ng/issues/953))
- `[Popover]` Fixed a bug where the close button did not get an automation ID and added automation ID to the title. ([#4743](https://github.com/infor-design/enterprise/issues/4743))
- `[Locale/Multiselect]` Fixed a bug where translations could not be made correctly on All label and Selected Label, so we dropped having the label in the field. You can use the allTextString and selectedTextString if you want something special. ([#4505](https://github.com/infor-design/enterprise/issues/4505))
- `[Locale]` Fixed a bug in Estonian translations. ([#4805](https://github.com/infor-design/enterprise/issues/4805))
- `[Locale]` Fixed several bugs in Greek translations. ([#4791](https://github.com/infor-design/enterprise/issues/4791))
- `[Locale]` Fixed a bug in Turkish translations. ([#4788](https://github.com/infor-design/enterprise/issues/4788))
- `[Locale]` Fixed a bug in Thai translations. ([#4738](https://github.com/infor-design/enterprise/issues/4738))
- `[Searchfield]` Fixed an accessibility issue where the X was not tabbable with the keyboard. To fix this added a tabbable setting which is on by default. If you want it off you can set it to false but you would pass accessibility testing. ([#4815](https://github.com/infor-design/enterprise/issues/4815))
- `[Tabs]` Fixed an iOS bug that was preventing dismissible tabs to be dismissed by tap. ([#4763](https://github.com/infor-design/enterprise/issues/4763))
- `[Tabs Module]` Fixed positioning of the icon in tabs module. ([#4842](https://github.com/infor-design/enterprise/issues/4842))
- `[Tabs Module]` Fixed the focus border of the home button and make it tabbable in tabs module. ([#4850](https://github.com/infor-design/enterprise/issues/4850))
- `[Tabs Vertical]` Fixed black hover state in new (uplift) theme contrast mode. ([#4867](https://github.com/infor-design/enterprise/issues/4867))
- `[Validation]` Fixed an issue where validation messages did not have the correct aria for accessibility. ([#4830](https://github.com/infor-design/enterprise/issues/4830))
- `[TabsModule]` Fixed positioning of the icon in tabs module. ([#4842](https://github.com/infor-design/enterprise/issues/4842))
- `[Timepicker]` Improved accessibility on both the input field and its inner picker elements. ([#4403](https://github.com/infor-design/enterprise/issues/4403))

(37 Issues Solved This Release, Backlog Enterprise 136, Backlog Ng 32, 1082 Functional Tests, 1638 e2e Tests)

## v4.37.3

### v4.37.3 Fixes

- `[BusyIndicator]` Fixed a bug that caused the busy-indicator to show below the busy indicator container. ([#4953](https://github.com/infor-design/enterprise/issues/4953))

### v4.37.2 Fixes

- `[Datagrid]` Fixed an issue with missing scrollbars when in frozen column mode on wide screens. ([#4922](https://github.com/infor-design/enterprise/issues/4922))

## v4.37.1

### v4.37.1 Fixes

- `[General]` Increased windows custom css scrollbars from 8px to 12px. ([#4837](https://github.com/infor-design/enterprise/issues/4837))
- `[Datagrid]` Fixed an issue where when using a scroll-flex container to contain datagrid it did not show the Y scrollbar. ([#4914](https://github.com/infor-design/enterprise/issues/4914))

## v4.37.0

### v4.37.0 Features

- `[FileUpload]` Added the ability to drag files onto the file upload field like in 3.x versions. ([#4723](https://github.com/infor-design/enterprise/issues/4723))
- `[Datagrid]` Added the ability to edit columns formatted with tags and badges with an Input editor. ([#4637](https://github.com/infor-design/enterprise/issues/4637))
- `[Datagrid]` Added the ability to pass a locale numberFormat to the TargetedAchievement formatter and also set the default to two decimals. ([#4802](https://github.com/infor-design/enterprise/issues/4802))
- `[Dropdown]` Added basic virtual scrolling to dropdown for if you have thousands of items. Only basic dropdown functionality will work with this setting but it improved performance on larger dropdown lists. ([#4708](https://github.com/infor-design/enterprise/issues/4708))
- `[Sidebar]` Added the ability to hide and show the side bar with the list detail view. ([#4394](https://github.com/infor-design/enterprise/issues/4394))

### v4.37.0 Fixes

- `[App Menu]` Fixed a regression bug  where the searchfield icon duplicated and were not properly aligned with the searchfield. ([#4737](https://github.com/infor-design/enterprise/issues/4737))
- `[App Menu]` Removed the close button animation on the hamburger button when app menus open. ([#4756](https://github.com/infor-design/enterprise/issues/4756))
- `[Bar Chart]` Fixed an issue where the data was passing wrong for grouped type custom tooltip. ([#4548](https://github.com/infor-design/enterprise/issues/4548))
- `[Busy Indicator]` Fixed an error was showing when called `close()` method too soon after `activate()`. ([#980](https://github.com/infor-design/enterprise-ng/issues/980))
- `[Calendar]` Fixed a regression where clicking Legend checkboxes was no longer possible. ([#4746](https://github.com/infor-design/enterprise/issues/4746))
- `[Checkboxes]` Fixed a bug where if checkboxes are in a specific relative layout the checkboxes may click the wrong one. ([#4808](https://github.com/infor-design/enterprise/issues/4808))
- `[Column Chart]` Fixed an issue where the data was passing wrong for grouped type custom tooltip. ([#4548](https://github.com/infor-design/enterprise/issues/4548))
- `[Datagrid]` Fixed an issue where the filter border on readonly lookups was not displayed in high contrast mode. ([#4724](https://github.com/infor-design/enterprise/issues/4724))
- `[Datagrid]` Added missing aria row group role to the datagrid. ([#4479](https://github.com/infor-design/enterprise/issues/4479))
- `[Datagrid]` Fixed a bug where when setting a group and decimal out of the current locale then editing would not work. ([#4806](https://github.com/infor-design/enterprise/issues/4806))
- `[Dropdown]` Fixed an issue where some elements did not correctly get an id in the dropdown. ([#4742](https://github.com/infor-design/enterprise/issues/4742))
- `[Dropdown]` Fixed a bug where you could click the label and focus a disabled dropdown. ([#4739](https://github.com/infor-design/enterprise/issues/4739))
- `[Homepage]` Fixed the wrong metadata was sending for resize, reorder and remove card events. ([#4798](https://github.com/infor-design/enterprise/issues/4798))
- `[Locale]` Fixed an issue where if the 11th digit is a zero the formatNumbers and truncateDecimals function will loose a digit. ([#4656](https://github.com/infor-design/enterprise/issues/4656))
- `[Modal]` Improved detection of non-focusable elements when a Modal is configured to auto focus one of its inner components. ([#4740](https://github.com/infor-design/enterprise/issues/4740))
- `[Module Tabs]` Fixed a bug related to automatic linking of Application Menu trigger tabs in Angular environments ([#4736](https://github.com/infor-design/enterprise/issues/4736))
- `[ProcessIndicator]` Fixed a layout issue on the index page and added a rejected icon. ([#4770](https://github.com/infor-design/enterprise/issues/4770))
- `[Rating]` Fixed an issue where the rating was not clear on toggle. ([#4571](https://github.com/infor-design/enterprise/issues/4571))
- `[Splitter]` Fixed the splitter was dragging to wrong direction in RTL. ([#1813](https://github.com/infor-design/enterprise/issues/1813))
- `[Swaplist]` Fixed an issue where the user attributes need to be override existing attributes. ([#4694](https://github.com/infor-design/enterprise/issues/4694))
- `[Tabs]` Fixed a bug where the info icon were not aligned correctly in the tab, and info message were not visible. ([#4711](https://github.com/infor-design/enterprise/issues/4711))
- `[Tabs]` Fixed a bug where the tab key would move through tabs rather than moving to the tab content. ([#4745](https://github.com/infor-design/enterprise/issues/4745))
- `[Toolbar Searchfield]` Fixed a bug where the toolbar searchfield were unable to focused when tabbing through the page. ([#4683](https://github.com/infor-design/enterprise/issues/4683))
- `[Toolbar Searchfield]` Fixed a bug where the search bar were showing extra outline when focused. ([#4682](https://github.com/infor-design/enterprise/issues/4682))
- `[Track Dirty]` Fixed an error that was showing when using dirty indicator within a tab component. ([#936](https://github.com/infor-design/enterprise-ng/issues/936))
- `[Tree]` Fixed an issue where the character entity was stripped for addNode() method. ([#4694](https://github.com/infor-design/enterprise/issues/4694))

(49 Issues Solved This Release, Backlog Enterprise 137, Backlog Ng 35, 1082 Functional Tests, 1639 e2e Tests)

## v4.36.2

### v4.36.2 Fixes

- `[App Menu]` Removed the close button animation on the hamburger button when app menus open. ([#4756](https://github.com/infor-design/enterprise/issues/4756))
- `[App Menu]` Fixed a regression bug  where the searchfield icon duplicated and were not properly aligned with the searchfield. ([#4737](https://github.com/infor-design/enterprise/issues/4737))
- `[Calendar]` Fixed a regression where clicking Legend checkboxes was no longer possible. ([#4746](https://github.com/infor-design/enterprise/issues/4746))
- `[FileUpload]` Added the ability to drag files onto the file upload field like in 3.x versions. ([#4723](https://github.com/infor-design/enterprise/issues/4723))
- `[Modal]` Improved detection of non-focusable elements when a Modal is configured to auto focus one of its inner components. ([#4740](https://github.com/infor-design/enterprise/issues/4740))
- `[Locale]` Fixed an issue where if the 11th digit is a zero the formatNumbers and truncateDecimals function will loose a digit. ([#4656](https://github.com/infor-design/enterprise/issues/4656))
- `[Rating]` Fixed an issue where the rating was not clear on toggle. ([#4571](https://github.com/infor-design/enterprise/issues/4571))

## v4.36.1

### v4.36.1 Fixes

- `[Calendar]` Fixed a regression where clicking Legend checkboxes was no longer possible. ([#4746](https://github.com/infor-design/enterprise/issues/4746))
- `[Dropdown]` Fixed an issue where some elements did not correctly get an id in the dropdow n. ([#4742](https://github.com/infor-design/enterprise/issues/4742))
- `[Editor]` Fixed a follow up issue with readonly links in the editor. ([#4702](https://github.com/infor-design/enterprise/issues/4702))

## v4.36.0

### v4.36.0 Important Changes

- `[Datagrid]` Fixed a bug where the datagrid header checkbox had the wrong aria-checked state when only some rows are selected, this change occured because the aria-checked was not on the focusable element so was not announced. If using automation scripts on this attribute, you should be aware and adjust accordingly. ([#4491](https://github.com/infor-design/enterprise/issues/4491))

### v4.36.0 Features

- `[Datagrid]` Made the summary row sticky on the bottom of the datagrid. ([#4645](https://github.com/infor-design/enterprise/issues/4645))
- `[Lookup]` Added a clear callback function like the click callback that fires when clicking the clear X if enabled. ([#4693](https://github.com/infor-design/enterprise/issues/4693))
- `[Tabs]` Added a setting for making the text on Module Tabs' optional Application Menu trigger only accessible to screen readers. ([#4590](https://github.com/infor-design/enterprise/issues/4590))

### v4.36.0 Fixes

- `[Application Menu]` Fixed an issue with filtering where nested items matching the filter were not always displayed. ([#4592](https://github.com/infor-design/enterprise/issues/4592))
- `[Column Chart]` Fixed an alignment issue with the labels in grouped column charts. ([#4645](https://github.com/infor-design/enterprise/issues/4645))
- `[Datagrid]` Fixed a bug where filterWhenTyping did not work on lookup filter columns. ([#4678](https://github.com/infor-design/enterprise/issues/4678))
- `[Datagrid]` Fixed an issue where updateRow will not correctly sync and merge data. ([#4674](https://github.com/infor-design/enterprise/issues/4674))
- `[Datagrid]` Fixed a bug where the error icon overlapped to the calendar icon when a row has been selected and hovered. ([#4670](https://github.com/infor-design/enterprise/issues/4670))
- `[Datagrid]` Fixed a bug where multiselect would loose selection across pages when using selectRowsAcrossPages. ([#954](https://github.com/infor-design/enterprise-ng/issues/954))
- `[Datagrid]` Made a fix that when calling applyFilter the lookup checkbox did not update. ([#4693](https://github.com/infor-design/enterprise/issues/4693))
- `[Datagrid]` Added the datagrid api to the current clearArguments setting's callback. ([#4693](https://github.com/infor-design/enterprise/issues/4693))
- `[Datagrid]` Fixed the inbuilt date validation to use the datagrid column settings for date fields. ([#4693](https://github.com/infor-design/enterprise/issues/4730))
- `[Dropdown]` Fixed a bug where the tooltips are invoked for each dropdown item. This was slow with a lot of items. ([#4672](https://github.com/infor-design/enterprise/issues/4672))
- `[Dropdown]` Fixed a bug where mouseup was used rather than click to open the list and this was inconsistent. ([#4638](https://github.com/infor-design/enterprise/issues/4638))
- `[Editor]` Fixed an issue where the dirty indicator was not reset when the contents contain `<br>` tags. ([#4624](https://github.com/infor-design/enterprise/issues/4624))
- `[Editor]` Fixed a bug where hyperlinks were not clickable in readonly state. ([#4702](https://github.com/infor-design/enterprise/issues/4702))
- `[Homepage]` Fixed a bug where the border behaves differently and does not change back correctly when hovering in editable mode. ([#4640](https://github.com/infor-design/enterprise/issues/4640))
- `[Homepage]` Added support for small size (260x260) widgets and six columns. ([#4663](https://github.com/infor-design/enterprise/issues/4663))
- `[Homepage]` Fixed an issue where the animation was not working on widget removed. ([#4686](https://github.com/infor-design/enterprise/issues/4686))
- `[Homepage]` Fixed a bug where the border behaves differently and does not change back correctly when hovering in editable mode. ([#4640](https://github.com/infor-design/enterprise/issues/4640))
- `[Listview]` Fixed an issue where the contextmenu was not open on longpress and text as not selectable for iOS device. ([#4655](https://github.com/infor-design/enterprise/issues/4655))
- `[Locale]` Don't attempt to set d3 locale if d3 is not being used ([#4668](https://github.com/infor-design/enterprise/issues/4486))
- `[Modal]` Fixed a bug where the autofocus was not working on anchor tag inside of the modal and moving the first button as a default focus if there's no `isDefault` property set up.
- `[Pager]` Fixed a bug that automation id's are not added when the attachToBody is used. ([#4692](https://github.com/infor-design/enterprise/issues/4692))
- `[Rating]` Fixed a bug with the readonly function, it did not toggle the readonly state correctly. ([#958](https://github.com/infor-design/enterprise-ng/issues/958))
- `[Tabs]` Added support for a "More Actions" button to exist beside horizontal/header tabs. ([#4532](https://github.com/infor-design/enterprise/issues/4532))
- `[Tree]` Fixed an issue where the parent value was get deleted after use `addNode()` method. ([#4486](https://github.com/infor-design/enterprise/issues/4486))
- `[Wizard]` Fixed a slight layout issue with the highlighted step in RTL mode. ([#4714](https://github.com/infor-design/enterprise/issues/4714))

(42 Issues Solved This Release, Backlog Enterprise 136, Backlog Ng 32, 1084 Functional Tests, 1642 e2e Tests)

## v4.35.4

### v4.35.4 Fixes

- `[Datagrid]` Added the datagrid api to the current clearArguments setting's callback. ([#4693](https://github.com/infor-design/enterprise/issues/4693))

## v4.35.3

### v4.35.3 Fixes

- `[Datagrid]` Made a fix that when calling applyFilter the lookup checkbox did not update. ([#4693](https://github.com/infor-design/enterprise/issues/4693))
- `[Dropdown]` Fixed a bug where the tooltips are invoked for each dropdown item. This was slow with a lot of items. ([#4672](https://github.com/infor-design/enterprise/issues/4672))
- `[Dropdown]` Fixed a bug where mouseup was used rather than click to open the list and this was inconsistent. ([#4638](https://github.com/infor-design/enterprise/issues/4638))
- `[Lookup]` Added a clear callback function like the click callback that fires when clicking the clear X if enabled. ([#4693](https://github.com/infor-design/enterprise/issues/4693))
- `[Pager]` Fixed a bug that automation id's are not added when the attachToBody is used. ([#4692](https://github.com/infor-design/enterprise/issues/4692))
- `[Rating]` Fixed a bug with the readonly function, it did not toggle the readonly state correctly. ([#958](https://github.com/infor-design/enterprise-ng/issues/958))

## v4.35.2

### v4.35.2 Fixes

- `[Datagrid]` Fixed an additional issue where updateRow will cause rows to no longer be reorderable. ([#4674](https://github.com/infor-design/enterprise/issues/4674))

## v4.35.1

### v4.35.1 Fixes

- `[Datagrid]` Fixed an issue where updateRow will not correctly sync and merge data. ([#4674](https://github.com/infor-design/enterprise/issues/4674))
- `[Datagrid]` Fixed a bug where filterWhenTyping did not work on lookup filter columns. ([#4678](https://github.com/infor-design/enterprise/issues/4678))
- `[Editor]` Fixed an issue where the dirty indicator was not reset when the contents contain `<br>` tags. ([#4624](https://github.com/infor-design/enterprise/issues/4624))

## v4.35.0

### v4.35.0 Important Notes

- `[Breadcrumb]` We added support for the use of `span` in place of `a` tags inside Breadcrumb List Items at the component API level.  In order to facilitate this, some internal API methods had to be changed to recognize the list item instead of the anchor.  If you rely on the Breadcrumb API and reference breadcrumb item anchor tags, please note that before adopting this version, you should change your code to instead reference the list items, or only use the BreadcrumbItem API.

### v4.35.0 Features

- `[Datagrid]` Added support to select all rows on current page only for client side paging. ([#4265](https://github.com/infor-design/enterprise/issues/4265))
- `[Datagrid]` Added a new ProcessIndicator formatter. ([#3918](https://github.com/infor-design/enterprise/issues/3918))
- `[Dropdown]` Improved behavior of list item navigation/selection when a Dropdown is configured with "no search" mode activated. ([#4483](https://github.com/infor-design/enterprise/issues/4483))
- `[Lookup]` Added the ability to change the lookup icon. ([#4527](https://github.com/infor-design/enterprise/issues/4527))
- `[ProcessIndicator]` Added: labels, more icon support, and a content areas and made it responsive. ([#3918](https://github.com/infor-design/enterprise/issues/3918))

### v4.35.0 Fixes

- `[Application Menu]` Fixed accessibility issues getting redundant info in expand/collapse button. ([#4462](https://github.com/infor-design/enterprise/issues/4462))
- `[Application Menu]` Fixed accessibility issues with missing instructional text and incorrect aria-role assignments on the App Menu triggers (hamburger buttons) and Role switcher buttons. ([#4489](https://github.com/infor-design/enterprise/issues/4489))
- `[About]` Made it possible to close About dialogs that previously had open, nested Modals present. ([NG#915](https://github.com/infor-design/enterprise-ng/issues/915))
- `[Badges]` Fixed alignment issues in uplift theme. ([#4578](https://github.com/infor-design/enterprise/issues/4578))
- `[Busy Indicator]` Fixed an issue where the whole page and parent div was shifts when active. ([#746](https://github.com/infor-design/enterprise-ng/issues/746))
- `[Button]` Fixed the tooltip in action button to be not visible when there's no title attribute. ([#4473](https://github.com/infor-design/enterprise/issues/4473))
- `[Column Chart]` Fixed a minor alignment issue in the xAxis labels ([#4460](https://github.com/infor-design/enterprise/issues/4460))
- `[Colorpicker]` Fixed an issue where values were not being selecting when multiple colopickers are present. ([#4146](https://github.com/infor-design/enterprise/issues/4146))
- `[Datagrid]` Fix a bug where changing selectable on the fly did not change the select behavior. ([#4575](https://github.com/infor-design/enterprise/issues/4575))
- `[Datagrid]` Fixed an issue where the click event was not fire for hyperlinks keyword search results. ([#4550](https://github.com/infor-design/enterprise/issues/4550))
- `[Datagrid]` Added api setting for selection on enter edit mode. ([#4485](https://github.com/infor-design/enterprise/issues/4485))
- `[Datagrid]` Fixed a bug where the onPostRenderCell function would get an empty container if using frozen columns. ([#947](https://github.com/infor-design/enterprise-ng/issues/947))
- `[Datagrid]` Fix a bug where changing selectable on the fly did not change the select behavior. ([#4575](https://github.com/infor-design/enterprise/issues/4575))
- `[Dropdown]` Fixed a bug where the last option icon changes when searching/filtering in dropdown search field. ([#4474](https://github.com/infor-design/enterprise/issues/4474))
- `[Editor/Fontpicker]` Fixed a bug where the label relationship were not valid in the editor role. Adding aria-labelledby will fix the association for both editor and the label. Also, added an audible label in fontpicker. ([#4454](https://github.com/infor-design/enterprise/issues/4454))
- `[Field Options]` Fixed an issue where the action button was misaligned for safari. ([#4610](https://github.com/infor-design/enterprise/issues/4610))
- `[FileUploadAdvanced]` Fixed an issue where abort method was not working properly to remove the file block when upload fails. ([#938](https://github.com/infor-design/enterprise-ng/issues/938))
- `[Header]` Fixed a bug where the searchfield automatically expands when clicking the app menu button. ([#4617](https://github.com/infor-design/enterprise/issues/4617))
- `[Lookup]` Fixed some layout issues when using the editable and clearable options on the filter row. ([#4527](https://github.com/infor-design/enterprise/issues/4527))
- `[Lookup]` Fixed incorrect counts when using allowSelectAcrossPages. ([#4316](https://github.com/infor-design/enterprise/issues/4316))
- `[Mask]` Fixed broken date/time masks in the `sv-SE` locale. ([#4613](https://github.com/infor-design/enterprise/issues/4613))
- `[Tree]` Fixed an issue where the character entity references were render differently for parent and child levels. ([#4512](https://github.com/infor-design/enterprise/issues/4512))
- `[Tooltip/Pager]` Fixed an issue where the tooltip would show at the top when clicking paging buttons. ([#218](https://github.com/infor-design/enterprise-ng/issues/218))

(40 Issues Solved This Release, Backlog Enterprise 173, Backlog Ng 42, 1083 Functional Tests, 1638 e2e Tests)

## v4.34.3

### v4.34.3 Fixes

- `[Lookup]` Added the ability to change the lookup icon. ([#4527](https://github.com/infor-design/enterprise/issues/4527))
- `[Lookup]` Fixed some layout issues when using the editable and clearable options on the filter row. ([#4527](https://github.com/infor-design/enterprise/issues/4527))

## v4.34.2

### v4.34.2 Fixes

- `[Dropdown/Autocomplete]` Fix a bug where these components would fail in IE 11. Note that IE 11 isn't "supported" but we fixed these issues to give teams more time to migrate. ([#4608](https://github.com/infor-design/enterprise/issues/4608))
- `[General]` Fix a bug where the regex scripts will error on Big Sur. ([#4612](https://github.com/infor-design/enterprise/issues/4612))

## v4.34.1

### v4.34.1 Fixes

- `[Datagrid]` Fix a bug where changing selectable on the fly did not change the select behavior. ([#4575](https://github.com/infor-design/enterprise/issues/4575)

## v4.34.0

### v4.34.0 Features

- `[All Components]` Added `attributes` setting to set automation id's and id's. ([#4498](https://github.com/infor-design/enterprise/issues/4498))
- `[Datagrid]` Added a limited experimental sticky header feature. ([#3993](https://github.com/infor-design/enterprise/issues/3993))
- `[Input]` Add a `revealText` plugin that will add a button to password fields to hide and show sensitive information such as SIN or passwords. ([#4098](https://github.com/infor-design/enterprise/issues/4098))
- `[Listview]` Added a new setting `allowDeselect` which will make it such that if you select an item you cant deselect, you can only select another item. ([#4376](https://github.com/infor-design/enterprise/issues/4376))
- `[Locale]` Added a new set of translations from the translation team. ([#4501](https://github.com/infor-design/enterprise/issues/4501))
- `[Locale/Charts]` The numbers inside charts are now formatted using the current locale's, number settings. This can be disabled/changed in some charts by passing in a localeInfo object to override the default settings. ([#4437](https://github.com/infor-design/enterprise/issues/4437))
- `[Treemap]` Added ability to show a tooltip. ([#2794](https://github.com/infor-design/enterprise/issues/2794))

### v4.34.0 Fixes

- `[Autocomplete]` Fixed an issue where a slow and incomplete ajax request would cause the dropdown to briefly show wrong contents. ([#4387](https://github.com/infor-design/enterprise/issues/4387))
- `[Breadcrumb]` Fixed an issue where css only breadcrumbs were missing styles. ([#4501](https://github.com/infor-design/enterprise/issues/4501))
- `[Datepicker]` Fixed an issue where range highlight was not aligning for Mac/Safari. ([#4352](https://github.com/infor-design/enterprise/issues/4352))
- `[Datagrid]` Fixed an issue with a custom toolbar, where buttons would click twice. ([#4471](https://github.com/infor-design/enterprise/issues/4471))
- `[Datagrid]` Fixed an issue where the special characters (é, à, ü, û, ...) export to csv was not generated them correctly. ([#4347](https://github.com/infor-design/enterprise/issues/4347))
- `[Datagrid]` Fixed an issue where the leading spaces were removed on editing cells. ([#4380](https://github.com/infor-design/enterprise/issues/4380))
- `[Datagrid]` Fixed an issue where the double click event was not firing for checkbox columns. ([#4381](https://github.com/infor-design/enterprise/issues/4381))
- `[Datagrid]` Fixed an issue where the dropdown in a datagrid would stay open when clicking to the next page of results. ([#4396](https://github.com/infor-design/enterprise/issues/4396))
- `[Datagrid]` Fixed a bug where a scroll bar shows even when there's no data in datagrid. ([#4228](https://github.com/infor-design/enterprise/issues/4228))
- `[Datagrid]` Fixed an issue where calling setFocus on the datagrid would stop open menus from working. ([#4429](https://github.com/infor-design/enterprise/issues/4429))
- `[Datagrid]` To allow for some script tools to work we now set draggable to true. ([#4490](https://github.com/infor-design/enterprise/issues/4490))
- `[Datagrid]` Fixed an error on the filter box on the personalization dialog where it would error if there is a column with no name field. ([#4495](https://github.com/infor-design/enterprise/issues/4495))
- `[Datagrid]` Fixed links when changing personalization as they would inherit the wrong color. ([#4481](https://github.com/infor-design/enterprise/issues/4481))
- `[Datagrid]` Fixed a bug where seaching with the search on the toolbar would not highlight results. ([#4488](https://github.com/infor-design/enterprise/issues/4488))
- `[Datagrid]` Fixed an issue with a custom toolbar, where buttons would click twice. ([#4471](https://github.com/infor-design/enterprise/issues/4471))
- `[Datagrid]` Fixed a bug in updateRow where it did not sync up all data passed in with the dataset. ([#4476](https://github.com/infor-design/enterprise/issues/4476))
- `[Datepicker]` Changed the month/year picker to skip 10 years instead of one. ([#4388](https://github.com/infor-design/enterprise/issues/4388))
- `[Dropdown]` Improved the behavior of the `noSearch` dropdown when using the keyboard. ([#4388](https://github.com/infor-design/enterprise/issues/4388))
- `[Editor]` Fixed an issue where the focus was getting lost after pressing toolbar buttons. ([#4335](https://github.com/infor-design/enterprise/issues/4335))
- `[Editor]` Fixed an issue where the color picker was not opening the popup for overflow menu and had name as undefined in list. ([#4398](https://github.com/infor-design/enterprise/issues/4398))
- `[Editor]` Fixed an issue where font-size tags are stripped from the css. ([#4557](https://github.com/infor-design/enterprise/issues/4557))
- `[Favorites]` Removed the favorites component as its not really a component, info on it can be found under buttons in the toggle example. ([#4405](https://github.com/infor-design/enterprise/issues/4405))
- `[Fieldset]` Fixed a bug where summary form data gets cut off on a smaller viewport. ([#3861](https://github.com/infor-design/enterprise/issues/3861))
- `[Homepage]` Fixed an issue where the four column widgets were incorrectly positioned, left aligned on large screen. ([#4541](https://github.com/infor-design/enterprise/issues/4541))
- `[List Detail]` Fixed css height for list detail in responsive view ([#4426](https://github.com/infor-design/enterprise/issues/4426))
- `[Listview]` Fixed a bug where readonly and non-selectable listview should not have hover state. ([#4452](https://github.com/infor-design/enterprise/issues/4452))
- `[Lookup]` Fixed a bug where the filter header together with the checkbox column is not properly align. ([#3774](https://github.com/infor-design/enterprise/issues/3774))
- `[MenuButton]` Removed the menubutton component sections as its not really a component, info on it can be found under buttons in the MenuButton examples. ([#4416](https://github.com/infor-design/enterprise/issues/4416))
- `[Message]` Added support for lists in the message, also fixed a problem when doing so, with screen readers. ([#4400](https://github.com/infor-design/enterprise/issues/4400))
- `[Message]` Added the `noRefocus` setting that will feed through to the modal. ([#4507](https://github.com/infor-design/enterprise/issues/4507))
- `[Splitter]` Added missing audible labels in splitter collapse button and splitter handle. ([#4404](https://github.com/infor-design/enterprise/issues/4404))
- `[Tabs Module]` Fixed a bug where tab items were not centered correctly in uplift theme. ([#4538](https://github.com/infor-design/enterprise/issues/4538))
- `[Treemap]` Fixed a bug where small slices may show a "tip" below the chart. ([#2794](https://github.com/infor-design/enterprise/issues/2794))

(56 Issues Solved This Release, Backlog Enterprise 185, Backlog Ng 42, 1082 Functional Tests, 1612 e2e Tests)

## v4.33.2

### v4.33.2 Fixes

`[General]` Fix a bug where the regex blows up on Mac Big Sur. ([#4612](https://github.com/infor-design/enterprise/issues/4612))

## v4.33.1

### v4.33.1 Fixes

- `[Breadcrumb]` Fixed an issue were css only breadcrumbs were missing styles. ([#4501](https://github.com/infor-design/enterprise/issues/4501))

## v4.33.0

### v4.33.0 Features

- `[Locale]` Added a new dateTimeMillis and timeStampMillis format if milliseconds are needed. ([#4384](https://github.com/infor-design/enterprise/issues/4384))
- `[Toast]` Added a setting to enable setting ids or other attributes on the toast element. ([#4275](https://github.com/infor-design/enterprise/issues/4275))

### v4.33.0 Fixes

- `[Autocomplete]` Fix a bug when connected to NG where pressing the enter key would not select Autocomplete items/. ([ng#901](https://github.com/infor-design/enterprise-ng/issues/901))
- `[Autocomplete]` Fixed an issue where the Searchfield items were not selectable after 'All results for "xx"' was selected. ([#4446](https://github.com/infor-design/enterprise/issues/4446))
- `[Calendar]` Removed some extra keyboard stops when tabing. ([#4318](https://github.com/infor-design/enterprise/issues/4318))
- `[Calendar]` Fixed a bug where the incorrect color was shown when events are added with the dialog. ([#4439](https://github.com/infor-design/enterprise/issues/4439))
- `[Colorpicker]` Fixed an issue where the colorpicker closes when pressing or clicking outside the swatch. ([#3559](https://github.com/infor-design/enterprise/issues/3559))
- `[Datagrid]` Fixed an issue where activated row on 2nd or any subsequent page was not highlighting for mixed selection mode. ([ng#900](https://github.com/infor-design/enterprise-ng/issues/900))
- `[Datagrid]` Added support to disable column buttons. ([1590](https://github.com/infor-design/enterprise/issues/1590))
- `[Datagrid]` Fixed an issue where short field icon padding was misaligned in RTL mode. ([#1812](https://github.com/infor-design/enterprise/issues/1812))
- `[Datagrid]` Added support to `In Range` filter operator for numeric columns. ([#3988](https://github.com/infor-design/enterprise/issues/3988))
- `[Datagrid]` Fixed an issue where filter was not working if user types slow in the filter input for treegrid. ([#4270](https://github.com/infor-design/enterprise/issues/4270))
- `[Datagrid]` Fixed an issue where the icons right text was truncated for extra-small row height. ([#4355](https://github.com/infor-design/enterprise/issues/4355))
- `[Datagrid]` Fixed an issue where the column icons and content was overlapping. ([#4264](https://github.com/infor-design/enterprise/issues/4264))
- `[Datagrid]` Fixed an issue where using flex toolbar as a custom toolbar did not work. ([#4385](https://github.com/infor-design/enterprise/issues/4385))
- `[Datepicker]` Added missing off screen text for the picker buttons in the datepicker month/year view. ([#4318](https://github.com/infor-design/enterprise/issues/4318))
- `[Editor]` Fixed a bug where the Fontpicker's displayed style wasn't updating to match the current text selection in some cases. ([#4309](https://github.com/infor-design/enterprise/issues/4309))
- `[Editor]` Fixed a bug where b tags in an empty p tag would be stripped. ([#4411](https://github.com/infor-design/enterprise/issues/4411))
- `[Locale]` Added a new translation token for Records Per Page with no number. ([#4334](https://github.com/infor-design/enterprise/issues/4334))
- `[Locale]` Fixed an max stack error when setting `nb-NO` as a language. ([#874](https://github.com/infor-design/enterprise-ng/issues/874))
- `[Lookup]` Fixed an issue where the event `beforeShow` was only triggered the first time. ([#899](https://github.com/infor-design/enterprise-ng/issues/899))
- `[Lookup]` Fixed a bug where the lookup count doesn't update correctly. ([#4312](https://github.com/infor-design/enterprise/issues/4312))
- `[Mask]` Enabled editable sections of Date masks.  Editing within a section will no longer incorrectly alter values that may already exist in a date field's other editable sections. ([#4079](https://github.com/infor-design/enterprise/issues/4079))
- `[Modal Manager]` Modals now pass `isCancelled` properly when the Modal Manager API detects a request to close by using the Escape key. ([#4298](https://github.com/infor-design/enterprise/issues/4298))
- `[Pager]` Fixed an error when using arrow keys to select in the pagesize selector. ([#4383](https://github.com/infor-design/enterprise/issues/4383))
- `[Searchfield]` Allow for search terms to include special characters. ([#4291](https://github.com/infor-design/enterprise/issues/4291))
- `[Stepprocess]` Fixed a bug where padding and scrolling was missing. Note that this pattern will eventually be removed and we do not suggest any one use it for new development. ([#4249](https://github.com/infor-design/enterprise/issues/4249))
- `[Tabs]` Fixed multiple bugs where error icon in tabs and the animation bar were not properly aligned in RTL uplift theme. ([#4326](https://github.com/infor-design/enterprise/issues/4326))
- `[Tabs]` Fixed a bug where removing a nested tab would cause an error due to being invisible. ([#4356](https://github.com/infor-design/enterprise/issues/4356))
- `[Tabs]` Fixed a bug where the focus/activated state does not display correctly in RTL. ([#4332](https://github.com/infor-design/enterprise/issues/4332))
- `[Toolbar Flex]` Fixed detection of overflow in some toolbars where items were not properly displaying all overflowed items in the "More Actions" menu. ([#4296](https://github.com/infor-design/enterprise/issues/4296))
- `[Toolbar Flex]` Fixed an issue where in some examples/cases the first item did not get an initial tabindex. ([#4418](https://github.com/infor-design/enterprise/issues/4418))
- `[Tree]` Fixed an issue where calling togglenode without first doing a select/unselect was not working properly. ([#3927](https://github.com/infor-design/enterprise/issues/3927))
- `[Tree]` Fixed a bug that adding icons in with the tree text would encode it when using addNode. ([#4305](https://github.com/infor-design/enterprise/issues/4305))
- `[Validation]` Fixed an issue where after the execution `resetForm()` was not resting dropdown and editor the fields. ([#4259](https://github.com/infor-design/enterprise/issues/4259))

(48 Issues Solved This Release, Backlog Enterprise 184, Backlog Ng 48, 1084 Functional Tests, 1530 e2e Tests)

## v4.32.0

### v4.32.0 Important Notes

- `[Colors]` In Uplift (Vibrant) theme there is no longer any colors in graphite. All are slate. This involved bringing in a new version 3.0 of the design system with some breaking changes you should not if using the tokens directly. See the [design system change log](https://github.com/infor-design/design-system/blob/main/docs/CHANGELOG.md) for details. ([#4206](https://github.com/infor-design/enterprise/issues/4206))

### v4.32.0 Features

- `[Breadcrumb]` Add truncated style and made it the default for all Breadcrumb lists. ([#4091](https://github.com/infor-design/enterprise/issues/4091))
- `[Datagrid]` Add a new `RowNumber` formatter that will show a row number column that remains the same no matter how the grid is sorted. ([#1904](https://github.com/infor-design/enterprise/issues/1904))
- `[Datepicker]` Added the ability to use the range selection in date picker when using the UmAlQura Calendar (RTL). ([#4227](https://github.com/infor-design/enterprise/issues/4227))
- `[Homepage]` Added ability to support a 5 column option. ([#4101](https://github.com/infor-design/enterprise/issues/4101))
- `[Locale]` Added an example page to test translation strings more accurately. ([#4189](https://github.com/infor-design/enterprise/issues/4189))

### v4.32.0 Fixes

- `[Accordion]` Fixed a bug where disabled headers texts and icons were barely recognizable as disabled in uplift theme. ([#4065](https://github.com/infor-design/enterprise/issues/4065))
- `[Accordion]` Fixed a bug in the vibrant theme where nested header text was not showing because the width was pushing it to the next line. ([#4145](https://github.com/infor-design/enterprise/issues/4145))
- `[Application Menu]` Fixed too much spacing level when there's an icon in accordion header in uplift theme. ([#4202](http://localhost:4000/components/applicationmenu/test-six-levels-icons.html?theme=uplift&variant=light&colors=0066D4))
- `[Contextual Action Panel]` Made the close button work in cases where subcomponents are open inside the CAP. ([#4112](https://github.com/infor-design/enterprise/issues/4112))
- `[Colorpicker]` The sizes were inconsistent with other components in width so we adjusted them. ([#4310](https://github.com/infor-design/enterprise/issues/4310))
- `[Datagrid]` Fixed an issue where the selectedRows array contents continued to multiply each time running `selectAllRows`. ([#4195](https://github.com/infor-design/enterprise/issues/4195))
- `[Datagrid]` Fixed an issue where the dynamic tooltip was not working properly. ([#4260](https://github.com/infor-design/enterprise/issues/4260))
- `[Datagrid]` Fixed an issue where the check box filter was not working. ([#4271](https://github.com/infor-design/enterprise/issues/4271))
- `[Datagrid]` Fixed an issue where the filter and paging for treegrid was not working properly. ([#4293](https://github.com/infor-design/enterprise/issues/4293))
- `[Datepicker]` Fixed an issue where the minute and second interval for timepicker was not working properly when use along useCurrentTime setting. ([#4230](https://github.com/infor-design/enterprise/issues/4230))
- `[Dropdown]` Fixed a bug where italic-style highlighting would represent a matched filter term instead of bold-style on a Dropdown List item in some cases. ([#4141](https://github.com/infor-design/enterprise/issues/4141))
- `[Editor]` Fixed issue with incorrect padding when using bullets in RTL mode. ([#4327](https://github.com/infor-design/enterprise/issues/4327))
- `[General]` Fixed high contrast error color to have better contrast. ([#4344](https://github.com/infor-design/enterprise/issues/4344))
- `[FileUploadAdvanced]` Fixed an issue where the method `status.setCompleted()` not firing event `fileremoved`. ([#4294](https://github.com/infor-design/enterprise/issues/4294))
- `[Homepage]` Fixed an issue where the columns were not showing properly after resize by using the maximize button. ([#894](https://github.com/infor-design/enterprise-ng/issues/894))
- `[Homepage]` Fixed an issue where the columns were not showing properly after resize browser window. ([#895](https://github.com/infor-design/enterprise-ng/issues/895))
- `[Input]` Fixed a bug where the text input error state border color would be wrong in the vibrant, dark and high contrast. ([#4248](https://github.com/infor-design/enterprise/issues/4248))
- `[Locale]` Fixed issues with some timezone and datetime formats. ([#4297](https://github.com/infor-design/enterprise/issues/4297))
- `[Popupmenu]` Fixed a minor issue with the shortcut text on small breakpoints. ([#3984](https://github.com/infor-design/enterprise/issues/3984))
- `[Popover]` Fixed a regression where passing a popover content as a hash link to an ID no longer worked. ([#4281](https://github.com/infor-design/enterprise/issues/4281))
- `[Personalize]` Fixed an issue regarding the layout and scroll ability of a page. ([#3330](https://github.com/infor-design/enterprise/issues/3330))
- `[Searchfield]` Added a shadow to the focus state of searchfields with category buttons. ([#4181](https://github.com/infor-design/enterprise-ng/issues/4181))
- `[Splitter]` Fixes an issue where the collapse button was not working when splitter is on the right. ([#1730](https://github.com/infor-design/enterprise-ng/issues/1730))
- `[Tabs]` Added detection for width/height/style changes on a Tabs component, which now triggers a resize event. ([ng#860](https://github.com/infor-design/enterprise-ng/issues/860))
- `[Tabs]` Fixed a small error by removing a - 1 involved with testing. ([#4093](https://github.com/infor-design/enterprise/issues/4093))
- `[Tabs]` Fixed a bug where using `#` in a Tab title was not possible. ([#4179](https://github.com/infor-design/enterprise/issues/4179))
- `[Tabs Header]` Fixed a bug where the add icon were too small and the page form layout has a big space on top of it. ([#4289](https://github.com/infor-design/enterprise/issues/4289))
- `[Toolbar Flex]` Fixed a bug where in some cases a un-needed scrollbar would appear. [[#4325](https://github.com/infor-design/enterprise/issues/4325)]
- `[Toolbar Searchfield]` Fixed a bug where the searchfield doesn't perfectly align together with flex toolbar. [[#4226](https://github.com/infor-design/enterprise/issues/4226)]
- `[Tree]` Fixed an issue where the return focus state was not working properly after closing the context menu. ([#4252](https://github.com/infor-design/enterprise/issues/4252))
- `[Vertical Tabs]` Fixed an issue where the error icon was misaligning. ([#873](https://github.com/infor-design/enterprise-ng/issues/873))

(49 Issues Solved This Release, Backlog Enterprise 196, Backlog Ng 51, 1079 Functional Tests, 1525 e2e Tests)

## v4.31.5

### v4.31.5 Fixes

- `[General]` Fix a bug where the regex blows up on Mac Big Sur. ([#4612](https://github.com/infor-design/enterprise/issues/4612))

## v4.31.4

### v4.31.4 Fixes

- `[Datagrid]` Fixed an issue where the icons right text was truncated for extra-small row height. ([#4355](https://github.com/infor-design/enterprise/issues/4355))

## v4.31.3

### v4.31.3 Fixes

- `[Editor]` Fixed a bug where b tags in an empty p tag would be stripped. ([#4411](https://github.com/infor-design/enterprise/issues/4411))

## v4.31.2

### v4.31.2 Fixes

- `[Datagrid]` Added the ability to resize frozen columns, if you do not want this you must set columns to `resizable: false`. ([#3852](https://github.com/infor-design/enterprise/issues/3852))
- `[Datagrid]` Fixed hideColumn method to check if the column is hidden. ([#3852](https://github.com/infor-design/enterprise/issues/3852))
- `[Popdown]` Added a safety check to the destroy. ([#3852](https://github.com/infor-design/enterprise/issues/3852))

## v4.31.1

### v4.31.1 Fixes

- `[Datagrid]` Fixed a bug with icon alignment in editors in small or xtra small layout. ([#4266](https://github.com/infor-design/enterprise/issues/4266))
- `[Datagrid]` Fixed selection checkbox alignment. ([#4266](https://github.com/infor-design/enterprise/issues/4266))

## v4.31.0

### v4.31.0 Important Notes

- `[Buttons]` We reverted an inner Css rule that set all 'btn' classes to use contains vs starts with since this caused issues. One consequence is that if you use a class `dismissible-btn` it should now be `btn-dismissible`. This is a possible breaking change but for most cases this button is added by the tags component. ([#4120](https://github.com/infor-design/enterprise/issues/4120))

### v4.31.0 Features

- `[Calendar]` Added the ability to override an event `color` and `borderColor` see docs for details. ([#3923](https://github.com/infor-design/enterprise/issues/3923))
- `[Calendar]` Added the ability to use the monthview legend setting to colorsize day backgrounds. To use this set the `dayLegend` property. And this uses the same format for legend in the monthView. Just renamed it to avoid confusing with the event legend. ([#3893](https://github.com/infor-design/enterprise/issues/3893))
- `[Datagrid]` Added a `spacerColumn` setting, with this setting the last column fills any empty space instead of stretching everything out. ([#4032](https://github.com/infor-design/enterprise/issues/4032))
- `[Datagrid]` Added a `columnSizing` setting which impacts how the column widths are auto calculated. Options are: `both` (default), `data` or `header` (including filter). ([#4017](https://github.com/infor-design/enterprise/issues/4017))
- `[Datagrid]` Added the setting for empty message small height. ([#3609](https://github.com/infor-design/enterprise/issues/3609))
- `[Datagrid]` Fixed an alignment issue on rows when using alerts and tags with frozen columns and short row. ([#4237](https://github.com/infor-design/enterprise/issues/4237))
- `[Datagrid]` Fixed an alignment issue on hiding and showing rows when using grouped headers and frozen columns together. ([#4247](https://github.com/infor-design/enterprise/issues/4247))
- `[Datepicker]` Added the ability to use +/- to increment the day in the calendar. This is in addition to arrow key functionality. This works in the field or when the calendar is open. ([#4001](https://github.com/infor-design/enterprise/issues/4001))
- `[Masthead]` Added the ability use user images, status and initials in the masthead and masthead menu buttons. ([#800](https://github.com/infor-design/enterprise-ng/issues/800))
- `[MultiSelect]` Fixed an issue update multiselect on ajax with values already selected. ([#885](https://github.com/infor-design/enterprise-ng/issues/885))
- `[Tree]` Added option to add new child node on top or bottom. ([#3915](https://github.com/infor-design/enterprise/issues/3915))
- `[General]` Moved all the examples, patterns and layouts into their own sections or with the components they live with page patterns can now be found at `components/page-patterns` and layouts at `components/page-layouts`. Added a first pass of docs about these as well as more doc updates to forms, autocomplete and grid. ([#428](https://github.com/infor-design/enterprise/issues/428))

### v4.31.0 Fixes

- `[Application Menu]` Fixed an issue where the Header was unable to hide for RTL and ie11. ([#2154](https://github.com/infor-design/enterprise/issues/2154))
- `[Application Menu]` Fixed a bug where the border top color is wrong in uplift dark and high contrast theme. ([#4042](https://github.com/infor-design/enterprise/issues/4042))
- `[Application Menu]` Fixed a bug where some buttons did not have labels for the icon buttons in toolbars. Check your application if you use this pattern. ([#4085](https://github.com/infor-design/enterprise/issues/4085))
- `[Autocomplete]` Fixed an issue where the JavaScript error was thrown for ie11. ([#4148](https://github.com/infor-design/enterprise/issues/4148))
- `[Blockgrid]` Fixed an issue with paged datasets that would occasionally cause a JS console error. ([ng#836](https://github.com/infor-design/enterprise-ng/issues/836))
- `[Blockgrid]` Fixed a bug where first/last pager buttons would show and be disabled by default (buttons are now hidden by default). ([ng#836](https://github.com/infor-design/enterprise-ng/issues/836))
- `[Buttons]` Reverted an inner Css rule change that set 'btn' classes to contains vs starts with. ([#4120](https://github.com/infor-design/enterprise/issues/4120))
- `[Datagrid]` Fixed an issue when hiding columns after loading a datagrid up with grouped headers and frozen columns. ([#4218](https://github.com/infor-design/enterprise/issues/4218))
- `[Datagrid]` Fixed an issue where the rows where not render properly when use method `updateDataset()` for treegrid. ([#4213](https://github.com/infor-design/enterprise/issues/4213))
- `[Datagrid]` Fixed an issue where the tooltip for tree grid was not working properly. ([#827](https://github.com/infor-design/enterprise-ng/issues/827))
- `[Datagrid]` Fixed an issue where the keyword search was not working for server side paging. ([#3977](https://github.com/infor-design/enterprise/issues/3977))
- `[Datagrid]` Fixed a bug that nested datagrid columns could not be clicked. ([#4197](https://github.com/infor-design/enterprise/issues/4197))
- `[Datagrid]` Fixed an issue where the 'value' and 'oldValue' on cell change event where showing escaped. ([#4028](https://github.com/infor-design/enterprise/issues/4028))
- `[Datagrid]` Fixed an issue where the keyword search was not working for group headers. ([#4068](https://github.com/infor-design/enterprise/issues/4068))
- `[Datagrid]` Fixed an issue where the column filter results were inconsistent for tree grid. ([#4031](https://github.com/infor-design/enterprise/issues/4031))
- `[Datagrid]` Fixed an issue where the data was not exporting to excel when using the groupable setting. ([#4081](https://github.com/infor-design/enterprise/issues/4081))
- `[Datagrid]` Fixed an issue where if a context menu is opened and then closed with ESC the focus would be reset to the top of the page. ([#4085](https://github.com/infor-design/enterprise/issues/4085))
- `[Datagrid]` Fixed an issue where the tooltip would not show up if you focus a cell with ellipsis text with the keyboard. ([#4085](https://github.com/infor-design/enterprise/issues/4085))
- `[Datagrid]` Made the header checkbox focusable. ([#4085](https://github.com/infor-design/enterprise/issues/4085))
- `[Datagrid]` The selection checkbox cell had aria-selected on it which was incorrect. ([#4085](https://github.com/infor-design/enterprise/issues/4085))
- `[Datagrid]` Changed the auto width sizing of columns to include the padding of the rowHeight (16 16 8 8). So the column sizes are now more compact in lower rowHeight settings. Also to do this the grid is now rerendered when changing rowHeight. ([#4016](https://github.com/infor-design/enterprise/issues/4016))
- `[Datagrid]` Fixed a design QA bug where the column and data cell padding was not following the design system. Its now using 16px large, 16px medium, 8 px short and 8 px extar-short for text indenting. ([#4154](https://github.com/infor-design/enterprise/issues/4154))
- `[Datagrid]` Fixed an issue where the client side selection was not working. ([#4138](https://github.com/infor-design/enterprise/issues/4138))
- `[Datagrid]` Changed invalid css fill-available property. ([#4133](https://github.com/infor-design/enterprise/issues/4133))
- `[Datagrid]` Fixed issue where double keydown was required to open dropdown lists in datagrid cell. ([#3980](https://github.com/infor-design/enterprise/issues/3980))
- `[Datagrid]` Fixed an issue where the time picker editor was switching between AM and PM when set to 12:00. ([#4149](https://github.com/infor-design/enterprise/issues/4149))
- `[Datepicker]` Fixed a number of translation issues in the datepicker component. ([#4046](https://github.com/infor-design/enterprise/issues/4046))
- `[Datepicker]` Fixed a bug that the datepicker would focus the field when closing the month and year pane. ([#4085](https://github.com/infor-design/enterprise/issues/4085))
- `[Datepicker]` Fixed a bug where two dates may appear selected when moving forward/back in the picker dialog. ([#4018](https://github.com/infor-design/enterprise/issues/4018))
- `[Datepicker]` Fixed a bug where an error may occur if using the gregorian calendar on ar-SA locale. ([#4130](https://github.com/infor-design/enterprise/issues/4130))
- `[Dropdown]` Fixed an issue where "phraseStartsWith" does not filter the list after deleting a character. ([#4047](https://github.com/infor-design/enterprise/issues/4047))
- `[Dropdown]` Fixed a bug when backspacing in windows or fn + delete in Mac OS would render a ascii character in the input field. ([#4020](https://github.com/infor-design/enterprise/issues/4020))
- `[Editor]` Fixed a number of translation issues in the editor component. ([#4049](https://github.com/infor-design/enterprise/issues/4049))
- `[Editor]` Fixed an issue where the selection for shift + arrow keys was not working properly. ([#4070](https://github.com/infor-design/enterprise/issues/4070))
- `[Locale]` The Added placeholder for missing Thai `Locale` translation. ([#4041](https://github.com/infor-design/enterprise/issues/4041))
- `[Locale]` The Added placeholder for incorrect French `SetTime` translation. ([#4045](https://github.com/infor-design/enterprise/issues/4045))
- `[Lookup]` Fixed a bug where values are duplicated when selecting row on other pages and when paging is activated. ([#758](https://github.com/infor-design/enterprise-ng/issues/758))
- `[Locale]` Added July 2020 translation strings from the translation team. ([#4045](https://github.com/infor-design/enterprise/issues/4045))
- `[Mask]` Added the ability to pass date/time formats to the Mask API that do not contain separators or other literals. ([#3963](https://github.com/infor-design/enterprise/issues/3963))
- `[Masthead]` Added updated color and styles for uplift theme. ([#800](https://github.com/infor-design/enterprise-ng/issues/800))
- `[Mask]` Improved example pages in the demoapp, added some to the documentation index page for Mask. ([#556](https://github.com/infor-design/enterprise/issues/556))
- `[Modal]` Reverted nested modal behavior to being visually stacked, instead of one-at-a-time. Made it possible to show one-at-a-time via `hideUnderneath` setting. ([#3910](https://github.com/infor-design/enterprise/issues/3910))
- `[Multiselect]` Fixed an issue where multiselect fields with tags were not rendering properly. ([#4139](https://github.com/infor-design/enterprise/issues/4139))
- `[Popupmenu]` Fixed an issue where the icons were overlapping. ([#4201](https://github.com/infor-design/enterprise/issues/4201))
- `[Popupmenu]` Fixed a bug that the aria items are in the wrong place. Its now using [this guide](https://www.w3.org/TR/wai-aria-practices/examples/menu-button/menu-button-links.html). ([#4085](https://github.com/infor-design/enterprise/issues/4085))
- `[Popupmenu]` Fixed a bug where the heading doesn't display properly with multi-select menu. ([#3926](https://github.com/infor-design/enterprise/issues/3926))
- `[Searchfield]` Fixed an issue where some of the searchfield examples did not have focus states. ([#1060](https://github.com/infor-design/enterprise/issues/1060))
- `[Searchfield]` The `clear` function was misnamed as it didnt clear, it made the field clearable. Now we have a `clear` and `makeClearable` function. ([#4173](https://github.com/infor-design/enterprise/issues/4173))
- `[Textarea]` Fixed inconsistencies on styling of disabled field when using disable function, now the label will disable on all components when using this function. In general the label should be dimmed on disabled fields as per the design. ([#3917](https://github.com/infor-design/enterprise/issues/3917))
- `[Timepicker]` Fixed inconsistencies on readonly styling throughout different themes and variants. ([#4152](https://github.com/infor-design/enterprise/issues/4152))
- `[Toast]` Fixed a bug where the toast message doesn't close when pressing escape, and when it has multiple trigger elements and uses unique id's. ([#3986](https://github.com/infor-design/enterprise/issues/3986))
- `[Tooltip]` Fixed a bug where the title doesn't display when the title starts with '#'. ([#2512](https://github.com/infor-design/enterprise/issues/2512))
- `[Tooltip]` Fixed an issue where the tooltip would not show up if you focus a button with the keyboard. ([#4085](https://github.com/infor-design/enterprise/issues/4085))
- `[Tree]` Fixed an issue where the tree node still shows folder icon after all children and `children` property deleted. ([#4026](https://github.com/infor-design/enterprise/issues/4026))
- `[Tree]` Fixed an issue where the custom icon was changing back to default on toggle after use of method updateNode(). ([#4027](https://github.com/infor-design/enterprise/issues/4027))

(81 Issues Solved This Release, Backlog Enterprise 183, Backlog Ng 48, 1077 Functional Tests, 1489 e2e Tests)

## v4.30.1

### v4.30.1 Fixes

- `[Datepicker]` Fixed the datepicker in ar-SA setting timestamps would null the times in some situations. ([#4160](https://github.com/infor-design/enterprise/issues/4160))
- `[Datagrid]` The last row border was removed but this was incorrect, reverted this. ([#4140](https://github.com/infor-design/enterprise/issues/4140))
- `[Datagrid]` Fixed an alignment issue in datagrid filter that caused some fields to be misaligned. ([#4151](https://github.com/infor-design/enterprise/issues/4151))
- `[Datagrid]` Fixed an alignment issue with column colspan. In some situations it was not rendering correctly causing some cells to be misaligned. ([#4109](https://github.com/infor-design/enterprise/issues/4109))
- `[Datagrid]` Changed invalid css fill-available property. ([#4133](https://github.com/infor-design/enterprise/issues/4133))
- `[Locale]` Fixed a bug with MMMM dd format in ar-SA. ([#4160](https://github.com/infor-design/enterprise/issues/4160))
- `[Locale]` Changed the arguments names for better symmetry fromGregorian == toUmalqura and toGregorian === options.fromUmalqura. ([#4160](https://github.com/infor-design/enterprise/issues4160))

(71 Issues Solved This Release, Backlog Enterprise 197, Backlog Ng 53, 1078 Functional Tests, 1482 e2e Tests)

## v4.30.0

### v4.30.0 Announcements

- `[Datagrid]` The rowHeight setting has been changed to support extra-small, small, medium and large. short and normal are deprecated. If you have a custom toolbar you may need to update your [markup](https://github.com/infor-design/enterprise/blob/main/app/views/components/datagrid/example-custom-toolbar.html#L40-L44). ([#3755](https://github.com/infor-design/enterprise/issues/3755))

### v4.30.0 Features

- `[Breadcrumb]` Javascript Component API is now available. ([infor-design/enterprise-ng#700](https://github.com/infor-design/enterprise-ng/issues/700))
- `[Custom Builds]` The build script can now produce an ES Module version of the components that can be imported by your application. ([#3771](https://github.com/infor-design/enterprise/issues/3771))
- `[Datagrid]` Added a setting disableRowDeselection that if enabled does not allow selected rows to be toggled to deselected. ([#3791](https://github.com/infor-design/enterprise/issues/3791))
- `[Datagrid]` Added an additional row size extra-small. This row size may need a bit of further fleshing out. All of the previous row sizes have been renamed but using the old settings are supported but deprecated. The new sizes are Extra Small, Small, Medium, Large (Normal). ([#3755](https://github.com/infor-design/enterprise/issues/3755))
- `[Demoapp]` Added the ability to set runtime flags for persisting settings that were previously only possible to set via URL query parameters. ([n/a])
- `[Icons]` Changed the tree node icon to be more meaningful in uplift theme. Added a print-preview icon. This replaces the update-preview icon which has confusing meaning but was not removed.
- `[Searchfield]` Added the ability to clear the searchfield by calling a public clear() function. ([#3810](https://github.com/infor-design/enterprise/issues/3810))
- `[Tree]` Added a setting to support to expanding/collapsing when clicking only the icon portion of the tree node. ([#3730](https://github.com/infor-design/enterprise/issues/3730))
- `[Tree]` Added the ability to have separate icon button for expand/collapse and children count. ([#3847](https://github.com/infor-design/enterprise/issues/3847))

### v4.30.0 Fixes

- `[Accordion]` Fixed an issue where the chevron icon is not properly centered in Safari. ([#2161](https://github.com/infor-design/enterprise/issues/2161))
- `[Application Menu]` Fixed an issue where the dropdown icon is not properly centered in Safari. ([#3766](https://github.com/infor-design/enterprise/issues/3766))
- `[Accordion]` Fixed issue where hidden headers were not excluded from tab navigation. ([#3835](https://github.com/infor-design/enterprise/issues/3835))
- `[Calendar]` Fixed a bug that when setting accordions to allowOnePane it did not work. ([#3773](https://github.com/infor-design/enterprise/issues/3773))
- `[Calendar]` Fixed a bug where the accordion sections would show a line on hover in high contrast mode. ([#2779](https://github.com/infor-design/enterprise/issues/2779))
- `[Calendar]` Fixed a bug where the days would be out of alignment if the end and starts dates intersect. ([#1725](https://github.com/infor-design/enterprise/issues/1725))
- `[Contextual Action Panel]` Fixed an issue where the searchfield should be collapsible on mobile view. ([#918](https://github.com/infor-design/enterprise/issues/918))
- `[Counts]` Revamped the look and feel of widget counts in uplift theme. ([#3666](https://github.com/infor-design/enterprise/issues/3666))
- `[Datagrid]` Fixed an issue where the table doesn't filled the datagrid wrapper inside of modal. ([#3897](https://github.com/infor-design/enterprise/issues/3897))
- `[Datagrid]` Fix a bug with columns with buttons, they had an unneeded animation that caused states to be delayed when painting. ([#3808](https://github.com/infor-design/enterprise/issues/3808))
- `[Datagrid]` Fixed an issue where example page for filter and pager was not working properly. ([#3856](https://github.com/infor-design/enterprise/issues/3856))
- `[Datagrid]` Fix a bug with cellNavigation false, the focus state was still visible. ([#3937](https://github.com/infor-design/enterprise/issues/3937))
- `[Datagrid]` Updated example page for keyword search to fix error state. ([#3961](https://github.com/infor-design/enterprise/issues/3961))
- `[Datagrid]` Fix a bug with cellNavigation false, the focus state was incorrect on stretched rows in IE. ([#1644](https://github.com/infor-design/enterprise/issues/1644))
- `[Datagrid]` Fixed an issue where an extra border is shown in grid list mode and RTL. ([#3895](https://github.com/infor-design/enterprise/issues/3895))
- `[Datagrid]` Fixed a bug inside validateRow when passing in a zero the function would exit. ([#4002](https://github.com/infor-design/enterprise/issues/4002))
- `[Datagrid]` Fixed an issue where select all using keyboard in multiSelect/mixedSelect was not working. ([#3921](https://github.com/infor-design/enterprise/issues/3921))
- `[Datagrid]` Fix a bug with columns with buttons, they had an unneeded animation that caused states to be delayed when painting. ([#3808](https://github.com/infor-design/enterprise/issues/3808))
- `[Datagrid]` Fixed an issue where data was not in sync for row reorder and paging. ([#3749](https://github.com/infor-design/enterprise/issues/3749))
- `[Datagrid]` Fixed an issue where using selectRowsAcrossPages setting the selected rows were reseting by filter, to use this feature you may need to set columnIds in the settings to form whats unique for the row. ([#3601](https://github.com/infor-design/enterprise/issues/3601))
- `[Datagrid]` Fixed an issue where when using the contentTooltip setting on a datagrid on a modal, the column would expand when hovering rows. ([#3541](https://github.com/infor-design/enterprise/issues/3541))
- `[Datagrid]` Fixed an issue the arrow on tooltips flowed in the wrong direction. ([#3854](https://github.com/infor-design/enterprise/issues/3854))
- `[Datagrid]` Fixed an issue where readonly and checkbox cells would show up on the summary row. ([#3862](https://github.com/infor-design/enterprise/issues/3862))
- `[Datagrid]` Fixed an issue where text in nested objects where not encoded correctly. ([#4058](https://github.com/infor-design/enterprise/issues/3862))
- `[Datagrid]` Fixed an issue where text editor style editors are not saved properly. ([#4058](https://github.com/infor-design/enterprise/issues/4058))
- `[Datagrid]` Fixed an issue where checkboxes in an expandable area could not be checked. ([#4062](https://github.com/infor-design/enterprise/issues/4062))
- `[Datagrid]` Fix a bug where multiselect checkboxes were misaligned in a modal. ([#4086](https://github.com/infor-design/enterprise/issues/4086))
- `[Datepicker]` Fixed an issue where some languages like fr-CA and pt-BR (that are languages in a non default locale), would error when opening the picker. ([#4035](https://github.com/infor-design/enterprise/issues/4035))
- `[Datepicker]` Fixed an issue where change did not fire when rangeselecting the same day. ([#4075](https://github.com/infor-design/enterprise/issues/4075))
- `[Datepicker]` Fixed an issue where change did not fire when selecting today after having a cleared value in the field. ([#853](https://github.com/infor-design/enterprise-ng/issues/853))
- `[Dropdown]` Changed the keyboard dropdown so it will select the active item when tabbing out. ([#3028](https://github.com/infor-design/enterprise/issues/3028))
- `[Dropdown]` Fixed an issue where the search field does not stay in the initial position. ([#2659](https://github.com/infor-design/enterprise/issues/2659))
- `[Dropdown]` Fixed an issue where the search field does not stay in the initial position. ([#2659](https://github.com/infor-design/enterprise/issues/2659))
- `[Editor]` Fixed missing tooltips. ([#issues](https://github.com/infor-design/enterprise/issues/issues))
- `[Field Options]` Fixed an issue where the focus style was not aligning. ([#3628](https://github.com/infor-design/enterprise/issues/3628))
- `[Hierarchy]` Fixed an issue selection causes tab selection to be removed. ([#3597](https://github.com/infor-design/enterprise/issues/3597))
- `[Icons]` Fixed an issue with the amend icon in uplift theme. The meaning was lost on a design change and it has been updated. ([#3613](https://github.com/infor-design/enterprise/issues/3613))
- `[Locale]` Changed results text to lower case. ([#3974](https://github.com/infor-design/enterprise/issues/3974))
- `[Locale]` Fixed abbreviated chinese month translations. ([#4034](https://github.com/infor-design/enterprise/issues/4034))
- `[Lookup]` Fixed an issue in the min width examples that showed up in Safari only. ([#3949](https://github.com/infor-design/enterprise/issues/3949))
- `[Lookup]` Added example page for server side keyword search. ([#2806](https://github.com/infor-design/enterprise/issues/2806))
- `[Lookup]` Fixed a bug that the required validation would not reset from empty in certain cases. ([#810](https://github.com/infor-design/enterprise-ng/issues/810))
- `[Lookup]` Fixed an issue in the min width examples that showed up in Safari only. ([#3949](https://github.com/infor-design/enterprise/issues/3949))
- `[Popover]` Corrected the tabindex order of Popover elements when the Popover is contained within a Modal. ([#3644](https://github.com/infor-design/enterprise/issues/3644))
- `[Mask]` Fixed issue where languages with `,` as decimal were causing the fields to only show `.` instead of the actual characters that were input. ([#3933](https://github.com/infor-design/enterprise/issues/3933))
- `[Multiselect]` Fixed a bug that would incorrectly cause both text and tags to be rendered on the page when using the Select All checkbox. ([#3767](https://github.com/infor-design/enterprise/issues/3767))
- `[Multiselect]` When using the `showSelectAll` setting, if no selectable options are present, the Select All checkbox will now remain hidden and unusable. ([#3777](https://github.com/infor-design/enterprise/issues/3777))
- `[Multiselect]` Changed "Select All" checkbox's default behavior to only select items that match the current search filter, if a search filter is present.  The original filter behavior is available by setting `selectAllFilterOnly` to false. ([#3845](https://github.com/infor-design/enterprise/issues/3845))
- `[Textarea]` Added tests to show that the textarea count text is translated. ([#3807](https://github.com/infor-design/enterprise/issues/3807))
- `[Tooltip]` Fixed tooltip behavior so clicking and mousing out will not show the tooltip and fixed tooltip delay. ([#4050](https://github.com/infor-design/enterprise/issues/#4050))
- `[Tree]` Fixed an issue where previous text selection was not clearing after clicked to any tree-node. ([#3794](https://github.com/infor-design/enterprise/issues/3794))

(75 Issues Solved This Release, Backlog Enterprise 235, Backlog Ng 62, 1071 Functional Tests, 1448 e2e Tests)

## v4.29.0

### v4.29.0 Announcements

- `[General]` Heads Up that effective October 31, 2020 we will no longer support IE 11. Until that date we will test IE 11 but only critical issues will be fixed. See the linked issue for more details. ([#3756](https://github.com/infor-design/enterprise/issues/3756))

### v4.29.0 Features

- `[Accordion]` Added the ability to call collapse and expand with a header ID. ([#783](https://github.com/infor-design/enterprise-ng/issues/783))
- `[Lookup]` Added a tooltip functionality when the data is overflowed. ([#3703](https://github.com/infor-design/enterprise/issues/3703))
- `[Lookup]` Added a clear (x icon) button to clear the field. ([#740](https://github.com/infor-design/enterprise/issues/740))
- `[Lookup]` Added a clear (x icon) button and apply button inside of modal so there are now two options to clear the field. ([#2507](https://github.com/infor-design/enterprise/issues/2507))
- `[Lookup]` Fixed a bug where validation did not work if the lookup is non-editable (select only). ([#3950](https://github.com/infor-design/enterprise/issues/3950))
- `[Multiselect]` Moved the functionality for displaying the Multiselect List's searchfield underneath/above the pseudo element into a configurable setting. ([#3864](https://github.com/infor-design/enterprise/issues/3864))
- `[Popdown]` Fixed some integration problems with nested Lookups that were causing closing to happen prematurely. ([ng#760](https://github.com/infor-design/enterprise-ng/issues/760))
- `[Slider]` Added the ability to set position of the tooltip. ([#3746](https://github.com/infor-design/enterprise/issues/3746))
- `[Toast]` Added the ability to dismiss toasts via keyboard. ([#3521](https://github.com/infor-design/enterprise/issues/3521))
- `[Homepage]` Homepage edit events (resize, reorder, remove widgets) now fire on widget elements too ([#3679](https://github.com/infor-design/enterprise/issues/3679))

### v4.29.0 Fixes

- `[About]` Fixed a bug where About dialogs disappeared when being closed by the Modal Manager API. ([#3898](https://github.com/infor-design/enterprise/issues/3898))
- `[Application Menu]` Fixed personalization regressions on Soho theme ([#3704](github.com/infor-design/enterprise/issues/3704))
- `[General]` We Updated a lot of development dependencies. Most important things to note are: we now support node 12 for development and this is recommended, from tests 13 will also work. Node 14 will not work. We updated jQuery to 3.5.1 as a client side dependency and d3 to 5.16.0. If copying files from the `dist` folder note that the d3 file is called d3.v5.js. ([#1690](https://github.com/infor-design/enterprise/issues/1690))
- `[Bar Chart]` Fixed an issue where height was not calculating properly when used other elements along content container. ([#2670](https://github.com/infor-design/enterprise/issues/2670))
- `[Application Menu]` - Made it possible for App Menu Toolbars to dismiss the menu when the `dismissOnClickMobile` setting is true. ([#2831](https://github.com/infor-design/enterprise/issues/2831))
- `[Calendar/Weekview/Monthview]` Added more docs and exposed them on the design site. ([#3575](https://github.com/infor-design/enterprise/issues/3758))
- `[Checkbox]` Fixed an issue where the error icon was inconsistent between subtle and vibrant themes. ([#3575](https://github.com/infor-design/enterprise/issues/3575))
- `[Column Chart]` Fixed an issue where height was not calculating properly when used other elements along content container. ([#2670](https://github.com/infor-design/enterprise/issues/2670))
- `[Datagrid]` Fixed an issue where blank tooltip was showing when use Alert Formatter and no text. ([#2852](https://github.com/infor-design/enterprise/issues/2852))
- `[Datagrid]` Fixed a bug where the datagrid had blocked the clicking of buttons in an empty message area. ([#3922](https://github.com/infor-design/enterprise/issues/3922))
- `[Datagrid]` Fixed an issue where keyword search results were breaking the html markup for icons and badges. ([#3855](https://github.com/infor-design/enterprise/issues/3855))
- `[Datagrid]` Fixed an issue where keyword search results were breaking the html markup for hyperlink. ([#3731](https://github.com/infor-design/enterprise/issues/3731))
- `[Datagrid]` Fixed an issue where keyword search results were not showing for paging, if searched from other than 1st page it came blank table. ([#3629](https://github.com/infor-design/enterprise/issues/3629))
- `[Datagrid]` Fixed an issue where contents filtertype was not working on example page. ([#2887](https://github.com/infor-design/enterprise/issues/2887))
- `[Datagrid]` Fixed a bug in some themes, where the multi line cell would not be lined up correctly with a single line of data. ([#2703](https://github.com/infor-design/enterprise/issues/2703))
- `[Datagrid]` Fixed visibility of sort icons when toggling and when the column is in active. ([#3692](https://github.com/infor-design/enterprise/issues/3692))
- `[Datagrid]` Fixed a bug where the data passed to resultsText was incorrect in the case of reseting a filter. ([#2177](https://github.com/infor-design/enterprise/issues/2177))
- `[Datagrid/General]` Fixed an additional bug where when loading the datagrid with a columns object that contain recursive objects the grid would crash in saveColumns. [3759](https://github.com/infor-design/enterprise/issues/3759))
- `[Datepicker]` Fixed a bug where the modal would take aspects of the personalize colors by mistake. ([#3997](https://github.com/infor-design/enterprise/issues/3997))
- `[Dropdown]` Fixed tooltip content gets cut off inside of modal. ([#3106](https://github.com/infor-design/enterprise/issues/3106))
- `[DemoApp]` Fixed an issue with some pages in the design site where the did not have a height. ([#878](https://github.com/infor-design/website/issues/878))
- `[Fonts]` A note that the Source Sans Pro font thats used in the new theme and served at google fonts, now have a fix for the issue that capitalized letters and numbers had different heights. You may need to release any special caching. ([#1789](https://github.com/infor-design/enterprise/issues/1789))
- `[Form]` Fix broken links in the form readme file. ([#818](https://github.com/infor-design/website/issues/818))
- `[Line Chart]` Fixed an issue where height was not calculating properly when used other elements along content container. ([#2670](https://github.com/infor-design/enterprise/issues/2670))
- `[Locale]` Fixed the es-419 date time value, as it was incorrectly using the medium length date format. ([#3830](https://github.com/infor-design/enterprise/issues/3830))
- `[Modal]` Fixed the inconsistencies of spacing on required fields. ([#3587](https://github.com/infor-design/enterprise/issues/3587))
- `[Modal]` Fixed a bug where the title would overflow too soon. ([#3996](https://github.com/infor-design/enterprise/issues/3996))
- `[Multiselect]` Added ability to detect selected items from incoming data via `callSource()`. ([#2656](https://github.com/infor-design/enterprise/issues/2656))
- `[Multiselect]` Added support to api settings to `allTextString` and `selectedTextString` for custom headers. ([#3554](https://github.com/infor-design/enterprise/issues/3554))
- `[Pie Chart]` Fixed an issue where height was not calculating properly when used other elements along content container. ([#2670](https://github.com/infor-design/enterprise/issues/2670))
- `[Pie]` Fixed an issue where rounds decimal places for percent values were not working. ([#3599](https://github.com/infor-design/enterprise/issues/3599))
- `[Pie/Donut]` Fixed an issue where placing legend on bottom was not working for Homepage widget/Cards. ([#3560](https://github.com/infor-design/enterprise/issues/3560))
- `[Pager]` Reduced the space between buttons. ([#1942](https://github.com/infor-design/enterprise/issues/1942))
- `[Popupmenu]` Fixed an issue the shortcut text leaves gap when no icons are present. ([#3849](https://github.com/infor-design/enterprise/issues/3849))
- `[Tabs]` Fixed info and alert icons alignment on tabs and inside of modal. ([#2695](https://github.com/infor-design/enterprise/issues/2695))
- `[Tabs]` Fixes an issue where the search bar background color was going to transparent on smaller breakpoints. ([#3871](https://github.com/infor-design/enterprise/issues/3871))
- `[Notification]` Fixed an issue where the icons were lagging in the animation. ([#2099](https://github.com/infor-design/enterprise/issues/2099))
- `[Tree]` Fixed an issue where data was not in sync for children property. ([#1690](https://github.com/infor-design/enterprise/issues/1690))
- `[Splitter]` Fixed an issue the drag handle characters render incorrectly. ([#1458](https://github.com/infor-design/enterprise/issues/1458))
- `[Splitter]` Fixed an issue where dragging for RTL direction was not working. ([#1813](https://github.com/infor-design/enterprise/issues/1813))
- `[Spinbox]` Fixed an issue where a two or more digit min value would make it difficult to type in the spinbox. To fix this the values will only be validated on blur by default. ([#3909](https://github.com/infor-design/enterprise/issues/3909))
- `[Spinbox]` Fixed an issue where the number mask did not match the max value of the spinbox. ([#3939](https://github.com/infor-design/enterprise/issues/3939))
- `[Slider]` Improved the sliding so that decimal values would not trigger the change event. ([#787](https://github.com/infor-design/enterprise-ng/issues/787))
- `[Slider]` Reduced the number of change events that fire while sliding. ([#788](https://github.com/infor-design/enterprise-ng/issues/788))
- `[Swaplist]` Fixed an issue where dragging items more than once was not working on Android or iOS devices. ([#1423](https://github.com/infor-design/enterprise/issues/1423))
- `[Tree]` Fixed an issue where tree could not be expanded when using multiselect mode in IE 11. ([#3936](https://github.com/infor-design/enterprise/issues/3936))
- `[Tabs]` Fixed an issue where calling destroy did not remove the add tab button. ([#1439](https://github.com/infor-design/enterprise/issues/1439))
- `[Vertical Tabs]` Made personalization possible. ([#3029](https://github.com/infor-design/enterprise/issues/3029))

(64 Issues Solved This Release, Backlog Enterprise 248, Backlog Ng 69, 1149 Functional Tests, 1404 e2e Tests)

## v4.28.5

### v4.28.5 Fixes

- `[Datepicker]` Fixed an issue where change events did not fire consistently. ([#4087](https://github.com/infor-design/enterprise/issues/4087))

## v4.28.4

### v4.28.4 Fixes

- `[Datagrid]` Fixed an issue where checkboxes in an expandable area could not be checked. ([#4062](https://github.com/infor-design/enterprise/issues/4062))

## v4.28.3

### v4.28.3 Fixes

- `[Datepicker]` Fixed an issue where change did not fire when rangeselecting the same day. ([#4075](https://github.com/infor-design/enterprise/issues/4075))
- `[Datepicker]` Fixed an issue where change did not fire when selecting today after having a cleared value in the field. ([#853](https://github.com/infor-design/enterprise-ng/issues/853))

## v4.28.2

### v4.28.2 Fixes

- `[Splitter]` Fixed an issue where the splitter would remove the modal overlay in some cases. ([#3982](https://github.com/infor-design/enterprise/issues/3982))

## v4.28.1

### v4.28.1 Fixes

- `[Datagrid]` Fixed a bug where the datagrid had blocked the clicking of buttons in an empty message area. ([#3922](https://github.com/infor-design/enterprise/issues/3922))
- `[Datagrid]` Added ability to set the datagrid emptymessage as primary. ([#3922](https://github.com/infor-design/enterprise/issues/3922))

## v4.28.0

### v4.28.0 Important Changes

- `[Pager]` The Deprecated `pager` getter method was removed. Use `pagerAPI` instead for the same thing if accessing this internal object directly. ([#3759](https://github.com/infor-design/enterprise/issues/3759))

### v4.28.0 Features

- `[Bar Chart]` Added support to ellipsis for yaxis labels. ([#3702](https://github.com/infor-design/enterprise/issues/3702))
- `[Contextmenu]` Added support for shortcut display in menus. ([#3490](https://github.com/infor-design/enterprise/issues/3490))
- `[Datepicker]` Added support for custom api callback to disable passed dates and to disable dates by years. ([#3462](https://github.com/infor-design/enterprise/issues/3462))
- `[Datagrid]` Added and fixed up datagrid grouping aggregators. There is now aggregators for avg, count, list, max, min and sum. In addition null and undefined data will not cause issues. ([#3752](https://github.com/infor-design/enterprise/issues/3752))
- `[Error Page]` Added a new example showing a static error page. For example for a 404 page or generic error. ([#281](https://github.com/infor-design/design-system/issues/281))
- `[FileUploadAdvanced]` Added support to api settings `maxFiles` to limit number of uploads. ([#3512](https://github.com/infor-design/enterprise/issues/3512))
- `[FileUploadAdvanced]` Added support to fire event `fileremoved` for attached file removed. ([#3548](https://github.com/infor-design/enterprise/issues/3548))
- `[Line Chart]` Added support to ellipsis for yaxis labels. ([#3702](https://github.com/infor-design/enterprise/issues/3702))
- `[Modal]` Improved handling of multiple Modal windows stemming from a single trigger element. ([ng#705](https://github.com/infor-design/enterprise-ng/issues/705))

### v4.28.0 Fixes

- `[Accordion]` Fixed a regression where updating individual headers within an Accordion was no longer working ([#3826](https://github.com/infor-design/enterprise/issues/3070))
- `[Application Menu]` Fixed the icons on breaking apart it's appearance when zooming out the browser in IE11, uplift theme. ([#3070](https://github.com/infor-design/enterprise/issues/3070))
- `[Application Menu]` Fixed misalignment/size of bullet icons in the accordion on Android devices. ([#1429](http://localhost:4000/components/applicationmenu/test-six-levels.html))
- `[Application Menu]` Add keyboard support for closing Role Switcher panel ([#3477](https://github.com/infor-design/enterprise/issues/3477))
- `[Autocomplete]` Added a check to prevent the autocomplete from incorrectly stealing form focus, by checking for inner focus before opening a list on typeahead. ([#3639](https://github.com/infor-design/enterprise/issues/3070))
- `[Autocomplete]` Fixed an issue where an change event was not firing when selecting from the menu. ([#804](https://github.com/infor-design/enterprise/issues/804))
- `[Bubble Chart]` Fixed an issue where an extra axis line was shown when using the domain formatter. ([#501](https://github.com/infor-design/enterprise/issues/501))
- `[Bullet Chart]` Added support to format ranges and difference values. ([#3447](https://github.com/infor-design/enterprise/issues/3447))
- `[Button]` Fixed the button disabled method to no longer use class `is-disabled`. ([#3447](https://github.com/infor-design/enterprise-ng/issues/799))
- `[Charts]` Fixed an issue where selected items were being deselected after resizing the page. ([#323](https://github.com/infor-design/enterprise/issues/323))
- `[Colorpicker]` Fixed an issue where the color swatches shift when the colorpicker has a scrollbar. ([#2266](https://github.com/infor-design/enterprise/issues/2266))
- `[Custom Builds]` Fixed issues related to custom building Datagrid. ([#3784](https://github.com/infor-design/enterprise/issues/3784))
- `[Custom Builds]` Fixed issues related to custom building Locale. ([#3839](https://github.com/infor-design/enterprise/issues/3839))
- `[Custom Builds]` Fixed issues related to custom building Modal. ([#3822](https://github.com/infor-design/enterprise/issues/3822))
- `[Datagrid]` Fixed an issue where row data was not available for serializer with Treegrid. ([#3663](https://github.com/infor-design/enterprise/issues/3724))
- `[ContextualActionPanel]` Fixed an issue where toolbars in CAP are not torn down on destroy. ([#3785](https://github.com/infor-design/enterprise/issues/3785))
- `[ContextualActionPanel]` Fixed an issue where nested caps or closing and reopening caps would not work. ([#801](https://github.com/infor-design/enterprise-ng/issues/801))
- `[Datagrid]` Fixed a css issue in dark uplift mode where the group row lines were not visible. ([#3649](https://github.com/infor-design/enterprise/issues/3649))
- `[Datagrid]` Fixed some styling issues in alerts and tags, and made clickable tags available in the formatter. ([#3631](https://github.com/infor-design/enterprise/issues/3631))
- `[Datagrid]` Fixed a css issue in dark uplift mode where the group row lines were not visible . ([#3649](https://github.com/infor-design/enterprise/issues/3649))
- `[Datagrid]` Fixed lookup modal title to be visible and adjust the position to make it centered. ([#3635](https://github.com/infor-design/enterprise/issues/3635))
- `[Datagrid]` Fixed an issue where selected rows are not reset when calling loadData. ([#3718](https://github.com/infor-design/enterprise/issues/3718))
- `[Datagrid]` Fixed an issue where if using grouping totals and hiding and showing columns the page is not refreshed properly. ([#2564](https://github.com/infor-design/enterprise/issues/2564)
- `[Datagrid]` Fixed an issue the selected row header icon is the wrong state when using allowSelectAcrossPages. ([#3043](https://github.com/infor-design/enterprise/issues/3043)
- `[Datagrid]` Improved the `datagrid-default-modal-width` concept if setting a modal datagrid default with so it works on any parent. [3562](https://github.com/infor-design/enterprise/issues/3562))
- `[Datagrid]` Fixed a bug in the indeterminate paging example, that the select checkbox would not work and be out of sync when changing pages. [2230](https://github.com/infor-design/enterprise/issues/2230))
- `[Datagrid]` Fixed a bug when resizing the first column of the center pane when using frozen columns, the resize would jump out the size of the frozen section. [3741](https://github.com/infor-design/enterprise/issues/3741))
- `[Datagrid]` Fixed an issue where the filter condition leaves two selected if you just reorder. ([#3779](https://github.com/infor-design/enterprise/issues/3779))
- `[Datagrid/General]` Fixed a bug where when loading the datagrid with a columns object that contain recursive objects the grid would crash. [3759](https://github.com/infor-design/enterprise/issues/3759))
- `[Datagrid/Hyperlink]` Fixed layout issues with links in right text align mode. To do this refactored links to not use a psuedo element for the focus style. ([#3680](https://github.com/infor-design/enterprise/issues/3680))
- `[Datepicker]` Fixed a bug where for some locales like `af-ZA` and `fi_FI` with dots in the day periods, setting 24 hr time to AM did not work. [3750](https://github.com/infor-design/enterprise/issues/3750))
- `[Datepicker]` Fixed a bug where date picker erred on arabic dates. [3804](https://github.com/infor-design/enterprise/issues/3804))
- `[Datepicker]` Fixed a bug where date picker could not change arabic dates. [3819](https://github.com/infor-design/enterprise/issues/3819))
- `[Datepicker]` Fixed a bug the month only picker would error the second time opened. [3817](https://github.com/infor-design/enterprise/issues/3817))
- `[Datepicker]` Added fix for dates with month and day only format where day is first, this was incorrectly validating as invalid. ([#3833](https://github.com/infor-design/enterprise/issues/3833))
- `[Demoapp]` Fixed incorrect directory list hyperlinks in listview and listbuilder components. ([1783](https://github.com/infor-design/enterprise/issues/1783))
- `[Demoapp]` Did cleanup on the icons and patterns links. ([3790](https://github.com/infor-design/enterprise/issues/3790))
- `[Demoapp]` When deployed on a proxy the icons page would not change contents when changing theme. ([3790](https://github.com/infor-design/enterprise/issues/3790))
- `[Dropdown]` Fixed an issue that Dropdown did not close when scrolling in some nested containers. ([#3436](https://github.com/infor-design/enterprise/issues/3436))
- `[EmptyMessage]` Updated the text to be more subtle. ([#3476](https://github.com/infor-design/enterprise/issues/3476))
- `[Fieldset]` Fixed fieldset text data overlapping in compact mode on mobile view. ([#3627](https://github.com/infor-design/enterprise/issues/3627))
- `[General]` Added a number of small accessibility fixes base on older testing feedback. ([#1539](https://github.com/infor-design/enterprise/issues/1539))
- `[Hierarchy]` Added support for separators in the actions menu on a hierarchy leaf. ([#3636](https://github.com/infor-design/enterprise/issues/3636))
- `[Hierarchy]` Fixed an issue where clicking the "More Actions" menu trigger wouldn't open the menu anymore. ([#3873](https://github.com/infor-design/enterprise/issues/3873))
- `[Lookup]` Fixed an issue where `keywordFilter: true` and `filterable: true` used together cause the lookup modal to break. ([#3772](https://github.com/infor-design/enterprise/issues/3772))
- `[Masthead]` Fixed layout and color issues in uplift theme. ([#3526](https://github.com/infor-design/enterprise/issues/3526))
- `[Modal]` Fixed modal title to a two line with ellipsis when it's too long. ([#3479](https://github.com/infor-design/enterprise/issues/3479))
- `[Multiselect]` Fixed tags dismiss button on mobile devices. ([#3640](https://github.com/infor-design/enterprise/issues/3640))
- `[Icons]` Added new locked/unlocked icons in ids-identity [#3732](https://github.com/infor-design/enterprise/issues/3732)
- `[Radar Chart]` Fixed an issue where labels were cutoff at desktop view. ([#3510](https://github.com/infor-design/enterprise/issues/3510))
- `[Splitter]` Fixed an issue where collapse button was misaligned. ([#3825](https://github.com/infor-design/enterprise/issues/3825))
- `[Swaplist]` Fixed disabled swap buttons color in dark variant subtle theme. ([#3709](https://github.com/infor-design/enterprise/issues/3709))
- `[Utils]` Exposed `Soho.utils.isInViewport(elem)` for external use. ([#3436](https://github.com/infor-design/enterprise/issues/3436))
- `[Toolbar]` Improved the placeholder text color to be more visible in uplift (dark variant). ([#3727](https://github.com/infor-design/enterprise/issues/3727))
- `[Tree]` Fixed an issue where use `UpdateNode()` method the data was not sync. ([#3724](https://github.com/infor-design/enterprise/issues/3724))

(71 Issues Solved This Release, Backlog Enterprise 260, Backlog Ng 82, 1048 Functional Tests, 1370 e2e Tests)

## v4.27.4

### v4.27.4 Fixes

`[Button]` Fixed the button disabled method to no longer use class `is-disabled`. ([#3447](https://github.com/infor-design/enterprise-ng/issues/801))
`[Button]` Fixed a regression where some buttons would get a 100% width on mobile. ([#801](https://github.com/infor-design/enterprise-ng/issues/801))

## v4.27.3

### v4.27.3 Fixes

- `[Datagrid]` Fixed a bug in the indeterminate paging example, that the select checkbox would not work and be out of sync when changing pages. [2230](https://github.com/infor-design/enterprise/issues/2230))

## v4.27.2

### v4.27.2 Fixes

- `[Datagrid]` Fixed an issue in datagrid frozen columns, actions that re-render like sorting may cause rendering issues. ([#3735](https://github.com/infor-design/enterprise/issues/3735))
- `[Datagrid]` Fixed an issue in lookup datagrid editors that clicking a trigger in the cell would commit the cell causing editing not to work in some cases. ([#785](https://github.com/infor-design/enterprise-ng/issues/785))

## v4.27.1

### v4.27.1 Fixes

- `[Icons]` Added a fix to support both `href` and `xlink:href` in icons. ([#3734](https://github.com/infor-design/enterprise/issues/3734))

## v4.27.0

### v4.27.0 Important Changes

- `[Hierarchy]` Removed the following deprecated options `paging: <bool>` and `mobileView: <bool>`. Instead use `layout='paging'` or `layout='mobile-only'`.
- `[Icons]` Changed the svg icons to use `href` instead of deprecated `xlink:href`. This isnt a breaking change either will work but `href` works better with Ivy in Angular. ([#3611](https://github.com/infor-design/enterprise/issues/3611))

### v4.27.0 Features

- `[Button]` Add `toData()` and related API for programmatically handling control of buttons. ([ng#467](https://github.com/infor-design/enterprise-ng/issues/467))
- `[Calendar]` Enhanced the look and feel of monthview calendar by displaying legend and calendar event on mobile view. ([#925](https://github.com/infor-design/enterprise/issues/925))
- `[Modal]` Created API for controlling the Modal ButtonSet. ([ng#467](https://github.com/infor-design/enterprise-ng/issues/467))
- `[Datagrid]` Added support for api setting on expand and collapse children. ([#3274](https://github.com/infor-design/enterprise/issues/3274))
- `[Datagrid]` Updated the fixedRowHeight setting to accept `auto` as an option. This will calculate the row height for all frozenRows section. If you have a lot of rows this may be slow so a number is preferred. ([#3374](https://github.com/infor-design/enterprise/issues/3374))
- `[Editor]` Added an option to set the height of the editor in `rows`. If you set this the estimated number for rows can be specified for the source and html pane. It will scroll after that. ([#3688](https://github.com/infor-design/enterprise/issues/3688))
- `[Homepage]` Added support for reordering, resizing, and removing widgets by enabling edit mode on the homepage component. ([#3531](https://github.com/infor-design/enterprise/issues/3531))

### v4.27.0 Fixes

- `[Accordion]` Removed stoppage of event propagation when accordion headers are clicked, in order to allow external click event listeners to propagate. ([ng#321](https://github.com/infor-design/enterprise-ng/issues/321))
- `[Bar Chart]` Fixed an issue where chart was not resizing on homepage widget resize. ([#2669](https://github.com/infor-design/enterprise/issues/2669))
- `[Blockgrid]` Fixed an issue where there was no index if the data is empty, and removed deprecated internal calls. ([#748](https://github.com/infor-design/enterprise-ng/issues/748))
- `[Busy Indicator]` Fixed an issue where it throws an error when a display delay, the busy-indicator parent removed and added via ngIf before the busyindicator shown. ([#703](https://github.com/infor-design/enterprise-ng/issues/703))
- `[Busy Indicator]` Fixed an issue where the overlay would close when closing the Modal. ([#3424](https://github.com/infor-design/enterprise/issues/3424))
- `[Busy Indicator]` Fixed an issue where position was not aligning. ([#3341](https://github.com/infor-design/enterprise/issues/3341))
- `[Colorpicker]` Fixed the dropdown icon position is too close to the right edge of the field. ([#3508](https://github.com/infor-design/enterprise/issues/3508))
- `[Contextual Action Panel]` Fixed misaligned search icon in uplift theme. ([#3630](https://github.com/infor-design/enterprise/issues/3630))
- `[Contextual Action Panel]` Fixed close icon button in getting cut off on mobile view ([#3586](https://github.com/infor-design/enterprise/issues/3586))
- `[Datagrid]` Fixed an issue where lookup editor was removing all characters following and including the '|' pipe character. ([#3556](https://github.com/infor-design/enterprise/issues/3556))
- `[Datagrid]` Fixed an issue where date range filter was unable to filter data. ([#3503](https://github.com/infor-design/enterprise/issues/3503))
- `[Datagrid]` Fixed a bug where datagrid tree would have very big text in the tree nodes on IOS. ([#3347](https://github.com/infor-design/enterprise/issues/3347))
- `[Datagrid]` Fixed a focus trap issue when using actionable mode, tab will now move up and down rows. ([#2399](https://github.com/infor-design/enterprise/issues/2399))
- `[Datagrid]` Fixed a bug when setting the UI indicator with `setSortIndicator` then it would take two clicks to sort the inverse direction. ([#3391](https://github.com/infor-design/enterprise/issues/3391))
- `[Datagrid]` Fixed an issue where date range filter was not working. ([#3337](https://github.com/infor-design/enterprise/issues/3337))
- `[Datagrid]` Fixed a bug when combining multiselect and expandable rows. If using the shift key to select multiple rows the selection would include incorrect rows. ([#2302](https://github.com/infor-design/enterprise/issues/2302))
- `[Datagrid]` Added support for dragging and reordering columns in RTL and some minor style cleanup with dragging to reorder. ([#3552](https://github.com/infor-design/enterprise/issues/3552))
- `[Datagrid]` Fixed an issue that the click event did not show the item data when the keyboard is used. ([#3645](https://github.com/infor-design/enterprise/issues/3645))
- `[Datagrid]` Fixed an issue where datagrid tree did not show empty messages. ([#3642](https://github.com/infor-design/enterprise/issues/3642))
- `[Datagrid]` Fixed an issue where grouped rows did not render when combined with frozen columns. ([#3367](https://github.com/infor-design/enterprise/issues/3367))
- `[Datagrid]` Fixed an issue where the overlay was closing after close Modal. ([#735](https://github.com/infor-design/enterprise-ng/issues/735))
- `[Datagrid]` Fixed a misaligned drag and drop column icon on IE 11. ([#3648](https://github.com/infor-design/enterprise/issues/3648))
- `[Datagrid]` Fixed an issue when using the colspan column option along with frozenColumns. ([#3416](https://github.com/infor-design/enterprise/issues/3416))
- `[Datagrid]` Fixed an issue where the empty message might still show if the amount of rows do not fill the page. ([#3697](https://github.com/infor-design/enterprise/issues/3697))
- `[Datepicker]` Fixed popover height and datepicker layout on mobile view. ([#2569](https://github.com/infor-design/enterprise/issues/3569))
- `[Datepicker]` Fixed an issue where date range with minimum range was not working. ([#3268](https://github.com/infor-design/enterprise/issues/3268))
- `[Datepicker]` Fixed an issue where date range was reverting to initial values after clearing. ([#1306](https://github.com/infor-design/enterprise/issues/1306))
- `[Datepicker]` Fixed an issue where dates would be invalid in ko-KO locale. ([#3470](https://github.com/infor-design/enterprise/issues/3470))
- `[Datepicker]` Fixed an issue where dates would be invalid in zh-TW locale. ([#3473](https://github.com/infor-design/enterprise/issues/3473))
- `[Datepicker]` Fixed an issue where AM/PM could not be set in hi-IN locale. ([#3474](https://github.com/infor-design/enterprise/issues/3474))
- `[Datepicker]` Fixed an issue where change would fire twice or when the value is still blank. ([#3423](https://github.com/infor-design/enterprise/issues/3423))
- `[Datepicker]` Fixed an issue where time would be reset to 12:00 AM when setting the time and clicking today. ([#3202](https://github.com/infor-design/enterprise/issues/3202))
- `[Dropdown]` Fixed a bug where it was not possible for Dropdowns in certain scrollable Modal regions to close on scroll. ([#2650](https://github.com/infor-design/enterprise/issues/2650))
- `[Dropdown]` Fixed a bug that dropdowns are in the wrong position if flowing up and other minor cases. ([#2068](https://github.com/infor-design/enterprise/issues/2068))
- `[Dropdown]` Fixed alignment when using dropdown in compound field. ([#3647](https://github.com/infor-design/enterprise/issues/3647))
- `[Editor]` Added ui updates to the toolbar in uplift (vibrant mode) and minor style fixes. ([#3577](https://github.com/infor-design/enterprise/issues/3577))
- `[Editor]` Added fixes to reseting the dirty indicator when used in an editor. ([#3662](https://github.com/infor-design/enterprise/issues/3662))
- `[Editor]` Fixed a width change when toggle source view when the editor is on a modal, this is also based on UI feedback that the switch was confusing, so we now disable the buttons. ([#3594](https://github.com/infor-design/enterprise/issues/3594))
- `[Editor]` Fixed an issue where bullet and number lists could not be converted to headings and regular text with the font picker. ([#2679](https://github.com/infor-design/enterprise/issues/2679))
- `[Editor]` Fixed an issue where some settings like bold and italics would not be reset consistently when applying headings and regular text with the font picker. ([#2256](https://github.com/infor-design/enterprise/issues/2256))
- `[Editor]` Fixed an issue where the dirty events did not fire changing the source view. ([#3598](https://github.com/infor-design/enterprise/issues/3598))
- `[Editor]` Adding missing bottom spacing under heading elements. ([#3288](https://github.com/infor-design/enterprise/issues/3288))
- `[Field Filter]` Fixed an issue where switching to In Range filter type with a value in the field was causing an error. ([#3515](https://github.com/infor-design/enterprise/issues/3515))
- `[Editor]` Added a font color for rest/none swatch. ([#2035](https://github.com/infor-design/enterprise/issues/2035))
- `[Field Filter]` Fixed an issue where switching to In Range filter type with a value in the field was causing an error. ([#3515](https://github.com/infor-design/enterprise/issues/3515))
- `[Field Filter]` Fixed an issue where date range was not working after using other filter. ([#2764](https://github.com/infor-design/enterprise/issues/2764))
- `[Field Filter]` Fixed an issue where stray text would be shown if the filters are hidden and then shown later. ([#3687](https://github.com/infor-design/enterprise/issues/3687))
- `[Line Chart]` Fixed an issue where x-axis labels were overlapping for small viewport on homepage widget. ([#2674](https://github.com/infor-design/enterprise/issues/2674))
- `[Lookup]` Fixed an issue where selected values were clearing when use server side data. ([#588](https://github.com/infor-design/enterprise-ng/issues/588))
- `[Locale]` Added missing Afrikaans translations. ([#3685](https://github.com/infor-design/enterprise/issues/3685))
- `[Masthead]` Fixed layout and color issues in uplift theme. ([#3526](https://github.com/infor-design/enterprise/issues/3526))
- `[Modal]` Fixed an iOS bug where after opening several Modals/Messages, it would occasionally be impossible to scroll a scrollable page area. ([#3389](https://github.com/infor-design/enterprise/issues/3389))
- `[Modal]` Fixed a bug where when iframe elements are present, focus traps could occur and cause focus on elements outside of the Modal, but within the iframe. ([#2287](https://github.com/infor-design/enterprise/issues/2287))
- `[Modal]` Added a check for preventing Tooltips inside a Modal from opening while the Modal is not visible ([#3588](https://github.com/infor-design/enterprise/issues/3588))
- `[Modal]` Fixed dropdown position when the field is required. ([#3482](https://github.com/infor-design/enterprise/issues/3482))
- `[Modal]` Fixed a regression where some Close buttons were not properly closing. ([#3615](https://github.com/infor-design/enterprise/issues/3615))
- `[Process Indicator]` Fixed icons that are not centered inside the circle indicators. ([#3509](https://github.com/infor-design/enterprise/issues/3509))
- `[Personalize]` Fixed an issue that colorschanged events do not fire on when doing a set to default ation. ([#751](https://github.com/infor-design/enterprise-ng/issues/751))
- `[Searchfield]` Correct the background color of toolbar search fields. ([#3527](https://github.com/infor-design/enterprise/issues/3527))
- `[Spinbox]` Corrected an issue in the enable method, where it did not fully remove the readonly state. ([#3527](https://github.com/infor-design/enterprise/issues/3527))
- `[Swaplist]` Fixed an issue where lists were overlapping on uplift theme. ([#3452](https://github.com/infor-design/enterprise/issues/3452))
- `[Tabs]` Fixed the position of error icon too close to the border on focus state. ([#3544](https://github.com/infor-design/enterprise/issues/3544))
- `[Tabs-Vertical]` Fixed an issue where the content cannot scroll on mobile view. ([#3542](https://github.com/infor-design/enterprise/issues/3542))
- `[Tags]` Fixed a regression on Tag Buttons, where they were visually, vertically misaligned with Tag text. ([#3604](https://github.com/infor-design/enterprise/issues/3604))
- `[Week-View]` Changed the look of the week-view and day-view day of the week so its a 3 (or 2) letter abbreviation and emphasizes the date and spans two lines. This makes all the days of the week the same length. ([#3262](https://github.com/infor-design/enterprise/issues/3262))
- `[Validation]` Fixed a bug where addMessage did not add messages to the parent. ([#711](https://github.com/infor-design/enterprise-ng/issues/711))

(87 Issues Solved This Release, Backlog Enterprise 279, Backlog Ng 75, 1033 Functional Tests, 1322 e2e Tests)

## v4.26.2

### v4.26.2 Fixes

- `[Textarea]` Fixed missing text in safari on disabled text areas. ([#3638](https://github.com/infor-design/enterprise/issues/3638))

## v4.26.1

### v4.26.1 Fixes

- `[Demo App]` Fixed the embedded layout to show uplift theme. ([#861](https://github.com/infor-design/website/issues/861))

## v4.26.0

### v4.26.0 Features

- `[Datagrid]` Added support for expandable row to expand across all frozen columns, and fixed span layout issues on the right side frozen columns. ([#2867](https://github.com/infor-design/enterprise/issues/2867))
- `[Datagrid]` Added a new `resizeMode` option that allows you to pick between `flex` and `fit`. `flex` will resize columns independently shifting other columns to fit the table layout if needed. `fit` will resize using the neighbor's column width. This is possible more useful when you have less columns. ([#3251](https://github.com/infor-design/enterprise/issues/3251))
- `[Calendar]` Made the monthview, weekview and calendar work in RTL mode and added official support for UmAlQura calendar. ([#2788](https://github.com/infor-design/enterprise/issues/2788))
- `[Icons]` Added new icons `icon-play, icon-stop, icon-record, icon-pause` for video players. ([#411](https://github.com/infor-design/design-system/issues/411))
- `[Icons]` Added new icons `icon-security-off, icon-security-on` for toggles related to security/secure items. ([#397](https://github.com/infor-design/design-system/issues/397))
- `[Searchfield]` Added a setting that makes it possible to adjust the "collapsed" size of a Toolbar Searchfield to better accommodate some use cases. ([#3296](https://github.com/infor-design/enterprise/issues/3296))

### v4.26.0 Fixes

- `[Application Menu]` Fixed bugs with filtering where it was not possible to have the filter match text within content areas, as well as general expand/collapse bugs with filtering. ([#3131](https://github.com/infor-design/enterprise/issues/3131))
- `[Application Menu]` Fixed overlap button when label is too long, and aligned dropdown icon in application menu uplift theme. ([#3133](https://github.com/infor-design/enterprise/issues/3133))
[Contextual Action Panel] - Fixed shade colors of text and icon buttons in uplift theme high contrast. (#3394)
- `[Accordion]` - Fixed an issue with a missing border on the last element in certain states. ([#3885](https://github.com/infor-design/enterprise/issues/3885))
- `[Calendar]` Fixed issue where on month view in events info `Date` and `Duration` fields were not working with some events and `Duration` field. Now `Duration` field support `Days, Hours and Minutes` text. ([#2777](https://github.com/infor-design/enterprise/issues/2777))
- `[Calendar]` Fixed an issue where link was not working on monthview to switch to day view when clicked on more events on that day. ([#3181](https://github.com/infor-design/enterprise/issues/3181))
- `[Calendar]` Fixed a calendar event where the start date today is not displaying as upcoming event in different timezone. ([#2776](https://github.com/infor-design/enterprise/issues/2776))
- `[Calendar]` Fixed an issue where adding an event was inconsistent in Safari. ([#3079](https://github.com/infor-design/enterprise/issues/3079))
- `[Calendar]` Fixed an issue where any event was not rendering in day and week view. ([#3222](https://github.com/infor-design/enterprise/issues/3222))
- `[Calendar]` Fixed an issue where date selection was not persist when switching from month view to week view to day view. ([#3319](https://github.com/infor-design/enterprise/issues/3319))
- `[Colors]` Fixed an incorrect ruby06 color, and made the background change on theme change now (again). ([#3448](https://github.com/infor-design/enterprise/issues/3448))
- `[Datagrid]` Fixed an issue where focus on reload data was forced to be on active cell. ([#358](https://github.com/infor-design/enterprise-ng/issues/358))
- `[Datagrid]` Fixed RTL issues in the filter row. ([#3517](https://github.com/infor-design/enterprise/issues/3517))
- `[Datagrid]` Improved the column resize behavior in speed and usability with the cursor being more accurate during resize. ([#3251](https://github.com/infor-design/enterprise/issues/3251))
- `[Datagrid]` Improved the column resize behavior to work much better in RTL mode. ([#1924](https://github.com/infor-design/enterprise/issues/1924))
- `[Datagrid]` Fixed a bug where if a filter row column is frozen the mask and editor options would not be applied. ([#2553](https://github.com/infor-design/enterprise-ng/issues/2553))
- `[Datagrid]` Fixed an issue where when using rowTemplate/expandableRows and frozenColumns on both sides the right side did not render properly. ([#2867](https://github.com/infor-design/enterprise/issues/2867))
- `[Datagrid]` Fixed an issue where height was not aligning to expandable row for frozen columns. ([#3516](https://github.com/infor-design/enterprise/issues/3516))
- `[Datagrid]` Fixed hover color should not be similar to alternate rows when hovering in uplift high contrast. ([#3338](https://github.com/infor-design/enterprise/issues/3338))
- `[Datagrid]` Fixed a demo app issue filtering decimal fields in some examples. ([#3351](https://github.com/infor-design/enterprise/issues/3351))
- `[Datagrid]` Fixed an issue where some columns were disappear after resizing the browser or after changing themes. ([#3434](https://github.com/infor-design/enterprise/issues/3434))
- `[Datagrid]` Fixed an issue that the filter row type dropdowns did not close when the grid is scrolled. ([#3216](https://github.com/infor-design/enterprise/issues/3216))
- `[Datagrid]` Added an example showing the configuration needed to filter date time fields on just dates without the time part. ([#2865](https://github.com/infor-design/enterprise/issues/2865))
- `[Datagrid]` Changed the isFilter added value to datasets to a more unique value to avoid clashes. ([#2668](https://github.com/infor-design/enterprise/issues/2668))
- `[Datagrid]` Added a `getDataset` method that will return the current dataset without any added properties. ([#2668](https://github.com/infor-design/enterprise/issues/2668))
- `[Datagrid]` Fixed an issue that when reordering filter columns the filter values would disappear. ([#2565](https://github.com/infor-design/enterprise/issues/2565))
- `[Datagrid]` Fixed an issue that dropdown lists in filter rows did not close when scrolling. ([#2056](https://github.com/infor-design/enterprise/issues/2565))
- `[Datagrid]` Added a `filterType` option to the filter event data so the type can be determined. ([#826](https://github.com/infor-design/enterprise/issues/826))
- `[Datagrid]` Add options to `toolbar.filterRow` so that instead of true/false you can set `showFilter, clearFilter, runFilter` independently. ([#1479](https://github.com/infor-design/enterprise/issues/1479))
- `[Datagrid]` Added fixes to improve the usage of the textarea editor. ([#3417](https://github.com/infor-design/enterprise/issues/3417))
- `[Datagrid]` Fixed an issue where reset to default was not working properly. ([#3487](https://github.com/infor-design/enterprise/issues/3487))
- `[Datepicker]` Fixed an issue where setting date format with comma character was not working. ([#3008](https://github.com/infor-design/enterprise/issues/3008))
- `[Editor]` Made the link and image link fields required on the dialogs. ([#3008](https://github.com/infor-design/enterprise/issues/3008))
- `[Editor]` Fixed an issue where it was possible to clear text and end up with text outside the default paragraph separator. ([#2268](https://github.com/infor-design/enterprise/issues/2268))
- `[Fileupload]` Fixed an issue where tabbing out of a fileupload in was causing the modal dialog to disappear. ([#3458](https://github.com/infor-design/enterprise/issues/3458))
- `[Form Compact Layout]` Added support for `form-compact-layout` the remaining components. ([#3008](https://github.com/infor-design/enterprise/issues/3329))
- `[Dropdown]` Fixed a bug that was causing the `selectValue()` method not to update the visual display of the in-page Dropdown element. ([#3432](https://github.com/infor-design/enterprise/issues/3432))
- `[Forms]` Fixed an issue where radio group was overlapping fields. ([#3466](https://github.com/infor-design/enterprise/issues/3466))
- `[Forms Compact]` Fixed an issue where fileupload was misaligned in RTL mode in uplift theme. ([#3483](https://github.com/infor-design/enterprise/issues/3483))
- `[Icons]` Fixed color inconsistencies of the icons when the fields are in readonly state. ([#3176](https://github.com/infor-design/enterprise/issues/3176))
- `[Input]` Added the ability to line up data labels with inputs by adding class `field-height` to the `data` element and placing it in a responsive grid. ([#987](https://github.com/infor-design/enterprise/issues/987))
- `[Input]` Added the ability to use standalone required spans, this will help on responsive fields if they are cut off. ([#3115](https://github.com/infor-design/enterprise/issues/3115))
- `[Input/Forms]` Added the ability to add a class to rows to align the fields on the bottom, this will line up fields if they have wrapping labels or long labels with required fields. To enable this add class `flex-align-bottom` to the grid `row`. ([#443](https://github.com/infor-design/enterprise/issues/443))
- `[Locale]` Fixed an issue where formatDate() method was not working for es-419. ([#3363](https://github.com/infor-design/enterprise/issues/3363))
- `[Locale]` Fixed an issue where setting language to `nb` would error. ([#3455](https://github.com/infor-design/enterprise/issues/3455))
- `[Locale]` Fixed incorrect time separators in the no, nn, and nn locales. ([#3468](https://github.com/infor-design/enterprise/issues/3468))
- `[Locale]` Added further separation of language from formatting in date oriented components (calendar, datepicker, timepicker ect). [3244](https://github.com/infor-design/enterprise/issues/3244))
- `[Locale]` Added support for `nn` locale and language, but this will change to no language as only this is translated as its the same. ([#3455](https://github.com/infor-design/enterprise/issues/3455))
- `[Locale]` Correct the month names in Russian locale and capitalized the day names. ([#3464](https://github.com/infor-design/enterprise/issues/3464))
- `[Module Tabs]` Fixed color tab indicator and small gap below when selected/opened for all color variations in uplift theme. ([#3312](https://github.com/infor-design/enterprise/issues/3312))
- `[Modal]` Fixed colors in dark mode for the primary disabled button and error and background contrast. ([#2754](https://github.com/infor-design/enterprise/issues/2754))
- `[Pie]` Fixed an issue where initial selection was getting error. ([#3157](https://github.com/infor-design/enterprise/issues/3157))
- `[Popupmenu]` Fixed an issue where list separators were disappearing when reduced the browser zoom level e.g. 70-80%. ([#3407](https://github.com/infor-design/enterprise/issues/3407))
- `[Radar Chart]` Fixed an issue where labels was cut off for some screen sizes. ([#3320](https://github.com/infor-design/enterprise/issues/3320))
- `[Searchfield]` Fixed a bug where changing filter results while the autocomplete is open may result in the menu being positioned incorrectly. ([#3243](https://github.com/infor-design/enterprise/issues/3243))
- `[Searchfield]` Fixed a bug in Toolbar Searchfields where a component configured with `collapsible: false` and `collapseSize` defined, the searchfield would incorrectly collapse. ([NG#719](https://github.com/infor-design/enterprise-ng/issues/719))
- `[Splitter]` Fixed an issue in the destroy function where the expand button was not removed. ([#3371](https://github.com/infor-design/enterprise/issues/3371))
- `[Swaplist]` Fixed an issue where top buttons were not aligned in Firefox. ([#3425](https://github.com/infor-design/enterprise/issues/3425))
- `[Textarea]` Fixed an issue where using `rows` stopped working, and fixed the autoGrow option to work better. ([#3471](https://github.com/infor-design/enterprise/issues/3471))
- `[Toolbar]` Fixed an issue where some `destroy()` methods being called in `teardown()` were not type-checking for the `destroy()` method, and sometimes would incorrectly try to call this on an object or data property defined as `button`. ([#3449](https://github.com/infor-design/enterprise/issues/3449))
- `[Tooltip/Popover]` Fixed incorrect placement when in RTL modes, as well as some broken styles on the RTL Popover. ([#3119](https://github.com/infor-design/enterprise/issues/3119))
- `[Validation/Checkboxes]` Fixed issues with making checkboxes required, the styling did not work for it and the scrollIntoView function and validation failed to fire. Note that to add required to the checkbox you need to add an extra span, adding a class to the label will not work because the checkbox is styled using the label already. ([#3147](https://github.com/infor-design/enterprise/issues/3147))
- `[Validation]` Fixed an issue where calling removeMessage would not remove a manually added error class. ([#3318](https://github.com/infor-design/enterprise/issues/3318))

(78 Issues Solved This Release, Backlog Enterprise 336, Backlog Ng 77, 989 Functional Tests, 1246 e2e Tests)

## v4.25.3

### v4.25.3 Fixes

- `[Bar]` Fixed an error rendering charts with only one dataset point. ([#3505](https://github.com/infor-design/enterprise/issues/3505))
- `[Datagrid]` Fixed an issue where date range filter was unable to filter data. ([#3503](https://github.com/infor-design/enterprise/issues/3503))
- `[Datagrid]` Fixed an issue where date range filter was not working. ([#3337](https://github.com/infor-design/enterprise/issues/3337))
- `[Datepicker]` Fixed an issue where date range with minimum range was not working. ([#3268](https://github.com/infor-design/enterprise/issues/3268))
- `[Datepicker]` Fixed an issue where date range was reverting to initial values after clearing. ([#1306](https://github.com/infor-design/enterprise/issues/1306))
- `[Field Filter]` Fixed an issue where switching to In Range filter type with a value in the field was causesing an error. ([#3515](https://github.com/infor-design/enterprise/issues/3515))
- `[Field Filter]` Fixed an issue where date range was not working after using other filter. ([#2764](https://github.com/infor-design/enterprise/issues/2764))

## v4.25.2

### v4.25.2 Fixes

- `[Fileupload]` Fixed an issue where tabbing out of a fileupload in was causing the modal dialog to disappear. ([#3458](https://github.com/infor-design/enterprise/issues/3458))

## v4.25.1

### v4.25.1 Fixes

- `[Datagrid]` Fixed a bug where if there was an editor datagrid might error when loading. ([#3313](https://github.com/infor-design/enterprise/issues/3313))
- `[Mask]` Fixed a bug where leading zeroes were not possible to apply against Number Masks on standard input fields that also handled formatting for thousands separators. ([#3315](https://github.com/infor-design/enterprise/issues/3315))
- `[General]` Improved the colors of windows chrome custom scrollbars in uplift themes. ([#3413](https://github.com/infor-design/enterprise/issues/3413))

## v4.25.0

### v4.25.0 Features

- `[Fields]` Added a form level class to toggle all fields in the form to a more compact (shorter) mode called `form-layout-compact`. Added and fixed existing components so that there is now the option to have more compact forms by using shorter fields. ([#3249](https://github.com/infor-design/enterprise/issues/3249))
- `[Tag]` Added a new style for linkable tags that will work for default, info, good, error, alert, and neutral styles. ([#3113](https://github.com/infor-design/enterprise/issues/3113))
- `[Multiselect]` Added Tag Display as a new style for interacting with selected results in Multiselect components. ([#3114](https://github.com/infor-design/enterprise/issues/3114))
- `[Popdown]` Added support for tabbing into and exit out of it. ([#3218](https://github.com/infor-design/enterprise/issues/3218))
- `[Colors]` Updated design system tokens to new colors for uplift and did a pass on all three theme variants. This impacts and improves many internal colors in components and charts. ([#3007](https://github.com/infor-design/enterprise/issues/3007))<|MERGE_RESOLUTION|>--- conflicted
+++ resolved
@@ -28,11 +28,8 @@
 - `[Datagrid]` Fixed a bug where the search icon and x icon are misaligned across datagrid and removed extra margin space in modal in Firefox. ([#6418](https://github.com/infor-design/enterprise/issues/6418))
 - `[Datagrid]` Fixed a bug where page changed to one on removing a row in datagrid. ([#6475](https://github.com/infor-design/enterprise/issues/6475))
 - `[Datagrid]` Header is rerendered when calling updated method, also added paging info settings. ([#6476](https://github.com/infor-design/enterprise/issues/6476))
-<<<<<<< HEAD
 - `[Datagrid]` Fixed a bug where column widths were not changing in settings. ([#5227](https://github.com/infor-design/enterprise/issues/5227))
-=======
 - `[Datagrid]` Fixed a bug where it renders all rows in the datagrid when adding one row. ([#6491](https://github.com/infor-design/enterprise/issues/6491))
->>>>>>> 56275094
 - `[Datagrid]` Fixed a bug where using shift-click to multiselect on datagrid with treeGrid setting = true selects from the first row until bottom row. ([NG#1274](https://github.com/infor-design/enterprise-ng/issues/1274))
 - `[Datepicker]` Fixed a bug where the datepicker is displaying NaN when using french format. ([NG#1273](https://github.com/infor-design/enterprise-ng/issues/1273))
 - `[Datepicker]` Added listener for calendar `monthrendered` event and pass along. ([NG#1324](https://github.com/infor-design/enterprise-ng/issues/1324))
