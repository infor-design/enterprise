--- conflicted
+++ resolved
@@ -4,11 +4,8 @@
 
 ### v4.52.0 Fixes
 
-<<<<<<< HEAD
 - `[Datagrid]` Fixed an issue where the datagrid resize did not work when zoomed, this was only occuring in some situations like frozen columns and colspans. ([#5115](https://github.com/infor-design/enterprise/issues/5115))
 - `[Datagrid]` Fixed a bug where cells with a leading space triggered the dirty indicator even without changing the cell value on second blur/selection. ([#4825](https://github.com/infor-design/enterprise/issues/4825))
-=======
->>>>>>> 5bfdafb5
 - `[Lookup/Datagrid]` Fixed a bug where unselecting all items in an active page affects other selected items on other pages. ([#4503](https://github.com/infor-design/enterprise/issues/4503))
 
 ## v4.51.1
