# What's New with Enterprise

## v4.53.0

<<<<<<< HEAD
## v4.53.0 Markup Changes

## v4.53.0 Fixes

- `[Application Menu]` Fixed a bug where the expanded accordion were incorrectly coloured as selected when uses the personalization colors. ([#5128](https://github.com/infor-design/enterprise/issues/5128))
=======
### v4.53.0 Fixes

- `[Spinbox]` Fixed a bug where spinbox and its border is not properly rendered on responsive view. ([#5146](https://github.com/infor-design/enterprise/issues/5146))
>>>>>>> 8c1716e8

## v4.52.0

### v4.52.0 Markup Changes

- `[Datagrid]` When fixing bugs in datagrid hover states we removed the use of `is-focused` on table `td` elements. ([#5091](https://github.com/infor-design/enterprise/issues/5091))

### v4.52.0 Fixes

- `[About]` Fixed a bug where overflowing scrollbar in About Modal is shown on a smaller viewport. ([#5206](https://github.com/infor-design/enterprise/issues/5206))
- `[Bar Chart]` Fixed an issue where onerror script was able to execute. ([#1030](https://github.com/infor-design/enterprise-ng/issues/1030))
- `[Calendar]` Fixed a bug where if the calendar event is not set to whole day then the week view and day view will not properly render on UI. ([#5195](https://github.com/infor-design/enterprise/issues/5195))
- `[Datagrid]` Fixed a bug where changing a selection mode between single and mixed on a datagrid with frozen columns were not properly rendered on UI. ([#5067](https://github.com/infor-design/enterprise/issues/5067))
- `[Datagrid]` Fixed a bug where filter options were not opening anymore after doing sorting on server-side paging. ([#5073](https://github.com/infor-design/enterprise/issues/5073))
- `[Datagrid/Lookup]` Fixed a bug where unselecting all items in an active page affects other selected items on other pages. ([#4503](https://github.com/infor-design/enterprise/issues/4503))
- `[Datagrid]` When fixing bugs in datagrid hover states we removed the use of `is-focused` on table `td` elements. ([#5091](https://github.com/infor-design/enterprise/issues/5091))
- `[Datagrid/Lookup]` Fixed a bug where the plus minus icon animation was cut off. ([#4962](https://github.com/infor-design/enterprise/issues/4962))
- `[Datagrid]` Fixed a bug where unselecting all items in an active page affects other selected items on other pages. ([#4503](https://github.com/infor-design/enterprise/issues/4503))
- `[Datagrid]` Fixed a bug where the tag text in the column is not shown properly when hovering it on Alternate Row Shading. ([#5210](https://github.com/infor-design/enterprise/issues/5210))
- `[Dropdown]` Fixed a bug where automatic highlighting of a blank option after opening the list was not working ([#5095](https://github.com/infor-design/enterprise/issues/5095))
- `[Dropdown/Multiselect]` Fixed a bug where the id attribute prefix were missing from the dropdown list when searching with typeahead settings. ([#5053](https://github.com/infor-design/enterprise/issues/5053))
- `[Field Options]` Fixed misalignment of field options for the colorpicker, clearable input field, and clearable searchfield with its close icon. ([#5139](https://github.com/infor-design/enterprise/issues/5139))
- `[Field Options]` Fixed misalignment of close button in searchfield with field options. ([#5138](https://github.com/infor-design/enterprise/issues/5138))
- `[Homepage]` Fixed an issue where remove card event was not triggered on card/widget. ([#4798](https://github.com/infor-design/enterprise/issues/4798))
- `[Locale]` Changed the start day of the week to monday as per translation team request. ([#5199](https://github.com/infor-design/enterprise/issues/5199))
- `[Mask/Datagrid]` Fixed a bug in number masks where entering a decimal while the field's entire text content was selected could cause unexpected formatting. ([#4974](https://github.com/infor-design/enterprise/issues/4974))
- `[Monthview]` Fixed an issue where selected date was not stay on provided day/month/year. ([#5064](https://github.com/infor-design/enterprise/issues/5064))
- `[Monthview]` Added support for mobile view. ([#5075](https://github.com/infor-design/enterprise/issues/5075))
- `[Tabs Module]` Fixed a bug where long tab labels overflowed behind the close icon. ([#5187](https://github.com/infor-design/enterprise/issues/5187))

## v4.51.1

### v4.51.1 Fixes

- `[Datagrid]` Fixed a bug where cells with a leading space triggered the dirty indicator even without changing the cell value on second blur/selection. ([#4825](https://github.com/infor-design/enterprise/issues/4825))
- `[Radio]` Fixed a bug where legend tag blinks when clicking the radio buttons. ([#4901](https://github.com/infor-design/enterprise/issues/4901))

## v4.51.0

### v4.51.0 Markup Changes

- `[About]` The version in the html section of the document was not added correctly and is now showing the correct version string. ([#5069](https://github.com/infor-design/enterprise/issues/5069))
- `[Datagrid]` Fixed a bug where cells with a leading space triggered the dirty indicator even without changing the cell value on second blur/selection. ([#4825](https://github.com/infor-design/enterprise/issues/4825))
- `[Datepicker/Monthview/Calendar]` We changed all Chinese locales to have monday as the first day of the week and this could impact scripts. ([#5147](https://github.com/infor-design/enterprise/issues/5147))
- `[Dropdown]` We added  `aria-readonly` to all readonly dropdowns. ([#5107](https://github.com/infor-design/enterprise/issues/5107))
- `[Dropdown]` Dropdowns are now appended to the section in the page with `role="main"` there should be just one of these sections in each page. ([#1033](https://github.com/infor-design/enterprise-ng/issues/1033))
- `[Input]` If using the password reveal feature, note that we change dit from using a `type="password"` to using a class to toggle the state. ([#5099](https://github.com/infor-design/enterprise/issues/5099))
- `[Pager]` When fixing an accessibility complaint on pager we made all pager buttons tabable and removed the `tabindex` this could impact some test scripts. ([#4862](https://github.com/infor-design/enterprise/issues/4862))
- `[Tabs]` We add the ability to drag tabs, if this is enabled there are a number of sort properties and classes that have been added that may need to be scripted in the future. ([#4520](https://github.com/infor-design/enterprise/issues/4520))

### v4.51.0 Fixes

- `[Circlepager]` Fixed a bug where circle buttons doesn't work on smaller viewport and first initialization of the page. ([#4966](https://github.com/infor-design/enterprise/issues/4966))
- `[General]` The master branch is now called main. Also cleaned up some language in the repo known to be less inclusive. ([#5027](https://github.com/infor-design/enterprise/issues/5027))
- `[Datagrid]` Fixed an issue where stretching the last column of a table was not consistent when resizing the window. ([#5045](https://github.com/infor-design/enterprise/issues/5045))
- `[Datagrid]` Fixed an issue where time format HHmm was not working for time picker editor. ([#4926](https://github.com/infor-design/enterprise/issues/4926))
- `[Datagrid]` Fixed an issue where setting stretchColumn to 'last' did not stretch the last column in the table. ([#4913](https://github.com/infor-design/enterprise/issues/4913))
- `[Datagrid]` Fixed an issue where when focusing dropdowns and then using arrow key, it would move across the grid columns leaving multiple open dropdowns. ([#4851](https://github.com/infor-design/enterprise/issues/4851))
- `[Datagrid]` Fixed an issue where the copy paste html to editable cell was cause to generate new cells. ([#4848](https://github.com/infor-design/enterprise/issues/4848))
- `[Datagrid]` Fixed some visual glitches related to focus/hover state and editable date/time cells. ([#5091](https://github.com/infor-design/enterprise/issues/5091))
- `[Datepicker]` Fixed an issue where time was changing, if selected time was before noon for Danish language locale da-DK. ([#4987](https://github.com/infor-design/enterprise/issues/4987))
- `[Datepicker]` Removed deprecation warning for close method. ([#5120](https://github.com/infor-design/enterprise/issues/5120))
- `[Dropdown]` Fixed a bug where the dropdown list gets detached to the input field. ([5056](https://github.com/infor-design/enterprise/issues/5056))
- `[Dropdown]` Improved accessibility on readonly dropdowns by adding the aria-readonly property. ([#5107](https://github.com/infor-design/enterprise/issues/5107))
- `[Editor]` Fixed a bug where the anchor link does not firing the change event. ([#5141](https://github.com/infor-design/enterprise/issues/5141))
- `[Editor]` Fixed a bug that links would not wrap in the editor when multiline. ([#5145](https://github.com/infor-design/enterprise/issues/5145))
- `[General]` Fixed incorrect version that was showing up as `[Object]` in the about dialog and html. ([#5069](https://github.com/infor-design/enterprise/issues/5069))
- `[Hierarchy]` Improved accessibility on readonly dropdowns by adding the aria-readonly property. ([#5107](https://github.com/infor-design/enterprise/issues/5107))
- `[Hierarchy]` Fixed an issue where the action refs passed around were broken. ([#5124](https://github.com/infor-design/enterprise/issues/5124))
- `[Listview]` Fixed a bug where changing selectable setting from 'mixed' to 'single' does not remove checkboxes. ([#5048](https://github.com/infor-design/enterprise/issues/5048))
- `[Locale]` Fixed an issue where the date and available date validation was not working for Croatian locale hr-HR. ([#4964](https://github.com/infor-design/enterprise/issues/4964))
- `[Locale]` Fixed an issue where the am/pm dot was causing issue to parseDate() method for greek language. ([#4793](https://github.com/infor-design/enterprise/issues/4793))
- `[Locale]` Fixed all chinese locales to have monday as the first day of the week. ([#5147](https://github.com/infor-design/enterprise/issues/5147))
- `[Lookup]` Fixed an issue where readonly lookups showed up as enabled. ([#5149](https://github.com/infor-design/enterprise/issues/5149))
- `[Multiselect]` Fixed a bug where the position of dropdown list was not correct when selecting multiple items on mobile. ([#5021](https://github.com/infor-design/enterprise/issues/5021))
- `[Modal]` Fixed a bug that prevented modals from closing while a tooltip was displayed inside ([#5047](https://github.com/infor-design/enterprise/issues/5047))
- `[Pager]` Fixed an accessibility issue to use tabs instead arrow keys. ([#4862](https://github.com/infor-design/enterprise/issues/4862))
- `[Password]` Changed the password reveal feature to not use `text="password"` and use css instead. This makes it possible to hide autocomplete. ([#5098](https://github.com/infor-design/enterprise/issues/5098))
- `[Radio]` Fixed a bug where legend tag blinks when clicking the radio buttons. ([#4901](https://github.com/infor-design/enterprise/issues/4901))
- `[Tabs]` Fixed a bug where where if urls contain a href with a forward slash (paths), then this would error. Note that in this situation you need to make sure the tab panel is linked without the hash. ([#5014](https://github.com/infor-design/enterprise/issues/5014))
- `[Tabs]` Added support to sortable drag and drop tabs. Non touch devices it good with almost every type of tabs `Module`, `Vertical`, `Header`, `Scrollable` and `Regular`. For touch devices only support with `Module` and `Vertical` Tabs. ([#4520](https://github.com/infor-design/enterprise/issues/4520))
- `[Tabs]` Changed the `rename()` method to also modify a tab's corresponding "More Tabs" menu item, if the menu is open. ([#5105](https://github.com/infor-design/enterprise/issues/5105))
- `[Toast]` Fixed a bug where toast message were unable to drag down to it's current position when `position` sets to 'bottom right'. ([#5015](https://github.com/infor-design/enterprise/issues/5015))
- `[Toolbar]` Add fix for invisible inputs in the toolbar. ([#5122](https://github.com/infor-design/enterprise/issues/5122))
- `[Toolbar]` Prevent individual buttons from getting stuck inside the Toolbar's overflow menu ([#4857](https://github.com/infor-design/enterprise/issues/4857))
- `[Tree]` Added api support for collapse/expand node methods. ([#4707](https://github.com/infor-design/enterprise/issues/4707))

(42 Issues Solved This Release, Backlog Enterprise 166, Backlog Ng 28, 1081 Functional Tests, 1647 e2e Tests)

## v4.50.3

### v4.50.3 Fixes

- `[Lookup]` Fixed an issue where readonly lookups showed up as enabled. ([#5149](https://github.com/infor-design/enterprise/issues/5149))

## v4.50.2

### v4.50.2 Fixes

- `[General]` Fixed incorrect version that was showing up as `[Object]` in the about dialog and html. ([#5069](https://github.com/infor-design/enterprise/issues/5069))

## v4.50.1

### v4.50.1 Fixes

- `[Datagrid]` Set the tabbable feature off for the datagrid editors. ([#5089](https://github.com/infor-design/enterprise/issues/5089))
- `[Datagrid]` Fixed issues with misalignment on filter fields with icons. ([#5063](https://github.com/infor-design/enterprise/issues/5063))
- `[Lookup]` Fixed a bug where non editable lookups could not be clicked/opened. ([#5062](https://github.com/infor-design/enterprise/issues/5062))
- `[Lookup]` Fixed a bug where non strict / non editable lookups could not be clicked/opened. ([#5087](https://github.com/infor-design/enterprise/issues/5087))

## v4.50.0

### v4.50.0 Important Notes

- `[General]` We bumped the version from 4.39 (four - thirty nine) to 4.50 (four - fifty) to correspond with the general release of Soho (IDS) Design system 4.5 so the versions sync up better. We could not use 4.5 since it was already in use previously. ([#5012](https://github.com/infor-design/enterprise/issues/5012))
- `[General]` We Updated development dependencies. Most important things to note are: we now support node 14 for development and this is recommended. ([#4998](https://github.com/infor-design/enterprise/issues/4998))
- `[Tabs]` Changed the target element from 'li' to 'a' to be consistent. ([#4566](https://github.com/infor-design/enterprise/issues/4566))

### v4.50.0 Fixes

- `[Breadcrumb]` Changed the colors for disabled breadcrumbs to make them lighter than the enabled ones. ([#4917](https://github.com/infor-design/enterprise/issues/4917))
- `[Bar Chart]` Added support for double click to Bar, Bar Grouped, Bar Stacked. ([#3229](https://github.com/infor-design/enterprise/issues/3229))
- `[Bullet Chart]` Added support for double click. ([#3229](https://github.com/infor-design/enterprise/issues/3229))
- `[BusyIndicator]` Fixed a bug that caused the busy-indicator to show below the busy indicator container. ([#4953](https://github.com/infor-design/enterprise/issues/4953))
- `[Color Picker]`Fix issue with text disappearing and improve responsiveness when there isn't space horizontally ([#4930](https://github.com/infor-design/enterprise/issues/4930))
- `[Column Chart]` Added support for double click to Column, Column Grouped, Column Stacked, Column Stacked-singular and Column Positive Negative. ([#3229](https://github.com/infor-design/enterprise/issues/3229))
- `[Datagrid]` Added api setting `allowChildExpandOnMatchOnly` with Datagrid. It will show/hide children match only or all of them this setting only will effect if use with `allowChildExpandOnMatch:true`. ([#4209](https://github.com/infor-design/enterprise/issues/4209))
- `[Datagrid]` Fixed a bug where filter dropdown menus did not close when focusing a filter input. ([#4766](https://github.com/infor-design/enterprise/issues/4766))
- `[Datagrid]` Fixed an issue where the keyboard was not working to sort data for sortable columns. ([#4858](https://github.com/infor-design/enterprise/issues/4858))
- `[Datagrid]` Fixed an issue where the keyboard was not working to select all from header checkbox. ([#4859](https://github.com/infor-design/enterprise/issues/4859))
- `[Datagrid]` Fixed an issue where the selection was getting clear after use pagesize dropdown for client side paging. ([#4915](https://github.com/infor-design/enterprise/issues/4915))
- `[Datagrid]` Fixed an error seen clicking items if using a flex toolbar for the datagrid toolbar. ([#4941](https://github.com/infor-design/enterprise/issues/4941))
- `[Datagrid]` Only show row status when dirty indicator and row status both exist to address conflicting visual issue. ([#4918](https://github.com/infor-design/enterprise/issues/4918))
- `[Datagrid]` Fixed an issue where selecting a row added background to row-status. ([#4918](https://github.com/infor-design/enterprise/issues/4918))
- `[Datagrid]` Fixed an issue where the filter menu would not reopen in some cases. ([#4995](https://github.com/infor-design/enterprise/issues/4995))
- `[Datepicker]` Added a setting that replaces the trigger icon with an actual button for better accessibility, enabled by default. ([#4820](https://github.com/infor-design/enterprise/issues/4820))
- `[Datepicker]` Updated validation.js to check if date picker contains a time value ([#4888](https://github.com/infor-design/enterprise/issues/4888))
- `[Datepicker]` Fixed a UI issue where the apply and cancel buttons were unable to see on small screens. ([#4950](https://github.com/infor-design/enterprise/issues/4950))
- `[Datagrid]` Clean up hover appearance of datagrid actions button when the grid is viewed as a list. ([#4963](https://github.com/infor-design/enterprise/issues/4963))
- `[Editor]`Adjusted the editor to not treat separators after headers as leading and removing them. ([#4751](https://github.com/infor-design/enterprise/issues/4751))
- `[Environment]`Updated the regular expression search criteria from Edge to Edg to resolve the EDGE is not detected issue. ([#4603](https://github.com/infor-design/enterprise/issues/4603))
- `[Field Filter]` Fixed a UI issues where the input field has a missing border and the dropdown list does not properly align when it opened. ([#4982](https://github.com/infor-design/enterprise/issues/4982))
- `[Editor]`Adjusted the editor to not treat separators after headers as leading and removing them. ([#4751](https://github.com/infor-design/enterprise/issues/4751))
- `[General]` Can run stylelint command on W10 cmd for development ([#4993](https://github.com/infor-design/enterprise/issues/4993))
- `[General]` We Updated jQuery to use 3.6.0. ([#1690](https://github.com/infor-design/enterprise/issues/1690))
- `[Header]` Removed breadcrumb coloring from current class, which was causing the wrong kind of emphasis for breadcrumbs in headers. ([#5003](https://github.com/infor-design/enterprise/issues/5003))
- `[Input]` Changed the disabled search field color for Safari to match that of other browsers. ([#4611](https://github.com/infor-design/enterprise/issues/4611))
- `[Lookup]` Isolated the scss/css .close.icon class inside of .modal-content and removed any extra top property to fix the alignment issue.([#4933](https://github.com/infor-design/enterprise/issues/4933))
- `[Lookup]` Added a setting that replaces the trigger icon with an actual button for better accessibility, enabled by default. ([#4820](https://github.com/infor-design/enterprise/issues/4820))
- `[Lookup]` fix close button alignment issue. ([#5088](https://github.com/infor-design/enterprise/issues/5088))
- `[Line Chart]` Added support for double click to Area, Bubble, Line and Scatterplot. ([#3229](https://github.com/infor-design/enterprise/issues/3229))
- `[Message]` Added automation id's to the message's modal main area dialog as well with `modal` prefix. ([#4871](https://github.com/infor-design/enterprise/issues/4871))
- `[Modal]` Fixed a bug where full size responsive setting doesn't work on android phones in landscape mode. ([#4451](https://github.com/infor-design/enterprise/issues/4451))
- `[Pie Chart]` Added support for double click to Pie and Donut. ([#3229](https://github.com/infor-design/enterprise/issues/3229))
- `[Pie Chart]` Fixed bug were pie chart type does not remove old class name ([#3144](https://github.com/infor-design/enterprise/issues/3144))
- `[Pie Chart]` Improved the accessibility of legend items with roles and offscreen labels. ([#4831](https://github.com/infor-design/enterprise/issues/4831))
- `[Radar Chart]` Added support for double click. ([#3229](https://github.com/infor-design/enterprise/issues/3229))
- `[Rating]` Fixed color of the un-checked rating star. ([#4853](https://github.com/infor-design/enterprise/issues/4853))
- `[Popupmenu]` Fixed a lifecycle issue on menus that are shared between trigger elements, where these menus were incorrectly being torn down. ([NG#987](https://github.com/infor-design/enterprise-ng/issues/987))
- `[Searchfield]` Fixed alignment issues with the close button in various scenarios ([#4989](https://github.com/infor-design/enterprise/issues/4989), [#5096](https://github.com/infor-design/enterprise/issues/5096), [#5158](https://github.com/infor-design/enterprise/issues/4989), [#5090](https://github.com/infor-design/enterprise/issues/4989))
- `[Switch]` Adjust styles to be more discernable between checked and checked+disabled ([#4341](https://github.com/infor-design/enterprise/issues/4341))
- `[Tabs (Horizontal/Header)]` Fixed bug with the placement of the focus state in RTL mode, and other minor visual improvements. ([#4877](https://github.com/infor-design/enterprise/issues/4877))
- `[Tabs Module]` Fixed a bug where clear button was missing when clearable setting is activated in tabs module searchfield. ([#4898](https://github.com/infor-design/enterprise/issues/4898))
- `[Textarea]` Fixed a bug where the textarea options like autogrow, autoGrowMaxHeight doesn't work after the initialization inside of the accordion. ([#4977](https://github.com/infor-design/enterprise/issues/4977))
- `[Timepicker]` Added a setting that replaces the trigger icon with an actual button for better accessibility, enabled by default. ([#4820](https://github.com/infor-design/enterprise/issues/4820))
- `[Toast]` Fixed a bug where the first toast in the page is not announced to screen readers. ([#4519](https://github.com/infor-design/enterprise/issues/4519))
- `[Tooltip]` Fixed a bug in tooltip that prevented linking id-based tooltip content. ([#4827](https://github.com/infor-design/enterprise/issues/4827))

(48 Issues Solved This Release, Backlog Enterprise 152, Backlog Ng 32, 1086 Functional Tests, 1640 e2e Tests)

## v4.38.1

### v4.38.1 Fixes

- `[BusyIndicator]` Fixed a bug that caused the busy-indicator to show below the busy indicator container. ([#4953](https://github.com/infor-design/enterprise/issues/4953))

## v4.38.0

### v4.38.0 Important Changes

- `[Themes]` Renamed the concept of themes to versions and renamed uplift to new and soho to classic. The new/uplift theme is now the default and its recommend you use it as your default. The old scripts and names will still work ok but new copies with the new names are added for you. In addition Variants are now called Modes. But we got rid of the older script names from 2017 as they have been deprecated for a while now. In addition the ids-identity package thats included was bumped to 4.0 if using tokens directly from this the paths there have been changed to reflect the new names. ([#2606](https://github.com/infor-design/enterprise/issues/2606))

### v4.38.0 Fixes

- `[Application Menu]` Fixed visibility of expander icon on classic theme. ([#4874](https://github.com/infor-design/enterprise/issues/4874))
- `[Accordion]` Fixed an issue where the afterexpand and aftercollapse events fired before the states are set.  ([#4838](https://github.com/infor-design/enterprise/issues/4838))
- `[Breadcrumb]` Fixed unnecessary scrollbar in safari on a flex toolbar. ([#4839](https://github.com/infor-design/enterprise/issues/4839))
- `[Calendar]` Fixed calendar event details listview on mobile perspective. ([#4886](https://github.com/infor-design/enterprise/issues/4886))
- `[Datagrid]` Fixed an issue with missing scrollbars when in frozen column mode on wide screens. ([#4922](https://github.com/infor-design/enterprise/issues/4922))
- `[Datagrid]` Added the ability to use shift click to select in mixed selection mode. ([#4748](https://github.com/infor-design/enterprise/issues/4748))
- `[Datagrid]` Fixed alignment issue when editing. ([#4814](https://github.com/infor-design/enterprise/issues/4814))
- `[Datagrid]` Added a fix for checkbox aria cells, the aria was in the wrong location. ([#4790](https://github.com/infor-design/enterprise/issues/4790))
- `[Datagrid]` Fixed a bug where shift+f10 did not open the context menu in the Datagrid. ([#4614](https://github.com/infor-design/enterprise/issues/4614))
- `[Datagrid]` Fixed an issue where tooltips on buttons in the contextual action toolbar in datagrid would never show up. ([#4876](https://github.com/infor-design/enterprise/issues/4876))
- `[Datagrid]` Fixed an issue where when using selectAllCurrentPage the deselect all did not trigger an event. ([#4916](https://github.com/infor-design/enterprise/issues/4916))
- `[Datagrid]` Fixed an issue where when using a scroll-flex container to contain datagrid it did not show the Y scrollbar. ([#4914](https://github.com/infor-design/enterprise/issues/4914))
- `[EmptyMessage]` Fixed an issue where you may get double the click handlers. ([#4889](https://github.com/infor-design/enterprise/issues/4889))
- `[Environment]` Fixed feature detection classes and routines on IPad 13 and up. ([#4855](https://github.com/infor-design/enterprise/issues/4855))
- `[Fileupload Advanced]` Fixed a bug where the disable and enable methods were not working correctly. ([#4872](https://github.com/infor-design/enterprise/issues/4872))
- `[General]` Increased windows custom css scrollbars from 8px to 12px. ([#4837](https://github.com/infor-design/enterprise/issues/4837))
- `[Input]` Fixed a bug where the cursor overlapped the icon in right aligned lookup and input fields when selecting the field. ([#4718](https://github.com/infor-design/enterprise/issues/4718))
- `[ListView]` Fixed an issue selecting after focusing the list with the keyboard. ([#4621](https://github.com/infor-design/enterprise/issues/4621))
- `[Lookup]` Fixed an issue with select all across pages in lookup. ([#4503](https://github.com/infor-design/enterprise/issues/4503))
- `[Lookup]` Fixed an issue clearing selections with selectAcrossPages. ([#4539](https://github.com/infor-design/enterprise/issues/4539))
- `[Message]` Fixed multiple events were firing. ([#953](https://github.com/infor-design/enterprise-ng/issues/953))
- `[Popover]` Fixed a bug where the close button did not get an automation ID and added automation ID to the title. ([#4743](https://github.com/infor-design/enterprise/issues/4743))
- `[Locale/Multiselect]` Fixed a bug where translations could not be made correctly on All label and Selected Label, so we dropped having the label in the field. You can use the allTextString and selectedTextString if you want something special. ([#4505](https://github.com/infor-design/enterprise/issues/4505))
- `[Locale]` Fixed a bug in Estonian translations. ([#4805](https://github.com/infor-design/enterprise/issues/4805))
- `[Locale]` Fixed several bugs in Greek translations. ([#4791](https://github.com/infor-design/enterprise/issues/4791))
- `[Locale]` Fixed a bug in Turkish translations. ([#4788](https://github.com/infor-design/enterprise/issues/4788))
- `[Locale]` Fixed a bug in Thai translations. ([#4738](https://github.com/infor-design/enterprise/issues/4738))
- `[Searchfield]` Fixed an accessibility issue where the X was not tabbable with the keyboard. To fix this added a tabbable setting which is on by default. If you want it off you can set it to false but you would pass accessibility testing. ([#4815](https://github.com/infor-design/enterprise/issues/4815))
- `[Tabs]` Fixed an iOS bug that was preventing dismissible tabs to be dismissed by tap. ([#4763](https://github.com/infor-design/enterprise/issues/4763))
- `[Tabs Module]` Fixed positioning of the icon in tabs module. ([#4842](https://github.com/infor-design/enterprise/issues/4842))
- `[Tabs Module]` Fixed the focus border of the home button and make it tabbable in tabs module. ([#4850](https://github.com/infor-design/enterprise/issues/4850))
- `[Tabs Vertical]` Fixed black hover state in new (uplift) theme contrast mode. ([#4867](https://github.com/infor-design/enterprise/issues/4867))
- `[Validation]` Fixed an issue where validation messages did not have the correct aria for accessibility. ([#4830](https://github.com/infor-design/enterprise/issues/4830))
- `[TabsModule]` Fixed positioning of the icon in tabs module. ([#4842](https://github.com/infor-design/enterprise/issues/4842))
- `[Timepicker]` Improved accessibility on both the input field and its inner picker elements. ([#4403](https://github.com/infor-design/enterprise/issues/4403))

(37 Issues Solved This Release, Backlog Enterprise 136, Backlog Ng 32, 1082 Functional Tests, 1638 e2e Tests)

## v4.37.3

### v4.37.3 Fixes

- `[BusyIndicator]` Fixed a bug that caused the busy-indicator to show below the busy indicator container. ([#4953](https://github.com/infor-design/enterprise/issues/4953))

### v4.37.2 Fixes

- `[Datagrid]` Fixed an issue with missing scrollbars when in frozen column mode on wide screens. ([#4922](https://github.com/infor-design/enterprise/issues/4922))

## v4.37.1

### v4.37.1 Fixes

- `[General]` Increased windows custom css scrollbars from 8px to 12px. ([#4837](https://github.com/infor-design/enterprise/issues/4837))
- `[Datagrid]` Fixed an issue where when using a scroll-flex container to contain datagrid it did not show the Y scrollbar. ([#4914](https://github.com/infor-design/enterprise/issues/4914))

## v4.37.0

### v4.37.0 Features

- `[FileUpload]` Added the ability to drag files onto the file upload field like in 3.x versions. ([#4723](https://github.com/infor-design/enterprise/issues/4723))
- `[Datagrid]` Added the ability to edit columns formatted with tags and badges with an Input editor. ([#4637](https://github.com/infor-design/enterprise/issues/4637))
- `[Datagrid]` Added the ability to pass a locale numberFormat to the TargetedAchievement formatter and also set the default to two decimals. ([#4802](https://github.com/infor-design/enterprise/issues/4802))
- `[Dropdown]` Added basic virtual scrolling to dropdown for if you have thousands of items. Only basic dropdown functionality will work with this setting but it improved performance on larger dropdown lists. ([#4708](https://github.com/infor-design/enterprise/issues/4708))
- `[Sidebar]` Added the ability to hide and show the side bar with the list detail view. ([#4394](https://github.com/infor-design/enterprise/issues/4394))

### v4.37.0 Fixes

- `[App Menu]` Fixed a regression bug  where the searchfield icon duplicated and were not properly aligned with the searchfield. ([#4737](https://github.com/infor-design/enterprise/issues/4737))
- `[App Menu]` Removed the close button animation on the hamburger button when app menus open. ([#4756](https://github.com/infor-design/enterprise/issues/4756))
- `[Bar Chart]` Fixed an issue where the data was passing wrong for grouped type custom tooltip. ([#4548](https://github.com/infor-design/enterprise/issues/4548))
- `[Busy Indicator]` Fixed an error was showing when called `close()` method too soon after `activate()`. ([#980](https://github.com/infor-design/enterprise-ng/issues/980))
- `[Calendar]` Fixed a regression where clicking Legend checkboxes was no longer possible. ([#4746](https://github.com/infor-design/enterprise/issues/4746))
- `[Checkboxes]` Fixed a bug where if checkboxes are in a specific relative layout the checkboxes may click the wrong one. ([#4808](https://github.com/infor-design/enterprise/issues/4808))
- `[Column Chart]` Fixed an issue where the data was passing wrong for grouped type custom tooltip. ([#4548](https://github.com/infor-design/enterprise/issues/4548))
- `[Datagrid]` Fixed an issue where the filter border on readonly lookups was not displayed in high contrast mode. ([#4724](https://github.com/infor-design/enterprise/issues/4724))
- `[Datagrid]` Added missing aria row group role to the datagrid. ([#4479](https://github.com/infor-design/enterprise/issues/4479))
- `[Datagrid]` Fixed a bug where when setting a group and decimal out of the current locale then editing would not work. ([#4806](https://github.com/infor-design/enterprise/issues/4806))
- `[Dropdown]` Fixed an issue where some elements did not correctly get an id in the dropdown. ([#4742](https://github.com/infor-design/enterprise/issues/4742))
- `[Dropdown]` Fixed a bug where you could click the label and focus a disabled dropdown. ([#4739](https://github.com/infor-design/enterprise/issues/4739))
- `[Homepage]` Fixed the wrong metadata was sending for resize, reorder and remove card events. ([#4798](https://github.com/infor-design/enterprise/issues/4798))
- `[Locale]` Fixed an issue where if the 11th digit is a zero the formatNumbers and truncateDecimals function will loose a digit. ([#4656](https://github.com/infor-design/enterprise/issues/4656))
- `[Modal]` Improved detection of non-focusable elements when a Modal is configured to auto focus one of its inner components. ([#4740](https://github.com/infor-design/enterprise/issues/4740))
- `[Module Tabs]` Fixed a bug related to automatic linking of Application Menu trigger tabs in Angular environments ([#4736](https://github.com/infor-design/enterprise/issues/4736))
- `[ProcessIndicator]` Fixed a layout issue on the index page and added a rejected icon. ([#4770](https://github.com/infor-design/enterprise/issues/4770))
- `[Rating]` Fixed an issue where the rating was not clear on toggle. ([#4571](https://github.com/infor-design/enterprise/issues/4571))
- `[Splitter]` Fixed the splitter was dragging to wrong direction in RTL. ([#1813](https://github.com/infor-design/enterprise/issues/1813))
- `[Swaplist]` Fixed an issue where the user attributes need to be override existing attributes. ([#4694](https://github.com/infor-design/enterprise/issues/4694))
- `[Tabs]` Fixed a bug where the info icon were not aligned correctly in the tab, and info message were not visible. ([#4711](https://github.com/infor-design/enterprise/issues/4711))
- `[Tabs]` Fixed a bug where the tab key would move through tabs rather than moving to the tab content. ([#4745](https://github.com/infor-design/enterprise/issues/4745))
- `[Toolbar Searchfield]` Fixed a bug where the toolbar searchfield were unable to focused when tabbing through the page. ([#4683](https://github.com/infor-design/enterprise/issues/4683))
- `[Toolbar Searchfield]` Fixed a bug where the search bar were showing extra outline when focused. ([#4682](https://github.com/infor-design/enterprise/issues/4682))
- `[Track Dirty]` Fixed an error that was showing when using dirty indicator within a tab component. ([#936](https://github.com/infor-design/enterprise-ng/issues/936))
- `[Tree]` Fixed an issue where the character entity was stripped for addNode() method. ([#4694](https://github.com/infor-design/enterprise/issues/4694))

(49 Issues Solved This Release, Backlog Enterprise 137, Backlog Ng 35, 1082 Functional Tests, 1639 e2e Tests)

## v4.36.2

### v4.36.2 Fixes

- `[App Menu]` Removed the close button animation on the hamburger button when app menus open. ([#4756](https://github.com/infor-design/enterprise/issues/4756))
- `[App Menu]` Fixed a regression bug  where the searchfield icon duplicated and were not properly aligned with the searchfield. ([#4737](https://github.com/infor-design/enterprise/issues/4737))
- `[Calendar]` Fixed a regression where clicking Legend checkboxes was no longer possible. ([#4746](https://github.com/infor-design/enterprise/issues/4746))
- `[FileUpload]` Added the ability to drag files onto the file upload field like in 3.x versions. ([#4723](https://github.com/infor-design/enterprise/issues/4723))
- `[Modal]` Improved detection of non-focusable elements when a Modal is configured to auto focus one of its inner components. ([#4740](https://github.com/infor-design/enterprise/issues/4740))
- `[Locale]` Fixed an issue where if the 11th digit is a zero the formatNumbers and truncateDecimals function will loose a digit. ([#4656](https://github.com/infor-design/enterprise/issues/4656))
- `[Rating]` Fixed an issue where the rating was not clear on toggle. ([#4571](https://github.com/infor-design/enterprise/issues/4571))

## v4.36.1

### v4.36.1 Fixes

- `[Calendar]` Fixed a regression where clicking Legend checkboxes was no longer possible. ([#4746](https://github.com/infor-design/enterprise/issues/4746))
- `[Dropdown]` Fixed an issue where some elements did not correctly get an id in the dropdow n. ([#4742](https://github.com/infor-design/enterprise/issues/4742))
- `[Editor]` Fixed a follow up issue with readonly links in the editor. ([#4702](https://github.com/infor-design/enterprise/issues/4702))

## v4.36.0

### v4.36.0 Important Changes

- `[Datagrid]` Fixed a bug where the datagrid header checkbox had the wrong aria-checked state when only some rows are selected, this change occured because the aria-checked was not on the focusable element so was not announced. If using automation scripts on this attribute, you should be aware and adjust accordingly. ([#4491](https://github.com/infor-design/enterprise/issues/4491))

### v4.36.0 Features

- `[Datagrid]` Made the summary row sticky on the bottom of the datagrid. ([#4645](https://github.com/infor-design/enterprise/issues/4645))
- `[Lookup]` Added a clear callback function like the click callback that fires when clicking the clear X if enabled. ([#4693](https://github.com/infor-design/enterprise/issues/4693))
- `[Tabs]` Added a setting for making the text on Module Tabs' optional Application Menu trigger only accessible to screen readers. ([#4590](https://github.com/infor-design/enterprise/issues/4590))

### v4.36.0 Fixes

- `[Application Menu]` Fixed an issue with filtering where nested items matching the filter were not always displayed. ([#4592](https://github.com/infor-design/enterprise/issues/4592))
- `[Column Chart]` Fixed an alignment issue with the labels in grouped column charts. ([#4645](https://github.com/infor-design/enterprise/issues/4645))
- `[Datagrid]` Fixed a bug where filterWhenTyping did not work on lookup filter columns. ([#4678](https://github.com/infor-design/enterprise/issues/4678))
- `[Datagrid]` Fixed an issue where updateRow will not correctly sync and merge data. ([#4674](https://github.com/infor-design/enterprise/issues/4674))
- `[Datagrid]` Fixed a bug where the error icon overlapped to the calendar icon when a row has been selected and hovered. ([#4670](https://github.com/infor-design/enterprise/issues/4670))
- `[Datagrid]` Fixed a bug where multiselect would loose selection across pages when using selectRowsAcrossPages. ([#954](https://github.com/infor-design/enterprise-ng/issues/954))
- `[Datagrid]` Made a fix that when calling applyFilter the lookup checkbox did not update. ([#4693](https://github.com/infor-design/enterprise/issues/4693))
- `[Datagrid]` Added the datagrid api to the current clearArguments setting's callback. ([#4693](https://github.com/infor-design/enterprise/issues/4693))
- `[Datagrid]` Fixed the inbuilt date validation to use the datagrid column settings for date fields. ([#4693](https://github.com/infor-design/enterprise/issues/4730))
- `[Dropdown]` Fixed a bug where the tooltips are invoked for each dropdown item. This was slow with a lot of items. ([#4672](https://github.com/infor-design/enterprise/issues/4672))
- `[Dropdown]` Fixed a bug where mouseup was used rather than click to open the list and this was inconsistent. ([#4638](https://github.com/infor-design/enterprise/issues/4638))
- `[Editor]` Fixed an issue where the dirty indicator was not reset when the contents contain `<br>` tags. ([#4624](https://github.com/infor-design/enterprise/issues/4624))
- `[Editor]` Fixed a bug where hyperlinks were not clickable in readonly state. ([#4702](https://github.com/infor-design/enterprise/issues/4702))
- `[Homepage]` Fixed a bug where the border behaves differently and does not change back correctly when hovering in editable mode. ([#4640](https://github.com/infor-design/enterprise/issues/4640))
- `[Homepage]` Added support for small size (260x260) widgets and six columns. ([#4663](https://github.com/infor-design/enterprise/issues/4663))
- `[Homepage]` Fixed an issue where the animation was not working on widget removed. ([#4686](https://github.com/infor-design/enterprise/issues/4686))
- `[Homepage]` Fixed a bug where the border behaves differently and does not change back correctly when hovering in editable mode. ([#4640](https://github.com/infor-design/enterprise/issues/4640))
- `[Listview]` Fixed an issue where the contextmenu was not open on longpress and text as not selectable for iOS device. ([#4655](https://github.com/infor-design/enterprise/issues/4655))
- `[Locale]` Don't attempt to set d3 locale if d3 is not being used ([#4668](https://github.com/infor-design/enterprise/issues/4486))
- `[Modal]` Fixed a bug where the autofocus was not working on anchor tag inside of the modal and moving the first button as a default focus if there's no `isDefault` property set up.
- `[Pager]` Fixed a bug that automation id's are not added when the attachToBody is used. ([#4692](https://github.com/infor-design/enterprise/issues/4692))
- `[Rating]` Fixed a bug with the readonly function, it did not toggle the readonly state correctly. ([#958](https://github.com/infor-design/enterprise-ng/issues/958))
- `[Tabs]` Added support for a "More Actions" button to exist beside horizontal/header tabs. ([#4532](https://github.com/infor-design/enterprise/issues/4532))
- `[Tree]` Fixed an issue where the parent value was get deleted after use `addNode()` method. ([#4486](https://github.com/infor-design/enterprise/issues/4486))
- `[Wizard]` Fixed a slight layout issue with the highlighted step in RTL mode. ([#4714](https://github.com/infor-design/enterprise/issues/4714))

(42 Issues Solved This Release, Backlog Enterprise 136, Backlog Ng 32, 1084 Functional Tests, 1642 e2e Tests)

## v4.35.4

### v4.35.4 Fixes

- `[Datagrid]` Added the datagrid api to the current clearArguments setting's callback. ([#4693](https://github.com/infor-design/enterprise/issues/4693))

## v4.35.3

### v4.35.3 Fixes

- `[Datagrid]` Made a fix that when calling applyFilter the lookup checkbox did not update. ([#4693](https://github.com/infor-design/enterprise/issues/4693))
- `[Dropdown]` Fixed a bug where the tooltips are invoked for each dropdown item. This was slow with a lot of items. ([#4672](https://github.com/infor-design/enterprise/issues/4672))
- `[Dropdown]` Fixed a bug where mouseup was used rather than click to open the list and this was inconsistent. ([#4638](https://github.com/infor-design/enterprise/issues/4638))
- `[Lookup]` Added a clear callback function like the click callback that fires when clicking the clear X if enabled. ([#4693](https://github.com/infor-design/enterprise/issues/4693))
- `[Pager]` Fixed a bug that automation id's are not added when the attachToBody is used. ([#4692](https://github.com/infor-design/enterprise/issues/4692))
- `[Rating]` Fixed a bug with the readonly function, it did not toggle the readonly state correctly. ([#958](https://github.com/infor-design/enterprise-ng/issues/958))

## v4.35.2

### v4.35.2 Fixes

- `[Datagrid]` Fixed an additional issue where updateRow will cause rows to no longer be reorderable. ([#4674](https://github.com/infor-design/enterprise/issues/4674))

## v4.35.1

### v4.35.1 Fixes

- `[Datagrid]` Fixed an issue where updateRow will not correctly sync and merge data. ([#4674](https://github.com/infor-design/enterprise/issues/4674))
- `[Datagrid]` Fixed a bug where filterWhenTyping did not work on lookup filter columns. ([#4678](https://github.com/infor-design/enterprise/issues/4678))
- `[Editor]` Fixed an issue where the dirty indicator was not reset when the contents contain `<br>` tags. ([#4624](https://github.com/infor-design/enterprise/issues/4624))

## v4.35.0

### v4.35.0 Important Notes

- `[Breadcrumb]` We added support for the use of `span` in place of `a` tags inside Breadcrumb List Items at the component API level.  In order to facilitate this, some internal API methods had to be changed to recognize the list item instead of the anchor.  If you rely on the Breadcrumb API and reference breadcrumb item anchor tags, please note that before adopting this version, you should change your code to instead reference the list items, or only use the BreadcrumbItem API.

### v4.35.0 Features

- `[Datagrid]` Added support to select all rows on current page only for client side paging. ([#4265](https://github.com/infor-design/enterprise/issues/4265))
- `[Datagrid]` Added a new ProcessIndicator formatter. ([#3918](https://github.com/infor-design/enterprise/issues/3918))
- `[Dropdown]` Improved behavior of list item navigation/selection when a Dropdown is configured with "no search" mode activated. ([#4483](https://github.com/infor-design/enterprise/issues/4483))
- `[Lookup]` Added the ability to change the lookup icon. ([#4527](https://github.com/infor-design/enterprise/issues/4527))
- `[ProcessIndicator]` Added: labels, more icon support, and a content areas and made it responsive. ([#3918](https://github.com/infor-design/enterprise/issues/3918))

### v4.35.0 Fixes

- `[Application Menu]` Fixed accessibility issues getting redundant info in expand/collapse button. ([#4462](https://github.com/infor-design/enterprise/issues/4462))
- `[Application Menu]` Fixed accessibility issues with missing instructional text and incorrect aria-role assignments on the App Menu triggers (hamburger buttons) and Role switcher buttons. ([#4489](https://github.com/infor-design/enterprise/issues/4489))
- `[About]` Made it possible to close About dialogs that previously had open, nested Modals present. ([NG#915](https://github.com/infor-design/enterprise-ng/issues/915))
- `[Badges]` Fixed alignment issues in uplift theme. ([#4578](https://github.com/infor-design/enterprise/issues/4578))
- `[Busy Indicator]` Fixed an issue where the whole page and parent div was shifts when active. ([#746](https://github.com/infor-design/enterprise-ng/issues/746))
- `[Button]` Fixed the tooltip in action button to be not visible when there's no title attribute. ([#4473](https://github.com/infor-design/enterprise/issues/4473))
- `[Column Chart]` Fixed a minor alignment issue in the xAxis labels ([#4460](https://github.com/infor-design/enterprise/issues/4460))
- `[Colorpicker]` Fixed an issue where values were not being selecting when multiple colopickers are present. ([#4146](https://github.com/infor-design/enterprise/issues/4146))
- `[Datagrid]` Fix a bug where changing selectable on the fly did not change the select behavior. ([#4575](https://github.com/infor-design/enterprise/issues/4575))
- `[Datagrid]` Fixed an issue where the click event was not fire for hyperlinks keyword search results. ([#4550](https://github.com/infor-design/enterprise/issues/4550))
- `[Datagrid]` Added api setting for selection on enter edit mode. ([#4485](https://github.com/infor-design/enterprise/issues/4485))
- `[Datagrid]` Fixed a bug where the onPostRenderCell function would get an empty container if using frozen columns. ([#947](https://github.com/infor-design/enterprise-ng/issues/947))
- `[Datagrid]` Fix a bug where changing selectable on the fly did not change the select behavior. ([#4575](https://github.com/infor-design/enterprise/issues/4575))
- `[Dropdown]` Fixed a bug where the last option icon changes when searching/filtering in dropdown search field. ([#4474](https://github.com/infor-design/enterprise/issues/4474))
- `[Editor/Fontpicker]` Fixed a bug where the label relationship were not valid in the editor role. Adding aria-labelledby will fix the association for both editor and the label. Also, added an audible label in fontpicker. ([#4454](https://github.com/infor-design/enterprise/issues/4454))
- `[Field Options]` Fixed an issue where the action button was misaligned for safari. ([#4610](https://github.com/infor-design/enterprise/issues/4610))
- `[FileUploadAdvanced]` Fixed an issue where abort method was not working properly to remove the file block when upload fails. ([#938](https://github.com/infor-design/enterprise-ng/issues/938))
- `[Header]` Fixed a bug where the searchfield automatically expands when clicking the app menu button. ([#4617](https://github.com/infor-design/enterprise/issues/4617))
- `[Lookup]` Fixed some layout issues when using the editable and clearable options on the filter row. ([#4527](https://github.com/infor-design/enterprise/issues/4527))
- `[Lookup]` Fixed incorrect counts when using allowSelectAcrossPages. ([#4316](https://github.com/infor-design/enterprise/issues/4316))
- `[Mask]` Fixed broken date/time masks in the `sv-SE` locale. ([#4613](https://github.com/infor-design/enterprise/issues/4613))
- `[Tree]` Fixed an issue where the character entity references were render differently for parent and child levels. ([#4512](https://github.com/infor-design/enterprise/issues/4512))
- `[Tooltip/Pager]` Fixed an issue where the tooltip would show at the top when clicking paging buttons. ([#218](https://github.com/infor-design/enterprise-ng/issues/218))

(40 Issues Solved This Release, Backlog Enterprise 173, Backlog Ng 42, 1083 Functional Tests, 1638 e2e Tests)

## v4.34.3

### v4.34.3 Fixes

- `[Lookup]` Added the ability to change the lookup icon. ([#4527](https://github.com/infor-design/enterprise/issues/4527))
- `[Lookup]` Fixed some layout issues when using the editable and clearable options on the filter row. ([#4527](https://github.com/infor-design/enterprise/issues/4527))

## v4.34.2

### v4.34.2 Fixes

- `[Dropdown/Autocomplete]` Fix a bug where these components would fail in IE 11. Note that IE 11 isn't "supported" but we fixed these issues to give teams more time to migrate. ([#4608](https://github.com/infor-design/enterprise/issues/4608))
- `[General]` Fix a bug where the regex scripts will error on Big Sur. ([#4612](https://github.com/infor-design/enterprise/issues/4612))

## v4.34.1

### v4.34.1 Fixes

- `[Datagrid]` Fix a bug where changing selectable on the fly did not change the select behavior. ([#4575](https://github.com/infor-design/enterprise/issues/4575)

## v4.34.0

### v4.34.0 Features

- `[All Components]` Added `attributes` setting to set automation id's and id's. ([#4498](https://github.com/infor-design/enterprise/issues/4498))
- `[Datagrid]` Added a limited experimental sticky header feature. ([#3993](https://github.com/infor-design/enterprise/issues/3993))
- `[Input]` Add a `revealText` plugin that will add a button to password fields to hide and show sensitive information such as SIN or passwords. ([#4098](https://github.com/infor-design/enterprise/issues/4098))
- `[Listview]` Added a new setting `allowDeselect` which will make it such that if you select an item you cant deselect, you can only select another item. ([#4376](https://github.com/infor-design/enterprise/issues/4376))
- `[Locale]` Added a new set of translations from the translation team. ([#4501](https://github.com/infor-design/enterprise/issues/4501))
- `[Locale/Charts]` The numbers inside charts are now formatted using the current locale's, number settings. This can be disabled/changed in some charts by passing in a localeInfo object to override the default settings. ([#4437](https://github.com/infor-design/enterprise/issues/4437))
- `[Treemap]` Added ability to show a tooltip. ([#2794](https://github.com/infor-design/enterprise/issues/2794))

### v4.34.0 Fixes

- `[Autocomplete]` Fixed an issue where a slow and incomplete ajax request would cause the dropdown to briefly show wrong contents. ([#4387](https://github.com/infor-design/enterprise/issues/4387))
- `[Breadcrumb]` Fixed an issue where css only breadcrumbs were missing styles. ([#4501](https://github.com/infor-design/enterprise/issues/4501))
- `[Datepicker]` Fixed an issue where range highlight was not aligning for Mac/Safari. ([#4352](https://github.com/infor-design/enterprise/issues/4352))
- `[Datagrid]` Fixed an issue with a custom toolbar, where buttons would click twice. ([#4471](https://github.com/infor-design/enterprise/issues/4471))
- `[Datagrid]` Fixed an issue where the special characters (é, à, ü, û, ...) export to csv was not generated them correctly. ([#4347](https://github.com/infor-design/enterprise/issues/4347))
- `[Datagrid]` Fixed an issue where the leading spaces were removed on editing cells. ([#4380](https://github.com/infor-design/enterprise/issues/4380))
- `[Datagrid]` Fixed an issue where the double click event was not firing for checkbox columns. ([#4381](https://github.com/infor-design/enterprise/issues/4381))
- `[Datagrid]` Fixed an issue where the dropdown in a datagrid would stay open when clicking to the next page of results. ([#4396](https://github.com/infor-design/enterprise/issues/4396))
- `[Datagrid]` Fixed a bug where a scroll bar shows even when there's no data in datagrid. ([#4228](https://github.com/infor-design/enterprise/issues/4228))
- `[Datagrid]` Fixed an issue where calling setFocus on the datagrid would stop open menus from working. ([#4429](https://github.com/infor-design/enterprise/issues/4429))
- `[Datagrid]` To allow for some script tools to work we now set draggable to true. ([#4490](https://github.com/infor-design/enterprise/issues/4490))
- `[Datagrid]` Fixed an error on the filter box on the personalization dialog where it would error if there is a column with no name field. ([#4495](https://github.com/infor-design/enterprise/issues/4495))
- `[Datagrid]` Fixed links when changing personalization as they would inherit the wrong color. ([#4481](https://github.com/infor-design/enterprise/issues/4481))
- `[Datagrid]` Fixed a bug where seaching with the search on the toolbar would not highlight results. ([#4488](https://github.com/infor-design/enterprise/issues/4488))
- `[Datagrid]` Fixed an issue with a custom toolbar, where buttons would click twice. ([#4471](https://github.com/infor-design/enterprise/issues/4471))
- `[Datagrid]` Fixed a bug in updateRow where it did not sync up all data passed in with the dataset. ([#4476](https://github.com/infor-design/enterprise/issues/4476))
- `[Datepicker]` Changed the month/year picker to skip 10 years instead of one. ([#4388](https://github.com/infor-design/enterprise/issues/4388))
- `[Dropdown]` Improved the behavior of the `noSearch` dropdown when using the keyboard. ([#4388](https://github.com/infor-design/enterprise/issues/4388))
- `[Editor]` Fixed an issue where the focus was getting lost after pressing toolbar buttons. ([#4335](https://github.com/infor-design/enterprise/issues/4335))
- `[Editor]` Fixed an issue where the color picker was not opening the popup for overflow menu and had name as undefined in list. ([#4398](https://github.com/infor-design/enterprise/issues/4398))
- `[Editor]` Fixed an issue where font-size tags are stripped from the css. ([#4557](https://github.com/infor-design/enterprise/issues/4557))
- `[Favorites]` Removed the favorites component as its not really a component, info on it can be found under buttons in the toggle example. ([#4405](https://github.com/infor-design/enterprise/issues/4405))
- `[Fieldset]` Fixed a bug where summary form data gets cut off on a smaller viewport. ([#3861](https://github.com/infor-design/enterprise/issues/3861))
- `[Homepage]` Fixed an issue where the four column widgets were incorrectly positioned, left aligned on large screen. ([#4541](https://github.com/infor-design/enterprise/issues/4541))
- `[List Detail]` Fixed css height for list detail in responsive view ([#4426](https://github.com/infor-design/enterprise/issues/4426))
- `[Listview]` Fixed a bug where readonly and non-selectable listview should not have hover state. ([#4452](https://github.com/infor-design/enterprise/issues/4452))
- `[Lookup]` Fixed a bug where the filter header together with the checkbox column is not properly align. ([#3774](https://github.com/infor-design/enterprise/issues/3774))
- `[MenuButton]` Removed the menubutton component sections as its not really a component, info on it can be found under buttons in the MenuButton examples. ([#4416](https://github.com/infor-design/enterprise/issues/4416))
- `[Message]` Added support for lists in the message, also fixed a problem when doing so, with screen readers. ([#4400](https://github.com/infor-design/enterprise/issues/4400))
- `[Message]` Added the `noRefocus` setting that will feed through to the modal. ([#4507](https://github.com/infor-design/enterprise/issues/4507))
- `[Splitter]` Added missing audible labels in splitter collapse button and splitter handle. ([#4404](https://github.com/infor-design/enterprise/issues/4404))
- `[Tabs Module]` Fixed a bug where tab items were not centered correctly in uplift theme. ([#4538](https://github.com/infor-design/enterprise/issues/4538))
- `[Treemap]` Fixed a bug where small slices may show a "tip" below the chart. ([#2794](https://github.com/infor-design/enterprise/issues/2794))

(56 Issues Solved This Release, Backlog Enterprise 185, Backlog Ng 42, 1082 Functional Tests, 1612 e2e Tests)

## v4.33.2

### v4.33.2 Fixes

`[General]` Fix a bug where the regex blows up on Mac Big Sur. ([#4612](https://github.com/infor-design/enterprise/issues/4612))

## v4.33.1

### v4.33.1 Fixes

- `[Breadcrumb]` Fixed an issue were css only breadcrumbs were missing styles. ([#4501](https://github.com/infor-design/enterprise/issues/4501))

## v4.33.0

### v4.33.0 Features

- `[Locale]` Added a new dateTimeMillis and timeStampMillis format if milliseconds are needed. ([#4384](https://github.com/infor-design/enterprise/issues/4384))
- `[Toast]` Added a setting to enable setting ids or other attributes on the toast element. ([#4275](https://github.com/infor-design/enterprise/issues/4275))

### v4.33.0 Fixes

- `[Autocomplete]` Fix a bug when connected to NG where pressing the enter key would not select Autocomplete items/. ([ng#901](https://github.com/infor-design/enterprise-ng/issues/901))
- `[Autocomplete]` Fixed an issue where the Searchfield items were not selectable after 'All results for "xx"' was selected. ([#4446](https://github.com/infor-design/enterprise/issues/4446))
- `[Calendar]` Removed some extra keyboard stops when tabing. ([#4318](https://github.com/infor-design/enterprise/issues/4318))
- `[Calendar]` Fixed a bug where the incorrect color was shown when events are added with the dialog. ([#4439](https://github.com/infor-design/enterprise/issues/4439))
- `[Colorpicker]` Fixed an issue where the colorpicker closes when pressing or clicking outside the swatch. ([#3559](https://github.com/infor-design/enterprise/issues/3559))
- `[Datagrid]` Fixed an issue where activated row on 2nd or any subsequent page was not highlighting for mixed selection mode. ([ng#900](https://github.com/infor-design/enterprise-ng/issues/900))
- `[Datagrid]` Added support to disable column buttons. ([1590](https://github.com/infor-design/enterprise/issues/1590))
- `[Datagrid]` Fixed an issue where short field icon padding was misaligned in RTL mode. ([#1812](https://github.com/infor-design/enterprise/issues/1812))
- `[Datagrid]` Added support to `In Range` filter operator for numeric columns. ([#3988](https://github.com/infor-design/enterprise/issues/3988))
- `[Datagrid]` Fixed an issue where filter was not working if user types slow in the filter input for treegrid. ([#4270](https://github.com/infor-design/enterprise/issues/4270))
- `[Datagrid]` Fixed an issue where the icons right text was truncated for extra-small row height. ([#4355](https://github.com/infor-design/enterprise/issues/4355))
- `[Datagrid]` Fixed an issue where the column icons and content was overlapping. ([#4264](https://github.com/infor-design/enterprise/issues/4264))
- `[Datagrid]` Fixed an issue where using flex toolbar as a custom toolbar did not work. ([#4385](https://github.com/infor-design/enterprise/issues/4385))
- `[Datepicker]` Added missing off screen text for the picker buttons in the datepicker month/year view. ([#4318](https://github.com/infor-design/enterprise/issues/4318))
- `[Editor]` Fixed a bug where the Fontpicker's displayed style wasn't updating to match the current text selection in some cases. ([#4309](https://github.com/infor-design/enterprise/issues/4309))
- `[Editor]` Fixed a bug where b tags in an empty p tag would be stripped. ([#4411](https://github.com/infor-design/enterprise/issues/4411))
- `[Locale]` Added a new translation token for Records Per Page with no number. ([#4334](https://github.com/infor-design/enterprise/issues/4334))
- `[Locale]` Fixed an max stack error when setting `nb-NO` as a language. ([#874](https://github.com/infor-design/enterprise-ng/issues/874))
- `[Lookup]` Fixed an issue where the event `beforeShow` was only triggered the first time. ([#899](https://github.com/infor-design/enterprise-ng/issues/899))
- `[Lookup]` Fixed a bug where the lookup count doesn't update correctly. ([#4312](https://github.com/infor-design/enterprise/issues/4312))
- `[Mask]` Enabled editable sections of Date masks.  Editing within a section will no longer incorrectly alter values that may already exist in a date field's other editable sections. ([#4079](https://github.com/infor-design/enterprise/issues/4079))
- `[Modal Manager]` Modals now pass `isCancelled` properly when the Modal Manager API detects a request to close by using the Escape key. ([#4298](https://github.com/infor-design/enterprise/issues/4298))
- `[Pager]` Fixed an error when using arrow keys to select in the pagesize selector. ([#4383](https://github.com/infor-design/enterprise/issues/4383))
- `[Searchfield]` Allow for search terms to include special characters. ([#4291](https://github.com/infor-design/enterprise/issues/4291))
- `[Stepprocess]` Fixed a bug where padding and scrolling was missing. Note that this pattern will eventually be removed and we do not suggest any one use it for new development. ([#4249](https://github.com/infor-design/enterprise/issues/4249))
- `[Tabs]` Fixed multiple bugs where error icon in tabs and the animation bar were not properly aligned in RTL uplift theme. ([#4326](https://github.com/infor-design/enterprise/issues/4326))
- `[Tabs]` Fixed a bug where removing a nested tab would cause an error due to being invisible. ([#4356](https://github.com/infor-design/enterprise/issues/4356))
- `[Tabs]` Fixed a bug where the focus/activated state does not display correctly in RTL. ([#4332](https://github.com/infor-design/enterprise/issues/4332))
- `[Toolbar Flex]` Fixed detection of overflow in some toolbars where items were not properly displaying all overflowed items in the "More Actions" menu. ([#4296](https://github.com/infor-design/enterprise/issues/4296))
- `[Toolbar Flex]` Fixed an issue where in some examples/cases the first item did not get an initial tabindex. ([#4418](https://github.com/infor-design/enterprise/issues/4418))
- `[Tree]` Fixed an issue where calling togglenode without first doing a select/unselect was not working properly. ([#3927](https://github.com/infor-design/enterprise/issues/3927))
- `[Tree]` Fixed a bug that adding icons in with the tree text would encode it when using addNode. ([#4305](https://github.com/infor-design/enterprise/issues/4305))
- `[Validation]` Fixed an issue where after the execution `resetForm()` was not resting dropdown and editor the fields. ([#4259](https://github.com/infor-design/enterprise/issues/4259))

(48 Issues Solved This Release, Backlog Enterprise 184, Backlog Ng 48, 1084 Functional Tests, 1530 e2e Tests)

## v4.32.0

### v4.32.0 Important Notes

- `[Colors]` In Uplift (Vibrant) theme there is no longer any colors in graphite. All are slate. This involved bringing in a new version 3.0 of the design system with some breaking changes you should not if using the tokens directly. See the [design system change log](https://github.com/infor-design/design-system/blob/main/docs/CHANGELOG.md) for details. ([#4206](https://github.com/infor-design/enterprise/issues/4206))

### v4.32.0 Features

- `[Breadcrumb]` Add truncated style and made it the default for all Breadcrumb lists. ([#4091](https://github.com/infor-design/enterprise/issues/4091))
- `[Datagrid]` Add a new `RowNumber` formatter that will show a row number column that remains the same no matter how the grid is sorted. ([#1904](https://github.com/infor-design/enterprise/issues/1904))
- `[Datepicker]` Added the ability to use the range selection in date picker when using the UmAlQura Calendar (RTL). ([#4227](https://github.com/infor-design/enterprise/issues/4227))
- `[Homepage]` Added ability to support a 5 column option. ([#4101](https://github.com/infor-design/enterprise/issues/4101))
- `[Locale]` Added an example page to test translation strings more accurately. ([#4189](https://github.com/infor-design/enterprise/issues/4189))

### v4.32.0 Fixes

- `[Accordion]` Fixed a bug where disabled headers texts and icons were barely recognizable as disabled in uplift theme. ([#4065](https://github.com/infor-design/enterprise/issues/4065))
- `[Accordion]` Fixed a bug in the vibrant theme where nested header text was not showing because the width was pushing it to the next line. ([#4145](https://github.com/infor-design/enterprise/issues/4145))
- `[Application Menu]` Fixed too much spacing level when there's an icon in accordion header in uplift theme. ([#4202](http://localhost:4000/components/applicationmenu/test-six-levels-icons.html?theme=uplift&variant=light&colors=0066D4))
- `[Contextual Action Panel]` Made the close button work in cases where subcomponents are open inside the CAP. ([#4112](https://github.com/infor-design/enterprise/issues/4112))
- `[Colorpicker]` The sizes were inconsistent with other components in width so we adjusted them. ([#4310](https://github.com/infor-design/enterprise/issues/4310))
- `[Datagrid]` Fixed an issue where the selectedRows array contents continued to multiply each time running `selectAllRows`. ([#4195](https://github.com/infor-design/enterprise/issues/4195))
- `[Datagrid]` Fixed an issue where the dynamic tooltip was not working properly. ([#4260](https://github.com/infor-design/enterprise/issues/4260))
- `[Datagrid]` Fixed an issue where the check box filter was not working. ([#4271](https://github.com/infor-design/enterprise/issues/4271))
- `[Datagrid]` Fixed an issue where the filter and paging for treegrid was not working properly. ([#4293](https://github.com/infor-design/enterprise/issues/4293))
- `[Datepicker]` Fixed an issue where the minute and second interval for timepicker was not working properly when use along useCurrentTime setting. ([#4230](https://github.com/infor-design/enterprise/issues/4230))
- `[Dropdown]` Fixed a bug where italic-style highlighting would represent a matched filter term instead of bold-style on a Dropdown List item in some cases. ([#4141](https://github.com/infor-design/enterprise/issues/4141))
- `[Editor]` Fixed issue with incorrect padding when using bullets in RTL mode. ([#4327](https://github.com/infor-design/enterprise/issues/4327))
- `[General]` Fixed high contrast error color to have better contrast. ([#4344](https://github.com/infor-design/enterprise/issues/4344))
- `[FileUploadAdvanced]` Fixed an issue where the method `status.setCompleted()` not firing event `fileremoved`. ([#4294](https://github.com/infor-design/enterprise/issues/4294))
- `[Homepage]` Fixed an issue where the columns were not showing properly after resize by using the maximize button. ([#894](https://github.com/infor-design/enterprise-ng/issues/894))
- `[Homepage]` Fixed an issue where the columns were not showing properly after resize browser window. ([#895](https://github.com/infor-design/enterprise-ng/issues/895))
- `[Input]` Fixed a bug where the text input error state border color would be wrong in the vibrant, dark and high contrast. ([#4248](https://github.com/infor-design/enterprise/issues/4248))
- `[Locale]` Fixed issues with some timezone and datetime formats. ([#4297](https://github.com/infor-design/enterprise/issues/4297))
- `[Popupmenu]` Fixed a minor issue with the shortcut text on small breakpoints. ([#3984](https://github.com/infor-design/enterprise/issues/3984))
- `[Popover]` Fixed a regression where passing a popover content as a hash link to an ID no longer worked. ([#4281](https://github.com/infor-design/enterprise/issues/4281))
- `[Personalize]` Fixed an issue regarding the layout and scroll ability of a page. ([#3330](https://github.com/infor-design/enterprise/issues/3330))
- `[Searchfield]` Added a shadow to the focus state of searchfields with category buttons. ([#4181](https://github.com/infor-design/enterprise-ng/issues/4181))
- `[Splitter]` Fixes an issue where the collapse button was not working when splitter is on the right. ([#1730](https://github.com/infor-design/enterprise-ng/issues/1730))
- `[Tabs]` Added detection for width/height/style changes on a Tabs component, which now triggers a resize event. ([ng#860](https://github.com/infor-design/enterprise-ng/issues/860))
- `[Tabs]` Fixed a small error by removing a - 1 involved with testing. ([#4093](https://github.com/infor-design/enterprise/issues/4093))
- `[Tabs]` Fixed a bug where using `#` in a Tab title was not possible. ([#4179](https://github.com/infor-design/enterprise/issues/4179))
- `[Tabs Header]` Fixed a bug where the add icon were too small and the page form layout has a big space on top of it. ([#4289](https://github.com/infor-design/enterprise/issues/4289))
- `[Toolbar Flex]` Fixed a bug where in some cases a un-needed scrollbar would appear. [[#4325](https://github.com/infor-design/enterprise/issues/4325)]
- `[Toolbar Searchfield]` Fixed a bug where the searchfield doesn't perfectly align together with flex toolbar. [[#4226](https://github.com/infor-design/enterprise/issues/4226)]
- `[Tree]` Fixed an issue where the return focus state was not working properly after closing the context menu. ([#4252](https://github.com/infor-design/enterprise/issues/4252))
- `[Vertical Tabs]` Fixed an issue where the error icon was misaligning. ([#873](https://github.com/infor-design/enterprise-ng/issues/873))

(49 Issues Solved This Release, Backlog Enterprise 196, Backlog Ng 51, 1079 Functional Tests, 1525 e2e Tests)

## v4.31.5

### v4.31.5 Fixes

- `[General]` Fix a bug where the regex blows up on Mac Big Sur. ([#4612](https://github.com/infor-design/enterprise/issues/4612))

## v4.31.4

### v4.31.4 Fixes

- `[Datagrid]` Fixed an issue where the icons right text was truncated for extra-small row height. ([#4355](https://github.com/infor-design/enterprise/issues/4355))

## v4.31.3

### v4.31.3 Fixes

- `[Editor]` Fixed a bug where b tags in an empty p tag would be stripped. ([#4411](https://github.com/infor-design/enterprise/issues/4411))

## v4.31.2

### v4.31.2 Fixes

- `[Datagrid]` Added the ability to resize frozen columns, if you do not want this you must set columns to `resizable: false`. ([#3852](https://github.com/infor-design/enterprise/issues/3852))
- `[Datagrid]` Fixed hideColumn method to check if the column is hidden. ([#3852](https://github.com/infor-design/enterprise/issues/3852))
- `[Popdown]` Added a safety check to the destroy. ([#3852](https://github.com/infor-design/enterprise/issues/3852))

## v4.31.1

### v4.31.1 Fixes

- `[Datagrid]` Fixed a bug with icon alignment in editors in small or xtra small layout. ([#4266](https://github.com/infor-design/enterprise/issues/4266))
- `[Datagrid]` Fixed selection checkbox alignment. ([#4266](https://github.com/infor-design/enterprise/issues/4266))

## v4.31.0

### v4.31.0 Important Notes

- `[Buttons]` We reverted an inner Css rule that set all 'btn' classes to use contains vs starts with since this caused issues. One consequence is that if you use a class `dismissible-btn` it should now be `btn-dismissible`. This is a possible breaking change but for most cases this button is added by the tags component. ([#4120](https://github.com/infor-design/enterprise/issues/4120))

### v4.31.0 Features

- `[Calendar]` Added the ability to override an event `color` and `borderColor` see docs for details. ([#3923](https://github.com/infor-design/enterprise/issues/3923))
- `[Calendar]` Added the ability to use the monthview legend setting to colorsize day backgrounds. To use this set the `dayLegend` property. And this uses the same format for legend in the monthView. Just renamed it to avoid confusing with the event legend. ([#3893](https://github.com/infor-design/enterprise/issues/3893))
- `[Datagrid]` Added a `spacerColumn` setting, with this setting the last column fills any empty space instead of stretching everything out. ([#4032](https://github.com/infor-design/enterprise/issues/4032))
- `[Datagrid]` Added a `columnSizing` setting which impacts how the column widths are auto calculated. Options are: `both` (default), `data` or `header` (including filter). ([#4017](https://github.com/infor-design/enterprise/issues/4017))
- `[Datagrid]` Added the setting for empty message small height. ([#3609](https://github.com/infor-design/enterprise/issues/3609))
- `[Datagrid]` Fixed an alignment issue on rows when using alerts and tags with frozen columns and short row. ([#4237](https://github.com/infor-design/enterprise/issues/4237))
- `[Datagrid]` Fixed an alignment issue on hiding and showing rows when using grouped headers and frozen columns together. ([#4247](https://github.com/infor-design/enterprise/issues/4247))
- `[Datepicker]` Added the ability to use +/- to increment the day in the calendar. This is in addition to arrow key functionality. This works in the field or when the calendar is open. ([#4001](https://github.com/infor-design/enterprise/issues/4001))
- `[Masthead]` Added the ability use user images, status and initials in the masthead and masthead menu buttons. ([#800](https://github.com/infor-design/enterprise-ng/issues/800))
- `[MultiSelect]` Fixed an issue update multiselect on ajax with values already selected. ([#885](https://github.com/infor-design/enterprise-ng/issues/885))
- `[Tree]` Added option to add new child node on top or bottom. ([#3915](https://github.com/infor-design/enterprise/issues/3915))
- `[General]` Moved all the examples, patterns and layouts into their own sections or with the components they live with page patterns can now be found at `components/page-patterns` and layouts at `components/page-layouts`. Added a first pass of docs about these as well as more doc updates to forms, autocomplete and grid. ([#428](https://github.com/infor-design/enterprise/issues/428))

### v4.31.0 Fixes

- `[Application Menu]` Fixed an issue where the Header was unable to hide for RTL and ie11. ([#2154](https://github.com/infor-design/enterprise/issues/2154))
- `[Application Menu]` Fixed a bug where the border top color is wrong in uplift dark and high contrast theme. ([#4042](https://github.com/infor-design/enterprise/issues/4042))
- `[Application Menu]` Fixed a bug where some buttons did not have labels for the icon buttons in toolbars. Check your application if you use this pattern. ([#4085](https://github.com/infor-design/enterprise/issues/4085))
- `[Autocomplete]` Fixed an issue where the JavaScript error was thrown for ie11. ([#4148](https://github.com/infor-design/enterprise/issues/4148))
- `[Blockgrid]` Fixed an issue with paged datasets that would occasionally cause a JS console error. ([ng#836](https://github.com/infor-design/enterprise-ng/issues/836))
- `[Blockgrid]` Fixed a bug where first/last pager buttons would show and be disabled by default (buttons are now hidden by default). ([ng#836](https://github.com/infor-design/enterprise-ng/issues/836))
- `[Buttons]` Reverted an inner Css rule change that set 'btn' classes to contains vs starts with. ([#4120](https://github.com/infor-design/enterprise/issues/4120))
- `[Datagrid]` Fixed an issue when hiding columns after loading a datagrid up with grouped headers and frozen columns. ([#4218](https://github.com/infor-design/enterprise/issues/4218))
- `[Datagrid]` Fixed an issue where the rows where not render properly when use method `updateDataset()` for treegrid. ([#4213](https://github.com/infor-design/enterprise/issues/4213))
- `[Datagrid]` Fixed an issue where the tooltip for tree grid was not working properly. ([#827](https://github.com/infor-design/enterprise-ng/issues/827))
- `[Datagrid]` Fixed an issue where the keyword search was not working for server side paging. ([#3977](https://github.com/infor-design/enterprise/issues/3977))
- `[Datagrid]` Fixed a bug that nested datagrid columns could not be clicked. ([#4197](https://github.com/infor-design/enterprise/issues/4197))
- `[Datagrid]` Fixed an issue where the 'value' and 'oldValue' on cell change event where showing escaped. ([#4028](https://github.com/infor-design/enterprise/issues/4028))
- `[Datagrid]` Fixed an issue where the keyword search was not working for group headers. ([#4068](https://github.com/infor-design/enterprise/issues/4068))
- `[Datagrid]` Fixed an issue where the column filter results were inconsistent for tree grid. ([#4031](https://github.com/infor-design/enterprise/issues/4031))
- `[Datagrid]` Fixed an issue where the data was not exporting to excel when using the groupable setting. ([#4081](https://github.com/infor-design/enterprise/issues/4081))
- `[Datagrid]` Fixed an issue where if a context menu is opened and then closed with ESC the focus would be reset to the top of the page. ([#4085](https://github.com/infor-design/enterprise/issues/4085))
- `[Datagrid]` Fixed an issue where the tooltip would not show up if you focus a cell with ellipsis text with the keyboard. ([#4085](https://github.com/infor-design/enterprise/issues/4085))
- `[Datagrid]` Made the header checkbox focusable. ([#4085](https://github.com/infor-design/enterprise/issues/4085))
- `[Datagrid]` The selection checkbox cell had aria-selected on it which was incorrect. ([#4085](https://github.com/infor-design/enterprise/issues/4085))
- `[Datagrid]` Changed the auto width sizing of columns to include the padding of the rowHeight (16 16 8 8). So the column sizes are now more compact in lower rowHeight settings. Also to do this the grid is now rerendered when changing rowHeight. ([#4016](https://github.com/infor-design/enterprise/issues/4016))
- `[Datagrid]` Fixed a design QA bug where the column and data cell padding was not following the design system. Its now using 16px large, 16px medium, 8 px short and 8 px extar-short for text indenting. ([#4154](https://github.com/infor-design/enterprise/issues/4154))
- `[Datagrid]` Fixed an issue where the client side selection was not working. ([#4138](https://github.com/infor-design/enterprise/issues/4138))
- `[Datagrid]` Changed invalid css fill-available property. ([#4133](https://github.com/infor-design/enterprise/issues/4133))
- `[Datagrid]` Fixed issue where double keydown was required to open dropdown lists in datagrid cell. ([#3980](https://github.com/infor-design/enterprise/issues/3980))
- `[Datagrid]` Fixed an issue where the time picker editor was switching between AM and PM when set to 12:00. ([#4149](https://github.com/infor-design/enterprise/issues/4149))
- `[Datepicker]` Fixed a number of translation issues in the datepicker component. ([#4046](https://github.com/infor-design/enterprise/issues/4046))
- `[Datepicker]` Fixed a bug that the datepicker would focus the field when closing the month and year pane. ([#4085](https://github.com/infor-design/enterprise/issues/4085))
- `[Datepicker]` Fixed a bug where two dates may appear selected when moving forward/back in the picker dialog. ([#4018](https://github.com/infor-design/enterprise/issues/4018))
- `[Datepicker]` Fixed a bug where an error may occur if using the gregorian calendar on ar-SA locale. ([#4130](https://github.com/infor-design/enterprise/issues/4130))
- `[Dropdown]` Fixed an issue where "phraseStartsWith" does not filter the list after deleting a character. ([#4047](https://github.com/infor-design/enterprise/issues/4047))
- `[Dropdown]` Fixed a bug when backspacing in windows or fn + delete in Mac OS would render a ascii character in the input field. ([#4020](https://github.com/infor-design/enterprise/issues/4020))
- `[Editor]` Fixed a number of translation issues in the editor component. ([#4049](https://github.com/infor-design/enterprise/issues/4049))
- `[Editor]` Fixed an issue where the selection for shift + arrow keys was not working properly. ([#4070](https://github.com/infor-design/enterprise/issues/4070))
- `[Locale]` The Added placeholder for missing Thai `Locale` translation. ([#4041](https://github.com/infor-design/enterprise/issues/4041))
- `[Locale]` The Added placeholder for incorrect French `SetTime` translation. ([#4045](https://github.com/infor-design/enterprise/issues/4045))
- `[Lookup]` Fixed a bug where values are duplicated when selecting row on other pages and when paging is activated. ([#758](https://github.com/infor-design/enterprise-ng/issues/758))
- `[Locale]` Added July 2020 translation strings from the translation team. ([#4045](https://github.com/infor-design/enterprise/issues/4045))
- `[Mask]` Added the ability to pass date/time formats to the Mask API that do not contain separators or other literals. ([#3963](https://github.com/infor-design/enterprise/issues/3963))
- `[Masthead]` Added updated color and styles for uplift theme. ([#800](https://github.com/infor-design/enterprise-ng/issues/800))
- `[Mask]` Improved example pages in the demoapp, added some to the documentation index page for Mask. ([#556](https://github.com/infor-design/enterprise/issues/556))
- `[Modal]` Reverted nested modal behavior to being visually stacked, instead of one-at-a-time. Made it possible to show one-at-a-time via `hideUnderneath` setting. ([#3910](https://github.com/infor-design/enterprise/issues/3910))
- `[Multiselect]` Fixed an issue where multiselect fields with tags were not rendering properly. ([#4139](https://github.com/infor-design/enterprise/issues/4139))
- `[Popupmenu]` Fixed an issue where the icons were overlapping. ([#4201](https://github.com/infor-design/enterprise/issues/4201))
- `[Popupmenu]` Fixed a bug that the aria items are in the wrong place. Its now using [this guide](https://www.w3.org/TR/wai-aria-practices/examples/menu-button/menu-button-links.html). ([#4085](https://github.com/infor-design/enterprise/issues/4085))
- `[Popupmenu]` Fixed a bug where the heading doesn't display properly with multi-select menu. ([#3926](https://github.com/infor-design/enterprise/issues/3926))
- `[Searchfield]` Fixed an issue where some of the searchfield examples did not have focus states. ([#1060](https://github.com/infor-design/enterprise/issues/1060))
- `[Searchfield]` The `clear` function was misnamed as it didnt clear, it made the field clearable. Now we have a `clear` and `makeClearable` function. ([#4173](https://github.com/infor-design/enterprise/issues/4173))
- `[Textarea]` Fixed inconsistencies on styling of disabled field when using disable function, now the label will disable on all components when using this function. In general the label should be dimmed on disabled fields as per the design. ([#3917](https://github.com/infor-design/enterprise/issues/3917))
- `[Timepicker]` Fixed inconsistencies on readonly styling throughout different themes and variants. ([#4152](https://github.com/infor-design/enterprise/issues/4152))
- `[Toast]` Fixed a bug where the toast message doesn't close when pressing escape, and when it has multiple trigger elements and uses unique id's. ([#3986](https://github.com/infor-design/enterprise/issues/3986))
- `[Tooltip]` Fixed a bug where the title doesn't display when the title starts with '#'. ([#2512](https://github.com/infor-design/enterprise/issues/2512))
- `[Tooltip]` Fixed an issue where the tooltip would not show up if you focus a button with the keyboard. ([#4085](https://github.com/infor-design/enterprise/issues/4085))
- `[Tree]` Fixed an issue where the tree node still shows folder icon after all children and `children` property deleted. ([#4026](https://github.com/infor-design/enterprise/issues/4026))
- `[Tree]` Fixed an issue where the custom icon was changing back to default on toggle after use of method updateNode(). ([#4027](https://github.com/infor-design/enterprise/issues/4027))

(81 Issues Solved This Release, Backlog Enterprise 183, Backlog Ng 48, 1077 Functional Tests, 1489 e2e Tests)

## v4.30.1

### v4.30.1 Fixes

- `[Datepicker]` Fixed the datepicker in ar-SA setting timestamps would null the times in some situations. ([#4160](https://github.com/infor-design/enterprise/issues/4160))
- `[Datagrid]` The last row border was removed but this was incorrect, reverted this. ([#4140](https://github.com/infor-design/enterprise/issues/4140))
- `[Datagrid]` Fixed an alignment issue in datagrid filter that caused some fields to be misaligned. ([#4151](https://github.com/infor-design/enterprise/issues/4151))
- `[Datagrid]` Fixed an alignment issue with column colspan. In some situations it was not rendering correctly causing some cells to be misaligned. ([#4109](https://github.com/infor-design/enterprise/issues/4109))
- `[Datagrid]` Changed invalid css fill-available property. ([#4133](https://github.com/infor-design/enterprise/issues/4133))
- `[Locale]` Fixed a bug with MMMM dd format in ar-SA. ([#4160](https://github.com/infor-design/enterprise/issues/4160))
- `[Locale]` Changed the arguments names for better symmetry fromGregorian == toUmalqura and toGregorian === options.fromUmalqura. ([#4160](https://github.com/infor-design/enterprise/issues4160))

(71 Issues Solved This Release, Backlog Enterprise 197, Backlog Ng 53, 1078 Functional Tests, 1482 e2e Tests)

## v4.30.0

### v4.30.0 Announcements

- `[Datagrid]` The rowHeight setting has been changed to support extra-small, small, medium and large. short and normal are deprecated. If you have a custom toolbar you may need to update your [markup](https://github.com/infor-design/enterprise/blob/main/app/views/components/datagrid/example-custom-toolbar.html#L40-L44). ([#3755](https://github.com/infor-design/enterprise/issues/3755))

### v4.30.0 Features

- `[Breadcrumb]` Javascript Component API is now available. ([infor-design/enterprise-ng#700](https://github.com/infor-design/enterprise-ng/issues/700))
- `[Custom Builds]` The build script can now produce an ES Module version of the components that can be imported by your application. ([#3771](https://github.com/infor-design/enterprise/issues/3771))
- `[Datagrid]` Added a setting disableRowDeselection that if enabled does not allow selected rows to be toggled to deselected. ([#3791](https://github.com/infor-design/enterprise/issues/3791))
- `[Datagrid]` Added an additional row size extra-small. This row size may need a bit of further fleshing out. All of the previous row sizes have been renamed but using the old settings are supported but deprecated. The new sizes are Extra Small, Small, Medium, Large (Normal). ([#3755](https://github.com/infor-design/enterprise/issues/3755))
- `[Demoapp]` Added the ability to set runtime flags for persisting settings that were previously only possible to set via URL query parameters. ([n/a])
- `[Icons]` Changed the tree node icon to be more meaningful in uplift theme. Added a print-preview icon. This replaces the update-preview icon which has confusing meaning but was not removed.
- `[Searchfield]` Added the ability to clear the searchfield by calling a public clear() function. ([#3810](https://github.com/infor-design/enterprise/issues/3810))
- `[Tree]` Added a setting to support to expanding/collapsing when clicking only the icon portion of the tree node. ([#3730](https://github.com/infor-design/enterprise/issues/3730))
- `[Tree]` Added the ability to have separate icon button for expand/collapse and children count. ([#3847](https://github.com/infor-design/enterprise/issues/3847))

### v4.30.0 Fixes

- `[Accordion]` Fixed an issue where the chevron icon is not properly centered in Safari. ([#2161](https://github.com/infor-design/enterprise/issues/2161))
- `[Application Menu]` Fixed an issue where the dropdown icon is not properly centered in Safari. ([#3766](https://github.com/infor-design/enterprise/issues/3766))
- `[Accordion]` Fixed issue where hidden headers were not excluded from tab navigation. ([#3835](https://github.com/infor-design/enterprise/issues/3835))
- `[Calendar]` Fixed a bug that when setting accordions to allowOnePane it did not work. ([#3773](https://github.com/infor-design/enterprise/issues/3773))
- `[Calendar]` Fixed a bug where the accordion sections would show a line on hover in high contrast mode. ([#2779](https://github.com/infor-design/enterprise/issues/2779))
- `[Calendar]` Fixed a bug where the days would be out of alignment if the end and starts dates intersect. ([#1725](https://github.com/infor-design/enterprise/issues/1725))
- `[Contextual Action Panel]` Fixed an issue where the searchfield should be collapsible on mobile view. ([#918](https://github.com/infor-design/enterprise/issues/918))
- `[Counts]` Revamped the look and feel of widget counts in uplift theme. ([#3666](https://github.com/infor-design/enterprise/issues/3666))
- `[Datagrid]` Fixed an issue where the table doesn't filled the datagrid wrapper inside of modal. ([#3897](https://github.com/infor-design/enterprise/issues/3897))
- `[Datagrid]` Fix a bug with columns with buttons, they had an unneeded animation that caused states to be delayed when painting. ([#3808](https://github.com/infor-design/enterprise/issues/3808))
- `[Datagrid]` Fixed an issue where example page for filter and pager was not working properly. ([#3856](https://github.com/infor-design/enterprise/issues/3856))
- `[Datagrid]` Fix a bug with cellNavigation false, the focus state was still visible. ([#3937](https://github.com/infor-design/enterprise/issues/3937))
- `[Datagrid]` Updated example page for keyword search to fix error state. ([#3961](https://github.com/infor-design/enterprise/issues/3961))
- `[Datagrid]` Fix a bug with cellNavigation false, the focus state was incorrect on stretched rows in IE. ([#1644](https://github.com/infor-design/enterprise/issues/1644))
- `[Datagrid]` Fixed an issue where an extra border is shown in grid list mode and RTL. ([#3895](https://github.com/infor-design/enterprise/issues/3895))
- `[Datagrid]` Fixed a bug inside validateRow when passing in a zero the function would exit. ([#4002](https://github.com/infor-design/enterprise/issues/4002))
- `[Datagrid]` Fixed an issue where select all using keyboard in multiSelect/mixedSelect was not working. ([#3921](https://github.com/infor-design/enterprise/issues/3921))
- `[Datagrid]` Fix a bug with columns with buttons, they had an unneeded animation that caused states to be delayed when painting. ([#3808](https://github.com/infor-design/enterprise/issues/3808))
- `[Datagrid]` Fixed an issue where data was not in sync for row reorder and paging. ([#3749](https://github.com/infor-design/enterprise/issues/3749))
- `[Datagrid]` Fixed an issue where using selectRowsAcrossPages setting the selected rows were reseting by filter, to use this feature you may need to set columnIds in the settings to form whats unique for the row. ([#3601](https://github.com/infor-design/enterprise/issues/3601))
- `[Datagrid]` Fixed an issue where when using the contentTooltip setting on a datagrid on a modal, the column would expand when hovering rows. ([#3541](https://github.com/infor-design/enterprise/issues/3541))
- `[Datagrid]` Fixed an issue the arrow on tooltips flowed in the wrong direction. ([#3854](https://github.com/infor-design/enterprise/issues/3854))
- `[Datagrid]` Fixed an issue where readonly and checkbox cells would show up on the summary row. ([#3862](https://github.com/infor-design/enterprise/issues/3862))
- `[Datagrid]` Fixed an issue where text in nested objects where not encoded correctly. ([#4058](https://github.com/infor-design/enterprise/issues/3862))
- `[Datagrid]` Fixed an issue where text editor style editors are not saved properly. ([#4058](https://github.com/infor-design/enterprise/issues/4058))
- `[Datagrid]` Fixed an issue where checkboxes in an expandable area could not be checked. ([#4062](https://github.com/infor-design/enterprise/issues/4062))
- `[Datagrid]` Fix a bug where multiselect checkboxes were misaligned in a modal. ([#4086](https://github.com/infor-design/enterprise/issues/4086))
- `[Datepicker]` Fixed an issue where some languages like fr-CA and pt-BR (that are languages in a non default locale), would error when opening the picker. ([#4035](https://github.com/infor-design/enterprise/issues/4035))
- `[Datepicker]` Fixed an issue where change did not fire when rangeselecting the same day. ([#4075](https://github.com/infor-design/enterprise/issues/4075))
- `[Datepicker]` Fixed an issue where change did not fire when selecting today after having a cleared value in the field. ([#853](https://github.com/infor-design/enterprise-ng/issues/853))
- `[Dropdown]` Changed the keyboard dropdown so it will select the active item when tabbing out. ([#3028](https://github.com/infor-design/enterprise/issues/3028))
- `[Dropdown]` Fixed an issue where the search field does not stay in the initial position. ([#2659](https://github.com/infor-design/enterprise/issues/2659))
- `[Dropdown]` Fixed an issue where the search field does not stay in the initial position. ([#2659](https://github.com/infor-design/enterprise/issues/2659))
- `[Editor]` Fixed missing tooltips. ([#issues](https://github.com/infor-design/enterprise/issues/issues))
- `[Field Options]` Fixed an issue where the focus style was not aligning. ([#3628](https://github.com/infor-design/enterprise/issues/3628))
- `[Hierarchy]` Fixed an issue selection causes tab selection to be removed. ([#3597](https://github.com/infor-design/enterprise/issues/3597))
- `[Icons]` Fixed an issue with the amend icon in uplift theme. The meaning was lost on a design change and it has been updated. ([#3613](https://github.com/infor-design/enterprise/issues/3613))
- `[Locale]` Changed results text to lower case. ([#3974](https://github.com/infor-design/enterprise/issues/3974))
- `[Locale]` Fixed abbreviated chinese month translations. ([#4034](https://github.com/infor-design/enterprise/issues/4034))
- `[Lookup]` Fixed an issue in the min width examples that showed up in Safari only. ([#3949](https://github.com/infor-design/enterprise/issues/3949))
- `[Lookup]` Added example page for server side keyword search. ([#2806](https://github.com/infor-design/enterprise/issues/2806))
- `[Lookup]` Fixed a bug that the required validation would not reset from empty in certain cases. ([#810](https://github.com/infor-design/enterprise-ng/issues/810))
- `[Lookup]` Fixed an issue in the min width examples that showed up in Safari only. ([#3949](https://github.com/infor-design/enterprise/issues/3949))
- `[Popover]` Corrected the tabindex order of Popover elements when the Popover is contained within a Modal. ([#3644](https://github.com/infor-design/enterprise/issues/3644))
- `[Mask]` Fixed issue where languages with `,` as decimal were causing the fields to only show `.` instead of the actual characters that were input. ([#3933](https://github.com/infor-design/enterprise/issues/3933))
- `[Multiselect]` Fixed a bug that would incorrectly cause both text and tags to be rendered on the page when using the Select All checkbox. ([#3767](https://github.com/infor-design/enterprise/issues/3767))
- `[Multiselect]` When using the `showSelectAll` setting, if no selectable options are present, the Select All checkbox will now remain hidden and unusable. ([#3777](https://github.com/infor-design/enterprise/issues/3777))
- `[Multiselect]` Changed "Select All" checkbox's default behavior to only select items that match the current search filter, if a search filter is present.  The original filter behavior is available by setting `selectAllFilterOnly` to false. ([#3845](https://github.com/infor-design/enterprise/issues/3845))
- `[Textarea]` Added tests to show that the textarea count text is translated. ([#3807](https://github.com/infor-design/enterprise/issues/3807))
- `[Tooltip]` Fixed tooltip behavior so clicking and mousing out will not show the tooltip and fixed tooltip delay. ([#4050](https://github.com/infor-design/enterprise/issues/#4050))
- `[Tree]` Fixed an issue where previous text selection was not clearing after clicked to any tree-node. ([#3794](https://github.com/infor-design/enterprise/issues/3794))

(75 Issues Solved This Release, Backlog Enterprise 235, Backlog Ng 62, 1071 Functional Tests, 1448 e2e Tests)

## v4.29.0

### v4.29.0 Announcements

- `[General]` Heads Up that effective October 31, 2020 we will no longer support IE 11. Until that date we will test IE 11 but only critical issues will be fixed. See the linked issue for more details. ([#3756](https://github.com/infor-design/enterprise/issues/3756))

### v4.29.0 Features

- `[Accordion]` Added the ability to call collapse and expand with a header ID. ([#783](https://github.com/infor-design/enterprise-ng/issues/783))
- `[Lookup]` Added a tooltip functionality when the data is overflowed. ([#3703](https://github.com/infor-design/enterprise/issues/3703))
- `[Lookup]` Added a clear (x icon) button to clear the field. ([#740](https://github.com/infor-design/enterprise/issues/740))
- `[Lookup]` Added a clear (x icon) button and apply button inside of modal so there are now two options to clear the field. ([#2507](https://github.com/infor-design/enterprise/issues/2507))
- `[Lookup]` Fixed a bug where validation did not work if the lookup is non-editable (select only). ([#3950](https://github.com/infor-design/enterprise/issues/3950))
- `[Multiselect]` Moved the functionality for displaying the Multiselect List's searchfield underneath/above the pseudo element into a configurable setting. ([#3864](https://github.com/infor-design/enterprise/issues/3864))
- `[Popdown]` Fixed some integration problems with nested Lookups that were causing closing to happen prematurely. ([ng#760](https://github.com/infor-design/enterprise-ng/issues/760))
- `[Slider]` Added the ability to set position of the tooltip. ([#3746](https://github.com/infor-design/enterprise/issues/3746))
- `[Toast]` Added the ability to dismiss toasts via keyboard. ([#3521](https://github.com/infor-design/enterprise/issues/3521))
- `[Homepage]` Homepage edit events (resize, reorder, remove widgets) now fire on widget elements too ([#3679](https://github.com/infor-design/enterprise/issues/3679))

### v4.29.0 Fixes

- `[About]` Fixed a bug where About dialogs disappeared when being closed by the Modal Manager API. ([#3898](https://github.com/infor-design/enterprise/issues/3898))
- `[Application Menu]` Fixed personalization regressions on Soho theme ([#3704](github.com/infor-design/enterprise/issues/3704))
- `[General]` We Updated a lot of development dependencies. Most important things to note are: we now support node 12 for development and this is recommended, from tests 13 will also work. Node 14 will not work. We updated jQuery to 3.5.1 as a client side dependency and d3 to 5.16.0. If copying files from the `dist` folder note that the d3 file is called d3.v5.js. ([#1690](https://github.com/infor-design/enterprise/issues/1690))
- `[Bar Chart]` Fixed an issue where height was not calculating properly when used other elements along content container. ([#2670](https://github.com/infor-design/enterprise/issues/2670))
- `[Application Menu]` - Made it possible for App Menu Toolbars to dismiss the menu when the `dismissOnClickMobile` setting is true. ([#2831](https://github.com/infor-design/enterprise/issues/2831))
- `[Calendar/Weekview/Monthview]` Added more docs and exposed them on the design site. ([#3575](https://github.com/infor-design/enterprise/issues/3758))
- `[Checkbox]` Fixed an issue where the error icon was inconsistent between subtle and vibrant themes. ([#3575](https://github.com/infor-design/enterprise/issues/3575))
- `[Column Chart]` Fixed an issue where height was not calculating properly when used other elements along content container. ([#2670](https://github.com/infor-design/enterprise/issues/2670))
- `[Datagrid]` Fixed an issue where blank tooltip was showing when use Alert Formatter and no text. ([#2852](https://github.com/infor-design/enterprise/issues/2852))
- `[Datagrid]` Fixed a bug where the datagrid had blocked the clicking of buttons in an empty message area. ([#3922](https://github.com/infor-design/enterprise/issues/3922))
- `[Datagrid]` Fixed an issue where keyword search results were breaking the html markup for icons and badges. ([#3855](https://github.com/infor-design/enterprise/issues/3855))
- `[Datagrid]` Fixed an issue where keyword search results were breaking the html markup for hyperlink. ([#3731](https://github.com/infor-design/enterprise/issues/3731))
- `[Datagrid]` Fixed an issue where keyword search results were not showing for paging, if searched from other than 1st page it came blank table. ([#3629](https://github.com/infor-design/enterprise/issues/3629))
- `[Datagrid]` Fixed an issue where contents filtertype was not working on example page. ([#2887](https://github.com/infor-design/enterprise/issues/2887))
- `[Datagrid]` Fixed a bug in some themes, where the multi line cell would not be lined up correctly with a single line of data. ([#2703](https://github.com/infor-design/enterprise/issues/2703))
- `[Datagrid]` Fixed visibility of sort icons when toggling and when the column is in active. ([#3692](https://github.com/infor-design/enterprise/issues/3692))
- `[Datagrid]` Fixed a bug where the data passed to resultsText was incorrect in the case of reseting a filter. ([#2177](https://github.com/infor-design/enterprise/issues/2177))
- `[Datagrid/General]` Fixed an additional bug where when loading the datagrid with a columns object that contain recursive objects the grid would crash in saveColumns. [3759](https://github.com/infor-design/enterprise/issues/3759))
- `[Datepicker]` Fixed a bug where the modal would take aspects of the personalize colors by mistake. ([#3997](https://github.com/infor-design/enterprise/issues/3997))
- `[Dropdown]` Fixed tooltip content gets cut off inside of modal. ([#3106](https://github.com/infor-design/enterprise/issues/3106))
- `[DemoApp]` Fixed an issue with some pages in the design site where the did not have a height. ([#878](https://github.com/infor-design/website/issues/878))
- `[Fonts]` A note that the Source Sans Pro font thats used in the new theme and served at google fonts, now have a fix for the issue that capitalized letters and numbers had different heights. You may need to release any special caching. ([#1789](https://github.com/infor-design/enterprise/issues/1789))
- `[Form]` Fix broken links in the form readme file. ([#818](https://github.com/infor-design/website/issues/818))
- `[Line Chart]` Fixed an issue where height was not calculating properly when used other elements along content container. ([#2670](https://github.com/infor-design/enterprise/issues/2670))
- `[Locale]` Fixed the es-419 date time value, as it was incorrectly using the medium length date format. ([#3830](https://github.com/infor-design/enterprise/issues/3830))
- `[Modal]` Fixed the inconsistencies of spacing on required fields. ([#3587](https://github.com/infor-design/enterprise/issues/3587))
- `[Modal]` Fixed a bug where the title would overflow too soon. ([#3996](https://github.com/infor-design/enterprise/issues/3996))
- `[Multiselect]` Added ability to detect selected items from incoming data via `callSource()`. ([#2656](https://github.com/infor-design/enterprise/issues/2656))
- `[Multiselect]` Added support to api settings to `allTextString` and `selectedTextString` for custom headers. ([#3554](https://github.com/infor-design/enterprise/issues/3554))
- `[Pie Chart]` Fixed an issue where height was not calculating properly when used other elements along content container. ([#2670](https://github.com/infor-design/enterprise/issues/2670))
- `[Pie]` Fixed an issue where rounds decimal places for percent values were not working. ([#3599](https://github.com/infor-design/enterprise/issues/3599))
- `[Pie/Donut]` Fixed an issue where placing legend on bottom was not working for Homepage widget/Cards. ([#3560](https://github.com/infor-design/enterprise/issues/3560))
- `[Pager]` Reduced the space between buttons. ([#1942](https://github.com/infor-design/enterprise/issues/1942))
- `[Popupmenu]` Fixed an issue the shortcut text leaves gap when no icons are present. ([#3849](https://github.com/infor-design/enterprise/issues/3849))
- `[Tabs]` Fixed info and alert icons alignment on tabs and inside of modal. ([#2695](https://github.com/infor-design/enterprise/issues/2695))
- `[Tabs]` Fixes an issue where the search bar background color was going to transparent on smaller breakpoints. ([#3871](https://github.com/infor-design/enterprise/issues/3871))
- `[Notification]` Fixed an issue where the icons were lagging in the animation. ([#2099](https://github.com/infor-design/enterprise/issues/2099))
- `[Tree]` Fixed an issue where data was not in sync for children property. ([#1690](https://github.com/infor-design/enterprise/issues/1690))
- `[Splitter]` Fixed an issue the drag handle characters render incorrectly. ([#1458](https://github.com/infor-design/enterprise/issues/1458))
- `[Splitter]` Fixed an issue where dragging for RTL direction was not working. ([#1813](https://github.com/infor-design/enterprise/issues/1813))
- `[Spinbox]` Fixed an issue where a two or more digit min value would make it difficult to type in the spinbox. To fix this the values will only be validated on blur by default. ([#3909](https://github.com/infor-design/enterprise/issues/3909))
- `[Spinbox]` Fixed an issue where the number mask did not match the max value of the spinbox. ([#3939](https://github.com/infor-design/enterprise/issues/3939))
- `[Slider]` Improved the sliding so that decimal values would not trigger the change event. ([#787](https://github.com/infor-design/enterprise-ng/issues/787))
- `[Slider]` Reduced the number of change events that fire while sliding. ([#788](https://github.com/infor-design/enterprise-ng/issues/788))
- `[Swaplist]` Fixed an issue where dragging items more than once was not working on Android or iOS devices. ([#1423](https://github.com/infor-design/enterprise/issues/1423))
- `[Tree]` Fixed an issue where tree could not be expanded when using multiselect mode in IE 11. ([#3936](https://github.com/infor-design/enterprise/issues/3936))
- `[Tabs]` Fixed an issue where calling destroy did not remove the add tab button. ([#1439](https://github.com/infor-design/enterprise/issues/1439))
- `[Vertical Tabs]` Made personalization possible. ([#3029](https://github.com/infor-design/enterprise/issues/3029))

(64 Issues Solved This Release, Backlog Enterprise 248, Backlog Ng 69, 1149 Functional Tests, 1404 e2e Tests)

## v4.28.5

### v4.28.5 Fixes

- `[Datepicker]` Fixed an issue where change events did not fire consistently. ([#4087](https://github.com/infor-design/enterprise/issues/4087))

## v4.28.4

### v4.28.4 Fixes

- `[Datagrid]` Fixed an issue where checkboxes in an expandable area could not be checked. ([#4062](https://github.com/infor-design/enterprise/issues/4062))

## v4.28.3

### v4.28.3 Fixes

- `[Datepicker]` Fixed an issue where change did not fire when rangeselecting the same day. ([#4075](https://github.com/infor-design/enterprise/issues/4075))
- `[Datepicker]` Fixed an issue where change did not fire when selecting today after having a cleared value in the field. ([#853](https://github.com/infor-design/enterprise-ng/issues/853))

## v4.28.2

### v4.28.2 Fixes

- `[Splitter]` Fixed an issue where the splitter would remove the modal overlay in some cases. ([#3982](https://github.com/infor-design/enterprise/issues/3982))

## v4.28.1

### v4.28.1 Fixes

- `[Datagrid]` Fixed a bug where the datagrid had blocked the clicking of buttons in an empty message area. ([#3922](https://github.com/infor-design/enterprise/issues/3922))
- `[Datagrid]` Added ability to set the datagrid emptymessage as primary. ([#3922](https://github.com/infor-design/enterprise/issues/3922))

## v4.28.0

### v4.28.0 Important Changes

- `[Pager]` The Deprecated `pager` getter method was removed. Use `pagerAPI` instead for the same thing if accessing this internal object directly. ([#3759](https://github.com/infor-design/enterprise/issues/3759))

### v4.28.0 Features

- `[Bar Chart]` Added support to ellipsis for yaxis labels. ([#3702](https://github.com/infor-design/enterprise/issues/3702))
- `[Contextmenu]` Added support for shortcut display in menus. ([#3490](https://github.com/infor-design/enterprise/issues/3490))
- `[Datepicker]` Added support for custom api callback to disable passed dates and to disable dates by years. ([#3462](https://github.com/infor-design/enterprise/issues/3462))
- `[Datagrid]` Added and fixed up datagrid grouping aggregators. There is now aggregators for avg, count, list, max, min and sum. In addition null and undefined data will not cause issues. ([#3752](https://github.com/infor-design/enterprise/issues/3752))
- `[Error Page]` Added a new example showing a static error page. For example for a 404 page or generic error. ([#281](https://github.com/infor-design/design-system/issues/281))
- `[FileUploadAdvanced]` Added support to api settings `maxFiles` to limit number of uploads. ([#3512](https://github.com/infor-design/enterprise/issues/3512))
- `[FileUploadAdvanced]` Added support to fire event `fileremoved` for attached file removed. ([#3548](https://github.com/infor-design/enterprise/issues/3548))
- `[Line Chart]` Added support to ellipsis for yaxis labels. ([#3702](https://github.com/infor-design/enterprise/issues/3702))
- `[Modal]` Improved handling of multiple Modal windows stemming from a single trigger element. ([ng#705](https://github.com/infor-design/enterprise-ng/issues/705))

### v4.28.0 Fixes

- `[Accordion]` Fixed a regression where updating individual headers within an Accordion was no longer working ([#3826](https://github.com/infor-design/enterprise/issues/3070))
- `[Application Menu]` Fixed the icons on breaking apart it's appearance when zooming out the browser in IE11, uplift theme. ([#3070](https://github.com/infor-design/enterprise/issues/3070))
- `[Application Menu]` Fixed misalignment/size of bullet icons in the accordion on Android devices. ([#1429](http://localhost:4000/components/applicationmenu/test-six-levels.html))
- `[Application Menu]` Add keyboard support for closing Role Switcher panel ([#3477](https://github.com/infor-design/enterprise/issues/3477))
- `[Autocomplete]` Added a check to prevent the autocomplete from incorrectly stealing form focus, by checking for inner focus before opening a list on typeahead. ([#3639](https://github.com/infor-design/enterprise/issues/3070))
- `[Autocomplete]` Fixed an issue where an change event was not firing when selecting from the menu. ([#804](https://github.com/infor-design/enterprise/issues/804))
- `[Bubble Chart]` Fixed an issue where an extra axis line was shown when using the domain formatter. ([#501](https://github.com/infor-design/enterprise/issues/501))
- `[Bullet Chart]` Added support to format ranges and difference values. ([#3447](https://github.com/infor-design/enterprise/issues/3447))
- `[Button]` Fixed the button disabled method to no longer use class `is-disabled`. ([#3447](https://github.com/infor-design/enterprise-ng/issues/799))
- `[Charts]` Fixed an issue where selected items were being deselected after resizing the page. ([#323](https://github.com/infor-design/enterprise/issues/323))
- `[Colorpicker]` Fixed an issue where the color swatches shift when the colorpicker has a scrollbar. ([#2266](https://github.com/infor-design/enterprise/issues/2266))
- `[Custom Builds]` Fixed issues related to custom building Datagrid. ([#3784](https://github.com/infor-design/enterprise/issues/3784))
- `[Custom Builds]` Fixed issues related to custom building Locale. ([#3839](https://github.com/infor-design/enterprise/issues/3839))
- `[Custom Builds]` Fixed issues related to custom building Modal. ([#3822](https://github.com/infor-design/enterprise/issues/3822))
- `[Datagrid]` Fixed an issue where row data was not available for serializer with Treegrid. ([#3663](https://github.com/infor-design/enterprise/issues/3724))
- `[ContextualActionPanel]` Fixed an issue where toolbars in CAP are not torn down on destroy. ([#3785](https://github.com/infor-design/enterprise/issues/3785))
- `[ContextualActionPanel]` Fixed an issue where nested caps or closing and reopening caps would not work. ([#801](https://github.com/infor-design/enterprise-ng/issues/801))
- `[Datagrid]` Fixed a css issue in dark uplift mode where the group row lines were not visible. ([#3649](https://github.com/infor-design/enterprise/issues/3649))
- `[Datagrid]` Fixed some styling issues in alerts and tags, and made clickable tags available in the formatter. ([#3631](https://github.com/infor-design/enterprise/issues/3631))
- `[Datagrid]` Fixed a css issue in dark uplift mode where the group row lines were not visible . ([#3649](https://github.com/infor-design/enterprise/issues/3649))
- `[Datagrid]` Fixed lookup modal title to be visible and adjust the position to make it centered. ([#3635](https://github.com/infor-design/enterprise/issues/3635))
- `[Datagrid]` Fixed an issue where selected rows are not reset when calling loadData. ([#3718](https://github.com/infor-design/enterprise/issues/3718))
- `[Datagrid]` Fixed an issue where if using grouping totals and hiding and showing columns the page is not refreshed properly. ([#2564](https://github.com/infor-design/enterprise/issues/2564)
- `[Datagrid]` Fixed an issue the selected row header icon is the wrong state when using allowSelectAcrossPages. ([#3043](https://github.com/infor-design/enterprise/issues/3043)
- `[Datagrid]` Improved the `datagrid-default-modal-width` concept if setting a modal datagrid default with so it works on any parent. [3562](https://github.com/infor-design/enterprise/issues/3562))
- `[Datagrid]` Fixed a bug in the indeterminate paging example, that the select checkbox would not work and be out of sync when changing pages. [2230](https://github.com/infor-design/enterprise/issues/2230))
- `[Datagrid]` Fixed a bug when resizing the first column of the center pane when using frozen columns, the resize would jump out the size of the frozen section. [3741](https://github.com/infor-design/enterprise/issues/3741))
- `[Datagrid]` Fixed an issue where the filter condition leaves two selected if you just reorder. ([#3779](https://github.com/infor-design/enterprise/issues/3779))
- `[Datagrid/General]` Fixed a bug where when loading the datagrid with a columns object that contain recursive objects the grid would crash. [3759](https://github.com/infor-design/enterprise/issues/3759))
- `[Datagrid/Hyperlink]` Fixed layout issues with links in right text align mode. To do this refactored links to not use a psuedo element for the focus style. ([#3680](https://github.com/infor-design/enterprise/issues/3680))
- `[Datepicker]` Fixed a bug where for some locales like `af-ZA` and `fi_FI` with dots in the day periods, setting 24 hr time to AM did not work. [3750](https://github.com/infor-design/enterprise/issues/3750))
- `[Datepicker]` Fixed a bug where date picker erred on arabic dates. [3804](https://github.com/infor-design/enterprise/issues/3804))
- `[Datepicker]` Fixed a bug where date picker could not change arabic dates. [3819](https://github.com/infor-design/enterprise/issues/3819))
- `[Datepicker]` Fixed a bug the month only picker would error the second time opened. [3817](https://github.com/infor-design/enterprise/issues/3817))
- `[Datepicker]` Added fix for dates with month and day only format where day is first, this was incorrectly validating as invalid. ([#3833](https://github.com/infor-design/enterprise/issues/3833))
- `[Demoapp]` Fixed incorrect directory list hyperlinks in listview and listbuilder components. ([1783](https://github.com/infor-design/enterprise/issues/1783))
- `[Demoapp]` Did cleanup on the icons and patterns links. ([3790](https://github.com/infor-design/enterprise/issues/3790))
- `[Demoapp]` When deployed on a proxy the icons page would not change contents when changing theme. ([3790](https://github.com/infor-design/enterprise/issues/3790))
- `[Dropdown]` Fixed an issue that Dropdown did not close when scrolling in some nested containers. ([#3436](https://github.com/infor-design/enterprise/issues/3436))
- `[EmptyMessage]` Updated the text to be more subtle. ([#3476](https://github.com/infor-design/enterprise/issues/3476))
- `[Fieldset]` Fixed fieldset text data overlapping in compact mode on mobile view. ([#3627](https://github.com/infor-design/enterprise/issues/3627))
- `[General]` Added a number of small accessibility fixes base on older testing feedback. ([#1539](https://github.com/infor-design/enterprise/issues/1539))
- `[Hierarchy]` Added support for separators in the actions menu on a hierarchy leaf. ([#3636](https://github.com/infor-design/enterprise/issues/3636))
- `[Hierarchy]` Fixed an issue where clicking the "More Actions" menu trigger wouldn't open the menu anymore. ([#3873](https://github.com/infor-design/enterprise/issues/3873))
- `[Lookup]` Fixed an issue where `keywordFilter: true` and `filterable: true` used together cause the lookup modal to break. ([#3772](https://github.com/infor-design/enterprise/issues/3772))
- `[Masthead]` Fixed layout and color issues in uplift theme. ([#3526](https://github.com/infor-design/enterprise/issues/3526))
- `[Modal]` Fixed modal title to a two line with ellipsis when it's too long. ([#3479](https://github.com/infor-design/enterprise/issues/3479))
- `[Multiselect]` Fixed tags dismiss button on mobile devices. ([#3640](https://github.com/infor-design/enterprise/issues/3640))
- `[Icons]` Added new locked/unlocked icons in ids-identity [#3732](https://github.com/infor-design/enterprise/issues/3732)
- `[Radar Chart]` Fixed an issue where labels were cutoff at desktop view. ([#3510](https://github.com/infor-design/enterprise/issues/3510))
- `[Splitter]` Fixed an issue where collapse button was misaligned. ([#3825](https://github.com/infor-design/enterprise/issues/3825))
- `[Swaplist]` Fixed disabled swap buttons color in dark variant subtle theme. ([#3709](https://github.com/infor-design/enterprise/issues/3709))
- `[Utils]` Exposed `Soho.utils.isInViewport(elem)` for external use. ([#3436](https://github.com/infor-design/enterprise/issues/3436))
- `[Toolbar]` Improved the placeholder text color to be more visible in uplift (dark variant). ([#3727](https://github.com/infor-design/enterprise/issues/3727))
- `[Tree]` Fixed an issue where use `UpdateNode()` method the data was not sync. ([#3724](https://github.com/infor-design/enterprise/issues/3724))

(71 Issues Solved This Release, Backlog Enterprise 260, Backlog Ng 82, 1048 Functional Tests, 1370 e2e Tests)

## v4.27.4

### v4.27.4 Fixes

`[Button]` Fixed the button disabled method to no longer use class `is-disabled`. ([#3447](https://github.com/infor-design/enterprise-ng/issues/801))
`[Button]` Fixed a regression where some buttons would get a 100% width on mobile. ([#801](https://github.com/infor-design/enterprise-ng/issues/801))

## v4.27.3

### v4.27.3 Fixes

- `[Datagrid]` Fixed a bug in the indeterminate paging example, that the select checkbox would not work and be out of sync when changing pages. [2230](https://github.com/infor-design/enterprise/issues/2230))

## v4.27.2

### v4.27.2 Fixes

- `[Datagrid]` Fixed an issue in datagrid frozen columns, actions that re-render like sorting may cause rendering issues. ([#3735](https://github.com/infor-design/enterprise/issues/3735))
- `[Datagrid]` Fixed an issue in lookup datagrid editors that clicking a trigger in the cell would commit the cell causing editing not to work in some cases. ([#785](https://github.com/infor-design/enterprise-ng/issues/785))

## v4.27.1

### v4.27.1 Fixes

- `[Icons]` Added a fix to support both `href` and `xlink:href` in icons. ([#3734](https://github.com/infor-design/enterprise/issues/3734))

## v4.27.0

### v4.27.0 Important Changes

- `[Hierarchy]` Removed the following deprecated options `paging: <bool>` and `mobileView: <bool>`. Instead use `layout='paging'` or `layout='mobile-only'`.
- `[Icons]` Changed the svg icons to use `href` instead of deprecated `xlink:href`. This isnt a breaking change either will work but `href` works better with Ivy in Angular. ([#3611](https://github.com/infor-design/enterprise/issues/3611))

### v4.27.0 Features

- `[Button]` Add `toData()` and related API for programmatically handling control of buttons. ([ng#467](https://github.com/infor-design/enterprise-ng/issues/467))
- `[Calendar]` Enhanced the look and feel of monthview calendar by displaying legend and calendar event on mobile view. ([#925](https://github.com/infor-design/enterprise/issues/925))
- `[Modal]` Created API for controlling the Modal ButtonSet. ([ng#467](https://github.com/infor-design/enterprise-ng/issues/467))
- `[Datagrid]` Added support for api setting on expand and collapse children. ([#3274](https://github.com/infor-design/enterprise/issues/3274))
- `[Datagrid]` Updated the fixedRowHeight setting to accept `auto` as an option. This will calculate the row height for all frozenRows section. If you have a lot of rows this may be slow so a number is preferred. ([#3374](https://github.com/infor-design/enterprise/issues/3374))
- `[Editor]` Added an option to set the height of the editor in `rows`. If you set this the estimated number for rows can be specified for the source and html pane. It will scroll after that. ([#3688](https://github.com/infor-design/enterprise/issues/3688))
- `[Homepage]` Added support for reordering, resizing, and removing widgets by enabling edit mode on the homepage component. ([#3531](https://github.com/infor-design/enterprise/issues/3531))

### v4.27.0 Fixes

- `[Accordion]` Removed stoppage of event propagation when accordion headers are clicked, in order to allow external click event listeners to propagate. ([ng#321](https://github.com/infor-design/enterprise-ng/issues/321))
- `[Bar Chart]` Fixed an issue where chart was not resizing on homepage widget resize. ([#2669](https://github.com/infor-design/enterprise/issues/2669))
- `[Blockgrid]` Fixed an issue where there was no index if the data is empty, and removed deprecated internal calls. ([#748](https://github.com/infor-design/enterprise-ng/issues/748))
- `[Busy Indicator]` Fixed an issue where it throws an error when a display delay, the busy-indicator parent removed and added via ngIf before the busyindicator shown. ([#703](https://github.com/infor-design/enterprise-ng/issues/703))
- `[Busy Indicator]` Fixed an issue where the overlay would close when closing the Modal. ([#3424](https://github.com/infor-design/enterprise/issues/3424))
- `[Busy Indicator]` Fixed an issue where position was not aligning. ([#3341](https://github.com/infor-design/enterprise/issues/3341))
- `[Colorpicker]` Fixed the dropdown icon position is too close to the right edge of the field. ([#3508](https://github.com/infor-design/enterprise/issues/3508))
- `[Contextual Action Panel]` Fixed misaligned search icon in uplift theme. ([#3630](https://github.com/infor-design/enterprise/issues/3630))
- `[Contextual Action Panel]` Fixed close icon button in getting cut off on mobile view ([#3586](https://github.com/infor-design/enterprise/issues/3586))
- `[Datagrid]` Fixed an issue where lookup editor was removing all characters following and including the '|' pipe character. ([#3556](https://github.com/infor-design/enterprise/issues/3556))
- `[Datagrid]` Fixed an issue where date range filter was unable to filter data. ([#3503](https://github.com/infor-design/enterprise/issues/3503))
- `[Datagrid]` Fixed a bug where datagrid tree would have very big text in the tree nodes on IOS. ([#3347](https://github.com/infor-design/enterprise/issues/3347))
- `[Datagrid]` Fixed a focus trap issue when using actionable mode, tab will now move up and down rows. ([#2399](https://github.com/infor-design/enterprise/issues/2399))
- `[Datagrid]` Fixed a bug when setting the UI indicator with `setSortIndicator` then it would take two clicks to sort the inverse direction. ([#3391](https://github.com/infor-design/enterprise/issues/3391))
- `[Datagrid]` Fixed an issue where date range filter was not working. ([#3337](https://github.com/infor-design/enterprise/issues/3337))
- `[Datagrid]` Fixed a bug when combining multiselect and expandable rows. If using the shift key to select multiple rows the selection would include incorrect rows. ([#2302](https://github.com/infor-design/enterprise/issues/2302))
- `[Datagrid]` Added support for dragging and reordering columns in RTL and some minor style cleanup with dragging to reorder. ([#3552](https://github.com/infor-design/enterprise/issues/3552))
- `[Datagrid]` Fixed an issue that the click event did not show the item data when the keyboard is used. ([#3645](https://github.com/infor-design/enterprise/issues/3645))
- `[Datagrid]` Fixed an issue where datagrid tree did not show empty messages. ([#3642](https://github.com/infor-design/enterprise/issues/3642))
- `[Datagrid]` Fixed an issue where grouped rows did not render when combined with frozen columns. ([#3367](https://github.com/infor-design/enterprise/issues/3367))
- `[Datagrid]` Fixed an issue where the overlay was closing after close Modal. ([#735](https://github.com/infor-design/enterprise-ng/issues/735))
- `[Datagrid]` Fixed a misaligned drag and drop column icon on IE 11. ([#3648](https://github.com/infor-design/enterprise/issues/3648))
- `[Datagrid]` Fixed an issue when using the colspan column option along with frozenColumns. ([#3416](https://github.com/infor-design/enterprise/issues/3416))
- `[Datagrid]` Fixed an issue where the empty message might still show if the amount of rows do not fill the page. ([#3697](https://github.com/infor-design/enterprise/issues/3697))
- `[Datepicker]` Fixed popover height and datepicker layout on mobile view. ([#2569](https://github.com/infor-design/enterprise/issues/3569))
- `[Datepicker]` Fixed an issue where date range with minimum range was not working. ([#3268](https://github.com/infor-design/enterprise/issues/3268))
- `[Datepicker]` Fixed an issue where date range was reverting to initial values after clearing. ([#1306](https://github.com/infor-design/enterprise/issues/1306))
- `[Datepicker]` Fixed an issue where dates would be invalid in ko-KO locale. ([#3470](https://github.com/infor-design/enterprise/issues/3470))
- `[Datepicker]` Fixed an issue where dates would be invalid in zh-TW locale. ([#3473](https://github.com/infor-design/enterprise/issues/3473))
- `[Datepicker]` Fixed an issue where AM/PM could not be set in hi-IN locale. ([#3474](https://github.com/infor-design/enterprise/issues/3474))
- `[Datepicker]` Fixed an issue where change would fire twice or when the value is still blank. ([#3423](https://github.com/infor-design/enterprise/issues/3423))
- `[Datepicker]` Fixed an issue where time would be reset to 12:00 AM when setting the time and clicking today. ([#3202](https://github.com/infor-design/enterprise/issues/3202))
- `[Dropdown]` Fixed a bug where it was not possible for Dropdowns in certain scrollable Modal regions to close on scroll. ([#2650](https://github.com/infor-design/enterprise/issues/2650))
- `[Dropdown]` Fixed a bug that dropdowns are in the wrong position if flowing up and other minor cases. ([#2068](https://github.com/infor-design/enterprise/issues/2068))
- `[Dropdown]` Fixed alignment when using dropdown in compound field. ([#3647](https://github.com/infor-design/enterprise/issues/3647))
- `[Editor]` Added ui updates to the toolbar in uplift (vibrant mode) and minor style fixes. ([#3577](https://github.com/infor-design/enterprise/issues/3577))
- `[Editor]` Added fixes to reseting the dirty indicator when used in an editor. ([#3662](https://github.com/infor-design/enterprise/issues/3662))
- `[Editor]` Fixed a width change when toggle source view when the editor is on a modal, this is also based on UI feedback that the switch was confusing, so we now disable the buttons. ([#3594](https://github.com/infor-design/enterprise/issues/3594))
- `[Editor]` Fixed an issue where bullet and number lists could not be converted to headings and regular text with the font picker. ([#2679](https://github.com/infor-design/enterprise/issues/2679))
- `[Editor]` Fixed an issue where some settings like bold and italics would not be reset consistently when applying headings and regular text with the font picker. ([#2256](https://github.com/infor-design/enterprise/issues/2256))
- `[Editor]` Fixed an issue where the dirty events did not fire changing the source view. ([#3598](https://github.com/infor-design/enterprise/issues/3598))
- `[Editor]` Adding missing bottom spacing under heading elements. ([#3288](https://github.com/infor-design/enterprise/issues/3288))
- `[Field Filter]` Fixed an issue where switching to In Range filter type with a value in the field was causing an error. ([#3515](https://github.com/infor-design/enterprise/issues/3515))
- `[Editor]` Added a font color for rest/none swatch. ([#2035](https://github.com/infor-design/enterprise/issues/2035))
- `[Field Filter]` Fixed an issue where switching to In Range filter type with a value in the field was causing an error. ([#3515](https://github.com/infor-design/enterprise/issues/3515))
- `[Field Filter]` Fixed an issue where date range was not working after using other filter. ([#2764](https://github.com/infor-design/enterprise/issues/2764))
- `[Field Filter]` Fixed an issue where stray text would be shown if the filters are hidden and then shown later. ([#3687](https://github.com/infor-design/enterprise/issues/3687))
- `[Line Chart]` Fixed an issue where x-axis labels were overlapping for small viewport on homepage widget. ([#2674](https://github.com/infor-design/enterprise/issues/2674))
- `[Lookup]` Fixed an issue where selected values were clearing when use server side data. ([#588](https://github.com/infor-design/enterprise-ng/issues/588))
- `[Locale]` Added missing Afrikaans translations. ([#3685](https://github.com/infor-design/enterprise/issues/3685))
- `[Masthead]` Fixed layout and color issues in uplift theme. ([#3526](https://github.com/infor-design/enterprise/issues/3526))
- `[Modal]` Fixed an iOS bug where after opening several Modals/Messages, it would occasionally be impossible to scroll a scrollable page area. ([#3389](https://github.com/infor-design/enterprise/issues/3389))
- `[Modal]` Fixed a bug where when iframe elements are present, focus traps could occur and cause focus on elements outside of the Modal, but within the iframe. ([#2287](https://github.com/infor-design/enterprise/issues/2287))
- `[Modal]` Added a check for preventing Tooltips inside a Modal from opening while the Modal is not visible ([#3588](https://github.com/infor-design/enterprise/issues/3588))
- `[Modal]` Fixed dropdown position when the field is required. ([#3482](https://github.com/infor-design/enterprise/issues/3482))
- `[Modal]` Fixed a regression where some Close buttons were not properly closing. ([#3615](https://github.com/infor-design/enterprise/issues/3615))
- `[Process Indicator]` Fixed icons that are not centered inside the circle indicators. ([#3509](https://github.com/infor-design/enterprise/issues/3509))
- `[Personalize]` Fixed an issue that colorschanged events do not fire on when doing a set to default ation. ([#751](https://github.com/infor-design/enterprise-ng/issues/751))
- `[Searchfield]` Correct the background color of toolbar search fields. ([#3527](https://github.com/infor-design/enterprise/issues/3527))
- `[Spinbox]` Corrected an issue in the enable method, where it did not fully remove the readonly state. ([#3527](https://github.com/infor-design/enterprise/issues/3527))
- `[Swaplist]` Fixed an issue where lists were overlapping on uplift theme. ([#3452](https://github.com/infor-design/enterprise/issues/3452))
- `[Tabs]` Fixed the position of error icon too close to the border on focus state. ([#3544](https://github.com/infor-design/enterprise/issues/3544))
- `[Tabs-Vertical]` Fixed an issue where the content cannot scroll on mobile view. ([#3542](https://github.com/infor-design/enterprise/issues/3542))
- `[Tags]` Fixed a regression on Tag Buttons, where they were visually, vertically misaligned with Tag text. ([#3604](https://github.com/infor-design/enterprise/issues/3604))
- `[Week-View]` Changed the look of the week-view and day-view day of the week so its a 3 (or 2) letter abbreviation and emphasizes the date and spans two lines. This makes all the days of the week the same length. ([#3262](https://github.com/infor-design/enterprise/issues/3262))
- `[Validation]` Fixed a bug where addMessage did not add messages to the parent. ([#711](https://github.com/infor-design/enterprise-ng/issues/711))

(87 Issues Solved This Release, Backlog Enterprise 279, Backlog Ng 75, 1033 Functional Tests, 1322 e2e Tests)

## v4.26.2

### v4.26.2 Fixes

- `[Textarea]` Fixed missing text in safari on disabled text areas. ([#3638](https://github.com/infor-design/enterprise/issues/3638))

## v4.26.1

### v4.26.1 Fixes

- `[Demo App]` Fixed the embedded layout to show uplift theme. ([#861](https://github.com/infor-design/website/issues/861))

## v4.26.0

### v4.26.0 Features

- `[Datagrid]` Added support for expandable row to expand across all frozen columns, and fixed span layout issues on the right side frozen columns. ([#2867](https://github.com/infor-design/enterprise/issues/2867))
- `[Datagrid]` Added a new `resizeMode` option that allows you to pick between `flex` and `fit`. `flex` will resize columns independently shifting other columns to fit the table layout if needed. `fit` will resize using the neighbor's column width. This is possible more useful when you have less columns. ([#3251](https://github.com/infor-design/enterprise/issues/3251))
- `[Calendar]` Made the monthview, weekview and calendar work in RTL mode and added official support for UmAlQura calendar. ([#2788](https://github.com/infor-design/enterprise/issues/2788))
- `[Icons]` Added new icons `icon-play, icon-stop, icon-record, icon-pause` for video players. ([#411](https://github.com/infor-design/design-system/issues/411))
- `[Icons]` Added new icons `icon-security-off, icon-security-on` for toggles related to security/secure items. ([#397](https://github.com/infor-design/design-system/issues/397))
- `[Searchfield]` Added a setting that makes it possible to adjust the "collapsed" size of a Toolbar Searchfield to better accommodate some use cases. ([#3296](https://github.com/infor-design/enterprise/issues/3296))

### v4.26.0 Fixes

- `[Application Menu]` Fixed bugs with filtering where it was not possible to have the filter match text within content areas, as well as general expand/collapse bugs with filtering. ([#3131](https://github.com/infor-design/enterprise/issues/3131))
- `[Application Menu]` Fixed overlap button when label is too long, and aligned dropdown icon in application menu uplift theme. ([#3133](https://github.com/infor-design/enterprise/issues/3133))
[Contextual Action Panel] - Fixed shade colors of text and icon buttons in uplift theme high contrast. (#3394)
- `[Accordion]` - Fixed an issue with a missing border on the last element in certain states. ([#3885](https://github.com/infor-design/enterprise/issues/3885))
- `[Calendar]` Fixed issue where on month view in events info `Date` and `Duration` fields were not working with some events and `Duration` field. Now `Duration` field support `Days, Hours and Minutes` text. ([#2777](https://github.com/infor-design/enterprise/issues/2777))
- `[Calendar]` Fixed an issue where link was not working on monthview to switch to day view when clicked on more events on that day. ([#3181](https://github.com/infor-design/enterprise/issues/3181))
- `[Calendar]` Fixed a calendar event where the start date today is not displaying as upcoming event in different timezone. ([#2776](https://github.com/infor-design/enterprise/issues/2776))
- `[Calendar]` Fixed an issue where adding an event was inconsistent in Safari. ([#3079](https://github.com/infor-design/enterprise/issues/3079))
- `[Calendar]` Fixed an issue where any event was not rendering in day and week view. ([#3222](https://github.com/infor-design/enterprise/issues/3222))
- `[Calendar]` Fixed an issue where date selection was not persist when switching from month view to week view to day view. ([#3319](https://github.com/infor-design/enterprise/issues/3319))
- `[Colors]` Fixed an incorrect ruby06 color, and made the background change on theme change now (again). ([#3448](https://github.com/infor-design/enterprise/issues/3448))
- `[Datagrid]` Fixed an issue where focus on reload data was forced to be on active cell. ([#358](https://github.com/infor-design/enterprise-ng/issues/358))
- `[Datagrid]` Fixed RTL issues in the filter row. ([#3517](https://github.com/infor-design/enterprise/issues/3517))
- `[Datagrid]` Improved the column resize behavior in speed and usability with the cursor being more accurate during resize. ([#3251](https://github.com/infor-design/enterprise/issues/3251))
- `[Datagrid]` Improved the column resize behavior to work much better in RTL mode. ([#1924](https://github.com/infor-design/enterprise/issues/1924))
- `[Datagrid]` Fixed a bug where if a filter row column is frozen the mask and editor options would not be applied. ([#2553](https://github.com/infor-design/enterprise-ng/issues/2553))
- `[Datagrid]` Fixed an issue where when using rowTemplate/expandableRows and frozenColumns on both sides the right side did not render properly. ([#2867](https://github.com/infor-design/enterprise/issues/2867))
- `[Datagrid]` Fixed an issue where height was not aligning to expandable row for frozen columns. ([#3516](https://github.com/infor-design/enterprise/issues/3516))
- `[Datagrid]` Fixed hover color should not be similar to alternate rows when hovering in uplift high contrast. ([#3338](https://github.com/infor-design/enterprise/issues/3338))
- `[Datagrid]` Fixed a demo app issue filtering decimal fields in some examples. ([#3351](https://github.com/infor-design/enterprise/issues/3351))
- `[Datagrid]` Fixed an issue where some columns were disappear after resizing the browser or after changing themes. ([#3434](https://github.com/infor-design/enterprise/issues/3434))
- `[Datagrid]` Fixed an issue that the filter row type dropdowns did not close when the grid is scrolled. ([#3216](https://github.com/infor-design/enterprise/issues/3216))
- `[Datagrid]` Added an example showing the configuration needed to filter date time fields on just dates without the time part. ([#2865](https://github.com/infor-design/enterprise/issues/2865))
- `[Datagrid]` Changed the isFilter added value to datasets to a more unique value to avoid clashes. ([#2668](https://github.com/infor-design/enterprise/issues/2668))
- `[Datagrid]` Added a `getDataset` method that will return the current dataset without any added properties. ([#2668](https://github.com/infor-design/enterprise/issues/2668))
- `[Datagrid]` Fixed an issue that when reordering filter columns the filter values would disappear. ([#2565](https://github.com/infor-design/enterprise/issues/2565))
- `[Datagrid]` Fixed an issue that dropdown lists in filter rows did not close when scrolling. ([#2056](https://github.com/infor-design/enterprise/issues/2565))
- `[Datagrid]` Added a `filterType` option to the filter event data so the type can be determined. ([#826](https://github.com/infor-design/enterprise/issues/826))
- `[Datagrid]` Add options to `toolbar.filterRow` so that instead of true/false you can set `showFilter, clearFilter, runFilter` independently. ([#1479](https://github.com/infor-design/enterprise/issues/1479))
- `[Datagrid]` Added fixes to improve the usage of the textarea editor. ([#3417](https://github.com/infor-design/enterprise/issues/3417))
- `[Datagrid]` Fixed an issue where reset to default was not working properly. ([#3487](https://github.com/infor-design/enterprise/issues/3487))
- `[Datepicker]` Fixed an issue where setting date format with comma character was not working. ([#3008](https://github.com/infor-design/enterprise/issues/3008))
- `[Editor]` Made the link and image link fields required on the dialogs. ([#3008](https://github.com/infor-design/enterprise/issues/3008))
- `[Editor]` Fixed an issue where it was possible to clear text and end up with text outside the default paragraph separator. ([#2268](https://github.com/infor-design/enterprise/issues/2268))
- `[Fileupload]` Fixed an issue where tabbing out of a fileupload in was causing the modal dialog to disappear. ([#3458](https://github.com/infor-design/enterprise/issues/3458))
- `[Form Compact Layout]` Added support for `form-compact-layout` the remaining components. ([#3008](https://github.com/infor-design/enterprise/issues/3329))
- `[Dropdown]` Fixed a bug that was causing the `selectValue()` method not to update the visual display of the in-page Dropdown element. ([#3432](https://github.com/infor-design/enterprise/issues/3432))
- `[Forms]` Fixed an issue where radio group was overlapping fields. ([#3466](https://github.com/infor-design/enterprise/issues/3466))
- `[Forms Compact]` Fixed an issue where fileupload was misaligned in RTL mode in uplift theme. ([#3483](https://github.com/infor-design/enterprise/issues/3483))
- `[Icons]` Fixed color inconsistencies of the icons when the fields are in readonly state. ([#3176](https://github.com/infor-design/enterprise/issues/3176))
- `[Input]` Added the ability to line up data labels with inputs by adding class `field-height` to the `data` element and placing it in a responsive grid. ([#987](https://github.com/infor-design/enterprise/issues/987))
- `[Input]` Added the ability to use standalone required spans, this will help on responsive fields if they are cut off. ([#3115](https://github.com/infor-design/enterprise/issues/3115))
- `[Input/Forms]` Added the ability to add a class to rows to align the fields on the bottom, this will line up fields if they have wrapping labels or long labels with required fields. To enable this add class `flex-align-bottom` to the grid `row`. ([#443](https://github.com/infor-design/enterprise/issues/443))
- `[Locale]` Fixed an issue where formatDate() method was not working for es-419. ([#3363](https://github.com/infor-design/enterprise/issues/3363))
- `[Locale]` Fixed an issue where setting language to `nb` would error. ([#3455](https://github.com/infor-design/enterprise/issues/3455))
- `[Locale]` Fixed incorrect time separators in the no, nn, and nn locales. ([#3468](https://github.com/infor-design/enterprise/issues/3468))
- `[Locale]` Added further separation of language from formatting in date oriented components (calendar, datepicker, timepicker ect). [3244](https://github.com/infor-design/enterprise/issues/3244))
- `[Locale]` Added support for `nn` locale and language, but this will change to no language as only this is translated as its the same. ([#3455](https://github.com/infor-design/enterprise/issues/3455))
- `[Locale]` Correct the month names in Russian locale and capitalized the day names. ([#3464](https://github.com/infor-design/enterprise/issues/3464))
- `[Module Tabs]` Fixed color tab indicator and small gap below when selected/opened for all color variations in uplift theme. ([#3312](https://github.com/infor-design/enterprise/issues/3312))
- `[Modal]` Fixed colors in dark mode for the primary disabled button and error and background contrast. ([#2754](https://github.com/infor-design/enterprise/issues/2754))
- `[Pie]` Fixed an issue where initial selection was getting error. ([#3157](https://github.com/infor-design/enterprise/issues/3157))
- `[Popupmenu]` Fixed an issue where list separators were disappearing when reduced the browser zoom level e.g. 70-80%. ([#3407](https://github.com/infor-design/enterprise/issues/3407))
- `[Radar Chart]` Fixed an issue where labels was cut off for some screen sizes. ([#3320](https://github.com/infor-design/enterprise/issues/3320))
- `[Searchfield]` Fixed a bug where changing filter results while the autocomplete is open may result in the menu being positioned incorrectly. ([#3243](https://github.com/infor-design/enterprise/issues/3243))
- `[Searchfield]` Fixed a bug in Toolbar Searchfields where a component configured with `collapsible: false` and `collapseSize` defined, the searchfield would incorrectly collapse. ([NG#719](https://github.com/infor-design/enterprise-ng/issues/719))
- `[Splitter]` Fixed an issue in the destroy function where the expand button was not removed. ([#3371](https://github.com/infor-design/enterprise/issues/3371))
- `[Swaplist]` Fixed an issue where top buttons were not aligned in Firefox. ([#3425](https://github.com/infor-design/enterprise/issues/3425))
- `[Textarea]` Fixed an issue where using `rows` stopped working, and fixed the autoGrow option to work better. ([#3471](https://github.com/infor-design/enterprise/issues/3471))
- `[Toolbar]` Fixed an issue where some `destroy()` methods being called in `teardown()` were not type-checking for the `destroy()` method, and sometimes would incorrectly try to call this on an object or data property defined as `button`. ([#3449](https://github.com/infor-design/enterprise/issues/3449))
- `[Tooltip/Popover]` Fixed incorrect placement when in RTL modes, as well as some broken styles on the RTL Popover. ([#3119](https://github.com/infor-design/enterprise/issues/3119))
- `[Validation/Checkboxes]` Fixed issues with making checkboxes required, the styling did not work for it and the scrollIntoView function and validation failed to fire. Note that to add required to the checkbox you need to add an extra span, adding a class to the label will not work because the checkbox is styled using the label already. ([#3147](https://github.com/infor-design/enterprise/issues/3147))
- `[Validation]` Fixed an issue where calling removeMessage would not remove a manually added error class. ([#3318](https://github.com/infor-design/enterprise/issues/3318))

(78 Issues Solved This Release, Backlog Enterprise 336, Backlog Ng 77, 989 Functional Tests, 1246 e2e Tests)

## v4.25.3

### v4.25.3 Fixes

- `[Bar]` Fixed an error rendering charts with only one dataset point. ([#3505](https://github.com/infor-design/enterprise/issues/3505))
- `[Datagrid]` Fixed an issue where date range filter was unable to filter data. ([#3503](https://github.com/infor-design/enterprise/issues/3503))
- `[Datagrid]` Fixed an issue where date range filter was not working. ([#3337](https://github.com/infor-design/enterprise/issues/3337))
- `[Datepicker]` Fixed an issue where date range with minimum range was not working. ([#3268](https://github.com/infor-design/enterprise/issues/3268))
- `[Datepicker]` Fixed an issue where date range was reverting to initial values after clearing. ([#1306](https://github.com/infor-design/enterprise/issues/1306))
- `[Field Filter]` Fixed an issue where switching to In Range filter type with a value in the field was causesing an error. ([#3515](https://github.com/infor-design/enterprise/issues/3515))
- `[Field Filter]` Fixed an issue where date range was not working after using other filter. ([#2764](https://github.com/infor-design/enterprise/issues/2764))

## v4.25.2

### v4.25.2 Fixes

- `[Fileupload]` Fixed an issue where tabbing out of a fileupload in was causing the modal dialog to disappear. ([#3458](https://github.com/infor-design/enterprise/issues/3458))

## v4.25.1

### v4.25.1 Fixes

- `[Datagrid]` Fixed a bug where if there was an editor datagrid might error when loading. ([#3313](https://github.com/infor-design/enterprise/issues/3313))
- `[Mask]` Fixed a bug where leading zeroes were not possible to apply against Number Masks on standard input fields that also handled formatting for thousands separators. ([#3315](https://github.com/infor-design/enterprise/issues/3315))
- `[General]` Improved the colors of windows chrome custom scrollbars in uplift themes. ([#3413](https://github.com/infor-design/enterprise/issues/3413))

## v4.25.0

### v4.25.0 Features

- `[Fields]` Added a form level class to toggle all fields in the form to a more compact (shorter) mode called `form-layout-compact`. Added and fixed existing components so that there is now the option to have more compact forms by using shorter fields. ([#3249](https://github.com/infor-design/enterprise/issues/3249))
- `[Tag]` Added a new style for linkable tags that will work for default, info, good, error, alert, and neutral styles. ([#3113](https://github.com/infor-design/enterprise/issues/3113))
- `[Multiselect]` Added Tag Display as a new style for interacting with selected results in Multiselect components. ([#3114](https://github.com/infor-design/enterprise/issues/3114))
- `[Popdown]` Added support for tabbing into and exit out of it. ([#3218](https://github.com/infor-design/enterprise/issues/3218))
- `[Colors]` Updated design system tokens to new colors for uplift and did a pass on all three theme variants. This impacts and improves many internal colors in components and charts. ([#3007](https://github.com/infor-design/enterprise/issues/3007))

### v4.25.0 Fixes

- `[About]` Added further indication for Microsoft Edge Chrome next to the underlying chrome version. ([#3073](https://github.com/infor-design/enterprise/issues/3073))
- `[About]` Fixed a bug where the browser language was shown as the locale name, we now show browser language and IDs language and locale separate. ([#2913](https://github.com/infor-design/enterprise/issues/2913))
- `[About]` Fixed a bug where the OS version was duplicated. ([#1650](https://github.com/infor-design/enterprise/issues/1650))
- `[Accordion]` Fixed inconsistency style of focus element after clicking on a certain accordion header. ([#3082](https://github.com/infor-design/enterprise/issues/3082))
- `[Accordion]` Fixed an issue that when all panes are expanded then they could no longer be closed. ([#701](https://github.com/infor-design/enterprise-ng/issues/3217))
- `[Application Menu]` Fixed minor usability issues when attempting to filter on application menus, display of hidden filtered children, and filtering reset when a Searchfield is blurred. ([#3285](https://github.com/infor-design/enterprise/issues/3285))
- `[Application Menu]` Fixed incorrect font-size/padding around list item headers' bullet points. ([#3364](https://github.com/infor-design/enterprise/issues/3364))
- `[Application Menu]` Tweaked some font colors on the Vibrant theme. ([#3400](https://github.com/infor-design/enterprise/issues/3400))
- `[Autocomplete]` Fixed an issue where selected event was not firing when its parent is partly overflowing. ([#3072](https://github.com/infor-design/enterprise/issues/3072))
- `[Calendar]` Fixed an issue setting the legend checked elements to false in the api. ([#3170](https://github.com/infor-design/enterprise/issues/3170))
- `[Datagrid]` Fixed an issue where the data after commit edit was not in sync for tree. ([#659](https://github.com/infor-design/enterprise-ng/issues/659))
- `[Datagrid]` Fixed an issue where the add row or load new data for grouping was not working. ([#2801](https://github.com/infor-design/enterprise/issues/2801))
- `[Datagrid]` Fixed an issue where time picker filter trigger icon and text was overlapping. ([#3062](https://github.com/infor-design/enterprise/issues/3062))
- `[Datagrid]` Fixed a bug where floating point math would cause the grouping sum aggregator to round incorrectly. ([#3233](https://github.com/infor-design/enterprise/issues/3233))
- `[Datagrid]` Fixed style issues in all theme and theme variants when using the list style including grouped headers and states. ([#3265](https://github.com/infor-design/enterprise/issues/3265))
- `[Datagrid]` Fixed issues with the stretch columns minimum width. ([#3308](https://github.com/infor-design/enterprise/issues/3308))
- `[Datagrid]` Fixed an issue where converting circular structure to JSON was throwing an error. ([#3309](https://github.com/infor-design/enterprise/issues/3309))
- `[Datagrid]` Fixed an issue where focus in date picker field was not aligning. ([#3350](https://github.com/infor-design/enterprise/issues/3350))
- `[Datagrid]` Added fixes for editing lookup fields, fixed the styling of the lookup editor and improved padding, also fixed the sort indicator color. ([#3160](https://github.com/infor-design/enterprise/issues/3160))
- `[Datagrid]` Fixed a bug that made selecting blank items in lists in a dropdown not possible. ([#3313](https://github.com/infor-design/enterprise/issues/3313))
- `[Editor]` Fixed an issue where line spacing was inconsistent. ([#3335](https://github.com/infor-design/enterprise/issues/3335))
- `[General]` Added detection for wkWebView which is paired with safari. This caused issues with all black text as this browser had previously been unknown. ([#3336](https://github.com/infor-design/enterprise/issues/3336))
- `[Homepage]` Fixed an issue where the DOM order was not working for triple width widgets. ([#3101](https://github.com/infor-design/enterprise/issues/3101))
- `[Locale]` Fixed an issue where enter all digits was not working for fr-FR. ([#3217](https://github.com/infor-design/enterprise/issues/3217))
- `[Locale]` Added the ability to set a 5 digit language (`fr-FR` and `fr-CA` vs `fr`) and added separate strings for `fr-CA` vs `fr-FR`. ([#3245](https://github.com/infor-design/enterprise/issues/3245))
- `[Locale]` Changed incorrect Chinese locale year formats to the correct format as noted by translators. For example `2019年 12月`. ([#3081](https://github.com/infor-design/enterprise/issues/3081))
- `[Locale]` Corrected and added the firstDayofWeek setting for every locale. ([#3060](https://github.com/infor-design/enterprise/issues/3060))
- `[Mask]` Fixed an issue when applying Masks to input fields configured for numbers, where errors would be thrown when the Mask attempted to overwrite the input field value. ([#3315](https://github.com/infor-design/enterprise/issues/3315))
- `[Modal]` Fixed an issue where the returns focus to button after closing was not working. ([#3166](https://github.com/infor-design/enterprise/issues/3166))
- `[Multiselect]` Adjusted the placeholder color as it was too dark. ([#3276](https://github.com/infor-design/enterprise/issues/3276))
- `[Pie]` Fixed cut off line labels when something other than value is used. ([#3143](https://github.com/infor-design/enterprise/issues/3143))
- `[Popupmenu]` Switched the `attachToBody` setting to be true by default. ([#3331](https://github.com/infor-design/enterprise/issues/3331))
- `[Searchfield]` Fixed an issue where multiselect items' checkboxes and text were misaligned in RTL mode. ([#1811](https://github.com/infor-design/enterprise/issues/1811))
- `[Searchfield]` Fixed placeholder text alignment issues on Vibrant theme in Firefox. ([#3055](https://github.com/infor-design/enterprise/issues/3055))
- `[Scrollbar]` Fixed styles for windows chrome to work with all themes. ([#3172](https://github.com/infor-design/enterprise/issues/3172))
- `[Searchfield]` Fixed an overlapping text in searchfield when close icon button is showed. ([#3135](https://github.com/infor-design/enterprise/issues/3135))
- `[Tabs]` Fixed an issue where scroll was not working on mobile view for scrollable-flex layout. ([#2931](https://github.com/infor-design/enterprise/issues/2931))

(47 Issues Solved This Release, Backlog Enterprise 374, Backlog Ng 96, 980 Functional Tests, 1196 e2e Tests)

## v4.24.0

### v4.24.0 Important Changes

- `[Icons]` Reversed a change in previous versions to make alert icons all have a white background as this caused issues. Concerning alert icons there are now the following `icon-[name]` - which will have transparent background, in Uplift these are linear in style, in soho these are solid in style. We also add a `icon-[name]-alert` for alert icons with a white background. If you need a white background you can use these otherwise we have restored the functionality from the 4.21 version, you might need a white background in calendar icons. Also the pending icon is fixed and now orange. ([#3052](https://github.com/infor-design/enterprise/issues/3052))
- `[Datagrid]` Changed the way tables are rendered to avoid gaps at the end of the grid and fix the sizes so they work in resize. This is done by using css position: sticky for headers. It has a few consequences. The spaceColumn option which was never completed was removed. The stretchColumn option is still working but is less important now and defaults to no stretch. IE 11 will now no longer support sticky headers because it does not support css position sticky, so it will degrade in functionality. This improves all issues with columns getting out of alignment. ([#2825](https://github.com/infor-design/enterprise/issues/2825))

### v4.24.0 Deprecation

### v4.24.0 Features

- `[Datagrid]` Added support to get only changed values as return array for get modified rows method. ([#2958](https://github.com/infor-design/enterprise/issues/2958))
- `[Editor]` Replaced the `h3` and `h4` buttons with a more robust Fontpicker component. ([#2722](https://github.com/infor-design/enterprise/issues/2722))
- `[Spinbox]` Standardized Spinbox field sizes to match other input field sizes, added responsive form (fluid) functionality for Spinbox, and reworked the standard size of the Spinbox to match other form fields. ([#1344](https://github.com/infor-design/enterprise/issues/1344))

### v4.24.0 Fixes

- `[All]` Removed the property `-webkit-text-fill-color` from usage throughout out our codebase, except for one rule that changes it to `unset` if it's present. ([#3041](https://github.com/infor-design/enterprise/issues/3041))
- `[Application Menu]` Fixed issue in application menu where scrollbar is visible even if it's not needed in uplift theme. ([#3134](https://github.com/infor-design/enterprise/issues/3134))
- `[Datagrid]` Fixed an issue where the hide pager on one page setting was not working correctly when applying a filter. ([#2676](https://github.com/infor-design/enterprise/issues/2676))
- `[Datagrid]` Fixed an issue where if the grid is initialized with an empty array then updateColumns is used the resetColumns function failed. ([#690](https://github.com/infor-design/enterprise-ng/issues/690))
- `[Datagrid]` Fixed an issue where the dirty cell indicator was not updating after remove row. ([#2960](https://github.com/infor-design/enterprise/issues/2960))
- `[Datagrid]` Fixed an issue where the method getModifiedRows was not working, it had duplicate entries for the same row. ([#2908](https://github.com/infor-design/enterprise/issues/2908))
- `[Datagrid]` Fixed an issue where the personalized columns were not working when toggle columns and drag drop. ([#3004](https://github.com/infor-design/enterprise/issues/3004))
- `[Datagrid]` Fixed an issue where the grouping filter was not working after do sort. ([#3012](https://github.com/infor-design/enterprise/issues/3012))
- `[Datagrid]` Fixed an issue where the editable single column was not working. ([#3023](https://github.com/infor-design/enterprise/issues/3023))
- `[Datagrid]` Fixed an issue where when hovering a parent row the same row index in the child row will show the hover state. ([#2227](https://github.com/infor-design/enterprise/issues/2227))
- `[Datagrid]` Fixed an issue where the focus state for action button formatter was not working correctly. ([#3006](https://github.com/infor-design/enterprise/issues/3006))
- `[Datagrid]` Fixed an issue where the personalization dialog was not centered on IE 11. ([#3175](https://github.com/infor-design/enterprise/issues/3175))
- `[Datagrid]` Fixed an issue finally so that all columns will always align and will never come out of alignment. ([#2835](https://github.com/infor-design/enterprise/issues/2835))
- `[Datagrid]` Fixed an issue where in some cases when there is no data you could not scroll right. ([#2363](https://github.com/infor-design/enterprise/issues/2363))
- `[Datagrid]` Fixed an issue where in some cases where you could not scroll right over the empty message. ([#2864](https://github.com/infor-design/enterprise/issues/2864))
- `[Datagrid]` Fixed an issue where the IOS text would appear very large on group headers. ([#2224](https://github.com/infor-design/enterprise/issues/2224))
- `[Datagrid]` Fixed an issue where in some cases where if you have one column and are in edit mode resizing the page behaved strangely. ([#3193](https://github.com/infor-design/enterprise/issues/3193))
- `[Datagrid]` Changed the rendering of columns so that there will never be a gap on the left side, changed the default of stretchColumn to null which will fill. ([#1818](https://github.com/infor-design/enterprise/issues/1818))
- `[Datagrid]` Fixed an issue that hyperlinks in the datagrid would redirect. ([#3207](https://github.com/infor-design/enterprise/issues/3207))
- `[Datagrid]` Changed the behavior of column resizing to use "fit" during resize, which means adjacent columns only will be resized. ([#605](https://github.com/infor-design/enterprise/issues/605))
- `[Datagrid]` Fixed an issue that resizing the last column would create a gap. ([#1671](https://github.com/infor-design/enterprise/issues/1671))
- `[Datepicker]` Fixed missing background color on disable dates and adjusted the colors in all themes. ([#2910](https://github.com/infor-design/enterprise/issues/2910))
- `[Datepicker]` Fixed a layout issue on the focus state on colored/legend days. ([#2910](https://github.com/infor-design/enterprise/issues/2910))
- `[Datepicker]` Fixed an issue where the calendar layout was not working on ie11. ([#3226](https://github.com/infor-design/enterprise/issues/3226))
- `[Dropdown]` Fix a bug where a dropdown in a datagrid cell would sometimes not display the correct value when selected. ([#2919](https://github.com/infor-design/enterprise/issues/2919))
- `[Dropdown]` Fix a layout issue in RTL on the badges example. ([#3150](https://github.com/infor-design/enterprise/issues/3150))
- `[Editor]` Corrected CSP errors and broken images in the Editor Preview when inserting the default image. ([#2937](https://github.com/infor-design/enterprise/issues/2937))
- `[Editor]` Fixes issues with Editors configured to use Flex Toolbar, where toolbar buttons were not properly triggering selected events, and overflowed items were not triggering editor actions as expected. ([#2938](https://github.com/infor-design/enterprise/issues/2938))
- `[Editor]` The Editor now uses the same routine for stripping disallowed tags and attributes from pasted content when it transitions from the Source View to the Preview. This makes it impossible to paste/type HTML tags containing a `style` property with CSS rules that are not allowed to be applied to inline Editor elements, such as `font-family`. ([#2987](https://github.com/infor-design/enterprise/issues/2987))
- `[Editor]` Fixed a problem in Safari that would cause scrolling to occur inside Flex Toolbars unexpectedly. ([#3033](https://github.com/infor-design/enterprise/issues/3033))
- `[Editor]` Fixed many memory leaks related to view swapping and `destroy()` in the Editor. ([#3112](https://github.com/infor-design/enterprise/issues/3112))
- `[EmptyMessage]` Added a fix so that click will only fire on the button part of the empty message. ([#3139](https://github.com/infor-design/enterprise/issues/3139))
- `[Header]` Update the header placeholder text color to match better. ([#3040](https://github.com/infor-design/enterprise/issues/3040))
- `[Locale]` Fixed a problem in fi-FI where some date formats where incorrect with one digit days. ([#3019](https://github.com/infor-design/enterprise/issues/3019))
- `[Locale]` Added new conversion methods for gregorian to umalqura dates and vice versa with Locale. The fromGregorian and togregorian methods were in two separate locations ar-SA and ar-EG. These new methods gregorianToUmalqura and umalquraToGregorian now moved to to one location in locale and removed the maxDate on them. ([#3051](https://github.com/infor-design/enterprise/issues/3051))
- `[Locale]` Fixed an issue when formatting with `SSS` in the format string, the leading zeros were incorrectly removed from the millisecond output. ([#2696](https://github.com/infor-design/enterprise/issues/2696))
- `[Locale/Datagrid]` Fixed an issue in the datagrid/locale that meant if a string is provided in the current locale for a number it wont parse correctly if the decimal format is a `,` (such as nl-NL). ([#3165](https://github.com/infor-design/enterprise/issues/3165))
- `[Locale]` Fixed an issue when loading en-XX locales where some data may be mixed with en-US. ([#3208](https://github.com/infor-design/enterprise/issues/3208))
- `[Mask]` Fixed a Safari bug where certain masked values would not trigger a "change" event on the input field. ([#3002](https://github.com/infor-design/enterprise/issues/3002))
- `[Modal]` Added a new setting `overlayOpacity` that give the user to control the opacity level of the modal/message dialog overlay. ([#2975](https://github.com/infor-design/enterprise/issues/2975))
- `[Popover]` Fixed an issue where the content was disappearing when change themes on IE11. ([#2954](https://github.com/infor-design/enterprise/issues/2954))
- `[Progress]` Added the ability to init the progress and update it to zero, this was previously not working. ([#3020](https://github.com/infor-design/enterprise/issues/3020))
- `[Sparkline Chart]` Fixed an issue where an error was thrown while a sparkline chart was present during a theme chnage. ([#3159](https://github.com/infor-design/enterprise/issues/3159))
- `[Tabs Module]` Fixed missing ellipsis and spacing issue on mobile view in searchfield of tabs module when resizing the browser. ([#2940](https://github.com/infor-design/enterprise/issues/2940))
- `[Toast]` Fixed an issue where the saved position was not working for whole app. ([#3025](https://github.com/infor-design/enterprise/issues/3025))
- `[Tree]` Fixed an issue where the nodes were not rendering. ([#3194](https://github.com/infor-design/enterprise/issues/3194))

### v4.24.0 Chores & Maintenance

- `[Demoapp]` Allow the query params that affect theming/personalization (theme/variant/colors) to be appended/adjusted on the browser's URL without affecting other query parameters, or adding unnecessary paramters that weren't changed.
- `[Toolbar Searchfield]` Increased the amount of text shown when the Searchfield is not expanded, and appears similar to a button.  Also modified some styles in all themes to make alignment of the text better between the Searchfield and buttons when the Searchfield is not expanded. ([#2944](https://github.com/infor-design/enterprise/issues/2944))

(74 Issues Solved This Release, Backlog Enterprise 374, Backlog Ng 85, 974 Functional Tests, 1191 e2e Tests)

## v4.23.0

### v4.23.0 Deprecation

- `[Icons]` We added per theme empty state icons for both uplift (vibrant) and soho (subtle) themes. Because of this `svg-empty.html` is now deprecated. Please use the theme based files `theme-soho-svg-empty.html` and `theme-uplift-svg-empty.html`. ([#426](https://github.com/infor-design/design-system/issues/426))

### v4.23.0 Features

- `[Accordion]` Added a new setting `expanderDisplay` that can display all expander button icons in the classic style, or with all "chevron" or "plus-minus"-style icons.  Deprecated the legacy `displayChevron` setting in favor of this change. ([#2900](https://github.com/infor-design/enterprise/issues/2900))
- `[Calendar / Day View]` A new component Week View was created, you can configure it to show a single day as well, or several days so we now have a day view. ([#2780](https://github.com/infor-design/enterprise/issues/2780))
- `[Calendar / Week View]` A new component Week View was added. You can show events in a series of days. This is also integrated into view switcher in the calendar component. ([#1757](https://github.com/infor-design/enterprise/issues/1757))
- `[Empty Messages]` Added a new icon `empty-no-users`. ([#3046](https://github.com/infor-design/enterprise/issues/3046))
- `[Locale]` Added updated translation files for 16 in house languages. ([#3049](https://github.com/infor-design/enterprise/issues/3049))
- `[Modal]` Added a new setting `overlayOpacity` that gives the developer ability to control the opacity level of the modal/message dialog overlay. ([#2975](https://github.com/infor-design/enterprise/issues/2975))

### v4.23.0 Fixes

- `[Accordion]` Fixed the font color when hovered on uplift high contrast. ([#3042](https://github.com/infor-design/enterprise/issues/3042))
- `[Autocomplete]` Fixed memory leaks by preventing re-rendering of an open autocomplete list from attaching new events, adding multiple `aria-polite` elements, etc. ([#2888](https://github.com/infor-design/enterprise/issues/2888))
- `[Calendar]` Pass calendar tooltip settings down to week-view component. ([#3179](https://github.com/infor-design/enterprise/issues/3179))
- `[Calendar]` Fixed disabled legend label color on vibrant/uplift with dark Variant theme. ([#2965](https://github.com/infor-design/enterprise/issues/2965))
- `[Calendar]` Fixed missing arrow and scrolling issues in the event popup. ([#2962](https://github.com/infor-design/enterprise/issues/2962))
- `[Contextual Action Panel]` Fixed an issue where the CAP close but beforeclose event not fired. ([#2826](https://github.com/infor-design/enterprise/issues/2826))
- `[Context Menu]` Fixed a placement bug that would cut the size of the menu to an unusable size in small viewport displays. ([#2899](https://github.com/infor-design/enterprise/issues/2899))
- `[Contextual Action Panel]` Fixed placement of `(X)` close button on both standard and Flex toolbars when using the `showCloseBtn` setting. ([#2834](https://github.com/infor-design/enterprise/issues/2834))
- `[Datagrid]` Fixed column headers font color in uplift high contrast. ([#2830](https://github.com/infor-design/enterprise/issues/2830))
- `[Datagrid]` Fixed an issue where the tree children expand and collapse was not working. ([#633](https://github.com/infor-design/enterprise-ng/issues/633))
- `[Datagrid]` Fixed an issue where the pager was not updating with updated method. ([#2759](https://github.com/infor-design/enterprise/issues/2759))
- `[Datagrid]` Fixed an issue where the browser contextmenu was not showing by default. ([#2842](https://github.com/infor-design/enterprise/issues/2842))
- `[Datagrid]` Fixed an issue where string include zeroes not working with text filter. ([#2854](https://github.com/infor-design/enterprise/issues/2854))
- `[Datagrid]` Fixed an issue where the select all button for multiselect grouping was not working. ([#2895](https://github.com/infor-design/enterprise/issues/2895))
- `[Datagrid]` Fixed an issue where the select children for tree was not working. ([#2961](https://github.com/infor-design/enterprise/issues/2961))
- `[Datepicker]` Fixed an issue where the selected date was getting cleared and creating js error after changing month or year in Umalqura date and Calendar. ([#3093](https://github.com/infor-design/enterprise/issues/3093))
- `[Datepicker]` Fixed an issue where the validation after body re-initialize was not working. ([#2410](https://github.com/infor-design/enterprise/issues/2410))
- `[Datepicker]` Fixed an issue where the islamic-umalqura calendar was not working, when used with user vs settings locale and translate data was not loading from parent locale. ([#2878](https://github.com/infor-design/enterprise/issues/2878))
- `[Datepicker]` Fixed layout issues in RTL mode, also the buttons are switched the to the opposite side now. ([#3068](https://github.com/infor-design/enterprise/issues/3068))
- `[Dropdown]` Fixed an issue where the dropdown icons are misaligned in IE11 in the Uplift theme. ([#2826](https://github.com/infor-design/enterprise/issues/2912))
- `[Dropdown]` Fixed an issue where the placeholder was incorrectly renders when initially set selected item. ([#2870](https://github.com/infor-design/enterprise/issues/2870))
- `[Dropdown]` Fixed placement logic when dropdown's flip, as well as a visual bug with checkmark/icon placement on some browsers. ([#3058](https://github.com/infor-design/enterprise/issues/3058))
- `[Dropdown]` Fixed an issue where it was possible to inject xss when clearing the typeahead. ([#650](https://github.com/infor-design/enterprise-ng/issues/650))
- `[Field Filter]` Fixed an issues where the icons are not vertically centered, and layout issues when opening the dropdown in a smaller height browser. ([#2951](https://github.com/infor-design/enterprise/issues/2951))
- `[Header]` Fixed an iOS bug where the theme switcher wasn't working after Popupmenu lifecycle changes. ([#2986](https://github.com/infor-design/enterprise/issues/2986))
- `[Header Tabs]` Added a more distinct style to selected header tabs. ([infor-design/design-system#422](https://github.com/infor-design/design-system/issues/422))
- `[Hierarchy]` Fixed the border color on hierarchy cards. ([#423](https://github.com/infor-design/design-system/issues/423))
- `[Locale]` Fixed an issue where the parseDate method was not working for leap year. ([#2737](https://github.com/infor-design/enterprise/issues/2737))
- `[Locale]` Fixed an issue where some culture files does not have a name property in the calendar. ([#2880](https://github.com/infor-design/enterprise/issues/2880))
- `[Locale]` Fixed an issue where cultures with a group of space was not parsing correctly. ([#2959](https://github.com/infor-design/enterprise/issues/2959))
- `[Locale]` Fixed a problem loading nb-NO locale where it would fail to find translations and possibly error. ([#3035](https://github.com/infor-design/enterprise/issues/3035))
- `[Lookup]` Fixed missing X button in searchfield on a mobile viewport. ([#2948](https://github.com/infor-design/enterprise/issues/2948))
- `[Message]` Fixed an issue with an extra scroll bar, updated padding. ([#2964](https://github.com/infor-design/enterprise/issues/2964))
- `[Modal]` Fixed a layout issue when using 2 or more buttons on some smaller devices. ([#3014](https://github.com/infor-design/enterprise/issues/3014))
- `[Monthview]` Fixed an issue that the month/year text will reset when pressing cancel. ([#3080](https://github.com/infor-design/enterprise/issues/3080))
- `[Monthview]` Fixed a layout issue on the header in IE 11. ([#2862](https://github.com/infor-design/enterprise/issues/2862))
- `[Pie]` Fixed an issue where legends in pie chart gets cut off on mobile view. ([#902](https://github.com/infor-design/enterprise/issues/902))
- `[Popupmenu]` In mobile settings (specifically iOS), input fields will now allow for text input when also being assigned a context menu. ([#2613](https://github.com/infor-design/enterprise/issues/2613))
- `[Popupmenu]` Fixed an issue where the destroy event was bubbling up to other parent components. ([#2809](https://github.com/infor-design/enterprise/issues/2809))
- `[Popupmenu]` Fixed an issue where checkable menu items were not causing a popupmenu list to become properly formatted to fit the checkmarks when generated as part of a Flex Toolbar.  Also reworked the selection system to better handle selectable sections. ([#2989](https://github.com/infor-design/enterprise/issues/2809))
- `[Toolbar]` Fixed a bug where the dropdown/toolbar menu is being cut off on iOS device. ([#2800](https://github.com/infor-design/enterprise/issues/2800))
- `[Tooltip]` Fixed a personalization bug on Dark Themes where text colors were sometimes illegible when using certain color configurations. ([#3011](https://github.com/infor-design/enterprise/issues/3011))

### v4.23.0 Chores & Maintenance

- `[Build System]` Created separate sets linting rules for demoapp, source code, and tests, as well as a base set of rules for all environments. ([#2662](https://github.com/infor-design/enterprise/issues/2662))

(70 Issues Solved This Release, Backlog Enterprise 378, Backlog Ng 82, 939 Functional Tests, 1136 e2e Tests)

## v4.22.0

### v4.22.0 Deprecation

- `[Icons]` The alert icons now all have a white background allowing them to appear on colored areas. There was previously a special `-solid` version of the icons created that is now not needed, if you used the `icon-<name>-solid` icon change it to just `icon-<name>`. ([#396](https://github.com/infor-design/design-system/issues/396))

### v4.22.0 Features

- `[Build]` Replaced UglifyES in the minification script with Terser ([#2660](https://github.com/infor-design/enterprise/issues/2660))
- `[Build]` Added the Locale culture files to the minification script. `.min.js` versions of each locale are now available in the `dist/` folder. ([#2660](https://github.com/infor-design/enterprise/issues/2660))
- `[Calendar / Weekview]` Added a new week-view component that can be used standalone and ability switch to calendar week view in calendar. ([#1757](https://github.com/infor-design/enterprise/issues/1757))
- `[Application Menu]` Improved design of the App Menu Accordion's hierarchy, among other visual improvements, in the Uplift theme. ([#2739](https://github.com/infor-design/enterprise/issues/2739))
- `[Calendar]` Fixed layout issues in uplift theme. ([#2907](https://github.com/infor-design/enterprise/issues/2907))
- `[Charts]` Added support for context menu event with charts. ([#2699](https://github.com/infor-design/enterprise/issues/2699))
- `[Checkboxes]` Fixed layout issues when in grid rows. ([#2907](https://github.com/infor-design/enterprise/issues/2907))
- `[Contextual Action Panel]` Added support for passing in a full range of settings to the underlying Modal component API. ([#2433](https://github.com/infor-design/enterprise/issues/2433))
- `[Export]` Added support for separator to use custom string or object type with Export to CSV. ([#2490](https://github.com/infor-design/enterprise/issues/2490))
- `[Locale]` Added support for fetching minified culture files. ([#2660](https://github.com/infor-design/enterprise/issues/2660))
- `[Locale]` Added new translations for missing entries. ([#2896](https://github.com/infor-design/enterprise/issues/2896))
- `[Locale]` Fixed a bug that the language would reset when opening some components if a seperate language is used. ([#2982](https://github.com/infor-design/enterprise/issues/2982))
- `[Modal]` Added support for a "fullsize" sheet display at all times, or simply beneath the responsive breakpoint. ([#2433](https://github.com/infor-design/enterprise/issues/2433))
- `[Tabs-Vertical]` Added the ability to personalize Vertical Tabs in accordance with theming. ([#2824](https://github.com/infor-design/enterprise/issues/2824))
- `[Wizard]` Added support for short labels. If short labels not supplied it will add ellipsis to text and tooltip. ([#2604](https://github.com/infor-design/enterprise/issues/2604))

### v4.22.0 Fixes

- `[Accordion]` Fixed a Safari bug where accordion headers would not lose focus when another accordion header was clicked. ([#2851](https://github.com/infor-design/enterprise/issues/2851))
- `[Application Menu]` Fixed an issue where footer toolbar area was overlapping to menu content. ([#2552](https://github.com/infor-design/enterprise/issues/2552))
- `[Application Menu]` Fixed an issue where tooltip was showing white text on white background which makes text to be unreadable. ([#2811](https://github.com/infor-design/enterprise/issues/2811))
- `[Application Menu]` Fixed a bug where application menus were not dismissed when clicking directly on Popupmenu triggers in a mobile setting. ([#2831](https://github.com/infor-design/enterprise/issues/2831))
- `[Application Menu]` Fixed an issue on mobile where the body was scroll bouncing when dragging/scrolling in the app menu. ([#2434](https://github.com/infor-design/enterprise/issues/2434))
- `[Bar Chart]` Fixed an issue where labels were overwritten when use more then one chart on page. ([#2723](https://github.com/infor-design/enterprise/issues/2723))
- `[Buttons]` Adjust the contrast of buttons (tertiary) on uplift theme. ([#396](https://github.com/infor-design/design-system/issues/396))
- `[Calendar]` Fixed an issue where the upcoming event description was overlapping the upcoming duration when text is too long, adjust width of spinbox count and fixed alignment of all day checkbox in uplift light theme. ([#2778](https://github.com/infor-design/enterprise/issues/2778))
- `[Datagrid]` Fixed an issue where if you have duplicate Id's the columns many become misaligned. ([#2687](https://github.com/infor-design/enterprise/issues/2687))
- `[Datagrid]` Made the text all white on the targeted achievement formatter. ([#2730](https://github.com/infor-design/enterprise/issues/2730))
- `[Datagrid]` Fixed keyword search so that it will again work with client side paging. ([#2797](https://github.com/infor-design/enterprise/issues/2797))
- `[Datagrid]` Fixed an issue where the header and cells do not align perfectly. ([#2849](https://github.com/infor-design/enterprise/issues/2849))
- `[Datagrid]` Fixed an issue where actions menu was not opening after reload the data. ([#2876](https://github.com/infor-design/enterprise/issues/2876))
- `[Datepicker]` Moved the today button to the datepicker header and adding a setting to hide it if wanted. ([#2704](https://github.com/infor-design/enterprise/issues/2704))
- `[FieldSet]` Fixed an issue where the fieldset text in chart completion overlap when resizing the browser. ([#2610](https://github.com/infor-design/enterprise/issues/2610))
- `[Datepicker]` Fixed a bug in datepicker where the destroy method does not readd the masking functionality. [2832](https://github.com/infor-design/enterprise/issues/2832))
- `[Field Options]` Fixed an issue where the option menu is misaligned in full length input field in uplift theme. ([#2765](https://github.com/infor-design/enterprise/issues/2765))
- `[Icons]` Added and updated the following icons: icon-new, icon-calculator, icon-save-new, icon-doc-check. ([#391](https://github.com/infor-design/design-system/issues/391))
- `[Icons]` Added and updated the following icons: icon-bed, icon-user-clock, icon-phone-filled, icon-phone-empty. ([#419](https://github.com/infor-design/design-system/issues/419))
- `[Listview]` Fixed an issue where empty message would not be centered if the listview in a flex container. ([#2716](https://github.com/infor-design/enterprise/issues/2716))
- `[Locale/Initialize]` Fixed an issue where opening some components like Contextual Action Panel would change the current locale because it calls initialize when it loads. ([#2873](https://github.com/infor-design/enterprise/issues/2873))
- `[Mask]` Added an example showing how to user percent format with the locale. ([#434](https://github.com/infor-design/enterprise/issues/434))
- `[Modal]` Fixed an issue where encoded html would not be recoded on the title. ([#246](https://github.com/infor-design/enterprise/issues/246))
- `[Modal]` Fixed an issue where the page content behind the modal is still scrollable while the modal window is open on iOS devices. ([#2678](https://github.com/infor-design/enterprise/issues/2678))
- `[Popupmenu]` Prevent popupmenus from closing after exit and reentry to the popupmenu submenu structure. ([#2702](https://github.com/infor-design/enterprise/issues/2702))
- `[Swaplist]` Fixed an issue where passed data for searched items were not syncing for beforeswap event. ([#2819](https://github.com/infor-design/enterprise/issues/2819))
- `[Tabs]` Add more padding to the count styles. ([#2744](https://github.com/infor-design/enterprise/issues/2744))
- `[Tabs]` Fixed the disabled tab color. ([#396](https://github.com/infor-design/design-system/issues/396))
- `[Tabs-Module]` Fixed styling and appearance issues on an example page demonstrating the Go Button alongside a Searchfield with Categories. ([#2745](https://github.com/infor-design/enterprise/issues/2745))
- `[Tabs-Multi]` Fixed an issue where tooltip was not showing when hovering a tab with cut-off text. ([#2747](https://github.com/infor-design/enterprise/issues/2747))
- `[Toolbar Flex]` Fixed a bug in toolbar flex where the title is getting truncated even if there's enough space for it. ([#2810](https://github.com/infor-design/enterprise/issues/2810))
- `[Validation]` Fixed an issue where if the mask is set to use a time other than the default time for the locale, this was not taken into account in validation. ([#2821](https://github.com/infor-design/enterprise/issues/2821))

### v4.22.0 Chores & Maintenance

- `[Demo App]` Changed the theme switch to call the page refresh. ([#2743](https://github.com/infor-design/enterprise/issues/2743))
- `[Export]` Added support for separator to use custom string or object type with Export to CSV. ([#2490](https://github.com/infor-design/enterprise/issues/2490))

(53 Issues Solved This Release, Backlog Enterprise 342, Backlog Ng 81, 892 Functional Tests, 909 e2e Tests)

## v4.21.0

### v4.21.0 Deprecation

- `[Icons]` Removed the hardcoded red color of the `icon-flag` so it can be used as a normal icon. If red is desired please add an additional class of `icon-flag icon-error`. ([#2548](https://github.com/infor-design/enterprise/issues/2548))

### v4.21.0 Features

- `[Calendar]` Added the ability to show tooltip on event and event icon and the ability to fire a context menu event. ([#2518](https://github.com/infor-design/enterprise/issues/2518))
- `[Datagrid]` Added the ability to use frozen columns with tree grid. ([#2102](https://github.com/infor-design/enterprise/issues/2102))
- `[Datagrid]` Added support for a fixed row size, this can be used in some cases like frozen columns where rows may have a different size than the three row heights (normal, short, medium). ([#2101](https://github.com/infor-design/enterprise/issues/2101))
- `[Datagrid]` Added filter row editor options to api setting. ([#2648](https://github.com/infor-design/enterprise/issues/2648))
- `[Datagrid]` Fixed an issue that alert text is cut off when using the textEllipsis option. ([#2773](https://github.com/infor-design/enterprise/issues/2773))
- `[Editor]` Added events to trigger on view change. ([#2430](https://github.com/infor-design/enterprise/issues/2430))
- `[Homepage]` Added a parameter to the `resize` event that provides metadata about the Homepage's state, including a calculated container height. ([#2446](https://github.com/infor-design/enterprise/issues/2446))
- `[Locale]` Added support for big numbers (18.6) to formatNumber and parseNumber. ([#1800](https://github.com/infor-design/enterprise/issues/1800))

### v4.21.0 Fixes

- `[Application Menu]` Fixed an indentation issue with child elements in an accordion in the Angular application (enterprise-ng). ([#2616](https://github.com/infor-design/enterprise/issues/2616))
- `[AppMenu/Accordion]` Improved performance on Angular by not calling siftFor on the app menu build. ([#2767](https://github.com/infor-design/enterprise/issues/2767))
- `[AppMenu/Accordion]` Fixed a bug where the busy indicator would immediately close. ([#2767](https://github.com/infor-design/enterprise/issues/2767))
- `[Button]` Fixed an issue where updated method was not teardown and re-init. ([#2304](https://github.com/infor-design/enterprise/issues/2304))
- `[Circle Pager]` Fixed a bug where it was not showing on mobile view. ([#2589](https://github.com/infor-design/enterprise/issues/2589))
- `[Contextual Action Panel]` Fixed an issue where if the title is longer, there will be an overflow causing a white space on the right on mobile view. ([#2605](https://github.com/infor-design/enterprise/issues/2605))
- `[Custom Builds]` Fixed a problem where including components with extra punctuation (periods, etc) may cause a build to fail. ([#1322](https://github.com/infor-design/enterprise/issues/1322))
- `[Datagrid]` Fixed an issue where key navigation was not working for inlineEditor. ([#2157](https://github.com/infor-design/enterprise/issues/2157))
- `[Datagrid]` Fixed a bug where calling update rows in the filter callback will cause an infinite loop. ([#2526](https://github.com/infor-design/enterprise/issues/2526))
- `[Datagrid]` Fixed a bug where the value would clear when using a lookup editor with a mask on new rows. ([#2305](https://github.com/infor-design/enterprise/issues/2305))
- `[Datagrid]` Fixed a bug where horizontal scrolling would not work when in a card/widget. ([#1785](https://github.com/infor-design/enterprise/issues/1785))
- `[Datagrid]` Fixed an issue where dirty and row status on the same cell would cause a UI issue. ([#2641](https://github.com/infor-design/enterprise/issues/2641))
- `[Datagrid]` Changed the onKeyDown callback to fire on any key. ([#536](https://github.com/infor-design/enterprise-ng/issues/536))
- `[Datagrid]` Added a more descriptive aria-label to checkboxes if the required descriptors exist. ([#2031](https://github.com/infor-design/enterprise-ng/issues/2031))
- `[Datagrid]` Added an announcement of the selection state of a row. ([#2535](https://github.com/infor-design/enterprise/issues/2535))
- `[Datagrid]` Fixed filtering on time columns when time is a string. ([#2535](https://github.com/infor-design/enterprise/issues/2535))
- `[Datagrid]` Fixed icon layout issues on the filter row in medium rowHeight mode. ([#2709](https://github.com/infor-design/enterprise/issues/2709))
- `[Datagrid]` Fixed an issue where short row height was misaligning in Uplift theme. ([#2717](https://github.com/infor-design/enterprise/issues/2717))
- `[Datagrid]` Fixed an issue where new row and dirty cell were not working when combined. ([#2729](https://github.com/infor-design/enterprise/issues/2729))
- `[Dropdown]` Fixed an issue where tooltip on all browsers and ellipsis on firefox, ie11 was not showing with long text after update. ([#2534](https://github.com/infor-design/enterprise/issues/2534))
- `[Editor]` Fixed an issue where clear formatting was causing to break while switch mode on Firefox. ([#2424](https://github.com/infor-design/enterprise/issues/2424))
- `[Empty Message]` Fixed padding and alignment issues, the icon is now centered better. ([#2424](https://github.com/infor-design/enterprise/issues/2733))
- `[Fileupload Advanced]` Added custom errors example page. ([#2620](https://github.com/infor-design/enterprise/issues/2620))
- `[Flex Toolbar]` Fixed a lifecycle problem that was preventing Menu Buttons with a `removeOnDestroy` setting from opening. ([#2664](https://github.com/infor-design/enterprise/issues/2664))
- `[Homepage]` Fixed an issue where dynamically added widget was not positioning correctly. ([#2425](https://github.com/infor-design/enterprise/issues/2425))
- `[Icons]` Fixed an issue with partially invisible empty messages in uplift theme. ([#2474](https://github.com/infor-design/enterprise/issues/2474))
- `[Icons (Component)]` Fixed a bug where it was possible to store a full base-tag prefixed URL in the `use` setting, which shouldn't be possible. ([PR#2738](https://github.com/infor-design/enterprise/pull/2738))
- `[Locale]` Fixed a bug where getCulturePath does not work if the sohoxi.js file name has a hash part. ([#2637](https://github.com/infor-design/enterprise/issues/2637))
- `[Locale]` Fixed a bug found when using NG8 that the default us locale causes issues. It is now an official requirement that you set a locale for all components that require locale information. ([#2640](https://github.com/infor-design/enterprise/issues/2640))
- `[Locale]` Fixed an occurrence where an nonstandard locale filename was not correctly processed. ([#2684](https://github.com/infor-design/enterprise/issues/2684))
- `[Lookup]` Fixed memory leak issues after destroy. ([#2494](https://github.com/infor-design/enterprise/issues/2494))
- `[Modal]` Fixed memory leak issues after destroy. ([#2497](https://github.com/infor-design/enterprise/issues/2497))
- `[Popupmenu]` Fixed DOM leak where many arrows could be inserted in the DOM. ([#568](https://github.com/infor-design/enterprise-ng/issues/568))
- `[Pager]` Fixed a bug where clicking disabled buttons caused a refresh of the page in NG. ([#2170](https://github.com/infor-design/enterprise/issues/2170))
- `[Slider]` Updated the color variant logic to match new uplift theming. ([#2647](https://github.com/infor-design/enterprise/issues/2647))
- `[Tabs]` Fixed a memory leak caused by removing a tab. ([#2686](https://github.com/infor-design/enterprise/issues/2686))
- `[Toast]` Fixed memory leak issues after destroy. ([#2634](https://github.com/infor-design/enterprise/issues/2634))
- `[Toolbar]` Fixed the conditions for when `noSearchfieldReinvoke` destroys an inner Searchfield that's been previously invoked. ([PR#2738](https://github.com/infor-design/enterprise/pull/2738))
- `[Uplift Theme]` Various improvements to the Dark/Contrast variants, with a focus on passing WCAG ([#2541](https://github.com/infor-design/enterprise/issues/2541)) ([#2588](https://github.com/infor-design/enterprise/issues/2588))

### v4.21.0 Chores & Maintenance

- `[Custom Builds]` Improved Sass builder's ability to code split and include partials once. ([#1038](https://github.com/infor-design/enterprise/issues/1038))

(61 Issues Solved This Release, Backlog Enterprise 335, Backlog Ng 76, 867 Functional Tests, 880 e2e Tests)

## v4.20.0

### v4.20.0 Deprecation

- `[ListFilter]` Deprecated `startsWith` in favor of `wordStartsWith`, due to the addition of the `phraseStartsWith` filterMode. ([#1606](https://github.com/infor-design/enterprise/issues/1606))
- `[Popdown]` Deprecated `Popdown` in favor of `Popover`. Both components have similar functionality and we want to trim the code logic down. ([#2468](https://github.com/infor-design/enterprise/issues/2468))
- `[StepProcess]` Deprecated `StepProcess` as the component is no longer commonly used. We will remove it within 3-6 versions. ([#1476](https://github.com/infor-design/enterprise/issues/1476))
- `[CompositeForm]` Deprecated `CompositeForm` as the component is no longer commonly used. We will remove it within 3-6 versions. ([#1476](https://github.com/infor-design/enterprise/issues/1476))
- `[FieldOptions]` Deprecated `FieldOptions` as the component is no longer commonly used. We will remove it within 3-6 versions. ([#1476](https://github.com/infor-design/enterprise/issues/1476))

### v4.20.0 Features

- `[Datagrid]` Added support to resize column widths after a value change via the stretchColumnOnChange setting. ([#2174](https://github.com/infor-design/enterprise/issues/2174))
- `[Datagrid]` Added a Sort Function to the datagrid column to allow the value to be formatted for the sort. ([#2274](https://github.com/infor-design/enterprise/issues/2274)))
- `[Datagrid]` Added placeholder functionality to Lookup, Dropdown, and Decimal Formatters. ([#2408](https://github.com/infor-design/enterprise/issues/2408)))
- `[Datagrid]` Added support to restrict the size of a column with minWidth and maxWidth setting on the column. ([#2313](https://github.com/infor-design/enterprise/issues/2313))
- `[Datagrid]` Automatically remove nonVisibleCellError when a row is removed. ([#2436](https://github.com/infor-design/enterprise/issues/2436))
- `[Datagrid]` Fixed header alignment with textOverflow ellipsis setting. ([#2351](https://github.com/infor-design/enterprise/issues/2351))
- `[Datagrid]` Fixed an issue where code-block editor focus was not working. ([#526](https://github.com/infor-design/enterprise-ng/issues/526))
- `[Datagrid]` Automatically remove nonVisibleCellError when a row is removed. ([#2436](https://github.com/infor-design/enterprise/issues/2436))
- `[Datagrid]` Add a fix to show ellipsis text on lookups in the datagrid filter. ([#2122](https://github.com/infor-design/enterprise/issues/2122))
- `[Datagrid]` Made grouping work better with editable, including fixes to addRow, removeRow, messages, and dirty indication. ([#1851](https://github.com/infor-design/enterprise/issues/1851))
- `[Datagrid]` Changed the beforeCommitCellEdit event into a function on the column that is synchronous. ([#2442](https://github.com/infor-design/enterprise/issues/2442))
- `[Datagrid]` Fixed a bug that the selected event would fire when no rows are deselected and on initial load. ([#2472](https://github.com/infor-design/enterprise/issues/2472))
- `[Datagrid]` Removed a white background from the colorpicker editor in high contrast theme. ([#1574](https://github.com/infor-design/enterprise/issues/1574))
- `[Datepicker]` Made the showMonthYearPicker option true by default and added a newly designed panel to select the year and day. ([#1958](https://github.com/infor-design/enterprise/issues/1958))
- `[Datepicker]` Fixed a layout issue in IE 11 with the datepicker title. ([#2598](https://github.com/infor-design/enterprise/issues/2598))
- `[Datepicker]` Fixed issues with the mask when using the range picker. ([#2597](https://github.com/infor-design/enterprise/issues/2597))
- `[Dropdown]` Fixed an issue where ellipsis was not working when use firefox new tab. ([#2236](https://github.com/infor-design/enterprise/issues/2236))
- `[Form Compact]` Added checkboxes/radios, and improved visual style. ([#2193](https://github.com/infor-design/enterprise/issues/2193))
- `[Images]` Created an additional image class to apply focus state without coercing width and height. ([#2025](https://github.com/infor-design/enterprise/issues/2025))
- `[ListFilter]` Added `phraseStartsWith` filterMode for only matching a search term against the beginning of a string. ([#1606](https://github.com/infor-design/enterprise/issues/1606))
- `[Multiselect]` Changed interactions in filtered lists to no longer reset text inside the search input and the contents of the list. ([#920](https://github.com/infor-design/enterprise/issues/920))
- `[Toast]` Added api settings for drag drop and save position. ([#1876](https://github.com/infor-design/enterprise/issues/1876))
- `[Uplift Theme]` Various minor improvements. ([#2318](https://github.com/infor-design/enterprise/issues/2318))

### v4.20.0 Fixes

- `[Alerts]` Removed dirty tracker from the page due to layout issues. ([#1679](https://github.com/infor-design/enterprise/issues/1679))
- `[App Menu]` Fixed an issue where the lower toolbar inverts left and right keyboard actions. ([#2240](https://github.com/infor-design/enterprise/issues/2240))
- `[Bar Chart]` Fixed an issue where the tooltip would not show. ([#2097](https://github.com/infor-design/enterprise/issues/2097))
- `[Calendar]` Added more information to the onMonthRendered callback. ([#2419](https://github.com/infor-design/enterprise/issues/2419))
- `[Calendar]` Changed updated method so it can reinit the calendar with new data. ([#2419](https://github.com/infor-design/enterprise/issues/2419))
- `[Calendar]` Fixed stack exceeded error in angular using updated and legend. ([#2419](https://github.com/infor-design/enterprise/issues/2419))
- `[Calendar]` Added an eventclick and eventdoubleclick information to the onMonthRendered callback. ([#2419](https://github.com/infor-design/enterprise/issues/2419))
- `[Calendar]` Allow Validation of the Calendar Popup. ([#1742](https://github.com/infor-design/enterprise/issues/1742))
- `[Calendar]` Prevent double click from reopening the event popup. ([#1705](https://github.com/infor-design/enterprise/issues/1705))
- `[Calendar]` Enable vertical scrolling at short window sizes in monthview. ([#2489](https://github.com/infor-design/enterprise/issues/2489))
- `[Charts]` Made fixes so all charts change color in uplift theme. ([#2058](https://github.com/infor-design/enterprise/issues/2058))
- `[Charts]` Fixes dynamic tooltips on a bar chart. ([#2447](https://github.com/infor-design/enterprise/issues/2447))
- `[Colorpicker]` Fixed colorpicker left and right keys advanced oppositely in right-to-left mode. ([#2352](https://github.com/infor-design/enterprise/issues/2352))
- `[Column Chart]` Fixed an issue where the tooltip would not show. ([#2097](https://github.com/infor-design/enterprise/issues/2097))
- `[Datagrid]` Fixes an issue where method selectedRows() was returning incorrect information when new row added via addRow(). ([#1794](https://github.com/infor-design/enterprise/issues/1794))
- `[Datagrid]` Fixed the text width functions for better auto sized columns when using editors and special formatters. ([#2270](https://github.com/infor-design/enterprise/issues/2270))
- `[Datagrid]` Fixes the alignment of the alert and warning icons on a lookup editor. ([#2175](https://github.com/infor-design/enterprise/issues/2175))
- `[Datagrid]` Fixes tooltip on the non displayed table errors. ([#2264](https://github.com/infor-design/enterprise/issues/2264))
- `[Datagrid]` Fixes an issue with alignment when toggling the filter row. ([#2332](https://github.com/infor-design/enterprise/issues/2332))
- `[Datagrid]` Fixes an issue where method setFilterConditions() were not working for multiselect filter. ([#2414](https://github.com/infor-design/enterprise/issues/2414))
- `[Datagrid]` Fixes an error on tree grid when using server-side paging. ([#2132](https://github.com/infor-design/enterprise/issues/2132))
- `[Datagrid]` Fixed an issue where autocompletes popped up on cell editors. ([#1575](https://github.com/infor-design/enterprise/issues/1575))
- `[Datagrid]` Fixes reset columns to set the correct hidden status. ([#2315](https://github.com/infor-design/enterprise/issues/2315))
- `[Datagrid]` Fixes the filtering of null values. ([#2336](https://github.com/infor-design/enterprise/issues/2336))
- `[Datagrid]` Fixed an issue where performance was significantly slower for export methods. ([#2291](https://github.com/infor-design/enterprise/issues/2291))
- `[Datagrid]` Fixes a bug that stopped the search in datagrid personalization from working. ([#2299](https://github.com/infor-design/enterprise/issues/2299))
- `[Datagrid]` Fixes an error on tree grid when using server-side paging. ([#2132](https://github.com/infor-design/enterprise/issues/2132))
- `[Datagrid]` Fixed an issue where autocompletes popped up on cell editors. ([#1575](https://github.com/infor-design/enterprise/issues/1575))
- `[Datagrid]` Fixes the filtering of null values. ([#2336](https://github.com/infor-design/enterprise/issues/2336))
- `[Datagrid]` Fixed an issue where performance was significantly slower for export methods. ([#2291](https://github.com/infor-design/enterprise/issues/2291))
- `[Datagrid]` Fixed an issue where source would not fire on sorting. ([#2390](https://github.com/infor-design/enterprise/issues/2390))
- `[Datagrid]` Fixes the styling of non editable checkbox cells so they look disabled. ([#2340](https://github.com/infor-design/enterprise/issues/2340))
- `[Datagrid]` Changed the dynamic column tooltip function to pass the row and more details. This changes the order of parameters but since this feature is new did not consider this a breaking change. If you are using this please take note. ([#2333](https://github.com/infor-design/enterprise/issues/2333))
- `[Datagrid]` Fixed a bug is the isEditable column callback in editable tree grid where some data was missing in the callback. ([#2357](https://github.com/infor-design/enterprise/issues/2357))
- `[Datepicker]` Removed the advanceMonths option as the dropdowns for this are no longer there in the new design. ([#970](https://github.com/infor-design/enterprise/issues/970))
- `[Datepicker]` Fixed an issue where range selection was not working. ([#2569](https://github.com/infor-design/enterprise/issues/2569))
- `[Datepicker]` Fixed some issue where footer buttons were not working properly with range selection. ([#2595](https://github.com/infor-design/enterprise/issues/2595))
- `[Datepicker]` Fixed an issue where time was not updating after change on range selection. ([#2599](https://github.com/infor-design/enterprise/issues/2599))
- `[Datagrid]` Fixed a bug where deselect all would not deselect some rows when using grouping. ([#1796](https://github.com/infor-design/enterprise/issues/1796))
- `[Datagrid]` Fixed a bug where summary counts in grouping would show even if the group is collapsed. ([#2221](https://github.com/infor-design/enterprise/issues/2221))
- `[Datagrid]` Fixed issues when using paging (client side) and removeRow. ([#2590](https://github.com/infor-design/enterprise/issues/2590))
- `[Demoapp]` When displaying Uplift theme, now shows the correct alternate fonts for some locales when switching via the `locale` query string. ([#2365](https://github.com/infor-design/enterprise/issues/2365))
- `[Dropdown]` Fixed a memory leak when calling destroy. ([#2493](https://github.com/infor-design/enterprise/issues/2493))
- `[Editor]` Fixed a bug where tab or shift tab would break out of the editor when doing an indent/outdent. ([#2421](https://github.com/infor-design/enterprise/issues/2421))
- `[Editor]` Fixed a bug where the dirty indicator would be hidden above. ([#2577](https://github.com/infor-design/enterprise/issues/2577))
- `[Fieldfilter]` Fixed an issue where fields were getting wrap to second line on iPhone SE. ([#1861](https://github.com/infor-design/enterprise/issues/1861))
- `[Fieldfilter]` Fixed an issue where Dropdown was not switching mode on example page. ([#2288](https://github.com/infor-design/enterprise/issues/2288))
- `[Field Options]` Fixed an issue where input example was not working. ([#2348](https://github.com/infor-design/enterprise/issues/2348))
- `[Homepages]` Fixed an issue where personalize and chart text colors were not working with hero. ([#2097](https://github.com/infor-design/enterprise/issues/2097))
- `[Images]` Fixed an issue where images were not tabbable or receiving a visual focus state. ([#2025](https://github.com/infor-design/enterprise/issues/2025))
- `[Listview]` Fixed a bug that caused the listview to run initialize too many times. ([#2179](https://github.com/infor-design/enterprise/issues/2179))
- `[Lookup]` Added `autocomplete="off"` to lookup input fields to prevent browser interference. ([#2366](https://github.com/infor-design/enterprise/issues/2366))
- `[Lookup]` Fixed a bug that caused a filter to reapply when reopening the modal. ([#2566](https://github.com/infor-design/enterprise/issues/2566))
- `[Lookup]` Fixed a bug that caused a selections to reapply when reopening the modal. ([#2568](https://github.com/infor-design/enterprise/issues/2568))
- `[Locale]` Fixed race condition when using initialize and loading locales with a parent locale. ([#2540](https://github.com/infor-design/enterprise/issues/2540))
- `[Lookup]` Fixed a double scrollbar when the modal needs to be scrolled. ([#2586](https://github.com/infor-design/enterprise/issues/2586))
- `[Modal]` Fixed an issue where the modal component would disappear if its content had a checkbox in it in RTL. ([#332](https://github.com/infor-design/enterprise-ng/issues/332))
- `[Modal]` Fixed an issue where tabbing was very slow on large DOMs in IE 11. ([#2607](https://github.com/infor-design/enterprise/issues/2607))
- `[Personalization]` Fixed an issue where the text color was too dark. Changed the text color to be more readable in high contrast mode. ([#2539](https://github.com/infor-design/enterprise/issues/2539))
- `[Personalization]` Updated some of the colors to more readable in contrast mode. ([#2097](https://github.com/infor-design/enterprise/issues/2097))
- `[Personalization]` Fixes an issue where text color was too dark. ([#2476](https://github.com/infor-design/enterprise/issues/2476))
- `[Pager]` Fixed an issue where click was not firing on any of the buttons with ie11. ([#2560](https://github.com/infor-design/enterprise/issues/2560))
- `[Pager]` Added a complete Popupmenu settings object for configuring the Page Size Selector Button, and deprecated the `attachPageSizeMenuToBody` setting in favor of `pageSizeMenuSettings.attachToBody`. ([#2356](https://github.com/infor-design/enterprise/issues/2356))
- `[Pager]` Fixed memory leak when using the `attachToBody` setting to change the menu's render location. ([#2482](https://github.com/infor-design/enterprise/issues/2482))
- `[Popdown]` Fixed usability issue where the Popdown could close prematurely when attempting to use inner components, such as Dropdowns. ([#2092](https://github.com/infor-design/enterprise/issues/2092))
- `[Popover]` Correctly align the popover close button. ([#1576](https://github.com/infor-design/enterprise/issues/1576))
- `[Popover]` Fixed an issue where buttons inside the popover would overflow at smaller screen sizes. ([#2271](https://github.com/infor-design/enterprise/issues/2271))
- `[Popupmenu]` Fixed an issue where js error was showing after removing a menu item. ([#414](https://github.com/infor-design/enterprise-ng/issues/414))
- `[Popupmenu]` Fixed a layout issue on disabled checkboxes in multiselect popupmenus. ([#2340](https://github.com/infor-design/enterprise/issues/2340))
- `[Popupmenu]` Fixed a bug on IOS that prevented menu scrolling. ([#645](https://github.com/infor-design/enterprise/issues/645))
- `[Popupmenu]` Fixed a bug on IOS that prevented some submenus from showing. ([#1928](https://github.com/infor-design/enterprise/issues/1928))
- `[Popupmenu]` Added a type-check during building/rebuilding of submenus that prevents an error when a submenu `<ul>` tag is not present. ([#2458](https://github.com/infor-design/enterprise/issues/2458))
- `[Scatter Plot]` Fixed the incorrect color on the tooltips. ([#1066](https://github.com/infor-design/enterprise/issues/1066))
- `[Stepprocess]` Fixed an issue where a newly enabled step is not shown. ([#2391](https://github.com/infor-design/enterprise/issues/2391))
- `[Searchfield]` Fixed an issue where the close icon on a searchfield is inoperable. ([#2578](https://github.com/infor-design/enterprise/issues/2578))
- `[Searchfield]` Fixed strange alignment of text/icons on the Uplift theme. ([#2612](https://github.com/infor-design/enterprise/issues/2612))
- `[Tabs]` Fixed the more tabs button to style as disabled when the tabs component is disabled. ([#2347](https://github.com/infor-design/enterprise/issues/2347))
- `[Tabs]` Added the select method inside the hide method to ensure proper focusing of the selected tab. ([#2346](https://github.com/infor-design/enterprise/issues/2346))
- `[Tabs]` Added an independent count for adding new tabs and their associated IDs to prevent duplication. ([#2345](https://github.com/infor-design/enterprise/issues/2345))
- `[Toolbar]` Fixed memory leaks. ([#2496](https://github.com/infor-design/enterprise/issues/2496))
- `[Toolbar]` Fixed an issue where `noSearchfieldReinvoke` was not being respected during the teardown method, causing lifecycle issues in Angular. ([#2691](https://github.com/infor-design/enterprise/issues/2691))
- `[Toolbar Flex]` Removed a 100% height on the toolbar which caused issues when nested in some situations. ([#474](https://github.com/infor-design/enterprise-ng/issues/474))
- `[Listview]` Fixed search to work when not using templates. ([#466](https://github.com/infor-design/enterprise-ng/issues/466))

### v4.20.0 Chores & Maintenance

- `[Build]` Add a file verification tool to the build process to ensure all necessary files are present. ([#2384](https://github.com/infor-design/enterprise/issues/2384))
- `[Demo App]` Add the uplift theme to the theme switcher menu. ([#2335](https://github.com/infor-design/enterprise/issues/2335))
- `[Demo App]` Fixed routing issues that could cause 500 errors or crash the Demoapp. ([#2343](https://github.com/infor-design/enterprise/issues/2343))
- `[Demo App]` Fixed an issue where the sorting was wrong on compressor data. ([#2390](https://github.com/infor-design/enterprise/issues/2390))

(95 Issues Solved This Release, Backlog Enterprise 296, Backlog Ng 79, 852 Functional Tests, 865 e2e Tests)

## v4.19.3

- `[Datagrid]` Fixes the multiselect filter on header from reloading during serverside filtering. ([#2383](https://github.com/infor-design/enterprise/issues/2383))
- `[Datagrid]` Fixed an issue where contextmenu was not opening with first click. ([#2398](https://github.com/infor-design/enterprise/issues/2398))
- `[Datagrid / Tooltip]` Fixed an error on some datagrid cells when tooltips are attached. ([#2403](https://github.com/infor-design/enterprise/issues/2403))

## v4.19.2

- `[Build]` Fixes missing minified files in the build and a missing svg-extended.html deprecated file for backwards compatibility. ([Teams](https://bit.ly/2FlzYCT))

## v4.19.0

### v4.19.0 Deprecations

- `[CSS]` The Soho light theme CSS file has been renamed from `light-theme.css` to `theme-soho-light.css` ([1972](https://github.com/infor-design/enterprise/issues/1972))
- `[CSS]` The Soho dark theme CSS file has been renamed from `dark-theme.css` to `theme-soho-dark.css` ([1972](https://github.com/infor-design/enterprise/issues/1972))
- `[CSS]` The Soho high-contrast theme CSS file has been renamed from `high-contrast-theme.css` to `theme-soho-contrast.css` ([1972](https://github.com/infor-design/enterprise/issues/1972))
- `[Datagrid]` The older savedColumns method has been deprecated since 4.10 and is now removed. Use saveUserSettings instead. ([#1766](https://github.com/infor-design/enterprise/issues/1766))

### v4.19.0 Features

- `[App Menu]` Improved style of personalized app menu. ([#2195](https://github.com/infor-design/enterprise/pull/2195))
- `[Column]` Added support to existing custom tooltip content in the callback setting. ([#1909](https://github.com/infor-design/enterprise/issues/1909))
- `[Contextual Action Panel]` Fixed an issue where the close button was misaligned. ([#1943](https://github.com/infor-design/enterprise/issues/1943))
- `[Datagrid]` Added support for disabling rows by data or a dynamic function, rows are disabled from selection and editing. ([#1614](https://github.com/infor-design/enterprise/issues/1614))
- `[Datagrid]` Fixes a column alignment issue when resizing and sorting columns that were originally set to percentage width. ([#1797](https://github.com/infor-design/enterprise/issues/1797))
- `[Datagrid]` Fixes a column alignment issue when there are duplicate column ids. ([#1797](https://github.com/infor-design/enterprise/issues/1797))
- `[Datagrid]` Fixes a column alignment by clearing a cache to help prevent column misalignment from randomly happening. ([#1797](https://github.com/infor-design/enterprise/issues/1797))
- `[Datagrid]` Fixes an issue that caused the active page to not restore correctly when saving user settings, . ([#1766](https://github.com/infor-design/enterprise/issues/1766))
- `[Datagrid]` Fixes an issue with dropdown filters when the ids are numbers. ([#1879](https://github.com/infor-design/enterprise/issues/1879))
- `[Datagrid]` Fixed alignment issues in the new uplift theme. ([#2212](https://github.com/infor-design/enterprise/issues/2212))
- `[Datagrid]` Fixes Datagrid time filtering for string type dates. ([#2281](https://github.com/infor-design/enterprise/issues/2281))
- `[Form Compact]` Adds support for Datepicker, Timepicker, Lookup, and File Uploader fields. ([#1955](https://github.com/infor-design/enterprise/issues/1955))
- `[Keyboard]` Added a new API that you can call at anytime to see what key is being pressed at the moment. ([#1906](https://github.com/infor-design/enterprise/issues/1906))
- `[Targeted/Completion Chart]` Added back the ability to inline svg icons and hyperlinks. ([#2152](https://github.com/infor-design/enterprise/issues/2152))
- `[Themes]` Added support for multiple themes in the demo app and renamed distribute Uplift (only) theme files. ([#1972](https://github.com/infor-design/enterprise/issues/1972))

### v4.19.0 Fixes

- `[App Menu]` Fixed an issue where the menu would not be entirely colored if short. ([#2062](https://github.com/infor-design/enterprise/issues/2062))
- `[App Menu]` Changed the scroll area to the outside when using a footer. ([#2062](https://github.com/infor-design/enterprise/issues/2062))
- `[App Menu]` Expandable area updates within application menu. ([#1982](https://github.com/infor-design/enterprise/pull/1982))
- `[App Menu]` Fixed an issue where role switcher was not clickable with long title. ([#2060](https://github.com/infor-design/enterprise/issues/2060))
- `[App Menu]` Fixed an issue where it was not possible to manually add a filter field that you can control on your own. Caveat to this is if you set filterable: false it will no longer remove the filter field from the DOM, if you do that you must now do it manually. ([#2066](https://github.com/infor-design/enterprise/issues/2066))
- `[App Menu]` Added support for mobile when dismissOnClickMobile setting is true to dismiss application menu when a role is selected. ([#2520](https://github.com/infor-design/enterprise/issues/2520))
- `[App Menu]` Fixed an issue with the logo which was positioned badly when scrolling. ([#2116](https://github.com/infor-design/enterprise/issues/2116))
- `[Calendar]` Fixed some bugs having a calendar month along or just a legend, fixed the clicking of upcoming days and added a dblclick even emitter. ([#2149](https://github.com/infor-design/enterprise/issues/2149))
- `[Colorpicker]` Fixed an issue where the colorpicker label is cut off in extra small input field. ([#2023](https://github.com/infor-design/enterprise/issues/2023))
- `[Colorpicker]` Fixed an issue where the colorpickers are not responsive at mobile screen sizes. ([#1995](https://github.com/infor-design/enterprise/issues/1995))
- `[Colorpicker]` Fixed an issue where the text is not visible on IE11 after choosing a color. ([#2134](https://github.com/infor-design/enterprise/issues/2134))
- `[Completion Chart]` Cleaned up excessive padding in some cases. ([#2171](https://github.com/infor-design/enterprise/issues/2171))
- `[Context Menu]` Fixes a bug where a left click on the originating field would not close a context menu opened with a right click. ([#1992](https://github.com/infor-design/enterprise/issues/1992))
- `[Contextual Action Panel]` Fixed an issue where the CAP title is too close to the edge at small screen sizes. ([#2249](https://github.com/infor-design/enterprise/issues/2249))
- `[Datagrid]` Fixed an issue where using the context menu with datagrid was not properly destroyed which being created multiple times. ([#392](https://github.com/infor-design/enterprise-ng/issues/392))
- `[Datagrid]` Fixed charts in columns not resizing correctly to short row height. ([#1930](https://github.com/infor-design/enterprise/issues/1930))
- `[Datagrid]` Fixed an issue for xss where console.log was not sanitizing and make grid to not render. ([#1941](https://github.com/infor-design/enterprise/issues/1941))
- `[Datagrid]` Fixed charts in columns not resizing correctly to short row height. ([#1930](https://github.com/infor-design/enterprise/issues/1930))
- `[Datagrid]` Fixed a layout issue on primary buttons in expandable rows. ([#1999](https://github.com/infor-design/enterprise/issues/1999))
- `[Datagrid]` Fixed a layout issue on short row grouped header buttons. ([#2005](https://github.com/infor-design/enterprise/issues/2005))
- `[Datagrid]` Fixed an issue where disabled button color for contextual toolbar was not applying. ([#2150](https://github.com/infor-design/enterprise/issues/2150))
- `[Datagrid]` Fixed an issue for xss where console.log was not sanitizing and make grid to not render. ([#1941](https://github.com/infor-design/enterprise/issues/1941))
- `[Datagrid]` Added an onBeforeSelect call back that you can return false from to disable row selection. ([#1906](https://github.com/infor-design/enterprise/issues/1906))
- `[Datagrid]` Fixed an issue where header checkbox was not sync after removing selected rows. ([#2226](https://github.com/infor-design/enterprise/issues/2226))
- `[Datagrid]` Fixed an issue where custom filter conditions were not setting up filter button. ([#2234](https://github.com/infor-design/enterprise/issues/2234))
- `[Datagrid]` Fixed an issue where pager was not updating while removing rows. ([#1985](https://github.com/infor-design/enterprise/issues/1985))
- `[Datagrid]` Adds a function to add a visual dirty indictaor and a new function to get all modified rows. Modified means either dirty, in-progress or in error. Existing API's are not touched. ([#2091](https://github.com/infor-design/enterprise/issues/2091))
- `[Datagrid]` Fixes an error when saving columns if you have a lookup column. ([#2279](https://github.com/infor-design/enterprise/issues/2279))
- `[Datagrid]` Fixed a bug with column reset not working sometimes. ([#1921](https://github.com/infor-design/enterprise/issues/1921))
- `[Datagrid]` Fixed grouped headers not sorting when selectable is multiselect. ([#2251](https://github.com/infor-design/enterprise/issues/2251))
- `[Datagrid]` Fixed a bug where the sort indicator disappeared when changing pages. ([#2228](https://github.com/infor-design/enterprise/issues/2228))
- `[Datagrid]` Fixed rendering on modals with single columns. ([#1923](https://github.com/infor-design/enterprise/issues/1923))
- `[Datagrid]` Fixed double firing of popupmenu events. ([#2140](https://github.com/infor-design/enterprise/issues/2140))
- `[Datagrid]` Fixed incorrect pattern in filterConditions. ([#2159](https://github.com/infor-design/enterprise/issues/2159))
- `[Datepicker]` Fixed an issue loading on IE 11. ([#2183](https://github.com/infor-design/enterprise-ng/issues/2183))
- `[Dropdown]` Fixed the dropdown appearing misaligned at smaller screen sizes. ([#2248](https://github.com/infor-design/enterprise/issues/2248))
- `[Editor]` Fixed an issue where button state for toolbar buttons were wrong when clicked one after another. ([#391](https://github.com/infor-design/enterprise/issues/391))
- `[Hierarchy]` Fixed a bug where the hierarchy will only partially load with two instances on a page. ([#2205](https://github.com/infor-design/enterprise/issues/2205))
- `[Field Options]` Fixed an issue where field options were misaligning, especially spin box was focusing outside of the field. ([#1862](https://github.com/infor-design/enterprise/issues/1862))
- `[Field Options]` Fixed a border alignment issue. ([#2107](https://github.com/infor-design/enterprise/issues/2107))
- `[Fileuploader]` Fixed an issue where the fileuploader icon and close icon were misplaced and not visible in RTL after uploading a file. ([#2098](https://github.com/infor-design/enterprise/issues/2098))
- `[Fileuploader]` Fixed an issue where backspace in IE11 caused the browser to go back instead of removing the uploaded file from the input. ([#2184](https://github.com/infor-design/enterprise/issues/2184))
- `[Input]` Improved alignment of icons in the uplift theme input components. ([#2072](https://github.com/infor-design/enterprise/issues/2072))
- `[Listview]` Improved accessibility when configured as selectable (all types), as well as re-enabled accessibility e2e Tests. ([#403](https://github.com/infor-design/enterprise/issues/403))
- `[Locale]` Synced up date and time patterns with the CLDR several time patterns in particular were corrected. ([#2022](https://github.com/infor-design/enterprise/issues/2022))
- `[Locale]` Fixed an issue loading duplicate locales such as en-GB where the strings are copies, before you might get undefined strings. ([#2216](https://github.com/infor-design/enterprise/issues/2216))
- `[Locale]` Added support for es-419 locale. ([#2204](https://github.com/infor-design/enterprise/issues/2204))
- `[Locale]` Restored functionality for dynamically changing fonts for some languages. ([#2144](https://github.com/infor-design/enterprise/issues/2144))
- `[Modal]` Fixed a demoapp issue where the select all checkbox wasn't selecting all. ([2225](https://github.com/infor-design/enterprise/issues/2225))
- `[Monthview]` Fixed an issue where the previous and next buttons were not correctly reversed in right-to-left mode. ([1910](https://github.com/infor-design/enterprise/issues/1910))
- `[Personalization]` Changed the default turquoise personalization to a darker one. ([#2063](https://github.com/infor-design/enterprise/issues/2063))
- `[Personalization]` Changed the default turquoise personalization to a darker one. ([#2063](https://github.com/infor-design/enterprise/issues/2063))
- `[Personalization]` Added a default option to the personalization color pickers. ([#2063](https://github.com/infor-design/enterprise/issues/2063))
- `[Personalization]` Added more classes and examples for the personalization colors so that you can personalize certain form elements. ([#2120](https://github.com/infor-design/enterprise/issues/2120))
- `[Personalization]` Added several form examples with buttons and completion chart that can be personalized. ([#1963](https://github.com/infor-design/enterprise/issues/1963))
- `[Personalization]` Added an example of normal tabs behaving like header tabs in a personalized area. ([#1962](https://github.com/infor-design/enterprise/issues/1962))
- `[Personalization]` Added completion chart and alerts to the list of header items that will work when personalized. ([#2171](https://github.com/infor-design/enterprise/issues/2171))
- `[Personalization]` Fixed a bug where the overlay would not disappear when manually loading stylesheets. ([#2258](https://github.com/infor-design/enterprise/issues/2258))
- `[Popupmenu]` Fixed an issue where disabled submenus were opening on mouseover. ([#1863](https://github.com/infor-design/enterprise/issues/1863))
- `[Radios]` Fixed an issue where in `RTL` the radio seems visually separate from it's label. ([#2096](https://github.com/infor-design/enterprise/issues/2096))
- `[Summary Form]` Updated to improve readability. ([#1765](https://github.com/infor-design/enterprise/issues/1765))
- `[Targeted Achievement]` Updated to work in uplift theme. ([#2220](https://github.com/infor-design/enterprise/issues/2220))
- `[Timepicker]` Fixed an issue where AM/PM dropdown tooltip was displaying on android devices. ([#1446](https://github.com/infor-design/enterprise/issues/1446))
- `[Timepicker]` Fixed an issue where dropdown popup was out of position on android devices. ([#2021](https://github.com/infor-design/enterprise/issues/2021))
- `[Timepicker]` Updated the Swedish translation for Set Time. ([#2153](https://github.com/infor-design/enterprise/issues/2153))
- `[Tree]` Fixed an issue where children property null was breaking tree to not render. ([#1908](https://github.com/infor-design/enterprise/issues/1908))

### v4.19.0 Chores & Maintenance

- `[General]` Updated to jquery 3.4.1 to fix a jquery bug seen occasionally. ([#2109](https://github.com/infor-design/enterprise/issues/2109))
- `[General]` Fixed relative links in several markdown files.
- `[Demo App]` Fixed CSP and handling of image paths for better support of images in examples on IDS demo sites (demo.design.infor.com). ([#1888](https://github.com/infor-design/enterprise/issues/1888))
- `[Personalize]` Separated personalization styles into standalone file for improved maintainability. ([#2127](https://github.com/infor-design/enterprise/issues/2127))

(84 Issues Solved This Release, Backlog Enterprise 311, Backlog Ng 79, 839 Functional Tests, 876 e2e Tests)

## v4.18.2

### v4.18.2 Fixes

- `[Autocomplete]` Fixed an XSS injection issue. ([#502](https://github.com/infor-design/enterprise-ng/issues/502)).
- `[Dropdown]` Fixed an XSS injection issue. ([#503](https://github.com/infor-design/enterprise-ng/issues/503)).

## v4.18.1

### v4.18.1 Fixes

- `[Input]` Added backwards-compatibility for previous accessibility changes to labels. ([#2118](https://github.com/infor-design/enterprise/issues/2118)). Additional information can be found in the [Form Component documentation](https://github.com/infor-design/enterprise/blob/4.18.x/src/components/form/readme.md#field-labels).

## v4.18.0

### v4.18.0 Features

- `[App Menu]` Added support for personalization by adding the `is-personalizable` class the menu will now change colors along with headers ([#1847](https://github.com/infor-design/enterprise/issues/1847))
- `[App Menu]` Added a special role switcher dropdown to change the menu role. ([#1935](https://github.com/infor-design/enterprise/issues/1935))
- `[Personalize]` Added classes for the personalization colors so that you can personalize certain form elements. ([#1847](https://github.com/infor-design/enterprise/issues/1847))
- `[Expandable Area]` Added example of a standalone button the toggles a form area. ([#1935](https://github.com/infor-design/enterprise/issues/1935))
- `[Datagrid]` Added support so if there are multiple inputs within an editor they work with the keyboard tab key. ([#355](https://github.com/infor-design/enterprise-ng/issues/355))
- `[Datagrid]` Fixed an error on IE when doing an excel export. ([#2018](https://github.com/infor-design/enterprise/issues/2018))
- `[Editor]` Added a JS setting and CSS styles to support usage of a Flex Toolbar ([#1120](https://github.com/infor-design/enterprise/issues/1120))
- `[Header]` Added a JS setting and CSS styles to support usage of a Flex Toolbar ([#1120](https://github.com/infor-design/enterprise/issues/1120))
- `[Mask]` Added a setting for passing a locale string, allowing Number masks to be localized.  This enables usage of the `groupSize` property, among others, from locale data in the Mask. ([#440](https://github.com/infor-design/enterprise/issues/440))
- `[Masthead]` Added CSS styles to support usage of a Flex Toolbar ([#1120](https://github.com/infor-design/enterprise/issues/1120))
- `[Notification]` Added example of a Widget/Card with notification and add code to truncate the text (via ellipsis) if it is lengthy. ([#1881](https://github.com/infor-design/enterprise/issues/1881))
- `[Theme/Colors]` Added new component for getting theme and color information. This is used throughout the code. There was a hidden property `Soho.theme`, if you used this in some way you should now use `Soho.theme.currentTheme`. ([#1866](https://github.com/infor-design/enterprise/issues/1866))

### v4.18.0 Fixes

- `[App Menu]` Fixed some accessibility issues on the nav menu. ([#1721](https://github.com/infor-design/enterprise/issues/1721))
- `[Busy Indicator]` Fixed a bug that causes a javascript error when the busy indicator is used on the body tag. ([#1918](https://github.com/infor-design/enterprise/issues/1918))
- `[Css/Sass]` Fixed an issue where the High Contrast theme and Uplift theme were not using the right tokens. ([#1897](https://github.com/infor-design/enterprise/pull/1897))
- `[Colors]` Fixed the color palette demo page to showcase the correct hex values based on the current theme ([#1801](https://github.com/infor-design/enterprise/issues/1801))
- `[Contextual Action Panel]` Fixed an issue where cap modal would only open the first time. ([#1993](https://github.com/infor-design/enterprise/issues/1993))
- `[Datepicker]` Fixed an issue in NG where the custom validation is removed during the teardown of a datepicker.([NG #411](https://github.com/infor-design/enterprise-ng/issues/411))
- `[Datagrid]` Fixed an issue where lookup filterConditions were not rendering. ([#1873](https://github.com/infor-design/enterprise/issues/1873))
- `[Datagrid]` Fixed an issue where when using filtering and server side paging the filter operations would cause two ajax requests. ([#2069](https://github.com/infor-design/enterprise/issues/2069))
- `[Datagrid]` Fixed issue where header columns are misaligned with body columns on load. ([#1892](https://github.com/infor-design/enterprise/issues/1892))
- `[Datagrid]` Fixed an issue where filtering was missing translation. ([#1900](https://github.com/infor-design/enterprise/issues/1900))
- `[Datagrid]` Fixed an issue with the checkbox formatter where string based 1 or 0 would not work as a dataset source. ([#1948](https://github.com/infor-design/enterprise/issues/1948))
- `[Datagrid]` Fixed a bug where text would be misaligned when repeatedly toggling the filter row. ([#1969](https://github.com/infor-design/enterprise/issues/1969))
- `[Datagrid]` Added an example of expandOnActivate on a customer editor. ([#353](https://github.com/infor-design/enterprise-ng/issues/353))
- `[Datagrid]` Added ability to pass a function to the tooltip option for custom formatting. ([#354](https://github.com/infor-design/enterprise-ng/issues/354))
- `[Datagrid]` Fixed `aria-checked` not toggling correctly on selection of multiselect checkbox. ([#1961](https://github.com/infor-design/enterprise/issues/1961))
- `[Datagrid]` Fixed incorrectly exported CSV/Excel data. ([#2001](https://github.com/infor-design/enterprise/issues/2001))
- `[Dropdown]` Changed the way dropdowns work with screen readers to be a collapsible listbox.([#404](https://github.com/infor-design/enterprise/issues/404))
- `[Dropdown]` Fixed an issue where multiselect dropdown unchecking "Select All" was not getting clear after close list with Safari browser.([#1882](https://github.com/infor-design/enterprise/issues/1882))
- `[Dropdown]` Added an example of a color dropdown showing palette colors as icons.([#2013](https://github.com/infor-design/enterprise/issues/2013))
- `[Datagrid]` Fixed a misalignment of the close icon on mobile. ([#2018](https://github.com/infor-design/enterprise/issues/2018))
- `[List/Detail]` Removed some legacy CSS code that was causing text inside of inline Toolbar Searchfields to become transparent. ([#2075](https://github.com/infor-design/enterprise/issues/2075))
- `[Listbuilder]` Fixed an issue where the text was not sanitizing. ([#1692](https://github.com/infor-design/enterprise/issues/1692))
- `[Lookup]` Fixed an issue where the tooltip was using audible text in the code block component. ([#354](https://github.com/infor-design/enterprise-ng/issues/354))
- `[Locale]` Fixed trailing zeros were getting ignored when displaying thousands values. ([#404](https://github.com/infor-design/enterprise/issues/1840))
- `[MenuButton]` Improved the way menu buttons work with screen readers.([#404](https://github.com/infor-design/enterprise/issues/404))
- `[Message]` Added an audible announce of the message type.([#964](https://github.com/infor-design/enterprise/issues/964))
- `[Message]` Change audible announce of message type added in #964 to an option that is strictly audible.([#2120](https://github.com/infor-design/enterprise/issues/2120))
- `[Modal]` Changed text and button font colors to pass accessibility checks.([#964](https://github.com/infor-design/enterprise/issues/964))
- `[Multiselect]` Fixed an issue where previous selection was still selected after clear all by "Select All" option. ([#2003](https://github.com/infor-design/enterprise/issues/2003))
- `[Notifications]` Fixed a few issues with notification background colors by using the corresponding ids-identity token for each. ([1857](https://github.com/infor-design/enterprise/issues/1857), [1865](https://github.com/infor-design/enterprise/issues/1865))
- `[Notifications]` Fixed an issue where you couldn't click the close icon in Firefox. ([1573](https://github.com/infor-design/enterprise/issues/1573))
- `[Radios]` Fixed the last radio item was being selected when clicking on the first when displayed horizontal. ([#1878](https://github.com/infor-design/enterprise/issues/1878))
- `[Signin]` Fixed accessibility issues. ([#421](https://github.com/infor-design/enterprise/issues/421))
- `[Skiplink]` Fixed a z-index issue on skip links over the nav menu. ([#1721](https://github.com/infor-design/enterprise/issues/1721))
- `[Slider]` Changed the demo so the tooltip will hide when resizing the page. ([#2033](https://github.com/infor-design/enterprise/issues/2033))
- `[Stepprocess]` Fixed rtl style issues. ([#413](https://github.com/infor-design/enterprise/issues/413))
- `[Swaplist]` Fixed disabled styling on swap header buttons. ([#2019](https://github.com/infor-design/enterprise/issues/2019))
- `[Tabs]` Fixed an issue where focus was changed after enable/disable tabs. ([#1934](https://github.com/infor-design/enterprise/issues/1934))
- `[Tabs-Module]` Fixed an issue where the close icon was outside the searchfield. ([#1704](https://github.com/infor-design/enterprise/issues/1704))
- `[Toolbar]` Fixed issues when tooltip shows on hover of toolbar ([#1622](https://github.com/infor-design/enterprise/issues/1622))
- `[Validation]` Fixed an issue where the isAlert settings set to true, the border color, control text color, control icon color was displaying the color for the alert rather than displaying the default color. ([#1922](https://github.com/infor-design/enterprise/issues/1922))

### v4.18.0 Chore & Maintenance

- `[Buttons]` Updated button disabled states with corresponding ids-identity tokens. ([1914](https://github.com/infor-design/enterprise/issues/1914)
- `[Docs]` Added a statement on supporting accessibility. ([#1540](https://github.com/infor-design/enterprise/issues/1540))
- `[Docs]` Added the supported screen readers and some notes on accessibility. ([#1722](https://github.com/infor-design/enterprise/issues/1722))

(50 Issues Solved This Release, Backlog Enterprise 294, Backlog Ng 80, 809 Functional Tests, 803 e2e Tests)

## v4.17.1

### v4.17.1 Fixes

- `[Datagrid]` Fixed an issue where the second to last column was having resize issues with frozen column sets.(<https://github.com/infor-design/enterprise/issues/1890>)
- `[Datagrid]` Re-align icons and items in the datagrid's "short header" configuration.(<https://github.com/infor-design/enterprise/issues/1880>)
- `[Locale]` Fixed incorrect "groupsize" for `en-US` locale.(<https://github.com/infor-design/enterprise/issues/1907>)

### v4.17.1 Chores & Maintenance

- `[Demoapp]` Fixed embedded icons example with missing icons.(<https://github.com/infor-design/enterprise/issues/1889>)
- `[Demoapp]` Fixed notification demo examples.(<https://github.com/infor-design/enterprise/issues/1893>, <https://github.com/infor-design/enterprise/pull/1896>)

(5 Issues Solved this patch release)

## v4.17.0

- [Npm Package](https://www.npmjs.com/package/ids-enterprise)
- [IDS Enterprise Angular Change Log](https://github.com/infor-design/enterprise-ng/blob/main/docs/CHANGELOG.md)

### v4.17.0 Future Deprecation

- `[Mask]` Using legacy mask options is now deprecated (was starting 4.3.2) and we will remove this in approximately 6 months from the code base. This means using the `data-mask` option and the `mode` as well as legacy patterns in favor of the newer settings and regexes. ([#439](https://github.com/infor-design/enterprise/issues/439))

### v4.17.0 Features

- `[Datagrid]` Added support for ellipsis to header text. ([#842](https://github.com/infor-design/enterprise/issues/842))
- `[Datagrid]` Added support to cancel `rowactivated` event. Now it will trigger the new event `beforerowactivated` which will wait/sync to cancel or proceed to do `rowactivated` event. ([#1021](https://github.com/infor-design/enterprise/issues/1021))
- `[Datagrid]` Added option to align grouped headers text. ([#1714](https://github.com/infor-design/enterprise/issues/1714))
- `[Datagrid]` Tabbing through a new row moves focus to next line for a lookup column. ([#1822](https://github.com/infor-design/enterprise/issues/1822))
- `[Datagrid]` Validation tooltip does not wrap words correctly across multiple lines. ([#1829](https://github.com/infor-design/enterprise/issues/1829))
- `[Dropdown]` Added support to make dropdown readonly fields optionally not tab-able. ([#1591](https://github.com/infor-design/enterprise/issues/1591))
- `[Form Compact]` Implemented design for field-heavy forms. This design is experimental, likely not production ready, and subject to change without notice. ([#1699](https://github.com/infor-design/enterprise/issues/1699))
- `[Hierarchy]` Changed the newer stacked layout to support mutiple root elements. ([#1677](https://github.com/infor-design/enterprise/issues/1677))
- `[Locale]` Added support for passing in `locale` or `language` to the `parse` and `format` and `translation` functions so they will work without changing the current locale or language. ([#462](https://github.com/infor-design/enterprise/issues/462))
- `[Locale]` Added support for setting a specific group size other than the ones in the locale. This includes using no group size. ([#462](https://github.com/infor-design/enterprise/issues/462))
- `[Locale]` Added support for showing timezones in the current language with a fall back for IE 11. ([#592](https://github.com/infor-design/enterprise/issues/592))
- `[Locale]` Added support for different group sizes. This was previously not working correctly for locales like hi-IN (using 3, 2 group sizes) and en-US (using 3, 0 group sizes). We will later make this work on masks on a separate issue. ([#441](https://github.com/infor-design/enterprise/issues/441))
- `[Locale]` Its now possible to add new locales in by adding them to the `defaultLocales` and `supportedLocales` sets. ([#402](https://github.com/infor-design/enterprise/issues/402))
- `[Locale]` Added an example to show extending locales with new strings and an api method to make it easier. because of the way this is split, if your directly adding to `Locale.cultures` you will need to adjust your code to extend from `Locale.languages` instead. ([#402](https://github.com/infor-design/enterprise/issues/402))
- `[Locale]` Added support for having a different language and locale. This is done by calling the new `setLanguage` function. ([#1552](https://github.com/infor-design/enterprise/issues//1552))
- `[Locale / Mask]` Added limited initial support for some unicode languages. This means you can convert to and from numbers typed in Devangari, Arabic, and Chinese (Financial and Simplified). ([#439](https://github.com/infor-design/enterprise/issues/439))
- `[Locale]` Added support for passing a `locale` other the the current locale to calendar, monthview, datepicker and timepicker. ([#462](https://github.com/infor-design/enterprise/issues/462))
- `[Mask]` It is now possible to type numbers in unicode such as Devangari, Arabic, and Chinese (Financial and Simplified) into the the masks that involve numbers. ([#439](https://github.com/infor-design/enterprise/issues/439))
- `[Modal]` Added an option to dictate the maximum width of the modal. ([#1802](https://github.com/infor-design/enterprise/issues/1802))
- `[Icons]` Add support for creating an svg file for the Uplift theme's (alpha) new icons from ids-identity@2.4.0 assets. ([#1759](https://github.com/infor-design/enterprise/issues/1759))
- `[Radar]` Added support to three label sizes (name, abbrName, shortName). ([#1553](https://github.com/infor-design/enterprise/issues/1553))

### v4.17.0 Fixes

- `[Accordion]` Fixed a bug where some truncated text elements were not generating a tooltip. ([#1736](https://github.com/infor-design/enterprise/issues/1736))
- `[Builder]` Cropped Header for Builder Panel When Text is Long. ([#1814](https://github.com/infor-design/enterprise/issues/1814))
- `[Calendar]` Event model title color is not correct if the modal is opened and another event is selected. ([#1739](https://github.com/infor-design/enterprise/issues/1739))
- `[Calendar]` Modal is still displayed after changing months. ([#1741](https://github.com/infor-design/enterprise/issues/1741))
- `[Calendar]` Changing some event spans is causing missing dates on the dialogs. ([#1708](https://github.com/infor-design/enterprise/issues/1708))
- `[Composite Form]` Fix a bug in IE11 where composite form content overflows to the lower container. ([#1768](https://github.com/infor-design/enterprise/issues/1768))
- `[Datagrid]` Added a fix where the column is next to the edge of the browser and the filter dropdown popup overflow the page.([#1604](https://github.com/infor-design/enterprise/issues/1604))
- `[Datagrid]` Added a fix to allow the commit of a cell edit after tabbing into a cell once having clicked into a previous cell.([#1608](https://github.com/infor-design/enterprise/issues/1608))
- `[Datagrid]` Stretch column not working in Edge browser. ([#1716](https://github.com/infor-design/enterprise/issues/1716))
- `[Datagrid]` Fixed a bug where the source callback was not called when filtering. ([#1688](https://github.com/infor-design/enterprise/issues/1688))
- `[Datagrid]` Fixed a bug where filtering Order Date with `is-not-empty` on a null value would not correctly filter out results. ([#1718](https://github.com/infor-design/enterprise/issues/1718))
- `[Datagrid]` Fixed a bug where when using the `disableClientSideFilter` setting the filtered event would not be called correctly. ([#1689](https://github.com/infor-design/enterprise/issues/1689))
- `[Datagrid]` Fixed a bug where hidden columns inside a colspan were aligning incorrectly. ([#1764](https://github.com/infor-design/enterprise/issues/1764))
- `[Dropdown]` Fixed a layout error on non inline fields with errors. ([#1770](https://github.com/infor-design/enterprise/issues/1770))
- `[Dropdown]` Fixed a bug where the dropdown did not close when tabbing if using the `noSearch` setting. ([#1731](https://github.com/infor-design/enterprise/issues/1731))
- `[Modal]` Fixed a bug where the modal can overflow the page. ([#1802](https://github.com/infor-design/enterprise/issues/1802))
- `[Radio Button]` Fixed a rendering problem on the selected state of Radio Buttons used inside of Accordion components. ([#1568](https://github.com/infor-design/enterprise/issues/1568))
- `[Radio Button]` Fixed a z-index issue that was causing radio buttons to sometimes display over top of page sections where they should have instead scrolled beneath. ([#1014](https://github.com/infor-design/enterprise/issues/1014))

### v4.17.0 Chore & Maintenance

- `[Css/Sass]` Replaced font-size numerical declarations with their ids-identity token counterpart. ([#1640](https://github.com/infor-design/enterprise/issues/1640))
- `[Demoapp]` Removed query parameter for changing fonts. ([#1747](https://github.com/infor-design/enterprise/issues/1747))
- `[Build]` Added a process to notify developers that things are being deprecated or going away. Documented the current deprecations in this system and made [notes for developers](https://github.com/infor-design/enterprise/blob/main/docs/CODING-STANDARDS.md#deprecations). ([#1747](https://github.com/infor-design/enterprise/issues/1747))

(30 Issues Solved This Release, Backlog Enterprise 224, Backlog Ng 59, 785 Functional Tests, 793 e2e Tests)

## v4.16.0

- [Npm Package](https://www.npmjs.com/package/ids-enterprise)
- [IDS Enterprise Angular Change Log](https://github.com/infor-design/enterprise-ng/blob/main/docs/CHANGELOG.md)

### v4.16.0 Features

- `[Busy Indicator]` Made a fix to make it possible to use a busy indicator on a modals. ([#827](https://github.com/infor-design/enterprise/issues/827))
- `[Datagrid]` Added an option to freeze columns from scrolling on the left and/or right. The new option is called `frozenColumns`. See notes on what works and doesnt with frozen column in the datagrid docs frozen column section. ([#464](https://github.com/infor-design/enterprise/issues/464))
- `[Editor]` Added new state called "preview" a non editable mode to editor. Where it only shows the HTML with no toolbar, borders etc. ([#1413](https://github.com/infor-design/enterprise/issues/1413))
- `[Field Filter]` Added support to get and set filter type programmatically. ([#1181](https://github.com/infor-design/enterprise/issues/1181))
- `[Hierarchy]` Add print media styles to decrease ink usage and increase presentability for print format. Note that you may need to enable the setting to print background images, both Mac and PC have a setting for this. ([#456](https://github.com/infor-design/enterprise/issues/456))
- `[Hierarchy]` Added a new "stacked" layout to eventually replace the current layouts. This works better responsively and prevents horizontal scrolling. ([#1629](https://github.com/infor-design/enterprise/issues/1629))
- `[Pager]` Added a "condensed" page size selector button for use on pagers in smaller containers, such as the list side of the list/detail pattern. ([#1459](https://github.com/infor-design/enterprise/issues/1459))

### v4.16.0 Future Deprecation

- `[Hierarchy]` The following options are now deprecated and will be removed approximately 2019-05-15. `paging` and `mobileView`. ([#1629](https://github.com/infor-design/enterprise/issues/1629))
- `[Hierarchy]` Stacked layout will become the default layout in favor of the existing horizontal layout, so the horizontal layout is now considered deprecated and will be removed approximately 2019-05-15. ([#1629](https://github.com/infor-design/enterprise/issues/1629))

### v4.16.0 Fixes

- `[Application Menu]` Fixed the truncation of long text in an accordion element in the application menu by adding a tooltip to truncated elements. ([#457](https://github.com/infor-design/enterprise/issues/457))
- `[Calendar]` Disable the new event modal when no template is defined. ([#1700](https://github.com/infor-design/enterprise/issues/1700))
- `[Dropdown]` Fixed a bug where the ellipsis was not showing on long text in some browsers. ([#1550](https://github.com/infor-design/enterprise/issues/1550))
- `[Datagrid]` Fixed a bug in equals filter on multiselect filters. ([#1586](https://github.com/infor-design/enterprise/issues/1586))
- `[Datagrid]` Fixed a bug where incorrect data is shown in the events in tree grid. ([#315](https://github.com/infor-design/enterprise-ng/issues/315))
- `[Datagrid]` Fixed a bug where when using minWidth on a column and sorting the column will become misaligned. ([#1481](https://github.com/infor-design/enterprise/issues/1481))
- `[Datagrid]` Fixed a bug where when resizing the last column may become invisible. ([#1456](https://github.com/infor-design/enterprise/issues/1456))
- `[Datagrid]` Fixed a bug where a checkbox column will become checked when selecting if there is no selection checkbox. ([#1641](https://github.com/infor-design/enterprise/issues/1641))
- `[Datagrid]` Fixed a bug where the last column would sometimes not render fully for buttons with longer text. ([#1246](https://github.com/infor-design/enterprise/issues/1246))
- `[Datagrid]` Fixed a bug where showMonthYearPicker did not work correctly on date filters. ([#1532](https://github.com/infor-design/enterprise-ng/issues/1532))
- `[Validation]` Fixed a bug in removeError where the icon is sometimes not removed. ([#1556](https://github.com/infor-design/enterprise/issues/1556))
- `[Datepicker]` Fixed the range picker to clear when changing months in a filter. ([#1537](https://github.com/infor-design/enterprise/issues/1537))
- `[Datepicker]` Fixed disabled dates example to validate again on disabled dates. ([#1445](https://github.com/infor-design/enterprise/issues/1445))
- `[Datagrid]` Fixed a Date Editor bug when passing a series of zeroes to a datagrid cell with an editable date. ([#1020](https://github.com/infor-design/enterprise/issues/1020))
- `[Dropdown]` Fixed a bug where a dropdown will never reopen if it is closed by clicking a menu button. ([#1670](https://github.com/infor-design/enterprise/issues/1670))
- `[Icons]` Established missing icon sourcing and sizing consistency from ids-identity icon/svg assets. ([PR#1628](https://github.com/infor-design/enterprise/pull/1628))
- `[Listview]` Addressed performance issues with paging on all platforms, especially Windows and IE/Edge browsers. As part of this, reworked all components that integrate with the Pager component to render their contents based on a dataset, as opposed to DOM elements. ([#922](https://github.com/infor-design/enterprise/issues/922))
- `[Lookup]` Fixed a bug with settings: async, server-side, and single select modes.  The grid was not deselecting the previously selected value when a new row was clicked.  If the value is preselected in the markup, the lookup modal will no longer close prematurely. ([PR#1654](https://github.com/infor-design/enterprise/issues/1654))
- `[Pager]` Made it possible to set and persist custom tooltips on first, previous, next and last pager buttons. ([#922](https://github.com/infor-design/enterprise/issues/922))
- `[Pager]` Fixed propagation of the `pagesizes` setting when using `updated()`. Previously the array was deep extended instead of being replaced outright. ([#1466](https://github.com/infor-design/enterprise/issues/1466))
- `[Tree]` Fixed a bug when calling the disable or enable methods of the tree. This was not working with ie11. ([PR#1600](https://github.com/infor-design/enterprise/issues/1600))
- `[Stepprocess]` Fixed a bug where the step folder was still selected when it was collapsed or expanded. ([#1633](https://github.com/infor-design/enterprise/issues/1633))
- `[Swaplist]` Fixed a bug where items were not able to drag anymore after make the search. ([#1703](https://github.com/infor-design/enterprise/issues/1703))
- `[Toolbar Flex]` Added the ability to pass in a `beforeOpen` callback to the More Actions menu (fixes a bug where it wasn't possible to dynamically add content to the More Actions menu in same way that was possible on the original Toolbar component)
- `[Toolbar Flex]` Fixed a bug where selected events were not bubbling up for a menu button on a flex toolbar. ([#1709](https://github.com/infor-design/enterprise/issues/1709))
- `[Stepprocess]` Disabled step selected when using the next or previous button. ([#1697](https://github.com/infor-design/enterprise/issues/1697))
- `[Tree]` Fixed a bug when calling the disable or enable methods of the tree. This was not working with ie11. ([PR#1600](https://github.com/infor-design/enterprise/issues/1600))

### v4.16.0 Chore & Maintenance

- `[Demo App]` Removed the search icon from the header on test pages as it doesn't function. ([#1449](https://github.com/infor-design/enterprise/issues/1449))
- `[Demo App]` Added a fix for incorrect links when running on windows. ([#1549](https://github.com/infor-design/enterprise/issues/1549))
- `[Docs]` Added a fix to prevent the documentation generator from failing intermittently. ([#1377](https://github.com/infor-design/enterprise/issues/1377))

(29 Issues Solved This Release, Backlog Enterprise 203, Backlog Ng 69, 735 Functional Tests, 670 e2e Tests)

## v4.15.0

- [Npm Package](https://www.npmjs.com/package/ids-enterprise)
- [IDS Enterprise Angular Change Log](https://github.com/infor-design/enterprise-ng/blob/main/docs/CHANGELOG.md)

### v4.15.0 Features

- `[Datagrid]` Added support for lookup in the datagrid filter. ([#653](https://github.com/infor-design/enterprise/issues/653))
- `[Datagrid]` Added support for masks on lookup editors. ([#406](https://github.com/infor-design/enterprise/issues/406))
- `[Validation]` When using legacy mode validation, made the icon dim if the text was on top of it. ([#644](https://github.com/infor-design/enterprise/issues/644))
- `[Calendar]` Now possible to edit events both with the API and by clicking/double clicking events. And other improvements. ([#1436](https://github.com/infor-design/enterprise/issues/1436))
- `[Datagrid]` Added new methods to clear dirty cells on cells, rows, and all. ([#1303](https://github.com/infor-design/enterprise/issues/1303))
- `[Tree]` Added several improvements: the ability to show a dropdown on the tree node, the ability to add nodes in between current nodes, the ability to set checkboxes for selection only on some nodes, and the ability to customize icons. ([#1364](https://github.com/infor-design/enterprise/issues/1364))
- `[Datagrid]` Added the ability to display or hide the new row indicator with a new `showNewIndicator` option. ([#1589](https://github.com/infor-design/enterprise/issues/1589))

### v4.15.0 Fixes

- `[Icons]` Icons with the word `confirm` have been changed to `success`. This is partially backwards compatible for now. We deprecated `confirm` and will remove in the next major version so rename your icons. Example `icon-confirm` to `icon-success`. ([#963](https://github.com/infor-design/enterprise/issues/963))
- `[Icons]` The alert icons now have a white background allowing them to appear on colored sections. There are now two versions, for example: `icon-error` and `icon-error-solid`. These are used in calendar. ([#1436](https://github.com/infor-design/enterprise/issues/1436))
- `[Circle Pager]` Made significant improvements to resizing, especially on tabs. ([#1284](https://github.com/infor-design/enterprise/issues/1284))
- `[Datagrid]` In high contrast mode the background is now white when editing cells. ([#1421](https://github.com/infor-design/enterprise/issues/1421))
- `[Dropdown]` Fixed an issue where filter did not work in no-search mode with the Caps Lock key. ([#1500](https://github.com/infor-design/enterprise/issues/1500))
- `[Popupmenu]` Fixed an issue when using the same menu on multiple inputs wherein destroying one instance actually destroyed all instances. ([#1025](https://github.com/infor-design/enterprise/issues/1025))
- `[Swaplist]` Fixed a bug where Shift+M did not work when typing in the search. ([#1408](https://github.com/infor-design/enterprise/issues/1408))
- `[Popupmenu]` Fixed a bug in immediate mode where right click only worked the first time. ([#1507](https://github.com/infor-design/enterprise/issues/1507))
- `[Editor]` Fixed a bug where clear formatting did not work in safari. ([#911](https://github.com/infor-design/enterprise/issues/911))
- `[Colorpicker]` Fixed a bug in Angular where the picker did not respond correctly to `editable=false` and `disabled=true`. ([#257](https://github.com/infor-design/enterprise-ng/issues/257))
- `[Locale]` Fixed a bug where the callback did not complete on nonexistent locales. ([#1267](https://github.com/infor-design/enterprise/issues/1267))
- `[Calendar]` Fixed a bug where event details remain when filtering event types. ([#1436](https://github.com/infor-design/enterprise/issues/1436))
- `[Busy Indicator]` Fixed a bug where the indicator closed when clicking on accordions. ([#281](https://github.com/infor-design/enterprise-ng/issues/281))
- `[Datagrid Tree]` Fixed the need for unique IDs on the tree nodes. ([#1361](https://github.com/infor-design/enterprise/issues/1361))
- `[Editor]` Improved the result of pasting bullet lists from MS Word. ([#1351](https://github.com/infor-design/enterprise/issues/1351))
- `[Hierarchy]` Fixed layout issues in the context menu in RTL mode. ([#1310](https://github.com/infor-design/enterprise/issues/1310))
- `[Datagrid]` Added a setting `allowChildExpandOnMatch` that optionally determines if a search/filter will show and allow nonmatching children to be shown. ([#1422](https://github.com/infor-design/enterprise/issues/1422))
- `[Datagrid]` If a link is added with a href it will now be followed when clicking, rather than needing to use the click method setting on columns. ([#1473](https://github.com/infor-design/enterprise/issues/1473))
- `[Datagrid Tree]` Fixed a bug where Expand/Collapse text is added into the +/- cell. ([#1145](https://github.com/infor-design/enterprise/issues/1145))
- `[Dropdown]` Fixed a bug in NG where two dropdowns in different components would cause each other to freeze. ([#229](https://github.com/infor-design/enterprise-ng/issues/229))
- `[Editor]` Verified a past fix where editor would not work with all buttons when in a modal. ([#408](https://github.com/infor-design/enterprise/issues/408))
- `[Datagrid Tree]` Fixed a bug in `updateRow` that caused the indent of the tree grid to collapse. ([#405](https://github.com/infor-design/enterprise/issues/405))
- `[Empty Message]` Fixed a bug where a null empty message would not be possible. This is used to show no empty message on initial load delays. ([#1467](https://github.com/infor-design/enterprise/issues/1467))
- `[Lookup]` Fixed a bug where nothing is inserted when you click a link editor in the lookup. ([#1315](https://github.com/infor-design/enterprise/issues/1315))
- `[About]` Fixed a bug where the version would not show when set. It would show the IDS version. ([#1414](https://github.com/infor-design/enterprise/issues/1414))
- `[Datagrid]` Fixed a bug in `disableClientSort` / `disableClientFilter`. It now retains visual indicators on sort and filter. ([#1248](https://github.com/infor-design/enterprise/issues/1248))
- `[Tree]` Fixed a bug where selected nodes are selected again after loading child nodes. ([#1270](https://github.com/infor-design/enterprise/issues/1270))
- `[Input]` Fixed a bug where inputs that have tooltips will not be selectable with the cursor. ([#1354](https://github.com/infor-design/enterprise/issues/1354))
- `[Accordion]` Fixed a bug where double clicking a header will open and then close the accordion. ([#1314](https://github.com/infor-design/enterprise/issues/1314))
- `[Datagrid]` Fixed a bug on hover with taller cells where the hover state would not cover the entire cell. ([#1490](https://github.com/infor-design/enterprise/issues/1490))
- `[Editor]` Fixed a bug where the image would still be shown if you press the Esc key and cancel the image dialog. ([#1489](https://github.com/infor-design/enterprise/issues/1489))
- `[Datagrid Lookup]` Added additional missing event info for ajax requests and filtering. ([#1486](https://github.com/infor-design/enterprise/issues/1486))
- `[Tabs]` Added protection from inserting HTML tags in the add method (XSS). ([#1462](https://github.com/infor-design/enterprise/issues/1462))
- `[App Menu]` Added better text wrapping for longer titles. ([#1116](https://github.com/infor-design/enterprise/issues/1116))
- `[Contextual Action Panel]` Fixed some examples so that they reopen more than one time. ([#1116](https://github.com/infor-design/enterprise/issues/506))
- `[Searchfield]` Fixed a border styling issue on longer labels in the search. ([#1500](https://github.com/infor-design/enterprise/issues/1500))
- `[Tabs Multi]` Improved the experience on mobile by collapsing the menus a bit. ([#971](https://github.com/infor-design/enterprise/issues/971))
- `[Lookup]` Fixed missing ellipsis menu on mobile devices. ([#1068](https://github.com/infor-design/enterprise/issues/1068))
- `[Accordion]` Fixed incorrect font size on p tags in the accordion. ([#1116](https://github.com/infor-design/enterprise/issues/1116))
- `[Line Chart]` Fixed and improved the legend text on mobile viewport. ([#609](https://github.com/infor-design/enterprise/issues/609))

### v4.15.0 Chore & Maintenance

- `[General]` Migrated sass to use IDS color variables. ([#1435](https://github.com/infor-design/enterprise/issues/1435))
- `[Angular]` Added all settings from 4.13 in time for future 5.1.0 ([#274](https://github.com/infor-design/enterprise-ng/issues/274))
- `[General]` Fixed some incorrect layouts. ([#1357](https://github.com/infor-design/enterprise/issues/1357))
- `[Targeted Achievement]` Removed some older non working examples. ([#520](https://github.com/infor-design/enterprise/issues/520))

(50 Issues Solved This Release, Backlog Enterprise 294, Backlog Ng 80, 809 Functional Tests, 716 e2e Tests)

## v4.14.0

- [Npm Package](https://www.npmjs.com/package/ids-enterprise)
- [IDS Enterprise Angular Change Log](https://github.com/infor-design/enterprise-ng/blob/main/docs/CHANGELOG.md)

### v4.14.0 Features

- `[Datepicker/Monthview]` Added a setting for the day of week the calendar starts that can be used outside of the Locale setting. ([#1179](https://github.com/infor-design/enterprise/issues/1179))
- `[Datagrid]` Made the tree datagrid work a lot better with filtering. ([#1281](https://github.com/infor-design/enterprise/issues/1281))
- `[Autocomplete/SearchField]` Added a caseSensitive filtering option. ([#385](https://github.com/infor-design/enterprise/issues/385))
- `[Datagrid]` Added an option `headerAlign` to set alignment on the header different than the rows. ([#420](https://github.com/infor-design/enterprise/issues/420))
- `[Message]` Added the ability to use certain formatter html tags in the message content. ([#379](https://github.com/infor-design/enterprise/issues/379))

### v4.14.0 Fixes

- `[Swaplist]` Fixed a bug that if you drag really fast everything disappears. ([#1195](https://github.com/infor-design/enterprise/issues/1195))
- `[Hierarchy]` Fixed a bug that part of the profile menu is cut off. ([#931](https://github.com/infor-design/enterprise/issues/931))
- `[Datagrid/Dropdown]` Fixed a bug that part of the dropdown menu is cut off. ([#1420](https://github.com/infor-design/enterprise/issues/1420))
- `[Modal]` Fixed bugs where with certain field types modal validation was not working. ([#1213](https://github.com/infor-design/enterprise/issues/1213))
- `[Dropdown]` Fixed a regression where the tooltip was not showing when data is overflowed. ([#1400](https://github.com/infor-design/enterprise/issues/1400))
- `[Tooltip]` Fixed a bugs where a tooltip would show up in unexpected places. ([#1396](https://github.com/infor-design/enterprise/issues/1396))
- `[Datagrid/Dropdown]` Fixed a bug where an error would occur if showSelectAll is used. ([#1360](https://github.com/infor-design/enterprise/issues/1360))
- `[Datagrid/Tooltip]` Fixed a bugs where a tooltip would show up in the header unexpectedly. ([#1395](https://github.com/infor-design/enterprise/issues/1395))
- `[Popupmenu]` Fixed incorrect highlighting on disabled list items.  ([#982](https://github.com/infor-design/enterprise/issues/982))
- `[Contextual Action Panel]` Fixed issues with certain styles of invoking the CAP where it would not reopen a second time. ([#1139](https://github.com/infor-design/enterprise/issues/1139))
- `[Spinbox]` Added a fix so the page will not zoom when click + and - on mobile devices. ([#1070](https://github.com/infor-design/enterprise/issues/1070))
- `[Splitter]` Removed the tooltip from the expand/collapse button as it was superfluous. ([#1180](https://github.com/infor-design/enterprise/issues/1180))
- `[Datagrid]` Added a fix so the last column when stretching will do so with percentage so it will stay when the page resize or the menu opens/closes. ([#1168](https://github.com/infor-design/enterprise/issues/1168))
- `[Datagrid]` Fixed bugs in the server side and filtering example. ([#396](https://github.com/infor-design/enterprise/issues/396))
- `[Datagrid]` Fixed a bug in applyFilter with datefields. ([#1269](https://github.com/infor-design/enterprise/issues/1269))
- `[Datagrid]` Fixed a bug in updateCellNode where sometimes it did not work. ([#1122](https://github.com/infor-design/enterprise/issues/1122))
- `[Hierarchy]` Made the empty image ring the same color as the left edge. ([#932](https://github.com/infor-design/enterprise/issues/932))
- `[Datagrid/Dropdown]` Fixed an issue that tab did not close dropdown editors. ([#1198](https://github.com/infor-design/enterprise/issues/1198))
- `[Datagrid/Dropdown]` Fixed a bug that if you click open a dropdown editor then you cannot use arrow keys to select. ([#1387](https://github.com/infor-design/enterprise/issues/1387))
- `[Datagrid/Dropdown]` Fixed a bug that if a smaller number of items the menu would be too short. ([#1298](https://github.com/infor-design/enterprise/issues/1298))
- `[Searchfield]` Fixed a bug that the search field didnt work in safari. ([#225](https://github.com/infor-design/enterprise/issues/225))
- `[Datagrid/Dropdown]` Fixed a bug that source is used the values may be cleared out when opening the list. ([#1185](https://github.com/infor-design/enterprise/issues/1185))
- `[Personalization]` Fixed a bug that when calling initialize the personalization would reset. ([#1231](https://github.com/infor-design/enterprise/issues/1231))
- `[Tabs]` Fixed the alignment of the closing icon. ([#1056](https://github.com/infor-design/enterprise/issues/1056))
- `[Dropdown]` Fixed list alignment issues on mobile. ([#1069](https://github.com/infor-design/enterprise/issues/1069))
- `[Dropdown]` Fixed issues where the listbox would not close on mobile. ([#1119](https://github.com/infor-design/enterprise/issues/1119))
- `[Dropdown]` Fixed a bug where modals would close on url hash change. ([#1207](https://github.com/infor-design/enterprise/issues/1207))
- `[Contextual Action Panel]` Fixed an issue where buttons would occasionally be out of view. ([#283](https://github.com/infor-design/enterprise/issues/283))
- `[Empty Message]` Added a new icon to indicate using the search function. ([#1325](https://github.com/infor-design/enterprise/issues/1325))
- `[Searchfield]` Added a fix for landscape mode on mobile. ([#1102](https://github.com/infor-design/enterprise/issues/1102))
- `[Datagrid]` Added a fix for hard to read fields in high contrast mode. ([#1193](https://github.com/infor-design/enterprise/issues/1193))

### v4.14.0 Chore & Maintenance

- `[General]` Fixed problems with the css mapping where the line numbers were wrong in the map files. ([#962](https://github.com/infor-design/enterprise/issues/962))
- `[Docs]` Added setting so themes can be shown in the documentation pages. ([#1327](https://github.com/infor-design/enterprise/issues/1327))
- `[Docs]` Made links to example pages open in a new window. ([#1132](https://github.com/infor-design/enterprise/issues/1132))

(43 Issues Solved This Release, Backlog Enterprise 181, Backlog Ng 64, 682 Functional Tests, 612 e2e Tests)

## v4.13.0

- [Npm Package](https://www.npmjs.com/package/ids-enterprise)
- [IDS Enterprise Angular Change Log](https://github.com/infor-design/enterprise-ng/blob/main/docs/CHANGELOG.md)

### v4.13.0 Features

- `[Calendar]` Added some new features such as upcoming events view, RTL, keyboard support and fixed styling issues and bugs. ([#1221](https://github.com/infor-design/enterprise/issues/1221))
- `[Flex Toolbar]` Added search field integration, so that the search field is mainly close to being able to replace the legacy toolbar. ([#269](https://github.com/infor-design/enterprise/issues/269))
- `[Bar]` Added short, medium label support for adapting the chart to responsive views. ([#1094](https://github.com/infor-design/enterprise/issues/1094))
- `[Textarea]` Added maxLength option to prevent typing over a set maximum. ([#1046](https://github.com/infor-design/enterprise/issues/1046))
- `[Textarea]` Added maxGrow option to prevent growing when typing over a set max. ([#1147](https://github.com/infor-design/enterprise/issues/1147))
- `[Datagrid]` If using the `showDirty` option the indication will now be on each cell. ([#1183](https://github.com/infor-design/enterprise/issues/1183))
- `[Datepicker]` Added an option `useCurrentTime` that will insert current time instead of noon time with date and timepickers. ([#1087](https://github.com/infor-design/enterprise/issues/1087))
- `[General]` Included an IE 11 polyfill for ES6 Promises, this is a new dependency in the package.json you should include. ([#1172](https://github.com/infor-design/enterprise/issues/1172))
- `[General]` Add translations in 38 languages including new support for Slovak (sk-SK). ([#557](https://github.com/infor-design/enterprise/issues/557))

### v4.13.0 Fixes

- `[Tooltips]` Fixed an important bug where tooltips would stick around in the page on the top corner. ([#1273](https://github.com/infor-design/enterprise/issues/1273))
- `[Tooltips]` Fixed some contrast issues on the high contrast theme. ([#1249](https://github.com/infor-design/enterprise/issues/1249))
- `[Tooltips]` Fixed a bug where Toolbar "More Actions" menu buttons could incorrectly display a tooltip overlapping an open menu. ([#1242](https://github.com/infor-design/enterprise/issues/1242))
- `[Datepicker / Timepicker]` Removed the need to use the customValidation setting. You can remove this option from your code. The logic will pick up if you added customValidation to your input by adding a data-validate option. You also may need to add `date` or `availableDate` validation to your  data-validate attribute if these validations are desired along with your custom or required validation. ([#862](https://github.com/infor-design/enterprise/issues/862))
- `[Menubutton]` Added a new setting `hideMenuArrow` you can use for buttons that don't require an arrow, such as menu buttons. ([#1088](https://github.com/infor-design/enterprise/issues/1088))
- `[Dropdown]` Fixed issues with destroy when multiple dropdown components are on the page. ([#1202](https://github.com/infor-design/enterprise/issues/1202))
- `[Datagrid]` Fixed alignment issues when using filtering with some columns that do not have a filter. ([#1124](https://github.com/infor-design/enterprise/issues/1124))
- `[Datagrid]` Fixed an error when dynamically adding context menus. ([#1216](https://github.com/infor-design/enterprise/issues/1216))
- `[Datagrid]` Added an example of dynamic intermediate paging and filtering. ([#396](https://github.com/infor-design/enterprise/issues/396))
- `[Dropdown]` Fixed alignment issues on mobile devices. ([#1069](https://github.com/infor-design/enterprise/issues/1069))
- `[Datepicker]` Fixed incorrect assumptions, causing incorrect umalqura calendar calculations. ([#1189](https://github.com/infor-design/enterprise/issues/1189))
- `[Datepicker]` Fixed an issue where the dialog would not close on click out if opening the time dropdown components first. ([#1278](https://github.com/infor-design/enterprise/issues/))
- `[General]` Added the ability to stop renderLoop. ([#214](https://github.com/infor-design/enterprise/issues/214))
- `[Datepicker]` Fixed an issue reselecting ranges with the date picker range option. ([#1197](https://github.com/infor-design/enterprise/issues/1197))
- `[Editor]` Fixed bugs on IE with background color option. ([#392](https://github.com/infor-design/enterprise/issues/392))
- `[Colorpicker]` Fixed issue where the palette is not closed on enter key / click. ([#1050](https://github.com/infor-design/enterprise/issues/1050))
- `[Accordion]` Fixed issues with context menus on the accordion. ([#639](https://github.com/infor-design/enterprise/issues/639))
- `[Searchfield]` Made no results appear not clickable. ([#329](https://github.com/infor-design/enterprise/issues/329))
- `[Datagrid]` Added an example of groups and paging. ([#435](https://github.com/infor-design/enterprise/issues/435))
- `[Editor]` Fixed the dirty indicator when using toolbar items. ([#910](https://github.com/infor-design/enterprise/issues/910))
- `[Datagrid]` Fixed a bug that made tooltips disappear when a lookup editor is closed. ([#1186](https://github.com/infor-design/enterprise/issues/1186))
- `[Datagrid]` Fixed a bug where not all rows are removed in the removeSelected function. ([#1036](https://github.com/infor-design/enterprise/issues/1036))
- `[Datagrid]` Fixed bugs in activateRow and deactivateRow in some edge cases. ([#948](https://github.com/infor-design/enterprise/issues/948))
- `[Datagrid]` Fixed formatting of tooltips on the header and filter. ([#955](https://github.com/infor-design/enterprise/issues/955))
- `[Datagrid]` Fixed wrong page number when saving the page number in localstorage and reloading. ([#798](https://github.com/infor-design/enterprise/issues/798))
- `[Tree]` Fixed issues when expanding and collapsing after dragging nodes around. ([#1183](https://github.com/infor-design/enterprise/issues/1183))
- `[ContextualActionPanel]` Fixed a bug where the CAP will be closed if clicking an accordion in it. ([#1138](https://github.com/infor-design/enterprise/issues/1138))
- `[Colorpicker]` Added a setting (customColors) to prevent adding default colors if totally custom colors are used. ([#1135](https://github.com/infor-design/enterprise/issues/1135))
- `[AppMenu]` Improved contrast in high contrast theme. ([#1146](https://github.com/infor-design/enterprise/issues/1146))
- `[Searchfield]` Fixed issue where ascenders/descenders are cut off. ([#1101](https://github.com/infor-design/enterprise/issues/1101))
- `[Tree]` Added sortstop and sortstart events. ([#1003](https://github.com/infor-design/enterprise/issues/1003))
- `[Searchfield]` Fixed some alignment issues in different browsers. ([#1106](https://github.com/infor-design/enterprise/issues/1106))
- `[Searchfield]` Fixed some contrast issues in different browsers. ([#1104](https://github.com/infor-design/enterprise/issues/1104))
- `[Searchfield]` Prevent multiple selected events from firing. ([#1259](https://github.com/infor-design/enterprise/issues/1259))
- `[Autocomplete]` Added a beforeOpen setting ([#398](https://github.com/infor-design/enterprise/issues/398))
- `[Toolbar]` Fixed an error where toolbar tried to focus a DOM item that was removed. ([#1177](https://github.com/infor-design/enterprise/issues/1177))
- `[Dropdown]` Fixed a problem where the bottom of some lists is cropped. ([#909](https://github.com/infor-design/enterprise/issues/909))
- `[General]` Fixed a few components so that they could still initialize when hidden. ([#230](https://github.com/infor-design/enterprise/issues/230))
- `[Datagrid]` Fixed missing tooltips on new row. ([#1081](https://github.com/infor-design/enterprise/issues/1081))
- `[Lookup]` Fixed a bug using select all where it would select the previous list. ([#295](https://github.com/infor-design/enterprise/issues/295))
- `[Datagrid]` Fixed missing summary row on initial render in some cases. ([#330](https://github.com/infor-design/enterprise/issues/330))
- `[Button]` Fixed alignment of text and icons. ([#973](https://github.com/infor-design/enterprise/issues/973))
- `[Datagrid]` Fixed missing source call when loading last page first. ([#1162](https://github.com/infor-design/enterprise/issues/1162))
- `[SwapList]` Made sure swap list will work in all cases and in angular. ([#152](https://github.com/infor-design/enterprise/issues/152))
- `[Toast]` Fixed a bug where some toasts on certain urls may not close. ([#1305](https://github.com/infor-design/enterprise/issues/1305))
- `[Datepicker / Lookup]` Fixed bugs where they would not load on tabs. ([#1304](https://github.com/infor-design/enterprise/issues/1304))

### v4.13.0 Chore & Maintenance

- `[General]` Added more complete visual tests. ([#978](https://github.com/infor-design/enterprise/issues/978))
- `[General]` Cleaned up some of the sample pages start at A, making sure examples work and tests are covered for better QA (on going). ([#1136](https://github.com/infor-design/enterprise/issues/1136))
- `[General]` Upgraded to ids-identity 2.0.x ([#1062](https://github.com/infor-design/enterprise/issues/1062))
- `[General]` Cleanup missing files in the directory listings. ([#985](https://github.com/infor-design/enterprise/issues/985))
- `[Angular 1.0]` We removed the angular 1.0 directives from the code and examples. These are no longer being updated. You can still use older versions of this or move on to Angular 7.x ([#1136](https://github.com/infor-design/enterprise/issues/1136))
- `[Uplift]` Included the uplift theme again as alpha for testing. It will show with a watermark and is only available via the personalize api or url params in the demo app. ([#1224](https://github.com/infor-design/enterprise/issues/1224))

(69 Issues Solved This Release, Backlog Enterprise 199, Backlog Ng 63, 662 Functional Tests, 659 e2e Tests)

## v4.12.0

- [Npm Package](https://www.npmjs.com/package/ids-enterprise)
- [IDS Enterprise Angular Change Log](https://github.com/infor-design/enterprise-ng/blob/main/docs/CHANGELOG.md)

### v4.12.0 Features

- `[General]` The ability to make custom/smaller builds has further been improved. We improved the component matching, made it possible to run the tests on only included components, fixed the banner, and improved the terminal functionality. Also removed/deprecated the older mapping tool. ([#417](https://github.com/infor-design/enterprise/issues/417))
- `[Message]` Added the ability to have different types (Info, Confirm, Error, Alert). ([#963](https://github.com/infor-design/enterprise/issues/963))
- `[General]` Further fixes to for xss issues. ([#683](https://github.com/infor-design/enterprise/issues/683))
- `[Pager]` Made it possible to use the pager as a standalone component. ([#250](https://github.com/infor-design/enterprise/issues/250))
- `[Editor]` Added a clear formatting button. ([#473](https://github.com/infor-design/enterprise/issues/473))
- `[Datepicker]` Added an option to show the time as current time instead of midnight. ([#889](https://github.com/infor-design/enterprise/issues/889))
- `[About]` Dialog now shows device information. ([#684](https://github.com/infor-design/enterprise/issues/684))

### v4.12.0 Fixes

- `[Datagrid Tree]` Fixed incorrect data on activated event. ([#412](https://github.com/infor-design/enterprise/issues/412))
- `[Datagrid]` Improved the export function so it works on different locales. ([#378](https://github.com/infor-design/enterprise/issues/378))
- `[Tabs]` Fixed a bug where clicking the x on tabs with a dropdowns would incorrectly open the dropdown. ([#276](https://github.com/infor-design/enterprise/issues/276))
- `[Datagrid]` Changed the `settingschange` event so it will only fire once. ([#903](https://github.com/infor-design/enterprise/issues/903))
- `[Listview]` Improved rendering performance. ([#430](https://github.com/infor-design/enterprise/issues/430))
- `[General]` Fixed issues when using base tag, that caused icons to disappear. ([#766](https://github.com/infor-design/enterprise/issues/766))
- `[Empty Message]` Made it possible to assign code to the button click if used. ([#667](https://github.com/infor-design/enterprise/issues/667))
- `[Datagrid]` Added translations for the new tooltip. ([#227](https://github.com/infor-design/enterprise/issues/227))
- `[Dropdown]` Fixed contrast issue in high contrast theme. ([#945](https://github.com/infor-design/enterprise/issues/945))
- `[Datagrid]` Reset to default did not reset dropdown columns. ([#847](https://github.com/infor-design/enterprise/issues/847))
- `[Datagrid]` Fixed bugs in keyword search highlighting with special characters. ([#849](https://github.com/infor-design/enterprise/issues/849))
- `[Datagrid]` Fixed bugs that causes NaN to appear in date fields. ([#891](https://github.com/infor-design/enterprise/issues/891))
- `[Dropdown]` Fixed issue where validation is not trigger on IOS on click out. ([#659](https://github.com/infor-design/enterprise/issues/659))
- `[Lookup]` Fixed bug in select all in multiselect with paging. ([#926](https://github.com/infor-design/enterprise/issues/926))
- `[Modal]` Fixed bug where the modal would close if hitting enter on a checkbox and inputs. ([#320](https://github.com/infor-design/enterprise/issues/320))
- `[Lookup]` Fixed bug trying to reselect a second time. ([#296](https://github.com/infor-design/enterprise/issues/296))
- `[Tabs]` Fixed behavior when closing and disabling tabs. ([#947](https://github.com/infor-design/enterprise/issues/947))
- `[Dropdown]` Fixed layout issues when using icons in the dropdown. ([#663](https://github.com/infor-design/enterprise/issues/663))
- `[Datagrid]` Fixed a bug where the tooltip did not show on validation. ([#1008](https://github.com/infor-design/enterprise/issues/1008))
- `[Tabs]` Fixed issue with opening spillover on IOS. ([#619](https://github.com/infor-design/enterprise/issues/619))
- `[Datagrid]` Fixed bugs when using `exportable: false` in certain column positions. ([#787](https://github.com/infor-design/enterprise/issues/787))
- `[Searchfield]` Removed double border. ([#328](https://github.com/infor-design/enterprise/issues/328))

### v4.12.0 Chore & Maintenance

- `[Masks]` Added missing and more documentation, cleaned up existing docs. ([#1033](https://github.com/infor-design/enterprise/issues/1033))
- `[General]` Based on design site comments, we improved some pages and fixed some missing links. ([#1034](https://github.com/infor-design/enterprise/issues/1034))
- `[Bar Chart]` Added test coverage. ([#848](https://github.com/infor-design/enterprise/issues/848))
- `[Datagrid]` Added full api test coverage. ([#242](https://github.com/infor-design/enterprise/issues/242))

(55 Issues Solved This Release, Backlog Enterprise 185, Backlog Ng 50, 628 Functional Tests, 562 e2e Tests)

## v4.11.0

- [Npm Package](https://www.npmjs.com/package/ids-enterprise)
- [IDS Enterprise Angular Change Log](https://github.com/infor-design/enterprise-ng/blob/main/docs/CHANGELOG.md)

### v4.11.0 Features

- `[General]` It is now possible to make custom builds. With a custom build you specify a command with a list of components that you use. This can be used to reduce the bundle size for both js and css. ([#417](https://github.com/infor-design/enterprise/issues/417))
- `[Calendar]` Added more features including: a readonly view, ability for events to span days, tooltips and notifications ([#417](https://github.com/infor-design/enterprise/issues/417))
- `[Lookup]` Added the ability to select across pages, even when doing server side paging. ([#375](https://github.com/infor-design/enterprise/issues/375))
- `[Datagrid]` Improved tooltip performance, and now tooltips show on cells that are not fully displayed. ([#447](https://github.com/infor-design/enterprise/issues/447))

### v4.11.0 Fixes

- `[Dropdown]` The onKeyDown callback was not firing if CTRL key is used. This is fixed. ([#793](https://github.com/infor-design/enterprise/issues/793))
- `[Tree]` Added a small feature to preserve the tree node states on reload. ([#792](https://github.com/infor-design/enterprise/issues/792))
- `[Tree]` Added a disable/enable method to disable/enable the whole tree. ([#752](https://github.com/infor-design/enterprise/issues/752))
- `[App Menu]` Fixed a bug clearing the search filter box. ([#702](https://github.com/infor-design/enterprise/issues/702))
- `[Column Chart]` Added a yAxis option, you can use to format the yAxis in custom ways. ([#627](https://github.com/infor-design/enterprise/issues/627))
- `[General]` More fixes to use external ids tokens. ([#708](https://github.com/infor-design/enterprise/issues/708))
- `[Datagrid]` Fixed an error calling selectRows with an integer. ([#756](https://github.com/infor-design/enterprise/issues/756))
- `[Tree]` Fixed a bug that caused newly added rows to not be draggable. ([#618](https://github.com/infor-design/enterprise/issues/618))
- `[Dropdown / Multiselect]` Re-added the ability to have a placeholder on the component. ([#832](https://github.com/infor-design/enterprise/issues/832))
- `[Datagrid]` Fixed a bug that caused dropdown filters to not save on reload of page (saveUserSettings) ([#791](https://github.com/infor-design/enterprise/issues/791))
- `[Dropdown]` Fixed a bug that caused an unneeded scrollbar. ([#786](https://github.com/infor-design/enterprise/issues/786))
- `[Tree]` Added drag events and events for when the data is changed. ([#801](https://github.com/infor-design/enterprise/issues/801))
- `[Datepicker]` Fixed a bug updating settings, where time was not changing correctly. ([#305](https://github.com/infor-design/enterprise/issues/305))
- `[Tree]` Fixed a bug where the underlying dataset was not synced up. ([#718](https://github.com/infor-design/enterprise/issues/718))
- `[Lookup]` Fixed incorrect text color on chrome. ([#762](https://github.com/infor-design/enterprise/issues/762))
- `[Editor]` Fixed duplicate ID's on the popup dialogs. ([#746](https://github.com/infor-design/enterprise/issues/746))
- `[Dropdown]` Fixed misalignment of icons on IOS. ([#657](https://github.com/infor-design/enterprise/issues/657))
- `[Demos]` Fixed a bug that caused RTL pages to sometimes load blank. ([#814](https://github.com/infor-design/enterprise/issues/814))
- `[Modal]` Fixed a bug that caused the modal to close when clicking an accordion on the modal. ([#747](https://github.com/infor-design/enterprise/issues/747))
- `[Tree]` Added a restoreOriginalState method to set the tree back to its original state. ([#751](https://github.com/infor-design/enterprise/issues/751))
- `[Datagrid]` Added an example of a nested datagrid with scrolling. ([#172](https://github.com/infor-design/enterprise/issues/172))
- `[Datagrid]` Fixed column alignment issues on grouped column examples. ([#147](https://github.com/infor-design/enterprise/issues/147))
- `[Datagrid]` Fixed bugs when dragging and resizing grouped columns. ([#374](https://github.com/infor-design/enterprise/issues/374))
- `[Validation]` Fixed a bug that caused validations with changing messages to not go away on correction. ([#640](https://github.com/infor-design/enterprise/issues/640))
- `[Datagrid]` Fixed bugs in actionable mode (enter was not moving down). ([#788](https://github.com/infor-design/enterprise/issues/788))
- `[Bar Charts]` Fixed bug that caused tooltips to occasionally not show up. ([#739](https://github.com/infor-design/enterprise/issues/739))
- `[Dirty]` Fixed appearance/contrast on high contrast theme. ([#692](https://github.com/infor-design/enterprise/issues/692))
- `[Locale]` Fixed incorrect date time format. ([#608](https://github.com/infor-design/enterprise/issues/608))
- `[Dropdown]` Fixed bug where filtering did not work with CAPS lock on. ([#608](https://github.com/infor-design/enterprise/issues/608))
- `[Accordion]` Fixed styling issue on safari. ([#282](https://github.com/infor-design/enterprise/issues/282))
- `[Dropdown]` Fixed a bug on mobile devices, where the list would close on scrolling. ([#656](https://github.com/infor-design/enterprise/issues/656))

### v4.11.0 Chore & Maintenance

- `[Textarea]` Added additional test coverage. ([#337](https://github.com/infor-design/enterprise/issues/337))
- `[Tree]` Added additional test coverage. ([#752](https://github.com/infor-design/enterprise/issues/752))
- `[Busy Indicator]` Added additional test coverage. ([#233](https://github.com/infor-design/enterprise/issues/233))
- `[Docs]` Added additional information for developers on how to use IDS. ([#721](https://github.com/infor-design/enterprise/issues/721))
- `[Docs]` Added Id's and test notes to all pages. ([#259](https://github.com/infor-design/enterprise/issues/259))
- `[Docs]` Fixed issues on the wizard docs. ([#824](https://github.com/infor-design/enterprise/issues/824))
- `[Accordion]` Added additional test coverage. ([#516](https://github.com/infor-design/enterprise/issues/516))
- `[General]` Added sass linter (stylelint). ([#767](https://github.com/infor-design/enterprise/issues/767))

(53 Issues Solved This Release, Backlog Enterprise 170, Backlog Ng 41, 587 Functional Tests, 458 e2e Tests)

## v4.10.0

- [Npm Package](https://www.npmjs.com/package/ids-enterprise)
- [IDS Enterprise Angular Change Log](https://github.com/infor-design/enterprise-ng/blob/main/docs/CHANGELOG.md)

### v4.10.0 Features

- `[Tooltips]` Will now activate on longpress on mobile devices. ([#400](https://github.com/infor-design/enterprise/issues/400))
- `[Contextmenu]` Will now activate on longpress on mobile devices (except when on inputs). ([#245](https://github.com/infor-design/enterprise/issues/245))
- `[Locale]` Added support for zh-Hant and zh-Hans. ([#397](https://github.com/infor-design/enterprise/issues/397))
- `[Tree]` Greatly improved rendering and expanding performance. ([#251](https://github.com/infor-design/enterprise/issues/251))
- `[General]` Internally all of the sass is now extended from [IDS Design tokens]( https://github.com/infor-design/design-system) ([#354](https://github.com/infor-design/enterprise/issues/354))
- `[Calendar]` Added initial readonly calendar. At the moment the calendar can only render events and has a filtering feature. More will be added next sprint. ([#261](https://github.com/infor-design/enterprise/issues/261))

### v4.10.0 Fixes

- `[Dropdown]` Minor Breaking Change for Xss reasons we removed the ability to set a custom hex color on icons in the dropdown. You can still pass in one of the alert colors from the colorpalette (fx alert, good, info). This was not even shown in the examples so may not be missed. ([#256](https://github.com/infor-design/enterprise/issues/256))
- `[Popupmenu]` Fixed a problem in popupmenu, if it was opened in immediate mode, submenus will be cleared of their text when the menu is eventually closed. ([#701](https://github.com/infor-design/enterprise/issues/701))
- `[Editor]` Fixed xss injection problem on the link dialog. ([#257](https://github.com/infor-design/enterprise/issues/257))
- `[Spinbox]` Fixed a height / alignment issue on spinboxes when used in short height configuration. ([#547](https://github.com/infor-design/enterprise/issues/547))
- `[Datepicker / Mask]` Fixed an issue in angular that caused using backspace to not save back to the model. ([#51](https://github.com/infor-design/enterprise-ng/issues/51))
- `[Field Options]` Fixed mobile support so they now work on touch better on IOS and Android. ([#555](https://github.com/infor-design/enterprise-ng/issues/555))
- `[Tree]` Tree with + and - for the folders was inversed visually. This was fixed, update your svg.html ([#685](https://github.com/infor-design/enterprise-ng/issues/685))
- `[Modal]` Fixed an alignment issue with the closing X on the top corner. ([#662](https://github.com/infor-design/enterprise-ng/issues/662))
- `[Popupmenu]` Fixed a visual flickering when opening dynamic submenus. ([#588](https://github.com/infor-design/enterprise/issues/588))
- `[Tree]` Added full unit and functional tests. ([#264](https://github.com/infor-design/enterprise/issues/264))
- `[Lookup]` Added full unit and functional tests. ([#344](https://github.com/infor-design/enterprise/issues/344))
- `[Datagrid]` Added more unit and functional tests. ([#242](https://github.com/infor-design/enterprise/issues/242))
- `[General]` Updated the develop tools and sample app to Node 10. During this update we set package-lock.json to be ignored in .gitignore ([#540](https://github.com/infor-design/enterprise/issues/540))
- `[Modal]` Allow beforeOpen callback to run optionally whether you have content or not passed back. ([#409](https://github.com/infor-design/enterprise/issues/409))
- `[Datagrid]` The lookup editor now supports left, right, and center align on the column settings. ([#228](https://github.com/infor-design/enterprise/issues/228))
- `[Mask]` When adding prefixes and suffixes (like % and $) if all the rest of the text is cleared, these will also now be cleared. ([#433](https://github.com/infor-design/enterprise/issues/433))
- `[Popupmenu]` Fixed low contrast selection icons in high contrast theme. ([#410](https://github.com/infor-design/enterprise/issues/410))
- `[Header Popupmenu]` Fixed missing focus state. ([#514](https://github.com/infor-design/enterprise/issues/514))
- `[Datepicker]` When using legends on days, fixed a problem that the hover states are shown incorrectly when changing month. ([#514](https://github.com/infor-design/enterprise/issues/514))
- `[Listview]` When the search field is disabled, it was not shown with disabled styling, this is fixed. ([#422](https://github.com/infor-design/enterprise/issues/422))
- `[Donut]` When having 4 or 2 sliced the tooltip would not show up on some slices. This is fixed. ([#482](https://github.com/infor-design/enterprise/issues/482))
- `[Datagrid]` Added a searchExpandableRow option so that you can control if data in expandable rows is searched/expanded. ([#480](https://github.com/infor-design/enterprise/issues/480))
- `[Multiselect]` If more items then fit are selected the tooltip was not showing on initial load, it only showed after changing values. This is fixed. ([#633](https://github.com/infor-design/enterprise/issues/633))
- `[Tooltip]` An example was added showing how you can show tooltips on disabled buttons. ([#453](https://github.com/infor-design/enterprise/issues/453))
- `[Modal]` A title with brackets in it was not escaping the text correctly. ([#246](https://github.com/infor-design/enterprise/issues/246))
- `[Modal]` Pressing enter when on inputs such as file upload no longer closes the modal. ([#321](https://github.com/infor-design/enterprise/issues/321))
- `[Locale]` Sent out translations so things like the Editor New/Same window dialog will be translated in the future. ([#511](https://github.com/infor-design/enterprise/issues/511))
- `[Nested Datagrid]` Fixed focus issues, the wrong cell in the nest was getting focused. ([#371](https://github.com/infor-design/enterprise/issues/371))

(44 Issues Solved This Release, Backlog Enterprise 173, Backlog Ng 44, 565 Functional Tests, 426 e2e Tests)

## v4.9.0

- [Npm Package](https://www.npmjs.com/package/ids-enterprise)
- [IDS Enterprise Angular Change Log](https://github.com/infor-design/enterprise-ng/blob/main/docs/CHANGELOG.md)

### v4.9.0 Features

- `[Datagrid]` Changed the way alerts work on rows. It now no longer requires an extra column. The rowStatus column will now be ignored so can be removed. When an alert / error / info message is added to the row the whole row will highlight. ([Check out the example.](https://bit.ly/2LC33iJ) ([#258](https://github.com/infor-design/enterprise/issues/258))
- `[Modal]` Added an option `showCloseBtn` which when set to true will show a X button on the top left corner. ([#358](https://github.com/infor-design/enterprise/issues/358))
- `[Multiselect / Dropdown]` Added the ability to see the search term during ajax requests. ([#267](https://github.com/infor-design/enterprise/issues/267))
- `[Scatterplot]` Added a scatter plot chart similar to a bubble chart but with shapes. ([Check out the example.](https://bit.ly/2K9N59M) ([#341](https://github.com/infor-design/enterprise/issues/341))
- `[Toast]` Added an option `allowLink` which when set to true will allow you to specify a `<a>` in the message content to add a link to the message. ([#341](https://github.com/infor-design/enterprise/issues/341))

### v4.9.0 Fixes

- `[Accordion]` Fixed an issue that prevented a right click menu from working on the accordion. ([#238](https://github.com/infor-design/enterprise/issues/238))
- `[Charts]` Fixed up missing empty states and selection methods so they work on all charts. ([#265](https://github.com/infor-design/enterprise/issues/265))
- `[Datagrid]` Fixed the performance of pasting from excel. ([#240](https://github.com/infor-design/enterprise/issues/240))
- `[Datagrid]` The keyword search will now clear when reloading data. ([#307](https://github.com/infor-design/enterprise/issues/307))
- `[Docs]` Fixed several noted missing pages and broken links in the docs. ([#244](https://github.com/infor-design/enterprise/issues/244))
- `[Dropdown]` Fixed bug in badges configuration. ([#270](https://github.com/infor-design/enterprise/issues/270))
- `[Flex Layout]` Fixed field-flex to work better on IE. ([#252](https://github.com/infor-design/enterprise/issues/252))
- `[Editor]` Fixed bug that made it impossible to edit the visual tab. ([#478](https://github.com/infor-design/enterprise/issues/478))
- `[Editor]` Fixed a bug with dirty indicator that caused a messed up layout. ([#241](https://github.com/infor-design/enterprise/issues/241))
- `[Lookup]` Fixed it so that select will work correctly when filtering. ([#248](https://github.com/infor-design/enterprise/issues/248))
- `[Header]` Fixed missing `More` tooltip on the header. ([#345](https://github.com/infor-design/enterprise/issues/345))
- `[Validation]` Added fixes to prevent `error` and `valid` events from going off more than once. ([#237](https://github.com/infor-design/enterprise/issues/237))
- `[Validation]` Added fixes to make multiple messages work better. There is now a `getMessages()` function that will return all erros on a field as an array. The older `getMessage()` will still return a string. ([#237](https://github.com/infor-design/enterprise/issues/237))
- `[Validation]` Fixed un-needed event handlers when using fields on a tab. ([#332](https://github.com/infor-design/enterprise/issues/332))

### v4.9.0 Chore & Maintenance

- `[Blockgrid]` Added full test coverage ([#234](https://github.com/infor-design/enterprise/issues/234))
- `[CAP]` Fixed some examples that would not close ([#283](https://github.com/infor-design/enterprise/issues/283))
- `[Datepicker]` Added full test coverage ([#243](https://github.com/infor-design/enterprise/issues/243))
- `[Datagrid]` Fixed an example so that it shows how to clear a dropdown filter. ([#254](https://github.com/infor-design/enterprise/issues/254))
- `[Docs]` Added TEAMS.MD for collecting info on the teams using ids. If you are not in the list let us know or make a pull request. ([#350](https://github.com/infor-design/enterprise/issues/350))
- `[Listview]` Fixed some links in the sample app that caused some examples to fail. ([#273](https://github.com/infor-design/enterprise/issues/273))
- `[Tabs]` Added more test coverage ([#239](https://github.com/infor-design/enterprise/issues/239))
- `[Toast]` Added full test coverage ([#232](https://github.com/infor-design/enterprise/issues/232))
- `[Testing]` Added visual regression tests, and more importantly a system for doing them via CI. ([#255](https://github.com/infor-design/enterprise/issues/255))

(34 Issues Solved This Release, Backlog Enterprise 158, Backlog Ng 41, 458 Functional Tests, 297 e2e Tests)

## v4.8.0

- [Npm Package](https://www.npmjs.com/package/ids-enterprise)
- [IDS Enterprise Angular Change Log](https://github.com/infor-design/enterprise-ng/blob/main/docs/CHANGELOG.md)

### v4.8.0 Features

- `[Datagrid]` Added an example of Nested Datagrids with ([basic nested grid support.](https://bit.ly/2lGKM4a)) ([#SOHO-3474](https://jira.infor.com/browse/SOHO-3474))
- `[Datagrid]` Added support for async validation. ([#SOHO-7943](https://jira.infor.com/browse/SOHO-7943))
- `[Export]` Extracted excel export code so it can be run outside the datagrid. ([#SOHO-7246](https://jira.infor.com/browse/SOHO-7246))

### v4.8.0 Fixes

- `[Searchfield / Toolbar Searchfield]` Merged code between them so there is just one component. This reduced code and fixed many bugs. ([#161](https://github.com/infor-design/enterprise/pull/161))
- `[Datagrid]` Fixed issues using expand row after hiding/showing columns. ([#SOHO-8103](https://jira.infor.com/browse/SOHO-8103))
- `[Datagrid]` Fixed issue that caused nested grids in expandable rows to hide after hiding/showing columns on the parent grid. ([#SOHO-8102](https://jira.infor.com/browse/SOHO-8102))
- `[Datagrid]` Added an example showing Math rounding on numeric columns ([#SOHO-5168](https://jira.infor.com/browse/SOHO-5168))
- `[Datagrid]` Date editors now maintain date format correctly. ([#SOHO-5861](https://jira.infor.com/browse/SOHO-5861))
- `[Datagrid]` Fixed alignment off sort indicator on centered columns. ([#SOHO-7444](https://jira.infor.com/browse/SOHO-7444))
- `[Datagrid]` Behavior Change - Sorting clicking now no longer refocuses last cell. ([#SOHO-7682](https://jira.infor.com/browse/SOHO-7682))
- `[Datagrid]` Fixed formatter error that showed NaN on some number cells. ([#SOHO-7839](https://jira.infor.com/browse/SOHO-7682))
- `[Datagrid]` Fixed a bug rendering last column in some situations. ([#SOHO-7987](https://jira.infor.com/browse/SOHO-7987))
- `[Datagrid]` Fixed incorrect data in context menu event. ([#SOHO-7991](https://jira.infor.com/browse/SOHO-7991))
- `[Dropdown]` Added an onKeyDown option so keys can be overriden. ([#SOHO-4815](https://jira.infor.com/browse/SOHO-4815))
- `[Slider]` Fixed step slider to work better jumping across steps. ([#SOHO-6271](https://jira.infor.com/browse/SOHO-6271))
- `[Tooltip]` Will strip tooltip markup to prevent xss. ([#SOHO-6522](https://jira.infor.com/browse/SOHO-6522))
- `[Contextual Action Panel]` Fixed alignment issue on x icon. ([#SOHO-6612](https://jira.infor.com/browse/SOHO-6612))
- `[Listview]` Fixed scrollbar size when removing items. ([#SOHO-7402](https://jira.infor.com/browse/SOHO-7402))
- `[Navigation Popup]` Fixed a bug setting initial selected value. ([#SOHO-7411](https://jira.infor.com/browse/SOHO-7411))
- `[Grid]` Added a no-margin setting for nested grids with no indentation. ([#SOHO-7495](https://jira.infor.com/browse/SOHO-7495))
- `[Grid]` Fixed positioning of checkboxes in the grid. ([#SOHO-7979](https://jira.infor.com/browse/SOHO-7979))
- `[Tabs]` Fixed bug calling add in NG applications. ([#SOHO-7511](https://jira.infor.com/browse/SOHO-7511))
- `[Listview]` Selected event now contains the dataset row. ([#SOHO-7512](https://jira.infor.com/browse/SOHO-7512))
- `[Multiselect]` Fixed incorrect showing of delselect button in certain states. ([#SOHO-7535](https://jira.infor.com/browse/SOHO-7535))
- `[Search]` Fixed bug where highlight search terms where not shown in bold. ([#SOHO-7796](https://jira.infor.com/browse/SOHO-7796))
- `[Multiselect]` Improved performance on select all. ([#SOHO-7816](https://jira.infor.com/browse/SOHO-7816))
- `[Spinbox]` Fixed problem where you could arrow up in a readonly spinbox. ([#SOHO-8025](https://jira.infor.com/browse/SOHO-8025))
- `[Dropdown]` Fixed bug selecting two items with same value. ([#SOHO-8029](https://jira.infor.com/browse/SOHO-8029))
- `[Modal]` Fixed incorrect enabling of submit on validating modals. ([#SOHO-8042](https://jira.infor.com/browse/SOHO-8042))
- `[Modal]` Fixed incorrect closing of modal on enter key. ([#SOHO-8059](https://jira.infor.com/browse/SOHO-8059))
- `[Rating]` Allow decimal values for example 4.3. ([#SOHO-8063](https://jira.infor.com/browse/SOHO-8063))
- `[Datepicker]` Prevent datepicker from scrolling to the top of the browser. ([#SOHO-8107](https://jira.infor.com/browse/SOHO-8107))
- `[Tag]` Fixed layout on Right-To-Left. ([#SOHO-8120](https://jira.infor.com/browse/SOHO-8120))
- `[Listview]` Fixed missing render event. ([#SOHO-8129](https://jira.infor.com/browse/SOHO-8129))
- `[Angular Datagrid]` Fixed maskOptions input definition. ([#SOHO-8131](https://jira.infor.com/browse/SOHO-8131))
- `[Datepicker]` Fixed several bugs on the UmAlQura Calendar. ([#SOHO-8147](https://jira.infor.com/browse/SOHO-8147))
- `[Datagrid]` Fixed bug on expanding and collapsing multiple expandable rows. ([#SOHO-8154](https://jira.infor.com/browse/SOHO-8154))
- `[Pager]` Fixed focus state clicking page numbers. ([#SOHO-4528](https://jira.infor.com/browse/SOHO-4528))
- `[SearchField]` Fixed bug initializing search field with text. ([#SOHO-4820](https://jira.infor.com/browse/SOHO-4820))
- `[ColorPicker]` Fixed bug with incorrect cursor on readonly color picker. ([#SOHO-8030](https://jira.infor.com/browse/SOHO-8030))
- `[Pie]` Fixed ui glitch on mobile when pressing slices. ([#SOHO-8141](https://jira.infor.com/browse/SOHO-8141))

### v4.8.0 Chore & Maintenance

- `[Npm Package]` Added back sass files in correct folder structure. ([#SOHO-7583](https://jira.infor.com/browse/SOHO-7583))
- `[Menu Button]` Added button functional and e2e Tests. ([#SOHO-7600](https://jira.infor.com/browse/SOHO-7600))
- `[Textarea]` Added Textarea functional and e2e Tests. ([#SOHO-7929](https://jira.infor.com/browse/SOHO-7929))
- `[ListFilter]` Added ListFilter functional and e2e Tests. ([#SOHO-7975](https://jira.infor.com/browse/SOHO-7975))
- `[Colorpicker]` Added Colorpicker functional and e2e Tests. ([#SOHO-8078](https://jira.infor.com/browse/SOHO-8078))
- `[Site / Docs]` Fixed a few broken links ([#SOHO-7993](https://jira.infor.com/browse/SOHO-7993))

(62 Jira Issues Solved This Release, Backlog Dev 186, Design 110, Unresolved 349, Test Count 380 Functional, 178 e2e )

## v4.7.0

- [Full Jira Release Notes](https://bit.ly/2HyT3zF)
- [Npm Package](https://www.npmjs.com/package/ids-enterprise)
- [IDS Enterprise Angular Change Log](https://github.com/infor-design/enterprise-ng/blob/main/docs/CHANGELOG.md)

### v4.7.0 Features

- `[Github]` The project was migrated to be open source on github with a new workflow and testing suite.
- `[Tag]` Added a Tag angular component. ([#SOHO-8005](https://jira.infor.com/browse/SOHO-8006))
- `[Validate]` Exposed validate and removeMessage methods. ([#SOHO-8003](https://jira.infor.com/browse/SOHO-8003))
- `[General]` Upgrade to Angular 6 ([#SOHO-7927](https://jira.infor.com/browse/SOHO-7927))
- `[General]` Introduced nightly versions in npm ([#SOHO-7804](https://jira.infor.com/browse/SOHO-7804))
- `[Multiselect]` A tooltip now shows if more content is selected than fits in the input. ([#SOHO-7799](https://jira.infor.com/browse/SOHO-7799))
- `[Datepicker]` Added an option to restrict moving to months that are not available to select from. ([#SOHO-7384](https://jira.infor.com/browse/SOHO-7384))
- `[Validation]` Added and icon alert([#SOHO-7225](https://jira.infor.com/browse/SOHO-7225)
- `[General]` Code is now available on ([public npm](https://www.npmjs.com/package/ids-enterprise)) ([#SOHO-7083](https://jira.infor.com/browse/SOHO-7083))

### v4.7.0 Fixes

- `[Lookup]` Fixed existing example that shows using an autocomplete on a lookup. ([#SOHO-8070](https://jira.infor.com/browse/SOHO-8070))
- `[Lookup]` Fixed existing example that shows creating a customized dialog on the lookup ([#SOHO-8069](https://jira.infor.com/browse/SOHO-8069))
- `[Lookup]` Fixed existing example that incorrectly showed a checkbox column. ([#SOHO-8068](https://jira.infor.com/browse/SOHO-8068))
- `[Line Chart]` Fixed an error when provoking the tooltip. ([#/SOHO-8051](https://jira.infor.com/browse/SOHO-8051))
- `[Module Tabs]` Fixed a bug toggling the menu on mobile. ([#/SOHO-8043](https://jira.infor.com/browse/SOHO-8043))
- `[Autocomplete]` Fixed a bug that made enter key not work to select. ([#SOHO-8036](https://jira.infor.com/browse/SOHO-8036))
- `[Tabs]` Removed an errant scrollbar that appeared sometimes on IE ([#SOHO-8034](https://jira.infor.com/browse/SOHO-8034))
- `[Datagrid]` The drill down click event now currently shows the right row information in the event data. ([#SOHO-8023](https://jira.infor.com/browse/SOHO-8023))
- `[Datagrid]` Fixed a broken nested data example. ([#SOHO-8019](https://jira.infor.com/browse/SOHO-8019))
- `[Datagrid]` Fixed a broken paging example. ([#SOHO-8013](https://jira.infor.com/browse/SOHO-8013))
- `[Datagrid]` Hyperlinks now can be clicked when in a datagrid expandable row. ([#SOHO-8009](https://jira.infor.com/browse/SOHO-8009))
- `[Popupmenu]` Removed extra padding on icon menus ([#SOHO-8006](https://jira.infor.com/browse/SOHO-8006))
- `[Spinbox]` Range limits now work correctly ([#SOHO-7999](https://jira.infor.com/browse/SOHO-7999))
- `[Dropdown]` Fixed not working filtering on nosearch option. ([#SOHO-7998](https://jira.infor.com/browse/SOHO-7998))
- `[Hierarchy]` Children layout and in general layouts where improved. ([#SOHO-7992](https://jira.infor.com/browse/SOHO-7992))
- `[Buttons]` Fixed layout issues on mobile. ([#SOHO-7982](https://jira.infor.com/browse/SOHO-7982))
- `[Datagrid]` Fixed format initialization issue ([#SOHO-7982](https://jira.infor.com/browse/SOHO-7982))
- `[Lookup]` Fixed a problem that caused the lookup to only work once. ([#SOHO-7971](https://jira.infor.com/browse/SOHO-7971))
- `[Treemap]` Fix a bug using `fixture.detectChanges()`. ([#SOHO-7969](https://jira.infor.com/browse/SOHO-7969))
- `[Textarea]` Fixed a bug that made it possible for the count to go to a negative value. ([#SOHO-7952](https://jira.infor.com/browse/SOHO-7952))
- `[Tabs]` Fixed a bug that made extra events fire. ([#SOHO-7948](https://jira.infor.com/browse/SOHO-7948))
- `[Toolbar]` Fixed a with showing icons and text in the overflowmenu. ([#SOHO-7942](https://jira.infor.com/browse/SOHO-7942))
- `[DatePicker]` Fixed an error when restricting dates. ([#SOHO-7922](https://jira.infor.com/browse/SOHO-7922))
- `[TimePicker]` Fixed sort order of times in arabic locales. ([#SOHO-7920](https://jira.infor.com/browse/SOHO-7920))
- `[Multiselect]` Fixed initialization of selected items. ([#SOHO-7916](https://jira.infor.com/browse/SOHO-7916))
- `[Line Chart]` Solved a problem clicking lines to select. ([#SOHO-7912](https://jira.infor.com/browse/SOHO-7912))
- `[Hierarchy]` Improved RTL version ([#SOHO-7888](https://jira.infor.com/browse/SOHO-7888))
- `[Datagrid]` Row click event now shows correct data when using Groups ([#SOHO-7861](https://jira.infor.com/browse/SOHO-7861))
- `[Modal]` Fixed cut of border on checkboxe focus states. ([#SOHO-7856](https://jira.infor.com/browse/SOHO-7856))
- `[Colorpicker]` Fixed cropped labels when longer ([#SOHO-7817](https://jira.infor.com/browse/SOHO-7817))
- `[Label]` Fixed cut off Thai characters ([#SOHO-7814](https://jira.infor.com/browse/SOHO-7814))
- `[Colorpicker]` Fixed styling issue on margins ([#SOHO-7776](https://jira.infor.com/browse/SOHO-7776))
- `[Hierarchy]` Fixed several layout issues and changed the paging example to show the back button on the left. ([#SOHO-7622](https://jira.infor.com/browse/SOHO-7622))
- `[Bar Chart]` Fixed RTL layout issues ([#SOHO-5196](https://jira.infor.com/browse/SOHO-5196))
- `[Lookup]` Made delimiter an option / changable ([#SOHO-4695](https://jira.infor.com/browse/SOHO-4695))

### v4.7.0 Chore & Maintenance

- `[Timepicker]` Added functional and e2e Tests ([#SOHO-7809](https://jira.infor.com/browse/SOHO-7809))
- `[General]` Restructured the project to clean up and separate the demo app from code. ([#SOHO-7803](https://jira.infor.com/browse/SOHO-7803))

(56 Jira Issues Solved This Release, Backlog Dev 218, Design 101, Unresolved 391, Test Count 232 Functional, 117 e2e )

## v4.6.0

- [Full Jira Release Notes](https://bit.ly/2jodbem)
- [Npm Package](http://npm.infor.com)
- [IDS Enterprise Angular Change Log](https://github.com/infor-design/enterprise-ng/blob/main/docs/CHANGELOG.md)

### v4.6.0 Key New Features

- `[Treemap]` New Component Added
- `[Website]` Launch of new docs site <https://design.infor.com/code/ids-enterprise/latest>
- `[Security]` Ids Now passes CSP (Content Security Policy) Compliance for info see <docs/SECURITY.md>.
- `[Toolbar]` New ["toolbar"](http://usalvlhlpool1.infor.com/4.6.0/components/toolbar-flex/list)
    - Based on css so it is much faster.
    - Expect a future breaking change from flex-toolbar to this toolbar when all features are implemented.
    - As of now collapsible search is not supported yet.

### v4.6.0 Behavior Changes

- `[App Menu]` Now automatically closes when items are clicked on mobile devices.

### v4.6.0 Improvements

- `[Angular]` Validation now allows dynamic functions.
- `[Editor]` Added a clear method.
- `[Locale]` Map iw locale to Hebrew.
- `[Locale]` Now defaults locals with no country. For example en maps to en-US es and es-ES.
- `[Color Picker]` Added option to clear the color.
- `[Angular]` Allow Formatters, Editors to work with Soho. without the migration script.
- `[Added a new labels example <http://usalvlhlpool1.infor.com/4.6.0/components/form/example-labels.html>
- `[Angular]` Added new Chart Wrappers (Line, Bar, Column ect ).
- `[Datagrid]` Added file up load editor.
- `[Editor]` Its possible to put a link on an image now.

### v4.6.0 Code Updates / Breaking Changes

- `[Templates]` The internal template engine changed for better XSS security as a result one feature is no longer supported. If you have a delimiter syntax to embed html like `{{& name}}`, change this to be `{{{name}}}`.
- `[jQuery]` Updated from 3.1.1 to 3.3.1.

### v4.6.0 Bug Fixes

- `[Angular]` Added fixes so that the `soho.migrate` script is no longer needed.
- `[Angular Datagrid]` Added filterWhenTyping option.
- `[Angular Popup]` Expose close, isOpen and keepOpen.
- `[Angular Linechart]` Added "xAxis" and "yAxis" options.
- `[Angular Treemap]` Added new wrapper.
- `[Angular Rating]` Added a rating wrapper.
- `[Angular Circle Page]` Added new wrapper.
- `[Checkbox]` Fixed issue when you click the top left of the page, would toggle the last checkbox.
- `[Composite Form]` Fixed broken swipe.
- `[Colorpicker]` Fixed cases where change did not fire.
- `[Colorpicker]` Added short field option.
- `[Completion Chart]` Added more colors.
- `[Datagrid]` Fixed some misaligned icons on short row height.
- `[Datagrid]` Fixed issue that blank dropdown filter items would not show.
- `[Datagrid]` Added click arguments for more information on editor clicks and callback data.
- `[Datagrid]` Fixed wrong data on events on second page with expandable row.
- `[Datagrid]` Fixed focus / filter bugs.
- `[Datagrid]` Fixed bug with filter dropdowns on IOS.
- `[Datagrid]` Fixed column alignment when scrolling and RTL.
- `[Datagrid]` Fixed NaN error when using the colspan example.
- `[Datagrid]` Made totals work correctly when filtering.
- `[Datagrid]` Fixed issue with focus when multiple grids on a page.
- `[Datagrid]` Removed extra rows from the grid export when using expandable rows.
- `[Datagrid]` Fixed performance of select all on paging client side.
- `[Datagrid]` Fixed text alignment on header when some columns are not filterable.
- `[Datagrid]` Fixed wrong cursor on non actionable rows.
- `[Hierarchy]` Fixed layout issues.
- `[Mask]` Fixed issue when not using decimals in the pattern option.
- `[Modal]` Allow editor and dropdown to properly block the submit button.
- `[Menu Button]` Fixed beforeOpen so it also runs on submenus.
- `[Message]` Fixed XSS vulnerability.
- `[Pager]` Added fixes for RTL.
- `[List Detail]` Improved amount of space the header takes
- `[Multiselect]` Fixed problems when using the tab key well manipulating the multiselect.
- `[Multiselect]` Fixed bug with select all not working correctly.
- `[Multiselect]` Fixed bug with required validation rule.
- `[Spinbox]` Fixed issue on short field versions.
- `[Textarea]` Fixed issue with counter when in angular and on a modal.
- `[Toast]` Fixed XSS vulnerability.
- `[Tree]` Fixed checkbox click issue.
- `[Lookup]` Fixed issue in the example when running on Edge.
- `[Validation]` Fixed broken form submit validation.
- `[Vertical Tabs]` Fix cut off header.

(98 Jira Issues Solved This Release, Backlog Dev 388, Design 105, Unresolved 595, Test Coverage 6.66%)

## v4.5.0

### v4.5.0 Key New Features

- `[Font]` Experimental new font added from IDS as explained.
- `[Datagrid]` Added support for pasting from excel.
- `[Datagrid]` Added option to specify which column stretches.

### v4.5.0 Behavior Changes

- `[Search Field]` `ESC` incorrectly cleared the field and was inconsistent. The proper key is `ctrl + backspace` (PC )/ `alt + delete` (mac) to clear all field contents. `ESC` no longer does anything.

### v4.5.0 Improvements

- `[Datagrid]` Added support for a two line title on the header.
- `[Dropdown]` Added onKeyPress override for custom key strokes.
- `[Contextual Action Panel]` Added an option to add a right side close button.
- `[Datepicker]` Added support to select ranges.
- `[Maintenence]` Added more unit tests.
- `[Maintenence]` Removed jsHint in favor of Eslint.

### v4.5.0 Code Updates / Breaking Changes

- `[Swaplist]` changed custom events `beforeswap and swapupdate` data (SOHO-7407). From `Array: list-items-moved` to `Object: from: container-info, to: container-info and items: list-items-moved`. It now uses data in a more reliable way

### v4.5.0 Bug Fixes

- `[Angular]` Added new wrappers for Radar, Bullet, Line, Pie, Sparkline.
- `[Angular Dropdown]` Fixed missing data from select event.
- `[Colorpicker]` Added better translation support.
- `[Compound Field]` Fixed layout with some field types.
- `[Datepicker]` Fixed issues with validation in certain locales.
- `[Datepicker]` Not able to validate on MMMM.
- `[Datagrid]` Fixed bug that filter did not work when it started out hidden.
- `[Datagrid]` Fixed issue with context menu not opening repeatedly.
- `[Datagrid]` Fixed bug in indeterminate paging with smaller page sizes.
- `[Datagrid]` Fixed error when editing some numbers.
- `[Datagrid]` Added support for single line markup.
- `[Datagrid]` Fixed exportable option, which was not working for both csv and xls export.
- `[Datagrid]` Fixed column sizing logic to work better with alerts and alerts plus text.
- `[Datagrid]` Fixed bug when reordering rows with expandable rows.
- `[Datagrid]` Added events for opening and closing the filter row.
- `[Datagrid]` Fixed bugs on multiselect + tree grid.
- `[Datagrid]` Fixed problems with missing data on click events when paging.
- `[Datagrid]` Fixed problems editing with paging.
- `[Datagrid]` Fixed Column alignment calling updateDataset.
- `[Datagrid]` Now passes sourceArgs for the filter row.
- `[Dropdown]` Fixed cursor on disabled items.
- `[Editor]` Added paste support for links.
- `[Editor]` Fixed bug that prevented some shortcut keys from working.
- `[Editor]` Fixed link pointers in readonly mode.
- `[Expandable Area]` Fixed bug when not working on second page.
- `[General]` Some ES6 imports missing.
- `[Personalization]` Added support for cache bust.
- `[Locale]` Fixed some months missing in some cultures.
- `[Listview]` Removed redundant resize events.
- `[Line]` Fixed problems updating data.
- `[Mask]` Fixed bug on alpha masks that ignored the last character.
- `[Modal]` Allow enter key to be stopped for forms.
- `[Modal]` Allow filter row to work if a grid is on a modal.
- `[Fileupload]` Fixed bug when running in Contextual Action Panel.
- `[Searchfield]` Fixed wrong width.
- `[Step Process]` Improved layout and responsive.
- `[Step Process]` Improved wrapping of step items.
- `[Targeted Achievement]` Fixed icon alignment.
- `[Timepicker]` Fixed error calling removePunctuation.
- `[Text Area]` Adding missing classes for use in responsive-forms.
- `[Toast]` Fixed missing animation.
- `[Tree]` Fixed a bug where if the callback is not async the node wont open.
- `[Track Dirty]` Fixed error when used on a file upload.
- `[Track Dirty]` Did not work to reset dirty on editor and Multiselect.
- `[Validation]` Fixed more extra events firing.

(67 Jira Issues Solved This Release, Backlog Dev 378, Design 105, Unresolved 585, Test Coverage 6% )<|MERGE_RESOLUTION|>--- conflicted
+++ resolved
@@ -1,27 +1,14 @@
 # What's New with Enterprise
 
-## v4.53.0
-
-<<<<<<< HEAD
-## v4.53.0 Markup Changes
-
-## v4.53.0 Fixes
+## v4.52.0
+
+### v4.52.0 Markup Changes
+
+- `[Datagrid]` When fixing bugs in datagrid hover states we removed the use of `is-focused` on table `td` elements. ([#5091](https://github.com/infor-design/enterprise/issues/5091))
+
+### v4.52.0 Fixes
 
 - `[Application Menu]` Fixed a bug where the expanded accordion were incorrectly coloured as selected when uses the personalization colors. ([#5128](https://github.com/infor-design/enterprise/issues/5128))
-=======
-### v4.53.0 Fixes
-
-- `[Spinbox]` Fixed a bug where spinbox and its border is not properly rendered on responsive view. ([#5146](https://github.com/infor-design/enterprise/issues/5146))
->>>>>>> 8c1716e8
-
-## v4.52.0
-
-### v4.52.0 Markup Changes
-
-- `[Datagrid]` When fixing bugs in datagrid hover states we removed the use of `is-focused` on table `td` elements. ([#5091](https://github.com/infor-design/enterprise/issues/5091))
-
-### v4.52.0 Fixes
-
 - `[About]` Fixed a bug where overflowing scrollbar in About Modal is shown on a smaller viewport. ([#5206](https://github.com/infor-design/enterprise/issues/5206))
 - `[Bar Chart]` Fixed an issue where onerror script was able to execute. ([#1030](https://github.com/infor-design/enterprise-ng/issues/1030))
 - `[Calendar]` Fixed a bug where if the calendar event is not set to whole day then the week view and day view will not properly render on UI. ([#5195](https://github.com/infor-design/enterprise/issues/5195))
@@ -41,6 +28,7 @@
 - `[Mask/Datagrid]` Fixed a bug in number masks where entering a decimal while the field's entire text content was selected could cause unexpected formatting. ([#4974](https://github.com/infor-design/enterprise/issues/4974))
 - `[Monthview]` Fixed an issue where selected date was not stay on provided day/month/year. ([#5064](https://github.com/infor-design/enterprise/issues/5064))
 - `[Monthview]` Added support for mobile view. ([#5075](https://github.com/infor-design/enterprise/issues/5075))
+- `[Spinbox]` Fixed a bug where spinbox and its border is not properly rendered on responsive view. ([#5146](https://github.com/infor-design/enterprise/issues/5146))
 - `[Tabs Module]` Fixed a bug where long tab labels overflowed behind the close icon. ([#5187](https://github.com/infor-design/enterprise/issues/5187))
 
 ## v4.51.1
