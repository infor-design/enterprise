--- conflicted
+++ resolved
@@ -12,13 +12,10 @@
 ### v4.30.0 Fixes
 
 - `[Accordion]` Fixed an issue where the chevron icon is not properly centered in Safari. ([#2161](https://github.com/infor-design/enterprise/issues/2161))
-<<<<<<< HEAD
 - `[Accordion]` Fixed an issue where the chevron icon is not poperly centered in Safari. ([#2161](https://github.com/infor-design/enterprise/issues/2161))
 - `[Accordion]` Fixed an issue where the chevron icon is not properly centered in Safari. ([#2161](https://github.com/infor-design/enterprise/issues/2161))
 - `[Application Menu]` Fixed an issue where the dropdown icon is not properly centered in Safari. ([#3766](https://github.com/infor-design/enterprise/issues/3766))
-=======
 - `[Accordion]` Fixed issue where hidden headers were not excluded from tab navigation. ([#3835](https://github.com/infor-design/enterprise/issues/3835))
->>>>>>> c90118af
 - `[Calendar]` Fixed a bug that when setting accordions to allowOnePane it did not work. ([#3773](https://github.com/infor-design/enterprise/issues/3773))
 - `[Calendar]` Fixed a bug where the accordion sections would show a line on hover in high contrast mode. ([#2779](https://github.com/infor-design/enterprise/issues/2779))
 - `[Calendar]` Fixed a bug where the days would be out of alignment if the end and starts dates intersect. ([#1725](https://github.com/infor-design/enterprise/issues/1725))
@@ -38,11 +35,8 @@
 - `[Datepicker]` Fixed an issue where some languages like fr-CA and pt-BR (that are languages in a non default locale), would error when opening the picker. ([#4035](https://github.com/infor-design/enterprise/issues/4035))
 - `[Icons]` Fixed an issue with the amend icon in uplift theme. The meaning was lost on a design change and it has been updated. ([#3613](https://github.com/infor-design/enterprise/issues/3613))
 - `[Locale]` Changed results text to lower case. ([#3974](https://github.com/infor-design/enterprise/issues/3974))
-<<<<<<< HEAD
 - `[Locale]` Fixed abbreviated chinese month translations. ([#4034](https://github.com/infor-design/enterprise/issues/4034))
-=======
 - `[Lookup]` Fixed an issue in the min width examples that showed up in Safari only. ([#3949](https://github.com/infor-design/enterprise/issues/3949))
->>>>>>> c90118af
 - `[Lookup]` Fixed a bug that the required validation would not reset from empty in certain cases. ([#810](https://github.com/infor-design/enterprise-ng/issues/810))
 - `[Lookup]` Fixed an issue in the min width examples that showed up in Safari only. ([#3949](https://github.com/infor-design/enterprise/issues/3949))
 - `[Popover]` Corrected the tabindex order of Popover elements when the Popover is contained within a Modal. ([#3644](https://github.com/infor-design/enterprise/issues/3644))
