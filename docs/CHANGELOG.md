# What's New with Enterprise

## v4.30.0

<<<<<<< HEAD
=======
### v4.30.0 Bugs

- `[Datagrid]` Fixed an issue where an extra border is shown in grid list mode and RTL. ([#3895](https://github.com/infor-design/enterprise/issues/3895))

### v4.30.0 Announcements

- `[Datagrid]` Fix a bug with columns with buttons, they had an unneeded animation that caused states to be delayed when painting. ([#3808](https://github.com/infor-design/enterprise/issues/3808))

>>>>>>> a443ea54
### v4.30.0 Features

- `[Datagrid]` Added a setting disableRowDeselection that if enabled does not allow selected rows to be toggled to deselected. ([#3791](https://github.com/infor-design/enterprise/issues/3791))

### v4.30.0 Fixes

<<<<<<< HEAD
- `[Accordion]` Fixed an issue where the chevron icon is not poperly centered in Safari. ([#2161](https://github.com/infor-design/enterprise/issues/2161))
- `[Datagrid]` Fix a bug with columns with buttons, they had an unneeded animation that caused states to be delayed when painting. ([#3808](https://github.com/infor-design/enterprise/issues/3808))
=======
- `[Accordion]` Fixed an issue where the chevron icon is not properly centered in Safari. ([#2161](https://github.com/infor-design/enterprise/issues/2161))
- `[Icons]` Fixed an issue with the amend icon in uplift theme. The meaning was lost on a design change and it has been updated. ([#3613](https://github.com/infor-design/enterprise/issues/3613))
>>>>>>> a443ea54
- `[Locale]` Changed results text to lower case. ([#3974](https://github.com/infor-design/enterprise/issues/3974))
- `[Textarea]` Added tests to show that the textarea count text is translated. ([#3807](https://github.com/infor-design/enterprise/issues/3807))

## v4.29.0

### v4.29.0 Announcements

- `[General]` Heads Up that effective October 31, 2020 we will no longer support IE 11. Until that date we will test IE 11 but only critical issues will be fixed. See the linked issue for more details. ([#3756](https://github.com/infor-design/enterprise/issues/3756))

### v4.29.0 Features

- `[Accordion]` Added the ability to call collapse and expand with a header ID. ([#783](https://github.com/infor-design/enterprise-ng/issues/783))
- `[Lookup]` Added a tooltip functionality when the data is overflowed. ([#3703](https://github.com/infor-design/enterprise/issues/3703))
- `[Lookup]` Added a clear (x icon) button to clear the field. ([#740](https://github.com/infor-design/enterprise/issues/740))
- `[Lookup]` Added a clear (x icon) button and apply button inside of modal so there are now two options to clear the field. ([#2507](https://github.com/infor-design/enterprise/issues/2507))
- `[Lookup]` Fixed a bug where validation did not work if the lookup is non-editable (select only). ([#3950](https://github.com/infor-design/enterprise/issues/3950))
- `[Multiselect]` Moved the functionality for displaying the Multiselect List's searchfield underneath/above the pseudo element into a configurable setting. ([#3864](https://github.com/infor-design/enterprise/issues/3864))
- `[Popdown]` Fixed some integration problems with nested Lookups that were causing closing to happen prematurely. ([ng#760](https://github.com/infor-design/enterprise-ng/issues/760))
- `[Slider]` Added the ability to set position of the tooltip. ([#3746](https://github.com/infor-design/enterprise/issues/3746))
- `[Toast]` Added the ability to dismiss toasts via keyboard. ([#3521](https://github.com/infor-design/enterprise/issues/3521))
- `[Homepage]` Homepage edit events (resize, reorder, remove widgets) now fire on widget elements too ([#3679](https://github.com/infor-design/enterprise/issues/3679))

### v4.29.0 Fixes

- `[About]` Fixed a bug where About dialogs disappeared when being closed by the Modal Manager API. ([#3898](https://github.com/infor-design/enterprise/issues/3898))
- `[Application Menu]` Fixed personalization regressions on Soho theme ([#3704](github.com/infor-design/enterprise/issues/3704))
- `[General]` We Updated a lot of development dependencies. Most important things to note are: we now support node 12 for development and this is recommended, from tests 13 will also work. Node 14 will not work. We updated jQuery to 3.5.1 as a client side dependency and d3 to 5.16.0. If copying files from the `dist` folder note that the d3 file is called d3.v5.js. ([#1690](https://github.com/infor-design/enterprise/issues/1690))
- `[Bar Chart]` Fixed an issue where height was not calculating properly when used other elements along content container. ([#2670](https://github.com/infor-design/enterprise/issues/2670))
- `[Application Menu]` - Made it possible for App Menu Toolbars to dismiss the menu when the `dismissOnClickMobile` setting is true. ([#2831](https://github.com/infor-design/enterprise/issues/2831))
- `[Calendar/Weekview/Monthview]` Added more docs and exposed them on the design site. ([#3575](https://github.com/infor-design/enterprise/issues/3758))
- `[Checkbox]` Fixed an issue where the error icon was inconsistent between subtle and vibrant themes. ([#3575](https://github.com/infor-design/enterprise/issues/3575))
- `[Column Chart]` Fixed an issue where height was not calculating properly when used other elements along content container. ([#2670](https://github.com/infor-design/enterprise/issues/2670))
- `[Datagrid]` Fixed an issue where blank tooltip was showing when use Alert Formatter and no text. ([#2852](https://github.com/infor-design/enterprise/issues/2852))
- `[Datagrid]` Fixed a bug where the datagrid had blocked the clicking of buttons in an empty message area. ([#3922](https://github.com/infor-design/enterprise/issues/3922))
- `[Datagrid]` Fixed an issue where keyword search results were breaking the html markup for icons and badges. ([#3855](https://github.com/infor-design/enterprise/issues/3855))
- `[Datagrid]` Fixed an issue where keyword search results were breaking the html markup for hyperlink. ([#3731](https://github.com/infor-design/enterprise/issues/3731))
- `[Datagrid]` Fixed an issue where keyword search results were not showing for paging, if searched from other than 1st page it came blank table. ([#3629](https://github.com/infor-design/enterprise/issues/3629))
- `[Datagrid]` Fixed an issue where contents filtertype was not working on example page. ([#2887](https://github.com/infor-design/enterprise/issues/2887))
- `[Datagrid]` Fixed a bug in some themes, where the multi line cell would not be lined up correctly with a single line of data. ([#2703](https://github.com/infor-design/enterprise/issues/2703))
- `[Datagrid]` Fixed visibility of sort icons when toggling and when the column is in active. ([#3692](https://github.com/infor-design/enterprise/issues/3692))
- `[Datagrid]` Fixed a bug where the data passed to resultsText was incorrect in the case of reseting a filter. ([#2177](https://github.com/infor-design/enterprise/issues/2177))
- `[Datagrid/General]` Fixed an additional bug where when loading the datagrid with a columns object that contain recursive objects the grid would crash in saveColumns. [3759](https://github.com/infor-design/enterprise/issues/3759))
- `[Dropdown]` Fixed tooltip content gets cut off inside of modal. ([#3106](https://github.com/infor-design/enterprise/issues/3106))
- `[DemoApp]` Fixed an issue with some pages in the design site where the did not have a height. ([#878](https://github.com/infor-design/website/issues/878))
- `[Fonts]` A note that the Source Sans Pro font thats used in the new theme and served at google fonts, now have a fix for the issue that capitalized letters and numbers had different heights. You may need to release any special caching. ([#1789](https://github.com/infor-design/enterprise/issues/1789))
- `[Form]` Fix broken links in the form readme file. ([#818](https://github.com/infor-design/website/issues/818))
- `[Line Chart]` Fixed an issue where height was not calculating properly when used other elements along content container. ([#2670](https://github.com/infor-design/enterprise/issues/2670))
- `[Locale]` Fixed the es-419 date time value, as it was incorrectly using the medium length date format. ([#3830](https://github.com/infor-design/enterprise/issues/3830))
- `[Modal]` Fixed the inconsistencies of spacing on required fields. ([#3587](https://github.com/infor-design/enterprise/issues/3587))
- `[Multiselect]` Added ability to detect selected items from incoming data via `callSource()`. ([#2656](https://github.com/infor-design/enterprise/issues/2656))
- `[Multiselect]` Added support to api settings to `allTextString` and `selectedTextString` for custom headers. ([#3554](https://github.com/infor-design/enterprise/issues/3554))
- `[Pie Chart]` Fixed an issue where height was not calculating properly when used other elements along content container. ([#2670](https://github.com/infor-design/enterprise/issues/2670))
- `[Pie]` Fixed an issue where rounds decimal places for percent values were not working. ([#3599](https://github.com/infor-design/enterprise/issues/3599))
- `[Pie/Donut]` Fixed an issue where placing legend on bottom was not working for Homepage widget/Cards. ([#3560](https://github.com/infor-design/enterprise/issues/3560))
- `[Pager]` Reduced the space between buttons. ([#1942](https://github.com/infor-design/enterprise/issues/1942))
- `[Popupmenu]` Fixed an issue the shortcut text leaves gap when no icons are present. ([#3849](https://github.com/infor-design/enterprise/issues/3849))
- `[Tabs]` Fixed info and alert icons alignment on tabs and inside of modal. ([#2695](https://github.com/infor-design/enterprise/issues/2695))
- `[Tabs]` Fixes an issue where the search bar background color was going to transparent on smaller breakpoints. ([#3871](https://github.com/infor-design/enterprise/issues/3871))
- `[Notification]` Fixed an issue where the icons were lagging in the animation. ([#2099](https://github.com/infor-design/enterprise/issues/2099))
- `[Tree]` Fixed an issue where data was not in sync for children property. ([#1690](https://github.com/infor-design/enterprise/issues/1690))
- `[Splitter]` Fixed an issue the drag handle characters render incorrectly. ([#1458](https://github.com/infor-design/enterprise/issues/1458))
- `[Splitter]` Fixed an issue where dragging for RTL direction was not working. ([#1813](https://github.com/infor-design/enterprise/issues/1813))
- `[Spinbox]` Fixed an issue where a two or more digit min value would make it difficult to type in the spinbox. To fix this the values will only be validated on blur by default. ([#3909](https://github.com/infor-design/enterprise/issues/3909))
- `[Spinbox]` Fixed an issue where the number mask did not match the max value of the spinbox. ([#3939](https://github.com/infor-design/enterprise/issues/3939))
- `[Slider]` Improved the sliding so that decimal values would not trigger the change event. ([#787](https://github.com/infor-design/enterprise-ng/issues/787))
- `[Slider]` Reduced the number of change events that fire while sliding. ([#788](https://github.com/infor-design/enterprise-ng/issues/788))
- `[Swaplist]` Fixed an issue where dragging items more than once was not working on Android or iOS devices. ([#1423](https://github.com/infor-design/enterprise/issues/1423))
- `[Tree]` Fixed an issue where tree could not be expanded when using multiselect mode in IE 11. ([#3936](https://github.com/infor-design/enterprise/issues/3936))
- `[Tabs]` Fixed an issue where calling destroy did not remove the add tab button. ([#1439](https://github.com/infor-design/enterprise/issues/1439))
- `[Vertical Tabs]` Made personalization possible. ([#3029](https://github.com/infor-design/enterprise/issues/3029))

(64 Issues Solved This Release, Backlog Enterprise 248, Backlog Ng 69, 1149 Functional Tests, 1404 e2e Testss)

## v4.28.2

### v4.28.2 Fixes

- `[Splitter]` Fixed an issue where the splitter would remove the modal overlay in some cases. ([#3982](https://github.com/infor-design/enterprise/issues/3982))

## v4.28.1

### v4.28.1 Fixes

- `[Datagrid]` Fixed a bug where the datagrid had blocked the clicking of buttons in an empty message area. ([#3922](https://github.com/infor-design/enterprise/issues/3922))
- `[Datagrid]` Added ability to set the datagrid emptymessage as primary. ([#3922](https://github.com/infor-design/enterprise/issues/3922))

## v4.28.0

### v4.28.0 Important Changes

- `[Pager]` The Deprecated `pager` getter method was removed. Use `pagerAPI` instead for the same thing if accessing this internal object directly. ([#3759](https://github.com/infor-design/enterprise/issues/3759))

### v4.28.0 Features

- `[Bar Chart]` Added support to ellipsis for yaxis labels. ([#3702](https://github.com/infor-design/enterprise/issues/3702))
- `[Contextmenu]` Added support for shortcut display in menus. ([#3490](https://github.com/infor-design/enterprise/issues/3490))
- `[Datepicker]` Added support for custom api callback to disable passed dates and to disable dates by years. ([#3462](https://github.com/infor-design/enterprise/issues/3462))
- `[Datagrid]` Added and fixed up datagrid grouping aggregators. There is now aggregators for avg, count, list, max, min and sum. In addition null and undefined data will not cause issues. ([#3752](https://github.com/infor-design/enterprise/issues/3752))
- `[Error Page]` Added a new example showing a static error page. For example for a 404 page or generic error. ([#281](https://github.com/infor-design/design-system/issues/281))
- `[FileUploadAdvanced]` Added support to api settings `maxFiles` to limit number of uploads. ([#3512](https://github.com/infor-design/enterprise/issues/3512))
- `[FileUploadAdvanced]` Added support to fire event `fileremoved` for attached file removed. ([#3548](https://github.com/infor-design/enterprise/issues/3548))
- `[Line Chart]` Added support to ellipsis for yaxis labels. ([#3702](https://github.com/infor-design/enterprise/issues/3702))
- `[Modal]` Improved handling of multiple Modal windows stemming from a single trigger element. ([ng#705](https://github.com/infor-design/enterprise-ng/issues/705))

### v4.28.0 Fixes

- `[Accordion]` Fixed a regression where updating individual headers within an Accordion was no longer working ([#3826](https://github.com/infor-design/enterprise/issues/3070))
- `[Application Menu]` Fixed the icons on breaking apart it's appearance when zooming out the browser in IE11, uplift theme. ([#3070](https://github.com/infor-design/enterprise/issues/3070))
- `[Application Menu]` Fixed misalignment/size of bullet icons in the accordion on Android devices. ([#1429](http://localhost:4000/components/applicationmenu/test-six-levels.html))
- `[Application Menu]` Add keyboard support for closing Role Switcher panel ([#3477](https://github.com/infor-design/enterprise/issues/3477))
- `[Autocomplete]` Added a check to prevent the autocomplete from incorrectly stealing form focus, by checking for inner focus before opening a list on typeahead. ([#3639](https://github.com/infor-design/enterprise/issues/3070))
- `[Autocomplete]` Fixed an issue where an change event was not firing when selecting from the menu. ([#804](https://github.com/infor-design/enterprise/issues/804))
- `[Bubble Chart]` Fixed an issue where an extra axis line was shown when using the domain formatter. ([#501](https://github.com/infor-design/enterprise/issues/501))
- `[Bullet Chart]` Added support to format ranges and difference values. ([#3447](https://github.com/infor-design/enterprise/issues/3447))
- `[Button]` Fixed the button disabled method to no longer use class `is-disabled`. ([#3447](https://github.com/infor-design/enterprise-ng/issues/799))
- `[Charts]` Fixed an issue where selected items were being deselected after resizing the page. ([#323](https://github.com/infor-design/enterprise/issues/323))
- `[Colorpicker]` Fixed an issue where the color swatches shift when the colorpicker has a scrollbar. ([#2266](https://github.com/infor-design/enterprise/issues/2266))
- `[Custom Builds]` Fixed issues related to custom building Datagrid. ([#3784](https://github.com/infor-design/enterprise/issues/3784))
- `[Custom Builds]` Fixed issues related to custom building Locale. ([#3839](https://github.com/infor-design/enterprise/issues/3839))
- `[Custom Builds]` Fixed issues related to custom building Modal. ([#3822](https://github.com/infor-design/enterprise/issues/3822))
- `[Datagrid]` Fixed an issue where row data was not available for serializer with Treegrid. ([#3663](https://github.com/infor-design/enterprise/issues/3724))
- `[ContextualActionPanel]` Fixed an issue where toolbars in CAP are not torn down on destroy. ([#3785](https://github.com/infor-design/enterprise/issues/3785))
- `[ContextualActionPanel]` Fixed an issue where nested caps or closing and reopening caps would not work. ([#801](https://github.com/infor-design/enterprise-ng/issues/801))
- `[Datagrid]` Fixed a css issue in dark uplift mode where the group row lines were not visible. ([#3649](https://github.com/infor-design/enterprise/issues/3649))
- `[Datagrid]` Fixed some styling issues in alerts and tags, and made clickable tags available in the formatter. ([#3631](https://github.com/infor-design/enterprise/issues/3631))
- `[Datagrid]` Fixed a css issue in dark uplift mode where the group row lines were not visible . ([#3649](https://github.com/infor-design/enterprise/issues/3649))
- `[Datagrid]` Fixed lookup modal title to be visible and adjust the position to make it centered. ([#3635](https://github.com/infor-design/enterprise/issues/3635))
- `[Datagrid]` Fixed an issue where selected rows are not reset when calling loadData. ([#3718](https://github.com/infor-design/enterprise/issues/3718))
- `[Datagrid]` Fixed an issue where if using grouping totals and hiding and showing columns the page is not refreshed properly. ([#2564](https://github.com/infor-design/enterprise/issues/2564)
- `[Datagrid]` Fixed an issue the selected row header icon is the wrong state when using allowSelectAcrossPages. ([#3043](https://github.com/infor-design/enterprise/issues/3043)
- `[Datagrid]` Improved the `datagrid-default-modal-width` concept if setting a modal datagrid default with so it works on any parent. [3562](https://github.com/infor-design/enterprise/issues/3562))
- `[Datagrid]` Fixed a bug in the indeterminate paging example, that the select checkbox would not work and be out of sync when changing pages. [2230](https://github.com/infor-design/enterprise/issues/2230))
- `[Datagrid]` Fixed a bug when resizing the first column of the center pane when using frozen columns, the resize would jump out the size of the frozen section. [3741](https://github.com/infor-design/enterprise/issues/3741))
- `[Datagrid]` Fixed an issue where the filter condition leaves two selected if you just reorder. ([#3779](https://github.com/infor-design/enterprise/issues/3779))
- `[Datagrid/General]` Fixed a bug where when loading the datagrid with a columns object that contain recursive objects the grid would crash. [3759](https://github.com/infor-design/enterprise/issues/3759))
- `[Datagrid/Hyperlink]` Fixed layout issues with links in right text align mode. To do this refactored links to not use a psuedo element for the focus style. ([#3680](https://github.com/infor-design/enterprise/issues/3680))
- `[Datepicker]` Fixed a bug where for some locales like `af-ZA` and `fi_FI` with dots in the day periods, setting 24 hr time to AM did not work. [3750](https://github.com/infor-design/enterprise/issues/3750))
- `[Datepicker]` Fixed a bug where date picker erred on arabic dates. [3804](https://github.com/infor-design/enterprise/issues/3804))
- `[Datepicker]` Fixed a bug where date picker could not change arabic dates. [3819](https://github.com/infor-design/enterprise/issues/3819))
- `[Datepicker]` Fixed a bug the month only picker would error the second time opened. [3817](https://github.com/infor-design/enterprise/issues/3817))
- `[Datepicker]` Added fix for dates with month and day only format where day is first, this was incorrectly validating as invalid. ([#3833](https://github.com/infor-design/enterprise/issues/3833))
- `[Demoapp]` Fixed incorrect directory list hyperlinks in listview and listbuilder components. ([1783](https://github.com/infor-design/enterprise/issues/1783))
- `[Demoapp]` Did cleanup on the icons and patterns links. ([3790](https://github.com/infor-design/enterprise/issues/3790))
- `[Demoapp]` When deployed on a proxy the icons page would not change contents when changing theme. ([3790](https://github.com/infor-design/enterprise/issues/3790))
- `[Dropdown]` Fixed an issue that Dropdown did not close when scrolling in some nested containers. ([#3436](https://github.com/infor-design/enterprise/issues/3436))
- `[EmptyMessage]` Updated the text to be more subtle. ([#3476](https://github.com/infor-design/enterprise/issues/3476))
- `[Fieldset]` Fixed fieldset text data overlapping in compact mode on mobile view. ([#3627](https://github.com/infor-design/enterprise/issues/3627))
- `[General]` Added a number of small accessibility fixes base on older testing feedback. ([#1539](https://github.com/infor-design/enterprise/issues/1539))
- `[Hierarchy]` Added support for separators in the actions menu on a hierarchy leaf. ([#3636](https://github.com/infor-design/enterprise/issues/3636))
- `[Hierarchy]` Fixed an issue where clicking the "More Actions" menu trigger wouldn't open the menu anymore. ([#3873](https://github.com/infor-design/enterprise/issues/3873))
- `[Lookup]` Fixed an issue where `keywordFilter: true` and `filterable: true` used together cause the lookup modal to break. ([#3772](https://github.com/infor-design/enterprise/issues/3772))
- `[Masthead]` Fixed layout and color issues in uplift theme. ([#3526](https://github.com/infor-design/enterprise/issues/3526))
- `[Modal]` Fixed modal title to a two line with ellipsis when it's too long. ([#3479](https://github.com/infor-design/enterprise/issues/3479))
- `[Multiselect]` Fixed tags dismiss button on mobile devices. ([#3640](https://github.com/infor-design/enterprise/issues/3640))
- `[Icons]` Added new locked/unlocked icons in ids-identity [#3732](https://github.com/infor-design/enterprise/issues/3732)
- `[Radar Chart]` Fixed an issue where labels were cutoff at desktop view. ([#3510](https://github.com/infor-design/enterprise/issues/3510))
- `[Splitter]` Fixed an issue where collapse button was misaligned. ([#3825](https://github.com/infor-design/enterprise/issues/3825))
- `[Swaplist]` Fixed disabled swap buttons color in dark variant subtle theme. ([#3709](https://github.com/infor-design/enterprise/issues/3709))
- `[Utils]` Exposed `Soho.utils.isInViewport(elem)` for external use. ([#3436](https://github.com/infor-design/enterprise/issues/3436))
- `[Toolbar]` Improved the placeholder text color to be more visible in uplift (dark variant). ([#3727](https://github.com/infor-design/enterprise/issues/3727))
- `[Tree]` Fixed an issue where use `UpdateNode()` method the data was not sync. ([#3724](https://github.com/infor-design/enterprise/issues/3724))

(71 Issues Solved This Release, Backlog Enterprise 260, Backlog Ng 82, 1048 Functional Tests, 1370 e2e Tests)

## v4.27.4

### v4.27.4 Fixes

`[Button]` Fixed the button disabled method to no longer use class `is-disabled`. ([#3447](https://github.com/infor-design/enterprise-ng/issues/801))
`[Button]` Fixed a regression where some buttons would get a 100% width on mobile. ([#801](https://github.com/infor-design/enterprise-ng/issues/801))

## v4.27.3

### v4.27.3 Fixes

- `[Datagrid]` Fixed a bug in the indeterminate paging example, that the select checkbox would not work and be out of sync when changing pages. [2230](https://github.com/infor-design/enterprise/issues/2230))

## v4.27.2

### v4.27.2 Fixes

- `[Datagrid]` Fixed an issue in datagrid frozen columns, actions that re-render like sorting may cause rendering issues. ([#3735](https://github.com/infor-design/enterprise/issues/3735))
- `[Datagrid]` Fixed an issue in lookup datagrid editors that clicking a trigger in the cell would commit the cell causing editing not to work in some cases. ([#785](https://github.com/infor-design/enterprise-ng/issues/785))

## v4.27.1

### v4.27.1 Fixes

- `[Icons]` Added a fix to support both `href` and `xlink:href` in icons. ([#3734](https://github.com/infor-design/enterprise/issues/3734))

## v4.27.0

### v4.27.0 Important Changes

- `[Hierarchy]` Removed the following deprecated options `paging: <bool>` and `mobileView: <bool>`. Instead use `layout='paging'` or `layout='mobile-only'`.
- `[Icons]` Changed the svg icons to use `href` instead of deprecated `xlink:href`. This isnt a breaking change either will work but `href` works better with Ivy in Angular. ([#3611](https://github.com/infor-design/enterprise/issues/3611))

### v4.27.0 Features

- `[Button]` Add `toData()` and related API for programmatically handling control of buttons. ([ng#467](https://github.com/infor-design/enterprise-ng/issues/467))
- `[Calendar]` Enhanced the look and feel of monthview calendar by displaying legend and calendar event on mobile view. ([#925](https://github.com/infor-design/enterprise/issues/925))
- `[Modal]` Created API for controlling the Modal ButtonSet. ([ng#467](https://github.com/infor-design/enterprise-ng/issues/467))
- `[Datagrid]` Added support for api setting on expand and collapse children. ([#3274](https://github.com/infor-design/enterprise/issues/3274))
- `[Datagrid]` Updated the fixedRowHeight setting to accept `auto` as an option. This will calculate the row height for all frozenRows section. If you have a lot of rows this may be slow so a number is preferred. ([#3374](https://github.com/infor-design/enterprise/issues/3374))
- `[Editor]` Added an option to set the height of the editor in `rows`. If you set this the estimated number for rows can be specified for the source and html pane. It will scroll after that. ([#3688](https://github.com/infor-design/enterprise/issues/3688))
- `[Homepage]` Added support for reordering, resizing, and removing widgets by enabling edit mode on the homepage component. ([#3531](https://github.com/infor-design/enterprise/issues/3531))

### v4.27.0 Fixes

- `[Accordion]` Removed stoppage of event propagation when accordion headers are clicked, in order to allow external click event listeners to propagate. ([ng#321](https://github.com/infor-design/enterprise-ng/issues/321))
- `[Bar Chart]` Fixed an issue where chart was not resizing on homepage widget resize. ([#2669](https://github.com/infor-design/enterprise/issues/2669))
- `[Blockgrid]` Fixed an issue where there was no index if the data is empty, and removed deprecated internal calls. ([#748](https://github.com/infor-design/enterprise-ng/issues/748))
- `[Busy Indicator]` Fixed an issue where it throws an error when a display delay, the busy-indicator parent removed and added via ngIf before the busyindicator shown. ([#703](https://github.com/infor-design/enterprise-ng/issues/703))
- `[Busy Indicator]` Fixed an issue where the overlay would close when closing the Modal. ([#3424](https://github.com/infor-design/enterprise/issues/3424))
- `[Busy Indicator]` Fixed an issue where position was not aligning. ([#3341](https://github.com/infor-design/enterprise/issues/3341))
- `[Colorpicker]` Fixed the dropdown icon position is too close to the right edge of the field. ([#3508](https://github.com/infor-design/enterprise/issues/3508))
- `[Contextual Action Panel]` Fixed misaligned search icon in uplift theme. ([#3630](https://github.com/infor-design/enterprise/issues/3630))
- `[Contextual Action Panel]` Fixed close icon button in getting cut off on mobile view ([#3586](https://github.com/infor-design/enterprise/issues/3586))
- `[Datagrid]` Fixed an issue where lookup editor was removing all characters following and including the '|' pipe character. ([#3556](https://github.com/infor-design/enterprise/issues/3556))
- `[Datagrid]` Fixed an issue where date range filter was unable to filter data. ([#3503](https://github.com/infor-design/enterprise/issues/3503))
- `[Datagrid]` Fixed a bug were datagrid tree would have very big text in the tree nodes on IOS. ([#3347](https://github.com/infor-design/enterprise/issues/3347))
- `[Datagrid]` Fixed a focus trap issue when using actionable mode, tab will now move up and down rows. ([#2399](https://github.com/infor-design/enterprise/issues/2399))
- `[Datagrid]` Fixed a bug when setting the UI indicator with `setSortIndicator` then it would take two clicks to sort the inverse direction. ([#3391](https://github.com/infor-design/enterprise/issues/3391))
- `[Datagrid]` Fixed an issue where date range filter was not working. ([#3337](https://github.com/infor-design/enterprise/issues/3337))
- `[Datagrid]` Fixed a bug when combining multiselect and expandable rows. If using the shift key to select multiple rows the selection would include incorrect rows. ([#2302](https://github.com/infor-design/enterprise/issues/2302))
- `[Datagrid]` Added support for dragging and reordering columns in RTL and some minor style cleanup with dragging to reorder. ([#3552](https://github.com/infor-design/enterprise/issues/3552))
- `[Datagrid]` Fixed an issue that the click event did not show the item data when the keyboard is used. ([#3645](https://github.com/infor-design/enterprise/issues/3645))
- `[Datagrid]` Fixed an issue where datagrid tree did not show empty messages. ([#3642](https://github.com/infor-design/enterprise/issues/3642))
- `[Datagrid]` Fixed an issue where grouped rows did not render when combined with frozen columns. ([#3367](https://github.com/infor-design/enterprise/issues/3367))
- `[Datagrid]` Fixed an issue where the overlay was closing after close Modal. ([#735](https://github.com/infor-design/enterprise-ng/issues/735))
- `[Datagrid]` Fixed a misaligned drag and drop column icon on IE 11. ([#3648](https://github.com/infor-design/enterprise/issues/3648))
- `[Datagrid]` Fixed an issue when using the colspan column option along with frozenColumns. ([#3416](https://github.com/infor-design/enterprise/issues/3416))
- `[Datagrid]` Fixed an issue where the empty message might still show if the amount of rows do not fill the page. ([#3697](https://github.com/infor-design/enterprise/issues/3697))
- `[Datepicker]` Fixed popover height and datepicker layout on mobile view. ([#2569](https://github.com/infor-design/enterprise/issues/3569))
- `[Datepicker]` Fixed an issue where date range with minimum range was not working. ([#3268](https://github.com/infor-design/enterprise/issues/3268))
- `[Datepicker]` Fixed an issue where date range was reverting to initial values after clearing. ([#1306](https://github.com/infor-design/enterprise/issues/1306))
- `[Datepicker]` Fixed an issue where dates would be invalid in ko-KO locale. ([#3470](https://github.com/infor-design/enterprise/issues/3470))
- `[Datepicker]` Fixed an issue where dates would be invalid in zh-TW locale. ([#3473](https://github.com/infor-design/enterprise/issues/3473))
- `[Datepicker]` Fixed an issue where AM/PM could not be set in hi-IN locale. ([#3474](https://github.com/infor-design/enterprise/issues/3474))
- `[Datepicker]` Fixed an issue where change would fire twice or when the value is still blank. ([#3423](https://github.com/infor-design/enterprise/issues/3423))
- `[Datepicker]` Fixed an issue where time would be reset to 12:00 AM when setting the time and clicking today. ([#3202](https://github.com/infor-design/enterprise/issues/3202))
- `[Dropdown]` Fixed a bug where it was not possible for Dropdowns in certain scrollable Modal regions to close on scroll. ([#2650](https://github.com/infor-design/enterprise/issues/2650))
- `[Dropdown]` Fixed a bug that dropdowns are in the wrong position if flowing up and other minor cases. ([#2068](https://github.com/infor-design/enterprise/issues/2068))
- `[Dropdown]` Fixed alignment when using dropdown in compound field. ([#3647](https://github.com/infor-design/enterprise/issues/3647))
- `[Editor]` Added ui updates to the toolbar in uplift (vibrant mode) and minor style fixes. ([#3577](https://github.com/infor-design/enterprise/issues/3577))
- `[Editor]` Added fixes to reseting the dirty indicator when used in an editor. ([#3662](https://github.com/infor-design/enterprise/issues/3662))
- `[Editor]` Fixed a width change when toggle source view when the editor is on a modal, this is also based on UI feedback that the switch was confusing, so we now disable the buttons. ([#3594](https://github.com/infor-design/enterprise/issues/3594))
- `[Editor]` Fixed an issue where bullet and number lists could not be converted to headings and regular text with the font picker. ([#2679](https://github.com/infor-design/enterprise/issues/2679))
- `[Editor]` Fixed an issue where some settings like bold and italics would not be reset consistently when applying headings and regular text with the font picker. ([#2256](https://github.com/infor-design/enterprise/issues/2256))
- `[Editor]` Fixed an issue where the dirty events did not fire changing the source view. ([#3598](https://github.com/infor-design/enterprise/issues/3598))
- `[Editor]` Adding missing bottom spacing under heading elements. ([#3288](https://github.com/infor-design/enterprise/issues/3288))
- `[Field Filter]` Fixed an issue where switching to In Range filter type with a value in the field was causing an error. ([#3515](https://github.com/infor-design/enterprise/issues/3515))
- `[Editor]` Added a font color for rest/none swatch. ([#2035](https://github.com/infor-design/enterprise/issues/2035))
- `[Field Filter]` Fixed an issue where switching to In Range filter type with a value in the field was causing an error. ([#3515](https://github.com/infor-design/enterprise/issues/3515))
- `[Field Filter]` Fixed an issue where date range was not working after using other filter. ([#2764](https://github.com/infor-design/enterprise/issues/2764))
- `[Field Filter]` Fixed an issue where stray text would be shown if the filters are hidden and then shown later. ([#3687](https://github.com/infor-design/enterprise/issues/3687))
- `[Line Chart]` Fixed an issue where x-axis labels were overlapping for small viewport on homepage widget. ([#2674](https://github.com/infor-design/enterprise/issues/2674))
- `[Lookup]` Fixed an issue where selected values were clearing when use server side data. ([#588](https://github.com/infor-design/enterprise-ng/issues/588))
- `[Locale]` Added missing Afrikaans translations. ([#3685](https://github.com/infor-design/enterprise/issues/3685))
- `[Masthead]` Fixed layout and color issues in uplift theme. ([#3526](https://github.com/infor-design/enterprise/issues/3526))
- `[Modal]` Fixed an iOS bug where after opening several Modals/Messages, it would occasionally be impossible to scroll a scrollable page area. ([#3389](https://github.com/infor-design/enterprise/issues/3389))
- `[Modal]` Fixed a bug where when iframe elements are present, focus traps could occur and cause focus on elements outside of the Modal, but within the iframe. ([#2287](https://github.com/infor-design/enterprise/issues/2287))
- `[Modal]` Added a check for preventing Tooltips inside a Modal from opening while the Modal is not visible ([#3588](https://github.com/infor-design/enterprise/issues/3588))
- `[Modal]` Fixed dropdown position when the field is required. ([#3482](https://github.com/infor-design/enterprise/issues/3482))
- `[Modal]` Fixed a regression where some Close buttons were not properly closing. ([#3615](https://github.com/infor-design/enterprise/issues/3615))
- `[Process Indicator]` Fixed icons that are not centered inside the circle indicators. ([#3509](https://github.com/infor-design/enterprise/issues/3509))
- `[Personalize]` Fixed an issue that colorschanged events do not fire on when doing a set to default ation. ([#751](https://github.com/infor-design/enterprise-ng/issues/751))
- `[Searchfield]` Correct the background color of toolbar search fields. ([#3527](https://github.com/infor-design/enterprise/issues/3527))
- `[Spinbox]` Corrected an issue in the enable method, where it did not fully remove the readonly state. ([#3527](https://github.com/infor-design/enterprise/issues/3527))
- `[Swaplist]` Fixed an issue where lists were overlapping on uplift theme. ([#3452](https://github.com/infor-design/enterprise/issues/3452))
- `[Tabs]` Fixed the position of error icon too close to the border on focus state. ([#3544](https://github.com/infor-design/enterprise/issues/3544))
- `[Tabs-Vertical]` Fixed an issue where the content cannot scroll on mobile view. ([#3542](https://github.com/infor-design/enterprise/issues/3542))
- `[Tags]` Fixed a regression on Tag Buttons, where they were visually, vertically misaligned with Tag text. ([#3604](https://github.com/infor-design/enterprise/issues/3604))
- `[Week-View]` Changed the look of the week-view and day-view day of the week so its a 3 (or 2) letter abbreviation and emphasizes the date and spans two lines. This makes all the days of the week the same length. ([#3262](https://github.com/infor-design/enterprise/issues/3262))
- `[Validation]` Fixed a bug where addMessage did not add messages to the parent. ([#711](https://github.com/infor-design/enterprise-ng/issues/711))

(87 Issues Solved This Release, Backlog Enterprise 279, Backlog Ng 75, 1033 Functional Tests, 1322 e2e Tests)

## v4.26.2

### v4.26.2 Fixes

- `[Textarea]` Fixed missing text in safari on disabled text areas. ([#3638](https://github.com/infor-design/enterprise/issues/3638))

## v4.26.1

### v4.26.1 Fixes

- `[Demo App]` Fixed the embedded layout to show uplift theme. ([#861](https://github.com/infor-design/website/issues/861))

## v4.26.0

### v4.26.0 Features

- `[Datagrid]` Added support for expandable row to expand across all frozen columns, and fixed span layout issues on the right side frozen columns. ([#2867](https://github.com/infor-design/enterprise/issues/2867))
- `[Datagrid]` Added a new `resizeMode` option that allows you to pick between `flex` and `fit`. `flex` will resize columns independently shifting other columns to fit the table layout if needed. `fit` will resize using the neighbor's column width. This is possible more useful when you have less columns. ([#3251](https://github.com/infor-design/enterprise/issues/3251))
- `[Calendar]` Made the monthview, weekview and calendar work in RTL mode and added official support for UmAlQura calendar. ([#2788](https://github.com/infor-design/enterprise/issues/2788))
- `[Icons]` Added new icons `icon-play, icon-stop, icon-record, icon-pause` for video players. ([#411](https://github.com/infor-design/design-system/issues/411))
- `[Icons]` Added new icons `icon-security-off, icon-security-on` for toggles related to security/secure items. ([#397](https://github.com/infor-design/design-system/issues/397))
- `[Searchfield]` Added a setting that makes it possible to adjust the "collapsed" size of a Toolbar Searchfield to better accommodate some use cases. ([#3296](https://github.com/infor-design/enterprise/issues/3296))

### v4.26.0 Fixes

- `[Application Menu]` Fixed bugs with filtering where it was not possible to have the filter match text within content areas, as well as general expand/collapse bugs with filtering. ([#3131](https://github.com/infor-design/enterprise/issues/3131))
- `[Application Menu]` Fixed overlap button when label is too long, and aligned dropdown icon in application menu uplift theme. ([#3133](https://github.com/infor-design/enterprise/issues/3133))
[Contextual Action Panel] - Fixed shade colors of text and icon buttons in uplift theme high contrast. (#3394)
- `[Accordion]` - Fixed an issue with a missing border on the last element in certain states. ([#3885](https://github.com/infor-design/enterprise/issues/3885))
- `[Calendar]` Fixed issue where on month view in events info `Date` and `Duration` fields were not working with some events and `Duration` field. Now `Duration` field support `Days, Hours and Minutes` text. ([#2777](https://github.com/infor-design/enterprise/issues/2777))
- `[Calendar]` Fixed an issue where link was not working on monthview to switch to day view when clicked on more events on that day. ([#3181](https://github.com/infor-design/enterprise/issues/3181))
- `[Calendar]` Fixed a calendar event where the start date today is not displaying as upcoming event in different timezone. ([#2776](https://github.com/infor-design/enterprise/issues/2776))
- `[Calendar]` Fixed an issue where adding an event was inconsistent in Safari. ([#3079](https://github.com/infor-design/enterprise/issues/3079))
- `[Calendar]` Fixed an issue where any event was not rendering in day and week view. ([#3222](https://github.com/infor-design/enterprise/issues/3222))
- `[Calendar]` Fixed an issue where date selection was not persist when switching from month view to week view to day view. ([#3319](https://github.com/infor-design/enterprise/issues/3319))
- `[Colors]` Fixed an incorrect ruby06 color, and made the background change on theme change now (again). ([#3448](https://github.com/infor-design/enterprise/issues/3448))
- `[Datagrid]` Fixed an issue where focus on reload data was forced to be on active cell. ([#358](https://github.com/infor-design/enterprise-ng/issues/358))
- `[Datagrid]` Fixed RTL issues in the filter row. ([#3517](https://github.com/infor-design/enterprise/issues/3517))
- `[Datagrid]` Improved the column resize behavior in speed and usability with the cursor being more accurate during resize. ([#3251](https://github.com/infor-design/enterprise/issues/3251))
- `[Datagrid]` Improved the column resize behavior to work much better in RTL mode. ([#1924](https://github.com/infor-design/enterprise/issues/1924))
- `[Datagrid]` Fixed a bug where if a filter row column is frozen the mask and editor options would not be applied. ([#2553](https://github.com/infor-design/enterprise-ng/issues/2553))
- `[Datagrid]` Fixed an issue where when using rowTemplate/expandableRows and frozenColumns on both sides the right side did not render properly. ([#2867](https://github.com/infor-design/enterprise/issues/2867))
- `[Datagrid]` Fixed an issue where height was not aligning to expandable row for frozen columns. ([#3516](https://github.com/infor-design/enterprise/issues/3516))
- `[Datagrid]` Fixed hover color should not be similar to alternate rows when hovering in uplift high contrast. ([#3338](https://github.com/infor-design/enterprise/issues/3338))
- `[Datagrid]` Fixed a demo app issue filtering decimal fields in some examples. ([#3351](https://github.com/infor-design/enterprise/issues/3351))
- `[Datagrid]` Fixed an issue where some columns were disappear after resizing the browser or after changing themes. ([#3434](https://github.com/infor-design/enterprise/issues/3434))
- `[Datagrid]` Fixed an issue that the filter row type dropdowns did not close when the grid is scrolled. ([#3216](https://github.com/infor-design/enterprise/issues/3216))
- `[Datagrid]` Added an example showing the configuration needed to filter date time fields on just dates without the time part. ([#2865](https://github.com/infor-design/enterprise/issues/2865))
- `[Datagrid]` Changed the isFilter added value to datasets to a more unique value to avoid clashes. ([#2668](https://github.com/infor-design/enterprise/issues/2668))
- `[Datagrid]` Added a `getDataset` method that will return the current dataset without any added properties. ([#2668](https://github.com/infor-design/enterprise/issues/2668))
- `[Datagrid]` Fixed an issue that when reordering filter columns the filter values would disappear. ([#2565](https://github.com/infor-design/enterprise/issues/2565))
- `[Datagrid]` Fixed an issue that dropdown lists in filter rows did not close when scrolling. ([#2056](https://github.com/infor-design/enterprise/issues/2565))
- `[Datagrid]` Added a `filterType` option to the filter event data so the type can be determined. ([#826](https://github.com/infor-design/enterprise/issues/826))
- `[Datagrid]` Add options to `toolbar.filterRow` so that instead of true/false you can set `showFilter, clearFilter, runFilter` independently. ([#1479](https://github.com/infor-design/enterprise/issues/1479))
- `[Datagrid]` Added fixes to improve the usage of the textarea editor. ([#3417](https://github.com/infor-design/enterprise/issues/3417))
- `[Datagrid]` Fixed an issue where reset to default was not working properly. ([#3487](https://github.com/infor-design/enterprise/issues/3487))
- `[Datepicker]` Fixed an issue where setting date format with comma character was not working. ([#3008](https://github.com/infor-design/enterprise/issues/3008))
- `[Editor]` Made the link and image link fields required on the dialogs. ([#3008](https://github.com/infor-design/enterprise/issues/3008))
- `[Editor]` Fixed an issue where it was possible to clear text and end up with text outside the default paragraph seperator. ([#2268](https://github.com/infor-design/enterprise/issues/2268))
- `[Fileupload]` Fixed an issue where tabbing out of a fileupload in was causing the modal dialog to disappear. ([#3458](https://github.com/infor-design/enterprise/issues/3458))
- `[Form Compact Layout]` Added support for `form-compact-layout` the remaining components. ([#3008](https://github.com/infor-design/enterprise/issues/3329))
- `[Dropdown]` Fixed a bug that was causing the `selectValue()` method not to update the visual display of the in-page Dropdown element. ([#3432](https://github.com/infor-design/enterprise/issues/3432))
- `[Forms]` Fixed an issue where radio group was overlapping fields. ([#3466](https://github.com/infor-design/enterprise/issues/3466))
- `[Forms Compact]` Fixed an issue where fileupload was misaligned in RTL mode in uplift theme. ([#3483](https://github.com/infor-design/enterprise/issues/3483))
- `[Icons]` Fixed color inconsistencies of the icons when the fields are in readonly state. ([#3176](https://github.com/infor-design/enterprise/issues/3176))
- `[Input]` Added the ability to line up data labels with inputs by adding class `field-height` to the `data` element and placing it in a responsive grid. ([#987](https://github.com/infor-design/enterprise/issues/987))
- `[Input]` Added the ability to use standalone required spans, this will help on responsive fields if they are cut off. ([#3115](https://github.com/infor-design/enterprise/issues/3115))
- `[Input/Forms]` Added the ability to add a class to rows to align the fields on the bottom, this will line up fields if they have wrapping labels or long labels with required fields. To enable this add class `flex-align-bottom` to the grid `row`. ([#443](https://github.com/infor-design/enterprise/issues/443))
- `[Locale]` Fixed an issue where formatDate() method was not working for es-419. ([#3363](https://github.com/infor-design/enterprise/issues/3363))
- `[Locale]` Fixed an issue where setting language to `nb` would error. ([#3455](https://github.com/infor-design/enterprise/issues/3455))
- `[Locale]` Fixed incorrect time separators in the no, nn, and nn locales. ([#3468](https://github.com/infor-design/enterprise/issues/3468))
- `[Locale]` Added further separation of language from formatting in date oriented components (calendar, datepicker, timepicker ect). [3244](https://github.com/infor-design/enterprise/issues/3244))
- `[Locale]` Added support for `nn` locale and language, but this will change to no language as only this is translated as its the same. ([#3455](https://github.com/infor-design/enterprise/issues/3455))
- `[Locale]` Correct the month names in Russian locale and capitalized the day names. ([#3464](https://github.com/infor-design/enterprise/issues/3464))
- `[Module Tabs]` Fixed color tab indicator and small gap below when selected/opened for all color variations in uplift theme. ([#3312](https://github.com/infor-design/enterprise/issues/3312))
- `[Modal]` Fixed colors in dark mode for the primary disabled button and error and background contrast. ([#2754](https://github.com/infor-design/enterprise/issues/2754))
- `[Pie]` Fixed an issue where initial selection was getting error. ([#3157](https://github.com/infor-design/enterprise/issues/3157))
- `[Popupmenu]` Fixed an issue where list separators were disappearing when reduced the browser zoom level e.g. 70-80%. ([#3407](https://github.com/infor-design/enterprise/issues/3407))
- `[Radar Chart]` Fixed an issue where labels was cut off for some screen sizes. ([#3320](https://github.com/infor-design/enterprise/issues/3320))
- `[Searchfield]` Fixed a bug where changing filter results while the autocomplete is open may result in the menu being positioned incorrectly. ([#3243](https://github.com/infor-design/enterprise/issues/3243))
- `[Searchfield]` Fixed a bug in Toolbar Searchfields where a component configured with `collapsible: false` and `collapseSize` defined, the searchfield would incorrectly collapse. ([NG#719](https://github.com/infor-design/enterprise-ng/issues/719))
- `[Splitter]` Fixed an issue in the destroy function where the expand button was not removed. ([#3371](https://github.com/infor-design/enterprise/issues/3371))
- `[Swaplist]` Fixed an issue where top buttons were not aligned in Firefox. ([#3425](https://github.com/infor-design/enterprise/issues/3425))
- `[Textarea]` Fixed an issue where using `rows` stopped working, and fixed the autoGrow option to work better. ([#3471](https://github.com/infor-design/enterprise/issues/3471))
- `[Toolbar]` Fixed an issue where some `destroy()` methods being called in `teardown()` were not type-checking for the `destroy()` method, and sometimes would incorrectly try to call this on an object or data property defined as `button`. ([#3449](https://github.com/infor-design/enterprise/issues/3449))
- `[Tooltip/Popover]` Fixed incorrect placement when in RTL modes, as well as some broken styles on the RTL Popover. ([#3119](https://github.com/infor-design/enterprise/issues/3119))
- `[Validation/Checkboxes]` Fixed issues with making checkboxes required, the styling did not work for it and the scrollIntoView function and validation failed to fire. Note that to add required to the checkbox you need to add an extra span, adding a class to the label will not work because the checkbox is styled using the label already. ([#3147](https://github.com/infor-design/enterprise/issues/3147))
- `[Validation]` Fixed an issue where calling removeMessage would not remove a manually added error class. ([#3318](https://github.com/infor-design/enterprise/issues/3318))

(78 Issues Solved This Release, Backlog Enterprise 336, Backlog Ng 77, 989 Functional Tests, 1246 e2e Tests)

## v4.25.3

### v4.25.3 Fixes

- `[Bar]` Fixed an error rendering charts with only one dataset point. ([#3505](https://github.com/infor-design/enterprise/issues/3505))
- `[Datagrid]` Fixed an issue where date range filter was unable to filter data. ([#3503](https://github.com/infor-design/enterprise/issues/3503))
- `[Datagrid]` Fixed an issue where date range filter was not working. ([#3337](https://github.com/infor-design/enterprise/issues/3337))
- `[Datepicker]` Fixed an issue where date range with minimum range was not working. ([#3268](https://github.com/infor-design/enterprise/issues/3268))
- `[Datepicker]` Fixed an issue where date range was reverting to initial values after clearing. ([#1306](https://github.com/infor-design/enterprise/issues/1306))
- `[Field Filter]` Fixed an issue where switching to In Range filter type with a value in the field was causesing an error. ([#3515](https://github.com/infor-design/enterprise/issues/3515))
- `[Field Filter]` Fixed an issue where date range was not working after using other filter. ([#2764](https://github.com/infor-design/enterprise/issues/2764))

## v4.25.2

### v4.25.2 Fixes

- `[Fileupload]` Fixed an issue where tabbing out of a fileupload in was causing the modal dialog to disappear. ([#3458](https://github.com/infor-design/enterprise/issues/3458))

## v4.25.1

### v4.25.1 Fixes

- `[Datagrid]` Fixed a bug where if there was an editor datagrid might error when loading. ([#3313](https://github.com/infor-design/enterprise/issues/3313))
- `[Mask]` Fixed a bug where leading zeroes were not possible to apply against Number Masks on standard input fields that also handled formatting for thousands separators. ([#3315](https://github.com/infor-design/enterprise/issues/3315))
- `[General]` Improved the colors of windows chrome custom scrollbars in uplift themes. ([#3413](https://github.com/infor-design/enterprise/issues/3413))

## v4.25.0

### v4.25.0 Features

- `[Fields]` Added a form level class to toggle all fields in the form to a more compact (shorter) mode called `form-layout-compact`. Added and fixed existing components so that there is now the option to have more compact forms by using shorter fields. ([#3249](https://github.com/infor-design/enterprise/issues/3249))
- `[Tag]` Added a new style for linkable tags that will work for default, info, good, error, alert, and neutral styles. ([#3113](https://github.com/infor-design/enterprise/issues/3113))
- `[Multiselect]` Added Tag Display as a new style for interacting with selected results in Multiselect components. ([#3114](https://github.com/infor-design/enterprise/issues/3114))
- `[Popdown]` Added support for tabbing into and exit out of it. ([#3218](https://github.com/infor-design/enterprise/issues/3218))
- `[Colors]` Updated design system tokens to new colors for uplift and did a pass on all three theme variants. This impacts and improves many internal colors in components and charts. ([#3007](https://github.com/infor-design/enterprise/issues/3007))

### v4.25.0 Fixes

- `[About]` Added further indication for Microsoft Edge Chrome next to the underlying chrome version. ([#3073](https://github.com/infor-design/enterprise/issues/3073))
- `[About]` Fixed a bug where the browser language was shown as the locale name, we now show browser language and IDs language and locale separate. ([#2913](https://github.com/infor-design/enterprise/issues/2913))
- `[About]` Fixed a bug where the OS version was duplicated. ([#1650](https://github.com/infor-design/enterprise/issues/1650))
- `[Accordion]` Fixed inconsistency style of focus element after clicking on a certain accordion header. ([#3082](https://github.com/infor-design/enterprise/issues/3082))
- `[Accordion]` Fixed an issue that when all panes are expanded then they could no longer be closed. ([#701](https://github.com/infor-design/enterprise-ng/issues/3217))
- `[Application Menu]` Fixed minor usability issues when attempting to filter on application menus, display of hidden filtered children, and filtering reset when a Searchfield is blurred. ([#3285](https://github.com/infor-design/enterprise/issues/3285))
- `[Application Menu]` Fixed incorrect font-size/padding around list item headers' bullet points. ([#3364](https://github.com/infor-design/enterprise/issues/3364))
- `[Application Menu]` Tweaked some font colors on the Vibrant theme. ([#3400](https://github.com/infor-design/enterprise/issues/3400))
- `[Autocomplete]` Fixed an issue where selected event was not firing when its parent is partly overflowing. ([#3072](https://github.com/infor-design/enterprise/issues/3072))
- `[Calendar]` Fixed an issue setting the legend checked elements to false in the api. ([#3170](https://github.com/infor-design/enterprise/issues/3170))
- `[Datagrid]` Fixed an issue where the data after commit edit was not in sync for tree. ([#659](https://github.com/infor-design/enterprise-ng/issues/659))
- `[Datagrid]` Fixed an issue where the add row or load new data for grouping was not working. ([#2801](https://github.com/infor-design/enterprise/issues/2801))
- `[Datagrid]` Fixed an issue where time picker filter trigger icon and text was overlapping. ([#3062](https://github.com/infor-design/enterprise/issues/3062))
- `[Datagrid]` Fixed a bug where floating point math would cause the grouping sum aggregator to round incorrectly. ([#3233](https://github.com/infor-design/enterprise/issues/3233))
- `[Datagrid]` Fixed style issues in all theme and theme variants when using the list style including grouped headers and states. ([#3265](https://github.com/infor-design/enterprise/issues/3265))
- `[Datagrid]` Fixed issues with the stretch columns minimum width. ([#3308](https://github.com/infor-design/enterprise/issues/3308))
- `[Datagrid]` Fixed an issue where converting circular structure to JSON was throwing an error. ([#3309](https://github.com/infor-design/enterprise/issues/3309))
- `[Datagrid]` Fixed an issue where focus in date picker field was not aligning. ([#3350](https://github.com/infor-design/enterprise/issues/3350))
- `[Datagrid]` Added fixes for editing lookup fields, fixed the styling of the lookup editor and improved padding, also fixed the sort indicator color. ([#3160](https://github.com/infor-design/enterprise/issues/3160))
- `[Datagrid]` Fixed a bug that made selecting blank items in lists in a dropdown not possible. ([#3313](https://github.com/infor-design/enterprise/issues/3313))
- `[Editor]` Fixed an issue where line spacing was inconsistent. ([#3335](https://github.com/infor-design/enterprise/issues/3335))
- `[General]` Added detection for wkWebView which is paired with safari. This caused issues with all black text as this browser had previously been unknown. ([#3336](https://github.com/infor-design/enterprise/issues/3336))
- `[Homepage]` Fixed an issue where the DOM order was not working for triple width widgets. ([#3101](https://github.com/infor-design/enterprise/issues/3101))
- `[Locale]` Fixed an issue where enter all digits was not working for fr-FR. ([#3217](https://github.com/infor-design/enterprise/issues/3217))
- `[Locale]` Added the ability to set a 5 digit language (`fr-FR` and `fr-CA` vs `fr`) and added separate strings for `fr-CA` vs `fr-FR`. ([#3245](https://github.com/infor-design/enterprise/issues/3245))
- `[Locale]` Changed incorrect Chinese locale year formats to the correct format as noted by translators. For example `2019年 12月`. ([#3081](https://github.com/infor-design/enterprise/issues/3081))
- `[Locale]` Corrected and added the firstDayofWeek setting for every locale. ([#3060](https://github.com/infor-design/enterprise/issues/3060))
- `[Mask]` Fixed an issue when applying Masks to input fields configured for numbers, where errors would be thrown when the Mask attempted to overwrite the input field value. ([#3315](https://github.com/infor-design/enterprise/issues/3315))
- `[Modal]` Fixed an issue where the returns focus to button after closing was not working. ([#3166](https://github.com/infor-design/enterprise/issues/3166))
- `[Multiselect]` Adjusted the placeholder color as it was too dark. ([#3276](https://github.com/infor-design/enterprise/issues/3276))
- `[Pie]` Fixed cut off line labels when something other than value is used. ([#3143](https://github.com/infor-design/enterprise/issues/3143))
- `[Popupmenu]` Switched the `attachToBody` setting to be true by default. ([#3331](https://github.com/infor-design/enterprise/issues/3331))
- `[Searchfield]` Fixed an issue where multiselect items' checkboxes and text were misaligned in RTL mode. ([#1811](https://github.com/infor-design/enterprise/issues/1811))
- `[Searchfield]` Fixed placeholder text alignment issues on Vibrant theme in Firefox. ([#3055](https://github.com/infor-design/enterprise/issues/3055))
- `[Scrollbar]` Fixed styles for windows chrome to work with all themes. ([#3172](https://github.com/infor-design/enterprise/issues/3172))
- `[Searchfield]` Fixed an overlapping text in searchfield when close icon button is showed. ([#3135](https://github.com/infor-design/enterprise/issues/3135))
- `[Tabs]` Fixed an issue where scroll was not working on mobile view for scrollable-flex layout. ([#2931](https://github.com/infor-design/enterprise/issues/2931))

(47 Issues Solved This Release, Backlog Enterprise 374, Backlog Ng 96, 980 Functional Tests, 1196 e2e Tests)

## v4.24.0

### v4.24.0 Important Changes

- `[Icons]` Reversed a change in previous versions to make alert icons all have a white background as this caused issues. Concerning alert icons there are now the following `icon-[name]` - which will have transparent background, in Uplift these are linear in style, in soho these are solid in style. We also add a `icon-[name]-alert` for alert icons with a white background. If you need a white background you can use these otherwise we have restored the functionality from the 4.21 version, you might need a white background in calendar icons. Also the pending icon is fixed and now orange. ([#3052](https://github.com/infor-design/enterprise/issues/3052))
- `[Datagrid]` Changed the way tables are rendered to avoid gaps at the end of the grid and fix the sizes so they work in resize. This is done by using css position: sticky for headers. It has a few consequences. The spaceColumn option which was never completed was removed. The stretchColumn option is still working but is less important now and defaults to no stretch. IE 11 will now no longer support sticky headers because it does not support css position sticky, so it will degrade in functionality. This improves all issues with columns getting out of alignment. ([#2825](https://github.com/infor-design/enterprise/issues/2825))

### v4.24.0 Deprecation

### v4.24.0 Features

- `[Datagrid]` Added support to get only changed values as return array for get modified rows method. ([#2958](https://github.com/infor-design/enterprise/issues/2958))
- `[Editor]` Replaced the `h3` and `h4` buttons with a more robust Fontpicker component. ([#2722](https://github.com/infor-design/enterprise/issues/2722))
- `[Spinbox]` Standardized Spinbox field sizes to match other input field sizes, added responsive form (fluid) functionality for Spinbox, and reworked the standard size of the Spinbox to match other form fields. ([#1344](https://github.com/infor-design/enterprise/issues/1344))

### v4.24.0 Fixes

- `[All]` Removed the property `-webkit-text-fill-color` from usage throughout out our codebase, except for one rule that changes it to `unset` if it's present. ([#3041](https://github.com/infor-design/enterprise/issues/3041))
- `[Application Menu]` Fixed issue in application menu where scrollbar is visible even if it's not needed in uplift theme. ([#3134](https://github.com/infor-design/enterprise/issues/3134))
- `[Datagrid]` Fixed an issue where the hide pager on one page setting was not working correctly when applying a filter. ([#2676](https://github.com/infor-design/enterprise/issues/2676))
- `[Datagrid]` Fixed an issue where if the grid is initialized with an empty array then updateColumns is used the resetColumns function failed. ([#690](https://github.com/infor-design/enterprise-ng/issues/690))
- `[Datagrid]` Fixed an issue where the dirty cell indicator was not updating after remove row. ([#2960](https://github.com/infor-design/enterprise/issues/2960))
- `[Datagrid]` Fixed an issue where the method getModifiedRows was not working, it had duplicate entries for the same row. ([#2908](https://github.com/infor-design/enterprise/issues/2908))
- `[Datagrid]` Fixed an issue where the personalized columns were not working when toggle columns and drag drop. ([#3004](https://github.com/infor-design/enterprise/issues/3004))
- `[Datagrid]` Fixed an issue where the grouping filter was not working after do sort. ([#3012](https://github.com/infor-design/enterprise/issues/3012))
- `[Datagrid]` Fixed an issue where the editable single column was not working. ([#3023](https://github.com/infor-design/enterprise/issues/3023))
- `[Datagrid]` Fixed an issue where when hovering a parent row the same row index in the child row will show the hover state. ([#2227](https://github.com/infor-design/enterprise/issues/2227))
- `[Datagrid]` Fixed an issue where the focus state for action button formatter was not working correctly. ([#3006](https://github.com/infor-design/enterprise/issues/3006))
- `[Datagrid]` Fixed an issue where the personalization dialog was not centered on IE 11. ([#3175](https://github.com/infor-design/enterprise/issues/3175))
- `[Datagrid]` Fixed an issue finally so that all columns will always align and will never come out of alignment. ([#2835](https://github.com/infor-design/enterprise/issues/2835))
- `[Datagrid]` Fixed an issue where in some cases when there is no data you could not scroll right. ([#2363](https://github.com/infor-design/enterprise/issues/2363))
- `[Datagrid]` Fixed an issue where in some cases where you could not scroll right over the empty message. ([#2864](https://github.com/infor-design/enterprise/issues/2864))
- `[Datagrid]` Fixed an issue where the IOS text would appear very large on group headers. ([#2224](https://github.com/infor-design/enterprise/issues/2224))
- `[Datagrid]` Fixed an issue where in some cases where if you have one column and are in edit mode resizing the page behaved strangely. ([#3193](https://github.com/infor-design/enterprise/issues/3193))
- `[Datagrid]` Changed the rendering of columns so that there will never be a gap on the left side, changed the default of stretchColumn to null which will fill. ([#1818](https://github.com/infor-design/enterprise/issues/1818))
- `[Datagrid]` Fixed an issue that hyperlinks in the datagrid would redirect. ([#3207](https://github.com/infor-design/enterprise/issues/3207))
- `[Datagrid]` Changed the behavior of column resizing to use "fit" during resize, which means adjacent columns only will be resized. ([#605](https://github.com/infor-design/enterprise/issues/605))
- `[Datagrid]` Fixed an issue that resizing the last column would create a gap. ([#1671](https://github.com/infor-design/enterprise/issues/1671))
- `[Datepicker]` Fixed missing background color on disable dates and adjusted the colors in all themes. ([#2910](https://github.com/infor-design/enterprise/issues/2910))
- `[Datepicker]` Fixed a layout issue on the focus state on colored/legend days. ([#2910](https://github.com/infor-design/enterprise/issues/2910))
- `[Datepicker]` Fixed an issue where the calendar layout was not working on ie11. ([#3226](https://github.com/infor-design/enterprise/issues/3226))
- `[Dropdown]` Fix a bug where a dropdown in a datagrid cell would sometimes not display the correct value when selected. ([#2919](https://github.com/infor-design/enterprise/issues/2919))
- `[Dropdown]` Fix a layout issue in RTL on the badges example. ([#3150](https://github.com/infor-design/enterprise/issues/3150))
- `[Editor]` Corrected CSP errors and broken images in the Editor Preview when inserting the default image. ([#2937](https://github.com/infor-design/enterprise/issues/2937))
- `[Editor]` Fixes issues with Editors configured to use Flex Toolbar, where toolbar buttons were not properly triggering selected events, and overflowed items were not triggering editor actions as expected. ([#2938](https://github.com/infor-design/enterprise/issues/2938))
- `[Editor]` The Editor now uses the same routine for stripping disallowed tags and attributes from pasted content when it transitions from the Source View to the Preview. This makes it impossible to paste/type HTML tags containing a `style` property with CSS rules that are not allowed to be applied to inline Editor elements, such as `font-family`. ([#2987](https://github.com/infor-design/enterprise/issues/2987))
- `[Editor]` Fixed a problem in Safari that would cause scrolling to occur inside Flex Toolbars unexpectedly. ([#3033](https://github.com/infor-design/enterprise/issues/3033))
- `[Editor]` Fixed many memory leaks related to view swapping and `destroy()` in the Editor. ([#3112](https://github.com/infor-design/enterprise/issues/3112))
- `[EmptyMessage]` Added a fix so that click will only fire on the button part of the empty message. ([#3139](https://github.com/infor-design/enterprise/issues/3139))
- `[Header]` Update the header placeholder text color to match better. ([#3040](https://github.com/infor-design/enterprise/issues/3040))
- `[Locale]` Fixed a problem in fi-FI where some date formats where incorrect with one digit days. ([#3019](https://github.com/infor-design/enterprise/issues/3019))
- `[Locale]` Added new conversion methods for gregorian to umalqura dates and vice versa with Locale. The fromGregorian and togregorian methods were in two separate locations ar-SA and ar-EG. These new methods gregorianToUmalqura and umalquraToGregorian now moved to to one location in locale and removed the maxDate on them. ([#3051](https://github.com/infor-design/enterprise/issues/3051))
- `[Locale]` Fixed an issue when formatting with `SSS` in the format string, the leading zeros were incorrectly removed from the millisecond output. ([#2696](https://github.com/infor-design/enterprise/issues/2696))
- `[Locale/Datagrid]` Fixed an issue in the datagrid/locale that meant if a string is provided in the current locale for a number it wont parse correctly if the decimal format is a `,` (such as nl-NL). ([#3165](https://github.com/infor-design/enterprise/issues/3165))
- `[Locale]` Fixed an issue when loading en-XX locales where some data may be mixed with en-US. ([#3208](https://github.com/infor-design/enterprise/issues/3208))
- `[Mask]` Fixed a Safari bug where certain masked values would not trigger a "change" event on the input field. ([#3002](https://github.com/infor-design/enterprise/issues/3002))
- `[Modal]` Added a new setting `overlayOpacity` that give the user to control the opacity level of the modal/message dialog overlay. ([#2975](https://github.com/infor-design/enterprise/issues/2975))
- `[Popover]` Fixed an issue where the content was disappearing when change themes on IE11. ([#2954](https://github.com/infor-design/enterprise/issues/2954))
- `[Progress]` Added the ability to init the progress and update it to zero, this was previously not working. ([#3020](https://github.com/infor-design/enterprise/issues/3020))
- `[Sparkline Chart]` Fixed an issue where an error was thrown while a sparkline chart was present during a theme chnage. ([#3159](https://github.com/infor-design/enterprise/issues/3159))
- `[Tabs Module]` Fixed missing ellipsis and spacing issue on mobile view in searchfield of tabs module when resizing the browser. ([#2940](https://github.com/infor-design/enterprise/issues/2940))
- `[Toast]` Fixed an issue where the saved position was not working for whole app. ([#3025](https://github.com/infor-design/enterprise/issues/3025))
- `[Tree]` Fixed an issue where the nodes were not rendering. ([#3194](https://github.com/infor-design/enterprise/issues/3194))

### v4.24.0 Chores & Maintenance

- `[Demoapp]` Allow the query params that affect theming/personalization (theme/variant/colors) to be appended/adjusted on the browser's URL without affecting other query parameters, or adding unnecessary paramters that weren't changed.
- `[Toolbar Searchfield]` Increased the amount of text shown when the Searchfield is not expanded, and appears similar to a button.  Also modified some styles in all themes to make alignment of the text better between the Searchfield and buttons when the Searchfield is not expanded. ([#2944](https://github.com/infor-design/enterprise/issues/2944))

(74 Issues Solved This Release, Backlog Enterprise 374, Backlog Ng 85, 974 Functional Tests, 1191 e2e Tests)

## v4.23.0

### v4.23.0 Deprecation

- `[Icons]` We added per theme empty state icons for both uplift (vibrant) and soho (subtle) themes. Because of this `svg-empty.html` is now deprecated. Please use the theme based files `theme-soho-svg-empty.html` and `theme-uplift-svg-empty.html`. ([#426](https://github.com/infor-design/design-system/issues/426))

### v4.23.0 Features

- `[Accordion]` Added a new setting `expanderDisplay` that can display all expander button icons in the classic style, or with all "chevron" or "plus-minus"-style icons.  Deprecated the legacy `displayChevron` setting in favor of this change. ([#2900](https://github.com/infor-design/enterprise/issues/2900))
- `[Calendar / Day View]` A new component Week View was created, you can configure it to show a single day as well, or several days so we now have a day view. ([#2780](https://github.com/infor-design/enterprise/issues/2780))
- `[Calendar / Week View]` A new component Week View was added. You can show events in a series of days. This is also integrated into view switcher in the calendar component. ([#1757](https://github.com/infor-design/enterprise/issues/1757))
- `[Empty Messages]` Added a new icon `empty-no-users`. ([#3046](https://github.com/infor-design/enterprise/issues/3046))
- `[Locale]` Added updated translation files for 16 in house languages. ([#3049](https://github.com/infor-design/enterprise/issues/3049))
- `[Modal]` Added a new setting `overlayOpacity` that gives the developer ability to control the opacity level of the modal/message dialog overlay. ([#2975](https://github.com/infor-design/enterprise/issues/2975))

### v4.23.0 Fixes

- `[Accordion]` Fixed the font color when hovered on uplift high contrast. ([#3042](https://github.com/infor-design/enterprise/issues/3042))
- `[Autocomplete]` Fixed memory leaks by preventing re-rendering of an open autocomplete list from attaching new events, adding multiple `aria-polite` elements, etc. ([#2888](https://github.com/infor-design/enterprise/issues/2888))
- `[Calendar]` Pass calendar tooltip settings down to week-view component. ([#3179](https://github.com/infor-design/enterprise/issues/3179))
- `[Calendar]` Fixed disabled legend label color on vibrant/uplift with dark Variant theme. ([#2965](https://github.com/infor-design/enterprise/issues/2965))
- `[Calendar]` Fixed missing arrow and scrolling issues in the event popup. ([#2962](https://github.com/infor-design/enterprise/issues/2962))
- `[Contextual Action Panel]` Fixed an issue where the CAP close but beforeclose event not fired. ([#2826](https://github.com/infor-design/enterprise/issues/2826))
- `[Context Menu]` Fixed a placement bug that would cut the size of the menu to an unusable size in small viewport displays. ([#2899](https://github.com/infor-design/enterprise/issues/2899))
- `[Contextual Action Panel]` Fixed placement of `(X)` close button on both standard and Flex toolbars when using the `showCloseBtn` setting. ([#2834](https://github.com/infor-design/enterprise/issues/2834))
- `[Datagrid]` Fixed column headers font color in uplift high contrast. ([#2830](https://github.com/infor-design/enterprise/issues/2830))
- `[Datagrid]` Fixed an issue where the tree children expand and collapse was not working. ([#633](https://github.com/infor-design/enterprise-ng/issues/633))
- `[Datagrid]` Fixed an issue where the pager was not updating with updated method. ([#2759](https://github.com/infor-design/enterprise/issues/2759))
- `[Datagrid]` Fixed an issue where the browser contextmenu was not showing by default. ([#2842](https://github.com/infor-design/enterprise/issues/2842))
- `[Datagrid]` Fixed an issue where string include zeroes not working with text filter. ([#2854](https://github.com/infor-design/enterprise/issues/2854))
- `[Datagrid]` Fixed an issue where the select all button for multiselect grouping was not working. ([#2895](https://github.com/infor-design/enterprise/issues/2895))
- `[Datagrid]` Fixed an issue where the select children for tree was not working. ([#2961](https://github.com/infor-design/enterprise/issues/2961))
- `[Datepicker]` Fixed an issue where the selected date was getting cleared and creating js error after changing month or year in Umalqura date and Calendar. ([#3093](https://github.com/infor-design/enterprise/issues/3093))
- `[Datepicker]` Fixed an issue where the validation after body re-initialize was not working. ([#2410](https://github.com/infor-design/enterprise/issues/2410))
- `[Datepicker]` Fixed an issue where the islamic-umalqura calendar was not working, when used with user vs settings locale and translate data was not loading from parent locale. ([#2878](https://github.com/infor-design/enterprise/issues/2878))
- `[Datepicker]` Fixed layout issues in RTL mode, also the buttons are switched the to the opposite side now. ([#3068](https://github.com/infor-design/enterprise/issues/3068))
- `[Dropdown]` Fixed an issue where the dropdown icons are misaligned in IE11 in the Uplift theme. ([#2826](https://github.com/infor-design/enterprise/issues/2912))
- `[Dropdown]` Fixed an issue where the placeholder was incorrectly renders when initially set selected item. ([#2870](https://github.com/infor-design/enterprise/issues/2870))
- `[Dropdown]` Fixed placement logic when dropdown's flip, as well as a visual bug with checkmark/icon placement on some browsers. ([#3058](https://github.com/infor-design/enterprise/issues/3058))
- `[Dropdown]` Fixed an issue where it was possible to inject xss when clearing the typeahead. ([#650](https://github.com/infor-design/enterprise-ng/issues/650))
- `[Field Filter]` Fixed an issues where the icons are not vertically centered, and layout issues when opening the dropdown in a smaller height browser. ([#2951](https://github.com/infor-design/enterprise/issues/2951))
- `[Header]` Fixed an iOS bug where the theme switcher wasn't working after Popupmenu lifecycle changes. ([#2986](https://github.com/infor-design/enterprise/issues/2986))
- `[Header Tabs]` Added a more distinct style to selected header tabs. ([infor-design/design-system#422](https://github.com/infor-design/design-system/issues/422))
- `[Hierarchy]` Fixed the border color on hierarchy cards. ([#423](https://github.com/infor-design/design-system/issues/423))
- `[Locale]` Fixed an issue where the parseDate method was not working for leap year. ([#2737](https://github.com/infor-design/enterprise/issues/2737))
- `[Locale]` Fixed an issue where some culture files does not have a name property in the calendar. ([#2880](https://github.com/infor-design/enterprise/issues/2880))
- `[Locale]` Fixed an issue where cultures with a group of space was not parsing correctly. ([#2959](https://github.com/infor-design/enterprise/issues/2959))
- `[Locale]` Fixed a problem loading nb-NO locale where it would fail to find translations and possibly error. ([#3035](https://github.com/infor-design/enterprise/issues/3035))
- `[Lookup]` Fixed missing X button in searchfield on a mobile viewport. ([#2948](https://github.com/infor-design/enterprise/issues/2948))
- `[Message]` Fixed an issue with an extra scroll bar, updated padding. ([#2964](https://github.com/infor-design/enterprise/issues/2964))
- `[Modal]` Fixed a layout issue when using 2 or more buttons on some smaller devices. ([#3014](https://github.com/infor-design/enterprise/issues/3014))
- `[Monthview]` Fixed an issue that the month/year text will reset when pressing cancel. ([#3080](https://github.com/infor-design/enterprise/issues/3080))
- `[Monthview]` Fixed a layout issue on the header in IE 11. ([#2862](https://github.com/infor-design/enterprise/issues/2862))
- `[Pie]` Fixed an issue where legends in pie chart gets cut off on mobile view. ([#902](https://github.com/infor-design/enterprise/issues/902))
- `[Popupmenu]` In mobile settings (specifically iOS), input fields will now allow for text input when also being assigned a context menu. ([#2613](https://github.com/infor-design/enterprise/issues/2613))
- `[Popupmenu]` Fixed an issue where the destroy event was bubbling up to other parent components. ([#2809](https://github.com/infor-design/enterprise/issues/2809))
- `[Popupmenu]` Fixed an issue where checkable menu items were not causing a popupmenu list to become properly formatted to fit the checkmarks when generated as part of a Flex Toolbar.  Also reworked the selection system to better handle selectable sections. ([#2989](https://github.com/infor-design/enterprise/issues/2809))
- `[Toolbar]` Fixed a bug where the dropdown/toolbar menu is being cut off on iOS device. ([#2800](https://github.com/infor-design/enterprise/issues/2800))
- `[Tooltip]` Fixed a personalization bug on Dark Themes where text colors were sometimes illegible when using certain color configurations. ([#3011](https://github.com/infor-design/enterprise/issues/3011))

### v4.23.0 Chores & Maintenance

- `[Build System]` Created separate sets linting rules for demoapp, source code, and tests, as well as a base set of rules for all environments. ([#2662](https://github.com/infor-design/enterprise/issues/2662))

(70 Issues Solved This Release, Backlog Enterprise 378, Backlog Ng 82, 939 Functional Tests, 1136 e2e Tests)

## v4.22.0

### v4.22.0 Deprecation

- `[Icons]` The alert icons now all have a white background allowing them to appear on colored areas. There was previously a special `-solid` version of the icons created that is now not needed, if you used the `icon-<name>-solid` icon change it to just `icon-<name>`. ([#396](https://github.com/infor-design/design-system/issues/396))

### v4.22.0 Features

- `[Build]` Replaced UglifyES in the minification script with Terser ([#2660](https://github.com/infor-design/enterprise/issues/2660))
- `[Build]` Added the Locale culture files to the minification script. `.min.js` versions of each locale are now available in the `dist/` folder. ([#2660](https://github.com/infor-design/enterprise/issues/2660))
- `[Calendar / Weekview]` Added a new week-view component that can be used standalone and ability switch to calendar week view in calendar. ([#1757](https://github.com/infor-design/enterprise/issues/1757))
- `[Application Menu]` Improved design of the App Menu Accordion's hierarchy, among other visual improvements, in the Uplift theme. ([#2739](https://github.com/infor-design/enterprise/issues/2739))
- `[Calendar]` Fixed layout issues in uplift theme. ([#2907](https://github.com/infor-design/enterprise/issues/2907))
- `[Charts]` Added support for context menu event with charts. ([#2699](https://github.com/infor-design/enterprise/issues/2699))
- `[Checkboxes]` Fixed layout issues when in grid rows. ([#2907](https://github.com/infor-design/enterprise/issues/2907))
- `[Contextual Action Panel]` Added support for passing in a full range of settings to the underlying Modal component API. ([#2433](https://github.com/infor-design/enterprise/issues/2433))
- `[Export]` Added support for separator to use custom string or object type with Export to CSV. ([#2490](https://github.com/infor-design/enterprise/issues/2490))
- `[Locale]` Added support for fetching minified culture files. ([#2660](https://github.com/infor-design/enterprise/issues/2660))
- `[Locale]` Added new translations for missing entries. ([#2896](https://github.com/infor-design/enterprise/issues/2896))
- `[Locale]` Fixed a bug that the language would reset when opening some components if a seperate language is used. ([#2982](https://github.com/infor-design/enterprise/issues/2982))
- `[Modal]` Added support for a "fullsize" sheet display at all times, or simply beneath the responsive breakpoint. ([#2433](https://github.com/infor-design/enterprise/issues/2433))
- `[Tabs-Vertical]` Added the ability to personalize Vertical Tabs in accordance with theming. ([#2824](https://github.com/infor-design/enterprise/issues/2824))
- `[Wizard]` Added support for short labels. If short labels not supplied it will add ellipsis to text and tooltip. ([#2604](https://github.com/infor-design/enterprise/issues/2604))

### v4.22.0 Fixes

- `[Accordion]` Fixed a Safari bug where accordion headers would not lose focus when another accordion header was clicked. ([#2851](https://github.com/infor-design/enterprise/issues/2851))
- `[Application Menu]` Fixed an issue where footer toolbar area was overlapping to menu content. ([#2552](https://github.com/infor-design/enterprise/issues/2552))
- `[Application Menu]` Fixed an issue where tooltip was showing white text on white background which makes text to be unreadable. ([#2811](https://github.com/infor-design/enterprise/issues/2811))
- `[Application Menu]` Fixed a bug where application menus were not dismissed when clicking directly on Popupmenu triggers in a mobile setting. ([#2831](https://github.com/infor-design/enterprise/issues/2831))
- `[Application Menu]` Fixed an issue on mobile where the body was scroll bouncing when dragging/scrolling in the app menu. ([#2434](https://github.com/infor-design/enterprise/issues/2434))
- `[Bar Chart]` Fixed an issue where labels were overwritten when use more then one chart on page. ([#2723](https://github.com/infor-design/enterprise/issues/2723))
- `[Buttons]` Adjust the contrast of buttons (tertiary) on uplift theme. ([#396](https://github.com/infor-design/design-system/issues/396))
- `[Calendar]` Fixed an issue where the upcoming event description was overlapping the upcoming duration when text is too long, adjust width of spinbox count and fixed alignment of all day checkbox in uplift light theme. ([#2778](https://github.com/infor-design/enterprise/issues/2778))
- `[Datagrid]` Fixed an issue where if you have duplicate Id's the columns many become misaligned. ([#2687](https://github.com/infor-design/enterprise/issues/2687))
- `[Datagrid]` Made the text all white on the targeted achievement formatter. ([#2730](https://github.com/infor-design/enterprise/issues/2730))
- `[Datagrid]` Fixed keyword search so that it will again work with client side paging. ([#2797](https://github.com/infor-design/enterprise/issues/2797))
- `[Datagrid]` Fixed an issue where the header and cells do not align perfectly. ([#2849](https://github.com/infor-design/enterprise/issues/2849))
- `[Datagrid]` Fixed an issue where actions menu was not opening after reload the data. ([#2876](https://github.com/infor-design/enterprise/issues/2876))
- `[Datepicker]` Moved the today button to the datepicker header and adding a setting to hide it if wanted. ([#2704](https://github.com/infor-design/enterprise/issues/2704))
- `[FieldSet]` Fixed an issue where the fieldset text in chart completion overlap when resizing the browser. ([#2610](https://github.com/infor-design/enterprise/issues/2610))
- `[Datepicker]` Fixed a bug in datepicker where the destroy method does not readd the masking functionality. [2832](https://github.com/infor-design/enterprise/issues/2832))
- `[Field Options]` Fixed an issue where the option menu is misaligned in full length input field in uplift theme. ([#2765](https://github.com/infor-design/enterprise/issues/2765))
- `[Icons]` Added and updated the following icons: icon-new, icon-calculator, icon-save-new, icon-doc-check. ([#391](https://github.com/infor-design/design-system/issues/391))
- `[Icons]` Added and updated the following icons: icon-bed, icon-user-clock, icon-phone-filled, icon-phone-empty. ([#419](https://github.com/infor-design/design-system/issues/419))
- `[Listview]` Fixed an issue where empty message would not be centered if the listview in a flex container. ([#2716](https://github.com/infor-design/enterprise/issues/2716))
- `[Locale/Initialize]` Fixed an issue where opening some components like Contextual Action Panel would change the current locale because it calls initialize when it loads. ([#2873](https://github.com/infor-design/enterprise/issues/2873))
- `[Mask]` Added an example showing how to user percent format with the locale. ([#434](https://github.com/infor-design/enterprise/issues/434))
- `[Modal]` Fixed an issue where encoded html would not be recoded on the title. ([#246](https://github.com/infor-design/enterprise/issues/246))
- `[Modal]` Fixed an issue where the page content behind the modal is still scrollable while the modal window is open on iOS devices. ([#2678](https://github.com/infor-design/enterprise/issues/2678))
- `[Popupmenu]` Prevent popupmenus from closing after exit and reentry to the popupmenu submenu structure. ([#2702](https://github.com/infor-design/enterprise/issues/2702))
- `[Swaplist]` Fixed an issue where passed data for searched items were not syncing for beforeswap event. ([#2819](https://github.com/infor-design/enterprise/issues/2819))
- `[Tabs]` Add more padding to the count styles. ([#2744](https://github.com/infor-design/enterprise/issues/2744))
- `[Tabs]` Fixed the disabled tab color. ([#396](https://github.com/infor-design/design-system/issues/396))
- `[Tabs-Module]` Fixed styling and appearance issues on an example page demonstrating the Go Button alongside a Searchfield with Categories. ([#2745](https://github.com/infor-design/enterprise/issues/2745))
- `[Tabs-Multi]` Fixed an issue where tooltip was not showing when hovering a tab with cut-off text. ([#2747](https://github.com/infor-design/enterprise/issues/2747))
- `[Toolbar Flex]` Fixed a bug in toolbar flex where the title is getting truncated even if there's enough space for it. ([#2810](https://github.com/infor-design/enterprise/issues/2810))
- `[Validation]` Fixed an issue where if the mask is set to use a time other than the default time for the locale, this was not taken into account in validation. ([#2821](https://github.com/infor-design/enterprise/issues/2821))

### v4.22.0 Chores & Maintenance

- `[Demo App]` Changed the theme switch to call the page refresh. ([#2743](https://github.com/infor-design/enterprise/issues/2743))
- `[Export]` Added support for separator to use custom string or object type with Export to CSV. ([#2490](https://github.com/infor-design/enterprise/issues/2490))

(53 Issues Solved This Release, Backlog Enterprise 342, Backlog Ng 81, 892 Functional Tests, 909 e2e Tests)

## v4.21.0

### v4.21.0 Deprecation

- `[Icons]` Removed the hardcoded red color of the `icon-flag` so it can be used as a normal icon. If red is desired please add an additional class of `icon-flag icon-error`. ([#2548](https://github.com/infor-design/enterprise/issues/2548))

### v4.21.0 Features

- `[Calendar]` Added the ability to show tooltip on event and event icon and the ability to fire a context menu event. ([#2518](https://github.com/infor-design/enterprise/issues/2518))
- `[Datagrid]` Added the ability to use frozen columns with tree grid. ([#2102](https://github.com/infor-design/enterprise/issues/2102))
- `[Datagrid]` Added support for a fixed row size, this can be used in some cases like frozen columns where rows may have a different size than the three row heights (normal, short, medium). ([#2101](https://github.com/infor-design/enterprise/issues/2101))
- `[Datagrid]` Added filter row editor options to api setting. ([#2648](https://github.com/infor-design/enterprise/issues/2648))
- `[Datagrid]` Fixed an issue that alert text is cut off when using the textEllipsis option. ([#2773](https://github.com/infor-design/enterprise/issues/2773))
- `[Editor]` Added events to trigger on view change. ([#2430](https://github.com/infor-design/enterprise/issues/2430))
- `[Homepage]` Added a parameter to the `resize` event that provides metadata about the Homepage's state, including a calculated container height. ([#2446](https://github.com/infor-design/enterprise/issues/2446))
- `[Locale]` Added support for big numbers (18.6) to formatNumber and parseNumber. ([#1800](https://github.com/infor-design/enterprise/issues/1800))

### v4.21.0 Fixes

- `[Application Menu]` Fixed an indentation issue with child elements in an accordion in the Angular application (enterprise-ng). ([#2616](https://github.com/infor-design/enterprise/issues/2616))
- `[AppMenu/Accordion]` Improved performance on Angular by not calling siftFor on the app menu build. ([#2767](https://github.com/infor-design/enterprise/issues/2767))
- `[AppMenu/Accordion]` Fixed a bug where the busy indicator would immediately close. ([#2767](https://github.com/infor-design/enterprise/issues/2767))
- `[Button]` Fixed an issue where updated method was not teardown and re-init. ([#2304](https://github.com/infor-design/enterprise/issues/2304))
- `[Circle Pager]` Fixed a bug where it was not showing on mobile view. ([#2589](https://github.com/infor-design/enterprise/issues/2589))
- `[Contextual Action Panel]` Fixed an issue where if the title is longer, there will be an overflow causing a white space on the right on mobile view. ([#2605](https://github.com/infor-design/enterprise/issues/2605))
- `[Custom Builds]` Fixed a problem where including components with extra punctuation (periods, etc) may cause a build to fail. ([#1322](https://github.com/infor-design/enterprise/issues/1322))
- `[Datagrid]` Fixed an issue where key navigation was not working for inlineEditor. ([#2157](https://github.com/infor-design/enterprise/issues/2157))
- `[Datagrid]` Fixed a bug where calling update rows in the filter callback will cause an infinite loop. ([#2526](https://github.com/infor-design/enterprise/issues/2526))
- `[Datagrid]` Fixed a bug where the value would clear when using a lookup editor with a mask on new rows. ([#2305](https://github.com/infor-design/enterprise/issues/2305))
- `[Datagrid]` Fixed a bug where horizontal scrolling would not work when in a card/widget. ([#1785](https://github.com/infor-design/enterprise/issues/1785))
- `[Datagrid]` Fixed an issue where dirty and row status on the same cell would cause a UI issue. ([#2641](https://github.com/infor-design/enterprise/issues/2641))
- `[Datagrid]` Changed the onKeyDown callback to fire on any key. ([#536](https://github.com/infor-design/enterprise-ng/issues/536))
- `[Datagrid]` Added a more descriptive aria-label to checkboxes if the required descriptors exist. ([#2031](https://github.com/infor-design/enterprise-ng/issues/2031))
- `[Datagrid]` Added an announcement of the selection state of a row. ([#2535](https://github.com/infor-design/enterprise/issues/2535))
- `[Datagrid]` Fixed filtering on time columns when time is a string. ([#2535](https://github.com/infor-design/enterprise/issues/2535))
- `[Datagrid]` Fixed icon layout issues on the filter row in medium rowHeight mode. ([#2709](https://github.com/infor-design/enterprise/issues/2709))
- `[Datagrid]` Fixed an issue where short row height was misaligning in Uplift theme. ([#2717](https://github.com/infor-design/enterprise/issues/2717))
- `[Datagrid]` Fixed an issue where new row and dirty cell were not working when combined. ([#2729](https://github.com/infor-design/enterprise/issues/2729))
- `[Dropdown]` Fixed an issue where tooltip on all browsers and ellipsis on firefox, ie11 was not showing with long text after update. ([#2534](https://github.com/infor-design/enterprise/issues/2534))
- `[Editor]` Fixed an issue where clear formatting was causing to break while switch mode on Firefox. ([#2424](https://github.com/infor-design/enterprise/issues/2424))
- `[Empty Message]` Fixed padding and alignment issues, the icon is now centered better. ([#2424](https://github.com/infor-design/enterprise/issues/2733))
- `[Fileupload Advanced]` Added custom errors example page. ([#2620](https://github.com/infor-design/enterprise/issues/2620))
- `[Flex Toolbar]` Fixed a lifecycle problem that was preventing Menu Buttons with a `removeOnDestroy` setting from opening. ([#2664](https://github.com/infor-design/enterprise/issues/2664))
- `[Homepage]` Fixed an issue where dynamically added widget was not positioning correctly. ([#2425](https://github.com/infor-design/enterprise/issues/2425))
- `[Icons]` Fixed an issue with partially invisible empty messages in uplift theme. ([#2474](https://github.com/infor-design/enterprise/issues/2474))
- `[Icons (Component)]` Fixed a bug where it was possible to store a full base-tag prefixed URL in the `use` setting, which shouldn't be possible. ([PR#2738](https://github.com/infor-design/enterprise/pull/2738))
- `[Locale]` Fixed a bug where getCulturePath does not work if the sohoxi.js file name has a hash part. ([#2637](https://github.com/infor-design/enterprise/issues/2637))
- `[Locale]` Fixed a bug found when using NG8 that the default us locale causes issues. It is now an official requirement that you set a locale for all components that require locale information. ([#2640](https://github.com/infor-design/enterprise/issues/2640))
- `[Locale]` Fixed an occurrence where an nonstandard locale filename was not correctly processed. ([#2684](https://github.com/infor-design/enterprise/issues/2684))
- `[Lookup]` Fixed memory leak issues after destroy. ([#2494](https://github.com/infor-design/enterprise/issues/2494))
- `[Modal]` Fixed memory leak issues after destroy. ([#2497](https://github.com/infor-design/enterprise/issues/2497))
- `[Popupmenu]` Fixed DOM leak where many arrows could be inserted in the DOM. ([#568](https://github.com/infor-design/enterprise-ng/issues/568))
- `[Pager]` Fixed a bug where clicking disabled buttons caused a refresh of the page in NG. ([#2170](https://github.com/infor-design/enterprise/issues/2170))
- `[Slider]` Updated the color variant logic to match new uplift theming. ([#2647](https://github.com/infor-design/enterprise/issues/2647))
- `[Tabs]` Fixed a memory leak caused by removing a tab. ([#2686](https://github.com/infor-design/enterprise/issues/2686))
- `[Toast]` Fixed memory leak issues after destroy. ([#2634](https://github.com/infor-design/enterprise/issues/2634))
- `[Toolbar]` Fixed the conditions for when `noSearchfieldReinvoke` destroys an inner Searchfield that's been previously invoked. ([PR#2738](https://github.com/infor-design/enterprise/pull/2738))
- `[Uplift Theme]` Various improvements to the Dark/Contrast variants, with a focus on passing WCAG ([#2541](https://github.com/infor-design/enterprise/issues/2541)) ([#2588](https://github.com/infor-design/enterprise/issues/2588))

### v4.21.0 Chores & Maintenance

- `[Custom Builds]` Improved Sass builder's ability to code split and include partials once. ([#1038](https://github.com/infor-design/enterprise/issues/1038))

(61 Issues Solved This Release, Backlog Enterprise 335, Backlog Ng 76, 867 Functional Tests, 880 e2e Tests)

## v4.20.0

### v4.20.0 Deprecation

- `[ListFilter]` Deprecated `startsWith` in favor of `wordStartsWith`, due to the addition of the `phraseStartsWith` filterMode. ([#1606](https://github.com/infor-design/enterprise/issues/1606))
- `[Popdown]` Deprecated `Popdown` in favor of `Popover`. Both components have similar functionality and we want to trim the code logic down. ([#2468](https://github.com/infor-design/enterprise/issues/2468))
- `[StepProcess]` Deprecated `StepProcess` as the component is no longer commonly used. We will remove it within 3-6 versions. ([#1476](https://github.com/infor-design/enterprise/issues/1476))
- `[CompositeForm]` Deprecated `CompositeForm` as the component is no longer commonly used. We will remove it within 3-6 versions. ([#1476](https://github.com/infor-design/enterprise/issues/1476))
- `[FieldOptions]` Deprecated `FieldOptions` as the component is no longer commonly used. We will remove it within 3-6 versions. ([#1476](https://github.com/infor-design/enterprise/issues/1476))

### v4.20.0 Features

- `[Datagrid]` Added support to resize column widths after a value change via the stretchColumnOnChange setting. ([#2174](https://github.com/infor-design/enterprise/issues/2174))
- `[Datagrid]` Added a Sort Function to the datagrid column to allow the value to be formatted for the sort. ([#2274](https://github.com/infor-design/enterprise/issues/2274)))
- `[Datagrid]` Added placeholder functionality to Lookup, Dropdown, and Decimal Formatters. ([#2408](https://github.com/infor-design/enterprise/issues/2408)))
- `[Datagrid]` Added support to restrict the size of a column with minWidth and maxWidth setting on the column. ([#2313](https://github.com/infor-design/enterprise/issues/2313))
- `[Datagrid]` Automatically remove nonVisibleCellError when a row is removed. ([#2436](https://github.com/infor-design/enterprise/issues/2436))
- `[Datagrid]` Fixed header alignment with textOverflow ellipsis setting. ([#2351](https://github.com/infor-design/enterprise/issues/2351))
- `[Datagrid]` Fixed an issue where code-block editor focus was not working. ([#526](https://github.com/infor-design/enterprise-ng/issues/526))
- `[Datagrid]` Automatically remove nonVisibleCellError when a row is removed. ([#2436](https://github.com/infor-design/enterprise/issues/2436))
- `[Datagrid]` Add a fix to show ellipsis text on lookups in the datagrid filter. ([#2122](https://github.com/infor-design/enterprise/issues/2122))
- `[Datagrid]` Made grouping work better with editable, including fixes to addRow, removeRow, messages, and dirty indication. ([#1851](https://github.com/infor-design/enterprise/issues/1851))
- `[Datagrid]` Changed the beforeCommitCellEdit event into a function on the column that is synchronous. ([#2442](https://github.com/infor-design/enterprise/issues/2442))
- `[Datagrid]` Fixed a bug that the selected event would fire when no rows are deselected and on initial load. ([#2472](https://github.com/infor-design/enterprise/issues/2472))
- `[Datagrid]` Removed a white background from the colorpicker editor in high contrast theme. ([#1574](https://github.com/infor-design/enterprise/issues/1574))
- `[Datepicker]` Made the showMonthYearPicker option true by default and added a newly designed panel to select the year and day. ([#1958](https://github.com/infor-design/enterprise/issues/1958))
- `[Datepicker]` Fixed a layout issue in IE 11 with the datepicker title. ([#2598](https://github.com/infor-design/enterprise/issues/2598))
- `[Datepicker]` Fixed issues with the mask when using the range picker. ([#2597](https://github.com/infor-design/enterprise/issues/2597))
- `[Dropdown]` Fixed an issue where ellipsis was not working when use firefox new tab. ([#2236](https://github.com/infor-design/enterprise/issues/2236))
- `[Form Compact]` Added checkboxes/radios, and improved visual style. ([#2193](https://github.com/infor-design/enterprise/issues/2193))
- `[Images]` Created an additional image class to apply focus state without coercing width and height. ([#2025](https://github.com/infor-design/enterprise/issues/2025))
- `[ListFilter]` Added `phraseStartsWith` filterMode for only matching a search term against the beginning of a string. ([#1606](https://github.com/infor-design/enterprise/issues/1606))
- `[Multiselect]` Changed interactions in filtered lists to no longer reset text inside the search input and the contents of the list. ([#920](https://github.com/infor-design/enterprise/issues/920))
- `[Toast]` Added api settings for drag drop and save position. ([#1876](https://github.com/infor-design/enterprise/issues/1876))
- `[Uplift Theme]` Various minor improvements. ([#2318](https://github.com/infor-design/enterprise/issues/2318))

### v4.20.0 Fixes

- `[Alerts]` Removed dirty tracker from the page due to layout issues. ([#1679](https://github.com/infor-design/enterprise/issues/1679))
- `[App Menu]` Fixed an issue where the lower toolbar inverts left and right keyboard actions. ([#2240](https://github.com/infor-design/enterprise/issues/2240))
- `[Bar Chart]` Fixed an issue where the tooltip would not show. ([#2097](https://github.com/infor-design/enterprise/issues/2097))
- `[Calendar]` Added more information to the onMonthRendered callback. ([#2419](https://github.com/infor-design/enterprise/issues/2419))
- `[Calendar]` Changed updated method so it can reinit the calendar with new data. ([#2419](https://github.com/infor-design/enterprise/issues/2419))
- `[Calendar]` Fixed stack exceeded error in angular using updated and legend. ([#2419](https://github.com/infor-design/enterprise/issues/2419))
- `[Calendar]` Added an eventclick and eventdoubleclick information to the onMonthRendered callback. ([#2419](https://github.com/infor-design/enterprise/issues/2419))
- `[Calendar]` Allow Validation of the Calendar Popup. ([#1742](https://github.com/infor-design/enterprise/issues/1742))
- `[Calendar]` Prevent double click from reopening the event popup. ([#1705](https://github.com/infor-design/enterprise/issues/1705))
- `[Calendar]` Enable vertical scrolling at short window sizes in monthview. ([#2489](https://github.com/infor-design/enterprise/issues/2489))
- `[Charts]` Made fixes so all charts change color in uplift theme. ([#2058](https://github.com/infor-design/enterprise/issues/2058))
- `[Charts]` Fixes dynamic tooltips on a bar chart. ([#2447](https://github.com/infor-design/enterprise/issues/2447))
- `[Colorpicker]` Fixed colorpicker left and right keys advanced oppositely in right-to-left mode. ([#2352](https://github.com/infor-design/enterprise/issues/2352))
- `[Column Chart]` Fixed an issue where the tooltip would not show. ([#2097](https://github.com/infor-design/enterprise/issues/2097))
- `[Datagrid]` Fixes an issue where method selectedRows() was returning incorrect information when new row added via addRow(). ([#1794](https://github.com/infor-design/enterprise/issues/1794))
- `[Datagrid]` Fixed the text width functions for better auto sized columns when using editors and special formatters. ([#2270](https://github.com/infor-design/enterprise/issues/2270))
- `[Datagrid]` Fixes the alignment of the alert and warning icons on a lookup editor. ([#2175](https://github.com/infor-design/enterprise/issues/2175))
- `[Datagrid]` Fixes tooltip on the non displayed table errors. ([#2264](https://github.com/infor-design/enterprise/issues/2264))
- `[Datagrid]` Fixes an issue with alignment when toggling the filter row. ([#2332](https://github.com/infor-design/enterprise/issues/2332))
- `[Datagrid]` Fixes an issue where method setFilterConditions() were not working for multiselect filter. ([#2414](https://github.com/infor-design/enterprise/issues/2414))
- `[Datagrid]` Fixes an error on tree grid when using server-side paging. ([#2132](https://github.com/infor-design/enterprise/issues/2132))
- `[Datagrid]` Fixed an issue where autocompletes popped up on cell editors. ([#1575](https://github.com/infor-design/enterprise/issues/1575))
- `[Datagrid]` Fixes reset columns to set the correct hidden status. ([#2315](https://github.com/infor-design/enterprise/issues/2315))
- `[Datagrid]` Fixes the filtering of null values. ([#2336](https://github.com/infor-design/enterprise/issues/2336))
- `[Datagrid]` Fixed an issue where performance was significantly slower for export methods. ([#2291](https://github.com/infor-design/enterprise/issues/2291))
- `[Datagrid]` Fixes a bug that stopped the search in datagrid personalization from working. ([#2299](https://github.com/infor-design/enterprise/issues/2299))
- `[Datagrid]` Fixes an error on tree grid when using server-side paging. ([#2132](https://github.com/infor-design/enterprise/issues/2132))
- `[Datagrid]` Fixed an issue where autocompletes popped up on cell editors. ([#1575](https://github.com/infor-design/enterprise/issues/1575))
- `[Datagrid]` Fixes the filtering of null values. ([#2336](https://github.com/infor-design/enterprise/issues/2336))
- `[Datagrid]` Fixed an issue where performance was significantly slower for export methods. ([#2291](https://github.com/infor-design/enterprise/issues/2291))
- `[Datagrid]` Fixed an issue where source would not fire on sorting. ([#2390](https://github.com/infor-design/enterprise/issues/2390))
- `[Datagrid]` Fixes the styling of non editable checkbox cells so they look disabled. ([#2340](https://github.com/infor-design/enterprise/issues/2340))
- `[Datagrid]` Changed the dynamic column tooltip function to pass the row and more details. This changes the order of parameters but since this feature is new did not consider this a breaking change. If you are using this please take note. ([#2333](https://github.com/infor-design/enterprise/issues/2333))
- `[Datagrid]` Fixed a bug is the isEditable column callback in editable tree grid where some data was missing in the callback. ([#2357](https://github.com/infor-design/enterprise/issues/2357))
- `[Datepicker]` Removed the advanceMonths option as the dropdowns for this are no longer there in the new design. ([#970](https://github.com/infor-design/enterprise/issues/970))
- `[Datepicker]` Fixed an issue where range selection was not working. ([#2569](https://github.com/infor-design/enterprise/issues/2569))
- `[Datepicker]` Fixed some issue where footer buttons were not working properly with range selection. ([#2595](https://github.com/infor-design/enterprise/issues/2595))
- `[Datepicker]` Fixed an issue where time was not updating after change on range selection. ([#2599](https://github.com/infor-design/enterprise/issues/2599))
- `[Datagrid]` Fixed a bug where deselect all would not deselect some rows when using grouping. ([#1796](https://github.com/infor-design/enterprise/issues/1796))
- `[Datagrid]` Fixed a bug where summary counts in grouping would show even if the group is collapsed. ([#2221](https://github.com/infor-design/enterprise/issues/2221))
- `[Datagrid]` Fixed issues when using paging (client side) and removeRow. ([#2590](https://github.com/infor-design/enterprise/issues/2590))
- `[Demoapp]` When displaying Uplift theme, now shows the correct alternate fonts for some locales when switching via the `locale` query string. ([#2365](https://github.com/infor-design/enterprise/issues/2365))
- `[Dropdown]` Fixed a memory leak when calling destroy. ([#2493](https://github.com/infor-design/enterprise/issues/2493))
- `[Editor]` Fixed a bug where tab or shift tab would break out of the editor when doing an indent/outdent. ([#2421](https://github.com/infor-design/enterprise/issues/2421))
- `[Editor]` Fixed a bug where the dirty indicator would be hidden above. ([#2577](https://github.com/infor-design/enterprise/issues/2577))
- `[Fieldfilter]` Fixed an issue where fields were getting wrap to second line on iPhone SE. ([#1861](https://github.com/infor-design/enterprise/issues/1861))
- `[Fieldfilter]` Fixed an issue where Dropdown was not switching mode on example page. ([#2288](https://github.com/infor-design/enterprise/issues/2288))
- `[Field Options]` Fixed an issue where input example was not working. ([#2348](https://github.com/infor-design/enterprise/issues/2348))
- `[Homepages]` Fixed an issue where personalize and chart text colors were not working with hero. ([#2097](https://github.com/infor-design/enterprise/issues/2097))
- `[Images]` Fixed an issue where images were not tabbable or receiving a visual focus state. ([#2025](https://github.com/infor-design/enterprise/issues/2025))
- `[Listview]` Fixed a bug that caused the listview to run initialize too many times. ([#2179](https://github.com/infor-design/enterprise/issues/2179))
- `[Lookup]` Added `autocomplete="off"` to lookup input fields to prevent browser interference. ([#2366](https://github.com/infor-design/enterprise/issues/2366))
- `[Lookup]` Fixed a bug that caused a filter to reapply when reopening the modal. ([#2566](https://github.com/infor-design/enterprise/issues/2566))
- `[Lookup]` Fixed a bug that caused a selections to reapply when reopening the modal. ([#2568](https://github.com/infor-design/enterprise/issues/2568))
- `[Locale]` Fixed race condition when using initialize and loading locales with a parent locale. ([#2540](https://github.com/infor-design/enterprise/issues/2540))
- `[Lookup]` Fixed a double scrollbar when the modal needs to be scrolled. ([#2586](https://github.com/infor-design/enterprise/issues/2586))
- `[Modal]` Fixed an issue where the modal component would disappear if its content had a checkbox in it in RTL. ([#332](https://github.com/infor-design/enterprise-ng/issues/332))
- `[Modal]` Fixed an issue where tabbing was very slow on large DOMs in IE 11. ([#2607](https://github.com/infor-design/enterprise/issues/2607))
- `[Personalization]` Fixed an issue where the text color was too dark. Changed the text color to be more readable in high contrast mode. ([#2539](https://github.com/infor-design/enterprise/issues/2539))
- `[Personalization]` Updated some of the colors to more readable in contrast mode. ([#2097](https://github.com/infor-design/enterprise/issues/2097))
- `[Personalization]` Fixes an issue where text color was too dark. ([#2476](https://github.com/infor-design/enterprise/issues/2476))
- `[Pager]` Fixed an issue where click was not firing on any of the buttons with ie11. ([#2560](https://github.com/infor-design/enterprise/issues/2560))
- `[Pager]` Added a complete Popupmenu settings object for configuring the Page Size Selector Button, and deprecated the `attachPageSizeMenuToBody` setting in favor of `pageSizeMenuSettings.attachToBody`. ([#2356](https://github.com/infor-design/enterprise/issues/2356))
- `[Pager]` Fixed memory leak when using the `attachToBody` setting to change the menu's render location. ([#2482](https://github.com/infor-design/enterprise/issues/2482))
- `[Popdown]` Fixed usability issue where the Popdown could close prematurely when attempting to use inner components, such as Dropdowns. ([#2092](https://github.com/infor-design/enterprise/issues/2092))
- `[Popover]` Correctly align the popover close button. ([#1576](https://github.com/infor-design/enterprise/issues/1576))
- `[Popover]` Fixed an issue where buttons inside the popover would overflow at smaller screen sizes. ([#2271](https://github.com/infor-design/enterprise/issues/2271))
- `[Popupmenu]` Fixed an issue where js error was showing after removing a menu item. ([#414](https://github.com/infor-design/enterprise-ng/issues/414))
- `[Popupmenu]` Fixed a layout issue on disabled checkboxes in multiselect popupmenus. ([#2340](https://github.com/infor-design/enterprise/issues/2340))
- `[Popupmenu]` Fixed a bug on IOS that prevented menu scrolling. ([#645](https://github.com/infor-design/enterprise/issues/645))
- `[Popupmenu]` Fixed a bug on IOS that prevented some submenus from showing. ([#1928](https://github.com/infor-design/enterprise/issues/1928))
- `[Popupmenu]` Added a type-check during building/rebuilding of submenus that prevents an error when a submenu `<ul>` tag is not present. ([#2458](https://github.com/infor-design/enterprise/issues/2458))
- `[Scatter Plot]` Fixed the incorrect color on the tooltips. ([#1066](https://github.com/infor-design/enterprise/issues/1066))
- `[Stepprocess]` Fixed an issue where a newly enabled step is not shown. ([#2391](https://github.com/infor-design/enterprise/issues/2391))
- `[Searchfield]` Fixed an issue where the close icon on a searchfield is inoperable. ([#2578](https://github.com/infor-design/enterprise/issues/2578))
- `[Searchfield]` Fixed strange alignment of text/icons on the Uplift theme. ([#2612](https://github.com/infor-design/enterprise/issues/2612))
- `[Tabs]` Fixed the more tabs button to style as disabled when the tabs component is disabled. ([#2347](https://github.com/infor-design/enterprise/issues/2347))
- `[Tabs]` Added the select method inside the hide method to ensure proper focusing of the selected tab. ([#2346](https://github.com/infor-design/enterprise/issues/2346))
- `[Tabs]` Added an independent count for adding new tabs and their associated IDs to prevent duplication. ([#2345](https://github.com/infor-design/enterprise/issues/2345))
- `[Toolbar]` Fixed memory leaks. ([#2496](https://github.com/infor-design/enterprise/issues/2496))
- `[Toolbar]` Fixed an issue where `noSearchfieldReinvoke` was not being respected during the teardown method, causing lifecycle issues in Angular. ([#2691](https://github.com/infor-design/enterprise/issues/2691))
- `[Toolbar Flex]` Removed a 100% height on the toolbar which caused issues when nested in some situations. ([#474](https://github.com/infor-design/enterprise-ng/issues/474))
- `[Listview]` Fixed search to work when not using templates. ([#466](https://github.com/infor-design/enterprise-ng/issues/466))

### v4.20.0 Chores & Maintenance

- `[Build]` Add a file verification tool to the build process to ensure all necessary files are present. ([#2384](https://github.com/infor-design/enterprise/issues/2384))
- `[Demo App]` Add the uplift theme to the theme switcher menu. ([#2335](https://github.com/infor-design/enterprise/issues/2335))
- `[Demo App]` Fixed routing issues that could cause 500 errors or crash the Demoapp. ([#2343](https://github.com/infor-design/enterprise/issues/2343))
- `[Demo App]` Fixed an issue where the sorting was wrong on compressor data. ([#2390](https://github.com/infor-design/enterprise/issues/2390))

(95 Issues Solved This Release, Backlog Enterprise 296, Backlog Ng 79, 852 Functional Tests, 865 e2e Tests)

## v4.19.3

- `[Datagrid]` Fixes the multiselect filter on header from reloading during serverside filtering. ([#2383](https://github.com/infor-design/enterprise/issues/2383))
- `[Datagrid]` Fixed an issue where contextmenu was not opening with first click. ([#2398](https://github.com/infor-design/enterprise/issues/2398))
- `[Datagrid / Tooltip]` Fixed an error on some datagrid cells when tooltips are attached. ([#2403](https://github.com/infor-design/enterprise/issues/2403))

## v4.19.2

- `[Build]` Fixes missing minified files in the build and a missing svg-extended.html deprecated file for backwards compatibility. ([Teams](https://bit.ly/2FlzYCT))

## v4.19.0

### v4.19.0 Deprecations

- `[CSS]` The Soho light theme CSS file has been renamed from `light-theme.css` to `theme-soho-light.css` ([1972](https://github.com/infor-design/enterprise/issues/1972))
- `[CSS]` The Soho dark theme CSS file has been renamed from `dark-theme.css` to `theme-soho-dark.css` ([1972](https://github.com/infor-design/enterprise/issues/1972))
- `[CSS]` The Soho high-contrast theme CSS file has been renamed from `high-contrast-theme.css` to `theme-soho-contrast.css` ([1972](https://github.com/infor-design/enterprise/issues/1972))
- `[Datagrid]` The older savedColumns method has been deprecated since 4.10 and is now removed. Use saveUserSettings instead. ([#1766](https://github.com/infor-design/enterprise/issues/1766))

### v4.19.0 Features

- `[App Menu]` Improved style of personalized app menu. ([#2195](https://github.com/infor-design/enterprise/pull/2195))
- `[Column]` Added support to existing custom tooltip content in the callback setting. ([#1909](https://github.com/infor-design/enterprise/issues/1909))
- `[Contextual Action Panel]` Fixed an issue where the close button was misaligned. ([#1943](https://github.com/infor-design/enterprise/issues/1943))
- `[Datagrid]` Added support for disabling rows by data or a dynamic function, rows are disabled from selection and editing. ([#1614](https://github.com/infor-design/enterprise/issues/1614))
- `[Datagrid]` Fixes a column alignment issue when resizing and sorting columns that were originally set to percentage width. ([#1797](https://github.com/infor-design/enterprise/issues/1797))
- `[Datagrid]` Fixes a column alignment issue when there are duplicate column ids. ([#1797](https://github.com/infor-design/enterprise/issues/1797))
- `[Datagrid]` Fixes a column alignment by clearing a cache to help prevent column misalignment from randomly happening. ([#1797](https://github.com/infor-design/enterprise/issues/1797))
- `[Datagrid]` Fixes an issue that caused the active page to not restore correctly when saving user settings, . ([#1766](https://github.com/infor-design/enterprise/issues/1766))
- `[Datagrid]` Fixes an issue with dropdown filters when the ids are numbers. ([#1879](https://github.com/infor-design/enterprise/issues/1879))
- `[Datagrid]` Fixed alignment issues in the new uplift theme. ([#2212](https://github.com/infor-design/enterprise/issues/2212))
- `[Datagrid]` Fixes Datagrid time filtering for string type dates. ([#2281](https://github.com/infor-design/enterprise/issues/2281))
- `[Form Compact]` Adds support for Datepicker, Timepicker, Lookup, and File Uploader fields. ([#1955](https://github.com/infor-design/enterprise/issues/1955))
- `[Keyboard]` Added a new API that you can call at anytime to see what key is being pressed at the moment. ([#1906](https://github.com/infor-design/enterprise/issues/1906))
- `[Targeted/Completion Chart]` Added back the ability to inline svg icons and hyperlinks. ([#2152](https://github.com/infor-design/enterprise/issues/2152))
- `[Themes]` Added support for multiple themes in the demo app and renamed distribute Uplift (only) theme files. ([#1972](https://github.com/infor-design/enterprise/issues/1972))

### v4.19.0 Fixes

- `[App Menu]` Fixed an issue where the menu would not be entirely colored if short. ([#2062](https://github.com/infor-design/enterprise/issues/2062))
- `[App Menu]` Changed the scroll area to the outside when using a footer. ([#2062](https://github.com/infor-design/enterprise/issues/2062))
- `[App Menu]` Expandable area updates within application menu. ([#1982](https://github.com/infor-design/enterprise/pull/1982))
- `[App Menu]` Fixed an issue where role switcher was not clickable with long title. ([#2060](https://github.com/infor-design/enterprise/issues/2060))
- `[App Menu]` Fixed an issue where it was not possible to manually add a filter field that you can control on your own. Caveat to this is if you set filterable: false it will no longer remove the filter field from the DOM, if you do that you must now do it manually. ([#2066](https://github.com/infor-design/enterprise/issues/2066))
- `[App Menu]` Added support for mobile when dismissOnClickMobile setting is true to dismiss application menu when a role is selected. ([#2520](https://github.com/infor-design/enterprise/issues/2520))
- `[App Menu]` Fixed an issue with the logo which was positioned badly when scrolling. ([#2116](https://github.com/infor-design/enterprise/issues/2116))
- `[Calendar]` Fixed some bugs having a calendar month along or just a legend, fixed the clicking of upcoming days and added a dblclick even emitter. ([#2149](https://github.com/infor-design/enterprise/issues/2149))
- `[Colorpicker]` Fixed an issue where the colorpicker label is cut off in extra small input field. ([#2023](https://github.com/infor-design/enterprise/issues/2023))
- `[Colorpicker]` Fixed an issue where the colorpickers are not responsive at mobile screen sizes. ([#1995](https://github.com/infor-design/enterprise/issues/1995))
- `[Colorpicker]` Fixed an issue where the text is not visible on IE11 after choosing a color. ([#2134](https://github.com/infor-design/enterprise/issues/2134))
- `[Completion Chart]` Cleaned up excessive padding in some cases. ([#2171](https://github.com/infor-design/enterprise/issues/2171))
- `[Context Menu]` Fixes a bug where a left click on the originating field would not close a context menu opened with a right click. ([#1992](https://github.com/infor-design/enterprise/issues/1992))
- `[Contextual Action Panel]` Fixed an issue where the CAP title is too close to the edge at small screen sizes. ([#2249](https://github.com/infor-design/enterprise/issues/2249))
- `[Datagrid]` Fixed an issue where using the context menu with datagrid was not properly destroyed which being created multiple times. ([#392](https://github.com/infor-design/enterprise-ng/issues/392))
- `[Datagrid]` Fixed charts in columns not resizing correctly to short row height. ([#1930](https://github.com/infor-design/enterprise/issues/1930))
- `[Datagrid]` Fixed an issue for xss where console.log was not sanitizing and make grid to not render. ([#1941](https://github.com/infor-design/enterprise/issues/1941))
- `[Datagrid]` Fixed charts in columns not resizing correctly to short row height. ([#1930](https://github.com/infor-design/enterprise/issues/1930))
- `[Datagrid]` Fixed a layout issue on primary buttons in expandable rows. ([#1999](https://github.com/infor-design/enterprise/issues/1999))
- `[Datagrid]` Fixed a layout issue on short row grouped header buttons. ([#2005](https://github.com/infor-design/enterprise/issues/2005))
- `[Datagrid]` Fixed an issue where disabled button color for contextual toolbar was not applying. ([#2150](https://github.com/infor-design/enterprise/issues/2150))
- `[Datagrid]` Fixed an issue for xss where console.log was not sanitizing and make grid to not render. ([#1941](https://github.com/infor-design/enterprise/issues/1941))
- `[Datagrid]` Added an onBeforeSelect call back that you can return false from to disable row selection. ([#1906](https://github.com/infor-design/enterprise/issues/1906))
- `[Datagrid]` Fixed an issue where header checkbox was not sync after removing selected rows. ([#2226](https://github.com/infor-design/enterprise/issues/2226))
- `[Datagrid]` Fixed an issue where custom filter conditions were not setting up filter button. ([#2234](https://github.com/infor-design/enterprise/issues/2234))
- `[Datagrid]` Fixed an issue where pager was not updating while removing rows. ([#1985](https://github.com/infor-design/enterprise/issues/1985))
- `[Datagrid]` Adds a function to add a visual dirty indictaor and a new function to get all modified rows. Modified means either dirty, in-progress or in error. Existing API's are not touched. ([#2091](https://github.com/infor-design/enterprise/issues/2091))
- `[Datagrid]` Fixes an error when saving columns if you have a lookup column. ([#2279](https://github.com/infor-design/enterprise/issues/2279))
- `[Datagrid]` Fixed a bug with column reset not working sometimes. ([#1921](https://github.com/infor-design/enterprise/issues/1921))
- `[Datagrid]` Fixed grouped headers not sorting when selectable is multiselect. ([#2251](https://github.com/infor-design/enterprise/issues/2251))
- `[Datagrid]` Fixed a bug where the sort indicator disappeared when changing pages. ([#2228](https://github.com/infor-design/enterprise/issues/2228))
- `[Datagrid]` Fixed rendering on modals with single columns. ([#1923](https://github.com/infor-design/enterprise/issues/1923))
- `[Datagrid]` Fixed double firing of popupmenu events. ([#2140](https://github.com/infor-design/enterprise/issues/2140))
- `[Datagrid]` Fixed incorrect pattern in filterConditions. ([#2159](https://github.com/infor-design/enterprise/issues/2159))
- `[Datepicker]` Fixed an issue loading on IE 11. ([#2183](https://github.com/infor-design/enterprise-ng/issues/2183))
- `[Dropdown]` Fixed the dropdown appearing misaligned at smaller screen sizes. ([#2248](https://github.com/infor-design/enterprise/issues/2248))
- `[Editor]` Fixed an issue where button state for toolbar buttons were wrong when clicked one after another. ([#391](https://github.com/infor-design/enterprise/issues/391))
- `[Hierarchy]` Fixed a bug where the hierarchy will only partially load with two instances on a page. ([#2205](https://github.com/infor-design/enterprise/issues/2205))
- `[Field Options]` Fixed an issue where field options were misaligning, especially spin box was focusing outside of the field. ([#1862](https://github.com/infor-design/enterprise/issues/1862))
- `[Field Options]` Fixed a border alignment issue. ([#2107](https://github.com/infor-design/enterprise/issues/2107))
- `[Fileuploader]` Fixed an issue where the fileuploader icon and close icon were misplaced and not visible in RTL after uploading a file. ([#2098](https://github.com/infor-design/enterprise/issues/2098))
- `[Fileuploader]` Fixed an issue where backspace in IE11 caused the browser to go back instead of removing the uploaded file from the input. ([#2184](https://github.com/infor-design/enterprise/issues/2184))
- `[Input]` Improved alignment of icons in the uplift theme input components. ([#2072](https://github.com/infor-design/enterprise/issues/2072))
- `[Listview]` Improved accessibility when configured as selectable (all types), as well as re-enabled accessibility e2e Testss. ([#403](https://github.com/infor-design/enterprise/issues/403))
- `[Locale]` Synced up date and time patterns with the CLDR several time patterns in particular were corrected. ([#2022](https://github.com/infor-design/enterprise/issues/2022))
- `[Locale]` Fixed an issue loading duplicate locales such as en-GB where the strings are copies, before you might get undefined strings. ([#2216](https://github.com/infor-design/enterprise/issues/2216))
- `[Locale]` Added support for es-419 locale. ([#2204](https://github.com/infor-design/enterprise/issues/2204))
- `[Locale]` Restored functionality for dynamically changing fonts for some languages. ([#2144](https://github.com/infor-design/enterprise/issues/2144))
- `[Modal]` Fixed a demoapp issue where the select all checkbox wasn't selecting all. ([2225](https://github.com/infor-design/enterprise/issues/2225))
- `[Monthview]` Fixed an issue where the previous and next buttons were not correctly reversed in right-to-left mode. ([1910](https://github.com/infor-design/enterprise/issues/1910))
- `[Personalization]` Changed the default turquoise personalization to a darker one. ([#2063](https://github.com/infor-design/enterprise/issues/2063))
- `[Personalization]` Changed the default turquoise personalization to a darker one. ([#2063](https://github.com/infor-design/enterprise/issues/2063))
- `[Personalization]` Added a default option to the personalization color pickers. ([#2063](https://github.com/infor-design/enterprise/issues/2063))
- `[Personalization]` Added more classes and examples for the personalization colors so that you can personalize certain form elements. ([#2120](https://github.com/infor-design/enterprise/issues/2120))
- `[Personalization]` Added several form examples with buttons and completion chart that can be personalized. ([#1963](https://github.com/infor-design/enterprise/issues/1963))
- `[Personalization]` Added an example of normal tabs behaving like header tabs in a personalized area. ([#1962](https://github.com/infor-design/enterprise/issues/1962))
- `[Personalization]` Added completion chart and alerts to the list of header items that will work when personalized. ([#2171](https://github.com/infor-design/enterprise/issues/2171))
- `[Personalization]` Fixed a bug where the overlay would not disappear when manually loading stylesheets. ([#2258](https://github.com/infor-design/enterprise/issues/2258))
- `[Popupmenu]` Fixed an issue where disabled submenus were opening on mouseover. ([#1863](https://github.com/infor-design/enterprise/issues/1863))
- `[Radios]` Fixed an issue where in `RTL` the radio seems visually separate from it's label. ([#2096](https://github.com/infor-design/enterprise/issues/2096))
- `[Summary Form]` Updated to improve readability. ([#1765](https://github.com/infor-design/enterprise/issues/1765))
- `[Targeted Achievement]` Updated to work in uplift theme. ([#2220](https://github.com/infor-design/enterprise/issues/2220))
- `[Timepicker]` Fixed an issue where AM/PM dropdown tooltip was displaying on android devices. ([#1446](https://github.com/infor-design/enterprise/issues/1446))
- `[Timepicker]` Fixed an issue where dropdown popup was out of position on android devices. ([#2021](https://github.com/infor-design/enterprise/issues/2021))
- `[Timepicker]` Updated the Swedish translation for Set Time. ([#2153](https://github.com/infor-design/enterprise/issues/2153))
- `[Tree]` Fixed an issue where children property null was breaking tree to not render. ([#1908](https://github.com/infor-design/enterprise/issues/1908))

### v4.19.0 Chores & Maintenance

- `[General]` Updated to jquery 3.4.1 to fix a jquery bug seen occasionally. ([#2109](https://github.com/infor-design/enterprise/issues/2109))
- `[General]` Fixed relative links in several markdown files.
- `[Demo App]` Fixed CSP and handling of image paths for better support of images in examples on IDS demo sites (demo.design.infor.com). ([#1888](https://github.com/infor-design/enterprise/issues/1888))
- `[Personalize]` Separated personalization styles into standalone file for improved maintainability. ([#2127](https://github.com/infor-design/enterprise/issues/2127))

(84 Issues Solved This Release, Backlog Enterprise 311, Backlog Ng 79, 839 Functional Tests, 876 e2e Tests)

## v4.18.2

### v4.18.2 Fixes

- `[Autocomplete]` Fixed an XSS injection issue. ([#502](https://github.com/infor-design/enterprise-ng/issues/502)).
- `[Dropdown]` Fixed an XSS injection issue. ([#503](https://github.com/infor-design/enterprise-ng/issues/503)).

## v4.18.1

### v4.18.1 Fixes

- `[Input]` Added backwards-compatibility for previous accessibility changes to labels. ([#2118](https://github.com/infor-design/enterprise/issues/2118)). Additional information can be found in the [Form Component documentation](https://github.com/infor-design/enterprise/blob/4.18.x/src/components/form/readme.md#field-labels).

## v4.18.0

### v4.18.0 Features

- `[App Menu]` Added support for personalization by adding the `is-personalizable` class the menu will now change colors along with headers ([#1847](https://github.com/infor-design/enterprise/issues/1847))
- `[App Menu]` Added a special role switcher dropdown to change the menu role. ([#1935](https://github.com/infor-design/enterprise/issues/1935))
- `[Personalize]` Added classes for the personalization colors so that you can personalize certain form elements. ([#1847](https://github.com/infor-design/enterprise/issues/1847))
- `[Expandable Area]` Added example of a standalone button the toggles a form area. ([#1935](https://github.com/infor-design/enterprise/issues/1935))
- `[Datagrid]` Added support so if there are multiple inputs within an editor they work with the keyboard tab key. ([#355](https://github.com/infor-design/enterprise-ng/issues/355))
- `[Datagrid]` Fixed an error on IE when doing an excel export. ([#2018](https://github.com/infor-design/enterprise/issues/2018))
- `[Editor]` Added a JS setting and CSS styles to support usage of a Flex Toolbar ([#1120](https://github.com/infor-design/enterprise/issues/1120))
- `[Header]` Added a JS setting and CSS styles to support usage of a Flex Toolbar ([#1120](https://github.com/infor-design/enterprise/issues/1120))
- `[Mask]` Added a setting for passing a locale string, allowing Number masks to be localized.  This enables usage of the `groupSize` property, among others, from locale data in the Mask. ([#440](https://github.com/infor-design/enterprise/issues/440))
- `[Masthead]` Added CSS styles to support usage of a Flex Toolbar ([#1120](https://github.com/infor-design/enterprise/issues/1120))
- `[Notification]` Added example of a Widget/Card with notification and add code to truncate the text (via ellipsis) if it is lengthy. ([#1881](https://github.com/infor-design/enterprise/issues/1881))
- `[Theme/Colors]` Added new component for getting theme and color information. This is used throughout the code. There was a hidden property `Soho.theme`, if you used this in some way you should now use `Soho.theme.currentTheme`. ([#1866](https://github.com/infor-design/enterprise/issues/1866))

### v4.18.0 Fixes

- `[App Menu]` Fixed some accessibility issues on the nav menu. ([#1721](https://github.com/infor-design/enterprise/issues/1721))
- `[Busy Indicator]` Fixed a bug that causes a javascript error when the busy indicator is used on the body tag. ([#1918](https://github.com/infor-design/enterprise/issues/1918))
- `[Css/Sass]` Fixed an issue where the High Contrast theme and Uplift theme were not using the right tokens. ([#1897](https://github.com/infor-design/enterprise/pull/1897))
- `[Colors]` Fixed the color palette demo page to showcase the correct hex values based on the current theme ([#1801](https://github.com/infor-design/enterprise/issues/1801))
- `[Contextual Action Panel]` Fixed an issue where cap modal would only open the first time. ([#1993](https://github.com/infor-design/enterprise/issues/1993))
- `[Datepicker]` Fixed an issue in NG where the custom validation is removed during the teardown of a datepicker.([NG #411](https://github.com/infor-design/enterprise-ng/issues/411))
- `[Datagrid]` Fixed an issue where lookup filterConditions were not rendering. ([#1873](https://github.com/infor-design/enterprise/issues/1873))
- `[Datagrid]` Fixed an issue where when using filtering and server side paging the filter operations would cause two ajax requests. ([#2069](https://github.com/infor-design/enterprise/issues/2069))
- `[Datagrid]` Fixed issue where header columns are misaligned with body columns on load. ([#1892](https://github.com/infor-design/enterprise/issues/1892))
- `[Datagrid]` Fixed an issue where filtering was missing translation. ([#1900](https://github.com/infor-design/enterprise/issues/1900))
- `[Datagrid]` Fixed an issue with the checkbox formatter where string based 1 or 0 would not work as a dataset source. ([#1948](https://github.com/infor-design/enterprise/issues/1948))
- `[Datagrid]` Fixed a bug where text would be misaligned when repeatedly toggling the filter row. ([#1969](https://github.com/infor-design/enterprise/issues/1969))
- `[Datagrid]` Added an example of expandOnActivate on a customer editor. ([#353](https://github.com/infor-design/enterprise-ng/issues/353))
- `[Datagrid]` Added ability to pass a function to the tooltip option for custom formatting. ([#354](https://github.com/infor-design/enterprise-ng/issues/354))
- `[Datagrid]` Fixed `aria-checked` not toggling correctly on selection of multiselect checkbox. ([#1961](https://github.com/infor-design/enterprise/issues/1961))
- `[Datagrid]` Fixed incorrectly exported CSV/Excel data. ([#2001](https://github.com/infor-design/enterprise/issues/2001))
- `[Dropdown]` Changed the way dropdowns work with screen readers to be a collapsible listbox.([#404](https://github.com/infor-design/enterprise/issues/404))
- `[Dropdown]` Fixed an issue where multiselect dropdown unchecking "Select All" was not getting clear after close list with Safari browser.([#1882](https://github.com/infor-design/enterprise/issues/1882))
- `[Dropdown]` Added an example of a color dropdown showing palette colors as icons.([#2013](https://github.com/infor-design/enterprise/issues/2013))
- `[Datagrid]` Fixed a misalignment of the close icon on mobile. ([#2018](https://github.com/infor-design/enterprise/issues/2018))
- `[List/Detail]` Removed some legacy CSS code that was causing text inside of inline Toolbar Searchfields to become transparent. ([#2075](https://github.com/infor-design/enterprise/issues/2075))
- `[Listbuilder]` Fixed an issue where the text was not sanitizing. ([#1692](https://github.com/infor-design/enterprise/issues/1692))
- `[Lookup]` Fixed an issue where the tooltip was using audible text in the code block component. ([#354](https://github.com/infor-design/enterprise-ng/issues/354))
- `[Locale]` Fixed trailing zeros were getting ignored when displaying thousands values. ([#404](https://github.com/infor-design/enterprise/issues/1840))
- `[MenuButton]` Improved the way menu buttons work with screen readers.([#404](https://github.com/infor-design/enterprise/issues/404))
- `[Message]` Added an audible announce of the message type.([#964](https://github.com/infor-design/enterprise/issues/964))
- `[Message]` Change audible announce of message type added in #964 to an option that is strictly audible.([#2120](https://github.com/infor-design/enterprise/issues/2120))
- `[Modal]` Changed text and button font colors to pass accessibility checks.([#964](https://github.com/infor-design/enterprise/issues/964))
- `[Multiselect]` Fixed an issue where previous selection was still selected after clear all by "Select All" option. ([#2003](https://github.com/infor-design/enterprise/issues/2003))
- `[Notifications]` Fixed a few issues with notification background colors by using the corresponding ids-identity token for each. ([1857](https://github.com/infor-design/enterprise/issues/1857), [1865](https://github.com/infor-design/enterprise/issues/1865))
- `[Notifications]` Fixed an issue where you couldn't click the close icon in Firefox. ([1573](https://github.com/infor-design/enterprise/issues/1573))
- `[Radios]` Fixed the last radio item was being selected when clicking on the first when displayed horizontal. ([#1878](https://github.com/infor-design/enterprise/issues/1878))
- `[Signin]` Fixed accessibility issues. ([#421](https://github.com/infor-design/enterprise/issues/421))
- `[Skiplink]` Fixed a z-index issue on skip links over the nav menu. ([#1721](https://github.com/infor-design/enterprise/issues/1721))
- `[Slider]` Changed the demo so the tooltip will hide when resizing the page. ([#2033](https://github.com/infor-design/enterprise/issues/2033))
- `[Stepprocess]` Fixed rtl style issues. ([#413](https://github.com/infor-design/enterprise/issues/413))
- `[Swaplist]` Fixed disabled styling on swap header buttons. ([#2019](https://github.com/infor-design/enterprise/issues/2019))
- `[Tabs]` Fixed an issue where focus was changed after enable/disable tabs. ([#1934](https://github.com/infor-design/enterprise/issues/1934))
- `[Tabs-Module]` Fixed an issue where the close icon was outside the searchfield. ([#1704](https://github.com/infor-design/enterprise/issues/1704))
- `[Toolbar]` Fixed issues when tooltip shows on hover of toolbar ([#1622](https://github.com/infor-design/enterprise/issues/1622))
- `[Validation]` Fixed an issue where the isAlert settings set to true, the border color, control text color, control icon color was displaying the color for the alert rather than displaying the default color. ([#1922](https://github.com/infor-design/enterprise/issues/1922))

### v4.18.0 Chore & Maintenance

- `[Buttons]` Updated button disabled states with corresponding ids-identity tokens. ([1914](https://github.com/infor-design/enterprise/issues/1914)
- `[Docs]` Added a statement on supporting accessibility. ([#1540](https://github.com/infor-design/enterprise/issues/1540))
- `[Docs]` Added the supported screen readers and some notes on accessibility. ([#1722](https://github.com/infor-design/enterprise/issues/1722))

(50 Issues Solved This Release, Backlog Enterprise 294, Backlog Ng 80, 809 Functional Tests, 803 e2e Tests)

## v4.17.1

### v4.17.1 Fixes

- `[Datagrid]` Fixed an issue where the second to last column was having resize issues with frozen column sets.(<https://github.com/infor-design/enterprise/issues/1890>)
- `[Datagrid]` Re-align icons and items in the datagrid's "short header" configuration.(<https://github.com/infor-design/enterprise/issues/1880>)
- `[Locale]` Fixed incorrect "groupsize" for `en-US` locale.(<https://github.com/infor-design/enterprise/issues/1907>)

### v4.17.1 Chores & Maintenance

- `[Demoapp]` Fixed embedded icons example with missing icons.(<https://github.com/infor-design/enterprise/issues/1889>)
- `[Demoapp]` Fixed notification demo examples.(<https://github.com/infor-design/enterprise/issues/1893>, <https://github.com/infor-design/enterprise/pull/1896>)

(5 Issues Solved this patch release)

## v4.17.0

- [Npm Package](https://www.npmjs.com/package/ids-enterprise)
- [IDS Enterprise Angular Change Log](https://github.com/infor-design/enterprise-ng/blob/master/docs/CHANGELOG.md)

### v4.17.0 Future Deprecation

- `[Mask]` Using legacy mask options is now deprecated (was starting 4.3.2) and we will remove this in approximately 6 months from the code base. This means using the `data-mask` option and the `mode` as well as legacy patterns in favor of the newer settings and regexes. ([#439](https://github.com/infor-design/enterprise/issues/439))

### v4.17.0 Features

- `[Datagrid]` Added support for ellipsis to header text. ([#842](https://github.com/infor-design/enterprise/issues/842))
- `[Datagrid]` Added support to cancel `rowactivated` event. Now it will trigger the new event `beforerowactivated` which will wait/sync to cancel or proceed to do `rowactivated` event. ([#1021](https://github.com/infor-design/enterprise/issues/1021))
- `[Datagrid]` Added option to align grouped headers text. ([#1714](https://github.com/infor-design/enterprise/issues/1714))
- `[Datagrid]` Tabbing through a new row moves focus to next line for a lookup column. ([#1822](https://github.com/infor-design/enterprise/issues/1822))
- `[Datagrid]` Validation tooltip does not wrap words correctly across multiple lines. ([#1829](https://github.com/infor-design/enterprise/issues/1829))
- `[Dropdown]` Added support to make dropdown readonly fields optionally not tab-able. ([#1591](https://github.com/infor-design/enterprise/issues/1591))
- `[Form Compact]` Implemented design for field-heavy forms. This design is experimental, likely not production ready, and subject to change without notice. ([#1699](https://github.com/infor-design/enterprise/issues/1699))
- `[Hierarchy]` Changed the newer stacked layout to support mutiple root elements. ([#1677](https://github.com/infor-design/enterprise/issues/1677))
- `[Locale]` Added support for passing in `locale` or `language` to the `parse` and `format` and `translation` functions so they will work without changing the current locale or language. ([#462](https://github.com/infor-design/enterprise/issues/462))
- `[Locale]` Added support for setting a specific group size other than the ones in the locale. This includes using no group size. ([#462](https://github.com/infor-design/enterprise/issues/462))
- `[Locale]` Added support for showing timezones in the current language with a fall back for IE 11. ([#592](https://github.com/infor-design/enterprise/issues/592))
- `[Locale]` Added support for different group sizes. This was previously not working correctly for locales like hi-IN (using 3, 2 group sizes) and en-US (using 3, 0 group sizes). We will later make this work on masks on a separate issue. ([#441](https://github.com/infor-design/enterprise/issues/441))
- `[Locale]` Its now possible to add new locales in by adding them to the `defaultLocales` and `supportedLocales` sets. ([#402](https://github.com/infor-design/enterprise/issues/402))
- `[Locale]` Added an example to show extending locales with new strings and an api method to make it easier. because of the way this is split, if your directly adding to `Locale.cultures` you will need to adjust your code to extend from `Locale.languages` instead. ([#402](https://github.com/infor-design/enterprise/issues/402))
- `[Locale]` Added support for having a different language and locale. This is done by calling the new `setLanguage` function. ([#1552](https://github.com/infor-design/enterprise/issues//1552))
- `[Locale / Mask]` Added limited initial support for some unicode languages. This means you can convert to and from numbers typed in Devangari, Arabic, and Chinese (Financial and Simplified). ([#439](https://github.com/infor-design/enterprise/issues/439))
- `[Locale]` Added support for passing a `locale` other the the current locale to calendar, monthview, datepicker and timepicker. ([#462](https://github.com/infor-design/enterprise/issues/462))
- `[Mask]` It is now possible to type numbers in unicode such as Devangari, Arabic, and Chinese (Financial and Simplified) into the the masks that involve numbers. ([#439](https://github.com/infor-design/enterprise/issues/439))
- `[Modal]` Added an option to dictate the maximum width of the modal. ([#1802](https://github.com/infor-design/enterprise/issues/1802))
- `[Icons]` Add support for creating an svg file for the Uplift theme's (alpha) new icons from ids-identity@2.4.0 assets. ([#1759](https://github.com/infor-design/enterprise/issues/1759))
- `[Radar]` Added support to three label sizes (name, abbrName, shortName). ([#1553](https://github.com/infor-design/enterprise/issues/1553))

### v4.17.0 Fixes

- `[Accordion]` Fixed a bug where some truncated text elements were not generating a tooltip. ([#1736](https://github.com/infor-design/enterprise/issues/1736))
- `[Builder]` Cropped Header for Builder Panel When Text is Long. ([#1814](https://github.com/infor-design/enterprise/issues/1814))
- `[Calendar]` Event model title color is not correct if the modal is opened and another event is selected. ([#1739](https://github.com/infor-design/enterprise/issues/1739))
- `[Calendar]` Modal is still displayed after changing months. ([#1741](https://github.com/infor-design/enterprise/issues/1741))
- `[Calendar]` Changing some event spans is causing missing dates on the dialogs. ([#1708](https://github.com/infor-design/enterprise/issues/1708))
- `[Composite Form]` Fix a bug in IE11 where composite form content overflows to the lower container. ([#1768](https://github.com/infor-design/enterprise/issues/1768))
- `[Datagrid]` Added a fix where the column is next to the edge of the browser and the filter dropdown popup overflow the page.([#1604](https://github.com/infor-design/enterprise/issues/1604))
- `[Datagrid]` Added a fix to allow the commit of a cell edit after tabbing into a cell once having clicked into a previous cell.([#1608](https://github.com/infor-design/enterprise/issues/1608))
- `[Datagrid]` Stretch column not working in Edge browser. ([#1716](https://github.com/infor-design/enterprise/issues/1716))
- `[Datagrid]` Fixed a bug where the source callback was not called when filtering. ([#1688](https://github.com/infor-design/enterprise/issues/1688))
- `[Datagrid]` Fixed a bug where filtering Order Date with `is-not-empty` on a null value would not correctly filter out results. ([#1718](https://github.com/infor-design/enterprise/issues/1718))
- `[Datagrid]` Fixed a bug where when using the `disableClientSideFilter` setting the filtered event would not be called correctly. ([#1689](https://github.com/infor-design/enterprise/issues/1689))
- `[Datagrid]` Fixed a bug where hidden columns inside a colspan were aligning incorrectly. ([#1764](https://github.com/infor-design/enterprise/issues/1764))
- `[Dropdown]` Fixed a layout error on non inline fields with errors. ([#1770](https://github.com/infor-design/enterprise/issues/1770))
- `[Dropdown]` Fixed a bug where the dropdown did not close when tabbing if using the `noSearch` setting. ([#1731](https://github.com/infor-design/enterprise/issues/1731))
- `[Modal]` Fixed a bug where the modal can overflow the page. ([#1802](https://github.com/infor-design/enterprise/issues/1802))
- `[Radio Button]` Fixed a rendering problem on the selected state of Radio Buttons used inside of Accordion components. ([#1568](https://github.com/infor-design/enterprise/issues/1568))
- `[Radio Button]` Fixed a z-index issue that was causing radio buttons to sometimes display over top of page sections where they should have instead scrolled beneath. ([#1014](https://github.com/infor-design/enterprise/issues/1014))

### v4.17.0 Chore & Maintenance

- `[Css/Sass]` Replaced font-size numerical declarations with their ids-identity token counterpart. ([#1640](https://github.com/infor-design/enterprise/issues/1640))
- `[Demoapp]` Removed query parameter for changing fonts. ([#1747](https://github.com/infor-design/enterprise/issues/1747))
- `[Build]` Added a process to notify developers that things are being deprecated or going away. Documented the current deprecations in this system and made [notes for developers](https://github.com/infor-design/enterprise/blob/master/docs/CODING-STANDARDS.md#deprecations). ([#1747](https://github.com/infor-design/enterprise/issues/1747))

(30 Issues Solved This Release, Backlog Enterprise 224, Backlog Ng 59, 785 Functional Tests, 793 e2e Tests)

## v4.16.0

- [Npm Package](https://www.npmjs.com/package/ids-enterprise)
- [IDS Enterprise Angular Change Log](https://github.com/infor-design/enterprise-ng/blob/master/docs/CHANGELOG.md)

### v4.16.0 Features

- `[Busy Indicator]` Made a fix to make it possible to use a busy indicator on a modals. ([#827](https://github.com/infor-design/enterprise/issues/827))
- `[Datagrid]` Added an option to freeze columns from scrolling on the left and/or right. The new option is called `frozenColumns`. See notes on what works and doesnt with frozen column in the datagrid docs frozen column section. ([#464](https://github.com/infor-design/enterprise/issues/464))
- `[Editor]` Added new state called "preview" a non editable mode to editor. Where it only shows the HTML with no toolbar, borders etc. ([#1413](https://github.com/infor-design/enterprise/issues/1413))
- `[Field Filter]` Added support to get and set filter type programmatically. ([#1181](https://github.com/infor-design/enterprise/issues/1181))
- `[Hierarchy]` Add print media styles to decrease ink usage and increase presentability for print format. Note that you may need to enable the setting to print background images, both Mac and PC have a setting for this. ([#456](https://github.com/infor-design/enterprise/issues/456))
- `[Hierarchy]` Added a new "stacked" layout to eventually replace the current layouts. This works better responsively and prevents horizontal scrolling. ([#1629](https://github.com/infor-design/enterprise/issues/1629))
- `[Pager]` Added a "condensed" page size selector button for use on pagers in smaller containers, such as the list side of the list/detail pattern. ([#1459](https://github.com/infor-design/enterprise/issues/1459))

### v4.16.0 Future Deprecation

- `[Hierarchy]` The following options are now deprecated and will be removed approximately 2019-05-15. `paging` and `mobileView`. ([#1629](https://github.com/infor-design/enterprise/issues/1629))
- `[Hierarchy]` Stacked layout will become the default layout in favor of the existing horizontal layout, so the horizontal layout is now considered deprecated and will be removed approximately 2019-05-15. ([#1629](https://github.com/infor-design/enterprise/issues/1629))

### v4.16.0 Fixes

- `[Application Menu]` Fixed the truncation of long text in an accordion element in the application menu by adding a tooltip to truncated elements. ([#457](https://github.com/infor-design/enterprise/issues/457))
- `[Calendar]` Disable the new event modal when no template is defined. ([#1700](https://github.com/infor-design/enterprise/issues/1700))
- `[Dropdown]` Fixed a bug where the ellipsis was not showing on long text in some browsers. ([#1550](https://github.com/infor-design/enterprise/issues/1550))
- `[Datagrid]` Fixed a bug in equals filter on multiselect filters. ([#1586](https://github.com/infor-design/enterprise/issues/1586))
- `[Datagrid]` Fixed a bug where incorrect data is shown in the events in tree grid. ([#315](https://github.com/infor-design/enterprise-ng/issues/315))
- `[Datagrid]` Fixed a bug where when using minWidth on a column and sorting the column will become misaligned. ([#1481](https://github.com/infor-design/enterprise/issues/1481))
- `[Datagrid]` Fixed a bug where when resizing the last column may become invisible. ([#1456](https://github.com/infor-design/enterprise/issues/1456))
- `[Datagrid]` Fixed a bug where a checkbox column will become checked when selecting if there is no selection checkbox. ([#1641](https://github.com/infor-design/enterprise/issues/1641))
- `[Datagrid]` Fixed a bug where the last column would sometimes not render fully for buttons with longer text. ([#1246](https://github.com/infor-design/enterprise/issues/1246))
- `[Datagrid]` Fixed a bug where showMonthYearPicker did not work correctly on date filters. ([#1532](https://github.com/infor-design/enterprise-ng/issues/1532))
- `[Validation]` Fixed a bug in removeError where the icon is sometimes not removed. ([#1556](https://github.com/infor-design/enterprise/issues/1556))
- `[Datepicker]` Fixed the range picker to clear when changing months in a filter. ([#1537](https://github.com/infor-design/enterprise/issues/1537))
- `[Datepicker]` Fixed disabled dates example to validate again on disabled dates. ([#1445](https://github.com/infor-design/enterprise/issues/1445))
- `[Datagrid]` Fixed a Date Editor bug when passing a series of zeroes to a datagrid cell with an editable date. ([#1020](https://github.com/infor-design/enterprise/issues/1020))
- `[Dropdown]` Fixed a bug where a dropdown will never reopen if it is closed by clicking a menu button. ([#1670](https://github.com/infor-design/enterprise/issues/1670))
- `[Icons]` Established missing icon sourcing and sizing consistency from ids-identity icon/svg assets. ([PR#1628](https://github.com/infor-design/enterprise/pull/1628))
- `[Listview]` Addressed performance issues with paging on all platforms, especially Windows and IE/Edge browsers. As part of this, reworked all components that integrate with the Pager component to render their contents based on a dataset, as opposed to DOM elements. ([#922](https://github.com/infor-design/enterprise/issues/922))
- `[Lookup]` Fixed a bug with settings: async, server-side, and single select modes.  The grid was not deselecting the previously selected value when a new row was clicked.  If the value is preselected in the markup, the lookup modal will no longer close prematurely. ([PR#1654](https://github.com/infor-design/enterprise/issues/1654))
- `[Pager]` Made it possible to set and persist custom tooltips on first, previous, next and last pager buttons. ([#922](https://github.com/infor-design/enterprise/issues/922))
- `[Pager]` Fixed propagation of the `pagesizes` setting when using `updated()`. Previously the array was deep extended instead of being replaced outright. ([#1466](https://github.com/infor-design/enterprise/issues/1466))
- `[Tree]` Fixed a bug when calling the disable or enable methods of the tree. This was not working with ie11. ([PR#1600](https://github.com/infor-design/enterprise/issues/1600))
- `[Stepprocess]` Fixed a bug where the step folder was still selected when it was collapsed or expanded. ([#1633](https://github.com/infor-design/enterprise/issues/1633))
- `[Swaplist]` Fixed a bug where items were not able to drag anymore after make the search. ([#1703](https://github.com/infor-design/enterprise/issues/1703))
- `[Toolbar Flex]` Added the ability to pass in a `beforeOpen` callback to the More Actions menu (fixes a bug where it wasn't possible to dynamically add content to the More Actions menu in same way that was possible on the original Toolbar component)
- `[Toolbar Flex]` Fixed a bug where selected events were not bubbling up for a menu button on a flex toolbar. ([#1709](https://github.com/infor-design/enterprise/issues/1709))
- `[Stepprocess]` Disabled step selected when using the next or previous button. ([#1697](https://github.com/infor-design/enterprise/issues/1697))
- `[Tree]` Fixed a bug when calling the disable or enable methods of the tree. This was not working with ie11. ([PR#1600](https://github.com/infor-design/enterprise/issues/1600))

### v4.16.0 Chore & Maintenance

- `[Demo App]` Removed the search icon from the header on test pages as it doesn't function. ([#1449](https://github.com/infor-design/enterprise/issues/1449))
- `[Demo App]` Added a fix for incorrect links when running on windows. ([#1549](https://github.com/infor-design/enterprise/issues/1549))
- `[Docs]` Added a fix to prevent the documentation generator from failing intermittently. ([#1377](https://github.com/infor-design/enterprise/issues/1377))

(29 Issues Solved This Release, Backlog Enterprise 203, Backlog Ng 69, 735 Functional Tests, 670 e2e Tests)

## v4.15.0

- [Npm Package](https://www.npmjs.com/package/ids-enterprise)
- [IDS Enterprise Angular Change Log](https://github.com/infor-design/enterprise-ng/blob/master/docs/CHANGELOG.md)

### v4.15.0 Features

- `[Datagrid]` Added support for lookup in the datagrid filter. ([#653](https://github.com/infor-design/enterprise/issues/653))
- `[Datagrid]` Added support for masks on lookup editors. ([#406](https://github.com/infor-design/enterprise/issues/406))
- `[Validation]` When using legacy mode validation, made the icon dim if the text was on top of it. ([#644](https://github.com/infor-design/enterprise/issues/644))
- `[Calendar]` Now possible to edit events both with the API and by clicking/double clicking events. And other improvements. ([#1436](https://github.com/infor-design/enterprise/issues/1436))
- `[Datagrid]` Added new methods to clear dirty cells on cells, rows, and all. ([#1303](https://github.com/infor-design/enterprise/issues/1303))
- `[Tree]` Added several improvements: the ability to show a dropdown on the tree node, the ability to add nodes in between current nodes, the ability to set checkboxes for selection only on some nodes, and the ability to customize icons. ([#1364](https://github.com/infor-design/enterprise/issues/1364))
- `[Datagrid]` Added the ability to display or hide the new row indicator with a new `showNewIndicator` option. ([#1589](https://github.com/infor-design/enterprise/issues/1589))

### v4.15.0 Fixes

- `[Icons]` Icons with the word `confirm` have been changed to `success`. This is partially backwards compatible for now. We deprecated `confirm` and will remove in the next major version so rename your icons. Example `icon-confirm` to `icon-success`. ([#963](https://github.com/infor-design/enterprise/issues/963))
- `[Icons]` The alert icons now have a white background allowing them to appear on colored sections. There are now two versions, for example: `icon-error` and `icon-error-solid`. These are used in calendar. ([#1436](https://github.com/infor-design/enterprise/issues/1436))
- `[Circle Pager]` Made significant improvements to resizing, especially on tabs. ([#1284](https://github.com/infor-design/enterprise/issues/1284))
- `[Datagrid]` In high contrast mode the background is now white when editing cells. ([#1421](https://github.com/infor-design/enterprise/issues/1421))
- `[Dropdown]` Fixed an issue where filter did not work in no-search mode with the Caps Lock key. ([#1500](https://github.com/infor-design/enterprise/issues/1500))
- `[Popupmenu]` Fixed an issue when using the same menu on multiple inputs wherein destroying one instance actually destroyed all instances. ([#1025](https://github.com/infor-design/enterprise/issues/1025))
- `[Swaplist]` Fixed a bug where Shift+M did not work when typing in the search. ([#1408](https://github.com/infor-design/enterprise/issues/1408))
- `[Popupmenu]` Fixed a bug in immediate mode where right click only worked the first time. ([#1507](https://github.com/infor-design/enterprise/issues/1507))
- `[Editor]` Fixed a bug where clear formatting did not work in safari. ([#911](https://github.com/infor-design/enterprise/issues/911))
- `[Colorpicker]` Fixed a bug in Angular where the picker did not respond correctly to `editable=false` and `disabled=true`. ([#257](https://github.com/infor-design/enterprise-ng/issues/257))
- `[Locale]` Fixed a bug where the callback did not complete on nonexistent locales. ([#1267](https://github.com/infor-design/enterprise/issues/1267))
- `[Calendar]` Fixed a bug where event details remain when filtering event types. ([#1436](https://github.com/infor-design/enterprise/issues/1436))
- `[Busy Indicator]` Fixed a bug where the indicator closed when clicking on accordions. ([#281](https://github.com/infor-design/enterprise-ng/issues/281))
- `[Datagrid Tree]` Fixed the need for unique IDs on the tree nodes. ([#1361](https://github.com/infor-design/enterprise/issues/1361))
- `[Editor]` Improved the result of pasting bullet lists from MS Word. ([#1351](https://github.com/infor-design/enterprise/issues/1351))
- `[Hierarchy]` Fixed layout issues in the context menu in RTL mode. ([#1310](https://github.com/infor-design/enterprise/issues/1310))
- `[Datagrid]` Added a setting `allowChildExpandOnMatch` that optionally determines if a search/filter will show and allow nonmatching children to be shown. ([#1422](https://github.com/infor-design/enterprise/issues/1422))
- `[Datagrid]` If a link is added with a href it will now be followed when clicking, rather than needing to use the click method setting on columns. ([#1473](https://github.com/infor-design/enterprise/issues/1473))
- `[Datagrid Tree]` Fixed a bug where Expand/Collapse text is added into the +/- cell. ([#1145](https://github.com/infor-design/enterprise/issues/1145))
- `[Dropdown]` Fixed a bug in NG where two dropdowns in different components would cause each other to freeze. ([#229](https://github.com/infor-design/enterprise-ng/issues/229))
- `[Editor]` Verified a past fix where editor would not work with all buttons when in a modal. ([#408](https://github.com/infor-design/enterprise/issues/408))
- `[Datagrid Tree]` Fixed a bug in `updateRow` that caused the indent of the tree grid to collapse. ([#405](https://github.com/infor-design/enterprise/issues/405))
- `[Empty Message]` Fixed a bug where a null empty message would not be possible. This is used to show no empty message on initial load delays. ([#1467](https://github.com/infor-design/enterprise/issues/1467))
- `[Lookup]` Fixed a bug where nothing is inserted when you click a link editor in the lookup. ([#1315](https://github.com/infor-design/enterprise/issues/1315))
- `[About]` Fixed a bug where the version would not show when set. It would show the IDS version. ([#1414](https://github.com/infor-design/enterprise/issues/1414))
- `[Datagrid]` Fixed a bug in `disableClientSort` / `disableClientFilter`. It now retains visual indicators on sort and filter. ([#1248](https://github.com/infor-design/enterprise/issues/1248))
- `[Tree]` Fixed a bug where selected nodes are selected again after loading child nodes. ([#1270](https://github.com/infor-design/enterprise/issues/1270))
- `[Input]` Fixed a bug where inputs that have tooltips will not be selectable with the cursor. ([#1354](https://github.com/infor-design/enterprise/issues/1354))
- `[Accordion]` Fixed a bug where double clicking a header will open and then close the accordion. ([#1314](https://github.com/infor-design/enterprise/issues/1314))
- `[Datagrid]` Fixed a bug on hover with taller cells where the hover state would not cover the entire cell. ([#1490](https://github.com/infor-design/enterprise/issues/1490))
- `[Editor]` Fixed a bug where the image would still be shown if you press the Esc key and cancel the image dialog. ([#1489](https://github.com/infor-design/enterprise/issues/1489))
- `[Datagrid Lookup]` Added additional missing event info for ajax requests and filtering. ([#1486](https://github.com/infor-design/enterprise/issues/1486))
- `[Tabs]` Added protection from inserting HTML tags in the add method (XSS). ([#1462](https://github.com/infor-design/enterprise/issues/1462))
- `[App Menu]` Added better text wrapping for longer titles. ([#1116](https://github.com/infor-design/enterprise/issues/1116))
- `[Contextual Action Panel]` Fixed some examples so that they reopen more than one time. ([#1116](https://github.com/infor-design/enterprise/issues/506))
- `[Searchfield]` Fixed a border styling issue on longer labels in the search. ([#1500](https://github.com/infor-design/enterprise/issues/1500))
- `[Tabs Multi]` Improved the experience on mobile by collapsing the menus a bit. ([#971](https://github.com/infor-design/enterprise/issues/971))
- `[Lookup]` Fixed missing ellipsis menu on mobile devices. ([#1068](https://github.com/infor-design/enterprise/issues/1068))
- `[Accordion]` Fixed incorrect font size on p tags in the accordion. ([#1116](https://github.com/infor-design/enterprise/issues/1116))
- `[Line Chart]` Fixed and improved the legend text on mobile viewport. ([#609](https://github.com/infor-design/enterprise/issues/609))

### v4.15.0 Chore & Maintenance

- `[General]` Migrated sass to use IDS color variables. ([#1435](https://github.com/infor-design/enterprise/issues/1435))
- `[Angular]` Added all settings from 4.13 in time for future 5.1.0 ([#274](https://github.com/infor-design/enterprise-ng/issues/274))
- `[General]` Fixed some incorrect layouts. ([#1357](https://github.com/infor-design/enterprise/issues/1357))
- `[Targeted Achievement]` Removed some older non working examples. ([#520](https://github.com/infor-design/enterprise/issues/520))

(50 Issues Solved This Release, Backlog Enterprise 294, Backlog Ng 80, 809 Functional Tests, 716 e2e Tests)

## v4.14.0

- [Npm Package](https://www.npmjs.com/package/ids-enterprise)
- [IDS Enterprise Angular Change Log](https://github.com/infor-design/enterprise-ng/blob/master/docs/CHANGELOG.md)

### v4.14.0 Features

- `[Datepicker/Monthview]` Added a setting for the day of week the calendar starts that can be used outside of the Locale setting. ([#1179](https://github.com/infor-design/enterprise/issues/1179))
- `[Datagrid]` Made the tree datagrid work a lot better with filtering. ([#1281](https://github.com/infor-design/enterprise/issues/1281))
- `[Autocomplete/SearchField]` Added a caseSensitive filtering option. ([#385](https://github.com/infor-design/enterprise/issues/385))
- `[Datagrid]` Added an option `headerAlign` to set alignment on the header different than the rows. ([#420](https://github.com/infor-design/enterprise/issues/420))
- `[Message]` Added the ability to use certain formatter html tags in the message content. ([#379](https://github.com/infor-design/enterprise/issues/379))

### v4.14.0 Fixes

- `[Swaplist]` Fixed a bug that if you drag really fast everything disappears. ([#1195](https://github.com/infor-design/enterprise/issues/1195))
- `[Hierarchy]` Fixed a bug that part of the profile menu is cut off. ([#931](https://github.com/infor-design/enterprise/issues/931))
- `[Datagrid/Dropdown]` Fixed a bug that part of the dropdown menu is cut off. ([#1420](https://github.com/infor-design/enterprise/issues/1420))
- `[Modal]` Fixed bugs where with certain field types modal validation was not working. ([#1213](https://github.com/infor-design/enterprise/issues/1213))
- `[Dropdown]` Fixed a regression where the tooltip was not showing when data is overflowed. ([#1400](https://github.com/infor-design/enterprise/issues/1400))
- `[Tooltip]` Fixed a bugs where a tooltip would show up in unexpected places. ([#1396](https://github.com/infor-design/enterprise/issues/1396))
- `[Datagrid/Dropdown]` Fixed a bug where an error would occur if showSelectAll is used. ([#1360](https://github.com/infor-design/enterprise/issues/1360))
- `[Datagrid/Tooltip]` Fixed a bugs where a tooltip would show up in the header unexpectedly. ([#1395](https://github.com/infor-design/enterprise/issues/1395))
- `[Popupmenu]` Fixed incorrect highlighting on disabled list items.  ([#982](https://github.com/infor-design/enterprise/issues/982))
- `[Contextual Action Panel]` Fixed issues with certain styles of invoking the CAP where it would not reopen a second time. ([#1139](https://github.com/infor-design/enterprise/issues/1139))
- `[Spinbox]` Added a fix so the page will not zoom when click + and - on mobile devices. ([#1070](https://github.com/infor-design/enterprise/issues/1070))
- `[Splitter]` Removed the tooltip from the expand/collapse button as it was superfluous. ([#1180](https://github.com/infor-design/enterprise/issues/1180))
- `[Datagrid]` Added a fix so the last column when stretching will do so with percentage so it will stay when the page resize or the menu opens/closes. ([#1168](https://github.com/infor-design/enterprise/issues/1168))
- `[Datagrid]` Fixed bugs in the server side and filtering example. ([#396](https://github.com/infor-design/enterprise/issues/396))
- `[Datagrid]` Fixed a bug in applyFilter with datefields. ([#1269](https://github.com/infor-design/enterprise/issues/1269))
- `[Datagrid]` Fixed a bug in updateCellNode where sometimes it did not work. ([#1122](https://github.com/infor-design/enterprise/issues/1122))
- `[Hierarchy]` Made the empty image ring the same color as the left edge. ([#932](https://github.com/infor-design/enterprise/issues/932))
- `[Datagrid/Dropdown]` Fixed an issue that tab did not close dropdown editors. ([#1198](https://github.com/infor-design/enterprise/issues/1198))
- `[Datagrid/Dropdown]` Fixed a bug that if you click open a dropdown editor then you cannot use arrow keys to select. ([#1387](https://github.com/infor-design/enterprise/issues/1387))
- `[Datagrid/Dropdown]` Fixed a bug that if a smaller number of items the menu would be too short. ([#1298](https://github.com/infor-design/enterprise/issues/1298))
- `[Searchfield]` Fixed a bug that the search field didnt work in safari. ([#225](https://github.com/infor-design/enterprise/issues/225))
- `[Datagrid/Dropdown]` Fixed a bug that source is used the values may be cleared out when opening the list. ([#1185](https://github.com/infor-design/enterprise/issues/1185))
- `[Personalization]` Fixed a bug that when calling initialize the personalization would reset. ([#1231](https://github.com/infor-design/enterprise/issues/1231))
- `[Tabs]` Fixed the alignment of the closing icon. ([#1056](https://github.com/infor-design/enterprise/issues/1056))
- `[Dropdown]` Fixed list alignment issues on mobile. ([#1069](https://github.com/infor-design/enterprise/issues/1069))
- `[Dropdown]` Fixed issues where the listbox would not close on mobile. ([#1119](https://github.com/infor-design/enterprise/issues/1119))
- `[Dropdown]` Fixed a bug where modals would close on url hash change. ([#1207](https://github.com/infor-design/enterprise/issues/1207))
- `[Contextual Action Panel]` Fixed an issue where buttons would occasionally be out of view. ([#283](https://github.com/infor-design/enterprise/issues/283))
- `[Empty Message]` Added a new icon to indicate using the search function. ([#1325](https://github.com/infor-design/enterprise/issues/1325))
- `[Searchfield]` Added a fix for landscape mode on mobile. ([#1102](https://github.com/infor-design/enterprise/issues/1102))
- `[Datagrid]` Added a fix for hard to read fields in high contrast mode. ([#1193](https://github.com/infor-design/enterprise/issues/1193))

### v4.14.0 Chore & Maintenance

- `[General]` Fixed problems with the css mapping where the line numbers were wrong in the map files. ([#962](https://github.com/infor-design/enterprise/issues/962))
- `[Docs]` Added setting so themes can be shown in the documentation pages. ([#1327](https://github.com/infor-design/enterprise/issues/1327))
- `[Docs]` Made links to example pages open in a new window. ([#1132](https://github.com/infor-design/enterprise/issues/1132))

(43 Issues Solved This Release, Backlog Enterprise 181, Backlog Ng 64, 682 Functional Tests, 612 e2e Tests)

## v4.13.0

- [Npm Package](https://www.npmjs.com/package/ids-enterprise)
- [IDS Enterprise Angular Change Log](https://github.com/infor-design/enterprise-ng/blob/master/docs/CHANGELOG.md)

### v4.13.0 Features

- `[Calendar]` Added some new features such as upcoming events view, RTL, keyboard support and fixed styling issues and bugs. ([#1221](https://github.com/infor-design/enterprise/issues/1221))
- `[Flex Toolbar]` Added search field integration, so that the search field is mainly close to being able to replace the legacy toolbar. ([#269](https://github.com/infor-design/enterprise/issues/269))
- `[Bar]` Added short, medium label support for adapting the chart to responsive views. ([#1094](https://github.com/infor-design/enterprise/issues/1094))
- `[Textarea]` Added maxLength option to prevent typing over a set maximum. ([#1046](https://github.com/infor-design/enterprise/issues/1046))
- `[Textarea]` Added maxGrow option to prevent growing when typing over a set max. ([#1147](https://github.com/infor-design/enterprise/issues/1147))
- `[Datagrid]` If using the `showDirty` option the indication will now be on each cell. ([#1183](https://github.com/infor-design/enterprise/issues/1183))
- `[Datepicker]` Added an option `useCurrentTime` that will insert current time instead of noon time with date and timepickers. ([#1087](https://github.com/infor-design/enterprise/issues/1087))
- `[General]` Included an IE 11 polyfill for ES6 Promises, this is a new dependency in the package.json you should include. ([#1172](https://github.com/infor-design/enterprise/issues/1172))
- `[General]` Add translations in 38 languages including new support for Slovak (sk-SK). ([#557](https://github.com/infor-design/enterprise/issues/557))

### v4.13.0 Fixes

- `[Tooltips]` Fixed an important bug where tooltips would stick around in the page on the top corner. ([#1273](https://github.com/infor-design/enterprise/issues/1273))
- `[Tooltips]` Fixed some contrast issues on the high contrast theme. ([#1249](https://github.com/infor-design/enterprise/issues/1249))
- `[Tooltips]` Fixed a bug where Toolbar "More Actions" menu buttons could incorrectly display a tooltip overlapping an open menu. ([#1242](https://github.com/infor-design/enterprise/issues/1242))
- `[Datepicker / Timepicker]` Removed the need to use the customValidation setting. You can remove this option from your code. The logic will pick up if you added customValidation to your input by adding a data-validate option. You also may need to add `date` or `availableDate` validation to your  data-validate attribute if these validations are desired along with your custom or required validation. ([#862](https://github.com/infor-design/enterprise/issues/862))
- `[Menubutton]` Added a new setting `hideMenuArrow` you can use for buttons that don't require an arrow, such as menu buttons. ([#1088](https://github.com/infor-design/enterprise/issues/1088))
- `[Dropdown]` Fixed issues with destroy when multiple dropdown components are on the page. ([#1202](https://github.com/infor-design/enterprise/issues/1202))
- `[Datagrid]` Fixed alignment issues when using filtering with some columns that do not have a filter. ([#1124](https://github.com/infor-design/enterprise/issues/1124))
- `[Datagrid]` Fixed an error when dynamically adding context menus. ([#1216](https://github.com/infor-design/enterprise/issues/1216))
- `[Datagrid]` Added an example of dynamic intermediate paging and filtering. ([#396](https://github.com/infor-design/enterprise/issues/396))
- `[Dropdown]` Fixed alignment issues on mobile devices. ([#1069](https://github.com/infor-design/enterprise/issues/1069))
- `[Datepicker]` Fixed incorrect assumptions, causing incorrect umalqura calendar calculations. ([#1189](https://github.com/infor-design/enterprise/issues/1189))
- `[Datepicker]` Fixed an issue where the dialog would not close on click out if opening the time dropdown components first. ([#1278](https://github.com/infor-design/enterprise/issues/))
- `[General]` Added the ability to stop renderLoop. ([#214](https://github.com/infor-design/enterprise/issues/214))
- `[Datepicker]` Fixed an issue reselecting ranges with the date picker range option. ([#1197](https://github.com/infor-design/enterprise/issues/1197))
- `[Editor]` Fixed bugs on IE with background color option. ([#392](https://github.com/infor-design/enterprise/issues/392))
- `[Colorpicker]` Fixed issue where the palette is not closed on enter key / click. ([#1050](https://github.com/infor-design/enterprise/issues/1050))
- `[Accordion]` Fixed issues with context menus on the accordion. ([#639](https://github.com/infor-design/enterprise/issues/639))
- `[Searchfield]` Made no results appear not clickable. ([#329](https://github.com/infor-design/enterprise/issues/329))
- `[Datagrid]` Added an example of groups and paging. ([#435](https://github.com/infor-design/enterprise/issues/435))
- `[Editor]` Fixed the dirty indicator when using toolbar items. ([#910](https://github.com/infor-design/enterprise/issues/910))
- `[Datagrid]` Fixed a bug that made tooltips disappear when a lookup editor is closed. ([#1186](https://github.com/infor-design/enterprise/issues/1186))
- `[Datagrid]` Fixed a bug where not all rows are removed in the removeSelected function. ([#1036](https://github.com/infor-design/enterprise/issues/1036))
- `[Datagrid]` Fixed bugs in activateRow and deactivateRow in some edge cases. ([#948](https://github.com/infor-design/enterprise/issues/948))
- `[Datagrid]` Fixed formatting of tooltips on the header and filter. ([#955](https://github.com/infor-design/enterprise/issues/955))
- `[Datagrid]` Fixed wrong page number when saving the page number in localstorage and reloading. ([#798](https://github.com/infor-design/enterprise/issues/798))
- `[Tree]` Fixed issues when expanding and collapsing after dragging nodes around. ([#1183](https://github.com/infor-design/enterprise/issues/1183))
- `[ContextualActionPanel]` Fixed a bug where the CAP will be closed if clicking an accordion in it. ([#1138](https://github.com/infor-design/enterprise/issues/1138))
- `[Colorpicker]` Added a setting (customColors) to prevent adding default colors if totally custom colors are used. ([#1135](https://github.com/infor-design/enterprise/issues/1135))
- `[AppMenu]` Improved contrast in high contrast theme. ([#1146](https://github.com/infor-design/enterprise/issues/1146))
- `[Searchfield]` Fixed issue where ascenders/descenders are cut off. ([#1101](https://github.com/infor-design/enterprise/issues/1101))
- `[Tree]` Added sortstop and sortstart events. ([#1003](https://github.com/infor-design/enterprise/issues/1003))
- `[Searchfield]` Fixed some alignment issues in different browsers. ([#1106](https://github.com/infor-design/enterprise/issues/1106))
- `[Searchfield]` Fixed some contrast issues in different browsers. ([#1104](https://github.com/infor-design/enterprise/issues/1104))
- `[Searchfield]` Prevent multiple selected events from firing. ([#1259](https://github.com/infor-design/enterprise/issues/1259))
- `[Autocomplete]` Added a beforeOpen setting ([#398](https://github.com/infor-design/enterprise/issues/398))
- `[Toolbar]` Fixed an error where toolbar tried to focus a DOM item that was removed. ([#1177](https://github.com/infor-design/enterprise/issues/1177))
- `[Dropdown]` Fixed a problem where the bottom of some lists is cropped. ([#909](https://github.com/infor-design/enterprise/issues/909))
- `[General]` Fixed a few components so that they could still initialize when hidden. ([#230](https://github.com/infor-design/enterprise/issues/230))
- `[Datagrid]` Fixed missing tooltips on new row. ([#1081](https://github.com/infor-design/enterprise/issues/1081))
- `[Lookup]` Fixed a bug using select all where it would select the previous list. ([#295](https://github.com/infor-design/enterprise/issues/295))
- `[Datagrid]` Fixed missing summary row on initial render in some cases. ([#330](https://github.com/infor-design/enterprise/issues/330))
- `[Button]` Fixed alignment of text and icons. ([#973](https://github.com/infor-design/enterprise/issues/973))
- `[Datagrid]` Fixed missing source call when loading last page first. ([#1162](https://github.com/infor-design/enterprise/issues/1162))
- `[SwapList]` Made sure swap list will work in all cases and in angular. ([#152](https://github.com/infor-design/enterprise/issues/152))
- `[Toast]` Fixed a bug where some toasts on certain urls may not close. ([#1305](https://github.com/infor-design/enterprise/issues/1305))
- `[Datepicker / Lookup]` Fixed bugs where they would not load on tabs. ([#1304](https://github.com/infor-design/enterprise/issues/1304))

### v4.13.0 Chore & Maintenance

- `[General]` Added more complete visual tests. ([#978](https://github.com/infor-design/enterprise/issues/978))
- `[General]` Cleaned up some of the sample pages start at A, making sure examples work and tests are covered for better QA (on going). ([#1136](https://github.com/infor-design/enterprise/issues/1136))
- `[General]` Upgraded to ids-identity 2.0.x ([#1062](https://github.com/infor-design/enterprise/issues/1062))
- `[General]` Cleanup missing files in the directory listings. ([#985](https://github.com/infor-design/enterprise/issues/985))
- `[Angular 1.0]` We removed the angular 1.0 directives from the code and examples. These are no longer being updated. You can still use older versions of this or move on to Angular 7.x ([#1136](https://github.com/infor-design/enterprise/issues/1136))
- `[Uplift]` Included the uplift theme again as alpha for testing. It will show with a watermark and is only available via the personalize api or url params in the demo app. ([#1224](https://github.com/infor-design/enterprise/issues/1224))

(69 Issues Solved This Release, Backlog Enterprise 199, Backlog Ng 63, 662 Functional Tests, 659 e2e Tests)

## v4.12.0

- [Npm Package](https://www.npmjs.com/package/ids-enterprise)
- [IDS Enterprise Angular Change Log](https://github.com/infor-design/enterprise-ng/blob/master/docs/CHANGELOG.md)

### v4.12.0 Features

- `[General]` The ability to make custom/smaller builds has further been improved. We improved the component matching, made it possible to run the tests on only included components, fixed the banner, and improved the terminal functionality. Also removed/deprecated the older mapping tool. ([#417](https://github.com/infor-design/enterprise/issues/417))
- `[Message]` Added the ability to have different types (Info, Confirm, Error, Alert). ([#963](https://github.com/infor-design/enterprise/issues/963))
- `[General]` Further fixes to for xss issues. ([#683](https://github.com/infor-design/enterprise/issues/683))
- `[Pager]` Made it possible to use the pager as a standalone component. ([#250](https://github.com/infor-design/enterprise/issues/250))
- `[Editor]` Added a clear formatting button. ([#473](https://github.com/infor-design/enterprise/issues/473))
- `[Datepicker]` Added an option to show the time as current time instead of midnight. ([#889](https://github.com/infor-design/enterprise/issues/889))
- `[About]` Dialog now shows device information. ([#684](https://github.com/infor-design/enterprise/issues/684))

### v4.12.0 Fixes

- `[Datagrid Tree]` Fixed incorrect data on activated event. ([#412](https://github.com/infor-design/enterprise/issues/412))
- `[Datagrid]` Improved the export function so it works on different locales. ([#378](https://github.com/infor-design/enterprise/issues/378))
- `[Tabs]` Fixed a bug where clicking the x on tabs with a dropdowns would incorrectly open the dropdown. ([#276](https://github.com/infor-design/enterprise/issues/276))
- `[Datagrid]` Changed the `settingschange` event so it will only fire once. ([#903](https://github.com/infor-design/enterprise/issues/903))
- `[Listview]` Improved rendering performance. ([#430](https://github.com/infor-design/enterprise/issues/430))
- `[General]` Fixed issues when using base tag, that caused icons to disappear. ([#766](https://github.com/infor-design/enterprise/issues/766))
- `[Empty Message]` Made it possible to assign code to the button click if used. ([#667](https://github.com/infor-design/enterprise/issues/667))
- `[Datagrid]` Added translations for the new tooltip. ([#227](https://github.com/infor-design/enterprise/issues/227))
- `[Dropdown]` Fixed contrast issue in high contrast theme. ([#945](https://github.com/infor-design/enterprise/issues/945))
- `[Datagrid]` Reset to default did not reset dropdown columns. ([#847](https://github.com/infor-design/enterprise/issues/847))
- `[Datagrid]` Fixed bugs in keyword search highlighting with special characters. ([#849](https://github.com/infor-design/enterprise/issues/849))
- `[Datagrid]` Fixed bugs that causes NaN to appear in date fields. ([#891](https://github.com/infor-design/enterprise/issues/891))
- `[Dropdown]` Fixed issue where validation is not trigger on IOS on click out. ([#659](https://github.com/infor-design/enterprise/issues/659))
- `[Lookup]` Fixed bug in select all in multiselect with paging. ([#926](https://github.com/infor-design/enterprise/issues/926))
- `[Modal]` Fixed bug where the modal would close if hitting enter on a checkbox and inputs. ([#320](https://github.com/infor-design/enterprise/issues/320))
- `[Lookup]` Fixed bug trying to reselect a second time. ([#296](https://github.com/infor-design/enterprise/issues/296))
- `[Tabs]` Fixed behavior when closing and disabling tabs. ([#947](https://github.com/infor-design/enterprise/issues/947))
- `[Dropdown]` Fixed layout issues when using icons in the dropdown. ([#663](https://github.com/infor-design/enterprise/issues/663))
- `[Datagrid]` Fixed a bug where the tooltip did not show on validation. ([#1008](https://github.com/infor-design/enterprise/issues/1008))
- `[Tabs]` Fixed issue with opening spillover on IOS. ([#619](https://github.com/infor-design/enterprise/issues/619))
- `[Datagrid]` Fixed bugs when using `exportable: false` in certain column positions. ([#787](https://github.com/infor-design/enterprise/issues/787))
- `[Searchfield]` Removed double border. ([#328](https://github.com/infor-design/enterprise/issues/328))

### v4.12.0 Chore & Maintenance

- `[Masks]` Added missing and more documentation, cleaned up existing docs. ([#1033](https://github.com/infor-design/enterprise/issues/1033))
- `[General]` Based on design site comments, we improved some pages and fixed some missing links. ([#1034](https://github.com/infor-design/enterprise/issues/1034))
- `[Bar Chart]` Added test coverage. ([#848](https://github.com/infor-design/enterprise/issues/848))
- `[Datagrid]` Added full api test coverage. ([#242](https://github.com/infor-design/enterprise/issues/242))

(55 Issues Solved This Release, Backlog Enterprise 185, Backlog Ng 50, 628 Functional Tests, 562 e2e Tests)

## v4.11.0

- [Npm Package](https://www.npmjs.com/package/ids-enterprise)
- [IDS Enterprise Angular Change Log](https://github.com/infor-design/enterprise-ng/blob/master/docs/CHANGELOG.md)

### v4.11.0 Features

- `[General]` It is now possible to make custom builds. With a custom build you specify a command with a list of components that you use. This can be used to reduce the bundle size for both js and css. ([#417](https://github.com/infor-design/enterprise/issues/417))
- `[Calendar]` Added more features including: a readonly view, ability for events to span days, tooltips and notifications ([#417](https://github.com/infor-design/enterprise/issues/417))
- `[Lookup]` Added the ability to select across pages, even when doing server side paging. ([#375](https://github.com/infor-design/enterprise/issues/375))
- `[Datagrid]` Improved tooltip performance, and now tooltips show on cells that are not fully displayed. ([#447](https://github.com/infor-design/enterprise/issues/447))

### v4.11.0 Fixes

- `[Dropdown]` The onKeyDown callback was not firing if CTRL key is used. This is fixed. ([#793](https://github.com/infor-design/enterprise/issues/793))
- `[Tree]` Added a small feature to preserve the tree node states on reload. ([#792](https://github.com/infor-design/enterprise/issues/792))
- `[Tree]` Added a disable/enable method to disable/enable the whole tree. ([#752](https://github.com/infor-design/enterprise/issues/752))
- `[App Menu]` Fixed a bug clearing the search filter box. ([#702](https://github.com/infor-design/enterprise/issues/702))
- `[Column Chart]` Added a yAxis option, you can use to format the yAxis in custom ways. ([#627](https://github.com/infor-design/enterprise/issues/627))
- `[General]` More fixes to use external ids tokens. ([#708](https://github.com/infor-design/enterprise/issues/708))
- `[Datagrid]` Fixed an error calling selectRows with an integer. ([#756](https://github.com/infor-design/enterprise/issues/756))
- `[Tree]` Fixed a bug that caused newly added rows to not be draggable. ([#618](https://github.com/infor-design/enterprise/issues/618))
- `[Dropdown / Multiselect]` Re-added the ability to have a placeholder on the component. ([#832](https://github.com/infor-design/enterprise/issues/832))
- `[Datagrid]` Fixed a bug that caused dropdown filters to not save on reload of page (saveUserSettings) ([#791](https://github.com/infor-design/enterprise/issues/791))
- `[Dropdown]` Fixed a bug that caused an unneeded scrollbar. ([#786](https://github.com/infor-design/enterprise/issues/786))
- `[Tree]` Added drag events and events for when the data is changed. ([#801](https://github.com/infor-design/enterprise/issues/801))
- `[Datepicker]` Fixed a bug updating settings, where time was not changing correctly. ([#305](https://github.com/infor-design/enterprise/issues/305))
- `[Tree]` Fixed a bug where the underlying dataset was not synced up. ([#718](https://github.com/infor-design/enterprise/issues/718))
- `[Lookup]` Fixed incorrect text color on chrome. ([#762](https://github.com/infor-design/enterprise/issues/762))
- `[Editor]` Fixed duplicate ID's on the popup dialogs. ([#746](https://github.com/infor-design/enterprise/issues/746))
- `[Dropdown]` Fixed misalignment of icons on IOS. ([#657](https://github.com/infor-design/enterprise/issues/657))
- `[Demos]` Fixed a bug that caused RTL pages to sometimes load blank. ([#814](https://github.com/infor-design/enterprise/issues/814))
- `[Modal]` Fixed a bug that caused the modal to close when clicking an accordion on the modal. ([#747](https://github.com/infor-design/enterprise/issues/747))
- `[Tree]` Added a restoreOriginalState method to set the tree back to its original state. ([#751](https://github.com/infor-design/enterprise/issues/751))
- `[Datagrid]` Added an example of a nested datagrid with scrolling. ([#172](https://github.com/infor-design/enterprise/issues/172))
- `[Datagrid]` Fixed column alignment issues on grouped column examples. ([#147](https://github.com/infor-design/enterprise/issues/147))
- `[Datagrid]` Fixed bugs when dragging and resizing grouped columns. ([#374](https://github.com/infor-design/enterprise/issues/374))
- `[Validation]` Fixed a bug that caused validations with changing messages to not go away on correction. ([#640](https://github.com/infor-design/enterprise/issues/640))
- `[Datagrid]` Fixed bugs in actionable mode (enter was not moving down). ([#788](https://github.com/infor-design/enterprise/issues/788))
- `[Bar Charts]` Fixed bug that caused tooltips to occasionally not show up. ([#739](https://github.com/infor-design/enterprise/issues/739))
- `[Dirty]` Fixed appearance/contrast on high contrast theme. ([#692](https://github.com/infor-design/enterprise/issues/692))
- `[Locale]` Fixed incorrect date time format. ([#608](https://github.com/infor-design/enterprise/issues/608))
- `[Dropdown]` Fixed bug where filtering did not work with CAPS lock on. ([#608](https://github.com/infor-design/enterprise/issues/608))
- `[Accordion]` Fixed styling issue on safari. ([#282](https://github.com/infor-design/enterprise/issues/282))
- `[Dropdown]` Fixed a bug on mobile devices, where the list would close on scrolling. ([#656](https://github.com/infor-design/enterprise/issues/656))

### v4.11.0 Chore & Maintenance

- `[Textarea]` Added additional test coverage. ([#337](https://github.com/infor-design/enterprise/issues/337))
- `[Tree]` Added additional test coverage. ([#752](https://github.com/infor-design/enterprise/issues/752))
- `[Busy Indicator]` Added additional test coverage. ([#233](https://github.com/infor-design/enterprise/issues/233))
- `[Docs]` Added additional information for developers on how to use IDS. ([#721](https://github.com/infor-design/enterprise/issues/721))
- `[Docs]` Added Id's and test notes to all pages. ([#259](https://github.com/infor-design/enterprise/issues/259))
- `[Docs]` Fixed issues on the wizard docs. ([#824](https://github.com/infor-design/enterprise/issues/824))
- `[Accordion]` Added additional test coverage. ([#516](https://github.com/infor-design/enterprise/issues/516))
- `[General]` Added sass linter (stylelint). ([#767](https://github.com/infor-design/enterprise/issues/767))

(53 Issues Solved This Release, Backlog Enterprise 170, Backlog Ng 41, 587 Functional Tests, 458 e2e Tests)

## v4.10.0

- [Npm Package](https://www.npmjs.com/package/ids-enterprise)
- [IDS Enterprise Angular Change Log](https://github.com/infor-design/enterprise-ng/blob/master/docs/CHANGELOG.md)

### v4.10.0 Features

- `[Tooltips]` Will now activate on longpress on mobile devices. ([#400](https://github.com/infor-design/enterprise/issues/400))
- `[Contextmenu]` Will now activate on longpress on mobile devices (except when on inputs). ([#245](https://github.com/infor-design/enterprise/issues/245))
- `[Locale]` Added support for zh-Hant and zh-Hans. ([#397](https://github.com/infor-design/enterprise/issues/397))
- `[Tree]` Greatly improved rendering and expanding performance. ([#251](https://github.com/infor-design/enterprise/issues/251))
- `[General]` Internally all of the sass is now extended from [IDS Design tokens]( https://github.com/infor-design/design-system) ([#354](https://github.com/infor-design/enterprise/issues/354))
- `[Calendar]` Added initial readonly calendar. At the moment the calendar can only render events and has a filtering feature. More will be added next sprint. ([#261](https://github.com/infor-design/enterprise/issues/261))

### v4.10.0 Fixes

- `[Dropdown]` Minor Breaking Change for Xss reasons we removed the ability to set a custom hex color on icons in the dropdown. You can still pass in one of the alert colors from the colorpalette (fx alert, good, info). This was not even shown in the examples so may not be missed. ([#256](https://github.com/infor-design/enterprise/issues/256))
- `[Popupmenu]` Fixed a problem in popupmenu, if it was opened in immediate mode, submenus will be cleared of their text when the menu is eventually closed. ([#701](https://github.com/infor-design/enterprise/issues/701))
- `[Editor]` Fixed xss injection problem on the link dialog. ([#257](https://github.com/infor-design/enterprise/issues/257))
- `[Spinbox]` Fixed a height / alignment issue on spinboxes when used in short height configuration. ([#547](https://github.com/infor-design/enterprise/issues/547))
- `[Datepicker / Mask]` Fixed an issue in angular that caused using backspace to not save back to the model. ([#51](https://github.com/infor-design/enterprise-ng/issues/51))
- `[Field Options]` Fixed mobile support so they now work on touch better on IOS and Android. ([#555](https://github.com/infor-design/enterprise-ng/issues/555))
- `[Tree]` Tree with + and - for the folders was inversed visually. This was fixed, update your svg.html ([#685](https://github.com/infor-design/enterprise-ng/issues/685))
- `[Modal]` Fixed an alignment issue with the closing X on the top corner. ([#662](https://github.com/infor-design/enterprise-ng/issues/662))
- `[Popupmenu]` Fixed a visual flickering when opening dynamic submenus. ([#588](https://github.com/infor-design/enterprise/issues/588))
- `[Tree]` Added full unit and functional tests. ([#264](https://github.com/infor-design/enterprise/issues/264))
- `[Lookup]` Added full unit and functional tests. ([#344](https://github.com/infor-design/enterprise/issues/344))
- `[Datagrid]` Added more unit and functional tests. ([#242](https://github.com/infor-design/enterprise/issues/242))
- `[General]` Updated the develop tools and sample app to Node 10. During this update we set package-lock.json to be ignored in .gitignore ([#540](https://github.com/infor-design/enterprise/issues/540))
- `[Modal]` Allow beforeOpen callback to run optionally whether you have content or not passed back. ([#409](https://github.com/infor-design/enterprise/issues/409))
- `[Datagrid]` The lookup editor now supports left, right, and center align on the column settings. ([#228](https://github.com/infor-design/enterprise/issues/228))
- `[Mask]` When adding prefixes and suffixes (like % and $) if all the rest of the text is cleared, these will also now be cleared. ([#433](https://github.com/infor-design/enterprise/issues/433))
- `[Popupmenu]` Fixed low contrast selection icons in high contrast theme. ([#410](https://github.com/infor-design/enterprise/issues/410))
- `[Header Popupmenu]` Fixed missing focus state. ([#514](https://github.com/infor-design/enterprise/issues/514))
- `[Datepicker]` When using legends on days, fixed a problem that the hover states are shown incorrectly when changing month. ([#514](https://github.com/infor-design/enterprise/issues/514))
- `[Listview]` When the search field is disabled, it was not shown with disabled styling, this is fixed. ([#422](https://github.com/infor-design/enterprise/issues/422))
- `[Donut]` When having 4 or 2 sliced the tooltip would not show up on some slices. This is fixed. ([#482](https://github.com/infor-design/enterprise/issues/482))
- `[Datagrid]` Added a searchExpandableRow option so that you can control if data in expandable rows is searched/expanded. ([#480](https://github.com/infor-design/enterprise/issues/480))
- `[Multiselect]` If more items then fit are selected the tooltip was not showing on initial load, it only showed after changing values. This is fixed. ([#633](https://github.com/infor-design/enterprise/issues/633))
- `[Tooltip]` An example was added showing how you can show tooltips on disabled buttons. ([#453](https://github.com/infor-design/enterprise/issues/453))
- `[Modal]` A title with brackets in it was not escaping the text correctly. ([#246](https://github.com/infor-design/enterprise/issues/246))
- `[Modal]` Pressing enter when on inputs such as file upload no longer closes the modal. ([#321](https://github.com/infor-design/enterprise/issues/321))
- `[Locale]` Sent out translations so things like the Editor New/Same window dialog will be translated in the future. ([#511](https://github.com/infor-design/enterprise/issues/511))
- `[Nested Datagrid]` Fixed focus issues, the wrong cell in the nest was getting focused. ([#371](https://github.com/infor-design/enterprise/issues/371))

(44 Issues Solved This Release, Backlog Enterprise 173, Backlog Ng 44, 565 Functional Tests, 426 e2e Tests)

## v4.9.0

- [Npm Package](https://www.npmjs.com/package/ids-enterprise)
- [IDS Enterprise Angular Change Log](https://github.com/infor-design/enterprise-ng/blob/master/docs/CHANGELOG.md)

### v4.9.0 Features

- `[Datagrid]` Changed the way alerts work on rows. It now no longer requires an extra column. The rowStatus column will now be ignored so can be removed. When an alert / error / info message is added to the row the whole row will highlight. ([Check out the example.](https://bit.ly/2LC33iJ) ([#258](https://github.com/infor-design/enterprise/issues/258))
- `[Modal]` Added an option `showCloseBtn` which when set to true will show a X button on the top left corner. ([#358](https://github.com/infor-design/enterprise/issues/358))
- `[Multiselect / Dropdown]` Added the ability to see the search term during ajax requests. ([#267](https://github.com/infor-design/enterprise/issues/267))
- `[Scatterplot]` Added a scatter plot chart similar to a bubble chart but with shapes. ([Check out the example.](https://bit.ly/2K9N59M) ([#341](https://github.com/infor-design/enterprise/issues/341))
- `[Toast]` Added an option `allowLink` which when set to true will allow you to specify a `<a>` in the message content to add a link to the message. ([#341](https://github.com/infor-design/enterprise/issues/341))

### v4.9.0 Fixes

- `[Accordion]` Fixed an issue that prevented a right click menu from working on the accordion. ([#238](https://github.com/infor-design/enterprise/issues/238))
- `[Charts]` Fixed up missing empty states and selection methods so they work on all charts. ([#265](https://github.com/infor-design/enterprise/issues/265))
- `[Datagrid]` Fixed the performance of pasting from excel. ([#240](https://github.com/infor-design/enterprise/issues/240))
- `[Datagrid]` The keyword search will now clear when reloading data. ([#307](https://github.com/infor-design/enterprise/issues/307))
- `[Docs]` Fixed several noted missing pages and broken links in the docs. ([#244](https://github.com/infor-design/enterprise/issues/244))
- `[Dropdown]` Fixed bug in badges configuration. ([#270](https://github.com/infor-design/enterprise/issues/270))
- `[Flex Layout]` Fixed field-flex to work better on IE. ([#252](https://github.com/infor-design/enterprise/issues/252))
- `[Editor]` Fixed bug that made it impossible to edit the visual tab. ([#478](https://github.com/infor-design/enterprise/issues/478))
- `[Editor]` Fixed a bug with dirty indicator that caused a messed up layout. ([#241](https://github.com/infor-design/enterprise/issues/241))
- `[Lookup]` Fixed it so that select will work correctly when filtering. ([#248](https://github.com/infor-design/enterprise/issues/248))
- `[Header]` Fixed missing `More` tooltip on the header. ([#345](https://github.com/infor-design/enterprise/issues/345))
- `[Validation]` Added fixes to prevent `error` and `valid` events from going off more than once. ([#237](https://github.com/infor-design/enterprise/issues/237))
- `[Validation]` Added fixes to make multiple messages work better. There is now a `getMessages()` function that will return all erros on a field as an array. The older `getMessage()` will still return a string. ([#237](https://github.com/infor-design/enterprise/issues/237))
- `[Validation]` Fixed un-needed event handlers when using fields on a tab. ([#332](https://github.com/infor-design/enterprise/issues/332))

### v4.9.0 Chore & Maintenance

- `[Blockgrid]` Added full test coverage ([#234](https://github.com/infor-design/enterprise/issues/234))
- `[CAP]` Fixed some examples that would not close ([#283](https://github.com/infor-design/enterprise/issues/283))
- `[Datepicker]` Added full test coverage ([#243](https://github.com/infor-design/enterprise/issues/243))
- `[Datagrid]` Fixed an example so that it shows how to clear a dropdown filter. ([#254](https://github.com/infor-design/enterprise/issues/254))
- `[Docs]` Added TEAMS.MD for collecting info on the teams using ids. If you are not in the list let us know or make a pull request. ([#350](https://github.com/infor-design/enterprise/issues/350))
- `[Listview]` Fixed some links in the sample app that caused some examples to fail. ([#273](https://github.com/infor-design/enterprise/issues/273))
- `[Tabs]` Added more test coverage ([#239](https://github.com/infor-design/enterprise/issues/239))
- `[Toast]` Added full test coverage ([#232](https://github.com/infor-design/enterprise/issues/232))
- `[Testing]` Added visual regression tests, and more importantly a system for doing them via CI. ([#255](https://github.com/infor-design/enterprise/issues/255))

(34 Issues Solved This Release, Backlog Enterprise 158, Backlog Ng 41, 458 Functional Tests, 297 e2e Tests)

## v4.8.0

- [Npm Package](https://www.npmjs.com/package/ids-enterprise)
- [IDS Enterprise Angular Change Log](https://github.com/infor-design/enterprise-ng/blob/master/docs/CHANGELOG.md)

### v4.8.0 Features

- `[Datagrid]` Added an example of Nested Datagrids with ([basic nested grid support.](https://bit.ly/2lGKM4a)) ([#SOHO-3474](https://jira.infor.com/browse/SOHO-3474))
- `[Datagrid]` Added support for async validation. ([#SOHO-7943](https://jira.infor.com/browse/SOHO-7943))
- `[Export]` Extracted excel export code so it can be run outside the datagrid. ([#SOHO-7246](https://jira.infor.com/browse/SOHO-7246))

### v4.8.0 Fixes

- `[Searchfield / Toolbar Searchfield]` Merged code between them so there is just one component. This reduced code and fixed many bugs. ([#161](https://github.com/infor-design/enterprise/pull/161))
- `[Datagrid]` Fixed issues using expand row after hiding/showing columns. ([#SOHO-8103](https://jira.infor.com/browse/SOHO-8103))
- `[Datagrid]` Fixed issue that caused nested grids in expandable rows to hide after hiding/showing columns on the parent grid. ([#SOHO-8102](https://jira.infor.com/browse/SOHO-8102))
- `[Datagrid]` Added an example showing Math rounding on numeric columns ([#SOHO-5168](https://jira.infor.com/browse/SOHO-5168))
- `[Datagrid]` Date editors now maintain date format correctly. ([#SOHO-5861](https://jira.infor.com/browse/SOHO-5861))
- `[Datagrid]` Fixed alignment off sort indicator on centered columns. ([#SOHO-7444](https://jira.infor.com/browse/SOHO-7444))
- `[Datagrid]` Behavior Change - Sorting clicking now no longer refocuses last cell. ([#SOHO-7682](https://jira.infor.com/browse/SOHO-7682))
- `[Datagrid]` Fixed formatter error that showed NaN on some number cells. ([#SOHO-7839](https://jira.infor.com/browse/SOHO-7682))
- `[Datagrid]` Fixed a bug rendering last column in some situations. ([#SOHO-7987](https://jira.infor.com/browse/SOHO-7987))
- `[Datagrid]` Fixed incorrect data in context menu event. ([#SOHO-7991](https://jira.infor.com/browse/SOHO-7991))
- `[Dropdown]` Added an onKeyDown option so keys can be overriden. ([#SOHO-4815](https://jira.infor.com/browse/SOHO-4815))
- `[Slider]` Fixed step slider to work better jumping across steps. ([#SOHO-6271](https://jira.infor.com/browse/SOHO-6271))
- `[Tooltip]` Will strip tooltip markup to prevent xss. ([#SOHO-6522](https://jira.infor.com/browse/SOHO-6522))
- `[Contextual Action Panel]` Fixed alignment issue on x icon. ([#SOHO-6612](https://jira.infor.com/browse/SOHO-6612))
- `[Listview]` Fixed scrollbar size when removing items. ([#SOHO-7402](https://jira.infor.com/browse/SOHO-7402))
- `[Navigation Popup]` Fixed a bug setting initial selected value. ([#SOHO-7411](https://jira.infor.com/browse/SOHO-7411))
- `[Grid]` Added a no-margin setting for nested grids with no indentation. ([#SOHO-7495](https://jira.infor.com/browse/SOHO-7495))
- `[Grid]` Fixed positioning of checkboxes in the grid. ([#SOHO-7979](https://jira.infor.com/browse/SOHO-7979))
- `[Tabs]` Fixed bug calling add in NG applications. ([#SOHO-7511](https://jira.infor.com/browse/SOHO-7511))
- `[Listview]` Selected event now contains the dataset row. ([#SOHO-7512](https://jira.infor.com/browse/SOHO-7512))
- `[Multiselect]` Fixed incorrect showing of delselect button in certain states. ([#SOHO-7535](https://jira.infor.com/browse/SOHO-7535))
- `[Search]` Fixed bug where highlight search terms where not shown in bold. ([#SOHO-7796](https://jira.infor.com/browse/SOHO-7796))
- `[Multiselect]` Improved performance on select all. ([#SOHO-7816](https://jira.infor.com/browse/SOHO-7816))
- `[Spinbox]` Fixed problem where you could arrow up in a readonly spinbox. ([#SOHO-8025](https://jira.infor.com/browse/SOHO-8025))
- `[Dropdown]` Fixed bug selecting two items with same value. ([#SOHO-8029](https://jira.infor.com/browse/SOHO-8029))
- `[Modal]` Fixed incorrect enabling of submit on validating modals. ([#SOHO-8042](https://jira.infor.com/browse/SOHO-8042))
- `[Modal]` Fixed incorrect closing of modal on enter key. ([#SOHO-8059](https://jira.infor.com/browse/SOHO-8059))
- `[Rating]` Allow decimal values for example 4.3. ([#SOHO-8063](https://jira.infor.com/browse/SOHO-8063))
- `[Datepicker]` Prevent datepicker from scrolling to the top of the browser. ([#SOHO-8107](https://jira.infor.com/browse/SOHO-8107))
- `[Tag]` Fixed layout on Right-To-Left. ([#SOHO-8120](https://jira.infor.com/browse/SOHO-8120))
- `[Listview]` Fixed missing render event. ([#SOHO-8129](https://jira.infor.com/browse/SOHO-8129))
- `[Angular Datagrid]` Fixed maskOptions input definition. ([#SOHO-8131](https://jira.infor.com/browse/SOHO-8131))
- `[Datepicker]` Fixed several bugs on the UmAlQura Calendar. ([#SOHO-8147](https://jira.infor.com/browse/SOHO-8147))
- `[Datagrid]` Fixed bug on expanding and collapsing multiple expandable rows. ([#SOHO-8154](https://jira.infor.com/browse/SOHO-8154))
- `[Pager]` Fixed focus state clicking page numbers. ([#SOHO-4528](https://jira.infor.com/browse/SOHO-4528))
- `[SearchField]` Fixed bug initializing search field with text. ([#SOHO-4820](https://jira.infor.com/browse/SOHO-4820))
- `[ColorPicker]` Fixed bug with incorrect cursor on readonly color picker. ([#SOHO-8030](https://jira.infor.com/browse/SOHO-8030))
- `[Pie]` Fixed ui glitch on mobile when pressing slices. ([#SOHO-8141](https://jira.infor.com/browse/SOHO-8141))

### v4.8.0 Chore & Maintenance

- `[Npm Package]` Added back sass files in correct folder structure. ([#SOHO-7583](https://jira.infor.com/browse/SOHO-7583))
- `[Menu Button]` Added button functional and e2e Testss. ([#SOHO-7600](https://jira.infor.com/browse/SOHO-7600))
- `[Textarea]` Added Textarea functional and e2e Testss. ([#SOHO-7929](https://jira.infor.com/browse/SOHO-7929))
- `[ListFilter]` Added ListFilter functional and e2e Testss. ([#SOHO-7975](https://jira.infor.com/browse/SOHO-7975))
- `[Colorpicker]` Added Colorpicker functional and e2e Testss. ([#SOHO-8078](https://jira.infor.com/browse/SOHO-8078))
- `[Site / Docs]` Fixed a few broken links ([#SOHO-7993](https://jira.infor.com/browse/SOHO-7993))

(62 Jira Issues Solved This Release, Backlog Dev 186, Design 110, Unresolved 349, Test Count 380 Functional, 178 e2e )

## v4.7.0

- [Full Jira Release Notes](https://bit.ly/2HyT3zF)
- [Npm Package](https://www.npmjs.com/package/ids-enterprise)
- [IDS Enterprise Angular Change Log](https://github.com/infor-design/enterprise-ng/blob/master/docs/CHANGELOG.md)

### v4.7.0 Features

- `[Github]` The project was migrated to be open source on github with a new workflow and testing suite.
- `[Tag]` Added a Tag angular component. ([#SOHO-8005](https://jira.infor.com/browse/SOHO-8006))
- `[Validate]` Exposed validate and removeMessage methods. ([#SOHO-8003](https://jira.infor.com/browse/SOHO-8003))
- `[General]` Upgrade to Angular 6 ([#SOHO-7927](https://jira.infor.com/browse/SOHO-7927))
- `[General]` Introduced nightly versions in npm ([#SOHO-7804](https://jira.infor.com/browse/SOHO-7804))
- `[Multiselect]` A tooltip now shows if more content is selected than fits in the input. ([#SOHO-7799](https://jira.infor.com/browse/SOHO-7799))
- `[Datepicker]` Added an option to restrict moving to months that are not available to select from. ([#SOHO-7384](https://jira.infor.com/browse/SOHO-7384))
- `[Validation]` Added and icon alert([#SOHO-7225](https://jira.infor.com/browse/SOHO-7225)
- `[General]` Code is now available on ([public npm](https://www.npmjs.com/package/ids-enterprise)) ([#SOHO-7083](https://jira.infor.com/browse/SOHO-7083))

### v4.7.0 Fixes

- `[Lookup]` Fixed existing example that shows using an autocomplete on a lookup. ([#SOHO-8070](https://jira.infor.com/browse/SOHO-8070))
- `[Lookup]` Fixed existing example that shows creating a customized dialog on the lookup ([#SOHO-8069](https://jira.infor.com/browse/SOHO-8069))
- `[Lookup]` Fixed existing example that incorrectly showed a checkbox column. ([#SOHO-8068](https://jira.infor.com/browse/SOHO-8068))
- `[Line Chart]` Fixed an error when provoking the tooltip. ([#/SOHO-8051](https://jira.infor.com/browse/SOHO-8051))
- `[Module Tabs]` Fixed a bug toggling the menu on mobile. ([#/SOHO-8043](https://jira.infor.com/browse/SOHO-8043))
- `[Autocomplete]` Fixed a bug that made enter key not work to select. ([#SOHO-8036](https://jira.infor.com/browse/SOHO-8036))
- `[Tabs]` Removed an errant scrollbar that appeared sometimes on IE ([#SOHO-8034](https://jira.infor.com/browse/SOHO-8034))
- `[Datagrid]` The drill down click event now currently shows the right row information in the event data. ([#SOHO-8023](https://jira.infor.com/browse/SOHO-8023))
- `[Datagrid]` Fixed a broken nested data example. ([#SOHO-8019](https://jira.infor.com/browse/SOHO-8019))
- `[Datagrid]` Fixed a broken paging example. ([#SOHO-8013](https://jira.infor.com/browse/SOHO-8013))
- `[Datagrid]` Hyperlinks now can be clicked when in a datagrid expandable row. ([#SOHO-8009](https://jira.infor.com/browse/SOHO-8009))
- `[Popupmenu]` Removed extra padding on icon menus ([#SOHO-8006](https://jira.infor.com/browse/SOHO-8006))
- `[Spinbox]` Range limits now work correctly ([#SOHO-7999](https://jira.infor.com/browse/SOHO-7999))
- `[Dropdown]` Fixed not working filtering on nosearch option. ([#SOHO-7998](https://jira.infor.com/browse/SOHO-7998))
- `[Hierarchy]` Children layout and in general layouts where improved. ([#SOHO-7992](https://jira.infor.com/browse/SOHO-7992))
- `[Buttons]` Fixed layout issues on mobile. ([#SOHO-7982](https://jira.infor.com/browse/SOHO-7982))
- `[Datagrid]` Fixed format initialization issue ([#SOHO-7982](https://jira.infor.com/browse/SOHO-7982))
- `[Lookup]` Fixed a problem that caused the lookup to only work once. ([#SOHO-7971](https://jira.infor.com/browse/SOHO-7971))
- `[Treemap]` Fix a bug using `fixture.detectChanges()`. ([#SOHO-7969](https://jira.infor.com/browse/SOHO-7969))
- `[Textarea]` Fixed a bug that made it possible for the count to go to a negative value. ([#SOHO-7952](https://jira.infor.com/browse/SOHO-7952))
- `[Tabs]` Fixed a bug that made extra events fire. ([#SOHO-7948](https://jira.infor.com/browse/SOHO-7948))
- `[Toolbar]` Fixed a with showing icons and text in the overflowmenu. ([#SOHO-7942](https://jira.infor.com/browse/SOHO-7942))
- `[DatePicker]` Fixed an error when restricting dates. ([#SOHO-7922](https://jira.infor.com/browse/SOHO-7922))
- `[TimePicker]` Fixed sort order of times in arabic locales. ([#SOHO-7920](https://jira.infor.com/browse/SOHO-7920))
- `[Multiselect]` Fixed initialization of selected items. ([#SOHO-7916](https://jira.infor.com/browse/SOHO-7916))
- `[Line Chart]` Solved a problem clicking lines to select. ([#SOHO-7912](https://jira.infor.com/browse/SOHO-7912))
- `[Hierarchy]` Improved RTL version ([#SOHO-7888](https://jira.infor.com/browse/SOHO-7888))
- `[Datagrid]` Row click event now shows correct data when using Groups ([#SOHO-7861](https://jira.infor.com/browse/SOHO-7861))
- `[Modal]` Fixed cut of border on checkboxe focus states. ([#SOHO-7856](https://jira.infor.com/browse/SOHO-7856))
- `[Colorpicker]` Fixed cropped labels when longer ([#SOHO-7817](https://jira.infor.com/browse/SOHO-7817))
- `[Label]` Fixed cut off Thai characters ([#SOHO-7814](https://jira.infor.com/browse/SOHO-7814))
- `[Colorpicker]` Fixed styling issue on margins ([#SOHO-7776](https://jira.infor.com/browse/SOHO-7776))
- `[Hierarchy]` Fixed several layout issues and changed the paging example to show the back button on the left. ([#SOHO-7622](https://jira.infor.com/browse/SOHO-7622))
- `[Bar Chart]` Fixed RTL layout issues ([#SOHO-5196](https://jira.infor.com/browse/SOHO-5196))
- `[Lookup]` Made delimiter an option / changable ([#SOHO-4695](https://jira.infor.com/browse/SOHO-4695))

### v4.7.0 Chore & Maintenance

- `[Timepicker]` Added functional and e2e Testss ([#SOHO-7809](https://jira.infor.com/browse/SOHO-7809))
- `[General]` Restructured the project to clean up and separate the demo app from code. ([#SOHO-7803](https://jira.infor.com/browse/SOHO-7803))

(56 Jira Issues Solved This Release, Backlog Dev 218, Design 101, Unresolved 391, Test Count 232 Functional, 117 e2e )

## v4.6.0

- [Full Jira Release Notes](https://bit.ly/2jodbem)
- [Npm Package](http://npm.infor.com)
- [IDS Enterprise Angular Change Log](https://github.com/infor-design/enterprise-ng/blob/master/docs/CHANGELOG.md)

### v4.6.0 Key New Features

- `[Treemap]` New Component Added
- `[Website]` Launch of new docs site <https://design.infor.com/code/ids-enterprise/latest>
- `[Security]` Ids Now passes CSP (Content Security Policy) Compliance for info see <docs/SECURITY.md>.
- `[Toolbar]` New ["toolbar"](http://usalvlhlpool1.infor.com/4.6.0/components/toolbar-flex/list)
    - Based on css so it is much faster.
    - Expect a future breaking change from flex-toolbar to this toolbar when all features are implemented.
    - As of now collapsible search is not supported yet.

### v4.6.0 Behavior Changes

- `[App Menu]` Now automatically closes when items are clicked on mobile devices.

### v4.6.0 Improvements

- `[Angular]` Validation now allows dynamic functions.
- `[Editor]` Added a clear method.
- `[Locale]` Map iw locale to Hebrew.
- `[Locale]` Now defaults locals with no country. For example en maps to en-US es and es-ES.
- `[Color Picker]` Added option to clear the color.
- `[Angular]` Allow Formatters, Editors to work with Soho. without the migration script.
- `[Added a new labels example <http://usalvlhlpool1.infor.com/4.6.0/components/form/example-labels.html>
- `[Angular]` Added new Chart Wrappers (Line, Bar, Column ect ).
- `[Datagrid]` Added file up load editor.
- `[Editor]` Its possible to put a link on an image now.

### v4.6.0 Code Updates / Breaking Changes

- `[Templates]` The internal template engine changed for better XSS security as a result one feature is no longer supported. If you have a delimiter syntax to embed html like `{{& name}}`, change this to be `{{{name}}}`.
- `[jQuery]` Updated from 3.1.1 to 3.3.1.

### v4.6.0 Bug Fixes

- `[Angular]` Added fixes so that the `soho.migrate` script is no longer needed.
- `[Angular Datagrid]` Added filterWhenTyping option.
- `[Angular Popup]` Expose close, isOpen and keepOpen.
- `[Angular Linechart]` Added "xAxis" and "yAxis" options.
- `[Angular Treemap]` Added new wrapper.
- `[Angular Rating]` Added a rating wrapper.
- `[Angular Circle Page]` Added new wrapper.
- `[Checkbox]` Fixed issue when you click the top left of the page, would toggle the last checkbox.
- `[Composite Form]` Fixed broken swipe.
- `[Colorpicker]` Fixed cases where change did not fire.
- `[Colorpicker]` Added short field option.
- `[Completion Chart]` Added more colors.
- `[Datagrid]` Fixed some misaligned icons on short row height.
- `[Datagrid]` Fixed issue that blank dropdown filter items would not show.
- `[Datagrid]` Added click arguments for more information on editor clicks and callback data.
- `[Datagrid]` Fixed wrong data on events on second page with expandable row.
- `[Datagrid]` Fixed focus / filter bugs.
- `[Datagrid]` Fixed bug with filter dropdowns on IOS.
- `[Datagrid]` Fixed column alignment when scrolling and RTL.
- `[Datagrid]` Fixed NaN error when using the colspan example.
- `[Datagrid]` Made totals work correctly when filtering.
- `[Datagrid]` Fixed issue with focus when multiple grids on a page.
- `[Datagrid]` Removed extra rows from the grid export when using expandable rows.
- `[Datagrid]` Fixed performance of select all on paging client side.
- `[Datagrid]` Fixed text alignment on header when some columns are not filterable.
- `[Datagrid]` Fixed wrong cursor on non actionable rows.
- `[Hierarchy]` Fixed layout issues.
- `[Mask]` Fixed issue when not using decimals in the pattern option.
- `[Modal]` Allow editor and dropdown to properly block the submit button.
- `[Menu Button]` Fixed beforeOpen so it also runs on submenus.
- `[Message]` Fixed XSS vulnerability.
- `[Pager]` Added fixes for RTL.
- `[List Detail]` Improved amount of space the header takes
- `[Multiselect]` Fixed problems when using the tab key well manipulating the multiselect.
- `[Multiselect]` Fixed bug with select all not working correctly.
- `[Multiselect]` Fixed bug with required validation rule.
- `[Spinbox]` Fixed issue on short field versions.
- `[Textarea]` Fixed issue with counter when in angular and on a modal.
- `[Toast]` Fixed XSS vulnerability.
- `[Tree]` Fixed checkbox click issue.
- `[Lookup]` Fixed issue in the example when running on Edge.
- `[Validation]` Fixed broken form submit validation.
- `[Vertical Tabs]` Fix cut off header.

(98 Jira Issues Solved This Release, Backlog Dev 388, Design 105, Unresolved 595, Test Coverage 6.66%)

## v4.5.0

### v4.5.0 Key New Features

- `[Font]` Experimental new font added from IDS as explained.
- `[Datagrid]` Added support for pasting from excel.
- `[Datagrid]` Added option to specify which column stretches.

### v4.5.0 Behavior Changes

- `[Search Field]` `ESC` incorrectly cleared the field and was inconsistent. The proper key is `ctrl + backspace` (PC )/ `alt + delete` (mac) to clear all field contents. `ESC` no longer does anything.

### v4.5.0 Improvements

- `[Datagrid]` Added support for a two line title on the header.
- `[Dropdown]` Added onKeyPress override for custom key strokes.
- `[Contextual Action Panel]` Added an option to add a right side close button.
- `[Datepicker]` Added support to select ranges.
- `[Maintenence]` Added more unit tests.
- `[Maintenence]` Removed jsHint in favor of Eslint.

### v4.5.0 Code Updates / Breaking Changes

- `[Swaplist]` changed custom events `beforeswap and swapupdate` data (SOHO-7407). From `Array: list-items-moved` to `Object: from: container-info, to: container-info and items: list-items-moved`. It now uses data in a more reliable way

### v4.5.0 Bug Fixes

- `[Angular]` Added new wrappers for Radar, Bullet, Line, Pie, Sparkline.
- `[Angular Dropdown]` Fixed missing data from select event.
- `[Colorpicker]` Added better translation support.
- `[Compound Field]` Fixed layout with some field types.
- `[Datepicker]` Fixed issues with validation in certain locales.
- `[Datepicker]` Not able to validate on MMMM.
- `[Datagrid]` Fixed bug that filter did not work when it started out hidden.
- `[Datagrid]` Fixed issue with context menu not opening repeatedly.
- `[Datagrid]` Fixed bug in indeterminate paging with smaller page sizes.
- `[Datagrid]` Fixed error when editing some numbers.
- `[Datagrid]` Added support for single line markup.
- `[Datagrid]` Fixed exportable option, which was not working for both csv and xls export.
- `[Datagrid]` Fixed column sizing logic to work better with alerts and alerts plus text.
- `[Datagrid]` Fixed bug when reordering rows with expandable rows.
- `[Datagrid]` Added events for opening and closing the filter row.
- `[Datagrid]` Fixed bugs on multiselect + tree grid.
- `[Datagrid]` Fixed problems with missing data on click events when paging.
- `[Datagrid]` Fixed problems editing with paging.
- `[Datagrid]` Fixed Column alignment calling updateDataset.
- `[Datagrid]` Now passes sourceArgs for the filter row.
- `[Dropdown]` Fixed cursor on disabled items.
- `[Editor]` Added paste support for links.
- `[Editor]` Fixed bug that prevented some shortcut keys from working.
- `[Editor]` Fixed link pointers in readonly mode.
- `[Expandable Area]` Fixed bug when not working on second page.
- `[General]` Some ES6 imports missing.
- `[Personalization]` Added support for cache bust.
- `[Locale]` Fixed some months missing in some cultures.
- `[Listview]` Removed redundant resize events.
- `[Line]` Fixed problems updating data.
- `[Mask]` Fixed bug on alpha masks that ignored the last character.
- `[Modal]` Allow enter key to be stopped for forms.
- `[Modal]` Allow filter row to work if a grid is on a modal.
- `[Fileupload]` Fixed bug when running in Contextual Action Panel.
- `[Searchfield]` Fixed wrong width.
- `[Step Process]` Improved layout and responsive.
- `[Step Process]` Improved wrapping of step items.
- `[Targeted Achievement]` Fixed icon alignment.
- `[Timepicker]` Fixed error calling removePunctuation.
- `[Text Area]` Adding missing classes for use in responsive-forms.
- `[Toast]` Fixed missing animation.
- `[Tree]` Fixed a bug where if the callback is not async the node wont open.
- `[Track Dirty]` Fixed error when used on a file upload.
- `[Track Dirty]` Did not work to reset dirty on editor and Multiselect.
- `[Validation]` Fixed more extra events firing.

(67 Jira Issues Solved This Release, Backlog Dev 378, Design 105, Unresolved 585, Test Coverage 6% )<|MERGE_RESOLUTION|>--- conflicted
+++ resolved
@@ -2,8 +2,6 @@
 
 ## v4.30.0
 
-<<<<<<< HEAD
-=======
 ### v4.30.0 Bugs
 
 - `[Datagrid]` Fixed an issue where an extra border is shown in grid list mode and RTL. ([#3895](https://github.com/infor-design/enterprise/issues/3895))
@@ -12,20 +10,15 @@
 
 - `[Datagrid]` Fix a bug with columns with buttons, they had an unneeded animation that caused states to be delayed when painting. ([#3808](https://github.com/infor-design/enterprise/issues/3808))
 
->>>>>>> a443ea54
 ### v4.30.0 Features
 
 - `[Datagrid]` Added a setting disableRowDeselection that if enabled does not allow selected rows to be toggled to deselected. ([#3791](https://github.com/infor-design/enterprise/issues/3791))
 
 ### v4.30.0 Fixes
 
-<<<<<<< HEAD
 - `[Accordion]` Fixed an issue where the chevron icon is not poperly centered in Safari. ([#2161](https://github.com/infor-design/enterprise/issues/2161))
 - `[Datagrid]` Fix a bug with columns with buttons, they had an unneeded animation that caused states to be delayed when painting. ([#3808](https://github.com/infor-design/enterprise/issues/3808))
-=======
-- `[Accordion]` Fixed an issue where the chevron icon is not properly centered in Safari. ([#2161](https://github.com/infor-design/enterprise/issues/2161))
 - `[Icons]` Fixed an issue with the amend icon in uplift theme. The meaning was lost on a design change and it has been updated. ([#3613](https://github.com/infor-design/enterprise/issues/3613))
->>>>>>> a443ea54
 - `[Locale]` Changed results text to lower case. ([#3974](https://github.com/infor-design/enterprise/issues/3974))
 - `[Textarea]` Added tests to show that the textarea count text is translated. ([#3807](https://github.com/infor-design/enterprise/issues/3807))
 
