--- conflicted
+++ resolved
@@ -4,11 +4,8 @@
 
 - `[Cards]` Added the ability of single and multi selection of cards. ([#5253](https://github.com/infor-design/enterprise/issues/5253))
 - `[Datagrid]` Added support to row reorder for groupable settings. ([#5233](https://github.com/infor-design/enterprise/issues/5233))
-<<<<<<< HEAD
 - `[Donut]` Added the ability to add center tooltip for Donut. ([#5302](https://github.com/infor-design/enterprise/issues/5302))
-=======
 - `[Notification Badge]` Added Notification Badge component that has the ability to move to any corner of the icon element. ([#5344](https://github.com/infor-design/enterprise/issues/5344))
->>>>>>> 4c1b2a63
 
 ## v4.54.0 Fixes
 
