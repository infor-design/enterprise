# What's New with Enterprise

## v4.86.0

## v4.86.0 Features

- `[Homepage]` In some cases the new background color did not fill all the way in the page. ([#7696](https://github.com/infor-design/enterprise/issues/7696))

## v4.86.0 Fixes

<<<<<<< HEAD
- `[Column-Stacked]` Fixed a regression bug where the stacked column chart was not rendering correctly. ([#7644](https://github.com/infor-design/enterprise/issues/7644))
=======
- `[Bar]` Fixed a bug where the bottom axis label was cut off. ([#7612](https://github.com/infor-design/enterprise/issues/7612))
>>>>>>> fbb56d85

## v4.85.0

## v4.85.0 Features

- `[Colors]` Added new slate color palette with lower range colors. Some elements are updated. ([#7624](https://github.com/infor-design/enterprise/issues/7624))
- `[Stats]` Added a new component called stats similar to counts. We would like counts deprecated so please use stats in place of counts now as it has a cleaner UI. ([#7506](https://github.com/infor-design/enterprise/issues/7506))

## v4.85.0 Fixes

- `[Applicationmenu]` Fixed menu items cannot be seen properly when using alabaster. ([#7609](https://github.com/infor-design/enterprise/issues/7609))
- `[Applicationmenu]` Fixed bottom border color cannot be seen properly. ([#7565](https://github.com/infor-design/enterprise/issues/7565))
- `[Button]` Adjusted the left and right paddings of the button from `30px` to `32px`. ([#7508](https://github.com/infor-design/enterprise/issues/7508))
- `[Card]` Fixed widget size for subtitle examples. ([#7580](https://github.com/infor-design/enterprise/issues/7580))
- `[Card]` Fixed height for card button. ([#7637](https://github.com/infor-design/enterprise/issues/7637))
- `[Card]` Updated hover style for button in listview. ([#7636](https://github.com/infor-design/enterprise/issues/7636))
- `[Chart]` Added setting to force legend to popup. ([#7453](https://github.com/infor-design/enterprise/issues/7453))
- `[Column-Stacked]` Improved the column stacked and labels to be aligned correctly. ([#7266](https://github.com/infor-design/enterprise/issues/7266))
- `[ContextualActionPanel]` Fixed overflow issues on mobile view. ([#7585](https://github.com/infor-design/enterprise/issues/7585))
- `[Datagrid]` Fixed on incorrect row updates on adding a new row to the next page. ([#7486](https://github.com/infor-design/enterprise/issues/7486))
- `[Datagrid]` Fixed disabled filter columns in datagrid. ([#7467](https://github.com/infor-design/enterprise/issues/7467))
- `[Datagrid]` Fixed a bug where the select all checkbox was not clickable. ([#7499](https://github.com/infor-design/enterprise/issues/7499))
- `[Datagrid]` Fixed a bug in datepicker filter icon's hover state and alignment. ([#7562](https://github.com/infor-design/enterprise/issues/7562))
- `[Datagrid]` Fixed a bug where disabled buttons in cells were hoverable. ([#7611](https://github.com/infor-design/enterprise/issues/7611))
- `[Dropdown]` Fixed a bug in dropdown where mouseenter and keydown triggers simulatenously. ([#7464](https://github.com/infor-design/enterprise/issues/7464))
- `[Editor]` Fixed an xss issue in editor (iframes not permitted). ([#7590](https://github.com/infor-design/enterprise/issues/7590))
- `[Homepage]` Fixed invisible edit options and vertical dragging/resizing. ([#7579](https://github.com/infor-design/enterprise/issues/7579))
- `[Icons]` Fixed size of icons and made them 80x80. ([#1369](https://jira.infor.com/browse/IDS-1360))
- `[Listview/Card]` Fixed the UI of listview search with filters. ([#7546](https://github.com/infor-design/enterprise/issues/7546))
- `[Listview]` Adjusted overflow styles for listviews in cards. ([#7557](https://github.com/infor-design/enterprise/issues/7557))
- `[Locale]` Fixed a bug using extend translations on some languages (`fr-CA/pt-BR`). ([#7491](https://github.com/infor-design/enterprise/issues/7491))
- `[Locale/Multiselect]` Changed text from selected to selection as requested by translators. ([#5886](https://github.com/infor-design/enterprise/issues/5886))
- `[Lookup]` Fixed a bug in lookup width not responsive in grid system. ([#7205](https://github.com/infor-design/enterprise/issues/7205))
- `[MonthView]` Added event triggers for when monthview is expanded and collapsed. ([#7605](https://github.com/infor-design/enterprise/issues/7605))
- `[Modal]` Fixed icon alignment in the title. ([#7639](https://github.com/infor-design/enterprise/issues/7639))
- `[Module Nav]` Added new settings for configuration of accordion, and auto-initialization of child components. ([NG#1477](https://github.com/infor-design/enterprise-ng/issues/1477))
- `[Module Nav Switcher]` Made compatibility improvements for the Module Nav Switcher NG component. ([NG#1477](https://github.com/infor-design/enterprise-ng/issues/1477))
- `[Multiselect]` Fixed a bug where the multiselect dropdown icon was overlapping the field. ([#7502](https://github.com/infor-design/enterprise/issues/7502))
- `[Popupmenu]` Fixed the placement of popup when parent element is outside of viewport. ([#5018](https://github.com/infor-design/enterprise/issues/5018))
- `[SearchField]` Fixed x alignment on older toolbar example. ([#7572](https://github.com/infor-design/enterprise/issues/58875726))
- `[Splitter]` Added new design changes and more examples. Note that the collapse button is no longer supported for now. ([#7542](https://github.com/infor-design/enterprise/issues/7542))
- `[Toolbar]` Fixed a bug where search icon was not aligned properly. ([#7642](https://github.com/infor-design/enterprise/issues/7642))
- `[Toolbar Flex]` Updated popupmenu color styles. ([#7383](https://github.com/infor-design/enterprise/issues/7383))
- `[Tooltip]` Improved consistency of tooltip size between text and text with icon. ([#7509](https://github.com/infor-design/enterprise/issues/7509))
- `[Tooltip]` Changed response method in beforeShow to allow passing true instead of content explicitly ([#7594](https://github.com/infor-design/enterprise/issues/7594))
- `[Toast]` Changed background color in dark mode for better contrast. ([#7648](https://github.com/infor-design/enterprise/issues/7648))

## v4.84.3 Fixes

- `[Applicationmenu]` Fixed bottom border color cannot be seen properly. ([#7565](https://github.com/infor-design/enterprise/issues/7565))
- `[ContextualActionPanel/Modal]` Fixed overflow issues on mobile view. ([#7585](https://github.com/infor-design/enterprise/issues/7585))
- `[Colors]` Added dark and contrast mode for app nav. ([#7624](https://github.com/infor-design/enterprise/issues/7624))
- `[Module Nav]` Added new settings for configuration of accordion, and auto-initialization of child components. ([NG#1477](https://github.com/infor-design/enterprise-ng/issues/1477))

## v4.84.2 Fixes

- `[Module Nav]` Added more fixes to support the angular wrapper. ([#7386](https://github.com/infor-design/enterprise/issues/7386))
- `[Card]` Fixed widget size for subtitle examples. ([#7580](https://github.com/infor-design/enterprise/issues/7580))
- `[Homepage]` Fixed invisible edit options and vertical dragging/resizing. ([#7579](https://github.com/infor-design/enterprise/issues/7579))

## v4.84.1

## v4.84.1 Fixes

- `[Dropdown]` Fixed an issue where Module Nav Role Switcher wasn't properly rendering the Dropdown pseudo-elements in Angular environments. ([NG #1477](https://github.com/infor-design/enterprise-ng/issues/1477))
- `[Module Nav]` Fixed an issue where it was not possible to disable filtering events. ([NG #1477](https://github.com/infor-design/enterprise-ng/issues/1477))
- `[Popupmenu]` Fixed some styling bugs when attached as a menu button menu in Module Nav components. ([NG #1477](https://github.com/infor-design/enterprise-ng/issues/1477))

## v4.84.0

## v4.84.0 Features

- `[Line Chart]` Added short and abbreviated name options for the data. ([#5906](https://github.com/infor-design/enterprise/issues/5906))
- `[Masked Input]` Added setting to retain value if maximum length is already reached. ([#7274](https://github.com/infor-design/enterprise/issues/7274))
- `[Module Nav]` Added the new Module Nav component. ([#7386](https://github.com/infor-design/enterprise/issues/7386))
- `[WeekView]` Added stacked view template for week view agenda variant. ([#7373](https://github.com/infor-design/enterprise/issues/7373))

## v4.84.0 Fixes

- `[Bar]` Added a setting called `defaultTickCount` (`5` as default) to automatically add ticks when there are no dataset values. ([#NG1463](https://github.com/infor-design/enterprise-ng/issues/1463))
- `[Busy Indicator]` Updated colors for busy indicator. ([#7098](https://github.com/infor-design/enterprise/issues/7098))
- `[Button]` Adjusted alignment for popupmenu icon buttons. ([#7408](https://github.com/infor-design/enterprise/issues/7408))
- `[Charts]` Improved the positioning of chart legend. ([#7452](https://github.com/infor-design/enterprise/issues/7452))
- `[Datagrid]` Fixed an issue where the table was not filling the entire datagrid container in firefox. ([#6956](https://github.com/infor-design/enterprise/issues/6956))
- `[Datagrid]` Fixed a bug where the colorpicker editor could not be toggles. ([#7362](https://github.com/infor-design/enterprise/issues/7362))
- `[Datagrid]` Clear `rowstatus` in tree node for clearRowError to work correctly. ([#6033](https://github.com/infor-design/enterprise/issues/6033))
- `[Datagrid]` Fixed an issue where `showColumn` was not functioning correctly with frozen columns. ([#7428](https://github.com/infor-design/enterprise/issues/7428))
- `[Datagrid]` Changed `enterkeykhint` behavior for filtering to filter with the virtual keyboard on mobile devices. ([#1489](https://github.com/infor-design/enterprise/issues/1489))
- `[Datagrid]` Fixed Pager not rendering correctly on page refresh. ([#6811](https://github.com/infor-design/enterprise/issues/6811))
- `[Dropdown]` Fixed the visibility of dropdown palette icons in dark mode. ([#7431](https://github.com/infor-design/enterprise/issues/7431))
- `[Dropdown]` Removed overflow none style for dropdown modal. ([#6033](https://github.com/infor-design/enterprise/issues/6033))
- `[Header]` Fix on header text not being readable due to color styles. ([#7466](https://github.com/infor-design/enterprise/issues/7466))
- `[Images]` Added class for images cursor pointer and make an example with click handler. ([#7007](https://github.com/infor-design/enterprise/issues/7007))
- `[Editor]` Fixed editor hover styles. ([#7535](https://github.com/infor-design/enterprise/issues/7535))
- `[Header]` Fixed an issue where the header text was difficult to read due to color styles. ([#7466](https://github.com/infor-design/enterprise/issues/7466))
- `[Header]` Fixed on header text not being readable due to color styles. ([#7466](https://github.com/infor-design/enterprise/issues/7466))
- `[Locale]` Added Comma translate option for locale for generating lists. ([#5887](https://github.com/infor-design/enterprise/issues/5887))
- `[Lookup]` Added undefined check for lookup values when updating grid. ([#7403](https://github.com/infor-design/enterprise/issues/7403))
- `[Listview]` Fixed invisible button on hover. ([#7544](https://github.com/infor-design/enterprise/issues/7544))
- `[Modal]` Fixed button alignment on modals. ([#7543](https://github.com/infor-design/enterprise/issues/7543))
- `[Tabs/Module]` Fixed a bug the personalization color was the same as the tab color (again). ([#7516](https://github.com/infor-design/enterprise/issues/7516))
- `[SearchField]` Fixed misaligned icons on toolbar search and pager buttons. ([#7527](https://github.com/infor-design/enterprise/issues/7527))
- `[Textarea]` Fixed an issue where the textarea was throwing an error. ([#7536](https://github.com/infor-design/enterprise/issues/7536))
- `[Toolbar]` Fixed x alignment on old toolbars. ([#7550](https://github.com/infor-design/enterprise/issues/7550))

## v4.83.0

## v4.83.0 Features

- `[Cards/Widgets]` Added new design and features for the cards/widget component, this includes different rounded corners and shadows. ([#7379](https://github.com/infor-design/enterprise/issues/7379))
- `[Cards/Widgets]` All icon buttons on cards should use a new icon please change `icon-more` to `icon-vertical-ellipsis`. ([#7379](https://github.com/infor-design/enterprise/issues/7379))
- `[CSS Utilities]` Added CSS utility classes to the library to provide a standardized and efficient way of achieving consistent styling. ([#7377](https://github.com/infor-design/enterprise/issues/7377))
- `[Homepage]` Changed the gutter size, banner size, and widget size for the homepage. ([#7445](https://github.com/infor-design/enterprise/issues/7445))
- `[Icons]` Icon updated for 16 icons, added new icons `change-department, shifting, shift-origin, shift-destination, swap-list-left, swap-list-right`. ([#7510](https://github.com/infor-design/enterprise/issues/7510))

## v4.83.0 Fixes

- `[Busy Indicator]` Updated colors for busy indicator. ([#7098](https://github.com/infor-design/enterprise/issues/7098))
- `[Builder]` Fixed subtitle text not shown properly. ([#7207](https://github.com/infor-design/enterprise/issues/7207))
- `[Builder]` Fixed a bug where subtitle text was not shown properly. ([#7207](https://github.com/infor-design/enterprise/issues/7207))
- `[Button]` Adjusted alignment for popupmenu icon buttons. ([#7408](https://github.com/infor-design/enterprise/issues/7408))
- `[Button]` Adjusted personalized colors. ([#7406](https://github.com/infor-design/enterprise/issues/7406))
- `[Datagrid]` Fix on unique ID generator for tooltips. ([#7393](https://github.com/infor-design/enterprise/issues/7393))
- `[Datagrid]` Made `clearRowStatus` in tree node for `clearRowError` work correctly. ([#6033](https://github.com/infor-design/enterprise/issues/6033))
- `[Datepicker]` Fixed validation not showing after component update. ([#7240](https://github.com/infor-design/enterprise/issues/7240))
- `[EmptyMessage]` Improved centering of widget and homepage contents for various widget sizes to enhance the overall user experience. ([#7360](https://github.com/infor-design/enterprise/issues/7360))
- `[Header]` Fixed header components not aligned and visibly shown properly. ([#7209](https://github.com/infor-design/enterprise/issues/7209))
- `[Header]` Fix on header text not being readable due to color styles. ([#7466](https://github.com/infor-design/enterprise/issues/7466))
- `[Icons]` Icons updated for 44 icons, added new `success-message` empty state and two new icons `vertical-ellipsis` and `microphone-filled`. ([#7394](https://github.com/infor-design/enterprise/issues/7394))
- `[Icons]` Icons updated for 44 icons, added new `success-message` empty state and two new icons: `vertical-ellipsis` and `microphone-filled`. ([#7394](https://github.com/infor-design/enterprise/issues/7394))
- `[Monthview]` Fixed on updated method creating duplicates. ([NG#1446](https://github.com/infor-design/enterprise-ng/issues/1446))
- `[Popupmenu]` Fix on popupmenu arrow not appearing when showArrow is true. ([#5061](https://github.com/infor-design/enterprise/issues/5061))
- `[Popupmenu]` Fixed a bug where the popupmenu arrow was not appearing despite `showArrow` being set to true. ([#5061](https://github.com/infor-design/enterprise/issues/5061))
- `[Popupmenu]` Fixed on popupmenu arrow not appearing when showArrow is true. ([#5061](https://github.com/infor-design/enterprise/issues/5061))
- `[Popupmenu]` Fixed popupmenu previous states not getting saved when called resize and update. ([#6601](https://github.com/infor-design/enterprise/issues/6601))
- `[Searchfield]` Fixed collapsible issues with search icon color and behavior. ([#7390](https://github.com/infor-design/enterprise/issues/7390))
- `[Popupmenu]` Fixed on popupmenu arrow not appearing when showArrow is true. ([#5061](https://github.com/infor-design/enterprise/issues/5061))
- `[Locale]` Added new translations. ([#1243](https://github.com/infor-design/enterprise/issues/7512)
- `[Monthview]` Fix on updated method creating duplicates. ([NG#1446](https://github.com/infor-design/enterprise-ng/issues/1446))
- `[Monthview]` Fixed on updated method creating duplicates. ([NG#1446](https://github.com/infor-design/enterprise-ng/issues/1446))
- `[Tabs Module]` Fixed closing an active tab in the overflow menu results in a blank screen. ([#7321](https://github.com/infor-design/enterprise/issues/7321))
- `[Toolbar]` Added hover style for contextual toolbar. ([#7459](https://github.com/infor-design/enterprise/issues/7459))
- `[Toolbar/Toolbar Flex]` Added hover state to buttons. ([#7327](https://github.com/infor-design/enterprise/issues/7327))
- `[Toolbar-Flex]` Fixed redundant aria-disabled in toolbar when element is disabled. ([#6339](https://github.com/infor-design/enterprise/issues/6339))
- `[Toolbar Flex]` Fixed buttons being not visible on window resize. ([#7421](https://github.com/infor-design/enterprise/issues/7421))
- `[Toolbar Flex]` Updated header examples and included header to use flex toolbar by default. ([#6837](https://github.com/infor-design/enterprise/issues/6837))

## v4.82.0

## v4.82.0 Features

- `[Card]` Added borderless class for cards. ([WC#1169](https://github.com/infor-design/enterprise-wc/issues/1169))

## v4.82.0 Fixes

- `[App Menu]` Colors should remain the same when changing theme colors. ([#7302](https://github.com/infor-design/enterprise/issues/7302))
- `[Badge]` Fixed success state badge color in new light theme. ([#7353](https://github.com/infor-design/enterprise/issues/7353))
- `[Bar]` Fixed items not being selected/deselected from the legend. ([#7330](https://github.com/infor-design/enterprise/issues/7330))
- `[Breadcrumb]` Updated breadcrumb hover color. ([#7337](https://github.com/infor-design/enterprise/issues/7337))
- `[Card]` Updated background color in classic high contrast. ([#7374](https://github.com/infor-design/enterprise/issues/7374))
- `[Card]` Fixed group-action unnecessary scroll bar. ([#7343](https://github.com/infor-design/enterprise/issues/7343))
- `[Count]` Fix personalize styles for instance count to adjust icon colors. ([6947](https://github.com/infor-design/enterprise/issues/6947))
- `[Column]` Fixed data chart and legend doesn't match up. ([#7199](https://github.com/infor-design/enterprise/issues/7199))
- `[Datagrid]` Fixed on styling in row status icon when first column is not a select column. ([NG#5913](https://github.com/infor-design/enterprise-ng/issues/5913))
- `[Datagrid]` Fixed table layout with a distinct hover background color for both activated and non-activated rows. ([#7320](https://github.com/infor-design/enterprise/issues/7369))
- `[Body]` Updated background color in classic high contrast. ([#7374](https://github.com/infor-design/enterprise/issues/7374))
- `[Card]` Fixed group-action unnecessary scroll bar. ([#7343](https://github.com/infor-design/enterprise/issues/7343))
- `[Datagrid]` Fixed header icon tooltip showing when undefined. ([#6929](https://github.com/infor-design/enterprise/issues/6929))
- `[Datagrid]` Fix on styling in row status icon when first column is not a select column. ([NG#5913](https://github.com/infor-design/enterprise-ng/issues/5913))
- `[Datagrid]` Fixed paging source argument is empty when re-assigning grid options. ([6947](https://github.com/infor-design/enterprise/issues/6947))
- `[Datagrid]` Changed pager type to initial when updating datagrid with paging setting. ([#7398](https://github.com/infor-design/enterprise/issues/7398))
- `[Datagrid]` Fixed datagrid toolbar to be able to show buttons more than two. ([6921](https://github.com/infor-design/enterprise/issues/6921))
- `[Editor]` Fixed links are not readable in dark mode. ([#7331](https://github.com/infor-design/enterprise/issues/7331))
- `[Field-Filter]` Fixed a bug in field filter where the design is not properly aligned on Modal. ([#7358](https://github.com/infor-design/enterprise/issues/7358))
- `[Header]` Fixed border in search field in the header. ([#7297](https://github.com/infor-design/enterprise/issues/7297))
- `[Header]` Fixed the font sizes and alignments. ([#7317](https://github.com/infor-design/enterprise/issues/7317))
- `[Listbuilder]` Fixed icon alignment on toolbar so that it's centered on focused. ([#7397](https://github.com/infor-design/enterprise/issues/7397))
- `[Listview]` Fixed the height restriction in listview when used in card. ([#7094](https://github.com/infor-design/enterprise/issues/7094))
- `[Lookup]` Fix in keyword search not filtering single comma. ([#7165](https://github.com/infor-design/enterprise/issues/7165))
- `[Lookup]` Fix in keyword search not filtering single quote. ([#7165](https://github.com/infor-design/enterprise/issues/7165))
- `[Notification]` Fix in example page of notification, updated parent element. ([#7391](https://github.com/infor-design/enterprise/issues/7391))
- `[Pager]` Fixed the pager's underline style to enhance its appearance when it is being hovered over. ([#7352](https://github.com/infor-design/enterprise/issues/7352))
- `[Personalization]` Changed default color back to azure and add alabaster in personalization colors. ([#7320](https://github.com/infor-design/enterprise/issues/7320))
- `[Personalization]` Fixed color changing doesn't add CSS class to the header in Safari browser. ([#7338](https://github.com/infor-design/enterprise/issues/7338))
- `[Personalization]` Adjusted header text/tabs colors. ([#7319](https://github.com/infor-design/enterprise/issues/7319))
- `[Personalization]` Additional fixes for default color back to azure and added alabaster in personalization colors. ([#7340](https://github.com/infor-design/enterprise/issues/7340))
- `[Popupmenu]` Fixed on popupmenu more icon not visible when open. ([#7383](https://github.com/infor-design/enterprise/issues/7383))
- `[Searchfield]` Fixed on misalignment in searchfield clear icon. ([#7382](https://github.com/infor-design/enterprise/issues/7382))
- `[Searchfield]` Fixed searchfield icon adjustments. ([#7387](https://github.com/infor-design/enterprise/issues/7387))
- `[SearchField]` Fixed undefined error on `toolbarFlexItem`. ([#7402](https://github.com/infor-design/enterprise/issues/7402))
- `[Tabs]` Fixed the alignment of focus in RTL view. ([#6992](https://github.com/infor-design/enterprise/issues/6992))
- `[Tabs Header]` Fixed the alignment of close button. ([#7273](https://github.com/infor-design/enterprise/issues/7273))
- `[Textarea]` Fixed track dirty when updated() method was triggered. ([NG#1429](https://github.com/infor-design/enterprise-ng/issues/1429))
- `[Timeline]` Fixed the alignment when timeline is inside a card. ([#7278](https://github.com/infor-design/enterprise/issues/7278))
- `[Timeline]` Fixed issue with timeline content exceeding allotted space when additional elements were added. ([#7299](https://github.com/infor-design/enterprise/issues/7299))
- `[Timeline]` Added test page to test scenario of timeline with no dates. ([#7298](https://github.com/infor-design/enterprise/issues/7298))
- `[Tooltip]` Added appendTo settings to fix tooltip positioning on the structure. ([#7220](https://github.com/infor-design/enterprise/issues/7220))
- `[Tooltip]` Fixed tooltip not on top of all elements when shown and manually moved. ([#7130](https://github.com/infor-design/enterprise/issues/7130))
- `[Tooltip]` Added appendTo settings to fix tooltip positioning on the structure. ([#7220](https://github.com/infor-design/enterprise/issues/7220))

## v4.81.0

## v4.81.0 Important Changes

- `[Docs]` Added action sheet to the doc site. ([#7230](https://github.com/infor-design/enterprise/issues/7230))
- `[General]` Project now uses node 18 (18.13.0) for development. All dependencies are updated. ([#6634](https://github.com/infor-design/enterprise/issues/6634))
- `[General]` Updated to d3.v7 which impacts all charts. ([#6634](https://github.com/infor-design/enterprise/issues/6634))
- `[Bar]` Fixed missing left axis label. ([#7181](https://github.com/infor-design/enterprise/issues/7181))
- `[Bar]` Fixed regressed long text example. ([#7183](https://github.com/infor-design/enterprise/issues/7183))
- `[Build]` Fixed build errors on windows. ([#7228](https://github.com/infor-design/enterprise/issues/7228))
- `[Icons]` Added new empty state icons, and in different and larger sizes. ([#7115](https://github.com/infor-design/enterprise/issues/7115))

## v4.81.0 Features

- `[Calendar]` Added `weekview` number on the monthview in datepicker. Use `showWeekNumber` to enable it. ([#5785](https://github.com/infor-design/enterprise/issues/5785))

## v4.81.0 Fixes

- `[Actionsheet]` Updated font and icon colors for classic actionsheet. ([#7012](https://github.com/infor-design/enterprise/issues/7012))
- `[Accordion]` Additional fix in accordion collapsing cards on expand bug. ([#6820](https://github.com/infor-design/enterprise/issues/6820))
- `[Alerts/Badges/Tags]` Updated warning and alert colors. ([#7162](https://github.com/infor-design/enterprise/issues/7162))
- `[App Menu]` Updated `appmenu` icon colors. ([#7303](https://github.com/infor-design/enterprise/issues/7303))
- `[Background]` Updated default background color in high contrast. ([#7261](https://github.com/infor-design/enterprise/issues/7261))
- `[Bar]` Fixed bug introduced by d3 changes with bar selection. ([#7182](https://github.com/infor-design/enterprise/issues/7182))
- `[Button]` Fixed icon button size and icon centering. ([#7201](https://github.com/infor-design/enterprise/issues/7201))
- `[Button]` Fixed disabled button color in classic version. ([#7185](https://github.com/infor-design/enterprise/issues/7185))
- `[Button]` Button adjustments for compact mode. ([#7161](https://github.com/infor-design/enterprise/issues/7161))
- `[Button]` Button adjustments for secondary menu in dark and contrast mode. ([#7221](https://github.com/infor-design/enterprise/issues/7221))
- `[ContextMenu]` Fixed a bug where wrong menu is displayed in nested menus on mobile device. ([NG#1417](https://github.com/infor-design/enterprise-ng/issues/1417))
- `[Datagrid]` Fixed re-rendering of the grid when `disableClientFilter` set to true. ([#7282](https://github.com/infor-design/enterprise/issues/7282))
- `[Datagrid]` Fixed a bug in datagrid where sorting is not working properly. ([#6787](https://github.com/infor-design/enterprise/issues/6787))
- `[Datagrid]` Fixed background color of lookups in filter row when in light mode. ([#7176](https://github.com/infor-design/enterprise/issues/7176))
- `[Datagrid]` Fixed a bug in datagrid where custom toolbar is being replaced with data grid generated toolbar. ([NG#1434](https://github.com/infor-design/enterprise-ng/issues/1434))
- `[Datagrid]` Fixed bug in Safari where dynamically switching from RTL to LTR doesn't update all the alignments. ([NG#1431](https://github.com/infor-design/enterprise-ng/issues/1431))
- `[Datagrid]` Fixed odd hover color when using row activation and is list. ([#7232](https://github.com/infor-design/enterprise/issues/7232))
- `[Datagrid]` Fixed dragging columns after a cancelled drop moves more than one column. ([#7017](https://github.com/infor-design/enterprise/issues/7017))
- `[Dropdown]` Fixed swatch default color in themes. ([#7108](https://github.com/infor-design/enterprise/issues/7108))
- `[Dropdown/Multiselect]` Fixed disabled options are not displayed as disabled when using ajax. ([#7150](https://github.com/infor-design/enterprise/issues/7150))
- `[EmptyMessage]` Updated the example page for widgets. ([#7033](https://github.com/infor-design/enterprise/issues/7033))
- `[Field-Filter]` Fixed a bug in field filter where the design is not properly aligned. ([#7001](https://github.com/infor-design/enterprise/issues/7001))
- `[Field-Filter]` Icon adjustments in Safari. ([#7264](https://github.com/infor-design/enterprise/issues/7264))
- `[Fileupload]` Icon adjustments in compact mode. ([#7149](https://github.com/infor-design/enterprise/issues/7149))
- `[Fileupload]` Icon adjustments in classic mode. ([#7265](https://github.com/infor-design/enterprise/issues/7265))
- `[Header]` Fixed a bug in `subheader` where the color its not appropriate on default theme. ([#7173](https://github.com/infor-design/enterprise/issues/7173))
- `[Header]` Changed the header from pseudo elements to actual icon. Please make the follow [change to your app menu icon](https://github.com/infor-design/enterprise/pull/7285/files#diff-4ee8ef8a5fe8ef128f558004ce5a73d8b2939256ea3c614ac26492078171529bL3-R5) to get the best output. ([#7163](https://github.com/infor-design/enterprise/issues/7163))
- `[Homepage/Personalize/Page-Patterns]` Fixed homepage hero widget, builder header, and other section of tabs with the new design and color combination. ([#7136](https://github.com/infor-design/enterprise/issues/7136))
- `[MenuButton]` Fixed some color on menu buttons. ([#7184](https://github.com/infor-design/enterprise/issues/7184))
- `[Modal]` Fixed alignment of tooltip error in modal. ([#7125](https://github.com/infor-design/enterprise/issues/7125))
- `[Hyperlink]` Changed hover color in dark theme. ([#7095](https://github.com/infor-design/enterprise/issues/7095))
- `[Icon]` Changed icon alert info color in dark theme. ([#7158](https://github.com/infor-design/enterprise/issues/7158))
- `[Icon]` Updated icon name in example page. ([#7269](https://github.com/infor-design/enterprise/issues/7269))
- `[Listview]` Added an additional translation for records selected in listview. ([#6528](https://github.com/infor-design/enterprise/issues/6528))
- `[Lookup]` Fixed a bug in lookup where items are not selected for async data. ([NG#1409](https://github.com/infor-design/enterprise-ng/issues/1409))
- `[Listview]` Fixed overflow in listview when there is a search bar included. ([#7015](https://github.com/infor-design/enterprise/issues/7015))
- `[Personalization]` Added color mapping in personalization. ([#7073](https://github.com/infor-design/enterprise/issues/7073))
- `[Personalization]` Fixed style changed when changing the modes and colors. ([#7171](https://github.com/infor-design/enterprise/issues/7171))
- `[Personalization]` Fix default values in the personalization API. ([#7167](https://github.com/infor-design/enterprise/issues/7167))
- `[Personalization]` Fix header tabs/header colors for a variation when header tabs are not in header element. ([#7153](https://github.com/infor-design/enterprise/issues/7153) [#7211](https://github.com/infor-design/enterprise/issues/7211) [#7212](https://github.com/infor-design/enterprise/issues/7212) [#7217](https://github.com/infor-design/enterprise/issues/7217) [#7218](https://github.com/infor-design/enterprise/issues/7218))
- `[Personalization]` Fix secondary button color in header. ([#7204](https://github.com/infor-design/enterprise/issues/7204))
- `[Popupmenu]` Fix on inverse colors not showing in popupmenu in masthead. ([#7005](https://github.com/infor-design/enterprise/issues/7005))
- `[Searchfield]` Custom button adjustments in mobile. ([#7134](https://github.com/infor-design/enterprise/issues/7134))
- `[Searchfield]` Go button adjustments for flex toolbar. ([#6014](https://github.com/infor-design/enterprise/issues/6014))
- `[Searchfield]` Collapse button adjustments in mobile. ([#7164](https://github.com/infor-design/enterprise/issues/7164))
- `[Searchfield]` Collapse button adjustments in header. ([#7210](https://github.com/infor-design/enterprise/issues/7210))
- `[Slider]` Fixed sliding and dropping the handle outside of the component doesn't trigger the change event. ([#7028](https://github.com/infor-design/enterprise/issues/7028))
- `[Tabs]` Changed header tabs disabled color to darker color. ([#7219](https://github.com/infor-design/enterprise/issues/7219))
- `[Tabs]` Fixed incorrect fade out color in horizontal header tabs. ([#7244](https://github.com/infor-design/enterprise/issues/7244))
- `[Timepicker]` Fixed 24h time validation. ([#7188](https://github.com/infor-design/enterprise/issues/7188))
- `[Toolbar]` Fixed buttons aren't going in the overflow menu if placed after search field. ([#7194](https://github.com/infor-design/enterprise/issues/7194))
- `[Typography]` Updated documentation to align usage guidance. ([#7187](https://github.com/infor-design/enterprise/issues/7187))

## v4.80.1 Fixes

- `[Button]` Fixed button status colors disabled in toolbar/toolbar flex in alabaster and personalize colors. ([#7166](https://github.com/infor-design/enterprise/issues/7166))
- `[Dropdown]` Fixed swatch default color in themes. ([#7108](https://github.com/infor-design/enterprise/issues/7108))
- `[Hyperlink]` Changed hover color in dark theme. ([#7095](https://github.com/infor-design/enterprise/issues/7095))
- `[Timepicker]` Fixed field value when day period goes first in the time format. ([#7116](https://github.com/infor-design/enterprise/issues/7116))
- `[Datagrid]` Fixed background color of lookups in filter row when in light mode. ([#7176](https://github.com/infor-design/enterprise/issues/7176))
- `[Dropdown/Multiselect]` Fixed disabled options are not displayed as disabled when using ajax. ([#7150](https://github.com/infor-design/enterprise/issues/7150))
- `[Header]` Fixed a bug in `subheader` where the color its not appropriate on default theme. ([#7173](https://github.com/infor-design/enterprise/issues/7173))
- `[MenuButton]` Fixed some color on menu buttons. ([#7184](https://github.com/infor-design/enterprise/issues/7184))

## v4.80.0

## v4.80.0 Important Changes

- `[Personalization]` The default color is now alabaster (white) rather than the previous azure color. This effects header and tabs header as previously noted. ([#6979](https://github.com/infor-design/enterprise/issues/6979))
- `[Header]` Changed the default color from azure to alabaster. I.E. The default header color is now alabaster but can still be set to any of the other 8 colors. So far the older look azure can be used. ([#6979](https://github.com/infor-design/enterprise/issues/6979))
- `[Tabs Header]` Changed the default background color for tabs header to also use alabaster with the same ability to use any of the other 8 personalization colors. ([#6979](https://github.com/infor-design/enterprise/issues/6979))
- `[Button]` The style of all buttons (primary/tertiary and secondary) have been updated and changed, in addition we added new destructive buttons. ([#6977](https://github.com/infor-design/enterprise/issues/6977))
- `[Button]` Fixed button status colors disabled in toolbar/toolbar flex in alabaster and personalize colors. ([#7166](https://github.com/infor-design/enterprise/issues/7166))
- `[Datagrid]` Added ability to change the color of the header in datagrid between (`dark` or `light (alabaster)`). ([#7008](https://github.com/infor-design/enterprise/issues/7008))
- `[Searchfield]` Completed a design review of searchfield and enhanced it with updated several design improvements. ([#6707](https://github.com/infor-design/enterprise/issues/6707))

## v4.80.0 Features

- `[About]` Browser version for chrome no longer contains minor version. ([#7067](https://github.com/infor-design/enterprise/issues/7067))
- `[Lookup]` Added modal settings to lookup. ([#4319](https://github.com/infor-design/enterprise/issues/4319))
- `[Radar]` Converted Radar scripts to puppeteer. ([#6989](https://github.com/infor-design/enterprise/issues/6989))
- `[Colors]` Correct Status Colors.([#6993](https://github.com/infor-design/enterprise/issues/6993))
- `[Colors]` Re-add yellow alerts.([#6922](https://github.com/infor-design/enterprise/issues/6922))
- `[Chart]` Added 'info' and theme color options in settings.([#7084](https://github.com/infor-design/enterprise/issues/7084))
- `[Icons]` Added three new icons: `icon-paint-brush, icon-psych-precaution, icon-observation-precaution`. ([#7040](https://github.com/infor-design/enterprise/issues/7040))
- `[Icons]` Added four new icons: `up-down-chevron, approve-all, import-spreadsheet, microphone`. ([#7142](https://github.com/infor-design/enterprise/issues/7142))

## v4.80.0 Fixes

- `[Button]` Fixed a bug where buttons are not readable in dark mode in the new design. ([#7082](https://github.com/infor-design/enterprise/issues/7082))
- `[Checkbox]` Fixed a bug where checkbox labels not wrapping when using `form-responsive` class. ([#6826](https://github.com/infor-design/enterprise/issues/6826))
- `[Datagrid]` Fixed a bug in datagrid where icon is not aligned in custom card. ([#7000](https://github.com/infor-design/enterprise/issues/7000))
- `[Datagrid]` Fixed a bug where datepicker icon background color is incorrect upon hovering. ([#7053](https://github.com/infor-design/enterprise/issues/7053))
- `[Datagrid]` Fixed a bug in datagrid where dropdown filter does not render correctly. ([#7006](https://github.com/infor-design/enterprise/issues/7006))
- `[Datagrid]` Fixed a bug in datagrid where flex toolbar is not properly destroyed. ([NG#1423](https://github.com/infor-design/enterprise-ng/issues/1423))
- `[Datagrid]` Fixed a bug in datagrid in datagrid where the icon cause clipping issues. ([#7000](https://github.com/infor-design/enterprise/issues/7000))
- `[Datagrid]` Fixed a bug in datagrid where date cell is still in edit state after editing when using Safari. ([#6963](https://github.com/infor-design/enterprise/issues/6963))
- `[Datagrid]` Fixed a bug in datagrid where summary row become selected after selecting row one. ([#7128](https://github.com/infor-design/enterprise/issues/7128))
- `[Datagrid]` Updated dirty cell check in datagrid. ([#6893](https://github.com/infor-design/enterprise/issues/6893))
- `[Datepicker]` Fixed a bug in datagrid where disabled dates were not showing in Safari. ([#6920](https://github.com/infor-design/enterprise/issues/6920))
- `[Datepicker]` Fixed a bug where range display is malformed in RTL. ([#6933](https://github.com/infor-design/enterprise/issues/6933))
- `[Datepicker]` Fixed exception occurring in disable dates. ([#7086](https://github.com/infor-design/enterprise/issues/7086))
- `[Header]` Adjusted classic header colors. ([#7069](https://github.com/infor-design/enterprise/issues/7069))
- `[Lookup]` Adjusted width in lookup. ([#6924](https://github.com/infor-design/enterprise/issues/6924))
- `[Searchfield]` Searchfield enhancement bugfixes on colors. ([#7079](https://github.com/infor-design/enterprise/issues/7079))
- `[Searchfield]` Searchfield icon placement fixes in classic. ([#7134](https://github.com/infor-design/enterprise/issues/7134))
- `[Lookup]` Adjusted width in lookup. ([#6924](https://github.com/infor-design/enterprise/issues/6924))
- `[Lookup]` Fixed a bug where custom modal script gets error after closing the modal in the second time. ([#7057](https://github.com/infor-design/enterprise/issues/7057))
- `[Listview]` Fix on contextual button hover color. ([#7090](https://github.com/infor-design/enterprise/issues/7090))
- `[Searchfield]` Searchfield enhancement bugfixes on colors. ([#7079](https://github.com/infor-design/enterprise/issues/7079))
- `[Searchfield]` Fix on non-collapsible positioning and borders. ([#7111](https://github.com/infor-design/enterprise/issues/7111))
- `[Searchfield]` Adjust icon position and colors. ([#7106](https://github.com/infor-design/enterprise/issues/7106))
- `[Searchfield]` Adjust border colors in category. ([#7110](https://github.com/infor-design/enterprise/issues/7110))
- `[Splitter]` Store location only when save setting is set to true. ([#7045](https://github.com/infor-design/enterprise/issues/7045))
- `[Tabs]` Fixed a bug where add tab button is not visible in new default view. ([#7146](https://github.com/infor-design/enterprise/issues/7146))
- `[Tabs]` Fixed a bug where tab list is not viewable dark mode classic view. ([#7097](https://github.com/infor-design/enterprise/issues/7097))
- `[Tabs]` Fixed a bug in tabs header and swatch personalize colors. ([#7046](https://github.com/infor-design/enterprise/issues/7046))
- `[Tabs]` Added puppeteer scripts for tooltip title. ([#7003](https://github.com/infor-design/enterprise/issues/7003))
- `[Tabs Header]` Updated example page, recalibrated positioning and fixed theme discrepancies. ([#7085](https://github.com/infor-design/enterprise/issues/7085))
- `[Tabs Module]` Fixed a bug in go button where it was affected by the latest changes for button. ([#7037](https://github.com/infor-design/enterprise/issues/7037))
- `[Textarea]` Added paste event listener for textarea. ([NG#6924](https://github.com/infor-design/enterprise-ng/issues/1401))
- `[Toolbar]` Adjustment in title width. ([#7113](https://github.com/infor-design/enterprise/issues/7113))
- `[Toolbar Flex]` Fix on toolbar key navigation.([#7041](https://github.com/infor-design/enterprise/issues/7041))
- `[User Status Icons]` Now have a more visible fill and a stroke behind them. ([#7040](https://github.com/infor-design/enterprise/issues/7040))

## v4.70.0

## v4.70.0 Important Notes

- `[General]` Some elements are no longer hooked under `window` for example `Locale` `Formatters` and `Editors`. To resolve it using Locale.set as an example use the `Soho` namespace i.e. `Soho.Locale.set()`. ([#6634](https://github.com/infor-design/enterprise/issues/6634))

## v4.70.0 Features

- `[Checkbox]` Converted Checkbox scripts to puppeteer. ([#6936](https://github.com/infor-design/enterprise/issues/6936))
- `[Circlepager]` Converted `Circlepager` scripts to puppeteer. ([#6971](https://github.com/infor-design/enterprise/issues/6971))
- `[Icons]` Bumped `ids-identity` to get a new empty state icon `empty-no-search-result` and a new system icon `advance-settings`.([#6999](https://github.com/infor-design/enterprise/issues/6999))

## v4.70.0 Fixes

- `[Accordion]` Fixed a bug where expanded card closes in NG when opening accordion. ([#6820](https://github.com/infor-design/enterprise/issues/6820))
- `[Counts]` Fixed a bug in counts where two rows of labels cause misalignment. ([#6845](https://github.com/infor-design/enterprise/issues/6845))
- `[Counts]` Added example page for widget count with color background. ([#7234](https://github.com/infor-design/enterprise/issues/7234))
- `[Datagrid]` Fixed a bug in datagrid where expandable row input cannot edit the value. ([#6781](https://github.com/infor-design/enterprise/issues/6781))
- `[Datagrid]` Fixed a bug in datagrid where clear dirty cell does not work properly in frozen columns. ([#6952](https://github.com/infor-design/enterprise/issues/6952))
- `[Datagrid]` Adjusted date and timepicker icons in datagrid filter. ([#6917](https://github.com/infor-design/enterprise/issues/6917))
- `[Datagrid]` Fixed a bug where frozen column headers are not rendered on update. ([NG#1399](https://github.com/infor-design/enterprise-ng/issues/1399))
- `[Datagrid]` Added toolbar update on datagrid update. ([NG#1357](https://github.com/infor-design/enterprise-ng/issues/1357))
- `[Datepicker]` Added Firefox increment/decrement keys. ([#6877](https://github.com/infor-design/enterprise/issues/6877))
- `[Datepicker]` Fixed a bug in mask value in datepicker when update is called. ([NG#1380](https://github.com/infor-design/enterprise-ng/issues/1380))
- `[Dropdown]` Fixed a bug in dropdown where there is a null in a list when changing language to Chinese. ([#6916](https://github.com/infor-design/enterprise/issues/6916))
- `[Editor]` Fixed a bug in editor where insert image is not working properly when adding attributes. ([#6864](https://github.com/infor-design/enterprise/issues/6864))
- `[Editor]` Fixed a bug in editor where paste and plain text is not cleaning the text/html properly. ([#6892](https://github.com/infor-design/enterprise/issues/6892))
- `[Locale]` Fixed a bug in locale where same language translation does not render properly. ([#6847](https://github.com/infor-design/enterprise/issues/6847))
- `[Icons]` Fixed incorrect colors of new empty state icons. ([#6965](https://github.com/infor-design/enterprise/issues/6965))
- `[Popupmenu]` Fixed a bug in popupmenu where submenu and submenu items are not indented properly. ([#6860](https://github.com/infor-design/enterprise/issues/6860))
- `[Process Indicator]` Fix on extra line after final step. ([#6744](https://github.com/infor-design/enterprise/issues/6744))
- `[Searchfield]` Changed toolbar in example page to flex toolbar. ([#6737](https://github.com/infor-design/enterprise/issues/6737))
- `[Tabs]` Added tooltip on add new tab button. ([#6902](https://github.com/infor-design/enterprise/issues/6902))
- `[Tabs]` Adjusted header and tab colors in themes. ([#6673](https://github.com/infor-design/enterprise/issues/6673))
- `[Timepicker]` Filter method in datagrid is called on timepicker's change event. ([#6896](https://github.com/infor-design/enterprise/issues/6896))

## v4.69.0

## v4.69.0 Important Features

- `[Icons]` All icons have padding on top and bottom effectively making them 4px smaller by design. This change may require some UI corrections to css. ([#6868](https://github.com/infor-design/enterprise/issues/6868))
- `[Icons]` Over 60 new icons and 126 new industry focused icons. ([#6868](https://github.com/infor-design/enterprise/issues/6868))
- `[Icons]` The icon `save-closed` is now `save-closed-old` in the deprecated, we suggest not using this old icon. ([#6868](https://github.com/infor-design/enterprise/issues/6868))
- `[Icons]` Alert icons come either filled or not filled (outlined) filled alert icons like  `icon-alert-alert` are now `icon-success-alert` and `alert-filled` we suggest no longer using filled alert icons, use only the outlined ones. ([#6868](https://github.com/infor-design/enterprise/issues/6868))

## v4.69.0 Features

- `[Datagrid]` Added puppeteer script for extra class for tooltip. ([#6900](https://github.com/infor-design/enterprise/issues/6900))
- `[Header]` Converted Header scripts to puppeteer. ([#6919](https://github.com/infor-design/enterprise/issues/6919))
- `[Icons]` Added [enhanced and new empty states icons](https://main-enterprise.demo.design.infor.com/components/icons/example-empty-widgets.html) with a lot more color. These should replace existing ones but it is opt-in. ([#6868](https://github.com/infor-design/enterprise/issues/6868))
- `[Lookup]` Added puppeteer script for lookup double click apply enhancement. ([#6886](https://github.com/infor-design/enterprise/issues/6886))
- `[Stepchart]` Converted Stepchart scripts to puppeteer. ([#6940](https://github.com/infor-design/enterprise/issues/6940))

## v4.69.0 Fixes

- `[Datagrid]` Fixed a bug in datagrid where sorting is not working properly. ([#6787](https://github.com/infor-design/enterprise/issues/6787))
- `[Datagrid]` Fixed a bug in datagrid where add row is not working properly when using frozen columns. ([#6918](https://github.com/infor-design/enterprise/issues/6918))
- `[Datagrid]` Fixed a bug in datagrid where tooltip flashes continuously on hover. ([#5907](https://github.com/infor-design/enterprise/issues/5907))
- `[Datagrid]` Fixed a bug in datagrid where is empty and is not empty is not working properly. ([#5273](https://github.com/infor-design/enterprise/issues/5273))
- `[Datagrid]` Fixed a bug in datagrid where inline editor input text is not being selected upon clicking. ([NG#1365](https://github.com/infor-design/enterprise-ng/issues/1365))
- `[Datagrid]` Fixed a bug in datagrid where multiselect filter is not rendering properly. ([#6846](https://github.com/infor-design/enterprise/issues/6846))
- `[Datagrid]` Fixed a bug in datagrid where row shading is not rendered properly. ([#6850](https://github.com/infor-design/enterprise/issues/6850))
- `[Datagrid]` Fixed a bug in datagrid where icon is not rendering properly in small and extra small row height. ([#6866](https://github.com/infor-design/enterprise/issues/6866))
- `[Datagrid]` Fixed a bug in datagrid where sorting is not rendering properly when there is a previously focused cell. ([#6851](https://github.com/infor-design/enterprise/issues/6851))
- `[Datagrid]` Additional checks when updating cell so that numbers aren't converted twice. ([NG#1370](https://github.com/infor-design/enterprise-ng/issues/1370))
- `[Datagrid]` Additional fixes on dirty indicator not updating on drag columns. ([#6867](https://github.com/infor-design/enterprise/issues/6867))
- `[General]` Instead of optional dependencies use a custom command. ([#6876](https://github.com/infor-design/enterprise/issues/6876))
- `[Modal]` Fixed a bug where suppress key setting is not working. ([#6793](https://github.com/infor-design/enterprise/issues/6793))
- `[Searchfield]` Additional visual fixes in classic on go button in searchfield toolbar. ([#6686](https://github.com/infor-design/enterprise/issues/6686))
- `[Splitter]` Fixed on splitter not working when parent height changes dynamically. ([#6819](https://github.com/infor-design/enterprise/issues/6819))
- `[Toolbar Flex]` Added additional checks for destroying toolbar. ([#6844](https://github.com/infor-design/enterprise/issues/6844))

## v4.68.0

## v4.68.0 Features

- `[Button]` Added Protractor to Puppeteer conversion scripts. ([#6626](https://github.com/infor-design/enterprise/issues/6626))
- `[Calendar]` Added puppeteer script for show/hide legend. ([#6810](https://github.com/infor-design/enterprise/issues/6810))
- `[Colors]` Added puppeteer script for color classes targeting color & border color. ([#6801](https://github.com/infor-design/enterprise/issues/6801))
- `[Column]` Added puppeteer script for combined column chart. ([#6381](https://github.com/infor-design/enterprise/issues/6381))
- `[Datagrid]` Added additional setting in datagrid header for tooltip extra class. ([#6802](https://github.com/infor-design/enterprise/issues/6802))
- `[Datagrid]` Added `dblClickApply` setting in lookup for selection of item. ([#6546](https://github.com/infor-design/enterprise/issues/6546))

## v4.68.0 Fixes

- `[Bar Chart]` Fixed a bug in bar charts grouped, where arias are identical to each series. ([#6748](https://github.com/infor-design/enterprise/issues/6748))
- `[Datagrid]` Fixed a bug in datagrid where tooltip flashes continuously on hover. ([#5907](https://github.com/infor-design/enterprise/issues/5907))
- `[Datagrid]` Fixed a bug in datagrid where expandable row animation is not rendering properly. ([#6813](https://github.com/infor-design/enterprise/issues/6813))
- `[Datagrid]` Fixed a bug in datagrid where dropdown filter does not render correctly. ([#6834](https://github.com/infor-design/enterprise/issues/6834))
- `[Datagrid]` Fixed alignment issues in trigger fields. ([#6678](https://github.com/infor-design/enterprise/issues/6678))
- `[Datagrid]` Added a null guard in tree list when list is not yet loaded. ([#6816](https://github.com/infor-design/enterprise/issues/6816))
- `[Datagrid]` Added a setting `ariaDescribedBy` in the column to override `aria-describedby` value of the cells. ([#6530](https://github.com/infor-design/enterprise/issues/6530))
- `[Datagrid]` Allowed beforeCommitCellEdit event to be sent for Editors.Fileupload. ([#6821](https://github.com/infor-design/enterprise/issues/6821))]
- `[Datagrid]` Classic theme trigger field adjustments in datagrid. ([#6678](https://github.com/infor-design/enterprise/issues/6678))
- `[Datagrid]` Added null guard in tree list when list is not yet loaded. ([#6816](https://github.com/infor-design/enterprise/issues/6816))
- `[Datagrid]` Fix on dirty indicator not updating on drag columns. ([#6867](https://github.com/infor-design/enterprise/issues/6867))
- `[Editor]` Fixed a bug in editor where block quote is not continued in the next line. ([#6794](https://github.com/infor-design/enterprise/issues/6794))
- `[Editor]` Fixed a bug in editor where breaking space doesn't render dirty indicator properly. ([NG#1363](https://github.com/infor-design/enterprise-ng/issues/1363))
- `[Searchfield]` Visual fixes on go button in searchfield toolbar. ([#6686](https://github.com/infor-design/enterprise/issues/6686))
- `[Searchfield]` Added null check in xButton. ([#6858](https://github.com/infor-design/enterprise/issues/6858))
- `[Textarea]` Fixed a bug in textarea where validation breaks after enabling/disabling. ([#6773](https://github.com/infor-design/enterprise/issues/6773))
- `[Typography]` Updated text link color in dark theme. ([#6807](https://github.com/infor-design/enterprise/issues/6807))
- `[Lookup]` Fixed where field stays disabled when enable API is called ([#6145](https://github.com/infor-design/enterprise/issues/6145))

(28 Issues Solved This Release, Backlog Enterprise 274, Backlog Ng 51, 1105 Functional Tests, 1303 e2e Tests, 561 Puppeteer Tests)

## v4.67.0

## v4.67.0 Important Notes

- `[CDN]` The former CDN `cdn.hookandloop.infor.com` can no longer be maintained by IT and needs to be discontinued. It will exist for approximately one year more (TBD), so please remove direct use from any production code. ([#6754](https://github.com/infor-design/enterprise/issues/6754))
- `[Datepicker]` The functionality to enter today with a `t` is now under a setting `todayWithKeyboard-false`, it is false because you cant type days like September in a full picker. ([#6653](https://github.com/infor-design/enterprise/issues/6653))
- `[Datepicker]` The functionality to increase the day with a `+/-` it defaults to false because it conflicts with many other internal shortcut keys. ([#6632](https://github.com/infor-design/enterprise/issues/6632))

## v4.67.0 Markup Changes

- `[AppMenu]` As a design change the `Infor` logo is no longer to be shown on the app menu and has been removed. This reduces visual clutter, and is more inline with Koch global brand to leave it out. ([#6726](https://github.com/infor-design/enterprise/issues/6726))

## v4.67.0 Features

- `[Calendar]` Add a setting for calendar to show and hide the legend. ([#6533](https://github.com/infor-design/enterprise/issues/6533))
- `[Datagrid]` Added puppeteer script for header icon with tooltip. ([#6738](https://github.com/infor-design/enterprise/issues/6738))
- `[Icons]` Added new icons for `interaction` and `interaction-reply`. ([#6721](https://github.com/infor-design/enterprise/issues/6721))
- `[Monthview]` Added puppeteer script for monthview legend visibility when month changes ([#6382](https://github.com/infor-design/enterprise/issues/6382))
- `[Searchfield]` Added puppeteer script for filter and sort icon. ([#6007](https://github.com/infor-design/enterprise/issues/6007))
- `[Searchfield]` Added puppeteer script for custom icon. ([#6723](https://github.com/infor-design/enterprise/issues/6723))

## v4.67.0 Fixes

- `[Accordion]` Added a safety check in accordion. ([#6789](https://github.com/infor-design/enterprise/issues/6789))
- `[Badge/Tag/Icon]` Fixed info color in dark mode. ([#6763](https://github.com/infor-design/enterprise/issues/6763))
- `[Button]` Added notification badges for buttons with labels. ([NG#1347](https://github.com/infor-design/enterprise-ng/issues/1347))
- `[Button]` Added dark theme button colors. ([#6512](https://github.com/infor-design/enterprise/issues/6512))
- `[Calendar]` Fixed a bug in calendar where bottom border is not properly rendering. ([#6668](https://github.com/infor-design/enterprise/issues/6668))
- `[Color Palette]` Added status color CSS classes for color and border-color properties. ([#6711](https://github.com/infor-design/enterprise/issues/6711))
- `[Datagrid]` Fixed a bug in datagrid inside a modal where the column is rendering wider than normal. ([#6782](https://github.com/infor-design/enterprise/issues/6782))
- `[Datagrid]` Fixed a bug in datagrid where when changing rowHeight as a setting and re-rendering it doesn't apply. ([#6783](https://github.com/infor-design/enterprise/issues/6783))
- `[Datagrid]` Fixed a bug in datagrid where isEditable is not returning row correctly. ([#6746](https://github.com/infor-design/enterprise/issues/6746))
- `[Datagrid]` Updated datagrid header CSS height. ([#6697](https://github.com/infor-design/enterprise/issues/6697))
- `[Datagrid]` Fixed on datagrid column width. ([#6725](https://github.com/infor-design/enterprise/issues/6725))
- `[Datagrid]` Fixed an error editing in datagrid with grouped headers. ([#6759](https://github.com/infor-design/enterprise/issues/6759))
- `[Datagrid]` Updated space key checks for expand button. ([#6756](https://github.com/infor-design/enterprise/issues/6756))
- `[Datagrid]` Fixed an error when hovering cells with tooltips setup and using grouped headers. ([#6753](https://github.com/infor-design/enterprise/issues/6753))
- `[Editor]` Fixed bug in editor where background color is not rendering properly. ([#6685](https://github.com/infor-design/enterprise/issues/6685))
- `[Listview]` Fixed a bug where listview is not rendering properly when dataset has zero integer value. ([#6640](https://github.com/infor-design/enterprise/issues/6640))
- `[Popupmenu]` Fixed a bug in popupmenu where getSelected() is not working on multiselect. ([NG#1349](https://github.com/infor-design/enterprise/issues-ng/1349))
- `[Toolbar-Flex]` Removed deprecated message by using `beforeMoreMenuOpen` setting. ([#NG1352](https://github.com/infor-design/enterprise-ng/issues/1352))
- `[Trackdirty]` Added optional chaining for safety check of trackdirty element. ([#6696](https://github.com/infor-design/enterprise/issues/6696))
- `[WeekView]` Added Day View and Week View Shading. ([#6568](https://github.com/infor-design/enterprise/issues/6568))

(30 Issues Solved This Release, Backlog Enterprise 252, Backlog Ng 49, 1104 Functional Tests, 1342 e2e Tests, 506 Puppeteer Tests)

## v4.66.0

## v4.66.0 Features

- `[Busyindicator]` Converted protractor tests to puppeteer. ([#6623](https://github.com/infor-design/enterprise/issues/6623))
- `[Calendar]` Converted protractor tests to puppeteer. ([#6524](https://github.com/infor-design/enterprise/issues/6524))
- `[Datagrid]` Added puppeteer script for render only one row. ([#6645](https://github.com/infor-design/enterprise/issues/6645))
- `[Datagrid]` Added test scripts for add row. ([#6644](https://github.com/infor-design/enterprise/issues/6644))
- `[Datepicker]` Added setting for adjusting day using +/- in datepicker. ([#6632](https://github.com/infor-design/enterprise/issues/6632))
- `[Targeted-Achievement]` Add puppeteer test for show tooltip on targeted achievement. ([#6550](https://github.com/infor-design/enterprise/issues/6550))
- `[Icons]` Added new icons for `interaction` and `interaction-reply`. ([#6666](https://github.com/infor-design/enterprise/issues/6629))
- `[Searchfield]` Added option to add custom icon button. ([#6453](https://github.com/infor-design/enterprise/issues/6453))
- `[Targeted-Achievement]` Added puppeteer test for show tooltip on targeted achievement. ([#6550](https://github.com/infor-design/enterprise/issues/6550))
- `[Textarea]` Converted protractor tests to puppeteer. ([#6629](https://github.com/infor-design/enterprise/issues/6629))

## v4.66.0 Fixes

- `[Datagrid]` Fixed trigger icon background color on hover when row is activated. ([#6679](https://github.com/infor-design/enterprise/issues/6679))
- `[Datagrid]` Fixed the datagrid alert icon was not visible and the trigger cell moves when hovering over when editor has trigger icon. ([#6663](https://github.com/infor-design/enterprise/issues/6663))
- `[Datagrid]` Fixed redundant `aria-describedby` attributes at cells. ([#6530](https://github.com/infor-design/enterprise/issues/6530))
- `[Datagrid]` Fixed on edit outline in textarea not filling the entire cell. ([#6588](https://github.com/infor-design/enterprise/issues/6588))
- `[Datagrid]` Updated filter phrases for datepicker. ([#6587](https://github.com/infor-design/enterprise/issues/6587))
- `[Datagrid]` Fixed the overflowing of the multiselect dropdown on the page and pushes the container near the screen's edge. ([#6580](https://github.com/infor-design/enterprise/issues/6580))
- `[Datagrid]` Fixed unselectRow on `treegrid` sending rowData incorrectly. ([#6548](https://github.com/infor-design/enterprise/issues/6548))
- `[Datagrid]` Fixed incorrect rowData for grouping tooltip callback. ([NG#1298](https://github.com/infor-design/enterprise-ng/issues/1298))
- `[Datagrid]` Fixed a bug in `treegrid` where data are duplicated when row height is changed. ([#4979](https://github.com/infor-design/enterprise/issues/4979))
- `[Datagrid]` Fix bug on where changing `groupable` and dataset does not update datagrid. ([NG#1332](https://github.com/infor-design/enterprise-ng/issues/1332))
- `[Datepicker]` Fixed missing `monthrendered` event on initial calendar open. ([NG#1345](https://github.com/infor-design/enterprise-ng/issues/1345))
- `[Editor]` Fixed a bug where paste function is not working on editor when copied from Windows Adobe Reader. ([#6521](https://github.com/infor-design/enterprise/issues/6521))
- `[Editor]` Fixed a bug where editor has dark screen after inserting an image. ([NG#1323](https://github.com/infor-design/enterprise-ng/issues/1323))
- `[Editor]` Fixed a bug where reset dirty is not working on special characters in Edge browser. ([#6584](https://github.com/infor-design/enterprise/issues/6584))
- `[Fileupload Advanced]` Fixed on max fileupload limit. ([#6625](https://github.com/infor-design/enterprise/issues/6625))
- `[Monthview]` Fixed missing legend data on visible previous / next month with using loadLegend API. ([#6665](https://github.com/infor-design/enterprise/issues/6665))
- `[Notification]` Updated css of notification to fix alignment in RTL mode. ([#6555](https://github.com/infor-design/enterprise/issues/6555))
- `[Searchfield]` Fixed a bug on Mac OS Safari where x button can't clear the contents of the searchfield. ([#6631](https://github.com/infor-design/enterprise/issues/6631))
- `[Popdown]` Fixed `popdown` not closing when clicking outside in NG. ([NG#1304](https://github.com/infor-design/enterprise-ng/issues/1304))
- `[Tabs]` Fixed on close button not showing in Firefox. ([#6610](https://github.com/infor-design/enterprise/issues/6610))
- `[Tabs]` Remove target panel element on remove event. ([#6621](https://github.com/infor-design/enterprise/issues/6621))
- `[Tabs Module]` Fixed category border when focusing the searchfield. ([#6618](https://github.com/infor-design/enterprise/issues/6618))
- `[Toolbar Searchfield]` Fixed searchfield toolbar in alternate style. ([#6615](https://github.com/infor-design/enterprise/issues/6615))
- `[Tooltip]` Fixed tooltip event handlers created on show not cleaning up properly on hide. ([#6613](https://github.com/infor-design/enterprise/issues/6613))

(39 Issues Solved This Release, Backlog Enterprise 230, Backlog Ng 42, 1102 Functional Tests, 1380 e2e Tests, 462 Puppeteer Tests)

## v4.65.0

## v4.65.0 Features

- `[Bar]` Enhanced the VPAT accessibility in bar chart. ([#6074](https://github.com/infor-design/enterprise/issues/6074))
- `[Bar]` Added puppeteer script for axis labels test. ([#6551](https://github.com/infor-design/enterprise/issues/6551))
- `[Bubble]` Converted protractor tests to puppeteer. ([#6527](https://github.com/infor-design/enterprise/issues/6527))
- `[Bullet]` Converted protractor tests to puppeteer. ([#6622](https://github.com/infor-design/enterprise/issues/6622))
- `[Cards]` Added puppeteer script for cards test. ([#6525](https://github.com/infor-design/enterprise/issues/6525))
- `[Datagrid]` Added tooltipOption settings for columns. ([#6361](https://github.com/infor-design/enterprise/issues/6361))
- `[Datagrid]` Added add multiple rows option. ([#6404](https://github.com/infor-design/enterprise/issues/6404))
- `[Datagrid]` Added puppeteer script for refresh column. ([#6212](https://github.com/infor-design/enterprise/issues/6212))
- `[Datagrid]` Added puppeteer script for cell editing test. ([#6552](https://github.com/infor-design/enterprise/issues/6552))
- `[Modal]` Added icon puppeteer test for modal component. ([#6549](https://github.com/infor-design/enterprise/issues/6549))
- `[Tabs]` Added puppeteer script for new searchfield design ([#6282](https://github.com/infor-design/enterprise/issues/6282))
- `[Tag]` Converted protractor tests to puppeteer. ([#6617](https://github.com/infor-design/enterprise/issues/6617))
- `[Targeted Achievement]` Converted protractor tests to puppeteer. ([#6627](https://github.com/infor-design/enterprise/issues/6627))

## v4.65.0 Fixes

- `[Accordion]` Fixed the bottom border of the completely disabled accordion in dark mode. ([#6406](https://github.com/infor-design/enterprise/issues/6406))
- `[AppMenu]` Fixed a bug where events are added to the wrong elements for filtering. Also fixed an issue where if no accordion is added the app menu will error. ([#6592](https://github.com/infor-design/enterprise/issues/6592))
- `[Chart]` Removed automatic legend bottom placement when reaching a minimum width. ([#6474](https://github.com/infor-design/enterprise/issues/6474))
- `[Chart]` Fixed the result logged in console to be same as the Soho Interfaces. ([NG#1296](https://github.com/infor-design/enterprise-ng/issues/1296))
- `[ContextualActionPanel]` Fixed a bug where the toolbar searchfield with close icon looks off on mobile viewport. ([#6448](https://github.com/infor-design/enterprise/issues/6448))
- `[Datagrid]` Fixed a bug in datagrid where focus is not behaving properly when inlineEditor is set to true. ([NG#1300](https://github.com/infor-design/enterprise-ng/issues/1300))
- `[Datagrid]` Fixed a bug where `treegrid` doesn't expand a row via keyboard when editable is set to true. ([#6434](https://github.com/infor-design/enterprise/issues/6434))
- `[Datagrid]` Fixed a bug where the search icon and x icon are misaligned across datagrid and removed extra margin space in modal in Firefox. ([#6418](https://github.com/infor-design/enterprise/issues/6418))
- `[Datagrid]` Fixed a bug where page changed to one on removing a row in datagrid. ([#6475](https://github.com/infor-design/enterprise/issues/6475))
- `[Datagrid]` Header is rerendered when calling updated method, also added paging info settings. ([#6476](https://github.com/infor-design/enterprise/issues/6476))
- `[Datagrid]` Fixed a bug where column widths were not changing in settings. ([#5227](https://github.com/infor-design/enterprise/issues/5227))
- `[Datagrid]` Fixed a bug where it renders all rows in the datagrid when adding one row. ([#6491](https://github.com/infor-design/enterprise/issues/6491))
- `[Datagrid]` Fixed a bug where using shift-click to multiselect on datagrid with treeGrid setting = true selects from the first row until bottom row. ([NG#1274](https://github.com/infor-design/enterprise-ng/issues/1274))
- `[Datepicker]` Fixed a bug where the datepicker is displaying NaN when using french format. ([NG#1273](https://github.com/infor-design/enterprise-ng/issues/1273))
- `[Datepicker]` Added listener for calendar `monthrendered` event and pass along. ([NG#1324](https://github.com/infor-design/enterprise-ng/issues/1324))
- `[Input]` Fixed a bug where the password does not show or hide in Firefox. ([#6481](https://github.com/infor-design/enterprise/issues/6481))
- `[Listview]` Fixed disabled font color not showing in listview. ([#6391](https://github.com/infor-design/enterprise/issues/6391))
- `[Listview]` Changed toolbar-flex to contextual-toolbar for multiselect listview. ([#6591](https://github.com/infor-design/enterprise/issues/6591))
- `[Locale]` Added monthly translations. ([#6556](https://github.com/infor-design/enterprise/issues/6556))
- `[Lookup]` Fixed a bug where search-list icon, launch icon, and ellipses is misaligned and the table and title overlaps in responsive view. ([#6487](https://github.com/infor-design/enterprise/issues/6487))
- `[Modal]` Fixed an issue on some monitors where the overlay is too dim. ([#6566](https://github.com/infor-design/enterprise/issues/6566))
- `[Page-Patterns]` Fixed a bug where the header disappears when the the last item in the list is clicked and the browser is smaller in Chrome and Edge. ([#6328](https://github.com/infor-design/enterprise/issues/6328))
- `[Tabs Module]` Fixed multiple UI issues in tabs module with searchfield. ([#6526](https://github.com/infor-design/enterprise/issues/6526))
- `[ToolbarFlex]` Fixed a bug where the teardown might error on situations. ([#1327](https://github.com/infor-design/enterprise/issues/1327))
- `[Tabs]` Fixed a bug where tabs focus indicator is not fixed on Classic Theme. ([#6464](https://github.com/infor-design/enterprise/issues/6464))
- `[Validation]` Fixed a bug where the tooltip would show on the header when the message has actually been removed. ([#6547](https://github.com/infor-design/enterprise/issues/6547)

(45 Issues Solved This Release, Backlog Enterprise 233, Backlog Ng 42, 1102 Functional Tests, 1420 e2e Tests, 486 Puppeteer Tests)

## v4.64.2 Fixes

- `[Datepicker]` Added listener for calendar `monthrendered` event and pass along. ([NG#1324](https://github.com/infor-design/enterprise-ng/issues/1324))
- `[Modal]` Fixed bug where popup goes behind modal when in application menu in resizable mode. ([NG#1272](https://github.com/infor-design/enterprise-ng/issues/1272))
- `[Monthview]` Fixed bug where monthview duplicates on updating legends. ([NG#1305](https://github.com/infor-design/enterprise-ng/issues/1305))

## v4.64.0

### v4.64.0 Important Notes

- `[General]` Fixed the map file is no longer included with the minified version of `sohoxi.min.js`. ([#6489](https://github.com/infor-design/enterprise/issues/6489))

## v4.64.0 Features

- `[Accordion]` Added visual regression tests in puppeteer. ([#5836](https://github.com/infor-design/enterprise/issues/5836))
- `[Autocomplete]` Removed protractor tests. ([#6248](https://github.com/infor-design/enterprise/issues/6248))
- `[Bar]` Added the ability to set axis labels on different positions (top, right, bottom, left). ([#5382](https://github.com/infor-design/enterprise/issues/5382))
- `[Blockgrid]` Converted protractor tests to puppeteer. ([#6327](https://github.com/infor-design/enterprise/issues/6327))
- `[Breadcrumb]` Converted protractor tests to puppeteer. ([#6505](https://github.com/infor-design/enterprise/issues/6505))
- `[Button]` Added puppeteer script for button badge toggle test. ([#6449](https://github.com/infor-design/enterprise/issues/6449))
- `[Colors]` Converted protractor tests to puppeteer. ([#6513](https://github.com/infor-design/enterprise/issues/6513))
- `[Counts]` Converted protractor tests to puppeteer. ([#6517](https://github.com/infor-design/enterprise/issues/6517))
- `[Datagrid]` Added a new method for cell editing for new row added. ([#6338](https://github.com/infor-design/enterprise/issues/6338))
- `[Datepicker]` Added puppeteer script for datepicker clear (empty string) test . ([#6421](https://github.com/infor-design/enterprise/issues/6421))
- `[Error Page]` Converted protractor tests to puppeteer. ([#6518](https://github.com/infor-design/enterprise/issues/6518))
- `[Modal]` Added an ability to add icon in title section of the modal. ([#5905](https://github.com/infor-design/enterprise/issues/5905))

## v4.64.0 Fixes

- `[Bar Stacked]` Fixed a bug where chart tooltip total shows 99.999 instead of 100 on 100% Stacked Bar Chart. ([#6236](https://github.com/infor-design/enterprise/issues/6326))
- `[ContextMenu]` Fixed a bug in context menu where it is not indented properly. ([#6223](https://github.com/infor-design/enterprise/issues/6223))
- `[Button]` Fixed a bug where changing from primary to secondary disrupts the css styling. ([#6223](https://github.com/infor-design/enterprise-ng/issues/1282))
- `[Datagrid]` Fixed a bug where toolbar is still visible even no buttons, title and errors appended. ([#6290](https://github.com/infor-design/enterprise/issues/6290))
- `[Datagrid]` Added setting for color change in active checkbox selection. ([#6303](https://github.com/infor-design/enterprise/issues/6303))
- `[Datagrid]` Set changed cell to active when update is finished. ([#6317](https://github.com/infor-design/enterprise/issues/6317))
- `[Datagrid]` Fixed row height of extra-small rows on editable datagrid with icon columns. ([#6284](https://github.com/infor-design/enterprise/issues/6284))
- `[Datagrid]` Added trimSpaces option for leading spaces upon blur. ([#6244](https://github.com/infor-design/enterprise/issues/6244))
- `[Datagrid]` Fixed header alignment when formatter is ellipsis. ([#6251](https://github.com/infor-design/enterprise/issues/6251))
- `[Datagrid]` Fixed a bug where the datepicker icon is not visible when the datagrid starts as non editable and toggled to editable and is visible when the datagrid starts as editable and toggled to non editable. ([#6289](https://github.com/infor-design/enterprise/issues/6289))
- `[Datagrid]` Changed the minDate and maxDate on a demo page to be more current. ([#6416](https://github.com/infor-design/enterprise/issues/6416))
- `[Datepicker]` Fixed a bug where selecting a date that's consecutive to the previous range won't select that date. ([#6272](https://github.com/infor-design/enterprise/issues/6272))
- `[Datepicker]` Fixed a bug where datepicker is not setting time and date consistently in Arabic locale. ([#6270](https://github.com/infor-design/enterprise/issues/6270))
- `[Flex Toolbar]` Fixed the data automation id to be more reliable for popupmenu and overflowed buttons. ([#6175](https://github.com/infor-design/enterprise/issues/6175))
- `[Icons]` Fixed the inconsistency between solid and outlined icons. ([#6165](https://github.com/infor-design/enterprise/issues/6165))
- `[Icons]` Changed the error color to change in themes in some areas. ([#6273](https://github.com/infor-design/enterprise/issues/6273))
- `[Line Chart]` Fixed a bug where the alignment of focus is overlapping another component. ([#6384](https://github.com/infor-design/enterprise/issues/6384))
- `[Listview]` Fixed a bug where the search icon is misaligned in Firefox and Safari. ([#6390](https://github.com/infor-design/enterprise/issues/6390))
- `[Locale]` Fixed incorrect date format for Latvian language. ([#6123](https://github.com/infor-design/enterprise/issues/6123))
- `[Locale]` Fixed incorrect data in `ms-my`, `nn-No` and `nb-NO`. ([#6472](https://github.com/infor-design/enterprise/issues/6472))
- `[Lookup]` Fixed bug where lookup still appeared when modal closes. ([#6218](https://github.com/infor-design/enterprise/issues/6218))
- `[Modal]` Fixed bug where popup goes behind modal when in application menu in resizable mode. ([NG#1272](https://github.com/infor-design/enterprise-ng/issues/1272))
- `[Modal]` Fixed bug where popup goes behind modal when in application menu in resizable mode. ([NG#1272](https://github.com/infor-design/enterprise-ng/issues/1272))
- `[Monthview]` Fixed bug where monthview duplicates on updating legends. ([NG#1305](https://github.com/infor-design/enterprise-ng/issues/1305))
- `[Personalization]` Fixed bug where the dark mode header color was not correct in the tokens and caused the personalization dropdown to be incorrect. ([#6446](https://github.com/infor-design/enterprise/issues/6446))
- `[Tabs]` Fixed memory leak in tabs component. ([NG#1286](https://github.com/infor-design/enterprise-ng/issues/1286))
- `[Tabs]` Fixed a bug where tab focus indicator is not aligned properly in RTL composite forms. ([#6464](https://github.com/infor-design/enterprise/issues/6464))
- `[Targeted-Achievement]` Fixed a bug where the icon is cut off in Firefox. ([#6400](https://github.com/infor-design/enterprise/issues/6400))
- `[Toolbar]` Fixed a bug where the search icon is misaligned in Firefox. ([#6405](https://github.com/infor-design/enterprise/issues/6405))
- `[Toolbar Flex]` Fixed a bug where the `addMenuElementLinks` function execute incorrectly when menu item has multi-level submenus. ([#6120](https://github.com/infor-design/enterprise/issues/6120))
- `[Tree]` The expanded event did not fire when source is being used. ([#1294](https://github.com/infor-design/enterprise-ng/issues/1294))
- `[Typography]` Fixed a bug where the text are overlapping in Firefox. ([#6450](https://github.com/infor-design/enterprise/issues/6450))
- `[WeekView]` Fixed a bug where 'today' date is not being rendered properly. ([#6260](https://github.com/infor-design/enterprise/issues/6260))
- `[WeekView]` Fixed a bug where month-year label is not changing upon clicking the arrow button. ([#6415](https://github.com/infor-design/enterprise/issues/6415))
- `[Validator]` Fixed a bug where toolbar error message still appears after error is removed. ([#6253](https://github.com/infor-design/enterprise/issues/6253))

(61 Issues Solved This Release, Backlog Enterprise 219, Backlog Ng 41, 1100 Functional Tests, 1468 e2e Tests, 436 Puppeteer Tests)

## v4.63.3 Fixes

- `[Validation]` Fixed a bug where the tooltip would show on the header when the message has actually been removed. ([#6547](https://github.com/infor-design/enterprise/issues/6547)

## v4.63.2 Fixes

- `[Personalization]` Re-Fixed bug where the dark mode header color was not correct in the tokens and caused the personalization dropdown to be incorrect, classic theme was missed. ([#6446](https://github.com/infor-design/enterprise/issues/6446)

## v4.63.1 Fixes

- `[Personalization]` Fixed bug where the dark mode header color was not correct in the tokens and caused the personalization dropdown to be incorrect. ([#6446](https://github.com/infor-design/enterprise/issues/6446)

## v4.63.0

## v4.63.0 Fixes

- `[Accordion]` Added expand animation back. ([#6268](https://github.com/infor-design/enterprise/issues/6268))
- `[Badges]` Fixed a bug where in badges is not properly aligned in Contrast Mode. ([#6273](https://github.com/infor-design/enterprise/issues/6273))
- `[Button]` Fixed a bug where notification badges are not destroyed when updating the button settings. ([NG#1241](https://github.com/infor-design/enterprise-ng/issues/1241))
- `[Calendar]` Allowed product devs to add custom css class to event labels in Calendar Component. ([#6304](https://github.com/infor-design/enterprise/issues/6304))
- `[Calendar]` Fixed the thickness of right and bottom border. ([#6246](https://github.com/infor-design/enterprise/issues/6246))
- `[Card]` Fixed a regression bug where the flex toolbar's position was not properly aligned when selecting listview items. ([#6346](https://github.com/infor-design/enterprise/issues/6346)]
- `[Charts]` Fixed the misalignment of the legend and legend color with the highlight of the selected legend. ([#6301](https://github.com/infor-design/enterprise/issues/6301))
- `[ContextualActionPanel]` Moved notification to appropriate location and trigger redraw of styles. ([#6264](https://github.com/infor-design/enterprise/issues/6264))
- `[ContextualActionPanel]` Added close CAP function to a demo example. ([#6274](https://github.com/infor-design/enterprise/issues/6274))
- `[Datagrid]` Fixed misaligned lookup icon button upon click/editing. ([#6233](https://github.com/infor-design/enterprise/issues/6233))
- `[Datagrid]` Fixed a bug where tooltip is not displayed even when settings is turned on in disabled rows. ([#6128](https://github.com/infor-design/enterprise/issues/6128))
- `[Datagrid]` Fixed misaligned lookup icon button upon click/editing. ([#6233](https://github.com/infor-design/enterprise/issues/6233))
- `[Datepicker]` Fixed a bug on setValue() when pass an empty string for clearing field. ([#6168](https://github.com/infor-design/enterprise/issues/6168))
- `[Datepicker]` Fixed a bug on datepicker not clearing in angular version. ([NG#1256](https://github.com/infor-design/enterprise-ng/issues/1256))
- `[Dropdown]` Fixed on keydown events not working when dropdown is nested in label. ([NG#1262](https://github.com/infor-design/enterprise-ng/issues/1262))
- `[Editor]` Fixed editor where toolbar is being focused on after pressing bold/italic keys instead of the text itself. ([#5262](https://github.com/infor-design/enterprise-ng/issues/5262))
- `[Field-Filter]` Fixed alignment of filter icons and text field. ([#5866](https://github.com/infor-design/enterprise/issues/5866))
- `[Field-Options]` Fixed field options label overflow. ([#6255](https://github.com/infor-design/enterprise/issues/6255))
- `[Field-Options]` Fixed a bug where in the text and highlight box are not fit accordingly. ([#6322](https://github.com/infor-design/enterprise/issues/6322))
- `[Field-Options]` Fixed alignment of field options in the Color Picker when in compact mode in Safari and alignment of search icon in Clearable Searchfield. ([#6256](https://github.com/infor-design/enterprise/issues/6256))
- `[Form-Compact]` Fixed alignment of Field 16 and Field 18 in Safari. ([#6345](https://github.com/infor-design/enterprise/issues/6345))
- `[General]` Fixed memory leaks in listview, toolbar, datagrid, cards and header. ([NG#1275](https://github.com/infor-design/enterprise-ng/issues/1275))
- `[Listview]` Added flex toolbar for multiselect listview. ([NG#1249](https://github.com/infor-design/enterprise-ng/issues/1249))
- `[Listview]` Adjusted spaces between the search icon and filter wrapper. ([#6007](https://github.com/infor-design/enterprise/issues/6007))
- `[Listview]` Changed the font size of heading, subheading, and micro in Listview Component. ([#4996](https://github.com/infor-design/enterprise/issues/4996))
- `[Modal]` Fixed on too wide minimum width when close button is enabled. ([NG#1240](https://github.com/infor-design/enterprise-ng/issues/1240))
- `[Searchfield]` Fixed on searchfield clear button not working in Safari. ([6185](https://github.com/infor-design/enterprise-ng/issues/6185))
- `[Searchfield]` Fixed UI issues on the new searchfield design. ([#6331](https://github.com/infor-design/enterprise/issues/6331))
- `[Sink Page]` Fixed misaligned search icon toolbar in sink page. ([#6369](https://github.com/infor-design/enterprise/issues/6369))
- `[Sink Page]` Fixed close icon position in Datagrid section Personalized Column. ([#6375](https://github.com/infor-design/enterprise/issues/6375))
- `[Slider]` Fixed background color of slider in a modal in new dark theme. ([6211](https://github.com/infor-design/enterprise-ng/issues/6211))
- `[Swaplist]` Fixed a bug in swaplist where the filter is not behaving correctly on certain key search. ([#6222](https://github.com/infor-design/enterprise/issues/6222))
- `[SwipeAction]` Fixed scrollbar being visible in `firefox`. ([#6312](https://github.com/infor-design/enterprise/issues/6312))
- `[Tabs]` Fixed Z-index conflict between modal overlay and draggable module tabs. ([#6297](https://github.com/infor-design/enterprise/issues/6297))
- `[Tabs]` Fixed a bug where the tab activated events are fired on closing a tab. ([#1452](https://github.com/infor-design/enterprise/issues/1452))
- `[Tabs Module` Fixed the new UI searchfield design in Tabs Module component. ([#6348](https://github.com/infor-design/enterprise/issues/6348))
- `[Tabs Module` Ensure searchfield X clear button is visible at smaller breakpoints. ([#5173](https://github.com/infor-design/enterprise/issues/5173))
- `[Tabs Module` Ensure searchfield X clear button is visible at smaller breakpoints. ([#5178](https://github.com/infor-design/enterprise/issues/5178))
- `[Targeted-Achievement]` Added tooltip on icon in targeted-achievement chart ([#6308](https://github.com/infor-design/enterprise/issues/6308))
- `[TextArea]` Fixed medium size text area when in responsive view. ([#6334](https://github.com/infor-design/enterprise/issues/6334))
- `[Validation]` Updated example page to include validation event for email field. ([#6296](https://github.com/infor-design/enterprise/issues/6296))

## v4.63.0 Features

- `[Datagrid]` Added close button on file error message ([#6178](https://github.com/infor-design/enterprise/issues/6178))
- `[Datagrid]` Added puppeteer script for fallback image tooltip text. ([#6278](https://github.com/infor-design/enterprise/issues/6278))
- `[File Upload]` Added close button on file error message. ([#6229](https://github.com/infor-design/enterprise/issues/6229))
- `[Searchfield]` Implemented a new design for searchfield. ([#5865](https://github.com/infor-design/enterprise/issues/5865))

(40 Issues Solved This Release, Backlog Enterprise 191, Backlog Ng 42, 1101 Functional Tests, 1576 e2e Tests, 295 Puppeteer Tests)

## v4.62.3 Fixes

- `[Personalization]` Re-Fixed bug where the dark mode header color was not correct in the tokens and caused the personalization dropdown to be incorrect, classic theme was missed. ([#6446](https://github.com/infor-design/enterprise/issues/6446)

## v4.62.2 Fixes

- `[Personalization]` Fixed bug where the dark mode header color was not correct in the tokens and caused the personalization dropdown to be incorrect. ([#6446](https://github.com/infor-design/enterprise/issues/6446))
- `[Locale]` Fixed incorrect data in `ms-my`, `nn-No` and `nb-NO`. ([#6472](https://github.com/infor-design/enterprise/issues/6472))

## v4.62.1 Fixes

- `[Calendar]` Allow product devs to add custom css class to event labels in Calendar Component. ([#6304](https://github.com/infor-design/enterprise/issues/6304))

## v4.62.0

## v4.62.0 Features

- `[Datagrid]` Added tooltip for fallback image. ([#6178](https://github.com/infor-design/enterprise/issues/6178))
- `[Datepicker]` Added legend load for datepicker. ([NG#1261](https://github.com/infor-design/enterprise-ng/issues/1261))
- `[File Upload]` Added setFailed status ([#5671](https://github.com/infor-design/enterprise/issues/5671))
- `[Icon]` Created a puppeteer script for the new launch icon. ([#5854](https://github.com/infor-design/enterprise/issues/5854))
- `[Icon]` Created a puppeteer script for the new mobile icon. ([#6199](https://github.com/infor-design/enterprise/issues/6199))
- `[Listview]` Added filters in Listview Component. ([#6007](https://github.com/infor-design/enterprise/issues/6007))
- `[Spinbox]` Created a puppeteer script for Spinbox Field sizes on mobile. ([#5843](https://github.com/infor-design/enterprise/issues/5843))
- `[ToolbarFlex]` Allow toolbar flex navigation buttons to have notification badge. ([NG#1235](https://github.com/infor-design/enterprise-ng/issues/1235))

## v4.62.0 Fixes

- `[ApplicationMenu]` Remove a Safari-specific style rule the misaligns the button svg arrow. ([#5722](https://github.com/infor-design/enterprise/issues/5722))
- `[Arrange]` Fix an alignment issue in the demo app. ([#5281](https://github.com/infor-design/enterprise/issues/5281))
- `[Calendar]` Fix day of the week to show three letters as default in range calendar. ([#6193](https://github.com/infor-design/enterprise/issues/6193))
- `[ContextualActionPanel]` Fix an issue with the example page where the Contextual Action Panel is not initialized on open. ([#6065](https://github.com/infor-design/enterprise/issues/6065))
- `[ContextualActionPanel]` Remove unnecessary markup injection behavior from example. ([#6065](https://github.com/infor-design/enterprise/issues/6065))
- `[Datagrid]` Fixed a regression bug where the datepicker icon button and time value upon click were misaligned. ([#6198](https://github.com/infor-design/enterprise/issues/6198))
- `[Datagrid]` Show pagesize selector even in hidePagerOnOnePage mode ([#3706](https://github.com/infor-design/enterprise/issues/3706))
- `[Datagrid]` Corrected a filter type in a demo app page. ([#5497](https://github.com/infor-design/enterprise/issues/5497))
- `[Datagrid]` Remove widths in demo app page to prevent truncation of column. ([#5495](https://github.com/infor-design/enterprise/issues/5495))
- `[Datagrid]` Fixed a regression bug where the datepicker icon button and time value upon click were misaligned. ([#6198](https://github.com/infor-design/enterprise/issues/6198))
- `[Dropdown]` Fixed multiple accessibility issues with multiselect dropdown. ([#6075](https://github.com/infor-design/enterprise/issues/6075))
- `[Dropdown]` Fixed an overflow issue on Windows 10 Chrome. ([#4940](https://github.com/infor-design/enterprise/issues/4940))
- `[Editor]` Fix on editor changing text in another editor. ([NG#1232](https://github.com/infor-design/enterprise-ng/issues/1232))
- `[FileUploadAdvanced]` Fixed a missing link in french locale. ([#6226](https://github.com/infor-design/enterprise/issues/6226))
- `[Homepage]` Fixed instability of the visual tests. ([#6179](https://github.com/infor-design/enterprise/issues/6179))
- `[Lookup]` Remove unnecessary filter from example page. ([#5677](https://github.com/infor-design/enterprise/issues/5677))
- `[Modal]` Updated close method that will close even if there are subcomponents opened. ([#6048](https://github.com/infor-design/enterprise/issues/6048))
- `[Modal]` Fix a demo app issue where the proper settings were not added to the required key in the validation object. ([#5571](https://github.com/infor-design/enterprise/issues/5571))
- `[Tabs/Module]` Override fill style of search icon created by 'soho-personalization'. Fix alignment of close icon in specific circumstance. ([#6207](https://github.com/infor-design/enterprise/issues/6207))
- `[Searchfield]` Fix on searchfield categories where popup wrapper gets duplicated whenever update is called. ([NG#1186](https://github.com/infor-design/enterprise-ng/issues/1186))
- `[Searchfield/Header]` Enhanced the font colors, background colors for the searchfield inside of the `header` & `subheader`. ([#6047](https://github.com/infor-design/enterprise/issues/6047))
- `[Tabs]` Fix a bug where tabs indicator is not properly aligned in RTL. ([#6068](https://github.com/infor-design/enterprise/issues/6068))
- `[Tabs/Module]` Fixed a bug the personalization color was the same as the tab color. ([#6236](https://github.com/infor-design/enterprise/issues/6236))
- `[Tag]` Fix on tag text not showing when placed inside a popover. ([#6092](https://github.com/infor-design/enterprise/issues/6092))
- `[Toolbar]` Fixed an issue where the input disappears in toolbar at mobile size. ([#5388](https://github.com/infor-design/enterprise/issues/5388))
- `[Tooltip]` Fixed the `maxWidth` setting to work properly. ([#6100](https://github.com/infor-design/enterprise/issues/6100))
- `[Widget]` Fix on drag image including the overflow area. ([NG#1216](https://github.com/infor-design/enterprise-ng/issues/1216))

(47 Issues Solved This Release, Backlog Enterprise 187, Backlog Ng 37, 1101 Functional Tests, 1574 e2e Tests, 293 Puppeteer Tests)

## v4.61.1

## v4.61.1 Fixes

- `[Datagrid]` Fixed a regression bug where the datepicker icon button and time value upon click were misaligned. ([#6198](https://github.com/infor-design/enterprise/issues/6198))
- `[Tag]` Fix on tag text not showing when placed inside a popover. ([#6092](https://github.com/infor-design/enterprise/issues/6092))
- `[Tooltip]` Fixed the `maxWidth` setting to work properly. ([#6100](https://github.com/infor-design/enterprise/issues/6100))
- `[Widget]` Fix on drag image including the overflow area. ([NG#1216](https://github.com/infor-design/enterprise-ng/issues/1216))

## v4.61.0 Features

- `[ApplicationMenu]` Converted protractor test suites to puppeteer. ([#5835](https://github.com/infor-design/enterprise/issues/5835))
- `[Bar]` Fixed an issue with legend text overlapping. ([#6113](https://github.com/infor-design/enterprise/issues/6113)
- `[Bar]` Converted protractor test suites to puppeteer. ([#5838](https://github.com/infor-design/enterprise/issues/5838)
- `[Bar Stacked]` Converted protractor test suites to puppeteer. ([#5840](https://github.com/infor-design/enterprise/issues/5840))
- `[ContextualActionPanel]` Added setting for cssClass option. ([#1215](https://github.com/infor-design/enterprise-ng/issues/1215))
- `[Datagrid]` Added visual test for responsive view with puppeteer. ([#5844](https://github.com/infor-design/enterprise/issues/5844))
- `[Datagrid]` Changed where image events are added. ([#5442](https://github.com/infor-design/enterprise/issues/5442))
- `[Datepicker]` Added setting in datepicker where you can disable masking input. ([#6080](https://github.com/infor-design/enterprise/issues/6080))
- `[Editor]` Fix a bug where dirty tracker is not reset when using lots of new line in Edge. ([#6032](https://github.com/infor-design/enterprise/issues/6032))
- `[Card]` Fix a memory leak on events. ([#6155](https://github.com/infor-design/enterprise/issues/6155))
- `[Card]` Create a Puppeteer Script for Actionable Button Card ([#6062](https://github.com/infor-design/enterprise/issues/6062))
- `[General]` Added jest image snapshot for visual regression testing with puppeteer. ([#6105](https://github.com/infor-design/enterprise/issues/6105))
- `[General]` Removed global inline function that adds disabled labels to disabled inputs. ([#6131](https://github.com/infor-design/enterprise/issues/6131))
- `[Hierarchy]` Converted the old protractor e2e test suites to puppeteer tests. ([#5833](https://github.com/infor-design/enterprise/issues/5833))
- `[Homepage]` Added homepage puppeteer test scripts and snapshots. ([#5831](https://github.com/infor-design/enterprise/issues/5831))
- `[Icons]` Design removed some deprecated icons. If you are using `info-field` -> should use `icon-info`. If you are using `info-field-solid` -> should use `icon-info-alert`. If you are using `info-field-alert` -> should use `icon-info-alert`. ([#6091](https://github.com/infor-design/enterprise/issues/6091))
- `[Icons]` Update icon design for `icon-mobile`. ([#6144](https://github.com/infor-design/enterprise/issues/6144))
- `[Locale]` Refined some Latvian translations. ([#5969](https://github.com/infor-design/enterprise/issues/5969))
- `[Locale]` Refined some Lithuanian translations. ([#5960](https://github.com/infor-design/enterprise/issues/5960))
- `[Locale]` Refined some Filipino translations. ([#5864](https://github.com/infor-design/enterprise/issues/5864))
- `[Locale]` Refined some Japanese translations. ([#6115](https://github.com/infor-design/enterprise/issues/6115))
- `[Locale]` Added puppeteer script for PH translation ([#6150](https://github.com/infor-design/enterprise/pull/6150))
- `[Process Indicator]` Fixes a double line separator issue on Windows10 Chrome. ([#5997](https://github.com/infor-design/enterprise/issues/5997))
- `[Swipe-action]` Added a Puppeteer Script for Swipe Container. ([#6129](https://github.com/infor-design/enterprise/issues/6129))
- `[Tag]` The dismiss button was missing a button type causing the form to submit. ([#6149](https://github.com/infor-design/enterprise/issues/6149))

## v4.61.0 Fixes

- `[Column Grouped]` Fix an issue where columns with small values were floating above the baseline axis. ([#6109](https://github.com/infor-design/enterprise/issues/6109))
- `[Chart]` Fix collision of legend text and color block. ([#6113](https://github.com/infor-design/enterprise/issues/6113))
- `[ContextualActionPanel]` Fixed UI issues where the toolbars inside of the body moved to the CAPs header instead of retaining to its original place. ([#6041](https://github.com/infor-design/enterprise/issues/6041))
- `[ContextualActionPanel]` Update and fix example-markup page to a working example. ([#6065](https://github.com/infor-design/enterprise/issues/6065))
- `[Datagrid]` Fix a bug in timepicker inside datagrid where hours is reset 0 when changing it to 12. ([#6076](https://github.com/infor-design/enterprise/issues/6076))
- `[Datagrid]` Fix on value not shown in lookup cell in safari. ([#6003](https://github.com/infor-design/enterprise/issues/6003))
- `[Datagrid]` Fix a bug in datagrid where text is align right when using mask options in filter. ([#5999](https://github.com/infor-design/enterprise/issues/5999))
- `[Datagrid]` Fix a bug in datagrid where datepicker range having an exception when having values before changing to range type. ([#6008](https://github.com/infor-design/enterprise/issues/6008))
- `[Datepicker]` Fix on the flickering behavior when range datepicker is shown. ([#6098](https://github.com/infor-design/enterprise/issues/6098))
- `[Dropdown]` Fix on dropdown multiselect where change event is not triggered when clicking X. ([#6098](https://github.com/infor-design/enterprise/issues/6098))
- `[Editor]` Fix a bug in editor where CTRL-H (add hyperlink) breaks the interface. ([#6015](https://github.com/infor-design/enterprise/issues/6015))
- `[Modal]` Changed maximum modal width. ([#6024](https://github.com/infor-design/enterprise/issues/6024))
- `[Dropdown]` Fix a misaligned input in Classic Theme in Firefox. ([#6096](https://github.com/infor-design/enterprise/issues/6096))
- `[Dropdown]` Fix an issue specific to Windows 10 and Chrome where entering a capital letter (Shift + T, e.g.) after opening the dropdown does not focus the entry associated with the letter pressed. ([#6069](https://github.com/infor-design/enterprise/issues/6069))
- `[Dropdown]` Fix on dropdown multiselect where change event is not triggered when clicking X. ([#6098](https://github.com/infor-design/enterprise/issues/6098))
- `[Donut]` Fix center tooltip showing on wrong donut chart when multiple donut charts. ([#6103](https://github.com/infor-design/enterprise/issues/6103))
- `[Editor]` Fix a bug in editor where CTRL-H (add hyperlink) breaks the interface. ([#6015](https://github.com/infor-design/enterprise/issues/6015))
- `[Hyperlinks]` Remove margin and padding from hyperlinks. ([#5991](https://github.com/infor-design/enterprise/issues/5991))
- `[Masthead]` Remove actions button from header in example page. ([#5959](https://github.com/infor-design/enterprise/issues/5959))
- `[Searchfield]` Fix a bug in NG where searchfield is in full width even when it's collapsible. ([NG#1225](https://github.com/infor-design/enterprise-ng/issues/1225))
- `[Spinbox]` Spinbox should update to correct value when Enter is pressed. ([#6036](https://github.com/infor-design/enterprise/issues/6036))
- `[Tabs]` Fixed a bug where the tabs container is focused in Windows10 on Firefox. ([#6110](https://github.com/infor-design/enterprise/issues/6110))
- `[Tabs Module]` Fixes a misaligned search field close button icon. ([#6126](https://github.com/infor-design/enterprise/issues/6126))
- `[Timepicker]` Fix a bug in timepicker where hours reset to 1 when changing period. ([#6049](https://github.com/infor-design/enterprise/issues/6049))
- `[Timepicker]` Fix a bug in timepicker where hours is not properly created when changing from AM/PM. ([#6104](https://github.com/infor-design/enterprise/issues/6104))

(41 Issues Solved This Release, Backlog Enterprise 198, Backlog Ng 38, 1100 Functional Tests, 1635 e2e Tests, 321 Puppeteer Tests)

## v4.60.3

## v4.60.3 Fixes

- `[Tabs/Module]` Fixed a bug the personalization color was the same as the tab color. ([#6236](https://github.com/infor-design/enterprise/issues/6236))

## v4.60.2

## v4.60.2 Fixes

- `[Datagrid]` Fixed a regression bug where the datepicker icon button and time value upon click were misaligned. ([#6198](https://github.com/infor-design/enterprise/issues/6198))

## v4.60.1 Fixes

- `[Column Grouped]` Fix an issue where columns with small values were floating above the baseline axis. ([#6109](https://github.com/infor-design/enterprise/issues/6109))
- `[Datepicker]` Added setting in datepicker where you can disable masking input. ([#6080](https://github.com/infor-design/enterprise/issues/6080))
- `[Datagrid]` Fix a bug in timepicker inside datagrid where hours is reset 0 when changing it to 12. ([#6076](https://github.com/infor-design/enterprise/issues/6076))
- `[Datagrid]` Fix on value not shown in lookup cell in safari. ([#6003](https://github.com/infor-design/enterprise/issues/6003))
- `[Donut]` Fix center tooltip showing on wrong donut chart when multiple donut charts. ([#6103](https://github.com/infor-design/enterprise/issues/6103))
- `[Dropdown]` Fix an issue specific to Windows 10 and Chrome where entering a capital letter (Shift + T, e.g.) after opening the dropdown does not focus the entry associated with the letter pressed. ([#6069](https://github.com/infor-design/enterprise/issues/6069))
- `[Dropdown]` Fix a misaligned input in Classic Theme in Firefox. ([#6096](https://github.com/infor-design/enterprise/issues/6096))
- `[General]` Removed global inline function that adds disabled labels to disabled inputs. ([#6131](https://github.com/infor-design/enterprise/issues/6131))
- `[Tabs]` Fixed a bug where the tabs container is focused in Windows10 on Firefox. ([#6110](https://github.com/infor-design/enterprise/issues/6110))
- `[Timepicker]` Fix a bug in timepicker where hours reset to 1 when changing period. ([#6049](https://github.com/infor-design/enterprise/issues/6049))
- `[Timepicker]` Fix a bug in timepicker where hours is not properly created when changing from AM/PM. ([#6104](https://github.com/infor-design/enterprise/issues/6104))

## v4.60.0 Features

- `[Application Menu]` Added puppeteer tests for resizable application menu. ([#5755](https://github.com/infor-design/enterprise/issues/5755))
- `[Badges]` Update styling of badges. ([#5608](https://github.com/infor-design/enterprise/issues/5608))
- `[Badges/Tags]` Corrected the colors of badges/tags for better accessibility contrast. ([#5673](https://github.com/infor-design/enterprise/issues/5673))
- `[Button]` Fix a bug where updated settings not properly rendering disabled state. ([#5928](https://github.com/infor-design/enterprise/issues/5928))
- `[Calendar]` Added puppeteer script for event colors and legend. ([#6084](https://github.com/infor-design/enterprise/pull/6084))
- `[Card]` Added actionable button card by using `<button>` or `<a>` tags. ([#5768](https://github.com/infor-design/enterprise/issues/5768))
- `[Card]` Added actionable button card by using `<button>` or `<a>` tags. ([#5768](https://github.com/infor-design/enterprise/issues/5768))
- `[Datagrid]` Fix a will add a setting in column to toggle the clearing of cells. ([#5849](https://github.com/infor-design/enterprise/issues/5849))
- `[Dropdown]` Create a Puppeteer Script for Enter key opens dropdown list, when it should only be used to select items within an open list. ([#5842](https://github.com/infor-design/enterprise/issues/5842))
- `[Fileupload]` Added puppeteer test to check that progress bar is present when uploading a file. ([#5808](https://github.com/infor-design/enterprise/issues/5808))
- `[Monthview]` Added ability to update legend on month change. ([#5988](https://github.com/infor-design/enterprise/issues/5988))
- `[Popupmenu]` Correctly position dismissible close icon inside Popupmenu. ([#6083](https://github.com/infor-design/enterprise/issues/6083))
- `[Swipe Container]` Added mobile enhancements and style changes. ([#5615](https://github.com/infor-design/enterprise/issues/5615))
- `[Tooltip]` Converted the tooltip protractor test suites to puppeteer. ([#5830](https://github.com/infor-design/enterprise/issues/5830))

## v4.60.0 Fixes

- `[About/Form]` Fixed a translation issue where there's a space before the colon that is incorrect in French Locales. ([#5817](https://github.com/infor-design/enterprise/issues/5817))
- `[About]` Added event exposure in about component. ([NG#1124](https://github.com/infor-design/enterprise-ng/issues/1124))
- `[Actionsheet]` Fixed an Angular issue where the `renderRootElems` method was not re-rendered when going to other action sheet test pages due to SPA routing concept. ([NG#1188](https://github.com/infor-design/enterprise-ng/issues/1188))
- `[Calendar]` Fixed an issue where you could not have more than one in the same page. ([#6042](https://github.com/infor-design/enterprise/issues/6042))
- `[Column]` Fix a bug where bar size is still showing even the value is zero in column chart. ([#5911](https://github.com/infor-design/enterprise/issues/5911))
- `[Datagrid]` Fix a bug where targeted achievement colors are not displaying correctly when using other locales. ([#5972](https://github.com/infor-design/enterprise/issues/5972))
- `[Datagrid]` Fix a bug in datagrid where filterable headers cannot be tab through in modal. ([#5735](https://github.com/infor-design/enterprise/issues/5735))
- `[Datagrid]` Fix a bug in datagrid where stretch column last broke and the resize would loose the last column. ([#6063](https://github.com/infor-design/enterprise/issues/6063))
- `[Datagrid]` Fix a bug where leading spaces not triggering dirty indicator in editable data cell. ([#5927](https://github.com/infor-design/enterprise/issues/5927))
- `[Datagrid]` Fix Edit Input Date Field on medium row height in Datagrid. ([#5955](https://github.com/infor-design/enterprise/issues/5955))
- `[Datagrid]` Fixed close icon alignment on mobile viewport. ([#6023](https://github.com/infor-design/enterprise/issues/6023))
- `[Datagrid]` Fixed close icon alignment on mobile viewport, Safari browser. ([#5946](https://github.com/infor-design/enterprise/issues/5946))
- `[Datagrid]` Fixed UI alignment of close icon button on mobile view. ([#5947](https://github.com/infor-design/enterprise/issues/5947))
- `[Datagrid]` Fixed file upload icon alignment in datagrid. ([#5846](https://github.com/infor-design/enterprise/issues/5846))
- `[Datepicker]` Fix on initial range values not showing in datepicker. ([NG#1200](https://github.com/infor-design/enterprise-ng/issues/1200))
- `[Dropdown]` Fixed a regression bug where pressing function keys while the dropdown has focus causes letters to be typed. ([#4976](https://github.com/infor-design/enterprise/issues/4976))
- `[Editor]` Changed selector for for image value selection from id to name. ([#5915](https://github.com/infor-design/enterprise/issues/5915))
- `[Editor]` Fix a bug which changes the approach intended by the user after typing in editor. ([#5937](https://github.com/infor-design/enterprise/issues/5937))
- `[Editor]` Fix a bug which clears list format when it's not part of the selected text. ([#5592](https://github.com/infor-design/enterprise/issues/5592))
- `[Editor]` Changed language on the link dialog to use the term "link" for better translations. ([#5987](https://github.com/infor-design/enterprise/issues/5987))
- `[Export]` Added data sanitization in Export to CSV. ([#5982](https://github.com/infor-design/enterprise/issues/5982))
- `[Field Options]` Fixed UI alignment of close icon button (searchfield) in Field Options. ([#5983](https://github.com/infor-design/enterprise/issues/5983))
- `[General]` Fixed several memory leaks with the attached data object. ([#6020](https://github.com/infor-design/enterprise/issues/6020))
- `[Header]` Fixed a regression bug where the buttonset was not properly aligned correctly. ([#6039](https://github.com/infor-design/enterprise/issues/6039))
- `[Icon]` Fixed the translate icon so it can take a color, fixed the tag icon as it was rendered oddly. ([#5870](https://github.com/infor-design/enterprise/issues/5870))
- `[Listbuilder]` Fix on disable bug: Will not enable on call to enable() after disable() twice. ([#5885](https://github.com/infor-design/enterprise/issues/5885))
- `[Locale]` Changed the text from Insert Anchor to Insert Hyperlink. Some translations my still reference anchor until updated from the translation team. ([#5987](https://github.com/infor-design/enterprise/issues/5987))
- `[Modal]` Fixed a bug on hidden elements not focusable when it is turned visible. ([#6086](https://github.com/infor-design/enterprise/issues/6086))
- `[Modal]` Fixed a regression bug where elements inside of the tab panel were being disabled when its `li` tab is not selected (is-selected class) initially. ([NG#1210](https://github.com/infor-design/enterprise-ng/issues/1210))
- `[Searchfield]` Fixed UI alignment of close icon button (searchfield) in Datagrid. ([#5954](https://github.com/infor-design/enterprise/issues/5954))
- `[Tabs Module]` Fixed UI alignment of close icon button on mobile view([#5951](https://github.com/infor-design/enterprise/issues/5951))
- `[Tooltip]` Fixed a bug where the inner html value of the tooltip adds unnecessary whitespace and new line when getting the text value. ([#6059](https://github.com/infor-design/enterprise/issues/6059))

(52 Issues Solved This Release, Backlog Enterprise 222, Backlog Ng 35, 1100 Functional Tests, 1695 e2e Tests, 263 Puppeteer Tests)

## v4.59.4 Fixes

- `[Modal]` Reverted problematic issue. ([#6086](https://github.com/infor-design/enterprise/issues/6086))

## v4.59.3 Fixes

- `[Modal]` Fixed a bug on hidden elements not focusable when it is turned visible. ([#6086](https://github.com/infor-design/enterprise/issues/6086))

## v4.59.2 Fixes

- `[Calendar]` Fixed an issue where you could not have more than one in the same page. ([#6042](https://github.com/infor-design/enterprise/issues/6042))
- `[Header]` Fixed a regression bug where the buttonset was not properly aligned correctly. ([#6039](https://github.com/infor-design/enterprise/issues/6039))

## v4.59.1 Fixes

- `[Modal]` Fixed a regression bug where elements inside of the tab panel were being disabled when its `li` tab is not selected (is-selected class) initially. ([NG#1210](https://github.com/infor-design/enterprise-ng/issues/1210))

## v4.59.0 Markup Changes

- `[About]` Changed the OS Version to not show the version. This is because this information is incorrect and the correct information is no longer given by newer versions of Operating systems in any browser. or this reason the version is removed from the OS field on the about dialog. ([#5813](https://github.com/infor-design/enterprise/issues/5813))

## v4.59.0 Fixes

- `[Calendar]` Added an option to configure month label to use abbreviation and changed month label to display on the first day of the months rendered in calendar. ([#5941](https://github.com/infor-design/enterprise/issues/5941))
- `[Calendar]` Fixed the personalize column checkbox not syncing when having two datagrids. ([#5859](https://github.com/infor-design/enterprise/issues/5859))
- `[Cards]` Added focus state on selected cards. ([#5684](https://github.com/infor-design/enterprise/issues/5684))
- `[Colorpicker]` Fixed a bug where the red diagonal line that goes beyond its border when field-short/form-layout-compact is used. ([#5744](https://github.com/infor-design/enterprise/issues/5744))
- `[Datagrid]` Fixed a bug where the maskOptions function is never called when the grid has filtering. ([#5847](https://github.com/infor-design/enterprise/issues/5847))
- `[Calendar]` Fixed the personalize column checkbox not syncing when having two datagrids. ([#5859](https://github.com/infor-design/enterprise/issues/5859))
- `[Fieldset]` Implemented design improvements. ([#5638](https://github.com/infor-design/enterprise/issues/5638))
- `[Fileupload-Advanced]` Fixed a bug where it cannot add a new file after removing the old one. ([#5598](https://github.com/infor-design/enterprise/issues/5598))
- `[Datagrid]` Fixed a bug where the maskOptions function is never called when the grid has filtering. ([#5847](https://github.com/infor-design/enterprise/issues/5847))
- `[Datagrid]` Fixed a bug where fileupload value is undefined when trying to upload. ([#5846](https://github.com/infor-design/enterprise/issues/5846))
- `[Dropdown]` Clear search matches after an item is selected. ([#5632](https://github.com/infor-design/enterprise/issues/5632))
- `[Dropdown]` Shorten filter delay for single character entries. ([#5793](https://github.com/infor-design/enterprise/issues/5793))
- `[Fieldset]` Implemented design improvements. ([#5638](https://github.com/infor-design/enterprise/issues/5638))
- `[Linechart]` Added default values on line width and y-axis when data in dataset is blank. ([#1172](https://github.com/infor-design/enterprise-ng/issues/1172))
- `[Listview]` Fixed a bug where the alert icons in RTL were missing. ([#5827](https://github.com/infor-design/enterprise/issues/5827))
- `[Locale]` Fixed `latvian` translation for records per page. ([#5969](https://github.com/infor-design/enterprise/issues/5969))
- `[Locale]` Fixed `latvian` translation for Select All. ([#5895](https://github.com/infor-design/enterprise/issues/5895))
- `[Locale]` Capitalized the `finnish` translation for seconds. ([#5894](https://github.com/infor-design/enterprise/issues/5894))
- `[Locale]` Added missing translations for font picker. ([#5784](https://github.com/infor-design/enterprise/issues/5784))
- `[Modal]` Fixed a close button overlapped when title is long. ([#5795](https://github.com/infor-design/enterprise/issues/5795))
- `[Modal]` Modal exits if Escape key is pressed in datagrid. ([#5796](https://github.com/infor-design/enterprise/issues/5796))
- `[Modal]` Fixed modal focus issues with inline display none. ([#5875](https://github.com/infor-design/enterprise/issues/5875))
- `[Searchfield]` Fixed a bug where the close button icon is overlapping with the search icon in RTL. ([#5807](https://github.com/infor-design/enterprise/issues/5807))
- `[Spinbox]` Fixed a bug where the spinbox controls still show the ripple effect even it's disabled. ([#5719](https://github.com/infor-design/enterprise/issues/5719))
- `[Tabs]` Added the ability to set the position of counts via settings (top & bottom), removed the counts in spillover, and positioned the counts depending on the current locale. ([#5258](https://github.com/infor-design/enterprise/issues/5258))
- `[Tabs Module]` Fixed the searchfield menu inside of tabs module in responsive layout. ([#6320](https://github.com/infor-design/enterprise/issues/6320))
- `[Toolbar]` Fixed an issue where things in the page get scrambled if you have a button with undefined ids. ([#1194](https://github.com/infor-design/enterprise-ng/issues/1194))

## v4.59.0 Features

- `[Calendar]` Modify validations to allow custom colors. ([#5743](https://github.com/infor-design/enterprise/issues/5743))
- `[Accordion]` Adjusted spacing and hitboxes for Mobile Enhancements. ([#5611](https://github.com/infor-design/enterprise/issues/5611))
- `[Area]` Converted the area protractor test suites to puppeteer. ([#5834](https://github.com/infor-design/enterprise/issues/5834))
- `[Cards]` Added mobile enhancements and style changes. ([#5609](https://github.com/infor-design/enterprise/issues/5609))
- `[Button]` Added test scripts for button. ([#5851](https://github.com/infor-design/enterprise/issues/5851))
- `[BusyIndicator]` Added hide event. ([#5794](https://github.com/infor-design/enterprise/issues/5794))
- `[Column]` Added example page for legend colors. ([#5761](https://github.com/infor-design/enterprise/issues/5761))
- `[Datagrid]` Added datagrid feature using arrow keys to select. ([#5713](https://github.com/infor-design/enterprise/issues/5713))
- `[Datagrid]` Added exportToCsv option for datagrid toolbar. ([#5786](https://github.com/infor-design/enterprise/issues/5786))
- `[Datagrid]` Added new event `filteroperatorchanged` to datagrid. ([#5899](https://github.com/infor-design/enterprise/issues/5899))
- `[File Upload]` Added puppeteer tests for file upload. ([#5808](https://github.com/infor-design/enterprise/issues/5808))
- `[Toolbar-Flex]` Added responsive design for searchfield with categories and basic searchfield. ([#5619](https://github.com/infor-design/enterprise/issues/5619))
- `[Timepicker]` Added settings in timepicker to limit the hours that can be selected. ([#5880](https://github.com/infor-design/enterprise/issues/5880))
- `[TrackDirty]` Converted the trackdirty protractor test suites to puppeteer. ([#5829](https://github.com/infor-design/enterprise/issues/5829))

(47 Issues Solved This Release, Backlog Enterprise 219, Backlog Ng 34, 1100 Functional Tests, 1692 e2e Tests, 179 Puppeteer Tests)

## v4.58.3 Fixes

- `[Datagrid]` Added new event `filteroperatorchanged` to datagrid. ([#5899](https://github.com/infor-design/enterprise/issues/5899))

## v4.58.2 Fixes

- `[Toolbar]` Fixed an issue where things in the page get scrambled if you have a button with undefined ids. ([#1194](https://github.com/infor-design/enterprise-ng/issues/1194))

## v4.58.1 Fixes

- `[Misc]` Fixed several security issues with xss (details hidden). ([#GSHA](https://github.com/infor-design/enterprise/security/advisories))

## v4.58.0 Features

- `[Accordion]` Added puppeteer tests for accordion. ([#5836](https://github.com/infor-design/enterprise/issues/5836))
- `[App Menu]` Fixed a bug causing re-invoke of the entire Application Menu and its child components whenever a new App Menu trigger is added to the stored `triggers` array. ([#5480](https://github.com/infor-design/enterprise/issues/5480))
- `[Actionsheet]` Added puppeteer tests for actionsheet. ([#5832](https://github.com/infor-design/enterprise/issues/5832))
- `[Column]` Added support to add a line chart in column-grouped. ([#4598](https://github.com/infor-design/enterprise/issues/4598))
- `[Column]` Added feature to rotate labels. ([#5773](https://github.com/infor-design/enterprise/issues/5773))
- `[Column Chart]` Added the ability to add axis labels in column-grouped chart. ([#5721](https://github.com/infor-design/enterprise/issues/5721))
- `[Datagrid]` Added option to format numbers and dates based on current locale. ([#5663](https://github.com/infor-design/enterprise/issues/5663))
- `[Slider]` Added support for tooltip to show on load in slider. ([#3747](https://github.com/infor-design/enterprise/issues/3747))

## v4.58.0 Fixes

- `[Modal]` Added option to disable primary trigger on field. ([#5728](https://github.com/infor-design/enterprise/issues/5728))
- `[Calendar]` Fix the header days where it should be seen when scrolled down. ([#5742](https://github.com/infor-design/enterprise/issues/5742))
- `[Datagrid]` Tab doesn't go to cells if cellNavigation is false. ([#5734](https://github.com/infor-design/enterprise/issues/5734))
- `[Calendar]` Fix the header days where it should be seen when scrolled down. ([#5742](https://github.com/infor-design/enterprise/issues/5742))
- `[Contextmenu/Popupmenu]` Fixed breaking of shared menu if a datagrid is present on the page. ([#5818](https://github.com/infor-design/enterprise/issues/5818))
- `[Datagrid]` Tab doesn't go to cells if cellNavigation is false. ([#5734](https://github.com/infor-design/enterprise/issues/5734))
- `[Dropdown]` Clear search matches after an item is selected. ([#5632](https://github.com/infor-design/enterprise/issues/5632))
- `[Locale]` Fix issue in parsing date when AM/PM comes first before Hours `a:hh:mm`. ([#5129](https://github.com/infor-design/enterprise/issues/5129))
- `[Modal]` Added option to disable primary trigger on field. ([#5728](https://github.com/infor-design/enterprise/issues/5728))
- `[Searchfield]` Save input value when searchfield collapses but is not cleared via button click or key. ([#5792](https://github.com/infor-design/enterprise/issues/5792))
- `[Tabs]` Fixed regression bug where tabs are no longer working inside the modal. ([#5867](https://github.com/infor-design/enterprise/issues/5867))
- `[Tabs]` Fix focus indicator in Sink Page. ([#5714](https://github.com/infor-design/enterprise/issues/5714))
- `[Tabs-Vertical]` Fixed on Tabs Vertical Aria and Roles. ([#5712](https://github.com/infor-design/enterprise/issues/5712))
- `[Toolbar Searchfield]` Fixed the height the collapse button on a smaller viewport (`766px` and below). ([#5791](https://github.com/infor-design/enterprise/issues/5791))
- `[Lookup]` Rows are selected based on the initial values in the input field. ([#1132](https://github.com/infor-design/enterprise-ng/issues/1132))

(30 Issues Solved This Release, Backlog Enterprise 224, Backlog Ng 33, 1269 Functional Tests, 1689 e2e Tests, 167 Puppeteer Tests)

## v4.57.2 Fixes

- `[Misc]` Fixed several security issues with xss (details hidden). ([#GSHA](https://github.com/infor-design/enterprise/security/advisories))

## v4.57.1 Fixes

- `[Tabs]` Fixed regression bug where tabs are no longer working inside the modal. ([#5867](https://github.com/infor-design/enterprise/issues/5867))

## v4.57.0 Features

- `[Accordion]` Added the ability to have a notification badge in accordion headers. ([#5594](https://github.com/infor-design/enterprise/issues/5594))
- `[Breadcrumb]` Added hitbox styles for breadcrumb. ([#5408](https://github.com/infor-design/enterprise/issues/5408))
- `[Button]` Added the ability to have a hitbox. With this feature, it will have a better tapping/clicking on smaller devices. ([#5568](https://github.com/infor-design/enterprise/issues/5568))
- `[Button]` Added the ability to have a notification badge in buttons. ([#5594](https://github.com/infor-design/enterprise/issues/5594))
- `[Calendar]` Added hitbox option for calendar. ([#5602](https://github.com/infor-design/enterprise/issues/5602))
- `[Checkbox]` Added hitbox area styles for checkboxes. ([#5603](https://github.com/infor-design/enterprise/issues/5603))
- `[Datagrid]` Added Datagrid Fallback Image when image cannot be loaded. ([#5442](https://github.com/infor-design/enterprise/issues/5442))
- `[File Upload]` Show progress percent while file is uploading. ([#3934](https://github.com/infor-design/enterprise/issues/3934))
- `[Input]` Added a new form style `form-layout-large` to input component. ([#5606](https://github.com/infor-design/enterprise/issues/5606))
- `[Icon]` Updated several icons see issue for details. ([#5774](https://github.com/infor-design/enterprise/issues/5774))
- `[Message]` Changed some stylings on mobile experience. ([#5567](https://github.com/infor-design/enterprise/issues/5567))
- `[Modal]` Adjusted stylings on mobile viewport. ([#5601](https://github.com/infor-design/enterprise/issues/5601))
- `[Notification]` Added tooltip in notification. ([#5562](https://github.com/infor-design/enterprise/issues/5562))
- `[Notification]` Added close functions (by ID and latest) in notification. ([#5562](https://github.com/infor-design/enterprise/issues/5562))
- `[Datagrid]` Added support for text filter types to specify a selected filter condition. ([#5750](https://github.com/infor-design/enterprise/issues/5750))
- `[Environment]` Fixed `ie` css class included to html tag for Edge browser. ([#5587](https://github.com/infor-design/enterprise/issues/5587))

### v4.57.0 Markup Changes

- `[Tabs]` Some of the aria attributes have been changed, see the issue for details.([#5712](https://github.com/infor-design/enterprise/issues/5712))
- `[Notification Badge]` Rename methods in Notification Badge for better readability. ([#1169](https://github.com/infor-design/enterprise-ng/issues/1169))

## v4.57.0 Fixes

- `[ApplicationMenu]` Fix for broken UI in Safari when hiding and expanding the navigation menu. ([#5620](https://github.com/infor-design/enterprise/issues/5620))
- `[ApplicationMenu]` Fix application menu broken UI on first render. ([#5766](https://github.com/infor-design/enterprise/issues/5766))
- `[Calendar]` Removed the example legend in the default settings. ([#1130](https://github.com/infor-design/enterprise-ng/issues/1130))
- `[Cards]` Fixed misaligned list within expandable cards pane. ([#5223](https://github.com/infor-design/enterprise/issues/5223))
- `[Counts]` Updated the font size of `xl-text` from `50px` to `48px`. ([#5588](https://github.com/infor-design/enterprise/issues/5588))
- `[Counts]` Fixed title and icon position when in RTL. ([#5566](https://github.com/infor-design/enterprise/issues/5566))
- `[Datagrid]` Removed margin in icon when size is small or extra small. ([#5726](https://github.com/infor-design/enterprise/issues/5726))
- `[Datagrid]` Added additional check for vertical scroll. ([#1154](https://github.com/infor-design/enterprise-ng/issues/1154))
- `[Datepicker]` Fix on default legends being shown regardless if settings have custom legends. ([#5683](https://github.com/infor-design/enterprise/issues/5683))
- `[EmptyMessage]` Added `16px` spacings in the empty message container. ([#5639](https://github.com/infor-design/enterprise/issues/5639))
- `[FieldFilter]` Fixed missing trigger icons on short field filter options. ([#5727](https://github.com/infor-design/enterprise/issues/5727))
- `[Form]` Fixed misaligned trigger icon of datepicker on safari. ([#5751](https://github.com/infor-design/enterprise/issues/5751))
- `[Header]` Fix on Advanced Search not seen on headers when changing colors. ([#5782](https://github.com/infor-design/enterprise/issues/5782))
- `[Locale]` Fixed currency position and a translation on `tl-PH` locale. ([#5695](https://github.com/infor-design/enterprise/issues/5695))
- `[Lookup]` Fix an uncentered lookup icon in composite form. ([#5657](https://github.com/infor-design/enterprise/issues/5657))
- `[Searchfield]` Fix on uneven searchfield in firefox. ([#5620](https://github.com/infor-design/enterprise/issues/5620))
- `[Searchfield]` Fix on uneven searchfield in firefox. ([#5695](https://github.com/infor-design/enterprise/issues/5695))
- `[Searchfield]` Fix on misaligned close button on mobile view. ([#5782](https://github.com/infor-design/enterprise/issues/5782))
- `[Searchfield]` Change width when parent container becomes smaller. ([#4696](https://github.com/infor-design/enterprise/issues/4696))
- `[Spinbox]` Remove functionality of Home and End buttons on Spinbox. ([#5659](https://github.com/infor-design/enterprise/issues/5659))
- `[Spinbox]` Fix spinbox misalignment on sample sizes. ([#5733](https://github.com/infor-design/enterprise/issues/5733))
- `[Tabs]` Fix a bug on vertical tabs scroll on panel containers. ([#5565](https://github.com/infor-design/enterprise/issues/5565))
- `[Treemap]` Fix Treemap's misaligned footer-text on the new theme. ([#5365](https://github.com/infor-design/enterprise/issues/5365))

(41 Issues Solved This Release, Backlog Enterprise 192, Backlog Ng 28, 1166 Functional Tests, 1712 e2e Tests, 150 Puppeteer Tests)

## v4.56.0 Features

- `[ContextualActionPanel]` Changed the color of the toolbar header in the new theme. ([#5685](https://github.com/infor-design/enterprise/issues/5685))
- `[Charts]` Added ability to disable the selection of the charts including the legend. ([#2736](https://github.com/infor-design/enterprise/issues/2736))
- `[Datagrid]` Adds the ability to update values of a specific column on Datagrid. ([#3491](https://github.com/infor-design/enterprise/issues/3491))
- `[Icon]` Updated the launch icon to be less Philippines. ([#5595](https://github.com/infor-design/enterprise/issues/5595))
- `[Locale]` Added a new locale `tl-PH` for Philippines (`tagalog`). ([#5695](https://github.com/infor-design/enterprise/issues/5695))
- `[Tabs]` Adds the ability to split the tabs. ([#4600](https://github.com/infor-design/enterprise/issues/4600))
- `[Toolbar Flex]` Adds control of button set areas via the Button set API. ([NG#1101](https://github.com/infor-design/enterprise-ng/issues/1101))

## v4.56.0 Fixes

- `[BusyIndicator]` Sized and Aligned busy indicator within a compact form field. ([#5655](https://github.com/infor-design/enterprise/issues/5655))
- `[Calendar]` Calendar event IDs can support numbers. ([#5556](https://github.com/infor-design/enterprise/issues/5556))
- `[Calendar]` Fixed wrong color on icons on the header. ([#5647](https://github.com/infor-design/enterprise/issues/5647))
- `[Calendar]` Fixed markForRefresh for display range in calendar. ([#5675](https://github.com/infor-design/enterprise/issues/5675))
- `[Calendar]` Adds the ability to support cross year date range in calendar. ([#5675](https://github.com/infor-design/enterprise/issues/5675))
- `[Calendar]` Fixed additional row due to DST for display range in calendar. ([#5675](https://github.com/infor-design/enterprise/issues/5675))
- `[Datagrid]` Date format should reflect in date filter when range option is selected. ([#4864](https://github.com/infor-design/enterprise/issues/4864))
- `[Datagrid]` Add test page for `selectAllCurrentPage` with toolbar count. ([#4921](https://github.com/infor-design/enterprise/issues/4921))
- `[Datepicker]` Fix on datepicker header not being shown in smaller screens. ([#5550](https://github.com/infor-design/enterprise/issues/5550))
- `[Datagrid]` Fixed an issue where the selection idx was not updating after append/update data to child nodes for tree. ([#5631](https://github.com/infor-design/enterprise/issues/5631))
- `[Datagrid]` Fixed a bug where row status is not properly rendered on Tree List. ([#5552](https://github.com/infor-design/enterprise/issues/5552))
- `[Dropdown]` Fixed disabling of function keys F1 to F12. ([#4976](https://github.com/infor-design/enterprise/issues/4976))
- `[Dropdown]` Fixed a bug where selecting the first item on the list doesn't trigger the `change` event that will select the value immediately. ([NG#1102](https://github.com/infor-design/enterprise-ng/issues/1102))
- `[Dropdown]` Fixed an accessibility issue where the error message was unannounced using a screen reader. ([#5130](https://github.com/infor-design/enterprise/issues/5130))
- `[Homepage]` Fix on homepage example charts misaligned when on mobile. ([#5650](https://github.com/infor-design/enterprise/issues/5650))
- `[Popupmenu]` Fixed an not released issue where opening menus limited the ability to click after. ([#5648/#5649](https://github.com/infor-design/enterprise/issues/5648))
- `[Popupmenu]` Allow switches to be clickable in popupmenu for backwards compatibility. ([#1127](https://github.com/infor-design/enterprise-ng/issues/1127))
- `[Icons]` Fix sizes on some of the icons in classic mode. ([#5626](https://github.com/infor-design/enterprise/issues/5626))
- `[Icons]` Fix sizes on some of the icons in tree in classic mode. ([#5626](https://github.com/infor-design/enterprise/issues/5626))
- `[Line Chart]` Fixed a bug where the line chart was not positioned correctly when all the values were zero. ([#5640](https://github.com/infor-design/enterprise/issues/5640))
- `[Listview]` Fixed the links example to better show disabled links. ([#5678](https://github.com/infor-design/enterprise/issues/5678))
- `[Locale]` Fixed an additional case where large numbers cannot be formatted correctly. ([#5605](https://github.com/infor-design/enterprise/issues/5605))
- `[Locale]` Expanded support from 10 to 20 decimal places. Max number is 21, 20 now. ([#5622](https://github.com/infor-design/enterprise/issues/5622))
- `[Tabs]` Fix a bug where tabs indicator is not aligned when scaled down. ([#5164](https://github.com/infor-design/enterprise/issues/5164))
- `[Tabs]` Fix a bug where tabs indicator is not aligned on RTL. ([#5541](https://github.com/infor-design/enterprise/issues/5541))
- `[Tree]` Fix on return item when calling addNode. ([#5334](https://github.com/infor-design/enterprise/issues/5334))

(44 Issues Solved This Release, Backlog Enterprise 176, Backlog Ng 25, 1134 Functional Tests, 1693 e2e Tests)

## v4.55.3 Fixes

- `[Datagrid]` Fixed an issue where the selection idx was not updating after append/update data to child nodes for tree. ([#5631](https://github.com/infor-design/enterprise/issues/5631))
- `[Locale]` Fixed a bug where very large numbers would get a zero added. ([#5308](https://github.com/infor-design/enterprise/issues/5308))
- `[Locale]` Fixed a bug where very large numbers with negative added an extra zero in formatNumber. ([#5318](https://github.com/infor-design/enterprise/issues/5318))
- `[Locale]` Expanded support from 10 to 20 decimal places. Max number is 21, 20 now. ([#5622](https://github.com/infor-design/enterprise/issues/5622))

## v4.55.2 Fixes

- `[Icons]` Fix sizes on some of the icons in classic mode. ([#5626](https://github.com/infor-design/enterprise/issues/5626))

## v4.55.1 Fixes

- `[Locale]` Fixed an additional case where large numbers cannot be formatted correctly. ([#5605](https://github.com/infor-design/enterprise/issues/5605))

## v4.55.0 Features

- `[ApplicationMenu]` Added the ability to resize the app menu. ([#5193](https://github.com/infor-design/enterprise/issues/5193))
- `[Completion Chart]` Added tooltip in completion chart. ([#5346](https://github.com/infor-design/enterprise/issues/5346))
- `[Custom Builds]` Fixed a bug where importing the base Charts API directly would cause an error. ([#5463](https://github.com/infor-design/enterprise/issues/5463))
- `[Datagrid]` Adds the ability to have a selection radio buttons on Datagrid. ([#5384](https://github.com/infor-design/enterprise/issues/5384))
- `[Datagrid]` Added a `verticalScrollToEnd` property when you reached the end of the datagrid list. ([#5435](https://github.com/infor-design/enterprise/issues/5435))
- `[Datagrid]` Added separate mask options for filter row. ([#5519](https://github.com/infor-design/enterprise/issues/5519))
- `[Editor]` Added support for `ol` type attribute to be able to use the other list styles (`alphabetically ordered (lowercase and uppercase)`, and `roman numbers (lowercase and uppercase)`) of `ol` tag. ([#5462](https://github.com/infor-design/enterprise/issues/5462))
- `[Icons]` Now generating the icons from figma instead of sketch, this should be of low impact but keep your eye on icons in general as they have all changed in generation and log any issues found. ([#5170](https://github.com/infor-design/enterprise/issues/5170))
- `[Lookup]` Fixed a bug for short field and its icons not rendering properly. ([#5541](https://github.com/infor-design/enterprise/issues/5541))
- `[Message]` Add info status handling to message.([#5459](https://github.com/infor-design/enterprise/issues/5459))
- `[Message]` Add an optional close button setting to dismiss the message. ([#5464](https://github.com/infor-design/enterprise/issues/5464))
- `[Modal]` Added the ability to have a custom tooltip on modal close button. ([#5391](https://github.com/infor-design/enterprise/issues/5391))
- `[Swaplist]` Added option to copy items from lists instead of moving them. ([#5513](https://github.com/infor-design/enterprise/issues/5513))
- `[Popdown]` Added a click outside event in popdown. ([#3618](https://github.com/infor-design/enterprise/issues/3618))
- `[Timepicker]` Fixed a bug for timepicker icon not rendering properly. ([#5558](https://github.com/infor-design/enterprise/issues/5558))
- `[Typography]` New typography paragraph text style. ([#5325](https://github.com/infor-design/enterprise/issues/5325))

## v4.55.0 Fixes

- `[Cards]` Fixed a bug card group toolbar overlaps then disappears after clicking the checkboxes. ([#5445](https://github.com/infor-design/enterprise/issues/5445))
- `[Calendar]` Fixed month label not set on first enabled date of the month. ([#5581](https://github.com/infor-design/enterprise/issues/5581))
- `[Calendar]` Fix on overlap in today text and calendar view changer when in mobile. ([#5438](https://github.com/infor-design/enterprise/issues/5438))
- `[Charts]` Fixed a bug where automation ids is not properly rendered on legend, text and slices. ([#5441](https://github.com/infor-design/enterprise/issues/5441))
- `[Datagrid]` Fixed a bug where the checkbox overlaps with the label when `editorOptions.multiple` is set to true. Also added formatters and editor for multiselect. ([NG#1075](https://github.com/infor-design/enterprise-ng/issues/1075))
- `[Datagrid]` Fixed an issue where tree list indentation is not left aligned when row has no children and datagrid row height is extra small or small. ([#5487](https://github.com/infor-design/enterprise/issues/5487))
- `[Message]` Added maxWidth setting to allow message to go full width when title is long. ([#5443](https://github.com/infor-design/enterprise/issues/5443))
- `[Datagrid]` Fix unescaped HTML of range value to match escaped HTML of data value. ([#4832](https://github.com/infor-design/enterprise/issues/4832))
- `[Datagrid]` Fix an XSS vulnerability in the name property of the columns objects array. ([#5428](https://github.com/infor-design/enterprise/issues/5428))
- `[Datagrid]` Fixed an issue where the excel export did not download in MS Edge. ([#5507](https://github.com/infor-design/enterprise/issues/5507))
- `[Editor]` Fixed an issue where font color was not working and extra spaces were get removed. ([#5137](https://github.com/infor-design/enterprise/issues/5137))
- `[EmptyMessage]` Fixed a bug where the empty message chart were not properly rendered when using auto height widget/card. ([#5527](https://github.com/infor-design/enterprise/issues/5527))
- `[Hierarchy]` Fixed line and icon alignment in hierarchy when in RTL format. ([#5544](https://github.com/infor-design/enterprise/issues/5544))
- `[Message]` Added maxWidth setting to allow message to go full width when title is long. ([#5443](https://github.com/infor-design/enterprise/issues/5443))
- `[Modal]` Fixed a bug where events are not properly called when calling stacked dialogs. ([#5471](https://github.com/infor-design/enterprise/issues/5471))
- `[Timepicker]` Fixed a bug where the Chinese time format doesn't render correctly after selecting time and periods (AM/PM). ([#5420](https://github.com/infor-design/enterprise/issues/5420))
- `[Tree]` Fixed an issue where lengthy node text doesn't wrap to lines and cuts off. ([#5499](https://github.com/infor-design/enterprise/issues/5499))

(51 Issues Solved This Release, Backlog Enterprise 129, Backlog Ng 29, 1222 Functional Tests, 1693 e2e Tests)

## v4.54.3 Fixes

- `[Locale]` Fixed a bug where very large numbers would get a zero added. ([#5308](https://github.com/infor-design/enterprise/issues/5308))
- `[Locale]` Fixed a bug where very large numbers with negative added an extra zero in formatNumber. ([#5318](https://github.com/infor-design/enterprise/issues/5318))
- `[Locale]` Expanded support from 10 to 20 decimal places. Max number is 21, 20 now. ([#5622](https://github.com/infor-design/enterprise/issues/5622))

## v4.54.2 Fixes

- `[Locale]` Fixed an additional case where large numbers cannot be formatted correctly. ([#5605](https://github.com/infor-design/enterprise/issues/5605))

## v4.54.1 Fixes

- `[Datagrid]` Added separate mask options for filter row. ([#5519](https://github.com/infor-design/enterprise/issues/5519))

## v4.54.0 Features

- `[Cards]` Added the ability of single and multi selection of cards. ([#5253](https://github.com/infor-design/enterprise/issues/5253))
- `[Datagrid]` Added support to row reorder for groupable settings. ([#5233](https://github.com/infor-design/enterprise/issues/5233))
- `[Donut]` Added the ability to add center tooltip for Donut. ([#5302](https://github.com/infor-design/enterprise/issues/5302))
- `[Notification Badge]` Added Notification Badge component that has the ability to move to any corner of the icon element. ([#5344](https://github.com/infor-design/enterprise/issues/5344))

## v4.54.0 Fixes

- `[Blockgrid]` Added additional design with no image ([#5379](https://github.com/infor-design/enterprise/issues/5379))
- `[Charts]` Fixed a bug where the vertical grid line strokes were invisible when in High Contrast and Colors was non-Default ([#5301](https://github.com/infor-design/enterprise/issues/5301))
- `[CirclePager]` Fixed a bug where the slides were not properly showing for RTL languages ([#2885](https://github.com/infor-design/enterprise/issues/2885))
- `[CirclePager]` Fixed a bug where the CSS was the same for all of the circles in homepage/example-hero-widget ([#5337](https://github.com/infor-design/enterprise/issues/5337))
- `[ContextualActionPanel]` Added `title` prop in CAP to control the title via `modaSettings`, and added missing `beforeclose` event. ([NG#1048](https://github.com/infor-design/enterprise-ng/issues/1048))
- `[ContextMenu]` Fixed a bug where field option is not rendered properly on mobile ([#5335](https://github.com/infor-design/enterprise/issues/5335))
- `[Datagrid]` - Fixed a bug where the row height cut off the focus ring on the Action Item buttons for Classic/New mode and XS, S, M settings ([#5394](https://github.com/infor-design/enterprise/issues/5394))
- `[Datagrid]` - Fixed a bug where the selection color would bleed through clickable tags. ([#5533](https://github.com/infor-design/enterprise/issues/5533))
- `[Datagrid]` Fixed an issue where toggling the selectable setting did not correctly enable the checkbox. ([#5482](https://github.com/infor-design/enterprise/issues/5482))
- `[Datagrid]` Fixed an issue where row reorder handle align was not right for extra small and small height. ([#5233](https://github.com/infor-design/enterprise/issues/5233))
- `[Datagrid]` - Fixed a bug where the first two columns row heights did not match the others for the Medium setting ([#5366](https://github.com/infor-design/enterprise/issues/5366))
- `[Datagrid]` - Fixed a bug where the font color on tags was black when a row was hovered over in dark mode. Font color now white. ([#5289](https://github.com/infor-design/enterprise/issues/5289))
- `[Datagrid]` Fixed a bug where the font color on tags was black when a row was hovered over in dark mode. Font color now white. ([#5289](https://github.com/infor-design/enterprise/issues/5289))
- `[Datagrid]` Fixed issues with NaN displaying on Decimal and Dropdown inputs when blank options are selected. ([#5395](https://github.com/infor-design/enterprise/issues/5395))
- `[Datagrid]` - Fixed a bug where the row height cut off the focus ring on the Action Item buttons for Classic/New mode and XS, S, M settings ([#5394](https://github.com/infor-design/enterprise/issues/5394))
- `[Datagrid]` Fixed a bug where the font color on tags was black when a row was hovered over in dark mode. Font color now white. ([#5289](https://github.com/infor-design/enterprise/issues/5289))
- `[Datagrid]` Fixed issues with NaN displaying on Decimal and Dropdown inputs when blank options are selected. ([#5395](https://github.com/infor-design/enterprise/issues/5395))
- `[Datagrid]` Delete key should fire event in dropdown search. ([#5402](https://github.com/infor-design/enterprise/issues/5402))
- `[Datepicker]` Fixed a bug where the -/+ keys were not detected in datepicker. ([#5353](https://github.com/infor-design/enterprise/issues/5353))
- `[Datagrid]` Fixed a bug that prevented the headers of the right frozen columns as well as the order date column from being exported properly. ([#5332](https://github.com/infor-design/enterprise/issues/5332))
- `[Datagrid]` Fixed a bug where the font color on tags was black when a row was hovered over in dark mode. Font color now white. ([#5289](https://github.com/infor-design/enterprise/issues/5289))
- `[Datagrid]` Fixed issues with NaN displaying on Decimal and Dropdown inputs when blank options are selected. ([#5395](https://github.com/infor-design/enterprise/issues/5395))
- `[Datagrid]` Fixed a bug where filter options were unable to reopen after doing pagination and clicking other filter options. ([#5286](https://github.com/infor-design/enterprise/issues/5286))
- `[Datepicker]` Fixed a bug where the -/+ keys were not detected in datepicker. ([#5353](https://github.com/infor-design/enterprise/issues/5353))
- `[Donut]` Changed legend design when item exceeds maximum width of chart. ([#5292](https://github.com/infor-design/enterprise/issues/5292))
- `[Dropdown]` Fixed a bug where backspace in Dropdown is not working when pressed. ([#5113](https://github.com/infor-design/enterprise/issues/5113))
- `[Editor]` Added tooltip in fontpicker. ([#5472](https://github.com/infor-design/enterprise/issues/5472))
- `[Fileupload]` Fixed a bug where the required asterisk does not appear on the labels associated with required fields. ([#5285](https://github.com/infor-design/enterprise/issues/5285))
- `[Homepage]` Adjusted height and width of example homepage ([#5425](https://github.com/infor-design/enterprise/issues/5425))
- `[Icon]` Changed button icon colors to slate6 ([#5307](https://github.com/infor-design/enterprise/issues/5307))
- `[Input]` Fixed a bug where clear icon were not properly aligned with the input field in classic mode. ([#5324](https://github.com/infor-design/enterprise/issues/5324))
- `[Locale]` Fixed an issue with the finish time format. ([#5447](https://github.com/infor-design/enterprise/issues/5447))
- `[Lookup]` Fixed an issue where in autoApply with single select the modal will close when paging. ([#5466](https://github.com/infor-design/enterprise/issues/5466))
- `[Lookup]` Fixed an issue where selection for server side and paging was not working. ([#986](https://github.com/infor-design/enterprise-ng/issues/986))
- `[Lookup]` Added api setting to allow duplicate selected value to input element. ([#986](https://github.com/infor-design/enterprise-ng/issues/986))
- `[Modal]` Enter key will trigger primary button when in an input field. ([#5198](https://github.com/infor-design/enterprise/issues/5198))
- `[Monthview]` Fixed a bug where a vertical scroll is showing when it is unnecessary. ([#5350](https://github.com/infor-design/enterprise/issues/5350))
- `[Multiselect]` Fixed a regression bug where clear icon were not properly aligned on compact mode. ([#5396](https://github.com/infor-design/enterprise/issues/5396))
- `[Personalize]` Added css to remove color gradient on overflowing horizontal tab headers. fix is limited to personalize styling ([#5303](https://github.com/infor-design/enterprise/issues/5303))
- `[Popdown]` Remove deprecation console warning. We still consider this component deprecated but will not remove until 5.0 version. The warning was only removed for now. ([#1070](https://github.com/infor-design/enterprise-ng/issues/1070))
- `[ToolbarFlex]` updated logic to account for the AllowTabs property and set toolbar items with a tab-index of 0 when allowTabs is true ([#5387](https://github.com/infor-design/enterprise/issues/5387))
- `[Tabs]` Remove tabs animation when clicking tabs. ([#4818](https://github.com/infor-design/enterprise-ng/issues/4818))

(40 Issues Solved This Release, Backlog Enterprise 145, Backlog Ng 24, 1195 Functional Tests, 1697 e2e Tests)

### v4.54.0 Markup Changes

- `[TrackDirty]` Removed Track Dirty from the main components list and integrated the underlying examples into their corresponding individual components.([#5319](https://github.com/infor-design/enterprise/issues/5319))

## v4.53.5 Fixes

- `[Lookup]` Fixed two additional issues where selection for server side and paging was not working. ([#986](https://github.com/infor-design/enterprise-ng/issues/986))
- `[Lookup]` Fixed an issue where in autoApply with single select the modal will close when paging. ([#5466](https://github.com/infor-design/enterprise/issues/5466))

## v4.53.3 Fixes

- `[Lookup]` Fixed an issue where selection for server side and paging was not working. ([#986](https://github.com/infor-design/enterprise-ng/issues/986))

## v4.53.0 Features

- `[Action Sheet]` Added a mobile device-friendly action sheet component. ([#5256](https://github.com/infor-design/enterprise/issues/5256))
- `[Cards]` Added card variations (Status, Hyperlink and Photo Card) with improve hitboxes for tapping. ([#5250](https://github.com/infor-design/enterprise/issues/5250))
- `[Cards]` Added improvements to the expandable cards and made a jQuery instance to be available in the angular wrapper. ([#5252](https://github.com/infor-design/enterprise/issues/5252))
- `[ContextualActionPanel]` Added vertical tabs example on the Contextual Action Panel. ([#5234](https://github.com/infor-design/enterprise/issues/5234))
- `[Swipe Action]` Added a mobile device-friendly swipe action component. ([#5254](https://github.com/infor-design/enterprise/issues/5254))

## v4.53.0 Fixes

- `[Application Menu]` Fixed a bug where the menu list will not properly rendered on autocomplete if you type a character that is not available in the list. ([#4863](https://github.com/infor-design/enterprise/issues/4863))
- `[Calendar]` Fixed a bug where calendar event is not rendered on WeekView if add event (modal) is used before add event (api). ([#5236](https://github.com/infor-design/enterprise/issues/5236))
- `[Circle Pager]` Fixed size interactions and changes for mobile view port. ([#5251](https://github.com/infor-design/enterprise/issues/5251))
- `[Datagrid]` Fixed an issue where personalize column headers were not rendering properly. ([#5361](https://github.com/infor-design/enterprise/issues/5361))
- `[Datagrid]` Fixed a bug where animation blue circle is off-center. ([#5246](https://github.com/infor-design/enterprise/issues/5246))
- `[Datagrid]` Fixed a bug where hovering lookup cells showed a grey background. ([#5157](https://github.com/infor-design/enterprise/issues/5157))
- `[Datagrid]` Fixed an issue for xss where special characters was not sanitizing and make grid to not render. ([#975](https://github.com/infor-design/enterprise-ng/issues/975))
- `[Datagrid]` Fixed a bug where the home and end key should behave as default when in editable cell and not shifting to the first and end row in datagrid. ([#5179](https://github.com/infor-design/enterprise/issues/5179))
- `[Datepicker]` Fixed a bug where the setting attributes were missing in datepicker input and datepicker trigger on NG wrapper. ([#1044](https://github.com/infor-design/enterprise-ng/issues/1044))
- `[Datepicker]` Fixed a bug where the selection range was not being properly rendered in mobile. ([#5211](https://github.com/infor-design/enterprise/issues/5211))
- `[Datepicker]` Made the `autocomplete` attribute configurable by using the `autocompleteAttribute` setting. ([#5092](https://github.com/infor-design/enterprise/issues/5092))
- `[Dropdown]` Made the `noSearch` setting prevent filtering using the Dropdown's search input element as expected. ([#5159](https://github.com/infor-design/enterprise/issues/5159))
- `[Dropdown]` Prevented the Dropdown from re-selecting and firing change events if the same value is picked from its list. ([#5159](https://github.com/infor-design/enterprise/issues/5159))
- `[Dropdown]` Fixed a bug that resulted in the updatable dropdown value being changed when selecting the more actions button. ([#5222](https://github.com/infor-design/enterprise/issues/5222))
- `[Editor]` Fixed a bug where automation id attributes are not properly rendered on editor elements. ([#5082](https://github.com/infor-design/enterprise/issues/5082))
- `[Lookup]` Fixed a bug where lookup attributes are not added in the cancel and apply/save button. ([#5202](https://github.com/infor-design/enterprise/issues/5202))
- `[Lookup]` Exposed two events from the datagrid `afterpaging` and `selected` for more flexibility. ([#986](https://github.com/infor-design/enterprise-ng/issues/986))
- `[Locale]` Fixed a bug where very large numbers with negative added an extra zero in formatNumber. ([#5308](https://github.com/infor-design/enterprise/issues/5308))
- `[Locale]` Fixed a bug where very large numbers would get a zero added. ([#5308](https://github.com/infor-design/enterprise/issues/5308))
- `[Locale]` Fixed a bug where very large numbers with negative added an extra zero in formatNumber. ([#5318](https://github.com/infor-design/enterprise/issues/5318))
- `[Lookup]` Fixed a regression bug where the close/clear icon were not properly aligned on mobile and tablet viewport. ([#5299](https://github.com/infor-design/enterprise/issues/5299))
- `[Lookup]` Fixed a bug where rows become unselected when reopened. ([#5261](https://github.com/infor-design/enterprise/issues/5261))
- `[Modal]` Added the ability to set the tabindex. ([#5358](https://github.com/infor-design/enterprise/issues/5358))
- `[Monthview]` Fixed an issue where month year pick list was misaligning for in page examples. ([#5345](https://github.com/infor-design/enterprise/issues/5345))
- `[Multiselect]` Fixed a regression bug where close icon in badge/tags were not properly aligned. ([#5351](https://github.com/infor-design/enterprise/issues/5351))
- `[Page-Patterns]` Fixed an issue where the weight range slider was overlapping the sales amount text area. ([#5284](https://github.com/infor-design/enterprise/issues/5284))
- `[Pager]` Fixed an issue where tooltip was not working after switch to 2nd page for disable/enable buttons with standalone Pager. ([#1047](https://github.com/infor-design/enterprise-ng/issues/1047))
- `[Personalization]` Fixed a bug where user was unable to see highlighted text in the header when using the new light default theme. ([#5219](https://github.com/infor-design/enterprise/issues/5219))
- `[Personalization]` Fixed an issue where hyperlinks were not showing up for dark theme. ([#5144](https://github.com/infor-design/enterprise-ng/issues/5144))
- `[Popupmenu]` Fixed a bug where unwanted link/hash occurs if the menu if the menu is destroyed when clicking a menu item. ([#NG1046](https://github.com/infor-design/enterprise-ng/issues/1046))
- `[Spinbox]` Fixed a bug where spinbox and its border is not properly rendered on responsive view. ([#5146](https://github.com/infor-design/enterprise/issues/5146))
- `[Searchfield]` Fixed a bug where the close button is not rendered properly on mobile view. ([#5182](https://github.com/infor-design/enterprise/issues/5182))
- `[Searchfield]` Fixed a bug where the search icon in search field is not aligned properly on firefox view. ([#5290](https://github.com/infor-design/enterprise/issues/5290))
- `[Searchfield]` Made the `autocomplete` attribute configurable by using the `autocompleteAttribute` setting. ([#5092](https://github.com/infor-design/enterprise/issues/5092))
- `[Searchfield]` Fixed a bug where the button does not have the same height as the searchfield input. ([#5314](https://github.com/infor-design/enterprise/issues/5314))
- `[Searchbar]` Fixed a bug where the search bar overlapped the "Websites" header when browser is minimized or viewed in mobile. ([#5248](https://github.com/infor-design/enterprise/issues/5248))
- `[Slider]` Fixed a bug where the slider produces NaN value on tooltip. ([#5336](https://github.com/infor-design/enterprise/issues/5336))
- `[Splitter]` Fixed position of splitter button. ([#5121](https://github.com/infor-design/enterprise/issues/5121))
- `[Tooltip/Popover]` Split the Popover and Tooltip into separate components. ([#5197](https://github.com/infor-design/enterprise/issues/5197))

(52 Issues Solved This Release, Backlog Enterprise 147, Backlog Ng 28, 1095 Functional Tests, 1668 e2e Tests)

## v4.52.3 Fixes

- `[Locale]` Expanded support from 10 to 20 decimal places. Max number is 21, 20 now. ([#5622](https://github.com/infor-design/enterprise/issues/5622))

## v4.52.2 Fixes

- `[Locale]` Fixed a bug where very large numbers would get a zero added. ([#5308](https://github.com/infor-design/enterprise/issues/5308))
- `[Locale]` Fixed a bug where very large numbers with negative added an extra zero in formatNumber. ([#5318](https://github.com/infor-design/enterprise/issues/5318))

## v4.52.1 Fixes

- `[Datagrid]` Fixed an issue where personalize column headers were not rendering properly. ([#5361](https://github.com/infor-design/enterprise/issues/5361))

## v4.52.0

### v4.52.0 Markup Changes

- `[Datagrid]` When fixing bugs in datagrid hover states we removed the use of `is-focused` on table `td` elements. ([#5091](https://github.com/infor-design/enterprise/issues/5091))

### v4.52.0 Fixes

- `[Application Menu]` Fixed a bug where the expanded accordion were incorrectly colored as selected when uses the personalization colors. ([#5128](https://github.com/infor-design/enterprise/issues/5128))
- `[About]` Fixed a bug where overflowing scrollbar in About Modal is shown on a smaller viewport. ([#5206](https://github.com/infor-design/enterprise/issues/5206))
- `[Bar Chart]` Fixed an issue where the `onerror` script was able to execute. ([#1030](https://github.com/infor-design/enterprise-ng/issues/1030))
- `[Calendar]` Fixed a bug where if the calendar event is not set to whole day then the week view and day view will not properly render on UI. ([#5195](https://github.com/infor-design/enterprise/issues/5195))
- `[Datagrid]` Fixed a bug where changing a selection mode between single and mixed on a datagrid with frozen columns were not properly rendered on UI. ([#5067](https://github.com/infor-design/enterprise/issues/5067))
- `[Datagrid]` Fixed a bug where filter options were not opening anymore after doing sorting on server-side paging. ([#5073](https://github.com/infor-design/enterprise/issues/5073))
- `[Datagrid/Lookup]` Fixed a bug where unselecting all items in an active page affects other selected items on other pages. ([#4503](https://github.com/infor-design/enterprise/issues/4503))
- `[Datagrid]` When fixing bugs in datagrid hover states we removed the use of `is-focused` on table `td` elements. ([#5091](https://github.com/infor-design/enterprise/issues/5091))
- `[Datagrid/Lookup]` Fixed a bug where the plus minus icon animation was cut off. ([#4962](https://github.com/infor-design/enterprise/issues/4962))
- `[Datagrid]` Fixed a bug where unselecting all items in an active page affects other selected items on other pages. ([#4503](https://github.com/infor-design/enterprise/issues/4503))
- `[Datagrid]` Fixed a bug where the tag text in the column is not shown properly when hovering it on Alternate Row Shading. ([#5210](https://github.com/infor-design/enterprise/issues/5210))
- `[Datagrid]` Fixed a bug where the clear filter icons position were not properly aligned with the lookup. ([#5239](https://github.com/infor-design/enterprise/issues/5239))
- `[Dropdown]` Fixed a bug where automatic highlighting of a blank option after opening the list was not working ([#5095](https://github.com/infor-design/enterprise/issues/5095))
- `[Dropdown/Multiselect]` Fixed a bug where the id attribute prefix were missing from the dropdown list when searching with typeahead settings. ([#5053](https://github.com/infor-design/enterprise/issues/5053))
- `[Field Options]` Fixed misalignment of field options for the colorpicker, clearable input field, and clearable searchfield with its close icon. ([#5139](https://github.com/infor-design/enterprise/issues/5139))
- `[Field Options]` Fixed misalignment of close button in searchfield with field options. ([#5138](https://github.com/infor-design/enterprise/issues/5138))
- `[Homepage]` Fixed an issue where remove card event was not triggered on card/widget. ([#4798](https://github.com/infor-design/enterprise/issues/4798))
- `[Locale]` Changed the start day of the week to Monday as per translation team request. ([#5199](https://github.com/infor-design/enterprise/issues/5199))
- `[Mask/Datagrid]` Fixed a bug in number masks where entering a decimal while the field's entire text content was selected could cause unexpected formatting. ([#4974](https://github.com/infor-design/enterprise/issues/4974))
- `[Monthview]` Fixed an issue where selected date was not stay on provided day/month/year. ([#5064](https://github.com/infor-design/enterprise/issues/5064))
- `[Monthview]` Added support for mobile view. ([#5075](https://github.com/infor-design/enterprise/issues/5075))
- `[Spinbox]` Fixed a bug where spinbox and its border is not properly rendered on responsive view. ([#5146](https://github.com/infor-design/enterprise/issues/5146))
- `[Tabs Module]` Fixed a bug where long tab labels overflowed behind the close icon. ([#5187](https://github.com/infor-design/enterprise/issues/5187))

(33 Issues Solved This Release, Backlog Enterprise 134, Backlog Ng 34, 1183 Functional Tests, 1652 e2e Tests)

## v4.51.4

### v4.51.4 Fixes

- `[Locale]` Fixed a bug where very large numbers would get a zero added. ([#5308](https://github.com/infor-design/enterprise/issues/5308))

## v4.51.3

### v4.51.3 Fixes

- `[Locale]` Fixed a bug where very large numbers with negative added an extra zero in formatNumber. ([#5308](https://github.com/infor-design/enterprise/issues/5308))
- `[Mask/Datagrid]` Fixed a bug in number masks where entering a decimal while the field's entire text content was selected could cause unexpected formatting. ([#4974](https://github.com/infor-design/enterprise/issues/4974))

## v4.51.2

### v4.51.2 Fixes

- `[Locale]` Fixed a bug where very large numbers with negative added an extra zero in formatNumber. ([#5308](https://github.com/infor-design/enterprise/issues/5308))
- `[Mask/Datagrid]` Fixed a bug in number masks where entering a decimal while the field's entire text content was selected could cause unexpected formatting. ([#4974](https://github.com/infor-design/enterprise/issues/4974))

## v4.51.1

### v4.51.1 Fixes

- `[Datagrid]` Fixed a bug where cells with a leading space triggered the dirty indicator even without changing the cell value on second blur/selection. ([#4825](https://github.com/infor-design/enterprise/issues/4825))
- `[Radio]` Fixed a bug where legend tag blinks when clicking the radio buttons. ([#4901](https://github.com/infor-design/enterprise/issues/4901))

## v4.51.0

### v4.51.0 Markup Changes

- `[About]` The version in the html section of the document was not added correctly and is now showing the correct version string. ([#5069](https://github.com/infor-design/enterprise/issues/5069))
- `[Datagrid]` Fixed a bug where cells with a leading space triggered the dirty indicator even without changing the cell value on second blur/selection. ([#4825](https://github.com/infor-design/enterprise/issues/4825))
- `[Datepicker/Monthview/Calendar]` We changed all Chinese locales to have monday as the first day of the week and this could impact scripts. ([#5147](https://github.com/infor-design/enterprise/issues/5147))
- `[Dropdown]` We added  `aria-readonly` to all readonly dropdowns. ([#5107](https://github.com/infor-design/enterprise/issues/5107))
- `[Dropdown]` Dropdowns are now appended to the section in the page with `role="main"` there should be just one of these sections in each page. ([#1033](https://github.com/infor-design/enterprise-ng/issues/1033))
- `[Input]` If using the password reveal feature, note that we change dit from using a `type="password"` to using a class to toggle the state. ([#5099](https://github.com/infor-design/enterprise/issues/5099))
- `[Pager]` When fixing an accessibility complaint on pager we made all pager buttons tabbable and removed the `tabindex` this could impact some test scripts. ([#4862](https://github.com/infor-design/enterprise/issues/4862))
- `[Tabs]` We add the ability to drag tabs, if this is enabled there are a number of sort properties and classes that have been added that may need to be scripted in the future. ([#4520](https://github.com/infor-design/enterprise/issues/4520))

### v4.51.0 Fixes

- `[Circlepager]` Fixed a bug where circle buttons doesn't work on smaller viewport and first initialization of the page. ([#4966](https://github.com/infor-design/enterprise/issues/4966))
- `[General]` The master branch is now called main. Also cleaned up some language in the repo known to be less inclusive. ([#5027](https://github.com/infor-design/enterprise/issues/5027))
- `[Datagrid]` Fixed an issue where stretching the last column of a table was not consistent when resizing the window. ([#5045](https://github.com/infor-design/enterprise/issues/5045))
- `[Datagrid]` Fixed an issue where time format HHmm was not working for time picker editor. ([#4926](https://github.com/infor-design/enterprise/issues/4926))
- `[Datagrid]` Fixed an issue where setting stretchColumn to 'last' did not stretch the last column in the table. ([#4913](https://github.com/infor-design/enterprise/issues/4913))
- `[Datagrid]` Fixed an issue where when focusing dropdowns and then using arrow key, it would move across the grid columns leaving multiple open dropdowns. ([#4851](https://github.com/infor-design/enterprise/issues/4851))
- `[Datagrid]` Fixed an issue where the copy paste html to editable cell was cause to generate new cells. ([#4848](https://github.com/infor-design/enterprise/issues/4848))
- `[Datagrid]` Fixed some visual glitches related to focus/hover state and editable date/time cells. ([#5091](https://github.com/infor-design/enterprise/issues/5091))
- `[Datepicker]` Fixed an issue where time was changing, if selected time was before noon for Danish language locale da-DK. ([#4987](https://github.com/infor-design/enterprise/issues/4987))
- `[Datepicker]` Removed deprecation warning for close method. ([#5120](https://github.com/infor-design/enterprise/issues/5120))
- `[Dropdown]` Fixed a bug where the dropdown list gets detached to the input field. ([5056](https://github.com/infor-design/enterprise/issues/5056))
- `[Dropdown]` Improved accessibility on readonly dropdowns by adding the aria-readonly property. ([#5107](https://github.com/infor-design/enterprise/issues/5107))
- `[Editor]` Fixed a bug where the anchor link does not firing the change event. ([#5141](https://github.com/infor-design/enterprise/issues/5141))
- `[Editor]` Fixed a bug that links would not wrap in the editor when multiline. ([#5145](https://github.com/infor-design/enterprise/issues/5145))
- `[General]` Fixed incorrect version that was showing up as `[Object]` in the about dialog and html. ([#5069](https://github.com/infor-design/enterprise/issues/5069))
- `[Hierarchy]` Improved accessibility on readonly dropdowns by adding the aria-readonly property. ([#5107](https://github.com/infor-design/enterprise/issues/5107))
- `[Hierarchy]` Fixed an issue where the action refs passed around were broken. ([#5124](https://github.com/infor-design/enterprise/issues/5124))
- `[Listview]` Fixed a bug where changing selectable setting from 'mixed' to 'single' does not remove checkboxes. ([#5048](https://github.com/infor-design/enterprise/issues/5048))
- `[Locale]` Fixed an issue where the date and available date validation was not working for Croatian locale hr-HR. ([#4964](https://github.com/infor-design/enterprise/issues/4964))
- `[Locale]` Fixed an issue where the am/pm dot was causing issue to parseDate() method for greek language. ([#4793](https://github.com/infor-design/enterprise/issues/4793))
- `[Locale]` Fixed all chinese locales to have monday as the first day of the week. ([#5147](https://github.com/infor-design/enterprise/issues/5147))
- `[Lookup]` Fixed an issue where readonly lookups showed up as enabled. ([#5149](https://github.com/infor-design/enterprise/issues/5149))
- `[Multiselect]` Fixed a bug where the position of dropdown list was not correct when selecting multiple items on mobile. ([#5021](https://github.com/infor-design/enterprise/issues/5021))
- `[Modal]` Fixed a bug that prevented modals from closing while a tooltip was displayed inside ([#5047](https://github.com/infor-design/enterprise/issues/5047))
- `[Pager]` Fixed an accessibility issue to use tabs instead arrow keys. ([#4862](https://github.com/infor-design/enterprise/issues/4862))
- `[Password]` Changed the password reveal feature to not use `text="password"` and use css instead. This makes it possible to hide autocomplete. ([#5098](https://github.com/infor-design/enterprise/issues/5098))
- `[Radio]` Fixed a bug where legend tag blinks when clicking the radio buttons. ([#4901](https://github.com/infor-design/enterprise/issues/4901))
- `[Tabs]` Fixed a bug where where if urls contain a href with a forward slash (paths), then this would error. Note that in this situation you need to make sure the tab panel is linked without the hash. ([#5014](https://github.com/infor-design/enterprise/issues/5014))
- `[Tabs]` Added support to sortable drag and drop tabs. Non touch devices it good with almost every type of tabs `Module`, `Vertical`, `Header`, `Scrollable` and `Regular`. For touch devices only support with `Module` and `Vertical` Tabs. ([#4520](https://github.com/infor-design/enterprise/issues/4520))
- `[Tabs]` Changed the `rename()` method to also modify a tab's corresponding "More Tabs" menu item, if the menu is open. ([#5105](https://github.com/infor-design/enterprise/issues/5105))
- `[Toast]` Fixed a bug where toast message were unable to drag down to it's current position when `position` sets to 'bottom right'. ([#5015](https://github.com/infor-design/enterprise/issues/5015))
- `[Toolbar]` Add fix for invisible inputs in the toolbar. ([#5122](https://github.com/infor-design/enterprise/issues/5122))
- `[Toolbar]` Prevent individual buttons from getting stuck inside the Toolbar's overflow menu ([#4857](https://github.com/infor-design/enterprise/issues/4857))
- `[Tree]` Added api support for collapse/expand node methods. ([#4707](https://github.com/infor-design/enterprise/issues/4707))

(42 Issues Solved This Release, Backlog Enterprise 166, Backlog Ng 28, 1081 Functional Tests, 1647 e2e Tests)

## v4.50.4

### v4.50.4 Fixes

- `[Locale]` Fixed a bug where very large numbers with negative added an extra zero in formatNumber. ([#5308](https://github.com/infor-design/enterprise/issues/5308))

## v4.50.3

### v4.50.3 Fixes

- `[Lookup]` Fixed an issue where readonly lookups showed up as enabled. ([#5149](https://github.com/infor-design/enterprise/issues/5149))

## v4.50.2

### v4.50.2 Fixes

- `[General]` Fixed incorrect version that was showing up as `[Object]` in the about dialog and html. ([#5069](https://github.com/infor-design/enterprise/issues/5069))

## v4.50.1

### v4.50.1 Fixes

- `[Datagrid]` Set the tabbable feature off for the datagrid editors. ([#5089](https://github.com/infor-design/enterprise/issues/5089))
- `[Datagrid]` Fixed issues with misalignment on filter fields with icons. ([#5063](https://github.com/infor-design/enterprise/issues/5063))
- `[Lookup]` Fixed a bug where non editable lookups could not be clicked/opened. ([#5062](https://github.com/infor-design/enterprise/issues/5062))
- `[Lookup]` Fixed a bug where non strict / non editable lookups could not be clicked/opened. ([#5087](https://github.com/infor-design/enterprise/issues/5087))

## v4.50.0

### v4.50.0 Important Notes

- `[General]` We bumped the version from 4.39 (four - thirty nine) to 4.50 (four - fifty) to correspond with the general release of Soho (IDS) Design system 4.5 so the versions sync up better. We could not use 4.5 since it was already in use previously. ([#5012](https://github.com/infor-design/enterprise/issues/5012))
- `[General]` We Updated development dependencies. Most important things to note are: we now support node 14 for development and this is recommended. ([#4998](https://github.com/infor-design/enterprise/issues/4998))
- `[Tabs]` Changed the target element from 'li' to 'a' to be consistent. ([#4566](https://github.com/infor-design/enterprise/issues/4566))

### v4.50.0 Fixes

- `[Breadcrumb]` Changed the colors for disabled breadcrumbs to make them lighter than the enabled ones. ([#4917](https://github.com/infor-design/enterprise/issues/4917))
- `[Bar Chart]` Added support for double click to Bar, Bar Grouped, Bar Stacked. ([#3229](https://github.com/infor-design/enterprise/issues/3229))
- `[Bullet Chart]` Added support for double click. ([#3229](https://github.com/infor-design/enterprise/issues/3229))
- `[BusyIndicator]` Fixed a bug that caused the busy-indicator to show below the busy indicator container. ([#4953](https://github.com/infor-design/enterprise/issues/4953))
- `[Color Picker]`Fix issue with text disappearing and improve responsiveness when there isn't space horizontally ([#4930](https://github.com/infor-design/enterprise/issues/4930))
- `[Column Chart]` Added support for double click to Column, Column Grouped, Column Stacked, Column Stacked-singular and Column Positive Negative. ([#3229](https://github.com/infor-design/enterprise/issues/3229))
- `[Datagrid]` Added api setting `allowChildExpandOnMatchOnly` with Datagrid. It will show/hide children match only or all of them this setting only will effect if use with `allowChildExpandOnMatch:true`. ([#4209](https://github.com/infor-design/enterprise/issues/4209))
- `[Datagrid]` Fixed a bug where filter dropdown menus did not close when focusing a filter input. ([#4766](https://github.com/infor-design/enterprise/issues/4766))
- `[Datagrid]` Fixed an issue where the keyboard was not working to sort data for sortable columns. ([#4858](https://github.com/infor-design/enterprise/issues/4858))
- `[Datagrid]` Fixed an issue where the keyboard was not working to select all from header checkbox. ([#4859](https://github.com/infor-design/enterprise/issues/4859))
- `[Datagrid]` Fixed an issue where the selection was getting clear after use pagesize dropdown for client side paging. ([#4915](https://github.com/infor-design/enterprise/issues/4915))
- `[Datagrid]` Fixed an error seen clicking items if using a flex toolbar for the datagrid toolbar. ([#4941](https://github.com/infor-design/enterprise/issues/4941))
- `[Datagrid]` Only show row status when dirty indicator and row status both exist to address conflicting visual issue. ([#4918](https://github.com/infor-design/enterprise/issues/4918))
- `[Datagrid]` Fixed an issue where selecting a row added background to row-status. ([#4918](https://github.com/infor-design/enterprise/issues/4918))
- `[Datagrid]` Fixed an issue where the filter menu would not reopen in some cases. ([#4995](https://github.com/infor-design/enterprise/issues/4995))
- `[Datepicker]` Added a setting that replaces the trigger icon with an actual button for better accessibility, enabled by default. ([#4820](https://github.com/infor-design/enterprise/issues/4820))
- `[Datepicker]` Updated validation.js to check if date picker contains a time value ([#4888](https://github.com/infor-design/enterprise/issues/4888))
- `[Datepicker]` Fixed a UI issue where the apply and cancel buttons were unable to see on small screens. ([#4950](https://github.com/infor-design/enterprise/issues/4950))
- `[Datagrid]` Clean up hover appearance of datagrid actions button when the grid is viewed as a list. ([#4963](https://github.com/infor-design/enterprise/issues/4963))
- `[Editor]`Adjusted the editor to not treat separators after headers as leading and removing them. ([#4751](https://github.com/infor-design/enterprise/issues/4751))
- `[Environment]`Updated the regular expression search criteria from `Edge` to `Edg` to resolve the EDGE is not detected issue. ([#4603](https://github.com/infor-design/enterprise/issues/4603))
- `[Field Filter]` Fixed a UI issues where the input field has a missing border and the dropdown list does not properly align when it opened. ([#4982](https://github.com/infor-design/enterprise/issues/4982))
- `[Editor]`Adjusted the editor to not treat separators after headers as leading and removing them. ([#4751](https://github.com/infor-design/enterprise/issues/4751))
- `[General]` Can run stylelint command on W10 cmd for development ([#4993](https://github.com/infor-design/enterprise/issues/4993))
- `[General]` We Updated jQuery to use 3.6.0. ([#1690](https://github.com/infor-design/enterprise/issues/1690))
- `[Header]` Removed breadcrumb coloring from current class, which was causing the wrong kind of emphasis for breadcrumbs in headers. ([#5003](https://github.com/infor-design/enterprise/issues/5003))
- `[Input]` Changed the disabled search field color for Safari to match that of other browsers. ([#4611](https://github.com/infor-design/enterprise/issues/4611))
- `[Lookup]` Isolated the scss/css .close.icon class inside of .modal-content and removed any extra top property to fix the alignment issue.([#4933](https://github.com/infor-design/enterprise/issues/4933))
- `[Lookup]` Added a setting that replaces the trigger icon with an actual button for better accessibility, enabled by default. ([#4820](https://github.com/infor-design/enterprise/issues/4820))
- `[Lookup]` fix close button alignment issue. ([#5088](https://github.com/infor-design/enterprise/issues/5088))
- `[Line Chart]` Added support for double click to Area, Bubble, Line and Scatterplot. ([#3229](https://github.com/infor-design/enterprise/issues/3229))
- `[Message]` Added automation id's to the message's modal main area dialog as well with `modal` prefix. ([#4871](https://github.com/infor-design/enterprise/issues/4871))
- `[Modal]` Fixed a bug where full size responsive setting doesn't work on android phones in landscape mode. ([#4451](https://github.com/infor-design/enterprise/issues/4451))
- `[Pie Chart]` Added support for double click to Pie and Donut. ([#3229](https://github.com/infor-design/enterprise/issues/3229))
- `[Pie Chart]` Fixed bug were pie chart type does not remove old class name ([#3144](https://github.com/infor-design/enterprise/issues/3144))
- `[Pie Chart]` Improved the accessibility of legend items with roles and offscreen labels. ([#4831](https://github.com/infor-design/enterprise/issues/4831))
- `[Radar Chart]` Added support for double click. ([#3229](https://github.com/infor-design/enterprise/issues/3229))
- `[Rating]` Fixed color of the un-checked rating star. ([#4853](https://github.com/infor-design/enterprise/issues/4853))
- `[Popupmenu]` Fixed a lifecycle issue on menus that are shared between trigger elements, where these menus were incorrectly being torn down. ([NG#987](https://github.com/infor-design/enterprise-ng/issues/987))
- `[Searchfield]` Fixed alignment issues with the close button in various scenarios ([#4989](https://github.com/infor-design/enterprise/issues/4989), [#5096](https://github.com/infor-design/enterprise/issues/5096), [#5158](https://github.com/infor-design/enterprise/issues/4989), [#5090](https://github.com/infor-design/enterprise/issues/4989))
- `[Switch]` Adjust styles to be more discernible between checked and checked+disabled ([#4341](https://github.com/infor-design/enterprise/issues/4341))
- `[Tabs (Horizontal/Header)]` Fixed bug with the placement of the focus state in RTL mode, and other minor visual improvements. ([#4877](https://github.com/infor-design/enterprise/issues/4877))
- `[Tabs Module]` Fixed a bug where clear button was missing when clearable setting is activated in tabs module searchfield. ([#4898](https://github.com/infor-design/enterprise/issues/4898))
- `[Textarea]` Fixed a bug where the textarea options like autogrow, autoGrowMaxHeight doesn't work after the initialization inside of the accordion. ([#4977](https://github.com/infor-design/enterprise/issues/4977))
- `[Timepicker]` Added a setting that replaces the trigger icon with an actual button for better accessibility, enabled by default. ([#4820](https://github.com/infor-design/enterprise/issues/4820))
- `[Toast]` Fixed a bug where the first toast in the page is not announced to screen readers. ([#4519](https://github.com/infor-design/enterprise/issues/4519))
- `[Tooltip]` Fixed a bug in tooltip that prevented linking id-based tooltip content. ([#4827](https://github.com/infor-design/enterprise/issues/4827))

(48 Issues Solved This Release, Backlog Enterprise 152, Backlog Ng 32, 1086 Functional Tests, 1640 e2e Tests)

## v4.38.1

### v4.38.1 Fixes

- `[BusyIndicator]` Fixed a bug that caused the busy-indicator to show below the busy indicator container. ([#4953](https://github.com/infor-design/enterprise/issues/4953))

## v4.38.0

### v4.38.0 Important Changes

- `[Themes]` Renamed the concept of themes to versions and renamed uplift to new and soho to classic. The new/uplift theme is now the default and its recommend you use it as your default. The old scripts and names will still work ok but new copies with the new names are added for you. In addition Variants are now called Modes. But we got rid of the older script names from 2017 as they have been deprecated for a while now. In addition the ids-identity package thats included was bumped to 4.0 if using tokens directly from this the paths there have been changed to reflect the new names. ([#2606](https://github.com/infor-design/enterprise/issues/2606))

### v4.38.0 Fixes

- `[Application Menu]` Fixed visibility of expander icon on classic theme. ([#4874](https://github.com/infor-design/enterprise/issues/4874))
- `[Accordion]` Fixed an issue where the afterexpand and aftercollapse events fired before the states are set.  ([#4838](https://github.com/infor-design/enterprise/issues/4838))
- `[Breadcrumb]` Fixed unnecessary scrollbar in safari on a flex toolbar. ([#4839](https://github.com/infor-design/enterprise/issues/4839))
- `[Calendar]` Fixed calendar event details listview on mobile perspective. ([#4886](https://github.com/infor-design/enterprise/issues/4886))
- `[Datagrid]` Fixed an issue with missing scrollbars when in frozen column mode on wide screens. ([#4922](https://github.com/infor-design/enterprise/issues/4922))
- `[Datagrid]` Added the ability to use shift click to select in mixed selection mode. ([#4748](https://github.com/infor-design/enterprise/issues/4748))
- `[Datagrid]` Fixed alignment issue when editing. ([#4814](https://github.com/infor-design/enterprise/issues/4814))
- `[Datagrid]` Added a fix for checkbox aria cells, the aria was in the wrong location. ([#4790](https://github.com/infor-design/enterprise/issues/4790))
- `[Datagrid]` Fixed a bug where shift+f10 did not open the context menu in the Datagrid. ([#4614](https://github.com/infor-design/enterprise/issues/4614))
- `[Datagrid]` Fixed an issue where tooltips on buttons in the contextual action toolbar in datagrid would never show up. ([#4876](https://github.com/infor-design/enterprise/issues/4876))
- `[Datagrid]` Fixed an issue where when using selectAllCurrentPage the deselect all did not trigger an event. ([#4916](https://github.com/infor-design/enterprise/issues/4916))
- `[Datagrid]` Fixed an issue where when using a scroll-flex container to contain datagrid it did not show the Y scrollbar. ([#4914](https://github.com/infor-design/enterprise/issues/4914))
- `[EmptyMessage]` Fixed an issue where you may get double the click handlers. ([#4889](https://github.com/infor-design/enterprise/issues/4889))
- `[Environment]` Fixed feature detection classes and routines on IPad 13 and up. ([#4855](https://github.com/infor-design/enterprise/issues/4855))
- `[Fileupload Advanced]` Fixed a bug where the disable and enable methods were not working correctly. ([#4872](https://github.com/infor-design/enterprise/issues/4872))
- `[General]` Increased windows custom css scrollbars from 8px to 12px. ([#4837](https://github.com/infor-design/enterprise/issues/4837))
- `[Input]` Fixed a bug where the cursor overlapped the icon in right aligned lookup and input fields when selecting the field. ([#4718](https://github.com/infor-design/enterprise/issues/4718))
- `[ListView]` Fixed an issue selecting after focusing the list with the keyboard. ([#4621](https://github.com/infor-design/enterprise/issues/4621))
- `[Lookup]` Fixed an issue with select all across pages in lookup. ([#4503](https://github.com/infor-design/enterprise/issues/4503))
- `[Lookup]` Fixed an issue clearing selections with selectAcrossPages. ([#4539](https://github.com/infor-design/enterprise/issues/4539))
- `[Message]` Fixed multiple events were firing. ([#953](https://github.com/infor-design/enterprise-ng/issues/953))
- `[Popover]` Fixed a bug where the close button did not get an automation ID and added automation ID to the title. ([#4743](https://github.com/infor-design/enterprise/issues/4743))
- `[Locale/Multiselect]` Fixed a bug where translations could not be made correctly on All label and Selected Label, so we dropped having the label in the field. You can use the allTextString and selectedTextString if you want something special. ([#4505](https://github.com/infor-design/enterprise/issues/4505))
- `[Locale]` Fixed a bug in Estonian translations. ([#4805](https://github.com/infor-design/enterprise/issues/4805))
- `[Locale]` Fixed several bugs in Greek translations. ([#4791](https://github.com/infor-design/enterprise/issues/4791))
- `[Locale]` Fixed a bug in Turkish translations. ([#4788](https://github.com/infor-design/enterprise/issues/4788))
- `[Locale]` Fixed a bug in Thai translations. ([#4738](https://github.com/infor-design/enterprise/issues/4738))
- `[Searchfield]` Fixed an accessibility issue where the X was not tabbable with the keyboard. To fix this added a tabbable setting which is on by default. If you want it off you can set it to false but you would pass accessibility testing. ([#4815](https://github.com/infor-design/enterprise/issues/4815))
- `[Tabs]` Fixed an iOS bug that was preventing dismissible tabs to be dismissed by tap. ([#4763](https://github.com/infor-design/enterprise/issues/4763))
- `[Tabs Module]` Fixed positioning of the icon in tabs module. ([#4842](https://github.com/infor-design/enterprise/issues/4842))
- `[Tabs Module]` Fixed the focus border of the home button and make it tabbable in tabs module. ([#4850](https://github.com/infor-design/enterprise/issues/4850))
- `[Tabs Vertical]` Fixed black hover state in new (uplift) theme contrast mode. ([#4867](https://github.com/infor-design/enterprise/issues/4867))
- `[Validation]` Fixed an issue where validation messages did not have the correct aria for accessibility. ([#4830](https://github.com/infor-design/enterprise/issues/4830))
- `[TabsModule]` Fixed positioning of the icon in tabs module. ([#4842](https://github.com/infor-design/enterprise/issues/4842))
- `[Timepicker]` Improved accessibility on both the input field and its inner picker elements. ([#4403](https://github.com/infor-design/enterprise/issues/4403))

(37 Issues Solved This Release, Backlog Enterprise 136, Backlog Ng 32, 1082 Functional Tests, 1638 e2e Tests)

## v4.37.3

### v4.37.3 Fixes

- `[BusyIndicator]` Fixed a bug that caused the busy-indicator to show below the busy indicator container. ([#4953](https://github.com/infor-design/enterprise/issues/4953))

### v4.37.2 Fixes

- `[Datagrid]` Fixed an issue with missing scrollbars when in frozen column mode on wide screens. ([#4922](https://github.com/infor-design/enterprise/issues/4922))

## v4.37.1

### v4.37.1 Fixes

- `[General]` Increased windows custom css scrollbars from 8px to 12px. ([#4837](https://github.com/infor-design/enterprise/issues/4837))
- `[Datagrid]` Fixed an issue where when using a scroll-flex container to contain datagrid it did not show the Y scrollbar. ([#4914](https://github.com/infor-design/enterprise/issues/4914))

## v4.37.0

### v4.37.0 Features

- `[FileUpload]` Added the ability to drag files onto the file upload field like in 3.x versions. ([#4723](https://github.com/infor-design/enterprise/issues/4723))
- `[Datagrid]` Added the ability to edit columns formatted with tags and badges with an Input editor. ([#4637](https://github.com/infor-design/enterprise/issues/4637))
- `[Datagrid]` Added the ability to pass a locale numberFormat to the TargetedAchievement formatter and also set the default to two decimals. ([#4802](https://github.com/infor-design/enterprise/issues/4802))
- `[Dropdown]` Added basic virtual scrolling to dropdown for if you have thousands of items. Only basic dropdown functionality will work with this setting but it improved performance on larger dropdown lists. ([#4708](https://github.com/infor-design/enterprise/issues/4708))
- `[Sidebar]` Added the ability to hide and show the side bar with the list detail view. ([#4394](https://github.com/infor-design/enterprise/issues/4394))

### v4.37.0 Fixes

- `[App Menu]` Fixed a regression bug  where the searchfield icon duplicated and were not properly aligned with the searchfield. ([#4737](https://github.com/infor-design/enterprise/issues/4737))
- `[App Menu]` Removed the close button animation on the hamburger button when app menus open. ([#4756](https://github.com/infor-design/enterprise/issues/4756))
- `[Bar Chart]` Fixed an issue where the data was passing wrong for grouped type custom tooltip. ([#4548](https://github.com/infor-design/enterprise/issues/4548))
- `[Busy Indicator]` Fixed an error was showing when called `close()` method too soon after `activate()`. ([#980](https://github.com/infor-design/enterprise-ng/issues/980))
- `[Calendar]` Fixed a regression where clicking Legend checkboxes was no longer possible. ([#4746](https://github.com/infor-design/enterprise/issues/4746))
- `[Checkboxes]` Fixed a bug where if checkboxes are in a specific relative layout the checkboxes may click the wrong one. ([#4808](https://github.com/infor-design/enterprise/issues/4808))
- `[Column Chart]` Fixed an issue where the data was passing wrong for grouped type custom tooltip. ([#4548](https://github.com/infor-design/enterprise/issues/4548))
- `[Datagrid]` Fixed an issue where the filter border on readonly lookups was not displayed in high contrast mode. ([#4724](https://github.com/infor-design/enterprise/issues/4724))
- `[Datagrid]` Added missing aria row group role to the datagrid. ([#4479](https://github.com/infor-design/enterprise/issues/4479))
- `[Datagrid]` Fixed a bug where when setting a group and decimal out of the current locale then editing would not work. ([#4806](https://github.com/infor-design/enterprise/issues/4806))
- `[Dropdown]` Fixed an issue where some elements did not correctly get an id in the dropdown. ([#4742](https://github.com/infor-design/enterprise/issues/4742))
- `[Dropdown]` Fixed a bug where you could click the label and focus a disabled dropdown. ([#4739](https://github.com/infor-design/enterprise/issues/4739))
- `[Homepage]` Fixed the wrong metadata was sending for resize, reorder and remove card events. ([#4798](https://github.com/infor-design/enterprise/issues/4798))
- `[Locale]` Fixed an issue where if the 11th digit is a zero the formatNumbers and truncateDecimals function will loose a digit. ([#4656](https://github.com/infor-design/enterprise/issues/4656))
- `[Modal]` Improved detection of non-focusable elements when a Modal is configured to auto focus one of its inner components. ([#4740](https://github.com/infor-design/enterprise/issues/4740))
- `[Module Tabs]` Fixed a bug related to automatic linking of Application Menu trigger tabs in Angular environments ([#4736](https://github.com/infor-design/enterprise/issues/4736))
- `[ProcessIndicator]` Fixed a layout issue on the index page and added a rejected icon. ([#4770](https://github.com/infor-design/enterprise/issues/4770))
- `[Rating]` Fixed an issue where the rating was not clear on toggle. ([#4571](https://github.com/infor-design/enterprise/issues/4571))
- `[Splitter]` Fixed the splitter was dragging to wrong direction in RTL. ([#1813](https://github.com/infor-design/enterprise/issues/1813))
- `[Swaplist]` Fixed an issue where the user attributes need to be override existing attributes. ([#4694](https://github.com/infor-design/enterprise/issues/4694))
- `[Tabs]` Fixed a bug where the info icon were not aligned correctly in the tab, and info message were not visible. ([#4711](https://github.com/infor-design/enterprise/issues/4711))
- `[Tabs]` Fixed a bug where the tab key would move through tabs rather than moving to the tab content. ([#4745](https://github.com/infor-design/enterprise/issues/4745))
- `[Toolbar Searchfield]` Fixed a bug where the toolbar searchfield were unable to focused when tabbing through the page. ([#4683](https://github.com/infor-design/enterprise/issues/4683))
- `[Toolbar Searchfield]` Fixed a bug where the search bar were showing extra outline when focused. ([#4682](https://github.com/infor-design/enterprise/issues/4682))
- `[Track Dirty]` Fixed an error that was showing when using dirty indicator within a tab component. ([#936](https://github.com/infor-design/enterprise-ng/issues/936))
- `[Tree]` Fixed an issue where the character entity was stripped for addNode() method. ([#4694](https://github.com/infor-design/enterprise/issues/4694))

(49 Issues Solved This Release, Backlog Enterprise 137, Backlog Ng 35, 1082 Functional Tests, 1639 e2e Tests)

## v4.36.2

### v4.36.2 Fixes

- `[App Menu]` Removed the close button animation on the hamburger button when app menus open. ([#4756](https://github.com/infor-design/enterprise/issues/4756))
- `[App Menu]` Fixed a regression bug  where the searchfield icon duplicated and were not properly aligned with the searchfield. ([#4737](https://github.com/infor-design/enterprise/issues/4737))
- `[Calendar]` Fixed a regression where clicking Legend checkboxes was no longer possible. ([#4746](https://github.com/infor-design/enterprise/issues/4746))
- `[FileUpload]` Added the ability to drag files onto the file upload field like in 3.x versions. ([#4723](https://github.com/infor-design/enterprise/issues/4723))
- `[Modal]` Improved detection of non-focusable elements when a Modal is configured to auto focus one of its inner components. ([#4740](https://github.com/infor-design/enterprise/issues/4740))
- `[Locale]` Fixed an issue where if the 11th digit is a zero the formatNumbers and truncateDecimals function will loose a digit. ([#4656](https://github.com/infor-design/enterprise/issues/4656))
- `[Rating]` Fixed an issue where the rating was not clear on toggle. ([#4571](https://github.com/infor-design/enterprise/issues/4571))

## v4.36.1

### v4.36.1 Fixes

- `[Calendar]` Fixed a regression where clicking Legend checkboxes was no longer possible. ([#4746](https://github.com/infor-design/enterprise/issues/4746))
- `[Dropdown]` Fixed an issue where some elements did not correctly get an id in the dropdown. ([#4742](https://github.com/infor-design/enterprise/issues/4742))
- `[Editor]` Fixed a follow up issue with readonly links in the editor. ([#4702](https://github.com/infor-design/enterprise/issues/4702))

## v4.36.0

### v4.36.0 Important Changes

- `[Datagrid]` Fixed a bug where the datagrid header checkbox had the wrong aria-checked state when only some rows are selected, this change occurred because the aria-checked was not on the focusable element so was not announced. If using automation scripts on this attribute, you should be aware and adjust accordingly. ([#4491](https://github.com/infor-design/enterprise/issues/4491))

### v4.36.0 Features

- `[Datagrid]` Made the summary row sticky on the bottom of the datagrid. ([#4645](https://github.com/infor-design/enterprise/issues/4645))
- `[Lookup]` Added a clear callback function like the click callback that fires when clicking the clear X if enabled. ([#4693](https://github.com/infor-design/enterprise/issues/4693))
- `[Tabs]` Added a setting for making the text on Module Tabs' optional Application Menu trigger only accessible to screen readers. ([#4590](https://github.com/infor-design/enterprise/issues/4590))

### v4.36.0 Fixes

- `[Application Menu]` Fixed an issue with filtering where nested items matching the filter were not always displayed. ([#4592](https://github.com/infor-design/enterprise/issues/4592))
- `[Column Chart]` Fixed an alignment issue with the labels in grouped column charts. ([#4645](https://github.com/infor-design/enterprise/issues/4645))
- `[Datagrid]` Fixed a bug where filterWhenTyping did not work on lookup filter columns. ([#4678](https://github.com/infor-design/enterprise/issues/4678))
- `[Datagrid]` Fixed an issue where updateRow will not correctly sync and merge data. ([#4674](https://github.com/infor-design/enterprise/issues/4674))
- `[Datagrid]` Fixed a bug where the error icon overlapped to the calendar icon when a row has been selected and hovered. ([#4670](https://github.com/infor-design/enterprise/issues/4670))
- `[Datagrid]` Fixed a bug where multiselect would loose selection across pages when using selectRowsAcrossPages. ([#954](https://github.com/infor-design/enterprise-ng/issues/954))
- `[Datagrid]` Made a fix that when calling applyFilter the lookup checkbox did not update. ([#4693](https://github.com/infor-design/enterprise/issues/4693))
- `[Datagrid]` Added the datagrid api to the current clearArguments setting's callback. ([#4693](https://github.com/infor-design/enterprise/issues/4693))
- `[Datagrid]` Fixed the inbuilt date validation to use the datagrid column settings for date fields. ([#4693](https://github.com/infor-design/enterprise/issues/4730))
- `[Dropdown]` Fixed a bug where the tooltips are invoked for each dropdown item. This was slow with a lot of items. ([#4672](https://github.com/infor-design/enterprise/issues/4672))
- `[Dropdown]` Fixed a bug where mouseup was used rather than click to open the list and this was inconsistent. ([#4638](https://github.com/infor-design/enterprise/issues/4638))
- `[Editor]` Fixed an issue where the dirty indicator was not reset when the contents contain `<br>` tags. ([#4624](https://github.com/infor-design/enterprise/issues/4624))
- `[Editor]` Fixed a bug where hyperlinks were not clickable in readonly state. ([#4702](https://github.com/infor-design/enterprise/issues/4702))
- `[Homepage]` Fixed a bug where the border behaves differently and does not change back correctly when hovering in editable mode. ([#4640](https://github.com/infor-design/enterprise/issues/4640))
- `[Homepage]` Added support for small size (260x260) widgets and six columns. ([#4663](https://github.com/infor-design/enterprise/issues/4663))
- `[Homepage]` Fixed an issue where the animation was not working on widget removed. ([#4686](https://github.com/infor-design/enterprise/issues/4686))
- `[Homepage]` Fixed a bug where the border behaves differently and does not change back correctly when hovering in editable mode. ([#4640](https://github.com/infor-design/enterprise/issues/4640))
- `[Listview]` Fixed an issue where the contextmenu was not open on longpress and text as not selectable for iOS device. ([#4655](https://github.com/infor-design/enterprise/issues/4655))
- `[Locale]` Don't attempt to set d3 locale if d3 is not being used ([#4668](https://github.com/infor-design/enterprise/issues/4486))
- `[Modal]` Fixed a bug where the autofocus was not working on anchor tag inside of the modal and moving the first button as a default focus if there's no `isDefault` property set up.
- `[Pager]` Fixed a bug that automation id's are not added when the attachToBody is used. ([#4692](https://github.com/infor-design/enterprise/issues/4692))
- `[Rating]` Fixed a bug with the readonly function, it did not toggle the readonly state correctly. ([#958](https://github.com/infor-design/enterprise-ng/issues/958))
- `[Tabs]` Added support for a "More Actions" button to exist beside horizontal/header tabs. ([#4532](https://github.com/infor-design/enterprise/issues/4532))
- `[Tree]` Fixed an issue where the parent value was get deleted after use `addNode()` method. ([#4486](https://github.com/infor-design/enterprise/issues/4486))
- `[Wizard]` Fixed a slight layout issue with the highlighted step in RTL mode. ([#4714](https://github.com/infor-design/enterprise/issues/4714))

(42 Issues Solved This Release, Backlog Enterprise 136, Backlog Ng 32, 1084 Functional Tests, 1642 e2e Tests)

## v4.35.4

### v4.35.4 Fixes

- `[Datagrid]` Added the datagrid api to the current clearArguments setting's callback. ([#4693](https://github.com/infor-design/enterprise/issues/4693))

## v4.35.3

### v4.35.3 Fixes

- `[Datagrid]` Made a fix that when calling applyFilter the lookup checkbox did not update. ([#4693](https://github.com/infor-design/enterprise/issues/4693))
- `[Dropdown]` Fixed a bug where the tooltips are invoked for each dropdown item. This was slow with a lot of items. ([#4672](https://github.com/infor-design/enterprise/issues/4672))
- `[Dropdown]` Fixed a bug where mouseup was used rather than click to open the list and this was inconsistent. ([#4638](https://github.com/infor-design/enterprise/issues/4638))
- `[Lookup]` Added a clear callback function like the click callback that fires when clicking the clear X if enabled. ([#4693](https://github.com/infor-design/enterprise/issues/4693))
- `[Pager]` Fixed a bug that automation id's are not added when the attachToBody is used. ([#4692](https://github.com/infor-design/enterprise/issues/4692))
- `[Rating]` Fixed a bug with the readonly function, it did not toggle the readonly state correctly. ([#958](https://github.com/infor-design/enterprise-ng/issues/958))

## v4.35.2

### v4.35.2 Fixes

- `[Datagrid]` Fixed an additional issue where updateRow will cause rows to no longer be reorderable. ([#4674](https://github.com/infor-design/enterprise/issues/4674))

## v4.35.1

### v4.35.1 Fixes

- `[Datagrid]` Fixed an issue where updateRow will not correctly sync and merge data. ([#4674](https://github.com/infor-design/enterprise/issues/4674))
- `[Datagrid]` Fixed a bug where filterWhenTyping did not work on lookup filter columns. ([#4678](https://github.com/infor-design/enterprise/issues/4678))
- `[Editor]` Fixed an issue where the dirty indicator was not reset when the contents contain `<br>` tags. ([#4624](https://github.com/infor-design/enterprise/issues/4624))

## v4.35.0

### v4.35.0 Important Notes

- `[Breadcrumb]` We added support for the use of `span` in place of `a` tags inside Breadcrumb List Items at the component API level.  In order to facilitate this, some internal API methods had to be changed to recognize the list item instead of the anchor.  If you rely on the Breadcrumb API and reference breadcrumb item anchor tags, please note that before adopting this version, you should change your code to instead reference the list items, or only use the BreadcrumbItem API.

### v4.35.0 Features

- `[Datagrid]` Added support to select all rows on current page only for client side paging. ([#4265](https://github.com/infor-design/enterprise/issues/4265))
- `[Datagrid]` Added a new ProcessIndicator formatter. ([#3918](https://github.com/infor-design/enterprise/issues/3918))
- `[Dropdown]` Improved behavior of list item navigation/selection when a Dropdown is configured with "no search" mode activated. ([#4483](https://github.com/infor-design/enterprise/issues/4483))
- `[Lookup]` Added the ability to change the lookup icon. ([#4527](https://github.com/infor-design/enterprise/issues/4527))
- `[ProcessIndicator]` Added: labels, more icon support, and a content areas and made it responsive. ([#3918](https://github.com/infor-design/enterprise/issues/3918))

### v4.35.0 Fixes

- `[Application Menu]` Fixed accessibility issues getting redundant info in expand/collapse button. ([#4462](https://github.com/infor-design/enterprise/issues/4462))
- `[Application Menu]` Fixed accessibility issues with missing instructional text and incorrect aria-role assignments on the App Menu triggers (hamburger buttons) and Role switcher buttons. ([#4489](https://github.com/infor-design/enterprise/issues/4489))
- `[About]` Made it possible to close About dialogs that previously had open, nested Modals present. ([NG#915](https://github.com/infor-design/enterprise-ng/issues/915))
- `[Badges]` Fixed alignment issues in uplift theme. ([#4578](https://github.com/infor-design/enterprise/issues/4578))
- `[Busy Indicator]` Fixed an issue where the whole page and parent div was shifts when active. ([#746](https://github.com/infor-design/enterprise-ng/issues/746))
- `[Button]` Fixed the tooltip in action button to be not visible when there's no title attribute. ([#4473](https://github.com/infor-design/enterprise/issues/4473))
- `[Column Chart]` Fixed a minor alignment issue in the xAxis labels ([#4460](https://github.com/infor-design/enterprise/issues/4460))
- `[Colorpicker]` Fixed an issue where values were not being selecting when multiple colorpickers are present. ([#4146](https://github.com/infor-design/enterprise/issues/4146))
- `[Datagrid]` Fix a bug where changing selectable on the fly did not change the select behavior. ([#4575](https://github.com/infor-design/enterprise/issues/4575))
- `[Datagrid]` Fixed an issue where the click event was not fire for hyperlinks keyword search results. ([#4550](https://github.com/infor-design/enterprise/issues/4550))
- `[Datagrid]` Added api setting for selection on enter edit mode. ([#4485](https://github.com/infor-design/enterprise/issues/4485))
- `[Datagrid]` Fixed a bug where the onPostRenderCell function would get an empty container if using frozen columns. ([#947](https://github.com/infor-design/enterprise-ng/issues/947))
- `[Datagrid]` Fix a bug where changing selectable on the fly did not change the select behavior. ([#4575](https://github.com/infor-design/enterprise/issues/4575))
- `[Dropdown]` Fixed a bug where the last option icon changes when searching/filtering in dropdown search field. ([#4474](https://github.com/infor-design/enterprise/issues/4474))
- `[Editor/Fontpicker]` Fixed a bug where the label relationship were not valid in the editor role. Adding `aria-labelledby` will fix the association for both editor and the label. Also, added an audible label in fontpicker. ([#4454](https://github.com/infor-design/enterprise/issues/4454))
- `[Field Options]` Fixed an issue where the action button was misaligned for safari. ([#4610](https://github.com/infor-design/enterprise/issues/4610))
- `[FileUploadAdvanced]` Fixed an issue where abort method was not working properly to remove the file block when upload fails. ([#938](https://github.com/infor-design/enterprise-ng/issues/938))
- `[Header]` Fixed a bug where the searchfield automatically expands when clicking the app menu button. ([#4617](https://github.com/infor-design/enterprise/issues/4617))
- `[Lookup]` Fixed some layout issues when using the editable and clearable options on the filter row. ([#4527](https://github.com/infor-design/enterprise/issues/4527))
- `[Lookup]` Fixed incorrect counts when using allowSelectAcrossPages. ([#4316](https://github.com/infor-design/enterprise/issues/4316))
- `[Mask]` Fixed broken date/time masks in the `sv-SE` locale. ([#4613](https://github.com/infor-design/enterprise/issues/4613))
- `[Tree]` Fixed an issue where the character entity references were render differently for parent and child levels. ([#4512](https://github.com/infor-design/enterprise/issues/4512))
- `[Tooltip/Pager]` Fixed an issue where the tooltip would show at the top when clicking paging buttons. ([#218](https://github.com/infor-design/enterprise-ng/issues/218))

(40 Issues Solved This Release, Backlog Enterprise 173, Backlog Ng 42, 1083 Functional Tests, 1638 e2e Tests)

## v4.34.3

### v4.34.3 Fixes

- `[Lookup]` Added the ability to change the lookup icon. ([#4527](https://github.com/infor-design/enterprise/issues/4527))
- `[Lookup]` Fixed some layout issues when using the editable and clearable options on the filter row. ([#4527](https://github.com/infor-design/enterprise/issues/4527))

## v4.34.2

### v4.34.2 Fixes

- `[Dropdown/Autocomplete]` Fix a bug where these components would fail in IE 11. Note that IE 11 isn't "supported" but we fixed these issues to give teams more time to migrate. ([#4608](https://github.com/infor-design/enterprise/issues/4608))
- `[General]` Fix a bug where the regex scripts will error on Big Sur. ([#4612](https://github.com/infor-design/enterprise/issues/4612))

## v4.34.1

### v4.34.1 Fixes

- `[Datagrid]` Fix a bug where changing selectable on the fly did not change the select behavior. ([#4575](https://github.com/infor-design/enterprise/issues/4575)

## v4.34.0

### v4.34.0 Features

- `[All Components]` Added `attributes` setting to set automation id's and id's. ([#4498](https://github.com/infor-design/enterprise/issues/4498))
- `[Datagrid]` Added a limited experimental sticky header feature. ([#3993](https://github.com/infor-design/enterprise/issues/3993))
- `[Input]` Add a `revealText` plugin that will add a button to password fields to hide and show sensitive information such as SIN or passwords. ([#4098](https://github.com/infor-design/enterprise/issues/4098))
- `[Listview]` Added a new setting `allowDeselect` which will make it such that if you select an item you cant deselect, you can only select another item. ([#4376](https://github.com/infor-design/enterprise/issues/4376))
- `[Locale]` Added a new set of translations from the translation team. ([#4501](https://github.com/infor-design/enterprise/issues/4501))
- `[Locale/Charts]` The numbers inside charts are now formatted using the current locale's, number settings. This can be disabled/changed in some charts by passing in a localeInfo object to override the default settings. ([#4437](https://github.com/infor-design/enterprise/issues/4437))
- `[Treemap]` Added ability to show a tooltip. ([#2794](https://github.com/infor-design/enterprise/issues/2794))

### v4.34.0 Fixes

- `[Autocomplete]` Fixed an issue where a slow and incomplete ajax request would cause the dropdown to briefly show wrong contents. ([#4387](https://github.com/infor-design/enterprise/issues/4387))
- `[Breadcrumb]` Fixed an issue where css only breadcrumbs were missing styles. ([#4501](https://github.com/infor-design/enterprise/issues/4501))
- `[Datepicker]` Fixed an issue where range highlight was not aligning for Mac/Safari. ([#4352](https://github.com/infor-design/enterprise/issues/4352))
- `[Datagrid]` Fixed an issue with a custom toolbar, where buttons would click twice. ([#4471](https://github.com/infor-design/enterprise/issues/4471))
- `[Datagrid]` Fixed an issue where the special characters (é, à, ü, û, ...) export to csv was not generated them correctly. ([#4347](https://github.com/infor-design/enterprise/issues/4347))
- `[Datagrid]` Fixed an issue where the leading spaces were removed on editing cells. ([#4380](https://github.com/infor-design/enterprise/issues/4380))
- `[Datagrid]` Fixed an issue where the double click event was not firing for checkbox columns. ([#4381](https://github.com/infor-design/enterprise/issues/4381))
- `[Datagrid]` Fixed an issue where the dropdown in a datagrid would stay open when clicking to the next page of results. ([#4396](https://github.com/infor-design/enterprise/issues/4396))
- `[Datagrid]` Fixed a bug where a scroll bar shows even when there's no data in datagrid. ([#4228](https://github.com/infor-design/enterprise/issues/4228))
- `[Datagrid]` Fixed an issue where calling setFocus on the datagrid would stop open menus from working. ([#4429](https://github.com/infor-design/enterprise/issues/4429))
- `[Datagrid]` To allow for some script tools to work we now set draggable to true. ([#4490](https://github.com/infor-design/enterprise/issues/4490))
- `[Datagrid]` Fixed an error on the filter box on the personalization dialog where it would error if there is a column with no name field. ([#4495](https://github.com/infor-design/enterprise/issues/4495))
- `[Datagrid]` Fixed links when changing personalization as they would inherit the wrong color. ([#4481](https://github.com/infor-design/enterprise/issues/4481))
- `[Datagrid]` Fixed a bug where searching with the search on the toolbar would not highlight results. ([#4488](https://github.com/infor-design/enterprise/issues/4488))
- `[Datagrid]` Fixed an issue with a custom toolbar, where buttons would click twice. ([#4471](https://github.com/infor-design/enterprise/issues/4471))
- `[Datagrid]` Fixed a bug in updateRow where it did not sync up all data passed in with the dataset. ([#4476](https://github.com/infor-design/enterprise/issues/4476))
- `[Datepicker]` Changed the month/year picker to skip 10 years instead of one. ([#4388](https://github.com/infor-design/enterprise/issues/4388))
- `[Dropdown]` Improved the behavior of the `noSearch` dropdown when using the keyboard. ([#4388](https://github.com/infor-design/enterprise/issues/4388))
- `[Editor]` Fixed an issue where the focus was getting lost after pressing toolbar buttons. ([#4335](https://github.com/infor-design/enterprise/issues/4335))
- `[Editor]` Fixed an issue where the color picker was not opening the popup for overflow menu and had name as undefined in list. ([#4398](https://github.com/infor-design/enterprise/issues/4398))
- `[Editor]` Fixed an issue where font-size tags are stripped from the css. ([#4557](https://github.com/infor-design/enterprise/issues/4557))
- `[Favorites]` Removed the favorites component as its not really a component, info on it can be found under buttons in the toggle example. ([#4405](https://github.com/infor-design/enterprise/issues/4405))
- `[Fieldset]` Fixed a bug where summary form data gets cut off on a smaller viewport. ([#3861](https://github.com/infor-design/enterprise/issues/3861))
- `[Homepage]` Fixed an issue where the four column widgets were incorrectly positioned, left aligned on large screen. ([#4541](https://github.com/infor-design/enterprise/issues/4541))
- `[List Detail]` Fixed css height for list detail in responsive view ([#4426](https://github.com/infor-design/enterprise/issues/4426))
- `[Listview]` Fixed a bug where readonly and non-selectable listview should not have hover state. ([#4452](https://github.com/infor-design/enterprise/issues/4452))
- `[Lookup]` Fixed a bug where the filter header together with the checkbox column is not properly align. ([#3774](https://github.com/infor-design/enterprise/issues/3774))
- `[MenuButton]` Removed the menubutton component sections as its not really a component, info on it can be found under buttons in the MenuButton examples. ([#4416](https://github.com/infor-design/enterprise/issues/4416))
- `[Message]` Added support for lists in the message, also fixed a problem when doing so, with screen readers. ([#4400](https://github.com/infor-design/enterprise/issues/4400))
- `[Message]` Added the `noRefocus` setting that will feed through to the modal. ([#4507](https://github.com/infor-design/enterprise/issues/4507))
- `[Splitter]` Added missing audible labels in splitter collapse button and splitter handle. ([#4404](https://github.com/infor-design/enterprise/issues/4404))
- `[Tabs Module]` Fixed a bug where tab items were not centered correctly in uplift theme. ([#4538](https://github.com/infor-design/enterprise/issues/4538))
- `[Treemap]` Fixed a bug where small slices may show a "tip" below the chart. ([#2794](https://github.com/infor-design/enterprise/issues/2794))

(56 Issues Solved This Release, Backlog Enterprise 185, Backlog Ng 42, 1082 Functional Tests, 1612 e2e Tests)<|MERGE_RESOLUTION|>--- conflicted
+++ resolved
@@ -8,11 +8,8 @@
 
 ## v4.86.0 Fixes
 
-<<<<<<< HEAD
 - `[Column-Stacked]` Fixed a regression bug where the stacked column chart was not rendering correctly. ([#7644](https://github.com/infor-design/enterprise/issues/7644))
-=======
 - `[Bar]` Fixed a bug where the bottom axis label was cut off. ([#7612](https://github.com/infor-design/enterprise/issues/7612))
->>>>>>> fbb56d85
 
 ## v4.85.0
 
