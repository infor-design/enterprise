# What's New with Enterprise

## v4.55.0 Features

- `[ApplicationMenu]` Added the ability to resize the app menu. ([#5193](https://github.com/infor-design/enterprise/issues/5193))
- `[Datagrid]` Adds the ability to have a selection radio buttons on Datagrid. ([#5384](https://github.com/infor-design/enterprise/issues/5384))
- `[Modal]` Added the ability to have a custom tooltip on modal close button. ([#5391](https://github.com/infor-design/enterprise/issues/5391))

## v4.55.0 Fixes

- `[Charts]` Fixed a bug where automation ids is not properly rendered on legend, text and slices. ([#5441](https://github.com/infor-design/enterprise/issues/5441))
<<<<<<< HEAD
- `[Timepicker]` Fixed a bug where the chinese time format doesn't render correctly after selecting time and periods (AM/PM). ([#5420](https://github.com/infor-design/enterprise/issues/5420))
=======
- `[Datagrid]` Fixed an issue where tree list indentation is not left aligned when row has no children and datagrid row height is extra small or small. ([#5487](https://github.com/infor-design/enterprise/issues/5487))
>>>>>>> bf50e13c
- `[Message]` Added maxWidth setting to allow message to go full width when title is long. ([#5443](https://github.com/infor-design/enterprise/issues/5443))
- `[Tree]` Fixed an issue where lengthy node text doesn't wrap to lines and cuts off. ([#5499](https://github.com/infor-design/enterprise/issues/5499))

## v4.54.0 Features

- `[Cards]` Added the ability of single and multi selection of cards. ([#5253](https://github.com/infor-design/enterprise/issues/5253))
- `[Datagrid]` Added support to row reorder for groupable settings. ([#5233](https://github.com/infor-design/enterprise/issues/5233))
- `[Donut]` Added the ability to add center tooltip for Donut. ([#5302](https://github.com/infor-design/enterprise/issues/5302))
- `[Notification Badge]` Added Notification Badge component that has the ability to move to any corner of the icon element. ([#5344](https://github.com/infor-design/enterprise/issues/5344))

## v4.54.0 Fixes

- `[Blockgrid]` Added additional design with no image ([#5379](https://github.com/infor-design/enterprise/issues/5379))
- `[Charts]` Fixed a bug where the vertical grid line strokes were invisible when in High Contrast and Colors was non-Default ([#5301](https://github.com/infor-design/enterprise/issues/5301))
- `[CirclePager]` Fixed a bug where the slides were not properly showing for RTL languages ([#2885](https://github.com/infor-design/enterprise/issues/2885))
- `[CirclePager]` Fixed a bug where the CSS was the same for all of the circles in homepage/example-hero-widget ([#5337](https://github.com/infor-design/enterprise/issues/5337))
- `[ContextualActionPanel]` Added `title` prop in CAP to control the title via `modaSettings`, and added missing `beforeclose` event. ([NG#1048](https://github.com/infor-design/enterprise-ng/issues/1048))
- `[ContextMenu]` Fixed a bug where field option is not rendered properly on mobile ([#5335](https://github.com/infor-design/enterprise/issues/5335))
- `[Datagrid]` - Fixed a bug where the row height cut off the focus ring on the Action Item buttons for Classic/New mode and XS, S, M settings ([#5394](https://github.com/infor-design/enterprise/issues/5394))
- `[Datagrid]` Fixed an issue where toggling the selectable setting did not correctly enable the checkbox. ([#5482](https://github.com/infor-design/enterprise/issues/5482))
- `[Datagrid]` Fixed an issue where row reorder handle align was not right for extra small and small height. ([#5233](https://github.com/infor-design/enterprise/issues/5233))
- `[Datagrid]` - Fixed a bug where the first two columns row heights did not match the others for the Medium setting ([#5366](https://github.com/infor-design/enterprise/issues/5366))
- `[Datagrid]` - Fixed a bug where the font color on tags was black when a row was hovered over in dark mode. Font color now white. ([#5289](https://github.com/infor-design/enterprise/issues/5289))
- `[Datagrid]` Fixed a bug where the font color on tags was black when a row was hovered over in dark mode. Font color now white. ([#5289](https://github.com/infor-design/enterprise/issues/5289))
- `[Datagrid]` Fixed issues with NaN displaying on Decimal and Dropdown inputs when blank options are selected. ([#5395](https://github.com/infor-design/enterprise/issues/5395))
- `[Datagrid]` - Fixed a bug where the row height cut off the focus ring on the Action Item buttons for Classic/New mode and XS, S, M settings ([#5394](https://github.com/infor-design/enterprise/issues/5394))
- `[Datagrid]` Fixed a bug where the font color on tags was black when a row was hovered over in dark mode. Font color now white. ([#5289](https://github.com/infor-design/enterprise/issues/5289))
- `[Datagrid]` Fixed issues with NaN displaying on Decimal and Dropdown inputs when blank options are selected. ([#5395](https://github.com/infor-design/enterprise/issues/5395))
- `[Datagrid]` Delete key should fire event in dropdown search. ([#5402](https://github.com/infor-design/enterprise/issues/5402))
- `[Datepicker]` Fixed a bug where the -/+ keys were not detected in datepicker. ([#5353](https://github.com/infor-design/enterprise/issues/5353))
- `[Datagrid]` Fixed a bug that prevented the headers of the right frozen columns as well as the order date column from being exported properly. ([#5332](https://github.com/infor-design/enterprise/issues/5332))
- `[Datagrid]` Fixed a bug where the font color on tags was black when a row was hovered over in dark mode. Font color now white. ([#5289](https://github.com/infor-design/enterprise/issues/5289))
- `[Datagrid]` Fixed issues with NaN displaying on Decimal and Dropdown inputs when blank options are selected. ([#5395](https://github.com/infor-design/enterprise/issues/5395))
- `[Datagrid]` Fixed a bug where filter options were unable to reopen after doing pagination and clicking other filter options. ([#5286](https://github.com/infor-design/enterprise/issues/5286))
- `[Datepicker]` Fixed a bug where the -/+ keys were not detected in datepicker. ([#5353](https://github.com/infor-design/enterprise/issues/5353))
- `[Donut]` Changed legend design when item exceeds maximum width of chart. ([#5292](https://github.com/infor-design/enterprise/issues/5292))
- `[Dropdown]` Fixed a bug where backspace in Dropdown is not working when pressed. ([#5113](https://github.com/infor-design/enterprise/issues/5113))
- `[Editor]` Added tooltip in fontpicker. ([#5472](https://github.com/infor-design/enterprise/issues/5472))
- `[Fileupload]` Fixed a bug where the required asterisk does not appear on the labels associated with required fields. ([#5285](https://github.com/infor-design/enterprise/issues/5285))
- `[Homepage]` Adjusted height and width of example homepage ([#5425](https://github.com/infor-design/enterprise/issues/5425))
- `[Icon]` Changed button icon colors to slate6 ([#5307](https://github.com/infor-design/enterprise/issues/5307))
- `[Input]` Fixed a bug where clear icon were not properly aligned with the input field in classic mode. ([#5324](https://github.com/infor-design/enterprise/issues/5324))
- `[Locale]` Fixed an issue with the finish time format. ([#5447](https://github.com/infor-design/enterprise/issues/5447))
- `[Lookup]` Fixed an issue where in autoApply with single select the modal will close when paging. ([#5466](https://github.com/infor-design/enterprise/issues/5466))
- `[Lookup]` Fixed an issue where selection for server side and paging was not working. ([#986](https://github.com/infor-design/enterprise-ng/issues/986))
- `[Lookup]` Added api setting to allow duplicate selected value to input element. ([#986](https://github.com/infor-design/enterprise-ng/issues/986))
- `[Modal]` Enter key will trigger primary button when in an input field. ([#5198](https://github.com/infor-design/enterprise/issues/5198))
- `[Monthview]` Fixed a bug where a vertical scroll is showing when it is unnecessary. ([#5350](https://github.com/infor-design/enterprise/issues/5350))
- `[Multiselect]` Fixed a regression bug where clear icon were not properly aligned on compact mode. ([#5396](https://github.com/infor-design/enterprise/issues/5396))
- `[Personalize]` Added css to remove color gradient on overflowing horizontal tab headers. fix is limited to personalize styling ([#5303](https://github.com/infor-design/enterprise/issues/5303))
- `[Popdown]` Remove deprecation console warning. We still consider this component deprecated but will not remove until 5.0 version. The warning was only removed for now. ([#1070](https://github.com/infor-design/enterprise-ng/issues/1070))
- `[ToolbarFlex]` updated logic to account for the AllowTabs property and set toolbar items with a tab-index of 0 when allowTabs is ture ([#5387](https://github.com/infor-design/enterprise/issues/5387))
- `[Tabs]` Remove tabs animation when clicking tabs. ([#4818](https://github.com/infor-design/enterprise-ng/issues/4818))

(40 Issues Solved This Release, Backlog Enterprise 145, Backlog Ng 24, 1195 Functional Tests, 1697 e2e Tests)

### v4.54.0 Markup Changes

- `[TrackDirty]` Removed Track Dirty from the main components list and integrated the underlying examples into their corresponding individual components.([#5319](https://github.com/infor-design/enterprise/issues/5319))

## v4.53.5 Fixes

- `[Lookup]` Fixed two additional issues where selection for server side and paging was not working. ([#986](https://github.com/infor-design/enterprise-ng/issues/986))
- `[Lookup]` Fixed an issue where in autoApply with single select the modal will close when paging. ([#5466](https://github.com/infor-design/enterprise/issues/5466))

## v4.53.3 Fixes

- `[Lookup]` Fixed an issue where selection for server side and paging was not working. ([#986](https://github.com/infor-design/enterprise-ng/issues/986))

## v4.53.0 Features

- `[Action Sheet]` Added a mobile device-friendly action sheet component. ([#5256](https://github.com/infor-design/enterprise/issues/5256))
- `[Cards]` Added card variations (Status, Hyperlink and Photo Card) with improve hitboxes for tapping. ([#5250](https://github.com/infor-design/enterprise/issues/5250))
- `[Cards]` Added improvements to the expandable cards and made a jQuery instance to be available in the angular wrapper. ([#5252](https://github.com/infor-design/enterprise/issues/5252))
- `[ContextualActionPanel]` Added vertical tabs example on the Contextual Action Panel. ([#5234](https://github.com/infor-design/enterprise/issues/5234))
- `[Swipe Action]` Added a mobile device-friendly swipe action component. ([#5254](https://github.com/infor-design/enterprise/issues/5254))

## v4.53.0 Fixes

- `[Application Menu]` Fixed a bug where the menu list will not properly rendered on autocomplete if you type a character that is not available in the list. ([#4863](https://github.com/infor-design/enterprise/issues/4863))
- `[Calendar]` Fixed a bug where calendar event is not rendered on WeekView if add event (modal) is used before add event (api). ([#5236](https://github.com/infor-design/enterprise/issues/5236))
- `[Circle Pager]` Fixed size interactions and changes for mobile view port. ([#5251](https://github.com/infor-design/enterprise/issues/5251))
- `[Datagrid]` Fixed an issue where personalize column headers were not rendering properly. ([#5361](https://github.com/infor-design/enterprise/issues/5361))
- `[Datagrid]` Fixed a bug where animation blue circle is off-center. ([#5246](https://github.com/infor-design/enterprise/issues/5246))
- `[Datagrid]` Fixed a bug where hovering lookup cells showed a grey background. ([#5157](https://github.com/infor-design/enterprise/issues/5157))
- `[Datagrid]` Fixed an issue for xss where special characters was not sanitizing and make grid to not render. ([#975](https://github.com/infor-design/enterprise-ng/issues/975))
- `[Datagrid]` Fixed a bug where the home and end key should behave as default when in editable cell and not shifting to the first and end row in datagrid. ([#5179](https://github.com/infor-design/enterprise/issues/5179))
- `[Datepicker]` Fixed a bug where the setting attributes were missing in datepicker input and datepicker trigger on NG wrapper. ([#1044](https://github.com/infor-design/enterprise-ng/issues/1044))
- `[Datepicker]` Fixed a bug where the selection range was not being properly rendered in mobile. ([#5211](https://github.com/infor-design/enterprise/issues/5211))
- `[Datepicker]` Made the `autocomplete` attribute configurable by using the `autocompleteAttribute` setting. ([#5092](https://github.com/infor-design/enterprise/issues/5092))
- `[Dropdown]` Made the `noSearch` setting prevent filtering using the Dropdown's search input element as expected. ([#5159](https://github.com/infor-design/enterprise/issues/5159))
- `[Dropdown]` Prevented the Dropdown from re-selecting and firing change events if the same value is picked from its list. ([#5159](https://github.com/infor-design/enterprise/issues/5159))
- `[Dropdown]` Fixed a bug that resulted in the updatable dropdown value being changed when selecting the more actions button. ([#5222](https://github.com/infor-design/enterprise/issues/5222))
- `[Editor]` Fixed a bug where automation id attributes are not properly rendered on editor elements. ([#5082](https://github.com/infor-design/enterprise/issues/5082))
- `[Lookup]` Fixed a bug where lookup attributes are not added in the cancel and apply/save button. ([#5202](https://github.com/infor-design/enterprise/issues/5202))
- `[Lookup]` Exposed two events from the datagrid `afterpaging` and `selected` for more flexibility. ([#986](https://github.com/infor-design/enterprise-ng/issues/986))
- `[Locale]` Fixed a bug where very large numbers with negative added an extra zero in formatNumber. ([#5308](https://github.com/infor-design/enterprise/issues/5308))
- `[Locale]` Fixed a bug where very large numbers would get a zero added. ([#5308](https://github.com/infor-design/enterprise/issues/5308))
- `[Locale]` Fixed a bug where very large numbers with negative added an extra zero in formatNumber. ([#5318](https://github.com/infor-design/enterprise/issues/5318))
- `[Lookup]` Fixed a regression bug where the close/clear icon were not properly aligned on mobile and tablet viewport. ([#5299](https://github.com/infor-design/enterprise/issues/5299))
- `[Lookup]` Fixed a bug where rows become unselected when reopened. ([#5261](https://github.com/infor-design/enterprise/issues/5261))
- `[Modal]` Added the ability to set the tabindex. ([#5358](https://github.com/infor-design/enterprise/issues/5358))
- `[Monthview]` Fixed an issue where month year pick list was misaligning for inpage. ([#5345](https://github.com/infor-design/enterprise/issues/5345))
- `[Multiselect]` Fixed a regression bug where close icon in badge/tags were not properly aligned. ([#5351](https://github.com/infor-design/enterprise/issues/5351))
- `[Page-Patterns]` Fixed an issue where the weight range slider was overlapping the sales amount text area. ([#5284](https://github.com/infor-design/enterprise/issues/5284))
- `[Pager]` Fixed an issue where tooltip was not working after switch to 2nd page for disable/enable buttons with standalone Pager. ([#1047](https://github.com/infor-design/enterprise-ng/issues/1047))
- `[Personalization]` Fixed a bug where user was unable to see highlighted text in the header when using the new light default theme. ([#5219](https://github.com/infor-design/enterprise/issues/5219))
- `[Personalization]` Fixed an issue where hyperlinks were not showing up for dark theme. ([#5144](https://github.com/infor-design/enterprise-ng/issues/5144))
- `[Popupmenu]` Fixed a bug where unwanted link/hash occurs if the menu if the menu is destroyed when clicking a menu item. ([#NG1046](https://github.com/infor-design/enterprise-ng/issues/1046))
- `[Spinbox]` Fixed a bug where spinbox and its border is not properly rendered on responsive view. ([#5146](https://github.com/infor-design/enterprise/issues/5146))
- `[Searchfield]` Fixed a bug where the close button is not rendered properly on mobile view. ([#5182](https://github.com/infor-design/enterprise/issues/5182))
- `[Searchfield]` Fixed a bug where the search icon in search field is not aligned properly on firefox view. ([#5290](https://github.com/infor-design/enterprise/issues/5290))
- `[Searchfield]` Made the `autocomplete` attribute configurable by using the `autocompleteAttribute` setting. ([#5092](https://github.com/infor-design/enterprise/issues/5092))
- `[Searchfield]` Fixed a bug where the button does not have the same height as the searchfield input. ([#5314](https://github.com/infor-design/enterprise/issues/5314))
- `[Searchbar]` Fixed a bug where searchbar overlapped the "Websites" header when browser is minimized or viewed in mobile. ([#5248](https://github.com/infor-design/enterprise/issues/5248))
- `[Slider]` Fixed a bug where the slider produces NaN value on tooltip. ([#5336](https://github.com/infor-design/enterprise/issues/5336))
- `[Splitter]` Fixed position of splitter button. ([#5121](https://github.com/infor-design/enterprise/issues/5121))
- `[Tooltip/Popover]` Split the Popover and Tooltip into separate components. ([#5197](https://github.com/infor-design/enterprise/issues/5197))

(52 Issues Solved This Release, Backlog Enterprise 147, Backlog Ng 28, 1095 Functional Tests, 1668 e2e Tests)

## v4.52.2 Fixes

- `[Locale]` Fixed a bug where very large numbers would get a zero added. ([#5308](https://github.com/infor-design/enterprise/issues/5308))
- `[Locale]` Fixed a bug where very large numbers with negative added an extra zero in formatNumber. ([#5318](https://github.com/infor-design/enterprise/issues/5318))

## v4.52.1 Fixes

- `[Datagrid]` Fixed an issue where personalize column headers were not rendering properly. ([#5361](https://github.com/infor-design/enterprise/issues/5361))

## v4.52.0

### v4.52.0 Markup Changes

- `[Datagrid]` When fixing bugs in datagrid hover states we removed the use of `is-focused` on table `td` elements. ([#5091](https://github.com/infor-design/enterprise/issues/5091))

### v4.52.0 Fixes

- `[Application Menu]` Fixed a bug where the expanded accordion were incorrectly coloured as selected when uses the personalization colors. ([#5128](https://github.com/infor-design/enterprise/issues/5128))
- `[About]` Fixed a bug where overflowing scrollbar in About Modal is shown on a smaller viewport. ([#5206](https://github.com/infor-design/enterprise/issues/5206))
- `[Bar Chart]` Fixed an issue where onerror script was able to execute. ([#1030](https://github.com/infor-design/enterprise-ng/issues/1030))
- `[Calendar]` Fixed a bug where if the calendar event is not set to whole day then the week view and day view will not properly render on UI. ([#5195](https://github.com/infor-design/enterprise/issues/5195))
- `[Datagrid]` Fixed a bug where changing a selection mode between single and mixed on a datagrid with frozen columns were not properly rendered on UI. ([#5067](https://github.com/infor-design/enterprise/issues/5067))
- `[Datagrid]` Fixed a bug where filter options were not opening anymore after doing sorting on server-side paging. ([#5073](https://github.com/infor-design/enterprise/issues/5073))
- `[Datagrid/Lookup]` Fixed a bug where unselecting all items in an active page affects other selected items on other pages. ([#4503](https://github.com/infor-design/enterprise/issues/4503))
- `[Datagrid]` When fixing bugs in datagrid hover states we removed the use of `is-focused` on table `td` elements. ([#5091](https://github.com/infor-design/enterprise/issues/5091))
- `[Datagrid/Lookup]` Fixed a bug where the plus minus icon animation was cut off. ([#4962](https://github.com/infor-design/enterprise/issues/4962))
- `[Datagrid]` Fixed a bug where unselecting all items in an active page affects other selected items on other pages. ([#4503](https://github.com/infor-design/enterprise/issues/4503))
- `[Datagrid]` Fixed a bug where the tag text in the column is not shown properly when hovering it on Alternate Row Shading. ([#5210](https://github.com/infor-design/enterprise/issues/5210))
- `[Datagrid]` Fixed a bug where the clear filter icons position were not properly aligned with the lookup. ([#5239](https://github.com/infor-design/enterprise/issues/5239))
- `[Dropdown]` Fixed a bug where automatic highlighting of a blank option after opening the list was not working ([#5095](https://github.com/infor-design/enterprise/issues/5095))
- `[Dropdown/Multiselect]` Fixed a bug where the id attribute prefix were missing from the dropdown list when searching with typeahead settings. ([#5053](https://github.com/infor-design/enterprise/issues/5053))
- `[Field Options]` Fixed misalignment of field options for the colorpicker, clearable input field, and clearable searchfield with its close icon. ([#5139](https://github.com/infor-design/enterprise/issues/5139))
- `[Field Options]` Fixed misalignment of close button in searchfield with field options. ([#5138](https://github.com/infor-design/enterprise/issues/5138))
- `[Homepage]` Fixed an issue where remove card event was not triggered on card/widget. ([#4798](https://github.com/infor-design/enterprise/issues/4798))
- `[Locale]` Changed the start day of the week to monday as per translation team request. ([#5199](https://github.com/infor-design/enterprise/issues/5199))
- `[Mask/Datagrid]` Fixed a bug in number masks where entering a decimal while the field's entire text content was selected could cause unexpected formatting. ([#4974](https://github.com/infor-design/enterprise/issues/4974))
- `[Monthview]` Fixed an issue where selected date was not stay on provided day/month/year. ([#5064](https://github.com/infor-design/enterprise/issues/5064))
- `[Monthview]` Added support for mobile view. ([#5075](https://github.com/infor-design/enterprise/issues/5075))
- `[Spinbox]` Fixed a bug where spinbox and its border is not properly rendered on responsive view. ([#5146](https://github.com/infor-design/enterprise/issues/5146))
- `[Tabs Module]` Fixed a bug where long tab labels overflowed behind the close icon. ([#5187](https://github.com/infor-design/enterprise/issues/5187))

(33 Issues Solved This Release, Backlog Enterprise 134, Backlog Ng 34, 1183 Functional Tests, 1652 e2e Tests)

## v4.51.4

### v4.51.4 Fixes

- `[Locale]` Fixed a bug where very large numbers would get a zero added. ([#5308](https://github.com/infor-design/enterprise/issues/5308))

## v4.51.3

### v4.51.3 Fixes

- `[Locale]` Fixed a bug where very large numbers with negative added an extra zero in formatNumber. ([#5308](https://github.com/infor-design/enterprise/issues/5308))
- `[Mask/Datagrid]` Fixed a bug in number masks where entering a decimal while the field's entire text content was selected could cause unexpected formatting. ([#4974](https://github.com/infor-design/enterprise/issues/4974))

## v4.51.2

### v4.51.2 Fixes

- `[Locale]` Fixed a bug where very large numbers with negative added an extra zero in formatNumber. ([#5308](https://github.com/infor-design/enterprise/issues/5308))
- `[Mask/Datagrid]` Fixed a bug in number masks where entering a decimal while the field's entire text content was selected could cause unexpected formatting. ([#4974](https://github.com/infor-design/enterprise/issues/4974))

## v4.51.1

### v4.51.1 Fixes

- `[Datagrid]` Fixed a bug where cells with a leading space triggered the dirty indicator even without changing the cell value on second blur/selection. ([#4825](https://github.com/infor-design/enterprise/issues/4825))
- `[Radio]` Fixed a bug where legend tag blinks when clicking the radio buttons. ([#4901](https://github.com/infor-design/enterprise/issues/4901))

## v4.51.0

### v4.51.0 Markup Changes

- `[About]` The version in the html section of the document was not added correctly and is now showing the correct version string. ([#5069](https://github.com/infor-design/enterprise/issues/5069))
- `[Datagrid]` Fixed a bug where cells with a leading space triggered the dirty indicator even without changing the cell value on second blur/selection. ([#4825](https://github.com/infor-design/enterprise/issues/4825))
- `[Datepicker/Monthview/Calendar]` We changed all Chinese locales to have monday as the first day of the week and this could impact scripts. ([#5147](https://github.com/infor-design/enterprise/issues/5147))
- `[Dropdown]` We added  `aria-readonly` to all readonly dropdowns. ([#5107](https://github.com/infor-design/enterprise/issues/5107))
- `[Dropdown]` Dropdowns are now appended to the section in the page with `role="main"` there should be just one of these sections in each page. ([#1033](https://github.com/infor-design/enterprise-ng/issues/1033))
- `[Input]` If using the password reveal feature, note that we change dit from using a `type="password"` to using a class to toggle the state. ([#5099](https://github.com/infor-design/enterprise/issues/5099))
- `[Pager]` When fixing an accessibility complaint on pager we made all pager buttons tabable and removed the `tabindex` this could impact some test scripts. ([#4862](https://github.com/infor-design/enterprise/issues/4862))
- `[Tabs]` We add the ability to drag tabs, if this is enabled there are a number of sort properties and classes that have been added that may need to be scripted in the future. ([#4520](https://github.com/infor-design/enterprise/issues/4520))

### v4.51.0 Fixes

- `[Circlepager]` Fixed a bug where circle buttons doesn't work on smaller viewport and first initialization of the page. ([#4966](https://github.com/infor-design/enterprise/issues/4966))
- `[General]` The master branch is now called main. Also cleaned up some language in the repo known to be less inclusive. ([#5027](https://github.com/infor-design/enterprise/issues/5027))
- `[Datagrid]` Fixed an issue where stretching the last column of a table was not consistent when resizing the window. ([#5045](https://github.com/infor-design/enterprise/issues/5045))
- `[Datagrid]` Fixed an issue where time format HHmm was not working for time picker editor. ([#4926](https://github.com/infor-design/enterprise/issues/4926))
- `[Datagrid]` Fixed an issue where setting stretchColumn to 'last' did not stretch the last column in the table. ([#4913](https://github.com/infor-design/enterprise/issues/4913))
- `[Datagrid]` Fixed an issue where when focusing dropdowns and then using arrow key, it would move across the grid columns leaving multiple open dropdowns. ([#4851](https://github.com/infor-design/enterprise/issues/4851))
- `[Datagrid]` Fixed an issue where the copy paste html to editable cell was cause to generate new cells. ([#4848](https://github.com/infor-design/enterprise/issues/4848))
- `[Datagrid]` Fixed some visual glitches related to focus/hover state and editable date/time cells. ([#5091](https://github.com/infor-design/enterprise/issues/5091))
- `[Datepicker]` Fixed an issue where time was changing, if selected time was before noon for Danish language locale da-DK. ([#4987](https://github.com/infor-design/enterprise/issues/4987))
- `[Datepicker]` Removed deprecation warning for close method. ([#5120](https://github.com/infor-design/enterprise/issues/5120))
- `[Dropdown]` Fixed a bug where the dropdown list gets detached to the input field. ([5056](https://github.com/infor-design/enterprise/issues/5056))
- `[Dropdown]` Improved accessibility on readonly dropdowns by adding the aria-readonly property. ([#5107](https://github.com/infor-design/enterprise/issues/5107))
- `[Editor]` Fixed a bug where the anchor link does not firing the change event. ([#5141](https://github.com/infor-design/enterprise/issues/5141))
- `[Editor]` Fixed a bug that links would not wrap in the editor when multiline. ([#5145](https://github.com/infor-design/enterprise/issues/5145))
- `[General]` Fixed incorrect version that was showing up as `[Object]` in the about dialog and html. ([#5069](https://github.com/infor-design/enterprise/issues/5069))
- `[Hierarchy]` Improved accessibility on readonly dropdowns by adding the aria-readonly property. ([#5107](https://github.com/infor-design/enterprise/issues/5107))
- `[Hierarchy]` Fixed an issue where the action refs passed around were broken. ([#5124](https://github.com/infor-design/enterprise/issues/5124))
- `[Listview]` Fixed a bug where changing selectable setting from 'mixed' to 'single' does not remove checkboxes. ([#5048](https://github.com/infor-design/enterprise/issues/5048))
- `[Locale]` Fixed an issue where the date and available date validation was not working for Croatian locale hr-HR. ([#4964](https://github.com/infor-design/enterprise/issues/4964))
- `[Locale]` Fixed an issue where the am/pm dot was causing issue to parseDate() method for greek language. ([#4793](https://github.com/infor-design/enterprise/issues/4793))
- `[Locale]` Fixed all chinese locales to have monday as the first day of the week. ([#5147](https://github.com/infor-design/enterprise/issues/5147))
- `[Lookup]` Fixed an issue where readonly lookups showed up as enabled. ([#5149](https://github.com/infor-design/enterprise/issues/5149))
- `[Multiselect]` Fixed a bug where the position of dropdown list was not correct when selecting multiple items on mobile. ([#5021](https://github.com/infor-design/enterprise/issues/5021))
- `[Modal]` Fixed a bug that prevented modals from closing while a tooltip was displayed inside ([#5047](https://github.com/infor-design/enterprise/issues/5047))
- `[Pager]` Fixed an accessibility issue to use tabs instead arrow keys. ([#4862](https://github.com/infor-design/enterprise/issues/4862))
- `[Password]` Changed the password reveal feature to not use `text="password"` and use css instead. This makes it possible to hide autocomplete. ([#5098](https://github.com/infor-design/enterprise/issues/5098))
- `[Radio]` Fixed a bug where legend tag blinks when clicking the radio buttons. ([#4901](https://github.com/infor-design/enterprise/issues/4901))
- `[Tabs]` Fixed a bug where where if urls contain a href with a forward slash (paths), then this would error. Note that in this situation you need to make sure the tab panel is linked without the hash. ([#5014](https://github.com/infor-design/enterprise/issues/5014))
- `[Tabs]` Added support to sortable drag and drop tabs. Non touch devices it good with almost every type of tabs `Module`, `Vertical`, `Header`, `Scrollable` and `Regular`. For touch devices only support with `Module` and `Vertical` Tabs. ([#4520](https://github.com/infor-design/enterprise/issues/4520))
- `[Tabs]` Changed the `rename()` method to also modify a tab's corresponding "More Tabs" menu item, if the menu is open. ([#5105](https://github.com/infor-design/enterprise/issues/5105))
- `[Toast]` Fixed a bug where toast message were unable to drag down to it's current position when `position` sets to 'bottom right'. ([#5015](https://github.com/infor-design/enterprise/issues/5015))
- `[Toolbar]` Add fix for invisible inputs in the toolbar. ([#5122](https://github.com/infor-design/enterprise/issues/5122))
- `[Toolbar]` Prevent individual buttons from getting stuck inside the Toolbar's overflow menu ([#4857](https://github.com/infor-design/enterprise/issues/4857))
- `[Tree]` Added api support for collapse/expand node methods. ([#4707](https://github.com/infor-design/enterprise/issues/4707))

(42 Issues Solved This Release, Backlog Enterprise 166, Backlog Ng 28, 1081 Functional Tests, 1647 e2e Tests)

## v4.50.4

### v4.50.4 Fixes

- `[Locale]` Fixed a bug where very large numbers with negative added an extra zero in formatNumber. ([#5308](https://github.com/infor-design/enterprise/issues/5308))

## v4.50.3

### v4.50.3 Fixes

- `[Lookup]` Fixed an issue where readonly lookups showed up as enabled. ([#5149](https://github.com/infor-design/enterprise/issues/5149))

## v4.50.2

### v4.50.2 Fixes

- `[General]` Fixed incorrect version that was showing up as `[Object]` in the about dialog and html. ([#5069](https://github.com/infor-design/enterprise/issues/5069))

## v4.50.1

### v4.50.1 Fixes

- `[Datagrid]` Set the tabbable feature off for the datagrid editors. ([#5089](https://github.com/infor-design/enterprise/issues/5089))
- `[Datagrid]` Fixed issues with misalignment on filter fields with icons. ([#5063](https://github.com/infor-design/enterprise/issues/5063))
- `[Lookup]` Fixed a bug where non editable lookups could not be clicked/opened. ([#5062](https://github.com/infor-design/enterprise/issues/5062))
- `[Lookup]` Fixed a bug where non strict / non editable lookups could not be clicked/opened. ([#5087](https://github.com/infor-design/enterprise/issues/5087))

## v4.50.0

### v4.50.0 Important Notes

- `[General]` We bumped the version from 4.39 (four - thirty nine) to 4.50 (four - fifty) to correspond with the general release of Soho (IDS) Design system 4.5 so the versions sync up better. We could not use 4.5 since it was already in use previously. ([#5012](https://github.com/infor-design/enterprise/issues/5012))
- `[General]` We Updated development dependencies. Most important things to note are: we now support node 14 for development and this is recommended. ([#4998](https://github.com/infor-design/enterprise/issues/4998))
- `[Tabs]` Changed the target element from 'li' to 'a' to be consistent. ([#4566](https://github.com/infor-design/enterprise/issues/4566))

### v4.50.0 Fixes

- `[Breadcrumb]` Changed the colors for disabled breadcrumbs to make them lighter than the enabled ones. ([#4917](https://github.com/infor-design/enterprise/issues/4917))
- `[Bar Chart]` Added support for double click to Bar, Bar Grouped, Bar Stacked. ([#3229](https://github.com/infor-design/enterprise/issues/3229))
- `[Bullet Chart]` Added support for double click. ([#3229](https://github.com/infor-design/enterprise/issues/3229))
- `[BusyIndicator]` Fixed a bug that caused the busy-indicator to show below the busy indicator container. ([#4953](https://github.com/infor-design/enterprise/issues/4953))
- `[Color Picker]`Fix issue with text disappearing and improve responsiveness when there isn't space horizontally ([#4930](https://github.com/infor-design/enterprise/issues/4930))
- `[Column Chart]` Added support for double click to Column, Column Grouped, Column Stacked, Column Stacked-singular and Column Positive Negative. ([#3229](https://github.com/infor-design/enterprise/issues/3229))
- `[Datagrid]` Added api setting `allowChildExpandOnMatchOnly` with Datagrid. It will show/hide children match only or all of them this setting only will effect if use with `allowChildExpandOnMatch:true`. ([#4209](https://github.com/infor-design/enterprise/issues/4209))
- `[Datagrid]` Fixed a bug where filter dropdown menus did not close when focusing a filter input. ([#4766](https://github.com/infor-design/enterprise/issues/4766))
- `[Datagrid]` Fixed an issue where the keyboard was not working to sort data for sortable columns. ([#4858](https://github.com/infor-design/enterprise/issues/4858))
- `[Datagrid]` Fixed an issue where the keyboard was not working to select all from header checkbox. ([#4859](https://github.com/infor-design/enterprise/issues/4859))
- `[Datagrid]` Fixed an issue where the selection was getting clear after use pagesize dropdown for client side paging. ([#4915](https://github.com/infor-design/enterprise/issues/4915))
- `[Datagrid]` Fixed an error seen clicking items if using a flex toolbar for the datagrid toolbar. ([#4941](https://github.com/infor-design/enterprise/issues/4941))
- `[Datagrid]` Only show row status when dirty indicator and row status both exist to address conflicting visual issue. ([#4918](https://github.com/infor-design/enterprise/issues/4918))
- `[Datagrid]` Fixed an issue where selecting a row added background to row-status. ([#4918](https://github.com/infor-design/enterprise/issues/4918))
- `[Datagrid]` Fixed an issue where the filter menu would not reopen in some cases. ([#4995](https://github.com/infor-design/enterprise/issues/4995))
- `[Datepicker]` Added a setting that replaces the trigger icon with an actual button for better accessibility, enabled by default. ([#4820](https://github.com/infor-design/enterprise/issues/4820))
- `[Datepicker]` Updated validation.js to check if date picker contains a time value ([#4888](https://github.com/infor-design/enterprise/issues/4888))
- `[Datepicker]` Fixed a UI issue where the apply and cancel buttons were unable to see on small screens. ([#4950](https://github.com/infor-design/enterprise/issues/4950))
- `[Datagrid]` Clean up hover appearance of datagrid actions button when the grid is viewed as a list. ([#4963](https://github.com/infor-design/enterprise/issues/4963))
- `[Editor]`Adjusted the editor to not treat separators after headers as leading and removing them. ([#4751](https://github.com/infor-design/enterprise/issues/4751))
- `[Environment]`Updated the regular expression search criteria from Edge to Edg to resolve the EDGE is not detected issue. ([#4603](https://github.com/infor-design/enterprise/issues/4603))
- `[Field Filter]` Fixed a UI issues where the input field has a missing border and the dropdown list does not properly align when it opened. ([#4982](https://github.com/infor-design/enterprise/issues/4982))
- `[Editor]`Adjusted the editor to not treat separators after headers as leading and removing them. ([#4751](https://github.com/infor-design/enterprise/issues/4751))
- `[General]` Can run stylelint command on W10 cmd for development ([#4993](https://github.com/infor-design/enterprise/issues/4993))
- `[General]` We Updated jQuery to use 3.6.0. ([#1690](https://github.com/infor-design/enterprise/issues/1690))
- `[Header]` Removed breadcrumb coloring from current class, which was causing the wrong kind of emphasis for breadcrumbs in headers. ([#5003](https://github.com/infor-design/enterprise/issues/5003))
- `[Input]` Changed the disabled search field color for Safari to match that of other browsers. ([#4611](https://github.com/infor-design/enterprise/issues/4611))
- `[Lookup]` Isolated the scss/css .close.icon class inside of .modal-content and removed any extra top property to fix the alignment issue.([#4933](https://github.com/infor-design/enterprise/issues/4933))
- `[Lookup]` Added a setting that replaces the trigger icon with an actual button for better accessibility, enabled by default. ([#4820](https://github.com/infor-design/enterprise/issues/4820))
- `[Lookup]` fix close button alignment issue. ([#5088](https://github.com/infor-design/enterprise/issues/5088))
- `[Line Chart]` Added support for double click to Area, Bubble, Line and Scatterplot. ([#3229](https://github.com/infor-design/enterprise/issues/3229))
- `[Message]` Added automation id's to the message's modal main area dialog as well with `modal` prefix. ([#4871](https://github.com/infor-design/enterprise/issues/4871))
- `[Modal]` Fixed a bug where full size responsive setting doesn't work on android phones in landscape mode. ([#4451](https://github.com/infor-design/enterprise/issues/4451))
- `[Pie Chart]` Added support for double click to Pie and Donut. ([#3229](https://github.com/infor-design/enterprise/issues/3229))
- `[Pie Chart]` Fixed bug were pie chart type does not remove old class name ([#3144](https://github.com/infor-design/enterprise/issues/3144))
- `[Pie Chart]` Improved the accessibility of legend items with roles and offscreen labels. ([#4831](https://github.com/infor-design/enterprise/issues/4831))
- `[Radar Chart]` Added support for double click. ([#3229](https://github.com/infor-design/enterprise/issues/3229))
- `[Rating]` Fixed color of the un-checked rating star. ([#4853](https://github.com/infor-design/enterprise/issues/4853))
- `[Popupmenu]` Fixed a lifecycle issue on menus that are shared between trigger elements, where these menus were incorrectly being torn down. ([NG#987](https://github.com/infor-design/enterprise-ng/issues/987))
- `[Searchfield]` Fixed alignment issues with the close button in various scenarios ([#4989](https://github.com/infor-design/enterprise/issues/4989), [#5096](https://github.com/infor-design/enterprise/issues/5096), [#5158](https://github.com/infor-design/enterprise/issues/4989), [#5090](https://github.com/infor-design/enterprise/issues/4989))
- `[Switch]` Adjust styles to be more discernable between checked and checked+disabled ([#4341](https://github.com/infor-design/enterprise/issues/4341))
- `[Tabs (Horizontal/Header)]` Fixed bug with the placement of the focus state in RTL mode, and other minor visual improvements. ([#4877](https://github.com/infor-design/enterprise/issues/4877))
- `[Tabs Module]` Fixed a bug where clear button was missing when clearable setting is activated in tabs module searchfield. ([#4898](https://github.com/infor-design/enterprise/issues/4898))
- `[Textarea]` Fixed a bug where the textarea options like autogrow, autoGrowMaxHeight doesn't work after the initialization inside of the accordion. ([#4977](https://github.com/infor-design/enterprise/issues/4977))
- `[Timepicker]` Added a setting that replaces the trigger icon with an actual button for better accessibility, enabled by default. ([#4820](https://github.com/infor-design/enterprise/issues/4820))
- `[Toast]` Fixed a bug where the first toast in the page is not announced to screen readers. ([#4519](https://github.com/infor-design/enterprise/issues/4519))
- `[Tooltip]` Fixed a bug in tooltip that prevented linking id-based tooltip content. ([#4827](https://github.com/infor-design/enterprise/issues/4827))

(48 Issues Solved This Release, Backlog Enterprise 152, Backlog Ng 32, 1086 Functional Tests, 1640 e2e Tests)

## v4.38.1

### v4.38.1 Fixes

- `[BusyIndicator]` Fixed a bug that caused the busy-indicator to show below the busy indicator container. ([#4953](https://github.com/infor-design/enterprise/issues/4953))

## v4.38.0

### v4.38.0 Important Changes

- `[Themes]` Renamed the concept of themes to versions and renamed uplift to new and soho to classic. The new/uplift theme is now the default and its recommend you use it as your default. The old scripts and names will still work ok but new copies with the new names are added for you. In addition Variants are now called Modes. But we got rid of the older script names from 2017 as they have been deprecated for a while now. In addition the ids-identity package thats included was bumped to 4.0 if using tokens directly from this the paths there have been changed to reflect the new names. ([#2606](https://github.com/infor-design/enterprise/issues/2606))

### v4.38.0 Fixes

- `[Application Menu]` Fixed visibility of expander icon on classic theme. ([#4874](https://github.com/infor-design/enterprise/issues/4874))
- `[Accordion]` Fixed an issue where the afterexpand and aftercollapse events fired before the states are set.  ([#4838](https://github.com/infor-design/enterprise/issues/4838))
- `[Breadcrumb]` Fixed unnecessary scrollbar in safari on a flex toolbar. ([#4839](https://github.com/infor-design/enterprise/issues/4839))
- `[Calendar]` Fixed calendar event details listview on mobile perspective. ([#4886](https://github.com/infor-design/enterprise/issues/4886))
- `[Datagrid]` Fixed an issue with missing scrollbars when in frozen column mode on wide screens. ([#4922](https://github.com/infor-design/enterprise/issues/4922))
- `[Datagrid]` Added the ability to use shift click to select in mixed selection mode. ([#4748](https://github.com/infor-design/enterprise/issues/4748))
- `[Datagrid]` Fixed alignment issue when editing. ([#4814](https://github.com/infor-design/enterprise/issues/4814))
- `[Datagrid]` Added a fix for checkbox aria cells, the aria was in the wrong location. ([#4790](https://github.com/infor-design/enterprise/issues/4790))
- `[Datagrid]` Fixed a bug where shift+f10 did not open the context menu in the Datagrid. ([#4614](https://github.com/infor-design/enterprise/issues/4614))
- `[Datagrid]` Fixed an issue where tooltips on buttons in the contextual action toolbar in datagrid would never show up. ([#4876](https://github.com/infor-design/enterprise/issues/4876))
- `[Datagrid]` Fixed an issue where when using selectAllCurrentPage the deselect all did not trigger an event. ([#4916](https://github.com/infor-design/enterprise/issues/4916))
- `[Datagrid]` Fixed an issue where when using a scroll-flex container to contain datagrid it did not show the Y scrollbar. ([#4914](https://github.com/infor-design/enterprise/issues/4914))
- `[EmptyMessage]` Fixed an issue where you may get double the click handlers. ([#4889](https://github.com/infor-design/enterprise/issues/4889))
- `[Environment]` Fixed feature detection classes and routines on IPad 13 and up. ([#4855](https://github.com/infor-design/enterprise/issues/4855))
- `[Fileupload Advanced]` Fixed a bug where the disable and enable methods were not working correctly. ([#4872](https://github.com/infor-design/enterprise/issues/4872))
- `[General]` Increased windows custom css scrollbars from 8px to 12px. ([#4837](https://github.com/infor-design/enterprise/issues/4837))
- `[Input]` Fixed a bug where the cursor overlapped the icon in right aligned lookup and input fields when selecting the field. ([#4718](https://github.com/infor-design/enterprise/issues/4718))
- `[ListView]` Fixed an issue selecting after focusing the list with the keyboard. ([#4621](https://github.com/infor-design/enterprise/issues/4621))
- `[Lookup]` Fixed an issue with select all across pages in lookup. ([#4503](https://github.com/infor-design/enterprise/issues/4503))
- `[Lookup]` Fixed an issue clearing selections with selectAcrossPages. ([#4539](https://github.com/infor-design/enterprise/issues/4539))
- `[Message]` Fixed multiple events were firing. ([#953](https://github.com/infor-design/enterprise-ng/issues/953))
- `[Popover]` Fixed a bug where the close button did not get an automation ID and added automation ID to the title. ([#4743](https://github.com/infor-design/enterprise/issues/4743))
- `[Locale/Multiselect]` Fixed a bug where translations could not be made correctly on All label and Selected Label, so we dropped having the label in the field. You can use the allTextString and selectedTextString if you want something special. ([#4505](https://github.com/infor-design/enterprise/issues/4505))
- `[Locale]` Fixed a bug in Estonian translations. ([#4805](https://github.com/infor-design/enterprise/issues/4805))
- `[Locale]` Fixed several bugs in Greek translations. ([#4791](https://github.com/infor-design/enterprise/issues/4791))
- `[Locale]` Fixed a bug in Turkish translations. ([#4788](https://github.com/infor-design/enterprise/issues/4788))
- `[Locale]` Fixed a bug in Thai translations. ([#4738](https://github.com/infor-design/enterprise/issues/4738))
- `[Searchfield]` Fixed an accessibility issue where the X was not tabbable with the keyboard. To fix this added a tabbable setting which is on by default. If you want it off you can set it to false but you would pass accessibility testing. ([#4815](https://github.com/infor-design/enterprise/issues/4815))
- `[Tabs]` Fixed an iOS bug that was preventing dismissible tabs to be dismissed by tap. ([#4763](https://github.com/infor-design/enterprise/issues/4763))
- `[Tabs Module]` Fixed positioning of the icon in tabs module. ([#4842](https://github.com/infor-design/enterprise/issues/4842))
- `[Tabs Module]` Fixed the focus border of the home button and make it tabbable in tabs module. ([#4850](https://github.com/infor-design/enterprise/issues/4850))
- `[Tabs Vertical]` Fixed black hover state in new (uplift) theme contrast mode. ([#4867](https://github.com/infor-design/enterprise/issues/4867))
- `[Validation]` Fixed an issue where validation messages did not have the correct aria for accessibility. ([#4830](https://github.com/infor-design/enterprise/issues/4830))
- `[TabsModule]` Fixed positioning of the icon in tabs module. ([#4842](https://github.com/infor-design/enterprise/issues/4842))
- `[Timepicker]` Improved accessibility on both the input field and its inner picker elements. ([#4403](https://github.com/infor-design/enterprise/issues/4403))

(37 Issues Solved This Release, Backlog Enterprise 136, Backlog Ng 32, 1082 Functional Tests, 1638 e2e Tests)

## v4.37.3

### v4.37.3 Fixes

- `[BusyIndicator]` Fixed a bug that caused the busy-indicator to show below the busy indicator container. ([#4953](https://github.com/infor-design/enterprise/issues/4953))

### v4.37.2 Fixes

- `[Datagrid]` Fixed an issue with missing scrollbars when in frozen column mode on wide screens. ([#4922](https://github.com/infor-design/enterprise/issues/4922))

## v4.37.1

### v4.37.1 Fixes

- `[General]` Increased windows custom css scrollbars from 8px to 12px. ([#4837](https://github.com/infor-design/enterprise/issues/4837))
- `[Datagrid]` Fixed an issue where when using a scroll-flex container to contain datagrid it did not show the Y scrollbar. ([#4914](https://github.com/infor-design/enterprise/issues/4914))

## v4.37.0

### v4.37.0 Features

- `[FileUpload]` Added the ability to drag files onto the file upload field like in 3.x versions. ([#4723](https://github.com/infor-design/enterprise/issues/4723))
- `[Datagrid]` Added the ability to edit columns formatted with tags and badges with an Input editor. ([#4637](https://github.com/infor-design/enterprise/issues/4637))
- `[Datagrid]` Added the ability to pass a locale numberFormat to the TargetedAchievement formatter and also set the default to two decimals. ([#4802](https://github.com/infor-design/enterprise/issues/4802))
- `[Dropdown]` Added basic virtual scrolling to dropdown for if you have thousands of items. Only basic dropdown functionality will work with this setting but it improved performance on larger dropdown lists. ([#4708](https://github.com/infor-design/enterprise/issues/4708))
- `[Sidebar]` Added the ability to hide and show the side bar with the list detail view. ([#4394](https://github.com/infor-design/enterprise/issues/4394))

### v4.37.0 Fixes

- `[App Menu]` Fixed a regression bug  where the searchfield icon duplicated and were not properly aligned with the searchfield. ([#4737](https://github.com/infor-design/enterprise/issues/4737))
- `[App Menu]` Removed the close button animation on the hamburger button when app menus open. ([#4756](https://github.com/infor-design/enterprise/issues/4756))
- `[Bar Chart]` Fixed an issue where the data was passing wrong for grouped type custom tooltip. ([#4548](https://github.com/infor-design/enterprise/issues/4548))
- `[Busy Indicator]` Fixed an error was showing when called `close()` method too soon after `activate()`. ([#980](https://github.com/infor-design/enterprise-ng/issues/980))
- `[Calendar]` Fixed a regression where clicking Legend checkboxes was no longer possible. ([#4746](https://github.com/infor-design/enterprise/issues/4746))
- `[Checkboxes]` Fixed a bug where if checkboxes are in a specific relative layout the checkboxes may click the wrong one. ([#4808](https://github.com/infor-design/enterprise/issues/4808))
- `[Column Chart]` Fixed an issue where the data was passing wrong for grouped type custom tooltip. ([#4548](https://github.com/infor-design/enterprise/issues/4548))
- `[Datagrid]` Fixed an issue where the filter border on readonly lookups was not displayed in high contrast mode. ([#4724](https://github.com/infor-design/enterprise/issues/4724))
- `[Datagrid]` Added missing aria row group role to the datagrid. ([#4479](https://github.com/infor-design/enterprise/issues/4479))
- `[Datagrid]` Fixed a bug where when setting a group and decimal out of the current locale then editing would not work. ([#4806](https://github.com/infor-design/enterprise/issues/4806))
- `[Dropdown]` Fixed an issue where some elements did not correctly get an id in the dropdown. ([#4742](https://github.com/infor-design/enterprise/issues/4742))
- `[Dropdown]` Fixed a bug where you could click the label and focus a disabled dropdown. ([#4739](https://github.com/infor-design/enterprise/issues/4739))
- `[Homepage]` Fixed the wrong metadata was sending for resize, reorder and remove card events. ([#4798](https://github.com/infor-design/enterprise/issues/4798))
- `[Locale]` Fixed an issue where if the 11th digit is a zero the formatNumbers and truncateDecimals function will loose a digit. ([#4656](https://github.com/infor-design/enterprise/issues/4656))
- `[Modal]` Improved detection of non-focusable elements when a Modal is configured to auto focus one of its inner components. ([#4740](https://github.com/infor-design/enterprise/issues/4740))
- `[Module Tabs]` Fixed a bug related to automatic linking of Application Menu trigger tabs in Angular environments ([#4736](https://github.com/infor-design/enterprise/issues/4736))
- `[ProcessIndicator]` Fixed a layout issue on the index page and added a rejected icon. ([#4770](https://github.com/infor-design/enterprise/issues/4770))
- `[Rating]` Fixed an issue where the rating was not clear on toggle. ([#4571](https://github.com/infor-design/enterprise/issues/4571))
- `[Splitter]` Fixed the splitter was dragging to wrong direction in RTL. ([#1813](https://github.com/infor-design/enterprise/issues/1813))
- `[Swaplist]` Fixed an issue where the user attributes need to be override existing attributes. ([#4694](https://github.com/infor-design/enterprise/issues/4694))
- `[Tabs]` Fixed a bug where the info icon were not aligned correctly in the tab, and info message were not visible. ([#4711](https://github.com/infor-design/enterprise/issues/4711))
- `[Tabs]` Fixed a bug where the tab key would move through tabs rather than moving to the tab content. ([#4745](https://github.com/infor-design/enterprise/issues/4745))
- `[Toolbar Searchfield]` Fixed a bug where the toolbar searchfield were unable to focused when tabbing through the page. ([#4683](https://github.com/infor-design/enterprise/issues/4683))
- `[Toolbar Searchfield]` Fixed a bug where the search bar were showing extra outline when focused. ([#4682](https://github.com/infor-design/enterprise/issues/4682))
- `[Track Dirty]` Fixed an error that was showing when using dirty indicator within a tab component. ([#936](https://github.com/infor-design/enterprise-ng/issues/936))
- `[Tree]` Fixed an issue where the character entity was stripped for addNode() method. ([#4694](https://github.com/infor-design/enterprise/issues/4694))

(49 Issues Solved This Release, Backlog Enterprise 137, Backlog Ng 35, 1082 Functional Tests, 1639 e2e Tests)

## v4.36.2

### v4.36.2 Fixes

- `[App Menu]` Removed the close button animation on the hamburger button when app menus open. ([#4756](https://github.com/infor-design/enterprise/issues/4756))
- `[App Menu]` Fixed a regression bug  where the searchfield icon duplicated and were not properly aligned with the searchfield. ([#4737](https://github.com/infor-design/enterprise/issues/4737))
- `[Calendar]` Fixed a regression where clicking Legend checkboxes was no longer possible. ([#4746](https://github.com/infor-design/enterprise/issues/4746))
- `[FileUpload]` Added the ability to drag files onto the file upload field like in 3.x versions. ([#4723](https://github.com/infor-design/enterprise/issues/4723))
- `[Modal]` Improved detection of non-focusable elements when a Modal is configured to auto focus one of its inner components. ([#4740](https://github.com/infor-design/enterprise/issues/4740))
- `[Locale]` Fixed an issue where if the 11th digit is a zero the formatNumbers and truncateDecimals function will loose a digit. ([#4656](https://github.com/infor-design/enterprise/issues/4656))
- `[Rating]` Fixed an issue where the rating was not clear on toggle. ([#4571](https://github.com/infor-design/enterprise/issues/4571))

## v4.36.1

### v4.36.1 Fixes

- `[Calendar]` Fixed a regression where clicking Legend checkboxes was no longer possible. ([#4746](https://github.com/infor-design/enterprise/issues/4746))
- `[Dropdown]` Fixed an issue where some elements did not correctly get an id in the dropdow n. ([#4742](https://github.com/infor-design/enterprise/issues/4742))
- `[Editor]` Fixed a follow up issue with readonly links in the editor. ([#4702](https://github.com/infor-design/enterprise/issues/4702))

## v4.36.0

### v4.36.0 Important Changes

- `[Datagrid]` Fixed a bug where the datagrid header checkbox had the wrong aria-checked state when only some rows are selected, this change occured because the aria-checked was not on the focusable element so was not announced. If using automation scripts on this attribute, you should be aware and adjust accordingly. ([#4491](https://github.com/infor-design/enterprise/issues/4491))

### v4.36.0 Features

- `[Datagrid]` Made the summary row sticky on the bottom of the datagrid. ([#4645](https://github.com/infor-design/enterprise/issues/4645))
- `[Lookup]` Added a clear callback function like the click callback that fires when clicking the clear X if enabled. ([#4693](https://github.com/infor-design/enterprise/issues/4693))
- `[Tabs]` Added a setting for making the text on Module Tabs' optional Application Menu trigger only accessible to screen readers. ([#4590](https://github.com/infor-design/enterprise/issues/4590))

### v4.36.0 Fixes

- `[Application Menu]` Fixed an issue with filtering where nested items matching the filter were not always displayed. ([#4592](https://github.com/infor-design/enterprise/issues/4592))
- `[Column Chart]` Fixed an alignment issue with the labels in grouped column charts. ([#4645](https://github.com/infor-design/enterprise/issues/4645))
- `[Datagrid]` Fixed a bug where filterWhenTyping did not work on lookup filter columns. ([#4678](https://github.com/infor-design/enterprise/issues/4678))
- `[Datagrid]` Fixed an issue where updateRow will not correctly sync and merge data. ([#4674](https://github.com/infor-design/enterprise/issues/4674))
- `[Datagrid]` Fixed a bug where the error icon overlapped to the calendar icon when a row has been selected and hovered. ([#4670](https://github.com/infor-design/enterprise/issues/4670))
- `[Datagrid]` Fixed a bug where multiselect would loose selection across pages when using selectRowsAcrossPages. ([#954](https://github.com/infor-design/enterprise-ng/issues/954))
- `[Datagrid]` Made a fix that when calling applyFilter the lookup checkbox did not update. ([#4693](https://github.com/infor-design/enterprise/issues/4693))
- `[Datagrid]` Added the datagrid api to the current clearArguments setting's callback. ([#4693](https://github.com/infor-design/enterprise/issues/4693))
- `[Datagrid]` Fixed the inbuilt date validation to use the datagrid column settings for date fields. ([#4693](https://github.com/infor-design/enterprise/issues/4730))
- `[Dropdown]` Fixed a bug where the tooltips are invoked for each dropdown item. This was slow with a lot of items. ([#4672](https://github.com/infor-design/enterprise/issues/4672))
- `[Dropdown]` Fixed a bug where mouseup was used rather than click to open the list and this was inconsistent. ([#4638](https://github.com/infor-design/enterprise/issues/4638))
- `[Editor]` Fixed an issue where the dirty indicator was not reset when the contents contain `<br>` tags. ([#4624](https://github.com/infor-design/enterprise/issues/4624))
- `[Editor]` Fixed a bug where hyperlinks were not clickable in readonly state. ([#4702](https://github.com/infor-design/enterprise/issues/4702))
- `[Homepage]` Fixed a bug where the border behaves differently and does not change back correctly when hovering in editable mode. ([#4640](https://github.com/infor-design/enterprise/issues/4640))
- `[Homepage]` Added support for small size (260x260) widgets and six columns. ([#4663](https://github.com/infor-design/enterprise/issues/4663))
- `[Homepage]` Fixed an issue where the animation was not working on widget removed. ([#4686](https://github.com/infor-design/enterprise/issues/4686))
- `[Homepage]` Fixed a bug where the border behaves differently and does not change back correctly when hovering in editable mode. ([#4640](https://github.com/infor-design/enterprise/issues/4640))
- `[Listview]` Fixed an issue where the contextmenu was not open on longpress and text as not selectable for iOS device. ([#4655](https://github.com/infor-design/enterprise/issues/4655))
- `[Locale]` Don't attempt to set d3 locale if d3 is not being used ([#4668](https://github.com/infor-design/enterprise/issues/4486))
- `[Modal]` Fixed a bug where the autofocus was not working on anchor tag inside of the modal and moving the first button as a default focus if there's no `isDefault` property set up.
- `[Pager]` Fixed a bug that automation id's are not added when the attachToBody is used. ([#4692](https://github.com/infor-design/enterprise/issues/4692))
- `[Rating]` Fixed a bug with the readonly function, it did not toggle the readonly state correctly. ([#958](https://github.com/infor-design/enterprise-ng/issues/958))
- `[Tabs]` Added support for a "More Actions" button to exist beside horizontal/header tabs. ([#4532](https://github.com/infor-design/enterprise/issues/4532))
- `[Tree]` Fixed an issue where the parent value was get deleted after use `addNode()` method. ([#4486](https://github.com/infor-design/enterprise/issues/4486))
- `[Wizard]` Fixed a slight layout issue with the highlighted step in RTL mode. ([#4714](https://github.com/infor-design/enterprise/issues/4714))

(42 Issues Solved This Release, Backlog Enterprise 136, Backlog Ng 32, 1084 Functional Tests, 1642 e2e Tests)

## v4.35.4

### v4.35.4 Fixes

- `[Datagrid]` Added the datagrid api to the current clearArguments setting's callback. ([#4693](https://github.com/infor-design/enterprise/issues/4693))

## v4.35.3

### v4.35.3 Fixes

- `[Datagrid]` Made a fix that when calling applyFilter the lookup checkbox did not update. ([#4693](https://github.com/infor-design/enterprise/issues/4693))
- `[Dropdown]` Fixed a bug where the tooltips are invoked for each dropdown item. This was slow with a lot of items. ([#4672](https://github.com/infor-design/enterprise/issues/4672))
- `[Dropdown]` Fixed a bug where mouseup was used rather than click to open the list and this was inconsistent. ([#4638](https://github.com/infor-design/enterprise/issues/4638))
- `[Lookup]` Added a clear callback function like the click callback that fires when clicking the clear X if enabled. ([#4693](https://github.com/infor-design/enterprise/issues/4693))
- `[Pager]` Fixed a bug that automation id's are not added when the attachToBody is used. ([#4692](https://github.com/infor-design/enterprise/issues/4692))
- `[Rating]` Fixed a bug with the readonly function, it did not toggle the readonly state correctly. ([#958](https://github.com/infor-design/enterprise-ng/issues/958))

## v4.35.2

### v4.35.2 Fixes

- `[Datagrid]` Fixed an additional issue where updateRow will cause rows to no longer be reorderable. ([#4674](https://github.com/infor-design/enterprise/issues/4674))

## v4.35.1

### v4.35.1 Fixes

- `[Datagrid]` Fixed an issue where updateRow will not correctly sync and merge data. ([#4674](https://github.com/infor-design/enterprise/issues/4674))
- `[Datagrid]` Fixed a bug where filterWhenTyping did not work on lookup filter columns. ([#4678](https://github.com/infor-design/enterprise/issues/4678))
- `[Editor]` Fixed an issue where the dirty indicator was not reset when the contents contain `<br>` tags. ([#4624](https://github.com/infor-design/enterprise/issues/4624))

## v4.35.0

### v4.35.0 Important Notes

- `[Breadcrumb]` We added support for the use of `span` in place of `a` tags inside Breadcrumb List Items at the component API level.  In order to facilitate this, some internal API methods had to be changed to recognize the list item instead of the anchor.  If you rely on the Breadcrumb API and reference breadcrumb item anchor tags, please note that before adopting this version, you should change your code to instead reference the list items, or only use the BreadcrumbItem API.

### v4.35.0 Features

- `[Datagrid]` Added support to select all rows on current page only for client side paging. ([#4265](https://github.com/infor-design/enterprise/issues/4265))
- `[Datagrid]` Added a new ProcessIndicator formatter. ([#3918](https://github.com/infor-design/enterprise/issues/3918))
- `[Dropdown]` Improved behavior of list item navigation/selection when a Dropdown is configured with "no search" mode activated. ([#4483](https://github.com/infor-design/enterprise/issues/4483))
- `[Lookup]` Added the ability to change the lookup icon. ([#4527](https://github.com/infor-design/enterprise/issues/4527))
- `[ProcessIndicator]` Added: labels, more icon support, and a content areas and made it responsive. ([#3918](https://github.com/infor-design/enterprise/issues/3918))

### v4.35.0 Fixes

- `[Application Menu]` Fixed accessibility issues getting redundant info in expand/collapse button. ([#4462](https://github.com/infor-design/enterprise/issues/4462))
- `[Application Menu]` Fixed accessibility issues with missing instructional text and incorrect aria-role assignments on the App Menu triggers (hamburger buttons) and Role switcher buttons. ([#4489](https://github.com/infor-design/enterprise/issues/4489))
- `[About]` Made it possible to close About dialogs that previously had open, nested Modals present. ([NG#915](https://github.com/infor-design/enterprise-ng/issues/915))
- `[Badges]` Fixed alignment issues in uplift theme. ([#4578](https://github.com/infor-design/enterprise/issues/4578))
- `[Busy Indicator]` Fixed an issue where the whole page and parent div was shifts when active. ([#746](https://github.com/infor-design/enterprise-ng/issues/746))
- `[Button]` Fixed the tooltip in action button to be not visible when there's no title attribute. ([#4473](https://github.com/infor-design/enterprise/issues/4473))
- `[Column Chart]` Fixed a minor alignment issue in the xAxis labels ([#4460](https://github.com/infor-design/enterprise/issues/4460))
- `[Colorpicker]` Fixed an issue where values were not being selecting when multiple colopickers are present. ([#4146](https://github.com/infor-design/enterprise/issues/4146))
- `[Datagrid]` Fix a bug where changing selectable on the fly did not change the select behavior. ([#4575](https://github.com/infor-design/enterprise/issues/4575))
- `[Datagrid]` Fixed an issue where the click event was not fire for hyperlinks keyword search results. ([#4550](https://github.com/infor-design/enterprise/issues/4550))
- `[Datagrid]` Added api setting for selection on enter edit mode. ([#4485](https://github.com/infor-design/enterprise/issues/4485))
- `[Datagrid]` Fixed a bug where the onPostRenderCell function would get an empty container if using frozen columns. ([#947](https://github.com/infor-design/enterprise-ng/issues/947))
- `[Datagrid]` Fix a bug where changing selectable on the fly did not change the select behavior. ([#4575](https://github.com/infor-design/enterprise/issues/4575))
- `[Dropdown]` Fixed a bug where the last option icon changes when searching/filtering in dropdown search field. ([#4474](https://github.com/infor-design/enterprise/issues/4474))
- `[Editor/Fontpicker]` Fixed a bug where the label relationship were not valid in the editor role. Adding aria-labelledby will fix the association for both editor and the label. Also, added an audible label in fontpicker. ([#4454](https://github.com/infor-design/enterprise/issues/4454))
- `[Field Options]` Fixed an issue where the action button was misaligned for safari. ([#4610](https://github.com/infor-design/enterprise/issues/4610))
- `[FileUploadAdvanced]` Fixed an issue where abort method was not working properly to remove the file block when upload fails. ([#938](https://github.com/infor-design/enterprise-ng/issues/938))
- `[Header]` Fixed a bug where the searchfield automatically expands when clicking the app menu button. ([#4617](https://github.com/infor-design/enterprise/issues/4617))
- `[Lookup]` Fixed some layout issues when using the editable and clearable options on the filter row. ([#4527](https://github.com/infor-design/enterprise/issues/4527))
- `[Lookup]` Fixed incorrect counts when using allowSelectAcrossPages. ([#4316](https://github.com/infor-design/enterprise/issues/4316))
- `[Mask]` Fixed broken date/time masks in the `sv-SE` locale. ([#4613](https://github.com/infor-design/enterprise/issues/4613))
- `[Tree]` Fixed an issue where the character entity references were render differently for parent and child levels. ([#4512](https://github.com/infor-design/enterprise/issues/4512))
- `[Tooltip/Pager]` Fixed an issue where the tooltip would show at the top when clicking paging buttons. ([#218](https://github.com/infor-design/enterprise-ng/issues/218))

(40 Issues Solved This Release, Backlog Enterprise 173, Backlog Ng 42, 1083 Functional Tests, 1638 e2e Tests)

## v4.34.3

### v4.34.3 Fixes

- `[Lookup]` Added the ability to change the lookup icon. ([#4527](https://github.com/infor-design/enterprise/issues/4527))
- `[Lookup]` Fixed some layout issues when using the editable and clearable options on the filter row. ([#4527](https://github.com/infor-design/enterprise/issues/4527))

## v4.34.2

### v4.34.2 Fixes

- `[Dropdown/Autocomplete]` Fix a bug where these components would fail in IE 11. Note that IE 11 isn't "supported" but we fixed these issues to give teams more time to migrate. ([#4608](https://github.com/infor-design/enterprise/issues/4608))
- `[General]` Fix a bug where the regex scripts will error on Big Sur. ([#4612](https://github.com/infor-design/enterprise/issues/4612))

## v4.34.1

### v4.34.1 Fixes

- `[Datagrid]` Fix a bug where changing selectable on the fly did not change the select behavior. ([#4575](https://github.com/infor-design/enterprise/issues/4575)

## v4.34.0

### v4.34.0 Features

- `[All Components]` Added `attributes` setting to set automation id's and id's. ([#4498](https://github.com/infor-design/enterprise/issues/4498))
- `[Datagrid]` Added a limited experimental sticky header feature. ([#3993](https://github.com/infor-design/enterprise/issues/3993))
- `[Input]` Add a `revealText` plugin that will add a button to password fields to hide and show sensitive information such as SIN or passwords. ([#4098](https://github.com/infor-design/enterprise/issues/4098))
- `[Listview]` Added a new setting `allowDeselect` which will make it such that if you select an item you cant deselect, you can only select another item. ([#4376](https://github.com/infor-design/enterprise/issues/4376))
- `[Locale]` Added a new set of translations from the translation team. ([#4501](https://github.com/infor-design/enterprise/issues/4501))
- `[Locale/Charts]` The numbers inside charts are now formatted using the current locale's, number settings. This can be disabled/changed in some charts by passing in a localeInfo object to override the default settings. ([#4437](https://github.com/infor-design/enterprise/issues/4437))
- `[Treemap]` Added ability to show a tooltip. ([#2794](https://github.com/infor-design/enterprise/issues/2794))

### v4.34.0 Fixes

- `[Autocomplete]` Fixed an issue where a slow and incomplete ajax request would cause the dropdown to briefly show wrong contents. ([#4387](https://github.com/infor-design/enterprise/issues/4387))
- `[Breadcrumb]` Fixed an issue where css only breadcrumbs were missing styles. ([#4501](https://github.com/infor-design/enterprise/issues/4501))
- `[Datepicker]` Fixed an issue where range highlight was not aligning for Mac/Safari. ([#4352](https://github.com/infor-design/enterprise/issues/4352))
- `[Datagrid]` Fixed an issue with a custom toolbar, where buttons would click twice. ([#4471](https://github.com/infor-design/enterprise/issues/4471))
- `[Datagrid]` Fixed an issue where the special characters (é, à, ü, û, ...) export to csv was not generated them correctly. ([#4347](https://github.com/infor-design/enterprise/issues/4347))
- `[Datagrid]` Fixed an issue where the leading spaces were removed on editing cells. ([#4380](https://github.com/infor-design/enterprise/issues/4380))
- `[Datagrid]` Fixed an issue where the double click event was not firing for checkbox columns. ([#4381](https://github.com/infor-design/enterprise/issues/4381))
- `[Datagrid]` Fixed an issue where the dropdown in a datagrid would stay open when clicking to the next page of results. ([#4396](https://github.com/infor-design/enterprise/issues/4396))
- `[Datagrid]` Fixed a bug where a scroll bar shows even when there's no data in datagrid. ([#4228](https://github.com/infor-design/enterprise/issues/4228))
- `[Datagrid]` Fixed an issue where calling setFocus on the datagrid would stop open menus from working. ([#4429](https://github.com/infor-design/enterprise/issues/4429))
- `[Datagrid]` To allow for some script tools to work we now set draggable to true. ([#4490](https://github.com/infor-design/enterprise/issues/4490))
- `[Datagrid]` Fixed an error on the filter box on the personalization dialog where it would error if there is a column with no name field. ([#4495](https://github.com/infor-design/enterprise/issues/4495))
- `[Datagrid]` Fixed links when changing personalization as they would inherit the wrong color. ([#4481](https://github.com/infor-design/enterprise/issues/4481))
- `[Datagrid]` Fixed a bug where seaching with the search on the toolbar would not highlight results. ([#4488](https://github.com/infor-design/enterprise/issues/4488))
- `[Datagrid]` Fixed an issue with a custom toolbar, where buttons would click twice. ([#4471](https://github.com/infor-design/enterprise/issues/4471))
- `[Datagrid]` Fixed a bug in updateRow where it did not sync up all data passed in with the dataset. ([#4476](https://github.com/infor-design/enterprise/issues/4476))
- `[Datepicker]` Changed the month/year picker to skip 10 years instead of one. ([#4388](https://github.com/infor-design/enterprise/issues/4388))
- `[Dropdown]` Improved the behavior of the `noSearch` dropdown when using the keyboard. ([#4388](https://github.com/infor-design/enterprise/issues/4388))
- `[Editor]` Fixed an issue where the focus was getting lost after pressing toolbar buttons. ([#4335](https://github.com/infor-design/enterprise/issues/4335))
- `[Editor]` Fixed an issue where the color picker was not opening the popup for overflow menu and had name as undefined in list. ([#4398](https://github.com/infor-design/enterprise/issues/4398))
- `[Editor]` Fixed an issue where font-size tags are stripped from the css. ([#4557](https://github.com/infor-design/enterprise/issues/4557))
- `[Favorites]` Removed the favorites component as its not really a component, info on it can be found under buttons in the toggle example. ([#4405](https://github.com/infor-design/enterprise/issues/4405))
- `[Fieldset]` Fixed a bug where summary form data gets cut off on a smaller viewport. ([#3861](https://github.com/infor-design/enterprise/issues/3861))
- `[Homepage]` Fixed an issue where the four column widgets were incorrectly positioned, left aligned on large screen. ([#4541](https://github.com/infor-design/enterprise/issues/4541))
- `[List Detail]` Fixed css height for list detail in responsive view ([#4426](https://github.com/infor-design/enterprise/issues/4426))
- `[Listview]` Fixed a bug where readonly and non-selectable listview should not have hover state. ([#4452](https://github.com/infor-design/enterprise/issues/4452))
- `[Lookup]` Fixed a bug where the filter header together with the checkbox column is not properly align. ([#3774](https://github.com/infor-design/enterprise/issues/3774))
- `[MenuButton]` Removed the menubutton component sections as its not really a component, info on it can be found under buttons in the MenuButton examples. ([#4416](https://github.com/infor-design/enterprise/issues/4416))
- `[Message]` Added support for lists in the message, also fixed a problem when doing so, with screen readers. ([#4400](https://github.com/infor-design/enterprise/issues/4400))
- `[Message]` Added the `noRefocus` setting that will feed through to the modal. ([#4507](https://github.com/infor-design/enterprise/issues/4507))
- `[Splitter]` Added missing audible labels in splitter collapse button and splitter handle. ([#4404](https://github.com/infor-design/enterprise/issues/4404))
- `[Tabs Module]` Fixed a bug where tab items were not centered correctly in uplift theme. ([#4538](https://github.com/infor-design/enterprise/issues/4538))
- `[Treemap]` Fixed a bug where small slices may show a "tip" below the chart. ([#2794](https://github.com/infor-design/enterprise/issues/2794))

(56 Issues Solved This Release, Backlog Enterprise 185, Backlog Ng 42, 1082 Functional Tests, 1612 e2e Tests)

## v4.33.2

### v4.33.2 Fixes

`[General]` Fix a bug where the regex blows up on Mac Big Sur. ([#4612](https://github.com/infor-design/enterprise/issues/4612))

## v4.33.1

### v4.33.1 Fixes

- `[Breadcrumb]` Fixed an issue were css only breadcrumbs were missing styles. ([#4501](https://github.com/infor-design/enterprise/issues/4501))

## v4.33.0

### v4.33.0 Features

- `[Locale]` Added a new dateTimeMillis and timeStampMillis format if milliseconds are needed. ([#4384](https://github.com/infor-design/enterprise/issues/4384))
- `[Toast]` Added a setting to enable setting ids or other attributes on the toast element. ([#4275](https://github.com/infor-design/enterprise/issues/4275))

### v4.33.0 Fixes

- `[Autocomplete]` Fix a bug when connected to NG where pressing the enter key would not select Autocomplete items/. ([ng#901](https://github.com/infor-design/enterprise-ng/issues/901))
- `[Autocomplete]` Fixed an issue where the Searchfield items were not selectable after 'All results for "xx"' was selected. ([#4446](https://github.com/infor-design/enterprise/issues/4446))
- `[Calendar]` Removed some extra keyboard stops when tabing. ([#4318](https://github.com/infor-design/enterprise/issues/4318))
- `[Calendar]` Fixed a bug where the incorrect color was shown when events are added with the dialog. ([#4439](https://github.com/infor-design/enterprise/issues/4439))
- `[Colorpicker]` Fixed an issue where the colorpicker closes when pressing or clicking outside the swatch. ([#3559](https://github.com/infor-design/enterprise/issues/3559))
- `[Datagrid]` Fixed an issue where activated row on 2nd or any subsequent page was not highlighting for mixed selection mode. ([ng#900](https://github.com/infor-design/enterprise-ng/issues/900))
- `[Datagrid]` Added support to disable column buttons. ([1590](https://github.com/infor-design/enterprise/issues/1590))
- `[Datagrid]` Fixed an issue where short field icon padding was misaligned in RTL mode. ([#1812](https://github.com/infor-design/enterprise/issues/1812))
- `[Datagrid]` Added support to `In Range` filter operator for numeric columns. ([#3988](https://github.com/infor-design/enterprise/issues/3988))
- `[Datagrid]` Fixed an issue where filter was not working if user types slow in the filter input for treegrid. ([#4270](https://github.com/infor-design/enterprise/issues/4270))
- `[Datagrid]` Fixed an issue where the icons right text was truncated for extra-small row height. ([#4355](https://github.com/infor-design/enterprise/issues/4355))
- `[Datagrid]` Fixed an issue where the column icons and content was overlapping. ([#4264](https://github.com/infor-design/enterprise/issues/4264))
- `[Datagrid]` Fixed an issue where using flex toolbar as a custom toolbar did not work. ([#4385](https://github.com/infor-design/enterprise/issues/4385))
- `[Datepicker]` Added missing off screen text for the picker buttons in the datepicker month/year view. ([#4318](https://github.com/infor-design/enterprise/issues/4318))
- `[Editor]` Fixed a bug where the Fontpicker's displayed style wasn't updating to match the current text selection in some cases. ([#4309](https://github.com/infor-design/enterprise/issues/4309))
- `[Editor]` Fixed a bug where b tags in an empty p tag would be stripped. ([#4411](https://github.com/infor-design/enterprise/issues/4411))
- `[Locale]` Added a new translation token for Records Per Page with no number. ([#4334](https://github.com/infor-design/enterprise/issues/4334))
- `[Locale]` Fixed an max stack error when setting `nb-NO` as a language. ([#874](https://github.com/infor-design/enterprise-ng/issues/874))
- `[Lookup]` Fixed an issue where the event `beforeShow` was only triggered the first time. ([#899](https://github.com/infor-design/enterprise-ng/issues/899))
- `[Lookup]` Fixed a bug where the lookup count doesn't update correctly. ([#4312](https://github.com/infor-design/enterprise/issues/4312))
- `[Mask]` Enabled editable sections of Date masks.  Editing within a section will no longer incorrectly alter values that may already exist in a date field's other editable sections. ([#4079](https://github.com/infor-design/enterprise/issues/4079))
- `[Modal Manager]` Modals now pass `isCancelled` properly when the Modal Manager API detects a request to close by using the Escape key. ([#4298](https://github.com/infor-design/enterprise/issues/4298))
- `[Pager]` Fixed an error when using arrow keys to select in the pagesize selector. ([#4383](https://github.com/infor-design/enterprise/issues/4383))
- `[Searchfield]` Allow for search terms to include special characters. ([#4291](https://github.com/infor-design/enterprise/issues/4291))
- `[Stepprocess]` Fixed a bug where padding and scrolling was missing. Note that this pattern will eventually be removed and we do not suggest any one use it for new development. ([#4249](https://github.com/infor-design/enterprise/issues/4249))
- `[Tabs]` Fixed multiple bugs where error icon in tabs and the animation bar were not properly aligned in RTL uplift theme. ([#4326](https://github.com/infor-design/enterprise/issues/4326))
- `[Tabs]` Fixed a bug where removing a nested tab would cause an error due to being invisible. ([#4356](https://github.com/infor-design/enterprise/issues/4356))
- `[Tabs]` Fixed a bug where the focus/activated state does not display correctly in RTL. ([#4332](https://github.com/infor-design/enterprise/issues/4332))
- `[Toolbar Flex]` Fixed detection of overflow in some toolbars where items were not properly displaying all overflowed items in the "More Actions" menu. ([#4296](https://github.com/infor-design/enterprise/issues/4296))
- `[Toolbar Flex]` Fixed an issue where in some examples/cases the first item did not get an initial tabindex. ([#4418](https://github.com/infor-design/enterprise/issues/4418))
- `[Tree]` Fixed an issue where calling togglenode without first doing a select/unselect was not working properly. ([#3927](https://github.com/infor-design/enterprise/issues/3927))
- `[Tree]` Fixed a bug that adding icons in with the tree text would encode it when using addNode. ([#4305](https://github.com/infor-design/enterprise/issues/4305))
- `[Validation]` Fixed an issue where after the execution `resetForm()` was not resting dropdown and editor the fields. ([#4259](https://github.com/infor-design/enterprise/issues/4259))

(48 Issues Solved This Release, Backlog Enterprise 184, Backlog Ng 48, 1084 Functional Tests, 1530 e2e Tests)

## v4.32.0

### v4.32.0 Important Notes

- `[Colors]` In Uplift (Vibrant) theme there is no longer any colors in graphite. All are slate. This involved bringing in a new version 3.0 of the design system with some breaking changes you should not if using the tokens directly. See the [design system change log](https://github.com/infor-design/design-system/blob/main/docs/CHANGELOG.md) for details. ([#4206](https://github.com/infor-design/enterprise/issues/4206))

### v4.32.0 Features

- `[Breadcrumb]` Add truncated style and made it the default for all Breadcrumb lists. ([#4091](https://github.com/infor-design/enterprise/issues/4091))
- `[Datagrid]` Add a new `RowNumber` formatter that will show a row number column that remains the same no matter how the grid is sorted. ([#1904](https://github.com/infor-design/enterprise/issues/1904))
- `[Datepicker]` Added the ability to use the range selection in date picker when using the UmAlQura Calendar (RTL). ([#4227](https://github.com/infor-design/enterprise/issues/4227))
- `[Homepage]` Added ability to support a 5 column option. ([#4101](https://github.com/infor-design/enterprise/issues/4101))
- `[Locale]` Added an example page to test translation strings more accurately. ([#4189](https://github.com/infor-design/enterprise/issues/4189))

### v4.32.0 Fixes

- `[Accordion]` Fixed a bug where disabled headers texts and icons were barely recognizable as disabled in uplift theme. ([#4065](https://github.com/infor-design/enterprise/issues/4065))
- `[Accordion]` Fixed a bug in the vibrant theme where nested header text was not showing because the width was pushing it to the next line. ([#4145](https://github.com/infor-design/enterprise/issues/4145))
- `[Application Menu]` Fixed too much spacing level when there's an icon in accordion header in uplift theme. ([#4202](http://localhost:4000/components/applicationmenu/test-six-levels-icons.html?theme=uplift&variant=light&colors=0066D4))
- `[Contextual Action Panel]` Made the close button work in cases where subcomponents are open inside the CAP. ([#4112](https://github.com/infor-design/enterprise/issues/4112))
- `[Colorpicker]` The sizes were inconsistent with other components in width so we adjusted them. ([#4310](https://github.com/infor-design/enterprise/issues/4310))
- `[Datagrid]` Fixed an issue where the selectedRows array contents continued to multiply each time running `selectAllRows`. ([#4195](https://github.com/infor-design/enterprise/issues/4195))
- `[Datagrid]` Fixed an issue where the dynamic tooltip was not working properly. ([#4260](https://github.com/infor-design/enterprise/issues/4260))
- `[Datagrid]` Fixed an issue where the check box filter was not working. ([#4271](https://github.com/infor-design/enterprise/issues/4271))
- `[Datagrid]` Fixed an issue where the filter and paging for treegrid was not working properly. ([#4293](https://github.com/infor-design/enterprise/issues/4293))
- `[Datepicker]` Fixed an issue where the minute and second interval for timepicker was not working properly when use along useCurrentTime setting. ([#4230](https://github.com/infor-design/enterprise/issues/4230))
- `[Dropdown]` Fixed a bug where italic-style highlighting would represent a matched filter term instead of bold-style on a Dropdown List item in some cases. ([#4141](https://github.com/infor-design/enterprise/issues/4141))
- `[Editor]` Fixed issue with incorrect padding when using bullets in RTL mode. ([#4327](https://github.com/infor-design/enterprise/issues/4327))
- `[General]` Fixed high contrast error color to have better contrast. ([#4344](https://github.com/infor-design/enterprise/issues/4344))
- `[FileUploadAdvanced]` Fixed an issue where the method `status.setCompleted()` not firing event `fileremoved`. ([#4294](https://github.com/infor-design/enterprise/issues/4294))
- `[Homepage]` Fixed an issue where the columns were not showing properly after resize by using the maximize button. ([#894](https://github.com/infor-design/enterprise-ng/issues/894))
- `[Homepage]` Fixed an issue where the columns were not showing properly after resize browser window. ([#895](https://github.com/infor-design/enterprise-ng/issues/895))
- `[Input]` Fixed a bug where the text input error state border color would be wrong in the vibrant, dark and high contrast. ([#4248](https://github.com/infor-design/enterprise/issues/4248))
- `[Locale]` Fixed issues with some timezone and datetime formats. ([#4297](https://github.com/infor-design/enterprise/issues/4297))
- `[Popupmenu]` Fixed a minor issue with the shortcut text on small breakpoints. ([#3984](https://github.com/infor-design/enterprise/issues/3984))
- `[Popover]` Fixed a regression where passing a popover content as a hash link to an ID no longer worked. ([#4281](https://github.com/infor-design/enterprise/issues/4281))
- `[Personalize]` Fixed an issue regarding the layout and scroll ability of a page. ([#3330](https://github.com/infor-design/enterprise/issues/3330))
- `[Searchfield]` Added a shadow to the focus state of searchfields with category buttons. ([#4181](https://github.com/infor-design/enterprise-ng/issues/4181))
- `[Splitter]` Fixes an issue where the collapse button was not working when splitter is on the right. ([#1730](https://github.com/infor-design/enterprise-ng/issues/1730))
- `[Tabs]` Added detection for width/height/style changes on a Tabs component, which now triggers a resize event. ([ng#860](https://github.com/infor-design/enterprise-ng/issues/860))
- `[Tabs]` Fixed a small error by removing a - 1 involved with testing. ([#4093](https://github.com/infor-design/enterprise/issues/4093))
- `[Tabs]` Fixed a bug where using `#` in a Tab title was not possible. ([#4179](https://github.com/infor-design/enterprise/issues/4179))
- `[Tabs Header]` Fixed a bug where the add icon were too small and the page form layout has a big space on top of it. ([#4289](https://github.com/infor-design/enterprise/issues/4289))
- `[Toolbar Flex]` Fixed a bug where in some cases a un-needed scrollbar would appear. [[#4325](https://github.com/infor-design/enterprise/issues/4325)]
- `[Toolbar Searchfield]` Fixed a bug where the searchfield doesn't perfectly align together with flex toolbar. [[#4226](https://github.com/infor-design/enterprise/issues/4226)]
- `[Tree]` Fixed an issue where the return focus state was not working properly after closing the context menu. ([#4252](https://github.com/infor-design/enterprise/issues/4252))
- `[Vertical Tabs]` Fixed an issue where the error icon was misaligning. ([#873](https://github.com/infor-design/enterprise-ng/issues/873))

(49 Issues Solved This Release, Backlog Enterprise 196, Backlog Ng 51, 1079 Functional Tests, 1525 e2e Tests)

## v4.31.5

### v4.31.5 Fixes

- `[General]` Fix a bug where the regex blows up on Mac Big Sur. ([#4612](https://github.com/infor-design/enterprise/issues/4612))

## v4.31.4

### v4.31.4 Fixes

- `[Datagrid]` Fixed an issue where the icons right text was truncated for extra-small row height. ([#4355](https://github.com/infor-design/enterprise/issues/4355))

## v4.31.3

### v4.31.3 Fixes

- `[Editor]` Fixed a bug where b tags in an empty p tag would be stripped. ([#4411](https://github.com/infor-design/enterprise/issues/4411))

## v4.31.2

### v4.31.2 Fixes

- `[Datagrid]` Added the ability to resize frozen columns, if you do not want this you must set columns to `resizable: false`. ([#3852](https://github.com/infor-design/enterprise/issues/3852))
- `[Datagrid]` Fixed hideColumn method to check if the column is hidden. ([#3852](https://github.com/infor-design/enterprise/issues/3852))
- `[Popdown]` Added a safety check to the destroy. ([#3852](https://github.com/infor-design/enterprise/issues/3852))

## v4.31.1

### v4.31.1 Fixes

- `[Datagrid]` Fixed a bug with icon alignment in editors in small or xtra small layout. ([#4266](https://github.com/infor-design/enterprise/issues/4266))
- `[Datagrid]` Fixed selection checkbox alignment. ([#4266](https://github.com/infor-design/enterprise/issues/4266))

## v4.31.0

### v4.31.0 Important Notes

- `[Buttons]` We reverted an inner Css rule that set all 'btn' classes to use contains vs starts with since this caused issues. One consequence is that if you use a class `dismissible-btn` it should now be `btn-dismissible`. This is a possible breaking change but for most cases this button is added by the tags component. ([#4120](https://github.com/infor-design/enterprise/issues/4120))

### v4.31.0 Features

- `[Calendar]` Added the ability to override an event `color` and `borderColor` see docs for details. ([#3923](https://github.com/infor-design/enterprise/issues/3923))
- `[Calendar]` Added the ability to use the monthview legend setting to colorsize day backgrounds. To use this set the `dayLegend` property. And this uses the same format for legend in the monthView. Just renamed it to avoid confusing with the event legend. ([#3893](https://github.com/infor-design/enterprise/issues/3893))
- `[Datagrid]` Added a `spacerColumn` setting, with this setting the last column fills any empty space instead of stretching everything out. ([#4032](https://github.com/infor-design/enterprise/issues/4032))
- `[Datagrid]` Added a `columnSizing` setting which impacts how the column widths are auto calculated. Options are: `both` (default), `data` or `header` (including filter). ([#4017](https://github.com/infor-design/enterprise/issues/4017))
- `[Datagrid]` Added the setting for empty message small height. ([#3609](https://github.com/infor-design/enterprise/issues/3609))
- `[Datagrid]` Fixed an alignment issue on rows when using alerts and tags with frozen columns and short row. ([#4237](https://github.com/infor-design/enterprise/issues/4237))
- `[Datagrid]` Fixed an alignment issue on hiding and showing rows when using grouped headers and frozen columns together. ([#4247](https://github.com/infor-design/enterprise/issues/4247))
- `[Datepicker]` Added the ability to use +/- to increment the day in the calendar. This is in addition to arrow key functionality. This works in the field or when the calendar is open. ([#4001](https://github.com/infor-design/enterprise/issues/4001))
- `[Masthead]` Added the ability use user images, status and initials in the masthead and masthead menu buttons. ([#800](https://github.com/infor-design/enterprise-ng/issues/800))
- `[MultiSelect]` Fixed an issue update multiselect on ajax with values already selected. ([#885](https://github.com/infor-design/enterprise-ng/issues/885))
- `[Tree]` Added option to add new child node on top or bottom. ([#3915](https://github.com/infor-design/enterprise/issues/3915))
- `[General]` Moved all the examples, patterns and layouts into their own sections or with the components they live with page patterns can now be found at `components/page-patterns` and layouts at `components/page-layouts`. Added a first pass of docs about these as well as more doc updates to forms, autocomplete and grid. ([#428](https://github.com/infor-design/enterprise/issues/428))

### v4.31.0 Fixes

- `[Application Menu]` Fixed an issue where the Header was unable to hide for RTL and ie11. ([#2154](https://github.com/infor-design/enterprise/issues/2154))
- `[Application Menu]` Fixed a bug where the border top color is wrong in uplift dark and high contrast theme. ([#4042](https://github.com/infor-design/enterprise/issues/4042))
- `[Application Menu]` Fixed a bug where some buttons did not have labels for the icon buttons in toolbars. Check your application if you use this pattern. ([#4085](https://github.com/infor-design/enterprise/issues/4085))
- `[Autocomplete]` Fixed an issue where the JavaScript error was thrown for ie11. ([#4148](https://github.com/infor-design/enterprise/issues/4148))
- `[Blockgrid]` Fixed an issue with paged datasets that would occasionally cause a JS console error. ([ng#836](https://github.com/infor-design/enterprise-ng/issues/836))
- `[Blockgrid]` Fixed a bug where first/last pager buttons would show and be disabled by default (buttons are now hidden by default). ([ng#836](https://github.com/infor-design/enterprise-ng/issues/836))
- `[Buttons]` Reverted an inner Css rule change that set 'btn' classes to contains vs starts with. ([#4120](https://github.com/infor-design/enterprise/issues/4120))
- `[Datagrid]` Fixed an issue when hiding columns after loading a datagrid up with grouped headers and frozen columns. ([#4218](https://github.com/infor-design/enterprise/issues/4218))
- `[Datagrid]` Fixed an issue where the rows where not render properly when use method `updateDataset()` for treegrid. ([#4213](https://github.com/infor-design/enterprise/issues/4213))
- `[Datagrid]` Fixed an issue where the tooltip for tree grid was not working properly. ([#827](https://github.com/infor-design/enterprise-ng/issues/827))
- `[Datagrid]` Fixed an issue where the keyword search was not working for server side paging. ([#3977](https://github.com/infor-design/enterprise/issues/3977))
- `[Datagrid]` Fixed a bug that nested datagrid columns could not be clicked. ([#4197](https://github.com/infor-design/enterprise/issues/4197))
- `[Datagrid]` Fixed an issue where the 'value' and 'oldValue' on cell change event where showing escaped. ([#4028](https://github.com/infor-design/enterprise/issues/4028))
- `[Datagrid]` Fixed an issue where the keyword search was not working for group headers. ([#4068](https://github.com/infor-design/enterprise/issues/4068))
- `[Datagrid]` Fixed an issue where the column filter results were inconsistent for tree grid. ([#4031](https://github.com/infor-design/enterprise/issues/4031))
- `[Datagrid]` Fixed an issue where the data was not exporting to excel when using the groupable setting. ([#4081](https://github.com/infor-design/enterprise/issues/4081))
- `[Datagrid]` Fixed an issue where if a context menu is opened and then closed with ESC the focus would be reset to the top of the page. ([#4085](https://github.com/infor-design/enterprise/issues/4085))
- `[Datagrid]` Fixed an issue where the tooltip would not show up if you focus a cell with ellipsis text with the keyboard. ([#4085](https://github.com/infor-design/enterprise/issues/4085))
- `[Datagrid]` Made the header checkbox focusable. ([#4085](https://github.com/infor-design/enterprise/issues/4085))
- `[Datagrid]` The selection checkbox cell had aria-selected on it which was incorrect. ([#4085](https://github.com/infor-design/enterprise/issues/4085))
- `[Datagrid]` Changed the auto width sizing of columns to include the padding of the rowHeight (16 16 8 8). So the column sizes are now more compact in lower rowHeight settings. Also to do this the grid is now rerendered when changing rowHeight. ([#4016](https://github.com/infor-design/enterprise/issues/4016))
- `[Datagrid]` Fixed a design QA bug where the column and data cell padding was not following the design system. Its now using 16px large, 16px medium, 8 px short and 8 px extar-short for text indenting. ([#4154](https://github.com/infor-design/enterprise/issues/4154))
- `[Datagrid]` Fixed an issue where the client side selection was not working. ([#4138](https://github.com/infor-design/enterprise/issues/4138))
- `[Datagrid]` Changed invalid css fill-available property. ([#4133](https://github.com/infor-design/enterprise/issues/4133))
- `[Datagrid]` Fixed issue where double keydown was required to open dropdown lists in datagrid cell. ([#3980](https://github.com/infor-design/enterprise/issues/3980))
- `[Datagrid]` Fixed an issue where the time picker editor was switching between AM and PM when set to 12:00. ([#4149](https://github.com/infor-design/enterprise/issues/4149))
- `[Datepicker]` Fixed a number of translation issues in the datepicker component. ([#4046](https://github.com/infor-design/enterprise/issues/4046))
- `[Datepicker]` Fixed a bug that the datepicker would focus the field when closing the month and year pane. ([#4085](https://github.com/infor-design/enterprise/issues/4085))
- `[Datepicker]` Fixed a bug where two dates may appear selected when moving forward/back in the picker dialog. ([#4018](https://github.com/infor-design/enterprise/issues/4018))
- `[Datepicker]` Fixed a bug where an error may occur if using the gregorian calendar on ar-SA locale. ([#4130](https://github.com/infor-design/enterprise/issues/4130))
- `[Dropdown]` Fixed an issue where "phraseStartsWith" does not filter the list after deleting a character. ([#4047](https://github.com/infor-design/enterprise/issues/4047))
- `[Dropdown]` Fixed a bug when backspacing in windows or fn + delete in Mac OS would render a ascii character in the input field. ([#4020](https://github.com/infor-design/enterprise/issues/4020))
- `[Editor]` Fixed a number of translation issues in the editor component. ([#4049](https://github.com/infor-design/enterprise/issues/4049))
- `[Editor]` Fixed an issue where the selection for shift + arrow keys was not working properly. ([#4070](https://github.com/infor-design/enterprise/issues/4070))
- `[Locale]` The Added placeholder for missing Thai `Locale` translation. ([#4041](https://github.com/infor-design/enterprise/issues/4041))
- `[Locale]` The Added placeholder for incorrect French `SetTime` translation. ([#4045](https://github.com/infor-design/enterprise/issues/4045))
- `[Lookup]` Fixed a bug where values are duplicated when selecting row on other pages and when paging is activated. ([#758](https://github.com/infor-design/enterprise-ng/issues/758))
- `[Locale]` Added July 2020 translation strings from the translation team. ([#4045](https://github.com/infor-design/enterprise/issues/4045))
- `[Mask]` Added the ability to pass date/time formats to the Mask API that do not contain separators or other literals. ([#3963](https://github.com/infor-design/enterprise/issues/3963))
- `[Masthead]` Added updated color and styles for uplift theme. ([#800](https://github.com/infor-design/enterprise-ng/issues/800))
- `[Mask]` Improved example pages in the demoapp, added some to the documentation index page for Mask. ([#556](https://github.com/infor-design/enterprise/issues/556))
- `[Modal]` Reverted nested modal behavior to being visually stacked, instead of one-at-a-time. Made it possible to show one-at-a-time via `hideUnderneath` setting. ([#3910](https://github.com/infor-design/enterprise/issues/3910))
- `[Multiselect]` Fixed an issue where multiselect fields with tags were not rendering properly. ([#4139](https://github.com/infor-design/enterprise/issues/4139))
- `[Popupmenu]` Fixed an issue where the icons were overlapping. ([#4201](https://github.com/infor-design/enterprise/issues/4201))
- `[Popupmenu]` Fixed a bug that the aria items are in the wrong place. Its now using [this guide](https://www.w3.org/TR/wai-aria-practices/examples/menu-button/menu-button-links.html). ([#4085](https://github.com/infor-design/enterprise/issues/4085))
- `[Popupmenu]` Fixed a bug where the heading doesn't display properly with multi-select menu. ([#3926](https://github.com/infor-design/enterprise/issues/3926))
- `[Searchfield]` Fixed an issue where some of the searchfield examples did not have focus states. ([#1060](https://github.com/infor-design/enterprise/issues/1060))
- `[Searchfield]` The `clear` function was misnamed as it didnt clear, it made the field clearable. Now we have a `clear` and `makeClearable` function. ([#4173](https://github.com/infor-design/enterprise/issues/4173))
- `[Textarea]` Fixed inconsistencies on styling of disabled field when using disable function, now the label will disable on all components when using this function. In general the label should be dimmed on disabled fields as per the design. ([#3917](https://github.com/infor-design/enterprise/issues/3917))
- `[Timepicker]` Fixed inconsistencies on readonly styling throughout different themes and variants. ([#4152](https://github.com/infor-design/enterprise/issues/4152))
- `[Toast]` Fixed a bug where the toast message doesn't close when pressing escape, and when it has multiple trigger elements and uses unique id's. ([#3986](https://github.com/infor-design/enterprise/issues/3986))
- `[Tooltip]` Fixed a bug where the title doesn't display when the title starts with '#'. ([#2512](https://github.com/infor-design/enterprise/issues/2512))
- `[Tooltip]` Fixed an issue where the tooltip would not show up if you focus a button with the keyboard. ([#4085](https://github.com/infor-design/enterprise/issues/4085))
- `[Tree]` Fixed an issue where the tree node still shows folder icon after all children and `children` property deleted. ([#4026](https://github.com/infor-design/enterprise/issues/4026))
- `[Tree]` Fixed an issue where the custom icon was changing back to default on toggle after use of method updateNode(). ([#4027](https://github.com/infor-design/enterprise/issues/4027))

(81 Issues Solved This Release, Backlog Enterprise 183, Backlog Ng 48, 1077 Functional Tests, 1489 e2e Tests)

## v4.30.1

### v4.30.1 Fixes

- `[Datepicker]` Fixed the datepicker in ar-SA setting timestamps would null the times in some situations. ([#4160](https://github.com/infor-design/enterprise/issues/4160))
- `[Datagrid]` The last row border was removed but this was incorrect, reverted this. ([#4140](https://github.com/infor-design/enterprise/issues/4140))
- `[Datagrid]` Fixed an alignment issue in datagrid filter that caused some fields to be misaligned. ([#4151](https://github.com/infor-design/enterprise/issues/4151))
- `[Datagrid]` Fixed an alignment issue with column colspan. In some situations it was not rendering correctly causing some cells to be misaligned. ([#4109](https://github.com/infor-design/enterprise/issues/4109))
- `[Datagrid]` Changed invalid css fill-available property. ([#4133](https://github.com/infor-design/enterprise/issues/4133))
- `[Locale]` Fixed a bug with MMMM dd format in ar-SA. ([#4160](https://github.com/infor-design/enterprise/issues/4160))
- `[Locale]` Changed the arguments names for better symmetry fromGregorian == toUmalqura and toGregorian === options.fromUmalqura. ([#4160](https://github.com/infor-design/enterprise/issues4160))

(71 Issues Solved This Release, Backlog Enterprise 197, Backlog Ng 53, 1078 Functional Tests, 1482 e2e Tests)

## v4.30.0

### v4.30.0 Announcements

- `[Datagrid]` The rowHeight setting has been changed to support extra-small, small, medium and large. short and normal are deprecated. If you have a custom toolbar you may need to update your [markup](https://github.com/infor-design/enterprise/blob/main/app/views/components/datagrid/example-custom-toolbar.html#L40-L44). ([#3755](https://github.com/infor-design/enterprise/issues/3755))

### v4.30.0 Features

- `[Breadcrumb]` Javascript Component API is now available. ([infor-design/enterprise-ng#700](https://github.com/infor-design/enterprise-ng/issues/700))
- `[Custom Builds]` The build script can now produce an ES Module version of the components that can be imported by your application. ([#3771](https://github.com/infor-design/enterprise/issues/3771))
- `[Datagrid]` Added a setting disableRowDeselection that if enabled does not allow selected rows to be toggled to deselected. ([#3791](https://github.com/infor-design/enterprise/issues/3791))
- `[Datagrid]` Added an additional row size extra-small. This row size may need a bit of further fleshing out. All of the previous row sizes have been renamed but using the old settings are supported but deprecated. The new sizes are Extra Small, Small, Medium, Large (Normal). ([#3755](https://github.com/infor-design/enterprise/issues/3755))
- `[Demoapp]` Added the ability to set runtime flags for persisting settings that were previously only possible to set via URL query parameters. ([n/a])
- `[Icons]` Changed the tree node icon to be more meaningful in uplift theme. Added a print-preview icon. This replaces the update-preview icon which has confusing meaning but was not removed.
- `[Searchfield]` Added the ability to clear the searchfield by calling a public clear() function. ([#3810](https://github.com/infor-design/enterprise/issues/3810))
- `[Tree]` Added a setting to support to expanding/collapsing when clicking only the icon portion of the tree node. ([#3730](https://github.com/infor-design/enterprise/issues/3730))
- `[Tree]` Added the ability to have separate icon button for expand/collapse and children count. ([#3847](https://github.com/infor-design/enterprise/issues/3847))

### v4.30.0 Fixes

- `[Accordion]` Fixed an issue where the chevron icon is not properly centered in Safari. ([#2161](https://github.com/infor-design/enterprise/issues/2161))
- `[Application Menu]` Fixed an issue where the dropdown icon is not properly centered in Safari. ([#3766](https://github.com/infor-design/enterprise/issues/3766))
- `[Accordion]` Fixed issue where hidden headers were not excluded from tab navigation. ([#3835](https://github.com/infor-design/enterprise/issues/3835))
- `[Calendar]` Fixed a bug that when setting accordions to allowOnePane it did not work. ([#3773](https://github.com/infor-design/enterprise/issues/3773))
- `[Calendar]` Fixed a bug where the accordion sections would show a line on hover in high contrast mode. ([#2779](https://github.com/infor-design/enterprise/issues/2779))
- `[Calendar]` Fixed a bug where the days would be out of alignment if the end and starts dates intersect. ([#1725](https://github.com/infor-design/enterprise/issues/1725))
- `[Contextual Action Panel]` Fixed an issue where the searchfield should be collapsible on mobile view. ([#918](https://github.com/infor-design/enterprise/issues/918))
- `[Counts]` Revamped the look and feel of widget counts in uplift theme. ([#3666](https://github.com/infor-design/enterprise/issues/3666))
- `[Datagrid]` Fixed an issue where the table doesn't filled the datagrid wrapper inside of modal. ([#3897](https://github.com/infor-design/enterprise/issues/3897))
- `[Datagrid]` Fix a bug with columns with buttons, they had an unneeded animation that caused states to be delayed when painting. ([#3808](https://github.com/infor-design/enterprise/issues/3808))
- `[Datagrid]` Fixed an issue where example page for filter and pager was not working properly. ([#3856](https://github.com/infor-design/enterprise/issues/3856))
- `[Datagrid]` Fix a bug with cellNavigation false, the focus state was still visible. ([#3937](https://github.com/infor-design/enterprise/issues/3937))
- `[Datagrid]` Updated example page for keyword search to fix error state. ([#3961](https://github.com/infor-design/enterprise/issues/3961))
- `[Datagrid]` Fix a bug with cellNavigation false, the focus state was incorrect on stretched rows in IE. ([#1644](https://github.com/infor-design/enterprise/issues/1644))
- `[Datagrid]` Fixed an issue where an extra border is shown in grid list mode and RTL. ([#3895](https://github.com/infor-design/enterprise/issues/3895))
- `[Datagrid]` Fixed a bug inside validateRow when passing in a zero the function would exit. ([#4002](https://github.com/infor-design/enterprise/issues/4002))
- `[Datagrid]` Fixed an issue where select all using keyboard in multiSelect/mixedSelect was not working. ([#3921](https://github.com/infor-design/enterprise/issues/3921))
- `[Datagrid]` Fix a bug with columns with buttons, they had an unneeded animation that caused states to be delayed when painting. ([#3808](https://github.com/infor-design/enterprise/issues/3808))
- `[Datagrid]` Fixed an issue where data was not in sync for row reorder and paging. ([#3749](https://github.com/infor-design/enterprise/issues/3749))
- `[Datagrid]` Fixed an issue where using selectRowsAcrossPages setting the selected rows were reseting by filter, to use this feature you may need to set columnIds in the settings to form whats unique for the row. ([#3601](https://github.com/infor-design/enterprise/issues/3601))
- `[Datagrid]` Fixed an issue where when using the contentTooltip setting on a datagrid on a modal, the column would expand when hovering rows. ([#3541](https://github.com/infor-design/enterprise/issues/3541))
- `[Datagrid]` Fixed an issue the arrow on tooltips flowed in the wrong direction. ([#3854](https://github.com/infor-design/enterprise/issues/3854))
- `[Datagrid]` Fixed an issue where readonly and checkbox cells would show up on the summary row. ([#3862](https://github.com/infor-design/enterprise/issues/3862))
- `[Datagrid]` Fixed an issue where text in nested objects where not encoded correctly. ([#4058](https://github.com/infor-design/enterprise/issues/3862))
- `[Datagrid]` Fixed an issue where text editor style editors are not saved properly. ([#4058](https://github.com/infor-design/enterprise/issues/4058))
- `[Datagrid]` Fixed an issue where checkboxes in an expandable area could not be checked. ([#4062](https://github.com/infor-design/enterprise/issues/4062))
- `[Datagrid]` Fix a bug where multiselect checkboxes were misaligned in a modal. ([#4086](https://github.com/infor-design/enterprise/issues/4086))
- `[Datepicker]` Fixed an issue where some languages like fr-CA and pt-BR (that are languages in a non default locale), would error when opening the picker. ([#4035](https://github.com/infor-design/enterprise/issues/4035))
- `[Datepicker]` Fixed an issue where change did not fire when rangeselecting the same day. ([#4075](https://github.com/infor-design/enterprise/issues/4075))
- `[Datepicker]` Fixed an issue where change did not fire when selecting today after having a cleared value in the field. ([#853](https://github.com/infor-design/enterprise-ng/issues/853))
- `[Dropdown]` Changed the keyboard dropdown so it will select the active item when tabbing out. ([#3028](https://github.com/infor-design/enterprise/issues/3028))
- `[Dropdown]` Fixed an issue where the search field does not stay in the initial position. ([#2659](https://github.com/infor-design/enterprise/issues/2659))
- `[Dropdown]` Fixed an issue where the search field does not stay in the initial position. ([#2659](https://github.com/infor-design/enterprise/issues/2659))
- `[Editor]` Fixed missing tooltips. ([#issues](https://github.com/infor-design/enterprise/issues/issues))
- `[Field Options]` Fixed an issue where the focus style was not aligning. ([#3628](https://github.com/infor-design/enterprise/issues/3628))
- `[Hierarchy]` Fixed an issue selection causes tab selection to be removed. ([#3597](https://github.com/infor-design/enterprise/issues/3597))
- `[Icons]` Fixed an issue with the amend icon in uplift theme. The meaning was lost on a design change and it has been updated. ([#3613](https://github.com/infor-design/enterprise/issues/3613))
- `[Locale]` Changed results text to lower case. ([#3974](https://github.com/infor-design/enterprise/issues/3974))
- `[Locale]` Fixed abbreviated chinese month translations. ([#4034](https://github.com/infor-design/enterprise/issues/4034))
- `[Lookup]` Fixed an issue in the min width examples that showed up in Safari only. ([#3949](https://github.com/infor-design/enterprise/issues/3949))
- `[Lookup]` Added example page for server side keyword search. ([#2806](https://github.com/infor-design/enterprise/issues/2806))
- `[Lookup]` Fixed a bug that the required validation would not reset from empty in certain cases. ([#810](https://github.com/infor-design/enterprise-ng/issues/810))
- `[Lookup]` Fixed an issue in the min width examples that showed up in Safari only. ([#3949](https://github.com/infor-design/enterprise/issues/3949))
- `[Popover]` Corrected the tabindex order of Popover elements when the Popover is contained within a Modal. ([#3644](https://github.com/infor-design/enterprise/issues/3644))
- `[Mask]` Fixed issue where languages with `,` as decimal were causing the fields to only show `.` instead of the actual characters that were input. ([#3933](https://github.com/infor-design/enterprise/issues/3933))
- `[Multiselect]` Fixed a bug that would incorrectly cause both text and tags to be rendered on the page when using the Select All checkbox. ([#3767](https://github.com/infor-design/enterprise/issues/3767))
- `[Multiselect]` When using the `showSelectAll` setting, if no selectable options are present, the Select All checkbox will now remain hidden and unusable. ([#3777](https://github.com/infor-design/enterprise/issues/3777))
- `[Multiselect]` Changed "Select All" checkbox's default behavior to only select items that match the current search filter, if a search filter is present.  The original filter behavior is available by setting `selectAllFilterOnly` to false. ([#3845](https://github.com/infor-design/enterprise/issues/3845))
- `[Textarea]` Added tests to show that the textarea count text is translated. ([#3807](https://github.com/infor-design/enterprise/issues/3807))
- `[Tooltip]` Fixed tooltip behavior so clicking and mousing out will not show the tooltip and fixed tooltip delay. ([#4050](https://github.com/infor-design/enterprise/issues/#4050))
- `[Tree]` Fixed an issue where previous text selection was not clearing after clicked to any tree-node. ([#3794](https://github.com/infor-design/enterprise/issues/3794))

(75 Issues Solved This Release, Backlog Enterprise 235, Backlog Ng 62, 1071 Functional Tests, 1448 e2e Tests)

## v4.29.0

### v4.29.0 Announcements

- `[General]` Heads Up that effective October 31, 2020 we will no longer support IE 11. Until that date we will test IE 11 but only critical issues will be fixed. See the linked issue for more details. ([#3756](https://github.com/infor-design/enterprise/issues/3756))

### v4.29.0 Features

- `[Accordion]` Added the ability to call collapse and expand with a header ID. ([#783](https://github.com/infor-design/enterprise-ng/issues/783))
- `[Lookup]` Added a tooltip functionality when the data is overflowed. ([#3703](https://github.com/infor-design/enterprise/issues/3703))
- `[Lookup]` Added a clear (x icon) button to clear the field. ([#740](https://github.com/infor-design/enterprise/issues/740))
- `[Lookup]` Added a clear (x icon) button and apply button inside of modal so there are now two options to clear the field. ([#2507](https://github.com/infor-design/enterprise/issues/2507))
- `[Lookup]` Fixed a bug where validation did not work if the lookup is non-editable (select only). ([#3950](https://github.com/infor-design/enterprise/issues/3950))
- `[Multiselect]` Moved the functionality for displaying the Multiselect List's searchfield underneath/above the pseudo element into a configurable setting. ([#3864](https://github.com/infor-design/enterprise/issues/3864))
- `[Popdown]` Fixed some integration problems with nested Lookups that were causing closing to happen prematurely. ([ng#760](https://github.com/infor-design/enterprise-ng/issues/760))
- `[Slider]` Added the ability to set position of the tooltip. ([#3746](https://github.com/infor-design/enterprise/issues/3746))
- `[Toast]` Added the ability to dismiss toasts via keyboard. ([#3521](https://github.com/infor-design/enterprise/issues/3521))
- `[Homepage]` Homepage edit events (resize, reorder, remove widgets) now fire on widget elements too ([#3679](https://github.com/infor-design/enterprise/issues/3679))

### v4.29.0 Fixes

- `[About]` Fixed a bug where About dialogs disappeared when being closed by the Modal Manager API. ([#3898](https://github.com/infor-design/enterprise/issues/3898))
- `[Application Menu]` Fixed personalization regressions on Soho theme ([#3704](github.com/infor-design/enterprise/issues/3704))
- `[General]` We Updated a lot of development dependencies. Most important things to note are: we now support node 12 for development and this is recommended, from tests 13 will also work. Node 14 will not work. We updated jQuery to 3.5.1 as a client side dependency and d3 to 5.16.0. If copying files from the `dist` folder note that the d3 file is called d3.v5.js. ([#1690](https://github.com/infor-design/enterprise/issues/1690))
- `[Bar Chart]` Fixed an issue where height was not calculating properly when used other elements along content container. ([#2670](https://github.com/infor-design/enterprise/issues/2670))
- `[Application Menu]` - Made it possible for App Menu Toolbars to dismiss the menu when the `dismissOnClickMobile` setting is true. ([#2831](https://github.com/infor-design/enterprise/issues/2831))
- `[Calendar/Weekview/Monthview]` Added more docs and exposed them on the design site. ([#3575](https://github.com/infor-design/enterprise/issues/3758))
- `[Checkbox]` Fixed an issue where the error icon was inconsistent between subtle and vibrant themes. ([#3575](https://github.com/infor-design/enterprise/issues/3575))
- `[Column Chart]` Fixed an issue where height was not calculating properly when used other elements along content container. ([#2670](https://github.com/infor-design/enterprise/issues/2670))
- `[Datagrid]` Fixed an issue where blank tooltip was showing when use Alert Formatter and no text. ([#2852](https://github.com/infor-design/enterprise/issues/2852))
- `[Datagrid]` Fixed a bug where the datagrid had blocked the clicking of buttons in an empty message area. ([#3922](https://github.com/infor-design/enterprise/issues/3922))
- `[Datagrid]` Fixed an issue where keyword search results were breaking the html markup for icons and badges. ([#3855](https://github.com/infor-design/enterprise/issues/3855))
- `[Datagrid]` Fixed an issue where keyword search results were breaking the html markup for hyperlink. ([#3731](https://github.com/infor-design/enterprise/issues/3731))
- `[Datagrid]` Fixed an issue where keyword search results were not showing for paging, if searched from other than 1st page it came blank table. ([#3629](https://github.com/infor-design/enterprise/issues/3629))
- `[Datagrid]` Fixed an issue where contents filtertype was not working on example page. ([#2887](https://github.com/infor-design/enterprise/issues/2887))
- `[Datagrid]` Fixed a bug in some themes, where the multi line cell would not be lined up correctly with a single line of data. ([#2703](https://github.com/infor-design/enterprise/issues/2703))
- `[Datagrid]` Fixed visibility of sort icons when toggling and when the column is in active. ([#3692](https://github.com/infor-design/enterprise/issues/3692))
- `[Datagrid]` Fixed a bug where the data passed to resultsText was incorrect in the case of reseting a filter. ([#2177](https://github.com/infor-design/enterprise/issues/2177))
- `[Datagrid/General]` Fixed an additional bug where when loading the datagrid with a columns object that contain recursive objects the grid would crash in saveColumns. [3759](https://github.com/infor-design/enterprise/issues/3759))
- `[Datepicker]` Fixed a bug where the modal would take aspects of the personalize colors by mistake. ([#3997](https://github.com/infor-design/enterprise/issues/3997))
- `[Dropdown]` Fixed tooltip content gets cut off inside of modal. ([#3106](https://github.com/infor-design/enterprise/issues/3106))
- `[DemoApp]` Fixed an issue with some pages in the design site where the did not have a height. ([#878](https://github.com/infor-design/website/issues/878))
- `[Fonts]` A note that the Source Sans Pro font thats used in the new theme and served at google fonts, now have a fix for the issue that capitalized letters and numbers had different heights. You may need to release any special caching. ([#1789](https://github.com/infor-design/enterprise/issues/1789))
- `[Form]` Fix broken links in the form readme file. ([#818](https://github.com/infor-design/website/issues/818))
- `[Line Chart]` Fixed an issue where height was not calculating properly when used other elements along content container. ([#2670](https://github.com/infor-design/enterprise/issues/2670))
- `[Locale]` Fixed the es-419 date time value, as it was incorrectly using the medium length date format. ([#3830](https://github.com/infor-design/enterprise/issues/3830))
- `[Modal]` Fixed the inconsistencies of spacing on required fields. ([#3587](https://github.com/infor-design/enterprise/issues/3587))
- `[Modal]` Fixed a bug where the title would overflow too soon. ([#3996](https://github.com/infor-design/enterprise/issues/3996))
- `[Multiselect]` Added ability to detect selected items from incoming data via `callSource()`. ([#2656](https://github.com/infor-design/enterprise/issues/2656))
- `[Multiselect]` Added support to api settings to `allTextString` and `selectedTextString` for custom headers. ([#3554](https://github.com/infor-design/enterprise/issues/3554))
- `[Pie Chart]` Fixed an issue where height was not calculating properly when used other elements along content container. ([#2670](https://github.com/infor-design/enterprise/issues/2670))
- `[Pie]` Fixed an issue where rounds decimal places for percent values were not working. ([#3599](https://github.com/infor-design/enterprise/issues/3599))
- `[Pie/Donut]` Fixed an issue where placing legend on bottom was not working for Homepage widget/Cards. ([#3560](https://github.com/infor-design/enterprise/issues/3560))
- `[Pager]` Reduced the space between buttons. ([#1942](https://github.com/infor-design/enterprise/issues/1942))
- `[Popupmenu]` Fixed an issue the shortcut text leaves gap when no icons are present. ([#3849](https://github.com/infor-design/enterprise/issues/3849))
- `[Tabs]` Fixed info and alert icons alignment on tabs and inside of modal. ([#2695](https://github.com/infor-design/enterprise/issues/2695))
- `[Tabs]` Fixes an issue where the search bar background color was going to transparent on smaller breakpoints. ([#3871](https://github.com/infor-design/enterprise/issues/3871))
- `[Notification]` Fixed an issue where the icons were lagging in the animation. ([#2099](https://github.com/infor-design/enterprise/issues/2099))
- `[Tree]` Fixed an issue where data was not in sync for children property. ([#1690](https://github.com/infor-design/enterprise/issues/1690))
- `[Splitter]` Fixed an issue the drag handle characters render incorrectly. ([#1458](https://github.com/infor-design/enterprise/issues/1458))
- `[Splitter]` Fixed an issue where dragging for RTL direction was not working. ([#1813](https://github.com/infor-design/enterprise/issues/1813))
- `[Spinbox]` Fixed an issue where a two or more digit min value would make it difficult to type in the spinbox. To fix this the values will only be validated on blur by default. ([#3909](https://github.com/infor-design/enterprise/issues/3909))
- `[Spinbox]` Fixed an issue where the number mask did not match the max value of the spinbox. ([#3939](https://github.com/infor-design/enterprise/issues/3939))
- `[Slider]` Improved the sliding so that decimal values would not trigger the change event. ([#787](https://github.com/infor-design/enterprise-ng/issues/787))
- `[Slider]` Reduced the number of change events that fire while sliding. ([#788](https://github.com/infor-design/enterprise-ng/issues/788))
- `[Swaplist]` Fixed an issue where dragging items more than once was not working on Android or iOS devices. ([#1423](https://github.com/infor-design/enterprise/issues/1423))
- `[Tree]` Fixed an issue where tree could not be expanded when using multiselect mode in IE 11. ([#3936](https://github.com/infor-design/enterprise/issues/3936))
- `[Tabs]` Fixed an issue where calling destroy did not remove the add tab button. ([#1439](https://github.com/infor-design/enterprise/issues/1439))
- `[Vertical Tabs]` Made personalization possible. ([#3029](https://github.com/infor-design/enterprise/issues/3029))

(64 Issues Solved This Release, Backlog Enterprise 248, Backlog Ng 69, 1149 Functional Tests, 1404 e2e Tests)

## v4.28.5

### v4.28.5 Fixes

- `[Datepicker]` Fixed an issue where change events did not fire consistently. ([#4087](https://github.com/infor-design/enterprise/issues/4087))

## v4.28.4

### v4.28.4 Fixes

- `[Datagrid]` Fixed an issue where checkboxes in an expandable area could not be checked. ([#4062](https://github.com/infor-design/enterprise/issues/4062))

## v4.28.3

### v4.28.3 Fixes

- `[Datepicker]` Fixed an issue where change did not fire when rangeselecting the same day. ([#4075](https://github.com/infor-design/enterprise/issues/4075))
- `[Datepicker]` Fixed an issue where change did not fire when selecting today after having a cleared value in the field. ([#853](https://github.com/infor-design/enterprise-ng/issues/853))

## v4.28.2

### v4.28.2 Fixes

- `[Splitter]` Fixed an issue where the splitter would remove the modal overlay in some cases. ([#3982](https://github.com/infor-design/enterprise/issues/3982))

## v4.28.1

### v4.28.1 Fixes

- `[Datagrid]` Fixed a bug where the datagrid had blocked the clicking of buttons in an empty message area. ([#3922](https://github.com/infor-design/enterprise/issues/3922))
- `[Datagrid]` Added ability to set the datagrid emptymessage as primary. ([#3922](https://github.com/infor-design/enterprise/issues/3922))

## v4.28.0

### v4.28.0 Important Changes

- `[Pager]` The Deprecated `pager` getter method was removed. Use `pagerAPI` instead for the same thing if accessing this internal object directly. ([#3759](https://github.com/infor-design/enterprise/issues/3759))

### v4.28.0 Features

- `[Bar Chart]` Added support to ellipsis for yaxis labels. ([#3702](https://github.com/infor-design/enterprise/issues/3702))
- `[Contextmenu]` Added support for shortcut display in menus. ([#3490](https://github.com/infor-design/enterprise/issues/3490))
- `[Datepicker]` Added support for custom api callback to disable passed dates and to disable dates by years. ([#3462](https://github.com/infor-design/enterprise/issues/3462))
- `[Datagrid]` Added and fixed up datagrid grouping aggregators. There is now aggregators for avg, count, list, max, min and sum. In addition null and undefined data will not cause issues. ([#3752](https://github.com/infor-design/enterprise/issues/3752))
- `[Error Page]` Added a new example showing a static error page. For example for a 404 page or generic error. ([#281](https://github.com/infor-design/design-system/issues/281))
- `[FileUploadAdvanced]` Added support to api settings `maxFiles` to limit number of uploads. ([#3512](https://github.com/infor-design/enterprise/issues/3512))
- `[FileUploadAdvanced]` Added support to fire event `fileremoved` for attached file removed. ([#3548](https://github.com/infor-design/enterprise/issues/3548))
- `[Line Chart]` Added support to ellipsis for yaxis labels. ([#3702](https://github.com/infor-design/enterprise/issues/3702))
- `[Modal]` Improved handling of multiple Modal windows stemming from a single trigger element. ([ng#705](https://github.com/infor-design/enterprise-ng/issues/705))

### v4.28.0 Fixes

- `[Accordion]` Fixed a regression where updating individual headers within an Accordion was no longer working ([#3826](https://github.com/infor-design/enterprise/issues/3070))
- `[Application Menu]` Fixed the icons on breaking apart it's appearance when zooming out the browser in IE11, uplift theme. ([#3070](https://github.com/infor-design/enterprise/issues/3070))
- `[Application Menu]` Fixed misalignment/size of bullet icons in the accordion on Android devices. ([#1429](http://localhost:4000/components/applicationmenu/test-six-levels.html))
- `[Application Menu]` Add keyboard support for closing Role Switcher panel ([#3477](https://github.com/infor-design/enterprise/issues/3477))
- `[Autocomplete]` Added a check to prevent the autocomplete from incorrectly stealing form focus, by checking for inner focus before opening a list on typeahead. ([#3639](https://github.com/infor-design/enterprise/issues/3070))
- `[Autocomplete]` Fixed an issue where an change event was not firing when selecting from the menu. ([#804](https://github.com/infor-design/enterprise/issues/804))
- `[Bubble Chart]` Fixed an issue where an extra axis line was shown when using the domain formatter. ([#501](https://github.com/infor-design/enterprise/issues/501))
- `[Bullet Chart]` Added support to format ranges and difference values. ([#3447](https://github.com/infor-design/enterprise/issues/3447))
- `[Button]` Fixed the button disabled method to no longer use class `is-disabled`. ([#3447](https://github.com/infor-design/enterprise-ng/issues/799))
- `[Charts]` Fixed an issue where selected items were being deselected after resizing the page. ([#323](https://github.com/infor-design/enterprise/issues/323))
- `[Colorpicker]` Fixed an issue where the color swatches shift when the colorpicker has a scrollbar. ([#2266](https://github.com/infor-design/enterprise/issues/2266))
- `[Custom Builds]` Fixed issues related to custom building Datagrid. ([#3784](https://github.com/infor-design/enterprise/issues/3784))
- `[Custom Builds]` Fixed issues related to custom building Locale. ([#3839](https://github.com/infor-design/enterprise/issues/3839))
- `[Custom Builds]` Fixed issues related to custom building Modal. ([#3822](https://github.com/infor-design/enterprise/issues/3822))
- `[Datagrid]` Fixed an issue where row data was not available for serializer with Treegrid. ([#3663](https://github.com/infor-design/enterprise/issues/3724))
- `[ContextualActionPanel]` Fixed an issue where toolbars in CAP are not torn down on destroy. ([#3785](https://github.com/infor-design/enterprise/issues/3785))
- `[ContextualActionPanel]` Fixed an issue where nested caps or closing and reopening caps would not work. ([#801](https://github.com/infor-design/enterprise-ng/issues/801))
- `[Datagrid]` Fixed a css issue in dark uplift mode where the group row lines were not visible. ([#3649](https://github.com/infor-design/enterprise/issues/3649))
- `[Datagrid]` Fixed some styling issues in alerts and tags, and made clickable tags available in the formatter. ([#3631](https://github.com/infor-design/enterprise/issues/3631))
- `[Datagrid]` Fixed a css issue in dark uplift mode where the group row lines were not visible . ([#3649](https://github.com/infor-design/enterprise/issues/3649))
- `[Datagrid]` Fixed lookup modal title to be visible and adjust the position to make it centered. ([#3635](https://github.com/infor-design/enterprise/issues/3635))
- `[Datagrid]` Fixed an issue where selected rows are not reset when calling loadData. ([#3718](https://github.com/infor-design/enterprise/issues/3718))
- `[Datagrid]` Fixed an issue where if using grouping totals and hiding and showing columns the page is not refreshed properly. ([#2564](https://github.com/infor-design/enterprise/issues/2564)
- `[Datagrid]` Fixed an issue the selected row header icon is the wrong state when using allowSelectAcrossPages. ([#3043](https://github.com/infor-design/enterprise/issues/3043)
- `[Datagrid]` Improved the `datagrid-default-modal-width` concept if setting a modal datagrid default with so it works on any parent. [3562](https://github.com/infor-design/enterprise/issues/3562))
- `[Datagrid]` Fixed a bug in the indeterminate paging example, that the select checkbox would not work and be out of sync when changing pages. [2230](https://github.com/infor-design/enterprise/issues/2230))
- `[Datagrid]` Fixed a bug when resizing the first column of the center pane when using frozen columns, the resize would jump out the size of the frozen section. [3741](https://github.com/infor-design/enterprise/issues/3741))
- `[Datagrid]` Fixed an issue where the filter condition leaves two selected if you just reorder. ([#3779](https://github.com/infor-design/enterprise/issues/3779))
- `[Datagrid/General]` Fixed a bug where when loading the datagrid with a columns object that contain recursive objects the grid would crash. [3759](https://github.com/infor-design/enterprise/issues/3759))
- `[Datagrid/Hyperlink]` Fixed layout issues with links in right text align mode. To do this refactored links to not use a psuedo element for the focus style. ([#3680](https://github.com/infor-design/enterprise/issues/3680))
- `[Datepicker]` Fixed a bug where for some locales like `af-ZA` and `fi_FI` with dots in the day periods, setting 24 hr time to AM did not work. [3750](https://github.com/infor-design/enterprise/issues/3750))
- `[Datepicker]` Fixed a bug where date picker erred on arabic dates. [3804](https://github.com/infor-design/enterprise/issues/3804))
- `[Datepicker]` Fixed a bug where date picker could not change arabic dates. [3819](https://github.com/infor-design/enterprise/issues/3819))
- `[Datepicker]` Fixed a bug the month only picker would error the second time opened. [3817](https://github.com/infor-design/enterprise/issues/3817))
- `[Datepicker]` Added fix for dates with month and day only format where day is first, this was incorrectly validating as invalid. ([#3833](https://github.com/infor-design/enterprise/issues/3833))
- `[Demoapp]` Fixed incorrect directory list hyperlinks in listview and listbuilder components. ([1783](https://github.com/infor-design/enterprise/issues/1783))
- `[Demoapp]` Did cleanup on the icons and patterns links. ([3790](https://github.com/infor-design/enterprise/issues/3790))
- `[Demoapp]` When deployed on a proxy the icons page would not change contents when changing theme. ([3790](https://github.com/infor-design/enterprise/issues/3790))
- `[Dropdown]` Fixed an issue that Dropdown did not close when scrolling in some nested containers. ([#3436](https://github.com/infor-design/enterprise/issues/3436))
- `[EmptyMessage]` Updated the text to be more subtle. ([#3476](https://github.com/infor-design/enterprise/issues/3476))
- `[Fieldset]` Fixed fieldset text data overlapping in compact mode on mobile view. ([#3627](https://github.com/infor-design/enterprise/issues/3627))
- `[General]` Added a number of small accessibility fixes base on older testing feedback. ([#1539](https://github.com/infor-design/enterprise/issues/1539))
- `[Hierarchy]` Added support for separators in the actions menu on a hierarchy leaf. ([#3636](https://github.com/infor-design/enterprise/issues/3636))
- `[Hierarchy]` Fixed an issue where clicking the "More Actions" menu trigger wouldn't open the menu anymore. ([#3873](https://github.com/infor-design/enterprise/issues/3873))
- `[Lookup]` Fixed an issue where `keywordFilter: true` and `filterable: true` used together cause the lookup modal to break. ([#3772](https://github.com/infor-design/enterprise/issues/3772))
- `[Masthead]` Fixed layout and color issues in uplift theme. ([#3526](https://github.com/infor-design/enterprise/issues/3526))
- `[Modal]` Fixed modal title to a two line with ellipsis when it's too long. ([#3479](https://github.com/infor-design/enterprise/issues/3479))
- `[Multiselect]` Fixed tags dismiss button on mobile devices. ([#3640](https://github.com/infor-design/enterprise/issues/3640))
- `[Icons]` Added new locked/unlocked icons in ids-identity [#3732](https://github.com/infor-design/enterprise/issues/3732)
- `[Radar Chart]` Fixed an issue where labels were cutoff at desktop view. ([#3510](https://github.com/infor-design/enterprise/issues/3510))
- `[Splitter]` Fixed an issue where collapse button was misaligned. ([#3825](https://github.com/infor-design/enterprise/issues/3825))
- `[Swaplist]` Fixed disabled swap buttons color in dark variant subtle theme. ([#3709](https://github.com/infor-design/enterprise/issues/3709))
- `[Utils]` Exposed `Soho.utils.isInViewport(elem)` for external use. ([#3436](https://github.com/infor-design/enterprise/issues/3436))
- `[Toolbar]` Improved the placeholder text color to be more visible in uplift (dark variant). ([#3727](https://github.com/infor-design/enterprise/issues/3727))
- `[Tree]` Fixed an issue where use `UpdateNode()` method the data was not sync. ([#3724](https://github.com/infor-design/enterprise/issues/3724))

(71 Issues Solved This Release, Backlog Enterprise 260, Backlog Ng 82, 1048 Functional Tests, 1370 e2e Tests)

## v4.27.4

### v4.27.4 Fixes

`[Button]` Fixed the button disabled method to no longer use class `is-disabled`. ([#3447](https://github.com/infor-design/enterprise-ng/issues/801))
`[Button]` Fixed a regression where some buttons would get a 100% width on mobile. ([#801](https://github.com/infor-design/enterprise-ng/issues/801))

## v4.27.3

### v4.27.3 Fixes

- `[Datagrid]` Fixed a bug in the indeterminate paging example, that the select checkbox would not work and be out of sync when changing pages. [2230](https://github.com/infor-design/enterprise/issues/2230))

## v4.27.2

### v4.27.2 Fixes

- `[Datagrid]` Fixed an issue in datagrid frozen columns, actions that re-render like sorting may cause rendering issues. ([#3735](https://github.com/infor-design/enterprise/issues/3735))
- `[Datagrid]` Fixed an issue in lookup datagrid editors that clicking a trigger in the cell would commit the cell causing editing not to work in some cases. ([#785](https://github.com/infor-design/enterprise-ng/issues/785))

## v4.27.1

### v4.27.1 Fixes

- `[Icons]` Added a fix to support both `href` and `xlink:href` in icons. ([#3734](https://github.com/infor-design/enterprise/issues/3734))

## v4.27.0

### v4.27.0 Important Changes

- `[Hierarchy]` Removed the following deprecated options `paging: <bool>` and `mobileView: <bool>`. Instead use `layout='paging'` or `layout='mobile-only'`.
- `[Icons]` Changed the svg icons to use `href` instead of deprecated `xlink:href`. This isnt a breaking change either will work but `href` works better with Ivy in Angular. ([#3611](https://github.com/infor-design/enterprise/issues/3611))

### v4.27.0 Features

- `[Button]` Add `toData()` and related API for programmatically handling control of buttons. ([ng#467](https://github.com/infor-design/enterprise-ng/issues/467))
- `[Calendar]` Enhanced the look and feel of monthview calendar by displaying legend and calendar event on mobile view. ([#925](https://github.com/infor-design/enterprise/issues/925))
- `[Modal]` Created API for controlling the Modal ButtonSet. ([ng#467](https://github.com/infor-design/enterprise-ng/issues/467))
- `[Datagrid]` Added support for api setting on expand and collapse children. ([#3274](https://github.com/infor-design/enterprise/issues/3274))
- `[Datagrid]` Updated the fixedRowHeight setting to accept `auto` as an option. This will calculate the row height for all frozenRows section. If you have a lot of rows this may be slow so a number is preferred. ([#3374](https://github.com/infor-design/enterprise/issues/3374))
- `[Editor]` Added an option to set the height of the editor in `rows`. If you set this the estimated number for rows can be specified for the source and html pane. It will scroll after that. ([#3688](https://github.com/infor-design/enterprise/issues/3688))
- `[Homepage]` Added support for reordering, resizing, and removing widgets by enabling edit mode on the homepage component. ([#3531](https://github.com/infor-design/enterprise/issues/3531))

### v4.27.0 Fixes

- `[Accordion]` Removed stoppage of event propagation when accordion headers are clicked, in order to allow external click event listeners to propagate. ([ng#321](https://github.com/infor-design/enterprise-ng/issues/321))
- `[Bar Chart]` Fixed an issue where chart was not resizing on homepage widget resize. ([#2669](https://github.com/infor-design/enterprise/issues/2669))
- `[Blockgrid]` Fixed an issue where there was no index if the data is empty, and removed deprecated internal calls. ([#748](https://github.com/infor-design/enterprise-ng/issues/748))
- `[Busy Indicator]` Fixed an issue where it throws an error when a display delay, the busy-indicator parent removed and added via ngIf before the busyindicator shown. ([#703](https://github.com/infor-design/enterprise-ng/issues/703))
- `[Busy Indicator]` Fixed an issue where the overlay would close when closing the Modal. ([#3424](https://github.com/infor-design/enterprise/issues/3424))
- `[Busy Indicator]` Fixed an issue where position was not aligning. ([#3341](https://github.com/infor-design/enterprise/issues/3341))
- `[Colorpicker]` Fixed the dropdown icon position is too close to the right edge of the field. ([#3508](https://github.com/infor-design/enterprise/issues/3508))
- `[Contextual Action Panel]` Fixed misaligned search icon in uplift theme. ([#3630](https://github.com/infor-design/enterprise/issues/3630))
- `[Contextual Action Panel]` Fixed close icon button in getting cut off on mobile view ([#3586](https://github.com/infor-design/enterprise/issues/3586))
- `[Datagrid]` Fixed an issue where lookup editor was removing all characters following and including the '|' pipe character. ([#3556](https://github.com/infor-design/enterprise/issues/3556))
- `[Datagrid]` Fixed an issue where date range filter was unable to filter data. ([#3503](https://github.com/infor-design/enterprise/issues/3503))
- `[Datagrid]` Fixed a bug where datagrid tree would have very big text in the tree nodes on IOS. ([#3347](https://github.com/infor-design/enterprise/issues/3347))
- `[Datagrid]` Fixed a focus trap issue when using actionable mode, tab will now move up and down rows. ([#2399](https://github.com/infor-design/enterprise/issues/2399))
- `[Datagrid]` Fixed a bug when setting the UI indicator with `setSortIndicator` then it would take two clicks to sort the inverse direction. ([#3391](https://github.com/infor-design/enterprise/issues/3391))
- `[Datagrid]` Fixed an issue where date range filter was not working. ([#3337](https://github.com/infor-design/enterprise/issues/3337))
- `[Datagrid]` Fixed a bug when combining multiselect and expandable rows. If using the shift key to select multiple rows the selection would include incorrect rows. ([#2302](https://github.com/infor-design/enterprise/issues/2302))
- `[Datagrid]` Added support for dragging and reordering columns in RTL and some minor style cleanup with dragging to reorder. ([#3552](https://github.com/infor-design/enterprise/issues/3552))
- `[Datagrid]` Fixed an issue that the click event did not show the item data when the keyboard is used. ([#3645](https://github.com/infor-design/enterprise/issues/3645))
- `[Datagrid]` Fixed an issue where datagrid tree did not show empty messages. ([#3642](https://github.com/infor-design/enterprise/issues/3642))
- `[Datagrid]` Fixed an issue where grouped rows did not render when combined with frozen columns. ([#3367](https://github.com/infor-design/enterprise/issues/3367))
- `[Datagrid]` Fixed an issue where the overlay was closing after close Modal. ([#735](https://github.com/infor-design/enterprise-ng/issues/735))
- `[Datagrid]` Fixed a misaligned drag and drop column icon on IE 11. ([#3648](https://github.com/infor-design/enterprise/issues/3648))
- `[Datagrid]` Fixed an issue when using the colspan column option along with frozenColumns. ([#3416](https://github.com/infor-design/enterprise/issues/3416))
- `[Datagrid]` Fixed an issue where the empty message might still show if the amount of rows do not fill the page. ([#3697](https://github.com/infor-design/enterprise/issues/3697))
- `[Datepicker]` Fixed popover height and datepicker layout on mobile view. ([#2569](https://github.com/infor-design/enterprise/issues/3569))
- `[Datepicker]` Fixed an issue where date range with minimum range was not working. ([#3268](https://github.com/infor-design/enterprise/issues/3268))
- `[Datepicker]` Fixed an issue where date range was reverting to initial values after clearing. ([#1306](https://github.com/infor-design/enterprise/issues/1306))
- `[Datepicker]` Fixed an issue where dates would be invalid in ko-KO locale. ([#3470](https://github.com/infor-design/enterprise/issues/3470))
- `[Datepicker]` Fixed an issue where dates would be invalid in zh-TW locale. ([#3473](https://github.com/infor-design/enterprise/issues/3473))
- `[Datepicker]` Fixed an issue where AM/PM could not be set in hi-IN locale. ([#3474](https://github.com/infor-design/enterprise/issues/3474))
- `[Datepicker]` Fixed an issue where change would fire twice or when the value is still blank. ([#3423](https://github.com/infor-design/enterprise/issues/3423))
- `[Datepicker]` Fixed an issue where time would be reset to 12:00 AM when setting the time and clicking today. ([#3202](https://github.com/infor-design/enterprise/issues/3202))
- `[Dropdown]` Fixed a bug where it was not possible for Dropdowns in certain scrollable Modal regions to close on scroll. ([#2650](https://github.com/infor-design/enterprise/issues/2650))
- `[Dropdown]` Fixed a bug that dropdowns are in the wrong position if flowing up and other minor cases. ([#2068](https://github.com/infor-design/enterprise/issues/2068))
- `[Dropdown]` Fixed alignment when using dropdown in compound field. ([#3647](https://github.com/infor-design/enterprise/issues/3647))
- `[Editor]` Added ui updates to the toolbar in uplift (vibrant mode) and minor style fixes. ([#3577](https://github.com/infor-design/enterprise/issues/3577))
- `[Editor]` Added fixes to reseting the dirty indicator when used in an editor. ([#3662](https://github.com/infor-design/enterprise/issues/3662))
- `[Editor]` Fixed a width change when toggle source view when the editor is on a modal, this is also based on UI feedback that the switch was confusing, so we now disable the buttons. ([#3594](https://github.com/infor-design/enterprise/issues/3594))
- `[Editor]` Fixed an issue where bullet and number lists could not be converted to headings and regular text with the font picker. ([#2679](https://github.com/infor-design/enterprise/issues/2679))
- `[Editor]` Fixed an issue where some settings like bold and italics would not be reset consistently when applying headings and regular text with the font picker. ([#2256](https://github.com/infor-design/enterprise/issues/2256))
- `[Editor]` Fixed an issue where the dirty events did not fire changing the source view. ([#3598](https://github.com/infor-design/enterprise/issues/3598))
- `[Editor]` Adding missing bottom spacing under heading elements. ([#3288](https://github.com/infor-design/enterprise/issues/3288))
- `[Field Filter]` Fixed an issue where switching to In Range filter type with a value in the field was causing an error. ([#3515](https://github.com/infor-design/enterprise/issues/3515))
- `[Editor]` Added a font color for rest/none swatch. ([#2035](https://github.com/infor-design/enterprise/issues/2035))
- `[Field Filter]` Fixed an issue where switching to In Range filter type with a value in the field was causing an error. ([#3515](https://github.com/infor-design/enterprise/issues/3515))
- `[Field Filter]` Fixed an issue where date range was not working after using other filter. ([#2764](https://github.com/infor-design/enterprise/issues/2764))
- `[Field Filter]` Fixed an issue where stray text would be shown if the filters are hidden and then shown later. ([#3687](https://github.com/infor-design/enterprise/issues/3687))
- `[Line Chart]` Fixed an issue where x-axis labels were overlapping for small viewport on homepage widget. ([#2674](https://github.com/infor-design/enterprise/issues/2674))
- `[Lookup]` Fixed an issue where selected values were clearing when use server side data. ([#588](https://github.com/infor-design/enterprise-ng/issues/588))
- `[Locale]` Added missing Afrikaans translations. ([#3685](https://github.com/infor-design/enterprise/issues/3685))
- `[Masthead]` Fixed layout and color issues in uplift theme. ([#3526](https://github.com/infor-design/enterprise/issues/3526))
- `[Modal]` Fixed an iOS bug where after opening several Modals/Messages, it would occasionally be impossible to scroll a scrollable page area. ([#3389](https://github.com/infor-design/enterprise/issues/3389))
- `[Modal]` Fixed a bug where when iframe elements are present, focus traps could occur and cause focus on elements outside of the Modal, but within the iframe. ([#2287](https://github.com/infor-design/enterprise/issues/2287))
- `[Modal]` Added a check for preventing Tooltips inside a Modal from opening while the Modal is not visible ([#3588](https://github.com/infor-design/enterprise/issues/3588))
- `[Modal]` Fixed dropdown position when the field is required. ([#3482](https://github.com/infor-design/enterprise/issues/3482))
- `[Modal]` Fixed a regression where some Close buttons were not properly closing. ([#3615](https://github.com/infor-design/enterprise/issues/3615))
- `[Process Indicator]` Fixed icons that are not centered inside the circle indicators. ([#3509](https://github.com/infor-design/enterprise/issues/3509))
- `[Personalize]` Fixed an issue that colorschanged events do not fire on when doing a set to default ation. ([#751](https://github.com/infor-design/enterprise-ng/issues/751))
- `[Searchfield]` Correct the background color of toolbar search fields. ([#3527](https://github.com/infor-design/enterprise/issues/3527))
- `[Spinbox]` Corrected an issue in the enable method, where it did not fully remove the readonly state. ([#3527](https://github.com/infor-design/enterprise/issues/3527))
- `[Swaplist]` Fixed an issue where lists were overlapping on uplift theme. ([#3452](https://github.com/infor-design/enterprise/issues/3452))
- `[Tabs]` Fixed the position of error icon too close to the border on focus state. ([#3544](https://github.com/infor-design/enterprise/issues/3544))
- `[Tabs-Vertical]` Fixed an issue where the content cannot scroll on mobile view. ([#3542](https://github.com/infor-design/enterprise/issues/3542))
- `[Tags]` Fixed a regression on Tag Buttons, where they were visually, vertically misaligned with Tag text. ([#3604](https://github.com/infor-design/enterprise/issues/3604))
- `[Week-View]` Changed the look of the week-view and day-view day of the week so its a 3 (or 2) letter abbreviation and emphasizes the date and spans two lines. This makes all the days of the week the same length. ([#3262](https://github.com/infor-design/enterprise/issues/3262))
- `[Validation]` Fixed a bug where addMessage did not add messages to the parent. ([#711](https://github.com/infor-design/enterprise-ng/issues/711))

(87 Issues Solved This Release, Backlog Enterprise 279, Backlog Ng 75, 1033 Functional Tests, 1322 e2e Tests)

## v4.26.2

### v4.26.2 Fixes

- `[Textarea]` Fixed missing text in safari on disabled text areas. ([#3638](https://github.com/infor-design/enterprise/issues/3638))

## v4.26.1

### v4.26.1 Fixes

- `[Demo App]` Fixed the embedded layout to show uplift theme. ([#861](https://github.com/infor-design/website/issues/861))

## v4.26.0

### v4.26.0 Features

- `[Datagrid]` Added support for expandable row to expand across all frozen columns, and fixed span layout issues on the right side frozen columns. ([#2867](https://github.com/infor-design/enterprise/issues/2867))
- `[Datagrid]` Added a new `resizeMode` option that allows you to pick between `flex` and `fit`. `flex` will resize columns independently shifting other columns to fit the table layout if needed. `fit` will resize using the neighbor's column width. This is possible more useful when you have less columns. ([#3251](https://github.com/infor-design/enterprise/issues/3251))
- `[Calendar]` Made the monthview, weekview and calendar work in RTL mode and added official support for UmAlQura calendar. ([#2788](https://github.com/infor-design/enterprise/issues/2788))
- `[Icons]` Added new icons `icon-play, icon-stop, icon-record, icon-pause` for video players. ([#411](https://github.com/infor-design/design-system/issues/411))
- `[Icons]` Added new icons `icon-security-off, icon-security-on` for toggles related to security/secure items. ([#397](https://github.com/infor-design/design-system/issues/397))
- `[Searchfield]` Added a setting that makes it possible to adjust the "collapsed" size of a Toolbar Searchfield to better accommodate some use cases. ([#3296](https://github.com/infor-design/enterprise/issues/3296))

### v4.26.0 Fixes

- `[Application Menu]` Fixed bugs with filtering where it was not possible to have the filter match text within content areas, as well as general expand/collapse bugs with filtering. ([#3131](https://github.com/infor-design/enterprise/issues/3131))
- `[Application Menu]` Fixed overlap button when label is too long, and aligned dropdown icon in application menu uplift theme. ([#3133](https://github.com/infor-design/enterprise/issues/3133))
[Contextual Action Panel] - Fixed shade colors of text and icon buttons in uplift theme high contrast. (#3394)
- `[Accordion]` - Fixed an issue with a missing border on the last element in certain states. ([#3885](https://github.com/infor-design/enterprise/issues/3885))
- `[Calendar]` Fixed issue where on month view in events info `Date` and `Duration` fields were not working with some events and `Duration` field. Now `Duration` field support `Days, Hours and Minutes` text. ([#2777](https://github.com/infor-design/enterprise/issues/2777))
- `[Calendar]` Fixed an issue where link was not working on monthview to switch to day view when clicked on more events on that day. ([#3181](https://github.com/infor-design/enterprise/issues/3181))
- `[Calendar]` Fixed a calendar event where the start date today is not displaying as upcoming event in different timezone. ([#2776](https://github.com/infor-design/enterprise/issues/2776))
- `[Calendar]` Fixed an issue where adding an event was inconsistent in Safari. ([#3079](https://github.com/infor-design/enterprise/issues/3079))
- `[Calendar]` Fixed an issue where any event was not rendering in day and week view. ([#3222](https://github.com/infor-design/enterprise/issues/3222))
- `[Calendar]` Fixed an issue where date selection was not persist when switching from month view to week view to day view. ([#3319](https://github.com/infor-design/enterprise/issues/3319))
- `[Colors]` Fixed an incorrect ruby06 color, and made the background change on theme change now (again). ([#3448](https://github.com/infor-design/enterprise/issues/3448))
- `[Datagrid]` Fixed an issue where focus on reload data was forced to be on active cell. ([#358](https://github.com/infor-design/enterprise-ng/issues/358))
- `[Datagrid]` Fixed RTL issues in the filter row. ([#3517](https://github.com/infor-design/enterprise/issues/3517))
- `[Datagrid]` Improved the column resize behavior in speed and usability with the cursor being more accurate during resize. ([#3251](https://github.com/infor-design/enterprise/issues/3251))
- `[Datagrid]` Improved the column resize behavior to work much better in RTL mode. ([#1924](https://github.com/infor-design/enterprise/issues/1924))
- `[Datagrid]` Fixed a bug where if a filter row column is frozen the mask and editor options would not be applied. ([#2553](https://github.com/infor-design/enterprise-ng/issues/2553))
- `[Datagrid]` Fixed an issue where when using rowTemplate/expandableRows and frozenColumns on both sides the right side did not render properly. ([#2867](https://github.com/infor-design/enterprise/issues/2867))
- `[Datagrid]` Fixed an issue where height was not aligning to expandable row for frozen columns. ([#3516](https://github.com/infor-design/enterprise/issues/3516))
- `[Datagrid]` Fixed hover color should not be similar to alternate rows when hovering in uplift high contrast. ([#3338](https://github.com/infor-design/enterprise/issues/3338))
- `[Datagrid]` Fixed a demo app issue filtering decimal fields in some examples. ([#3351](https://github.com/infor-design/enterprise/issues/3351))
- `[Datagrid]` Fixed an issue where some columns were disappear after resizing the browser or after changing themes. ([#3434](https://github.com/infor-design/enterprise/issues/3434))
- `[Datagrid]` Fixed an issue that the filter row type dropdowns did not close when the grid is scrolled. ([#3216](https://github.com/infor-design/enterprise/issues/3216))
- `[Datagrid]` Added an example showing the configuration needed to filter date time fields on just dates without the time part. ([#2865](https://github.com/infor-design/enterprise/issues/2865))
- `[Datagrid]` Changed the isFilter added value to datasets to a more unique value to avoid clashes. ([#2668](https://github.com/infor-design/enterprise/issues/2668))
- `[Datagrid]` Added a `getDataset` method that will return the current dataset without any added properties. ([#2668](https://github.com/infor-design/enterprise/issues/2668))
- `[Datagrid]` Fixed an issue that when reordering filter columns the filter values would disappear. ([#2565](https://github.com/infor-design/enterprise/issues/2565))
- `[Datagrid]` Fixed an issue that dropdown lists in filter rows did not close when scrolling. ([#2056](https://github.com/infor-design/enterprise/issues/2565))
- `[Datagrid]` Added a `filterType` option to the filter event data so the type can be determined. ([#826](https://github.com/infor-design/enterprise/issues/826))
- `[Datagrid]` Add options to `toolbar.filterRow` so that instead of true/false you can set `showFilter, clearFilter, runFilter` independently. ([#1479](https://github.com/infor-design/enterprise/issues/1479))
- `[Datagrid]` Added fixes to improve the usage of the textarea editor. ([#3417](https://github.com/infor-design/enterprise/issues/3417))
- `[Datagrid]` Fixed an issue where reset to default was not working properly. ([#3487](https://github.com/infor-design/enterprise/issues/3487))
- `[Datepicker]` Fixed an issue where setting date format with comma character was not working. ([#3008](https://github.com/infor-design/enterprise/issues/3008))
- `[Editor]` Made the link and image link fields required on the dialogs. ([#3008](https://github.com/infor-design/enterprise/issues/3008))
- `[Editor]` Fixed an issue where it was possible to clear text and end up with text outside the default paragraph separator. ([#2268](https://github.com/infor-design/enterprise/issues/2268))
- `[Fileupload]` Fixed an issue where tabbing out of a fileupload in was causing the modal dialog to disappear. ([#3458](https://github.com/infor-design/enterprise/issues/3458))
- `[Form Compact Layout]` Added support for `form-compact-layout` the remaining components. ([#3008](https://github.com/infor-design/enterprise/issues/3329))
- `[Dropdown]` Fixed a bug that was causing the `selectValue()` method not to update the visual display of the in-page Dropdown element. ([#3432](https://github.com/infor-design/enterprise/issues/3432))
- `[Forms]` Fixed an issue where radio group was overlapping fields. ([#3466](https://github.com/infor-design/enterprise/issues/3466))
- `[Forms Compact]` Fixed an issue where fileupload was misaligned in RTL mode in uplift theme. ([#3483](https://github.com/infor-design/enterprise/issues/3483))
- `[Icons]` Fixed color inconsistencies of the icons when the fields are in readonly state. ([#3176](https://github.com/infor-design/enterprise/issues/3176))
- `[Input]` Added the ability to line up data labels with inputs by adding class `field-height` to the `data` element and placing it in a responsive grid. ([#987](https://github.com/infor-design/enterprise/issues/987))
- `[Input]` Added the ability to use standalone required spans, this will help on responsive fields if they are cut off. ([#3115](https://github.com/infor-design/enterprise/issues/3115))
- `[Input/Forms]` Added the ability to add a class to rows to align the fields on the bottom, this will line up fields if they have wrapping labels or long labels with required fields. To enable this add class `flex-align-bottom` to the grid `row`. ([#443](https://github.com/infor-design/enterprise/issues/443))
- `[Locale]` Fixed an issue where formatDate() method was not working for es-419. ([#3363](https://github.com/infor-design/enterprise/issues/3363))
- `[Locale]` Fixed an issue where setting language to `nb` would error. ([#3455](https://github.com/infor-design/enterprise/issues/3455))
- `[Locale]` Fixed incorrect time separators in the no, nn, and nn locales. ([#3468](https://github.com/infor-design/enterprise/issues/3468))
- `[Locale]` Added further separation of language from formatting in date oriented components (calendar, datepicker, timepicker ect). [3244](https://github.com/infor-design/enterprise/issues/3244))
- `[Locale]` Added support for `nn` locale and language, but this will change to no language as only this is translated as its the same. ([#3455](https://github.com/infor-design/enterprise/issues/3455))
- `[Locale]` Correct the month names in Russian locale and capitalized the day names. ([#3464](https://github.com/infor-design/enterprise/issues/3464))
- `[Module Tabs]` Fixed color tab indicator and small gap below when selected/opened for all color variations in uplift theme. ([#3312](https://github.com/infor-design/enterprise/issues/3312))
- `[Modal]` Fixed colors in dark mode for the primary disabled button and error and background contrast. ([#2754](https://github.com/infor-design/enterprise/issues/2754))
- `[Pie]` Fixed an issue where initial selection was getting error. ([#3157](https://github.com/infor-design/enterprise/issues/3157))
- `[Popupmenu]` Fixed an issue where list separators were disappearing when reduced the browser zoom level e.g. 70-80%. ([#3407](https://github.com/infor-design/enterprise/issues/3407))
- `[Radar Chart]` Fixed an issue where labels was cut off for some screen sizes. ([#3320](https://github.com/infor-design/enterprise/issues/3320))
- `[Searchfield]` Fixed a bug where changing filter results while the autocomplete is open may result in the menu being positioned incorrectly. ([#3243](https://github.com/infor-design/enterprise/issues/3243))
- `[Searchfield]` Fixed a bug in Toolbar Searchfields where a component configured with `collapsible: false` and `collapseSize` defined, the searchfield would incorrectly collapse. ([NG#719](https://github.com/infor-design/enterprise-ng/issues/719))
- `[Splitter]` Fixed an issue in the destroy function where the expand button was not removed. ([#3371](https://github.com/infor-design/enterprise/issues/3371))
- `[Swaplist]` Fixed an issue where top buttons were not aligned in Firefox. ([#3425](https://github.com/infor-design/enterprise/issues/3425))
- `[Textarea]` Fixed an issue where using `rows` stopped working, and fixed the autoGrow option to work better. ([#3471](https://github.com/infor-design/enterprise/issues/3471))
- `[Toolbar]` Fixed an issue where some `destroy()` methods being called in `teardown()` were not type-checking for the `destroy()` method, and sometimes would incorrectly try to call this on an object or data property defined as `button`. ([#3449](https://github.com/infor-design/enterprise/issues/3449))
- `[Tooltip/Popover]` Fixed incorrect placement when in RTL modes, as well as some broken styles on the RTL Popover. ([#3119](https://github.com/infor-design/enterprise/issues/3119))
- `[Validation/Checkboxes]` Fixed issues with making checkboxes required, the styling did not work for it and the scrollIntoView function and validation failed to fire. Note that to add required to the checkbox you need to add an extra span, adding a class to the label will not work because the checkbox is styled using the label already. ([#3147](https://github.com/infor-design/enterprise/issues/3147))
- `[Validation]` Fixed an issue where calling removeMessage would not remove a manually added error class. ([#3318](https://github.com/infor-design/enterprise/issues/3318))

(78 Issues Solved This Release, Backlog Enterprise 336, Backlog Ng 77, 989 Functional Tests, 1246 e2e Tests)

## v4.25.3

### v4.25.3 Fixes

- `[Bar]` Fixed an error rendering charts with only one dataset point. ([#3505](https://github.com/infor-design/enterprise/issues/3505))
- `[Datagrid]` Fixed an issue where date range filter was unable to filter data. ([#3503](https://github.com/infor-design/enterprise/issues/3503))
- `[Datagrid]` Fixed an issue where date range filter was not working. ([#3337](https://github.com/infor-design/enterprise/issues/3337))
- `[Datepicker]` Fixed an issue where date range with minimum range was not working. ([#3268](https://github.com/infor-design/enterprise/issues/3268))
- `[Datepicker]` Fixed an issue where date range was reverting to initial values after clearing. ([#1306](https://github.com/infor-design/enterprise/issues/1306))
- `[Field Filter]` Fixed an issue where switching to In Range filter type with a value in the field was causesing an error. ([#3515](https://github.com/infor-design/enterprise/issues/3515))
- `[Field Filter]` Fixed an issue where date range was not working after using other filter. ([#2764](https://github.com/infor-design/enterprise/issues/2764))

## v4.25.2

### v4.25.2 Fixes

- `[Fileupload]` Fixed an issue where tabbing out of a fileupload in was causing the modal dialog to disappear. ([#3458](https://github.com/infor-design/enterprise/issues/3458))

## v4.25.1

### v4.25.1 Fixes

- `[Datagrid]` Fixed a bug where if there was an editor datagrid might error when loading. ([#3313](https://github.com/infor-design/enterprise/issues/3313))
- `[Mask]` Fixed a bug where leading zeroes were not possible to apply against Number Masks on standard input fields that also handled formatting for thousands separators. ([#3315](https://github.com/infor-design/enterprise/issues/3315))
- `[General]` Improved the colors of windows chrome custom scrollbars in uplift themes. ([#3413](https://github.com/infor-design/enterprise/issues/3413))

## v4.25.0

### v4.25.0 Features

- `[Fields]` Added a form level class to toggle all fields in the form to a more compact (shorter) mode called `form-layout-compact`. Added and fixed existing components so that there is now the option to have more compact forms by using shorter fields. ([#3249](https://github.com/infor-design/enterprise/issues/3249))
- `[Tag]` Added a new style for linkable tags that will work for default, info, good, error, alert, and neutral styles. ([#3113](https://github.com/infor-design/enterprise/issues/3113))
- `[Multiselect]` Added Tag Display as a new style for interacting with selected results in Multiselect components. ([#3114](https://github.com/infor-design/enterprise/issues/3114))
- `[Popdown]` Added support for tabbing into and exit out of it. ([#3218](https://github.com/infor-design/enterprise/issues/3218))
- `[Colors]` Updated design system tokens to new colors for uplift and did a pass on all three theme variants. This impacts and improves many internal colors in components and charts. ([#3007](https://github.com/infor-design/enterprise/issues/3007))

### v4.25.0 Fixes

- `[About]` Added further indication for Microsoft Edge Chrome next to the underlying chrome version. ([#3073](https://github.com/infor-design/enterprise/issues/3073))
- `[About]` Fixed a bug where the browser language was shown as the locale name, we now show browser language and IDs language and locale separate. ([#2913](https://github.com/infor-design/enterprise/issues/2913))
- `[About]` Fixed a bug where the OS version was duplicated. ([#1650](https://github.com/infor-design/enterprise/issues/1650))
- `[Accordion]` Fixed inconsistency style of focus element after clicking on a certain accordion header. ([#3082](https://github.com/infor-design/enterprise/issues/3082))
- `[Accordion]` Fixed an issue that when all panes are expanded then they could no longer be closed. ([#701](https://github.com/infor-design/enterprise-ng/issues/3217))
- `[Application Menu]` Fixed minor usability issues when attempting to filter on application menus, display of hidden filtered children, and filtering reset when a Searchfield is blurred. ([#3285](https://github.com/infor-design/enterprise/issues/3285))
- `[Application Menu]` Fixed incorrect font-size/padding around list item headers' bullet points. ([#3364](https://github.com/infor-design/enterprise/issues/3364))
- `[Application Menu]` Tweaked some font colors on the Vibrant theme. ([#3400](https://github.com/infor-design/enterprise/issues/3400))
- `[Autocomplete]` Fixed an issue where selected event was not firing when its parent is partly overflowing. ([#3072](https://github.com/infor-design/enterprise/issues/3072))
- `[Calendar]` Fixed an issue setting the legend checked elements to false in the api. ([#3170](https://github.com/infor-design/enterprise/issues/3170))
- `[Datagrid]` Fixed an issue where the data after commit edit was not in sync for tree. ([#659](https://github.com/infor-design/enterprise-ng/issues/659))
- `[Datagrid]` Fixed an issue where the add row or load new data for grouping was not working. ([#2801](https://github.com/infor-design/enterprise/issues/2801))
- `[Datagrid]` Fixed an issue where time picker filter trigger icon and text was overlapping. ([#3062](https://github.com/infor-design/enterprise/issues/3062))
- `[Datagrid]` Fixed a bug where floating point math would cause the grouping sum aggregator to round incorrectly. ([#3233](https://github.com/infor-design/enterprise/issues/3233))
- `[Datagrid]` Fixed style issues in all theme and theme variants when using the list style including grouped headers and states. ([#3265](https://github.com/infor-design/enterprise/issues/3265))
- `[Datagrid]` Fixed issues with the stretch columns minimum width. ([#3308](https://github.com/infor-design/enterprise/issues/3308))
- `[Datagrid]` Fixed an issue where converting circular structure to JSON was throwing an error. ([#3309](https://github.com/infor-design/enterprise/issues/3309))
- `[Datagrid]` Fixed an issue where focus in date picker field was not aligning. ([#3350](https://github.com/infor-design/enterprise/issues/3350))
- `[Datagrid]` Added fixes for editing lookup fields, fixed the styling of the lookup editor and improved padding, also fixed the sort indicator color. ([#3160](https://github.com/infor-design/enterprise/issues/3160))
- `[Datagrid]` Fixed a bug that made selecting blank items in lists in a dropdown not possible. ([#3313](https://github.com/infor-design/enterprise/issues/3313))
- `[Editor]` Fixed an issue where line spacing was inconsistent. ([#3335](https://github.com/infor-design/enterprise/issues/3335))
- `[General]` Added detection for wkWebView which is paired with safari. This caused issues with all black text as this browser had previously been unknown. ([#3336](https://github.com/infor-design/enterprise/issues/3336))
- `[Homepage]` Fixed an issue where the DOM order was not working for triple width widgets. ([#3101](https://github.com/infor-design/enterprise/issues/3101))
- `[Locale]` Fixed an issue where enter all digits was not working for fr-FR. ([#3217](https://github.com/infor-design/enterprise/issues/3217))
- `[Locale]` Added the ability to set a 5 digit language (`fr-FR` and `fr-CA` vs `fr`) and added separate strings for `fr-CA` vs `fr-FR`. ([#3245](https://github.com/infor-design/enterprise/issues/3245))
- `[Locale]` Changed incorrect Chinese locale year formats to the correct format as noted by translators. For example `2019年 12月`. ([#3081](https://github.com/infor-design/enterprise/issues/3081))
- `[Locale]` Corrected and added the firstDayofWeek setting for every locale. ([#3060](https://github.com/infor-design/enterprise/issues/3060))
- `[Mask]` Fixed an issue when applying Masks to input fields configured for numbers, where errors would be thrown when the Mask attempted to overwrite the input field value. ([#3315](https://github.com/infor-design/enterprise/issues/3315))
- `[Modal]` Fixed an issue where the returns focus to button after closing was not working. ([#3166](https://github.com/infor-design/enterprise/issues/3166))
- `[Multiselect]` Adjusted the placeholder color as it was too dark. ([#3276](https://github.com/infor-design/enterprise/issues/3276))
- `[Pie]` Fixed cut off line labels when something other than value is used. ([#3143](https://github.com/infor-design/enterprise/issues/3143))
- `[Popupmenu]` Switched the `attachToBody` setting to be true by default. ([#3331](https://github.com/infor-design/enterprise/issues/3331))
- `[Searchfield]` Fixed an issue where multiselect items' checkboxes and text were misaligned in RTL mode. ([#1811](https://github.com/infor-design/enterprise/issues/1811))
- `[Searchfield]` Fixed placeholder text alignment issues on Vibrant theme in Firefox. ([#3055](https://github.com/infor-design/enterprise/issues/3055))
- `[Scrollbar]` Fixed styles for windows chrome to work with all themes. ([#3172](https://github.com/infor-design/enterprise/issues/3172))
- `[Searchfield]` Fixed an overlapping text in searchfield when close icon button is showed. ([#3135](https://github.com/infor-design/enterprise/issues/3135))
- `[Tabs]` Fixed an issue where scroll was not working on mobile view for scrollable-flex layout. ([#2931](https://github.com/infor-design/enterprise/issues/2931))

(47 Issues Solved This Release, Backlog Enterprise 374, Backlog Ng 96, 980 Functional Tests, 1196 e2e Tests)

## v4.24.0

### v4.24.0 Important Changes

- `[Icons]` Reversed a change in previous versions to make alert icons all have a white background as this caused issues. Concerning alert icons there are now the following `icon-[name]` - which will have transparent background, in Uplift these are linear in style, in soho these are solid in style. We also add a `icon-[name]-alert` for alert icons with a white background. If you need a white background you can use these otherwise we have restored the functionality from the 4.21 version, you might need a white background in calendar icons. Also the pending icon is fixed and now orange. ([#3052](https://github.com/infor-design/enterprise/issues/3052))
- `[Datagrid]` Changed the way tables are rendered to avoid gaps at the end of the grid and fix the sizes so they work in resize. This is done by using css position: sticky for headers. It has a few consequences. The spaceColumn option which was never completed was removed. The stretchColumn option is still working but is less important now and defaults to no stretch. IE 11 will now no longer support sticky headers because it does not support css position sticky, so it will degrade in functionality. This improves all issues with columns getting out of alignment. ([#2825](https://github.com/infor-design/enterprise/issues/2825))

### v4.24.0 Deprecation

### v4.24.0 Features

- `[Datagrid]` Added support to get only changed values as return array for get modified rows method. ([#2958](https://github.com/infor-design/enterprise/issues/2958))
- `[Editor]` Replaced the `h3` and `h4` buttons with a more robust Fontpicker component. ([#2722](https://github.com/infor-design/enterprise/issues/2722))
- `[Spinbox]` Standardized Spinbox field sizes to match other input field sizes, added responsive form (fluid) functionality for Spinbox, and reworked the standard size of the Spinbox to match other form fields. ([#1344](https://github.com/infor-design/enterprise/issues/1344))

### v4.24.0 Fixes

- `[All]` Removed the property `-webkit-text-fill-color` from usage throughout out our codebase, except for one rule that changes it to `unset` if it's present. ([#3041](https://github.com/infor-design/enterprise/issues/3041))
- `[Application Menu]` Fixed issue in application menu where scrollbar is visible even if it's not needed in uplift theme. ([#3134](https://github.com/infor-design/enterprise/issues/3134))
- `[Datagrid]` Fixed an issue where the hide pager on one page setting was not working correctly when applying a filter. ([#2676](https://github.com/infor-design/enterprise/issues/2676))
- `[Datagrid]` Fixed an issue where if the grid is initialized with an empty array then updateColumns is used the resetColumns function failed. ([#690](https://github.com/infor-design/enterprise-ng/issues/690))
- `[Datagrid]` Fixed an issue where the dirty cell indicator was not updating after remove row. ([#2960](https://github.com/infor-design/enterprise/issues/2960))
- `[Datagrid]` Fixed an issue where the method getModifiedRows was not working, it had duplicate entries for the same row. ([#2908](https://github.com/infor-design/enterprise/issues/2908))
- `[Datagrid]` Fixed an issue where the personalized columns were not working when toggle columns and drag drop. ([#3004](https://github.com/infor-design/enterprise/issues/3004))
- `[Datagrid]` Fixed an issue where the grouping filter was not working after do sort. ([#3012](https://github.com/infor-design/enterprise/issues/3012))
- `[Datagrid]` Fixed an issue where the editable single column was not working. ([#3023](https://github.com/infor-design/enterprise/issues/3023))
- `[Datagrid]` Fixed an issue where when hovering a parent row the same row index in the child row will show the hover state. ([#2227](https://github.com/infor-design/enterprise/issues/2227))
- `[Datagrid]` Fixed an issue where the focus state for action button formatter was not working correctly. ([#3006](https://github.com/infor-design/enterprise/issues/3006))
- `[Datagrid]` Fixed an issue where the personalization dialog was not centered on IE 11. ([#3175](https://github.com/infor-design/enterprise/issues/3175))
- `[Datagrid]` Fixed an issue finally so that all columns will always align and will never come out of alignment. ([#2835](https://github.com/infor-design/enterprise/issues/2835))
- `[Datagrid]` Fixed an issue where in some cases when there is no data you could not scroll right. ([#2363](https://github.com/infor-design/enterprise/issues/2363))
- `[Datagrid]` Fixed an issue where in some cases where you could not scroll right over the empty message. ([#2864](https://github.com/infor-design/enterprise/issues/2864))
- `[Datagrid]` Fixed an issue where the IOS text would appear very large on group headers. ([#2224](https://github.com/infor-design/enterprise/issues/2224))
- `[Datagrid]` Fixed an issue where in some cases where if you have one column and are in edit mode resizing the page behaved strangely. ([#3193](https://github.com/infor-design/enterprise/issues/3193))
- `[Datagrid]` Changed the rendering of columns so that there will never be a gap on the left side, changed the default of stretchColumn to null which will fill. ([#1818](https://github.com/infor-design/enterprise/issues/1818))
- `[Datagrid]` Fixed an issue that hyperlinks in the datagrid would redirect. ([#3207](https://github.com/infor-design/enterprise/issues/3207))
- `[Datagrid]` Changed the behavior of column resizing to use "fit" during resize, which means adjacent columns only will be resized. ([#605](https://github.com/infor-design/enterprise/issues/605))
- `[Datagrid]` Fixed an issue that resizing the last column would create a gap. ([#1671](https://github.com/infor-design/enterprise/issues/1671))
- `[Datepicker]` Fixed missing background color on disable dates and adjusted the colors in all themes. ([#2910](https://github.com/infor-design/enterprise/issues/2910))
- `[Datepicker]` Fixed a layout issue on the focus state on colored/legend days. ([#2910](https://github.com/infor-design/enterprise/issues/2910))
- `[Datepicker]` Fixed an issue where the calendar layout was not working on ie11. ([#3226](https://github.com/infor-design/enterprise/issues/3226))
- `[Dropdown]` Fix a bug where a dropdown in a datagrid cell would sometimes not display the correct value when selected. ([#2919](https://github.com/infor-design/enterprise/issues/2919))
- `[Dropdown]` Fix a layout issue in RTL on the badges example. ([#3150](https://github.com/infor-design/enterprise/issues/3150))
- `[Editor]` Corrected CSP errors and broken images in the Editor Preview when inserting the default image. ([#2937](https://github.com/infor-design/enterprise/issues/2937))
- `[Editor]` Fixes issues with Editors configured to use Flex Toolbar, where toolbar buttons were not properly triggering selected events, and overflowed items were not triggering editor actions as expected. ([#2938](https://github.com/infor-design/enterprise/issues/2938))
- `[Editor]` The Editor now uses the same routine for stripping disallowed tags and attributes from pasted content when it transitions from the Source View to the Preview. This makes it impossible to paste/type HTML tags containing a `style` property with CSS rules that are not allowed to be applied to inline Editor elements, such as `font-family`. ([#2987](https://github.com/infor-design/enterprise/issues/2987))
- `[Editor]` Fixed a problem in Safari that would cause scrolling to occur inside Flex Toolbars unexpectedly. ([#3033](https://github.com/infor-design/enterprise/issues/3033))
- `[Editor]` Fixed many memory leaks related to view swapping and `destroy()` in the Editor. ([#3112](https://github.com/infor-design/enterprise/issues/3112))
- `[EmptyMessage]` Added a fix so that click will only fire on the button part of the empty message. ([#3139](https://github.com/infor-design/enterprise/issues/3139))
- `[Header]` Update the header placeholder text color to match better. ([#3040](https://github.com/infor-design/enterprise/issues/3040))
- `[Locale]` Fixed a problem in fi-FI where some date formats where incorrect with one digit days. ([#3019](https://github.com/infor-design/enterprise/issues/3019))
- `[Locale]` Added new conversion methods for gregorian to umalqura dates and vice versa with Locale. The fromGregorian and togregorian methods were in two separate locations ar-SA and ar-EG. These new methods gregorianToUmalqura and umalquraToGregorian now moved to to one location in locale and removed the maxDate on them. ([#3051](https://github.com/infor-design/enterprise/issues/3051))
- `[Locale]` Fixed an issue when formatting with `SSS` in the format string, the leading zeros were incorrectly removed from the millisecond output. ([#2696](https://github.com/infor-design/enterprise/issues/2696))
- `[Locale/Datagrid]` Fixed an issue in the datagrid/locale that meant if a string is provided in the current locale for a number it wont parse correctly if the decimal format is a `,` (such as nl-NL). ([#3165](https://github.com/infor-design/enterprise/issues/3165))
- `[Locale]` Fixed an issue when loading en-XX locales where some data may be mixed with en-US. ([#3208](https://github.com/infor-design/enterprise/issues/3208))
- `[Mask]` Fixed a Safari bug where certain masked values would not trigger a "change" event on the input field. ([#3002](https://github.com/infor-design/enterprise/issues/3002))
- `[Modal]` Added a new setting `overlayOpacity` that give the user to control the opacity level of the modal/message dialog overlay. ([#2975](https://github.com/infor-design/enterprise/issues/2975))
- `[Popover]` Fixed an issue where the content was disappearing when change themes on IE11. ([#2954](https://github.com/infor-design/enterprise/issues/2954))
- `[Progress]` Added the ability to init the progress and update it to zero, this was previously not working. ([#3020](https://github.com/infor-design/enterprise/issues/3020))
- `[Sparkline Chart]` Fixed an issue where an error was thrown while a sparkline chart was present during a theme chnage. ([#3159](https://github.com/infor-design/enterprise/issues/3159))
- `[Tabs Module]` Fixed missing ellipsis and spacing issue on mobile view in searchfield of tabs module when resizing the browser. ([#2940](https://github.com/infor-design/enterprise/issues/2940))
- `[Toast]` Fixed an issue where the saved position was not working for whole app. ([#3025](https://github.com/infor-design/enterprise/issues/3025))
- `[Tree]` Fixed an issue where the nodes were not rendering. ([#3194](https://github.com/infor-design/enterprise/issues/3194))

### v4.24.0 Chores & Maintenance

- `[Demoapp]` Allow the query params that affect theming/personalization (theme/variant/colors) to be appended/adjusted on the browser's URL without affecting other query parameters, or adding unnecessary paramters that weren't changed.
- `[Toolbar Searchfield]` Increased the amount of text shown when the Searchfield is not expanded, and appears similar to a button.  Also modified some styles in all themes to make alignment of the text better between the Searchfield and buttons when the Searchfield is not expanded. ([#2944](https://github.com/infor-design/enterprise/issues/2944))

(74 Issues Solved This Release, Backlog Enterprise 374, Backlog Ng 85, 974 Functional Tests, 1191 e2e Tests)

## v4.23.0

### v4.23.0 Deprecation

- `[Icons]` We added per theme empty state icons for both uplift (vibrant) and soho (subtle) themes. Because of this `svg-empty.html` is now deprecated. Please use the theme based files `theme-soho-svg-empty.html` and `theme-uplift-svg-empty.html`. ([#426](https://github.com/infor-design/design-system/issues/426))

### v4.23.0 Features

- `[Accordion]` Added a new setting `expanderDisplay` that can display all expander button icons in the classic style, or with all "chevron" or "plus-minus"-style icons.  Deprecated the legacy `displayChevron` setting in favor of this change. ([#2900](https://github.com/infor-design/enterprise/issues/2900))
- `[Calendar / Day View]` A new component Week View was created, you can configure it to show a single day as well, or several days so we now have a day view. ([#2780](https://github.com/infor-design/enterprise/issues/2780))
- `[Calendar / Week View]` A new component Week View was added. You can show events in a series of days. This is also integrated into view switcher in the calendar component. ([#1757](https://github.com/infor-design/enterprise/issues/1757))
- `[Empty Messages]` Added a new icon `empty-no-users`. ([#3046](https://github.com/infor-design/enterprise/issues/3046))
- `[Locale]` Added updated translation files for 16 in house languages. ([#3049](https://github.com/infor-design/enterprise/issues/3049))
- `[Modal]` Added a new setting `overlayOpacity` that gives the developer ability to control the opacity level of the modal/message dialog overlay. ([#2975](https://github.com/infor-design/enterprise/issues/2975))

### v4.23.0 Fixes

- `[Accordion]` Fixed the font color when hovered on uplift high contrast. ([#3042](https://github.com/infor-design/enterprise/issues/3042))
- `[Autocomplete]` Fixed memory leaks by preventing re-rendering of an open autocomplete list from attaching new events, adding multiple `aria-polite` elements, etc. ([#2888](https://github.com/infor-design/enterprise/issues/2888))
- `[Calendar]` Pass calendar tooltip settings down to week-view component. ([#3179](https://github.com/infor-design/enterprise/issues/3179))
- `[Calendar]` Fixed disabled legend label color on vibrant/uplift with dark Variant theme. ([#2965](https://github.com/infor-design/enterprise/issues/2965))
- `[Calendar]` Fixed missing arrow and scrolling issues in the event popup. ([#2962](https://github.com/infor-design/enterprise/issues/2962))
- `[Contextual Action Panel]` Fixed an issue where the CAP close but beforeclose event not fired. ([#2826](https://github.com/infor-design/enterprise/issues/2826))
- `[Context Menu]` Fixed a placement bug that would cut the size of the menu to an unusable size in small viewport displays. ([#2899](https://github.com/infor-design/enterprise/issues/2899))
- `[Contextual Action Panel]` Fixed placement of `(X)` close button on both standard and Flex toolbars when using the `showCloseBtn` setting. ([#2834](https://github.com/infor-design/enterprise/issues/2834))
- `[Datagrid]` Fixed column headers font color in uplift high contrast. ([#2830](https://github.com/infor-design/enterprise/issues/2830))
- `[Datagrid]` Fixed an issue where the tree children expand and collapse was not working. ([#633](https://github.com/infor-design/enterprise-ng/issues/633))
- `[Datagrid]` Fixed an issue where the pager was not updating with updated method. ([#2759](https://github.com/infor-design/enterprise/issues/2759))
- `[Datagrid]` Fixed an issue where the browser contextmenu was not showing by default. ([#2842](https://github.com/infor-design/enterprise/issues/2842))
- `[Datagrid]` Fixed an issue where string include zeroes not working with text filter. ([#2854](https://github.com/infor-design/enterprise/issues/2854))
- `[Datagrid]` Fixed an issue where the select all button for multiselect grouping was not working. ([#2895](https://github.com/infor-design/enterprise/issues/2895))
- `[Datagrid]` Fixed an issue where the select children for tree was not working. ([#2961](https://github.com/infor-design/enterprise/issues/2961))
- `[Datepicker]` Fixed an issue where the selected date was getting cleared and creating js error after changing month or year in Umalqura date and Calendar. ([#3093](https://github.com/infor-design/enterprise/issues/3093))
- `[Datepicker]` Fixed an issue where the validation after body re-initialize was not working. ([#2410](https://github.com/infor-design/enterprise/issues/2410))
- `[Datepicker]` Fixed an issue where the islamic-umalqura calendar was not working, when used with user vs settings locale and translate data was not loading from parent locale. ([#2878](https://github.com/infor-design/enterprise/issues/2878))
- `[Datepicker]` Fixed layout issues in RTL mode, also the buttons are switched the to the opposite side now. ([#3068](https://github.com/infor-design/enterprise/issues/3068))
- `[Dropdown]` Fixed an issue where the dropdown icons are misaligned in IE11 in the Uplift theme. ([#2826](https://github.com/infor-design/enterprise/issues/2912))
- `[Dropdown]` Fixed an issue where the placeholder was incorrectly renders when initially set selected item. ([#2870](https://github.com/infor-design/enterprise/issues/2870))
- `[Dropdown]` Fixed placement logic when dropdown's flip, as well as a visual bug with checkmark/icon placement on some browsers. ([#3058](https://github.com/infor-design/enterprise/issues/3058))
- `[Dropdown]` Fixed an issue where it was possible to inject xss when clearing the typeahead. ([#650](https://github.com/infor-design/enterprise-ng/issues/650))
- `[Field Filter]` Fixed an issues where the icons are not vertically centered, and layout issues when opening the dropdown in a smaller height browser. ([#2951](https://github.com/infor-design/enterprise/issues/2951))
- `[Header]` Fixed an iOS bug where the theme switcher wasn't working after Popupmenu lifecycle changes. ([#2986](https://github.com/infor-design/enterprise/issues/2986))
- `[Header Tabs]` Added a more distinct style to selected header tabs. ([infor-design/design-system#422](https://github.com/infor-design/design-system/issues/422))
- `[Hierarchy]` Fixed the border color on hierarchy cards. ([#423](https://github.com/infor-design/design-system/issues/423))
- `[Locale]` Fixed an issue where the parseDate method was not working for leap year. ([#2737](https://github.com/infor-design/enterprise/issues/2737))
- `[Locale]` Fixed an issue where some culture files does not have a name property in the calendar. ([#2880](https://github.com/infor-design/enterprise/issues/2880))
- `[Locale]` Fixed an issue where cultures with a group of space was not parsing correctly. ([#2959](https://github.com/infor-design/enterprise/issues/2959))
- `[Locale]` Fixed a problem loading nb-NO locale where it would fail to find translations and possibly error. ([#3035](https://github.com/infor-design/enterprise/issues/3035))
- `[Lookup]` Fixed missing X button in searchfield on a mobile viewport. ([#2948](https://github.com/infor-design/enterprise/issues/2948))
- `[Message]` Fixed an issue with an extra scroll bar, updated padding. ([#2964](https://github.com/infor-design/enterprise/issues/2964))
- `[Modal]` Fixed a layout issue when using 2 or more buttons on some smaller devices. ([#3014](https://github.com/infor-design/enterprise/issues/3014))
- `[Monthview]` Fixed an issue that the month/year text will reset when pressing cancel. ([#3080](https://github.com/infor-design/enterprise/issues/3080))
- `[Monthview]` Fixed a layout issue on the header in IE 11. ([#2862](https://github.com/infor-design/enterprise/issues/2862))
- `[Pie]` Fixed an issue where legends in pie chart gets cut off on mobile view. ([#902](https://github.com/infor-design/enterprise/issues/902))
- `[Popupmenu]` In mobile settings (specifically iOS), input fields will now allow for text input when also being assigned a context menu. ([#2613](https://github.com/infor-design/enterprise/issues/2613))
- `[Popupmenu]` Fixed an issue where the destroy event was bubbling up to other parent components. ([#2809](https://github.com/infor-design/enterprise/issues/2809))
- `[Popupmenu]` Fixed an issue where checkable menu items were not causing a popupmenu list to become properly formatted to fit the checkmarks when generated as part of a Flex Toolbar.  Also reworked the selection system to better handle selectable sections. ([#2989](https://github.com/infor-design/enterprise/issues/2809))
- `[Toolbar]` Fixed a bug where the dropdown/toolbar menu is being cut off on iOS device. ([#2800](https://github.com/infor-design/enterprise/issues/2800))
- `[Tooltip]` Fixed a personalization bug on Dark Themes where text colors were sometimes illegible when using certain color configurations. ([#3011](https://github.com/infor-design/enterprise/issues/3011))

### v4.23.0 Chores & Maintenance

- `[Build System]` Created separate sets linting rules for demoapp, source code, and tests, as well as a base set of rules for all environments. ([#2662](https://github.com/infor-design/enterprise/issues/2662))

(70 Issues Solved This Release, Backlog Enterprise 378, Backlog Ng 82, 939 Functional Tests, 1136 e2e Tests)

## v4.22.0

### v4.22.0 Deprecation

- `[Icons]` The alert icons now all have a white background allowing them to appear on colored areas. There was previously a special `-solid` version of the icons created that is now not needed, if you used the `icon-<name>-solid` icon change it to just `icon-<name>`. ([#396](https://github.com/infor-design/design-system/issues/396))

### v4.22.0 Features

- `[Build]` Replaced UglifyES in the minification script with Terser ([#2660](https://github.com/infor-design/enterprise/issues/2660))
- `[Build]` Added the Locale culture files to the minification script. `.min.js` versions of each locale are now available in the `dist/` folder. ([#2660](https://github.com/infor-design/enterprise/issues/2660))
- `[Calendar / Weekview]` Added a new week-view component that can be used standalone and ability switch to calendar week view in calendar. ([#1757](https://github.com/infor-design/enterprise/issues/1757))
- `[Application Menu]` Improved design of the App Menu Accordion's hierarchy, among other visual improvements, in the Uplift theme. ([#2739](https://github.com/infor-design/enterprise/issues/2739))
- `[Calendar]` Fixed layout issues in uplift theme. ([#2907](https://github.com/infor-design/enterprise/issues/2907))
- `[Charts]` Added support for context menu event with charts. ([#2699](https://github.com/infor-design/enterprise/issues/2699))
- `[Checkboxes]` Fixed layout issues when in grid rows. ([#2907](https://github.com/infor-design/enterprise/issues/2907))
- `[Contextual Action Panel]` Added support for passing in a full range of settings to the underlying Modal component API. ([#2433](https://github.com/infor-design/enterprise/issues/2433))
- `[Export]` Added support for separator to use custom string or object type with Export to CSV. ([#2490](https://github.com/infor-design/enterprise/issues/2490))
- `[Locale]` Added support for fetching minified culture files. ([#2660](https://github.com/infor-design/enterprise/issues/2660))
- `[Locale]` Added new translations for missing entries. ([#2896](https://github.com/infor-design/enterprise/issues/2896))
- `[Locale]` Fixed a bug that the language would reset when opening some components if a seperate language is used. ([#2982](https://github.com/infor-design/enterprise/issues/2982))
- `[Modal]` Added support for a "fullsize" sheet display at all times, or simply beneath the responsive breakpoint. ([#2433](https://github.com/infor-design/enterprise/issues/2433))
- `[Tabs-Vertical]` Added the ability to personalize Vertical Tabs in accordance with theming. ([#2824](https://github.com/infor-design/enterprise/issues/2824))
- `[Wizard]` Added support for short labels. If short labels not supplied it will add ellipsis to text and tooltip. ([#2604](https://github.com/infor-design/enterprise/issues/2604))

### v4.22.0 Fixes

- `[Accordion]` Fixed a Safari bug where accordion headers would not lose focus when another accordion header was clicked. ([#2851](https://github.com/infor-design/enterprise/issues/2851))
- `[Application Menu]` Fixed an issue where footer toolbar area was overlapping to menu content. ([#2552](https://github.com/infor-design/enterprise/issues/2552))
- `[Application Menu]` Fixed an issue where tooltip was showing white text on white background which makes text to be unreadable. ([#2811](https://github.com/infor-design/enterprise/issues/2811))
- `[Application Menu]` Fixed a bug where application menus were not dismissed when clicking directly on Popupmenu triggers in a mobile setting. ([#2831](https://github.com/infor-design/enterprise/issues/2831))
- `[Application Menu]` Fixed an issue on mobile where the body was scroll bouncing when dragging/scrolling in the app menu. ([#2434](https://github.com/infor-design/enterprise/issues/2434))
- `[Bar Chart]` Fixed an issue where labels were overwritten when use more then one chart on page. ([#2723](https://github.com/infor-design/enterprise/issues/2723))
- `[Buttons]` Adjust the contrast of buttons (tertiary) on uplift theme. ([#396](https://github.com/infor-design/design-system/issues/396))
- `[Calendar]` Fixed an issue where the upcoming event description was overlapping the upcoming duration when text is too long, adjust width of spinbox count and fixed alignment of all day checkbox in uplift light theme. ([#2778](https://github.com/infor-design/enterprise/issues/2778))
- `[Datagrid]` Fixed an issue where if you have duplicate Id's the columns many become misaligned. ([#2687](https://github.com/infor-design/enterprise/issues/2687))
- `[Datagrid]` Made the text all white on the targeted achievement formatter. ([#2730](https://github.com/infor-design/enterprise/issues/2730))
- `[Datagrid]` Fixed keyword search so that it will again work with client side paging. ([#2797](https://github.com/infor-design/enterprise/issues/2797))
- `[Datagrid]` Fixed an issue where the header and cells do not align perfectly. ([#2849](https://github.com/infor-design/enterprise/issues/2849))
- `[Datagrid]` Fixed an issue where actions menu was not opening after reload the data. ([#2876](https://github.com/infor-design/enterprise/issues/2876))
- `[Datepicker]` Moved the today button to the datepicker header and adding a setting to hide it if wanted. ([#2704](https://github.com/infor-design/enterprise/issues/2704))
- `[FieldSet]` Fixed an issue where the fieldset text in chart completion overlap when resizing the browser. ([#2610](https://github.com/infor-design/enterprise/issues/2610))
- `[Datepicker]` Fixed a bug in datepicker where the destroy method does not readd the masking functionality. [2832](https://github.com/infor-design/enterprise/issues/2832))
- `[Field Options]` Fixed an issue where the option menu is misaligned in full length input field in uplift theme. ([#2765](https://github.com/infor-design/enterprise/issues/2765))
- `[Icons]` Added and updated the following icons: icon-new, icon-calculator, icon-save-new, icon-doc-check. ([#391](https://github.com/infor-design/design-system/issues/391))
- `[Icons]` Added and updated the following icons: icon-bed, icon-user-clock, icon-phone-filled, icon-phone-empty. ([#419](https://github.com/infor-design/design-system/issues/419))
- `[Listview]` Fixed an issue where empty message would not be centered if the listview in a flex container. ([#2716](https://github.com/infor-design/enterprise/issues/2716))
- `[Locale/Initialize]` Fixed an issue where opening some components like Contextual Action Panel would change the current locale because it calls initialize when it loads. ([#2873](https://github.com/infor-design/enterprise/issues/2873))
- `[Mask]` Added an example showing how to user percent format with the locale. ([#434](https://github.com/infor-design/enterprise/issues/434))
- `[Modal]` Fixed an issue where encoded html would not be recoded on the title. ([#246](https://github.com/infor-design/enterprise/issues/246))
- `[Modal]` Fixed an issue where the page content behind the modal is still scrollable while the modal window is open on iOS devices. ([#2678](https://github.com/infor-design/enterprise/issues/2678))
- `[Popupmenu]` Prevent popupmenus from closing after exit and reentry to the popupmenu submenu structure. ([#2702](https://github.com/infor-design/enterprise/issues/2702))
- `[Swaplist]` Fixed an issue where passed data for searched items were not syncing for beforeswap event. ([#2819](https://github.com/infor-design/enterprise/issues/2819))
- `[Tabs]` Add more padding to the count styles. ([#2744](https://github.com/infor-design/enterprise/issues/2744))
- `[Tabs]` Fixed the disabled tab color. ([#396](https://github.com/infor-design/design-system/issues/396))
- `[Tabs-Module]` Fixed styling and appearance issues on an example page demonstrating the Go Button alongside a Searchfield with Categories. ([#2745](https://github.com/infor-design/enterprise/issues/2745))
- `[Tabs-Multi]` Fixed an issue where tooltip was not showing when hovering a tab with cut-off text. ([#2747](https://github.com/infor-design/enterprise/issues/2747))
- `[Toolbar Flex]` Fixed a bug in toolbar flex where the title is getting truncated even if there's enough space for it. ([#2810](https://github.com/infor-design/enterprise/issues/2810))
- `[Validation]` Fixed an issue where if the mask is set to use a time other than the default time for the locale, this was not taken into account in validation. ([#2821](https://github.com/infor-design/enterprise/issues/2821))

### v4.22.0 Chores & Maintenance

- `[Demo App]` Changed the theme switch to call the page refresh. ([#2743](https://github.com/infor-design/enterprise/issues/2743))
- `[Export]` Added support for separator to use custom string or object type with Export to CSV. ([#2490](https://github.com/infor-design/enterprise/issues/2490))

(53 Issues Solved This Release, Backlog Enterprise 342, Backlog Ng 81, 892 Functional Tests, 909 e2e Tests)

## v4.21.0

### v4.21.0 Deprecation

- `[Icons]` Removed the hardcoded red color of the `icon-flag` so it can be used as a normal icon. If red is desired please add an additional class of `icon-flag icon-error`. ([#2548](https://github.com/infor-design/enterprise/issues/2548))

### v4.21.0 Features

- `[Calendar]` Added the ability to show tooltip on event and event icon and the ability to fire a context menu event. ([#2518](https://github.com/infor-design/enterprise/issues/2518))
- `[Datagrid]` Added the ability to use frozen columns with tree grid. ([#2102](https://github.com/infor-design/enterprise/issues/2102))
- `[Datagrid]` Added support for a fixed row size, this can be used in some cases like frozen columns where rows may have a different size than the three row heights (normal, short, medium). ([#2101](https://github.com/infor-design/enterprise/issues/2101))
- `[Datagrid]` Added filter row editor options to api setting. ([#2648](https://github.com/infor-design/enterprise/issues/2648))
- `[Datagrid]` Fixed an issue that alert text is cut off when using the textEllipsis option. ([#2773](https://github.com/infor-design/enterprise/issues/2773))
- `[Editor]` Added events to trigger on view change. ([#2430](https://github.com/infor-design/enterprise/issues/2430))
- `[Homepage]` Added a parameter to the `resize` event that provides metadata about the Homepage's state, including a calculated container height. ([#2446](https://github.com/infor-design/enterprise/issues/2446))
- `[Locale]` Added support for big numbers (18.6) to formatNumber and parseNumber. ([#1800](https://github.com/infor-design/enterprise/issues/1800))

### v4.21.0 Fixes

- `[Application Menu]` Fixed an indentation issue with child elements in an accordion in the Angular application (enterprise-ng). ([#2616](https://github.com/infor-design/enterprise/issues/2616))
- `[AppMenu/Accordion]` Improved performance on Angular by not calling siftFor on the app menu build. ([#2767](https://github.com/infor-design/enterprise/issues/2767))
- `[AppMenu/Accordion]` Fixed a bug where the busy indicator would immediately close. ([#2767](https://github.com/infor-design/enterprise/issues/2767))
- `[Button]` Fixed an issue where updated method was not teardown and re-init. ([#2304](https://github.com/infor-design/enterprise/issues/2304))
- `[Circle Pager]` Fixed a bug where it was not showing on mobile view. ([#2589](https://github.com/infor-design/enterprise/issues/2589))
- `[Contextual Action Panel]` Fixed an issue where if the title is longer, there will be an overflow causing a white space on the right on mobile view. ([#2605](https://github.com/infor-design/enterprise/issues/2605))
- `[Custom Builds]` Fixed a problem where including components with extra punctuation (periods, etc) may cause a build to fail. ([#1322](https://github.com/infor-design/enterprise/issues/1322))
- `[Datagrid]` Fixed an issue where key navigation was not working for inlineEditor. ([#2157](https://github.com/infor-design/enterprise/issues/2157))
- `[Datagrid]` Fixed a bug where calling update rows in the filter callback will cause an infinite loop. ([#2526](https://github.com/infor-design/enterprise/issues/2526))
- `[Datagrid]` Fixed a bug where the value would clear when using a lookup editor with a mask on new rows. ([#2305](https://github.com/infor-design/enterprise/issues/2305))
- `[Datagrid]` Fixed a bug where horizontal scrolling would not work when in a card/widget. ([#1785](https://github.com/infor-design/enterprise/issues/1785))
- `[Datagrid]` Fixed an issue where dirty and row status on the same cell would cause a UI issue. ([#2641](https://github.com/infor-design/enterprise/issues/2641))
- `[Datagrid]` Changed the onKeyDown callback to fire on any key. ([#536](https://github.com/infor-design/enterprise-ng/issues/536))
- `[Datagrid]` Added a more descriptive aria-label to checkboxes if the required descriptors exist. ([#2031](https://github.com/infor-design/enterprise-ng/issues/2031))
- `[Datagrid]` Added an announcement of the selection state of a row. ([#2535](https://github.com/infor-design/enterprise/issues/2535))
- `[Datagrid]` Fixed filtering on time columns when time is a string. ([#2535](https://github.com/infor-design/enterprise/issues/2535))
- `[Datagrid]` Fixed icon layout issues on the filter row in medium rowHeight mode. ([#2709](https://github.com/infor-design/enterprise/issues/2709))
- `[Datagrid]` Fixed an issue where short row height was misaligning in Uplift theme. ([#2717](https://github.com/infor-design/enterprise/issues/2717))
- `[Datagrid]` Fixed an issue where new row and dirty cell were not working when combined. ([#2729](https://github.com/infor-design/enterprise/issues/2729))
- `[Dropdown]` Fixed an issue where tooltip on all browsers and ellipsis on firefox, ie11 was not showing with long text after update. ([#2534](https://github.com/infor-design/enterprise/issues/2534))
- `[Editor]` Fixed an issue where clear formatting was causing to break while switch mode on Firefox. ([#2424](https://github.com/infor-design/enterprise/issues/2424))
- `[Empty Message]` Fixed padding and alignment issues, the icon is now centered better. ([#2424](https://github.com/infor-design/enterprise/issues/2733))
- `[Fileupload Advanced]` Added custom errors example page. ([#2620](https://github.com/infor-design/enterprise/issues/2620))
- `[Flex Toolbar]` Fixed a lifecycle problem that was preventing Menu Buttons with a `removeOnDestroy` setting from opening. ([#2664](https://github.com/infor-design/enterprise/issues/2664))
- `[Homepage]` Fixed an issue where dynamically added widget was not positioning correctly. ([#2425](https://github.com/infor-design/enterprise/issues/2425))
- `[Icons]` Fixed an issue with partially invisible empty messages in uplift theme. ([#2474](https://github.com/infor-design/enterprise/issues/2474))
- `[Icons (Component)]` Fixed a bug where it was possible to store a full base-tag prefixed URL in the `use` setting, which shouldn't be possible. ([PR#2738](https://github.com/infor-design/enterprise/pull/2738))
- `[Locale]` Fixed a bug where getCulturePath does not work if the sohoxi.js file name has a hash part. ([#2637](https://github.com/infor-design/enterprise/issues/2637))
- `[Locale]` Fixed a bug found when using NG8 that the default us locale causes issues. It is now an official requirement that you set a locale for all components that require locale information. ([#2640](https://github.com/infor-design/enterprise/issues/2640))
- `[Locale]` Fixed an occurrence where an nonstandard locale filename was not correctly processed. ([#2684](https://github.com/infor-design/enterprise/issues/2684))
- `[Lookup]` Fixed memory leak issues after destroy. ([#2494](https://github.com/infor-design/enterprise/issues/2494))
- `[Modal]` Fixed memory leak issues after destroy. ([#2497](https://github.com/infor-design/enterprise/issues/2497))
- `[Popupmenu]` Fixed DOM leak where many arrows could be inserted in the DOM. ([#568](https://github.com/infor-design/enterprise-ng/issues/568))
- `[Pager]` Fixed a bug where clicking disabled buttons caused a refresh of the page in NG. ([#2170](https://github.com/infor-design/enterprise/issues/2170))
- `[Slider]` Updated the color variant logic to match new uplift theming. ([#2647](https://github.com/infor-design/enterprise/issues/2647))
- `[Tabs]` Fixed a memory leak caused by removing a tab. ([#2686](https://github.com/infor-design/enterprise/issues/2686))
- `[Toast]` Fixed memory leak issues after destroy. ([#2634](https://github.com/infor-design/enterprise/issues/2634))
- `[Toolbar]` Fixed the conditions for when `noSearchfieldReinvoke` destroys an inner Searchfield that's been previously invoked. ([PR#2738](https://github.com/infor-design/enterprise/pull/2738))
- `[Uplift Theme]` Various improvements to the Dark/Contrast variants, with a focus on passing WCAG ([#2541](https://github.com/infor-design/enterprise/issues/2541)) ([#2588](https://github.com/infor-design/enterprise/issues/2588))

### v4.21.0 Chores & Maintenance

- `[Custom Builds]` Improved Sass builder's ability to code split and include partials once. ([#1038](https://github.com/infor-design/enterprise/issues/1038))

(61 Issues Solved This Release, Backlog Enterprise 335, Backlog Ng 76, 867 Functional Tests, 880 e2e Tests)

## v4.20.0

### v4.20.0 Deprecation

- `[ListFilter]` Deprecated `startsWith` in favor of `wordStartsWith`, due to the addition of the `phraseStartsWith` filterMode. ([#1606](https://github.com/infor-design/enterprise/issues/1606))
- `[Popdown]` Deprecated `Popdown` in favor of `Popover`. Both components have similar functionality and we want to trim the code logic down. ([#2468](https://github.com/infor-design/enterprise/issues/2468))
- `[StepProcess]` Deprecated `StepProcess` as the component is no longer commonly used. We will remove it within 3-6 versions. ([#1476](https://github.com/infor-design/enterprise/issues/1476))
- `[CompositeForm]` Deprecated `CompositeForm` as the component is no longer commonly used. We will remove it within 3-6 versions. ([#1476](https://github.com/infor-design/enterprise/issues/1476))
- `[FieldOptions]` Deprecated `FieldOptions` as the component is no longer commonly used. We will remove it within 3-6 versions. ([#1476](https://github.com/infor-design/enterprise/issues/1476))

### v4.20.0 Features

- `[Datagrid]` Added support to resize column widths after a value change via the stretchColumnOnChange setting. ([#2174](https://github.com/infor-design/enterprise/issues/2174))
- `[Datagrid]` Added a Sort Function to the datagrid column to allow the value to be formatted for the sort. ([#2274](https://github.com/infor-design/enterprise/issues/2274)))
- `[Datagrid]` Added placeholder functionality to Lookup, Dropdown, and Decimal Formatters. ([#2408](https://github.com/infor-design/enterprise/issues/2408)))
- `[Datagrid]` Added support to restrict the size of a column with minWidth and maxWidth setting on the column. ([#2313](https://github.com/infor-design/enterprise/issues/2313))
- `[Datagrid]` Automatically remove nonVisibleCellError when a row is removed. ([#2436](https://github.com/infor-design/enterprise/issues/2436))
- `[Datagrid]` Fixed header alignment with textOverflow ellipsis setting. ([#2351](https://github.com/infor-design/enterprise/issues/2351))
- `[Datagrid]` Fixed an issue where code-block editor focus was not working. ([#526](https://github.com/infor-design/enterprise-ng/issues/526))
- `[Datagrid]` Automatically remove nonVisibleCellError when a row is removed. ([#2436](https://github.com/infor-design/enterprise/issues/2436))
- `[Datagrid]` Add a fix to show ellipsis text on lookups in the datagrid filter. ([#2122](https://github.com/infor-design/enterprise/issues/2122))
- `[Datagrid]` Made grouping work better with editable, including fixes to addRow, removeRow, messages, and dirty indication. ([#1851](https://github.com/infor-design/enterprise/issues/1851))
- `[Datagrid]` Changed the beforeCommitCellEdit event into a function on the column that is synchronous. ([#2442](https://github.com/infor-design/enterprise/issues/2442))
- `[Datagrid]` Fixed a bug that the selected event would fire when no rows are deselected and on initial load. ([#2472](https://github.com/infor-design/enterprise/issues/2472))
- `[Datagrid]` Removed a white background from the colorpicker editor in high contrast theme. ([#1574](https://github.com/infor-design/enterprise/issues/1574))
- `[Datepicker]` Made the showMonthYearPicker option true by default and added a newly designed panel to select the year and day. ([#1958](https://github.com/infor-design/enterprise/issues/1958))
- `[Datepicker]` Fixed a layout issue in IE 11 with the datepicker title. ([#2598](https://github.com/infor-design/enterprise/issues/2598))
- `[Datepicker]` Fixed issues with the mask when using the range picker. ([#2597](https://github.com/infor-design/enterprise/issues/2597))
- `[Dropdown]` Fixed an issue where ellipsis was not working when use firefox new tab. ([#2236](https://github.com/infor-design/enterprise/issues/2236))
- `[Form Compact]` Added checkboxes/radios, and improved visual style. ([#2193](https://github.com/infor-design/enterprise/issues/2193))
- `[Images]` Created an additional image class to apply focus state without coercing width and height. ([#2025](https://github.com/infor-design/enterprise/issues/2025))
- `[ListFilter]` Added `phraseStartsWith` filterMode for only matching a search term against the beginning of a string. ([#1606](https://github.com/infor-design/enterprise/issues/1606))
- `[Multiselect]` Changed interactions in filtered lists to no longer reset text inside the search input and the contents of the list. ([#920](https://github.com/infor-design/enterprise/issues/920))
- `[Toast]` Added api settings for drag drop and save position. ([#1876](https://github.com/infor-design/enterprise/issues/1876))
- `[Uplift Theme]` Various minor improvements. ([#2318](https://github.com/infor-design/enterprise/issues/2318))

### v4.20.0 Fixes

- `[Alerts]` Removed dirty tracker from the page due to layout issues. ([#1679](https://github.com/infor-design/enterprise/issues/1679))
- `[App Menu]` Fixed an issue where the lower toolbar inverts left and right keyboard actions. ([#2240](https://github.com/infor-design/enterprise/issues/2240))
- `[Bar Chart]` Fixed an issue where the tooltip would not show. ([#2097](https://github.com/infor-design/enterprise/issues/2097))
- `[Calendar]` Added more information to the onMonthRendered callback. ([#2419](https://github.com/infor-design/enterprise/issues/2419))
- `[Calendar]` Changed updated method so it can reinit the calendar with new data. ([#2419](https://github.com/infor-design/enterprise/issues/2419))
- `[Calendar]` Fixed stack exceeded error in angular using updated and legend. ([#2419](https://github.com/infor-design/enterprise/issues/2419))
- `[Calendar]` Added an eventclick and eventdoubleclick information to the onMonthRendered callback. ([#2419](https://github.com/infor-design/enterprise/issues/2419))
- `[Calendar]` Allow Validation of the Calendar Popup. ([#1742](https://github.com/infor-design/enterprise/issues/1742))
- `[Calendar]` Prevent double click from reopening the event popup. ([#1705](https://github.com/infor-design/enterprise/issues/1705))
- `[Calendar]` Enable vertical scrolling at short window sizes in monthview. ([#2489](https://github.com/infor-design/enterprise/issues/2489))
- `[Charts]` Made fixes so all charts change color in uplift theme. ([#2058](https://github.com/infor-design/enterprise/issues/2058))
- `[Charts]` Fixes dynamic tooltips on a bar chart. ([#2447](https://github.com/infor-design/enterprise/issues/2447))
- `[Colorpicker]` Fixed colorpicker left and right keys advanced oppositely in right-to-left mode. ([#2352](https://github.com/infor-design/enterprise/issues/2352))
- `[Column Chart]` Fixed an issue where the tooltip would not show. ([#2097](https://github.com/infor-design/enterprise/issues/2097))
- `[Datagrid]` Fixes an issue where method selectedRows() was returning incorrect information when new row added via addRow(). ([#1794](https://github.com/infor-design/enterprise/issues/1794))
- `[Datagrid]` Fixed the text width functions for better auto sized columns when using editors and special formatters. ([#2270](https://github.com/infor-design/enterprise/issues/2270))
- `[Datagrid]` Fixes the alignment of the alert and warning icons on a lookup editor. ([#2175](https://github.com/infor-design/enterprise/issues/2175))
- `[Datagrid]` Fixes tooltip on the non displayed table errors. ([#2264](https://github.com/infor-design/enterprise/issues/2264))
- `[Datagrid]` Fixes an issue with alignment when toggling the filter row. ([#2332](https://github.com/infor-design/enterprise/issues/2332))
- `[Datagrid]` Fixes an issue where method setFilterConditions() were not working for multiselect filter. ([#2414](https://github.com/infor-design/enterprise/issues/2414))
- `[Datagrid]` Fixes an error on tree grid when using server-side paging. ([#2132](https://github.com/infor-design/enterprise/issues/2132))
- `[Datagrid]` Fixed an issue where autocompletes popped up on cell editors. ([#1575](https://github.com/infor-design/enterprise/issues/1575))
- `[Datagrid]` Fixes reset columns to set the correct hidden status. ([#2315](https://github.com/infor-design/enterprise/issues/2315))
- `[Datagrid]` Fixes the filtering of null values. ([#2336](https://github.com/infor-design/enterprise/issues/2336))
- `[Datagrid]` Fixed an issue where performance was significantly slower for export methods. ([#2291](https://github.com/infor-design/enterprise/issues/2291))
- `[Datagrid]` Fixes a bug that stopped the search in datagrid personalization from working. ([#2299](https://github.com/infor-design/enterprise/issues/2299))
- `[Datagrid]` Fixes an error on tree grid when using server-side paging. ([#2132](https://github.com/infor-design/enterprise/issues/2132))
- `[Datagrid]` Fixed an issue where autocompletes popped up on cell editors. ([#1575](https://github.com/infor-design/enterprise/issues/1575))
- `[Datagrid]` Fixes the filtering of null values. ([#2336](https://github.com/infor-design/enterprise/issues/2336))
- `[Datagrid]` Fixed an issue where performance was significantly slower for export methods. ([#2291](https://github.com/infor-design/enterprise/issues/2291))
- `[Datagrid]` Fixed an issue where source would not fire on sorting. ([#2390](https://github.com/infor-design/enterprise/issues/2390))
- `[Datagrid]` Fixes the styling of non editable checkbox cells so they look disabled. ([#2340](https://github.com/infor-design/enterprise/issues/2340))
- `[Datagrid]` Changed the dynamic column tooltip function to pass the row and more details. This changes the order of parameters but since this feature is new did not consider this a breaking change. If you are using this please take note. ([#2333](https://github.com/infor-design/enterprise/issues/2333))
- `[Datagrid]` Fixed a bug is the isEditable column callback in editable tree grid where some data was missing in the callback. ([#2357](https://github.com/infor-design/enterprise/issues/2357))
- `[Datepicker]` Removed the advanceMonths option as the dropdowns for this are no longer there in the new design. ([#970](https://github.com/infor-design/enterprise/issues/970))
- `[Datepicker]` Fixed an issue where range selection was not working. ([#2569](https://github.com/infor-design/enterprise/issues/2569))
- `[Datepicker]` Fixed some issue where footer buttons were not working properly with range selection. ([#2595](https://github.com/infor-design/enterprise/issues/2595))
- `[Datepicker]` Fixed an issue where time was not updating after change on range selection. ([#2599](https://github.com/infor-design/enterprise/issues/2599))
- `[Datagrid]` Fixed a bug where deselect all would not deselect some rows when using grouping. ([#1796](https://github.com/infor-design/enterprise/issues/1796))
- `[Datagrid]` Fixed a bug where summary counts in grouping would show even if the group is collapsed. ([#2221](https://github.com/infor-design/enterprise/issues/2221))
- `[Datagrid]` Fixed issues when using paging (client side) and removeRow. ([#2590](https://github.com/infor-design/enterprise/issues/2590))
- `[Demoapp]` When displaying Uplift theme, now shows the correct alternate fonts for some locales when switching via the `locale` query string. ([#2365](https://github.com/infor-design/enterprise/issues/2365))
- `[Dropdown]` Fixed a memory leak when calling destroy. ([#2493](https://github.com/infor-design/enterprise/issues/2493))
- `[Editor]` Fixed a bug where tab or shift tab would break out of the editor when doing an indent/outdent. ([#2421](https://github.com/infor-design/enterprise/issues/2421))
- `[Editor]` Fixed a bug where the dirty indicator would be hidden above. ([#2577](https://github.com/infor-design/enterprise/issues/2577))
- `[Fieldfilter]` Fixed an issue where fields were getting wrap to second line on iPhone SE. ([#1861](https://github.com/infor-design/enterprise/issues/1861))
- `[Fieldfilter]` Fixed an issue where Dropdown was not switching mode on example page. ([#2288](https://github.com/infor-design/enterprise/issues/2288))
- `[Field Options]` Fixed an issue where input example was not working. ([#2348](https://github.com/infor-design/enterprise/issues/2348))
- `[Homepages]` Fixed an issue where personalize and chart text colors were not working with hero. ([#2097](https://github.com/infor-design/enterprise/issues/2097))
- `[Images]` Fixed an issue where images were not tabbable or receiving a visual focus state. ([#2025](https://github.com/infor-design/enterprise/issues/2025))
- `[Listview]` Fixed a bug that caused the listview to run initialize too many times. ([#2179](https://github.com/infor-design/enterprise/issues/2179))
- `[Lookup]` Added `autocomplete="off"` to lookup input fields to prevent browser interference. ([#2366](https://github.com/infor-design/enterprise/issues/2366))
- `[Lookup]` Fixed a bug that caused a filter to reapply when reopening the modal. ([#2566](https://github.com/infor-design/enterprise/issues/2566))
- `[Lookup]` Fixed a bug that caused a selections to reapply when reopening the modal. ([#2568](https://github.com/infor-design/enterprise/issues/2568))
- `[Locale]` Fixed race condition when using initialize and loading locales with a parent locale. ([#2540](https://github.com/infor-design/enterprise/issues/2540))
- `[Lookup]` Fixed a double scrollbar when the modal needs to be scrolled. ([#2586](https://github.com/infor-design/enterprise/issues/2586))
- `[Modal]` Fixed an issue where the modal component would disappear if its content had a checkbox in it in RTL. ([#332](https://github.com/infor-design/enterprise-ng/issues/332))
- `[Modal]` Fixed an issue where tabbing was very slow on large DOMs in IE 11. ([#2607](https://github.com/infor-design/enterprise/issues/2607))
- `[Personalization]` Fixed an issue where the text color was too dark. Changed the text color to be more readable in high contrast mode. ([#2539](https://github.com/infor-design/enterprise/issues/2539))
- `[Personalization]` Updated some of the colors to more readable in contrast mode. ([#2097](https://github.com/infor-design/enterprise/issues/2097))
- `[Personalization]` Fixes an issue where text color was too dark. ([#2476](https://github.com/infor-design/enterprise/issues/2476))
- `[Pager]` Fixed an issue where click was not firing on any of the buttons with ie11. ([#2560](https://github.com/infor-design/enterprise/issues/2560))
- `[Pager]` Added a complete Popupmenu settings object for configuring the Page Size Selector Button, and deprecated the `attachPageSizeMenuToBody` setting in favor of `pageSizeMenuSettings.attachToBody`. ([#2356](https://github.com/infor-design/enterprise/issues/2356))
- `[Pager]` Fixed memory leak when using the `attachToBody` setting to change the menu's render location. ([#2482](https://github.com/infor-design/enterprise/issues/2482))
- `[Popdown]` Fixed usability issue where the Popdown could close prematurely when attempting to use inner components, such as Dropdowns. ([#2092](https://github.com/infor-design/enterprise/issues/2092))
- `[Popover]` Correctly align the popover close button. ([#1576](https://github.com/infor-design/enterprise/issues/1576))
- `[Popover]` Fixed an issue where buttons inside the popover would overflow at smaller screen sizes. ([#2271](https://github.com/infor-design/enterprise/issues/2271))
- `[Popupmenu]` Fixed an issue where js error was showing after removing a menu item. ([#414](https://github.com/infor-design/enterprise-ng/issues/414))
- `[Popupmenu]` Fixed a layout issue on disabled checkboxes in multiselect popupmenus. ([#2340](https://github.com/infor-design/enterprise/issues/2340))
- `[Popupmenu]` Fixed a bug on IOS that prevented menu scrolling. ([#645](https://github.com/infor-design/enterprise/issues/645))
- `[Popupmenu]` Fixed a bug on IOS that prevented some submenus from showing. ([#1928](https://github.com/infor-design/enterprise/issues/1928))
- `[Popupmenu]` Added a type-check during building/rebuilding of submenus that prevents an error when a submenu `<ul>` tag is not present. ([#2458](https://github.com/infor-design/enterprise/issues/2458))
- `[Scatter Plot]` Fixed the incorrect color on the tooltips. ([#1066](https://github.com/infor-design/enterprise/issues/1066))
- `[Stepprocess]` Fixed an issue where a newly enabled step is not shown. ([#2391](https://github.com/infor-design/enterprise/issues/2391))
- `[Searchfield]` Fixed an issue where the close icon on a searchfield is inoperable. ([#2578](https://github.com/infor-design/enterprise/issues/2578))
- `[Searchfield]` Fixed strange alignment of text/icons on the Uplift theme. ([#2612](https://github.com/infor-design/enterprise/issues/2612))
- `[Tabs]` Fixed the more tabs button to style as disabled when the tabs component is disabled. ([#2347](https://github.com/infor-design/enterprise/issues/2347))
- `[Tabs]` Added the select method inside the hide method to ensure proper focusing of the selected tab. ([#2346](https://github.com/infor-design/enterprise/issues/2346))
- `[Tabs]` Added an independent count for adding new tabs and their associated IDs to prevent duplication. ([#2345](https://github.com/infor-design/enterprise/issues/2345))
- `[Toolbar]` Fixed memory leaks. ([#2496](https://github.com/infor-design/enterprise/issues/2496))
- `[Toolbar]` Fixed an issue where `noSearchfieldReinvoke` was not being respected during the teardown method, causing lifecycle issues in Angular. ([#2691](https://github.com/infor-design/enterprise/issues/2691))
- `[Toolbar Flex]` Removed a 100% height on the toolbar which caused issues when nested in some situations. ([#474](https://github.com/infor-design/enterprise-ng/issues/474))
- `[Listview]` Fixed search to work when not using templates. ([#466](https://github.com/infor-design/enterprise-ng/issues/466))

### v4.20.0 Chores & Maintenance

- `[Build]` Add a file verification tool to the build process to ensure all necessary files are present. ([#2384](https://github.com/infor-design/enterprise/issues/2384))
- `[Demo App]` Add the uplift theme to the theme switcher menu. ([#2335](https://github.com/infor-design/enterprise/issues/2335))
- `[Demo App]` Fixed routing issues that could cause 500 errors or crash the Demoapp. ([#2343](https://github.com/infor-design/enterprise/issues/2343))
- `[Demo App]` Fixed an issue where the sorting was wrong on compressor data. ([#2390](https://github.com/infor-design/enterprise/issues/2390))

(95 Issues Solved This Release, Backlog Enterprise 296, Backlog Ng 79, 852 Functional Tests, 865 e2e Tests)

## v4.19.3

- `[Datagrid]` Fixes the multiselect filter on header from reloading during serverside filtering. ([#2383](https://github.com/infor-design/enterprise/issues/2383))
- `[Datagrid]` Fixed an issue where contextmenu was not opening with first click. ([#2398](https://github.com/infor-design/enterprise/issues/2398))
- `[Datagrid / Tooltip]` Fixed an error on some datagrid cells when tooltips are attached. ([#2403](https://github.com/infor-design/enterprise/issues/2403))

## v4.19.2

- `[Build]` Fixes missing minified files in the build and a missing svg-extended.html deprecated file for backwards compatibility. ([Teams](https://bit.ly/2FlzYCT))

## v4.19.0

### v4.19.0 Deprecations

- `[CSS]` The Soho light theme CSS file has been renamed from `light-theme.css` to `theme-soho-light.css` ([1972](https://github.com/infor-design/enterprise/issues/1972))
- `[CSS]` The Soho dark theme CSS file has been renamed from `dark-theme.css` to `theme-soho-dark.css` ([1972](https://github.com/infor-design/enterprise/issues/1972))
- `[CSS]` The Soho high-contrast theme CSS file has been renamed from `high-contrast-theme.css` to `theme-soho-contrast.css` ([1972](https://github.com/infor-design/enterprise/issues/1972))
- `[Datagrid]` The older savedColumns method has been deprecated since 4.10 and is now removed. Use saveUserSettings instead. ([#1766](https://github.com/infor-design/enterprise/issues/1766))

### v4.19.0 Features

- `[App Menu]` Improved style of personalized app menu. ([#2195](https://github.com/infor-design/enterprise/pull/2195))
- `[Column]` Added support to existing custom tooltip content in the callback setting. ([#1909](https://github.com/infor-design/enterprise/issues/1909))
- `[Contextual Action Panel]` Fixed an issue where the close button was misaligned. ([#1943](https://github.com/infor-design/enterprise/issues/1943))
- `[Datagrid]` Added support for disabling rows by data or a dynamic function, rows are disabled from selection and editing. ([#1614](https://github.com/infor-design/enterprise/issues/1614))
- `[Datagrid]` Fixes a column alignment issue when resizing and sorting columns that were originally set to percentage width. ([#1797](https://github.com/infor-design/enterprise/issues/1797))
- `[Datagrid]` Fixes a column alignment issue when there are duplicate column ids. ([#1797](https://github.com/infor-design/enterprise/issues/1797))
- `[Datagrid]` Fixes a column alignment by clearing a cache to help prevent column misalignment from randomly happening. ([#1797](https://github.com/infor-design/enterprise/issues/1797))
- `[Datagrid]` Fixes an issue that caused the active page to not restore correctly when saving user settings, . ([#1766](https://github.com/infor-design/enterprise/issues/1766))
- `[Datagrid]` Fixes an issue with dropdown filters when the ids are numbers. ([#1879](https://github.com/infor-design/enterprise/issues/1879))
- `[Datagrid]` Fixed alignment issues in the new uplift theme. ([#2212](https://github.com/infor-design/enterprise/issues/2212))
- `[Datagrid]` Fixes Datagrid time filtering for string type dates. ([#2281](https://github.com/infor-design/enterprise/issues/2281))
- `[Form Compact]` Adds support for Datepicker, Timepicker, Lookup, and File Uploader fields. ([#1955](https://github.com/infor-design/enterprise/issues/1955))
- `[Keyboard]` Added a new API that you can call at anytime to see what key is being pressed at the moment. ([#1906](https://github.com/infor-design/enterprise/issues/1906))
- `[Targeted/Completion Chart]` Added back the ability to inline svg icons and hyperlinks. ([#2152](https://github.com/infor-design/enterprise/issues/2152))
- `[Themes]` Added support for multiple themes in the demo app and renamed distribute Uplift (only) theme files. ([#1972](https://github.com/infor-design/enterprise/issues/1972))

### v4.19.0 Fixes

- `[App Menu]` Fixed an issue where the menu would not be entirely colored if short. ([#2062](https://github.com/infor-design/enterprise/issues/2062))
- `[App Menu]` Changed the scroll area to the outside when using a footer. ([#2062](https://github.com/infor-design/enterprise/issues/2062))
- `[App Menu]` Expandable area updates within application menu. ([#1982](https://github.com/infor-design/enterprise/pull/1982))
- `[App Menu]` Fixed an issue where role switcher was not clickable with long title. ([#2060](https://github.com/infor-design/enterprise/issues/2060))
- `[App Menu]` Fixed an issue where it was not possible to manually add a filter field that you can control on your own. Caveat to this is if you set filterable: false it will no longer remove the filter field from the DOM, if you do that you must now do it manually. ([#2066](https://github.com/infor-design/enterprise/issues/2066))
- `[App Menu]` Added support for mobile when dismissOnClickMobile setting is true to dismiss application menu when a role is selected. ([#2520](https://github.com/infor-design/enterprise/issues/2520))
- `[App Menu]` Fixed an issue with the logo which was positioned badly when scrolling. ([#2116](https://github.com/infor-design/enterprise/issues/2116))
- `[Calendar]` Fixed some bugs having a calendar month along or just a legend, fixed the clicking of upcoming days and added a dblclick even emitter. ([#2149](https://github.com/infor-design/enterprise/issues/2149))
- `[Colorpicker]` Fixed an issue where the colorpicker label is cut off in extra small input field. ([#2023](https://github.com/infor-design/enterprise/issues/2023))
- `[Colorpicker]` Fixed an issue where the colorpickers are not responsive at mobile screen sizes. ([#1995](https://github.com/infor-design/enterprise/issues/1995))
- `[Colorpicker]` Fixed an issue where the text is not visible on IE11 after choosing a color. ([#2134](https://github.com/infor-design/enterprise/issues/2134))
- `[Completion Chart]` Cleaned up excessive padding in some cases. ([#2171](https://github.com/infor-design/enterprise/issues/2171))
- `[Context Menu]` Fixes a bug where a left click on the originating field would not close a context menu opened with a right click. ([#1992](https://github.com/infor-design/enterprise/issues/1992))
- `[Contextual Action Panel]` Fixed an issue where the CAP title is too close to the edge at small screen sizes. ([#2249](https://github.com/infor-design/enterprise/issues/2249))
- `[Datagrid]` Fixed an issue where using the context menu with datagrid was not properly destroyed which being created multiple times. ([#392](https://github.com/infor-design/enterprise-ng/issues/392))
- `[Datagrid]` Fixed charts in columns not resizing correctly to short row height. ([#1930](https://github.com/infor-design/enterprise/issues/1930))
- `[Datagrid]` Fixed an issue for xss where console.log was not sanitizing and make grid to not render. ([#1941](https://github.com/infor-design/enterprise/issues/1941))
- `[Datagrid]` Fixed charts in columns not resizing correctly to short row height. ([#1930](https://github.com/infor-design/enterprise/issues/1930))
- `[Datagrid]` Fixed a layout issue on primary buttons in expandable rows. ([#1999](https://github.com/infor-design/enterprise/issues/1999))
- `[Datagrid]` Fixed a layout issue on short row grouped header buttons. ([#2005](https://github.com/infor-design/enterprise/issues/2005))
- `[Datagrid]` Fixed an issue where disabled button color for contextual toolbar was not applying. ([#2150](https://github.com/infor-design/enterprise/issues/2150))
- `[Datagrid]` Fixed an issue for xss where console.log was not sanitizing and make grid to not render. ([#1941](https://github.com/infor-design/enterprise/issues/1941))
- `[Datagrid]` Added an onBeforeSelect call back that you can return false from to disable row selection. ([#1906](https://github.com/infor-design/enterprise/issues/1906))
- `[Datagrid]` Fixed an issue where header checkbox was not sync after removing selected rows. ([#2226](https://github.com/infor-design/enterprise/issues/2226))
- `[Datagrid]` Fixed an issue where custom filter conditions were not setting up filter button. ([#2234](https://github.com/infor-design/enterprise/issues/2234))
- `[Datagrid]` Fixed an issue where pager was not updating while removing rows. ([#1985](https://github.com/infor-design/enterprise/issues/1985))
- `[Datagrid]` Adds a function to add a visual dirty indictaor and a new function to get all modified rows. Modified means either dirty, in-progress or in error. Existing API's are not touched. ([#2091](https://github.com/infor-design/enterprise/issues/2091))
- `[Datagrid]` Fixes an error when saving columns if you have a lookup column. ([#2279](https://github.com/infor-design/enterprise/issues/2279))
- `[Datagrid]` Fixed a bug with column reset not working sometimes. ([#1921](https://github.com/infor-design/enterprise/issues/1921))
- `[Datagrid]` Fixed grouped headers not sorting when selectable is multiselect. ([#2251](https://github.com/infor-design/enterprise/issues/2251))
- `[Datagrid]` Fixed a bug where the sort indicator disappeared when changing pages. ([#2228](https://github.com/infor-design/enterprise/issues/2228))
- `[Datagrid]` Fixed rendering on modals with single columns. ([#1923](https://github.com/infor-design/enterprise/issues/1923))
- `[Datagrid]` Fixed double firing of popupmenu events. ([#2140](https://github.com/infor-design/enterprise/issues/2140))
- `[Datagrid]` Fixed incorrect pattern in filterConditions. ([#2159](https://github.com/infor-design/enterprise/issues/2159))
- `[Datepicker]` Fixed an issue loading on IE 11. ([#2183](https://github.com/infor-design/enterprise-ng/issues/2183))
- `[Dropdown]` Fixed the dropdown appearing misaligned at smaller screen sizes. ([#2248](https://github.com/infor-design/enterprise/issues/2248))
- `[Editor]` Fixed an issue where button state for toolbar buttons were wrong when clicked one after another. ([#391](https://github.com/infor-design/enterprise/issues/391))
- `[Hierarchy]` Fixed a bug where the hierarchy will only partially load with two instances on a page. ([#2205](https://github.com/infor-design/enterprise/issues/2205))
- `[Field Options]` Fixed an issue where field options were misaligning, especially spin box was focusing outside of the field. ([#1862](https://github.com/infor-design/enterprise/issues/1862))
- `[Field Options]` Fixed a border alignment issue. ([#2107](https://github.com/infor-design/enterprise/issues/2107))
- `[Fileuploader]` Fixed an issue where the fileuploader icon and close icon were misplaced and not visible in RTL after uploading a file. ([#2098](https://github.com/infor-design/enterprise/issues/2098))
- `[Fileuploader]` Fixed an issue where backspace in IE11 caused the browser to go back instead of removing the uploaded file from the input. ([#2184](https://github.com/infor-design/enterprise/issues/2184))
- `[Input]` Improved alignment of icons in the uplift theme input components. ([#2072](https://github.com/infor-design/enterprise/issues/2072))
- `[Listview]` Improved accessibility when configured as selectable (all types), as well as re-enabled accessibility e2e Tests. ([#403](https://github.com/infor-design/enterprise/issues/403))
- `[Locale]` Synced up date and time patterns with the CLDR several time patterns in particular were corrected. ([#2022](https://github.com/infor-design/enterprise/issues/2022))
- `[Locale]` Fixed an issue loading duplicate locales such as en-GB where the strings are copies, before you might get undefined strings. ([#2216](https://github.com/infor-design/enterprise/issues/2216))
- `[Locale]` Added support for es-419 locale. ([#2204](https://github.com/infor-design/enterprise/issues/2204))
- `[Locale]` Restored functionality for dynamically changing fonts for some languages. ([#2144](https://github.com/infor-design/enterprise/issues/2144))
- `[Modal]` Fixed a demoapp issue where the select all checkbox wasn't selecting all. ([2225](https://github.com/infor-design/enterprise/issues/2225))
- `[Monthview]` Fixed an issue where the previous and next buttons were not correctly reversed in right-to-left mode. ([1910](https://github.com/infor-design/enterprise/issues/1910))
- `[Personalization]` Changed the default turquoise personalization to a darker one. ([#2063](https://github.com/infor-design/enterprise/issues/2063))
- `[Personalization]` Changed the default turquoise personalization to a darker one. ([#2063](https://github.com/infor-design/enterprise/issues/2063))
- `[Personalization]` Added a default option to the personalization color pickers. ([#2063](https://github.com/infor-design/enterprise/issues/2063))
- `[Personalization]` Added more classes and examples for the personalization colors so that you can personalize certain form elements. ([#2120](https://github.com/infor-design/enterprise/issues/2120))
- `[Personalization]` Added several form examples with buttons and completion chart that can be personalized. ([#1963](https://github.com/infor-design/enterprise/issues/1963))
- `[Personalization]` Added an example of normal tabs behaving like header tabs in a personalized area. ([#1962](https://github.com/infor-design/enterprise/issues/1962))
- `[Personalization]` Added completion chart and alerts to the list of header items that will work when personalized. ([#2171](https://github.com/infor-design/enterprise/issues/2171))
- `[Personalization]` Fixed a bug where the overlay would not disappear when manually loading stylesheets. ([#2258](https://github.com/infor-design/enterprise/issues/2258))
- `[Popupmenu]` Fixed an issue where disabled submenus were opening on mouseover. ([#1863](https://github.com/infor-design/enterprise/issues/1863))
- `[Radios]` Fixed an issue where in `RTL` the radio seems visually separate from it's label. ([#2096](https://github.com/infor-design/enterprise/issues/2096))
- `[Summary Form]` Updated to improve readability. ([#1765](https://github.com/infor-design/enterprise/issues/1765))
- `[Targeted Achievement]` Updated to work in uplift theme. ([#2220](https://github.com/infor-design/enterprise/issues/2220))
- `[Timepicker]` Fixed an issue where AM/PM dropdown tooltip was displaying on android devices. ([#1446](https://github.com/infor-design/enterprise/issues/1446))
- `[Timepicker]` Fixed an issue where dropdown popup was out of position on android devices. ([#2021](https://github.com/infor-design/enterprise/issues/2021))
- `[Timepicker]` Updated the Swedish translation for Set Time. ([#2153](https://github.com/infor-design/enterprise/issues/2153))
- `[Tree]` Fixed an issue where children property null was breaking tree to not render. ([#1908](https://github.com/infor-design/enterprise/issues/1908))

### v4.19.0 Chores & Maintenance

- `[General]` Updated to jquery 3.4.1 to fix a jquery bug seen occasionally. ([#2109](https://github.com/infor-design/enterprise/issues/2109))
- `[General]` Fixed relative links in several markdown files.
- `[Demo App]` Fixed CSP and handling of image paths for better support of images in examples on IDS demo sites (demo.design.infor.com). ([#1888](https://github.com/infor-design/enterprise/issues/1888))
- `[Personalize]` Separated personalization styles into standalone file for improved maintainability. ([#2127](https://github.com/infor-design/enterprise/issues/2127))

(84 Issues Solved This Release, Backlog Enterprise 311, Backlog Ng 79, 839 Functional Tests, 876 e2e Tests)

## v4.18.2

### v4.18.2 Fixes

- `[Autocomplete]` Fixed an XSS injection issue. ([#502](https://github.com/infor-design/enterprise-ng/issues/502)).
- `[Dropdown]` Fixed an XSS injection issue. ([#503](https://github.com/infor-design/enterprise-ng/issues/503)).

## v4.18.1

### v4.18.1 Fixes

- `[Input]` Added backwards-compatibility for previous accessibility changes to labels. ([#2118](https://github.com/infor-design/enterprise/issues/2118)). Additional information can be found in the [Form Component documentation](https://github.com/infor-design/enterprise/blob/4.18.x/src/components/form/readme.md#field-labels).

## v4.18.0

### v4.18.0 Features

- `[App Menu]` Added support for personalization by adding the `is-personalizable` class the menu will now change colors along with headers ([#1847](https://github.com/infor-design/enterprise/issues/1847))
- `[App Menu]` Added a special role switcher dropdown to change the menu role. ([#1935](https://github.com/infor-design/enterprise/issues/1935))
- `[Personalize]` Added classes for the personalization colors so that you can personalize certain form elements. ([#1847](https://github.com/infor-design/enterprise/issues/1847))
- `[Expandable Area]` Added example of a standalone button the toggles a form area. ([#1935](https://github.com/infor-design/enterprise/issues/1935))
- `[Datagrid]` Added support so if there are multiple inputs within an editor they work with the keyboard tab key. ([#355](https://github.com/infor-design/enterprise-ng/issues/355))
- `[Datagrid]` Fixed an error on IE when doing an excel export. ([#2018](https://github.com/infor-design/enterprise/issues/2018))
- `[Editor]` Added a JS setting and CSS styles to support usage of a Flex Toolbar ([#1120](https://github.com/infor-design/enterprise/issues/1120))
- `[Header]` Added a JS setting and CSS styles to support usage of a Flex Toolbar ([#1120](https://github.com/infor-design/enterprise/issues/1120))
- `[Mask]` Added a setting for passing a locale string, allowing Number masks to be localized.  This enables usage of the `groupSize` property, among others, from locale data in the Mask. ([#440](https://github.com/infor-design/enterprise/issues/440))
- `[Masthead]` Added CSS styles to support usage of a Flex Toolbar ([#1120](https://github.com/infor-design/enterprise/issues/1120))
- `[Notification]` Added example of a Widget/Card with notification and add code to truncate the text (via ellipsis) if it is lengthy. ([#1881](https://github.com/infor-design/enterprise/issues/1881))
- `[Theme/Colors]` Added new component for getting theme and color information. This is used throughout the code. There was a hidden property `Soho.theme`, if you used this in some way you should now use `Soho.theme.currentTheme`. ([#1866](https://github.com/infor-design/enterprise/issues/1866))

### v4.18.0 Fixes

- `[App Menu]` Fixed some accessibility issues on the nav menu. ([#1721](https://github.com/infor-design/enterprise/issues/1721))
- `[Busy Indicator]` Fixed a bug that causes a javascript error when the busy indicator is used on the body tag. ([#1918](https://github.com/infor-design/enterprise/issues/1918))
- `[Css/Sass]` Fixed an issue where the High Contrast theme and Uplift theme were not using the right tokens. ([#1897](https://github.com/infor-design/enterprise/pull/1897))
- `[Colors]` Fixed the color palette demo page to showcase the correct hex values based on the current theme ([#1801](https://github.com/infor-design/enterprise/issues/1801))
- `[Contextual Action Panel]` Fixed an issue where cap modal would only open the first time. ([#1993](https://github.com/infor-design/enterprise/issues/1993))
- `[Datepicker]` Fixed an issue in NG where the custom validation is removed during the teardown of a datepicker.([NG #411](https://github.com/infor-design/enterprise-ng/issues/411))
- `[Datagrid]` Fixed an issue where lookup filterConditions were not rendering. ([#1873](https://github.com/infor-design/enterprise/issues/1873))
- `[Datagrid]` Fixed an issue where when using filtering and server side paging the filter operations would cause two ajax requests. ([#2069](https://github.com/infor-design/enterprise/issues/2069))
- `[Datagrid]` Fixed issue where header columns are misaligned with body columns on load. ([#1892](https://github.com/infor-design/enterprise/issues/1892))
- `[Datagrid]` Fixed an issue where filtering was missing translation. ([#1900](https://github.com/infor-design/enterprise/issues/1900))
- `[Datagrid]` Fixed an issue with the checkbox formatter where string based 1 or 0 would not work as a dataset source. ([#1948](https://github.com/infor-design/enterprise/issues/1948))
- `[Datagrid]` Fixed a bug where text would be misaligned when repeatedly toggling the filter row. ([#1969](https://github.com/infor-design/enterprise/issues/1969))
- `[Datagrid]` Added an example of expandOnActivate on a customer editor. ([#353](https://github.com/infor-design/enterprise-ng/issues/353))
- `[Datagrid]` Added ability to pass a function to the tooltip option for custom formatting. ([#354](https://github.com/infor-design/enterprise-ng/issues/354))
- `[Datagrid]` Fixed `aria-checked` not toggling correctly on selection of multiselect checkbox. ([#1961](https://github.com/infor-design/enterprise/issues/1961))
- `[Datagrid]` Fixed incorrectly exported CSV/Excel data. ([#2001](https://github.com/infor-design/enterprise/issues/2001))
- `[Dropdown]` Changed the way dropdowns work with screen readers to be a collapsible listbox.([#404](https://github.com/infor-design/enterprise/issues/404))
- `[Dropdown]` Fixed an issue where multiselect dropdown unchecking "Select All" was not getting clear after close list with Safari browser.([#1882](https://github.com/infor-design/enterprise/issues/1882))
- `[Dropdown]` Added an example of a color dropdown showing palette colors as icons.([#2013](https://github.com/infor-design/enterprise/issues/2013))
- `[Datagrid]` Fixed a misalignment of the close icon on mobile. ([#2018](https://github.com/infor-design/enterprise/issues/2018))
- `[List/Detail]` Removed some legacy CSS code that was causing text inside of inline Toolbar Searchfields to become transparent. ([#2075](https://github.com/infor-design/enterprise/issues/2075))
- `[Listbuilder]` Fixed an issue where the text was not sanitizing. ([#1692](https://github.com/infor-design/enterprise/issues/1692))
- `[Lookup]` Fixed an issue where the tooltip was using audible text in the code block component. ([#354](https://github.com/infor-design/enterprise-ng/issues/354))
- `[Locale]` Fixed trailing zeros were getting ignored when displaying thousands values. ([#404](https://github.com/infor-design/enterprise/issues/1840))
- `[MenuButton]` Improved the way menu buttons work with screen readers.([#404](https://github.com/infor-design/enterprise/issues/404))
- `[Message]` Added an audible announce of the message type.([#964](https://github.com/infor-design/enterprise/issues/964))
- `[Message]` Change audible announce of message type added in #964 to an option that is strictly audible.([#2120](https://github.com/infor-design/enterprise/issues/2120))
- `[Modal]` Changed text and button font colors to pass accessibility checks.([#964](https://github.com/infor-design/enterprise/issues/964))
- `[Multiselect]` Fixed an issue where previous selection was still selected after clear all by "Select All" option. ([#2003](https://github.com/infor-design/enterprise/issues/2003))
- `[Notifications]` Fixed a few issues with notification background colors by using the corresponding ids-identity token for each. ([1857](https://github.com/infor-design/enterprise/issues/1857), [1865](https://github.com/infor-design/enterprise/issues/1865))
- `[Notifications]` Fixed an issue where you couldn't click the close icon in Firefox. ([1573](https://github.com/infor-design/enterprise/issues/1573))
- `[Radios]` Fixed the last radio item was being selected when clicking on the first when displayed horizontal. ([#1878](https://github.com/infor-design/enterprise/issues/1878))
- `[Signin]` Fixed accessibility issues. ([#421](https://github.com/infor-design/enterprise/issues/421))
- `[Skiplink]` Fixed a z-index issue on skip links over the nav menu. ([#1721](https://github.com/infor-design/enterprise/issues/1721))
- `[Slider]` Changed the demo so the tooltip will hide when resizing the page. ([#2033](https://github.com/infor-design/enterprise/issues/2033))
- `[Stepprocess]` Fixed rtl style issues. ([#413](https://github.com/infor-design/enterprise/issues/413))
- `[Swaplist]` Fixed disabled styling on swap header buttons. ([#2019](https://github.com/infor-design/enterprise/issues/2019))
- `[Tabs]` Fixed an issue where focus was changed after enable/disable tabs. ([#1934](https://github.com/infor-design/enterprise/issues/1934))
- `[Tabs-Module]` Fixed an issue where the close icon was outside the searchfield. ([#1704](https://github.com/infor-design/enterprise/issues/1704))
- `[Toolbar]` Fixed issues when tooltip shows on hover of toolbar ([#1622](https://github.com/infor-design/enterprise/issues/1622))
- `[Validation]` Fixed an issue where the isAlert settings set to true, the border color, control text color, control icon color was displaying the color for the alert rather than displaying the default color. ([#1922](https://github.com/infor-design/enterprise/issues/1922))

### v4.18.0 Chore & Maintenance

- `[Buttons]` Updated button disabled states with corresponding ids-identity tokens. ([1914](https://github.com/infor-design/enterprise/issues/1914)
- `[Docs]` Added a statement on supporting accessibility. ([#1540](https://github.com/infor-design/enterprise/issues/1540))
- `[Docs]` Added the supported screen readers and some notes on accessibility. ([#1722](https://github.com/infor-design/enterprise/issues/1722))

(50 Issues Solved This Release, Backlog Enterprise 294, Backlog Ng 80, 809 Functional Tests, 803 e2e Tests)

## v4.17.1

### v4.17.1 Fixes

- `[Datagrid]` Fixed an issue where the second to last column was having resize issues with frozen column sets.(<https://github.com/infor-design/enterprise/issues/1890>)
- `[Datagrid]` Re-align icons and items in the datagrid's "short header" configuration.(<https://github.com/infor-design/enterprise/issues/1880>)
- `[Locale]` Fixed incorrect "groupsize" for `en-US` locale.(<https://github.com/infor-design/enterprise/issues/1907>)

### v4.17.1 Chores & Maintenance

- `[Demoapp]` Fixed embedded icons example with missing icons.(<https://github.com/infor-design/enterprise/issues/1889>)
- `[Demoapp]` Fixed notification demo examples.(<https://github.com/infor-design/enterprise/issues/1893>, <https://github.com/infor-design/enterprise/pull/1896>)

(5 Issues Solved this patch release)

## v4.17.0

- [Npm Package](https://www.npmjs.com/package/ids-enterprise)
- [IDS Enterprise Angular Change Log](https://github.com/infor-design/enterprise-ng/blob/main/docs/CHANGELOG.md)

### v4.17.0 Future Deprecation

- `[Mask]` Using legacy mask options is now deprecated (was starting 4.3.2) and we will remove this in approximately 6 months from the code base. This means using the `data-mask` option and the `mode` as well as legacy patterns in favor of the newer settings and regexes. ([#439](https://github.com/infor-design/enterprise/issues/439))

### v4.17.0 Features

- `[Datagrid]` Added support for ellipsis to header text. ([#842](https://github.com/infor-design/enterprise/issues/842))
- `[Datagrid]` Added support to cancel `rowactivated` event. Now it will trigger the new event `beforerowactivated` which will wait/sync to cancel or proceed to do `rowactivated` event. ([#1021](https://github.com/infor-design/enterprise/issues/1021))
- `[Datagrid]` Added option to align grouped headers text. ([#1714](https://github.com/infor-design/enterprise/issues/1714))
- `[Datagrid]` Tabbing through a new row moves focus to next line for a lookup column. ([#1822](https://github.com/infor-design/enterprise/issues/1822))
- `[Datagrid]` Validation tooltip does not wrap words correctly across multiple lines. ([#1829](https://github.com/infor-design/enterprise/issues/1829))
- `[Dropdown]` Added support to make dropdown readonly fields optionally not tab-able. ([#1591](https://github.com/infor-design/enterprise/issues/1591))
- `[Form Compact]` Implemented design for field-heavy forms. This design is experimental, likely not production ready, and subject to change without notice. ([#1699](https://github.com/infor-design/enterprise/issues/1699))
- `[Hierarchy]` Changed the newer stacked layout to support mutiple root elements. ([#1677](https://github.com/infor-design/enterprise/issues/1677))
- `[Locale]` Added support for passing in `locale` or `language` to the `parse` and `format` and `translation` functions so they will work without changing the current locale or language. ([#462](https://github.com/infor-design/enterprise/issues/462))
- `[Locale]` Added support for setting a specific group size other than the ones in the locale. This includes using no group size. ([#462](https://github.com/infor-design/enterprise/issues/462))
- `[Locale]` Added support for showing timezones in the current language with a fall back for IE 11. ([#592](https://github.com/infor-design/enterprise/issues/592))
- `[Locale]` Added support for different group sizes. This was previously not working correctly for locales like hi-IN (using 3, 2 group sizes) and en-US (using 3, 0 group sizes). We will later make this work on masks on a separate issue. ([#441](https://github.com/infor-design/enterprise/issues/441))
- `[Locale]` Its now possible to add new locales in by adding them to the `defaultLocales` and `supportedLocales` sets. ([#402](https://github.com/infor-design/enterprise/issues/402))
- `[Locale]` Added an example to show extending locales with new strings and an api method to make it easier. because of the way this is split, if your directly adding to `Locale.cultures` you will need to adjust your code to extend from `Locale.languages` instead. ([#402](https://github.com/infor-design/enterprise/issues/402))
- `[Locale]` Added support for having a different language and locale. This is done by calling the new `setLanguage` function. ([#1552](https://github.com/infor-design/enterprise/issues//1552))
- `[Locale / Mask]` Added limited initial support for some unicode languages. This means you can convert to and from numbers typed in Devangari, Arabic, and Chinese (Financial and Simplified). ([#439](https://github.com/infor-design/enterprise/issues/439))
- `[Locale]` Added support for passing a `locale` other the the current locale to calendar, monthview, datepicker and timepicker. ([#462](https://github.com/infor-design/enterprise/issues/462))
- `[Mask]` It is now possible to type numbers in unicode such as Devangari, Arabic, and Chinese (Financial and Simplified) into the the masks that involve numbers. ([#439](https://github.com/infor-design/enterprise/issues/439))
- `[Modal]` Added an option to dictate the maximum width of the modal. ([#1802](https://github.com/infor-design/enterprise/issues/1802))
- `[Icons]` Add support for creating an svg file for the Uplift theme's (alpha) new icons from ids-identity@2.4.0 assets. ([#1759](https://github.com/infor-design/enterprise/issues/1759))
- `[Radar]` Added support to three label sizes (name, abbrName, shortName). ([#1553](https://github.com/infor-design/enterprise/issues/1553))

### v4.17.0 Fixes

- `[Accordion]` Fixed a bug where some truncated text elements were not generating a tooltip. ([#1736](https://github.com/infor-design/enterprise/issues/1736))
- `[Builder]` Cropped Header for Builder Panel When Text is Long. ([#1814](https://github.com/infor-design/enterprise/issues/1814))
- `[Calendar]` Event model title color is not correct if the modal is opened and another event is selected. ([#1739](https://github.com/infor-design/enterprise/issues/1739))
- `[Calendar]` Modal is still displayed after changing months. ([#1741](https://github.com/infor-design/enterprise/issues/1741))
- `[Calendar]` Changing some event spans is causing missing dates on the dialogs. ([#1708](https://github.com/infor-design/enterprise/issues/1708))
- `[Composite Form]` Fix a bug in IE11 where composite form content overflows to the lower container. ([#1768](https://github.com/infor-design/enterprise/issues/1768))
- `[Datagrid]` Added a fix where the column is next to the edge of the browser and the filter dropdown popup overflow the page.([#1604](https://github.com/infor-design/enterprise/issues/1604))
- `[Datagrid]` Added a fix to allow the commit of a cell edit after tabbing into a cell once having clicked into a previous cell.([#1608](https://github.com/infor-design/enterprise/issues/1608))
- `[Datagrid]` Stretch column not working in Edge browser. ([#1716](https://github.com/infor-design/enterprise/issues/1716))
- `[Datagrid]` Fixed a bug where the source callback was not called when filtering. ([#1688](https://github.com/infor-design/enterprise/issues/1688))
- `[Datagrid]` Fixed a bug where filtering Order Date with `is-not-empty` on a null value would not correctly filter out results. ([#1718](https://github.com/infor-design/enterprise/issues/1718))
- `[Datagrid]` Fixed a bug where when using the `disableClientSideFilter` setting the filtered event would not be called correctly. ([#1689](https://github.com/infor-design/enterprise/issues/1689))
- `[Datagrid]` Fixed a bug where hidden columns inside a colspan were aligning incorrectly. ([#1764](https://github.com/infor-design/enterprise/issues/1764))
- `[Dropdown]` Fixed a layout error on non inline fields with errors. ([#1770](https://github.com/infor-design/enterprise/issues/1770))
- `[Dropdown]` Fixed a bug where the dropdown did not close when tabbing if using the `noSearch` setting. ([#1731](https://github.com/infor-design/enterprise/issues/1731))
- `[Modal]` Fixed a bug where the modal can overflow the page. ([#1802](https://github.com/infor-design/enterprise/issues/1802))
- `[Radio Button]` Fixed a rendering problem on the selected state of Radio Buttons used inside of Accordion components. ([#1568](https://github.com/infor-design/enterprise/issues/1568))
- `[Radio Button]` Fixed a z-index issue that was causing radio buttons to sometimes display over top of page sections where they should have instead scrolled beneath. ([#1014](https://github.com/infor-design/enterprise/issues/1014))

### v4.17.0 Chore & Maintenance

- `[Css/Sass]` Replaced font-size numerical declarations with their ids-identity token counterpart. ([#1640](https://github.com/infor-design/enterprise/issues/1640))
- `[Demoapp]` Removed query parameter for changing fonts. ([#1747](https://github.com/infor-design/enterprise/issues/1747))
- `[Build]` Added a process to notify developers that things are being deprecated or going away. Documented the current deprecations in this system and made [notes for developers](https://github.com/infor-design/enterprise/blob/main/docs/CODING-STANDARDS.md#deprecations). ([#1747](https://github.com/infor-design/enterprise/issues/1747))

(30 Issues Solved This Release, Backlog Enterprise 224, Backlog Ng 59, 785 Functional Tests, 793 e2e Tests)

## v4.16.0

- [Npm Package](https://www.npmjs.com/package/ids-enterprise)
- [IDS Enterprise Angular Change Log](https://github.com/infor-design/enterprise-ng/blob/main/docs/CHANGELOG.md)

### v4.16.0 Features

- `[Busy Indicator]` Made a fix to make it possible to use a busy indicator on a modals. ([#827](https://github.com/infor-design/enterprise/issues/827))
- `[Datagrid]` Added an option to freeze columns from scrolling on the left and/or right. The new option is called `frozenColumns`. See notes on what works and doesnt with frozen column in the datagrid docs frozen column section. ([#464](https://github.com/infor-design/enterprise/issues/464))
- `[Editor]` Added new state called "preview" a non editable mode to editor. Where it only shows the HTML with no toolbar, borders etc. ([#1413](https://github.com/infor-design/enterprise/issues/1413))
- `[Field Filter]` Added support to get and set filter type programmatically. ([#1181](https://github.com/infor-design/enterprise/issues/1181))
- `[Hierarchy]` Add print media styles to decrease ink usage and increase presentability for print format. Note that you may need to enable the setting to print background images, both Mac and PC have a setting for this. ([#456](https://github.com/infor-design/enterprise/issues/456))
- `[Hierarchy]` Added a new "stacked" layout to eventually replace the current layouts. This works better responsively and prevents horizontal scrolling. ([#1629](https://github.com/infor-design/enterprise/issues/1629))
- `[Pager]` Added a "condensed" page size selector button for use on pagers in smaller containers, such as the list side of the list/detail pattern. ([#1459](https://github.com/infor-design/enterprise/issues/1459))

### v4.16.0 Future Deprecation

- `[Hierarchy]` The following options are now deprecated and will be removed approximately 2019-05-15. `paging` and `mobileView`. ([#1629](https://github.com/infor-design/enterprise/issues/1629))
- `[Hierarchy]` Stacked layout will become the default layout in favor of the existing horizontal layout, so the horizontal layout is now considered deprecated and will be removed approximately 2019-05-15. ([#1629](https://github.com/infor-design/enterprise/issues/1629))

### v4.16.0 Fixes

- `[Application Menu]` Fixed the truncation of long text in an accordion element in the application menu by adding a tooltip to truncated elements. ([#457](https://github.com/infor-design/enterprise/issues/457))
- `[Calendar]` Disable the new event modal when no template is defined. ([#1700](https://github.com/infor-design/enterprise/issues/1700))
- `[Dropdown]` Fixed a bug where the ellipsis was not showing on long text in some browsers. ([#1550](https://github.com/infor-design/enterprise/issues/1550))
- `[Datagrid]` Fixed a bug in equals filter on multiselect filters. ([#1586](https://github.com/infor-design/enterprise/issues/1586))
- `[Datagrid]` Fixed a bug where incorrect data is shown in the events in tree grid. ([#315](https://github.com/infor-design/enterprise-ng/issues/315))
- `[Datagrid]` Fixed a bug where when using minWidth on a column and sorting the column will become misaligned. ([#1481](https://github.com/infor-design/enterprise/issues/1481))
- `[Datagrid]` Fixed a bug where when resizing the last column may become invisible. ([#1456](https://github.com/infor-design/enterprise/issues/1456))
- `[Datagrid]` Fixed a bug where a checkbox column will become checked when selecting if there is no selection checkbox. ([#1641](https://github.com/infor-design/enterprise/issues/1641))
- `[Datagrid]` Fixed a bug where the last column would sometimes not render fully for buttons with longer text. ([#1246](https://github.com/infor-design/enterprise/issues/1246))
- `[Datagrid]` Fixed a bug where showMonthYearPicker did not work correctly on date filters. ([#1532](https://github.com/infor-design/enterprise-ng/issues/1532))
- `[Validation]` Fixed a bug in removeError where the icon is sometimes not removed. ([#1556](https://github.com/infor-design/enterprise/issues/1556))
- `[Datepicker]` Fixed the range picker to clear when changing months in a filter. ([#1537](https://github.com/infor-design/enterprise/issues/1537))
- `[Datepicker]` Fixed disabled dates example to validate again on disabled dates. ([#1445](https://github.com/infor-design/enterprise/issues/1445))
- `[Datagrid]` Fixed a Date Editor bug when passing a series of zeroes to a datagrid cell with an editable date. ([#1020](https://github.com/infor-design/enterprise/issues/1020))
- `[Dropdown]` Fixed a bug where a dropdown will never reopen if it is closed by clicking a menu button. ([#1670](https://github.com/infor-design/enterprise/issues/1670))
- `[Icons]` Established missing icon sourcing and sizing consistency from ids-identity icon/svg assets. ([PR#1628](https://github.com/infor-design/enterprise/pull/1628))
- `[Listview]` Addressed performance issues with paging on all platforms, especially Windows and IE/Edge browsers. As part of this, reworked all components that integrate with the Pager component to render their contents based on a dataset, as opposed to DOM elements. ([#922](https://github.com/infor-design/enterprise/issues/922))
- `[Lookup]` Fixed a bug with settings: async, server-side, and single select modes.  The grid was not deselecting the previously selected value when a new row was clicked.  If the value is preselected in the markup, the lookup modal will no longer close prematurely. ([PR#1654](https://github.com/infor-design/enterprise/issues/1654))
- `[Pager]` Made it possible to set and persist custom tooltips on first, previous, next and last pager buttons. ([#922](https://github.com/infor-design/enterprise/issues/922))
- `[Pager]` Fixed propagation of the `pagesizes` setting when using `updated()`. Previously the array was deep extended instead of being replaced outright. ([#1466](https://github.com/infor-design/enterprise/issues/1466))
- `[Tree]` Fixed a bug when calling the disable or enable methods of the tree. This was not working with ie11. ([PR#1600](https://github.com/infor-design/enterprise/issues/1600))
- `[Stepprocess]` Fixed a bug where the step folder was still selected when it was collapsed or expanded. ([#1633](https://github.com/infor-design/enterprise/issues/1633))
- `[Swaplist]` Fixed a bug where items were not able to drag anymore after make the search. ([#1703](https://github.com/infor-design/enterprise/issues/1703))
- `[Toolbar Flex]` Added the ability to pass in a `beforeOpen` callback to the More Actions menu (fixes a bug where it wasn't possible to dynamically add content to the More Actions menu in same way that was possible on the original Toolbar component)
- `[Toolbar Flex]` Fixed a bug where selected events were not bubbling up for a menu button on a flex toolbar. ([#1709](https://github.com/infor-design/enterprise/issues/1709))
- `[Stepprocess]` Disabled step selected when using the next or previous button. ([#1697](https://github.com/infor-design/enterprise/issues/1697))
- `[Tree]` Fixed a bug when calling the disable or enable methods of the tree. This was not working with ie11. ([PR#1600](https://github.com/infor-design/enterprise/issues/1600))

### v4.16.0 Chore & Maintenance

- `[Demo App]` Removed the search icon from the header on test pages as it doesn't function. ([#1449](https://github.com/infor-design/enterprise/issues/1449))
- `[Demo App]` Added a fix for incorrect links when running on windows. ([#1549](https://github.com/infor-design/enterprise/issues/1549))
- `[Docs]` Added a fix to prevent the documentation generator from failing intermittently. ([#1377](https://github.com/infor-design/enterprise/issues/1377))

(29 Issues Solved This Release, Backlog Enterprise 203, Backlog Ng 69, 735 Functional Tests, 670 e2e Tests)

## v4.15.0

- [Npm Package](https://www.npmjs.com/package/ids-enterprise)
- [IDS Enterprise Angular Change Log](https://github.com/infor-design/enterprise-ng/blob/main/docs/CHANGELOG.md)

### v4.15.0 Features

- `[Datagrid]` Added support for lookup in the datagrid filter. ([#653](https://github.com/infor-design/enterprise/issues/653))
- `[Datagrid]` Added support for masks on lookup editors. ([#406](https://github.com/infor-design/enterprise/issues/406))
- `[Validation]` When using legacy mode validation, made the icon dim if the text was on top of it. ([#644](https://github.com/infor-design/enterprise/issues/644))
- `[Calendar]` Now possible to edit events both with the API and by clicking/double clicking events. And other improvements. ([#1436](https://github.com/infor-design/enterprise/issues/1436))
- `[Datagrid]` Added new methods to clear dirty cells on cells, rows, and all. ([#1303](https://github.com/infor-design/enterprise/issues/1303))
- `[Tree]` Added several improvements: the ability to show a dropdown on the tree node, the ability to add nodes in between current nodes, the ability to set checkboxes for selection only on some nodes, and the ability to customize icons. ([#1364](https://github.com/infor-design/enterprise/issues/1364))
- `[Datagrid]` Added the ability to display or hide the new row indicator with a new `showNewIndicator` option. ([#1589](https://github.com/infor-design/enterprise/issues/1589))

### v4.15.0 Fixes

- `[Icons]` Icons with the word `confirm` have been changed to `success`. This is partially backwards compatible for now. We deprecated `confirm` and will remove in the next major version so rename your icons. Example `icon-confirm` to `icon-success`. ([#963](https://github.com/infor-design/enterprise/issues/963))
- `[Icons]` The alert icons now have a white background allowing them to appear on colored sections. There are now two versions, for example: `icon-error` and `icon-error-solid`. These are used in calendar. ([#1436](https://github.com/infor-design/enterprise/issues/1436))
- `[Circle Pager]` Made significant improvements to resizing, especially on tabs. ([#1284](https://github.com/infor-design/enterprise/issues/1284))
- `[Datagrid]` In high contrast mode the background is now white when editing cells. ([#1421](https://github.com/infor-design/enterprise/issues/1421))
- `[Dropdown]` Fixed an issue where filter did not work in no-search mode with the Caps Lock key. ([#1500](https://github.com/infor-design/enterprise/issues/1500))
- `[Popupmenu]` Fixed an issue when using the same menu on multiple inputs wherein destroying one instance actually destroyed all instances. ([#1025](https://github.com/infor-design/enterprise/issues/1025))
- `[Swaplist]` Fixed a bug where Shift+M did not work when typing in the search. ([#1408](https://github.com/infor-design/enterprise/issues/1408))
- `[Popupmenu]` Fixed a bug in immediate mode where right click only worked the first time. ([#1507](https://github.com/infor-design/enterprise/issues/1507))
- `[Editor]` Fixed a bug where clear formatting did not work in safari. ([#911](https://github.com/infor-design/enterprise/issues/911))
- `[Colorpicker]` Fixed a bug in Angular where the picker did not respond correctly to `editable=false` and `disabled=true`. ([#257](https://github.com/infor-design/enterprise-ng/issues/257))
- `[Locale]` Fixed a bug where the callback did not complete on nonexistent locales. ([#1267](https://github.com/infor-design/enterprise/issues/1267))
- `[Calendar]` Fixed a bug where event details remain when filtering event types. ([#1436](https://github.com/infor-design/enterprise/issues/1436))
- `[Busy Indicator]` Fixed a bug where the indicator closed when clicking on accordions. ([#281](https://github.com/infor-design/enterprise-ng/issues/281))
- `[Datagrid Tree]` Fixed the need for unique IDs on the tree nodes. ([#1361](https://github.com/infor-design/enterprise/issues/1361))
- `[Editor]` Improved the result of pasting bullet lists from MS Word. ([#1351](https://github.com/infor-design/enterprise/issues/1351))
- `[Hierarchy]` Fixed layout issues in the context menu in RTL mode. ([#1310](https://github.com/infor-design/enterprise/issues/1310))
- `[Datagrid]` Added a setting `allowChildExpandOnMatch` that optionally determines if a search/filter will show and allow nonmatching children to be shown. ([#1422](https://github.com/infor-design/enterprise/issues/1422))
- `[Datagrid]` If a link is added with a href it will now be followed when clicking, rather than needing to use the click method setting on columns. ([#1473](https://github.com/infor-design/enterprise/issues/1473))
- `[Datagrid Tree]` Fixed a bug where Expand/Collapse text is added into the +/- cell. ([#1145](https://github.com/infor-design/enterprise/issues/1145))
- `[Dropdown]` Fixed a bug in NG where two dropdowns in different components would cause each other to freeze. ([#229](https://github.com/infor-design/enterprise-ng/issues/229))
- `[Editor]` Verified a past fix where editor would not work with all buttons when in a modal. ([#408](https://github.com/infor-design/enterprise/issues/408))
- `[Datagrid Tree]` Fixed a bug in `updateRow` that caused the indent of the tree grid to collapse. ([#405](https://github.com/infor-design/enterprise/issues/405))
- `[Empty Message]` Fixed a bug where a null empty message would not be possible. This is used to show no empty message on initial load delays. ([#1467](https://github.com/infor-design/enterprise/issues/1467))
- `[Lookup]` Fixed a bug where nothing is inserted when you click a link editor in the lookup. ([#1315](https://github.com/infor-design/enterprise/issues/1315))
- `[About]` Fixed a bug where the version would not show when set. It would show the IDS version. ([#1414](https://github.com/infor-design/enterprise/issues/1414))
- `[Datagrid]` Fixed a bug in `disableClientSort` / `disableClientFilter`. It now retains visual indicators on sort and filter. ([#1248](https://github.com/infor-design/enterprise/issues/1248))
- `[Tree]` Fixed a bug where selected nodes are selected again after loading child nodes. ([#1270](https://github.com/infor-design/enterprise/issues/1270))
- `[Input]` Fixed a bug where inputs that have tooltips will not be selectable with the cursor. ([#1354](https://github.com/infor-design/enterprise/issues/1354))
- `[Accordion]` Fixed a bug where double clicking a header will open and then close the accordion. ([#1314](https://github.com/infor-design/enterprise/issues/1314))
- `[Datagrid]` Fixed a bug on hover with taller cells where the hover state would not cover the entire cell. ([#1490](https://github.com/infor-design/enterprise/issues/1490))
- `[Editor]` Fixed a bug where the image would still be shown if you press the Esc key and cancel the image dialog. ([#1489](https://github.com/infor-design/enterprise/issues/1489))
- `[Datagrid Lookup]` Added additional missing event info for ajax requests and filtering. ([#1486](https://github.com/infor-design/enterprise/issues/1486))
- `[Tabs]` Added protection from inserting HTML tags in the add method (XSS). ([#1462](https://github.com/infor-design/enterprise/issues/1462))
- `[App Menu]` Added better text wrapping for longer titles. ([#1116](https://github.com/infor-design/enterprise/issues/1116))
- `[Contextual Action Panel]` Fixed some examples so that they reopen more than one time. ([#1116](https://github.com/infor-design/enterprise/issues/506))
- `[Searchfield]` Fixed a border styling issue on longer labels in the search. ([#1500](https://github.com/infor-design/enterprise/issues/1500))
- `[Tabs Multi]` Improved the experience on mobile by collapsing the menus a bit. ([#971](https://github.com/infor-design/enterprise/issues/971))
- `[Lookup]` Fixed missing ellipsis menu on mobile devices. ([#1068](https://github.com/infor-design/enterprise/issues/1068))
- `[Accordion]` Fixed incorrect font size on p tags in the accordion. ([#1116](https://github.com/infor-design/enterprise/issues/1116))
- `[Line Chart]` Fixed and improved the legend text on mobile viewport. ([#609](https://github.com/infor-design/enterprise/issues/609))

### v4.15.0 Chore & Maintenance

- `[General]` Migrated sass to use IDS color variables. ([#1435](https://github.com/infor-design/enterprise/issues/1435))
- `[Angular]` Added all settings from 4.13 in time for future 5.1.0 ([#274](https://github.com/infor-design/enterprise-ng/issues/274))
- `[General]` Fixed some incorrect layouts. ([#1357](https://github.com/infor-design/enterprise/issues/1357))
- `[Targeted Achievement]` Removed some older non working examples. ([#520](https://github.com/infor-design/enterprise/issues/520))

(50 Issues Solved This Release, Backlog Enterprise 294, Backlog Ng 80, 809 Functional Tests, 716 e2e Tests)

## v4.14.0

- [Npm Package](https://www.npmjs.com/package/ids-enterprise)
- [IDS Enterprise Angular Change Log](https://github.com/infor-design/enterprise-ng/blob/main/docs/CHANGELOG.md)

### v4.14.0 Features

- `[Datepicker/Monthview]` Added a setting for the day of week the calendar starts that can be used outside of the Locale setting. ([#1179](https://github.com/infor-design/enterprise/issues/1179))
- `[Datagrid]` Made the tree datagrid work a lot better with filtering. ([#1281](https://github.com/infor-design/enterprise/issues/1281))
- `[Autocomplete/SearchField]` Added a caseSensitive filtering option. ([#385](https://github.com/infor-design/enterprise/issues/385))
- `[Datagrid]` Added an option `headerAlign` to set alignment on the header different than the rows. ([#420](https://github.com/infor-design/enterprise/issues/420))
- `[Message]` Added the ability to use certain formatter html tags in the message content. ([#379](https://github.com/infor-design/enterprise/issues/379))

### v4.14.0 Fixes

- `[Swaplist]` Fixed a bug that if you drag really fast everything disappears. ([#1195](https://github.com/infor-design/enterprise/issues/1195))
- `[Hierarchy]` Fixed a bug that part of the profile menu is cut off. ([#931](https://github.com/infor-design/enterprise/issues/931))
- `[Datagrid/Dropdown]` Fixed a bug that part of the dropdown menu is cut off. ([#1420](https://github.com/infor-design/enterprise/issues/1420))
- `[Modal]` Fixed bugs where with certain field types modal validation was not working. ([#1213](https://github.com/infor-design/enterprise/issues/1213))
- `[Dropdown]` Fixed a regression where the tooltip was not showing when data is overflowed. ([#1400](https://github.com/infor-design/enterprise/issues/1400))
- `[Tooltip]` Fixed a bugs where a tooltip would show up in unexpected places. ([#1396](https://github.com/infor-design/enterprise/issues/1396))
- `[Datagrid/Dropdown]` Fixed a bug where an error would occur if showSelectAll is used. ([#1360](https://github.com/infor-design/enterprise/issues/1360))
- `[Datagrid/Tooltip]` Fixed a bugs where a tooltip would show up in the header unexpectedly. ([#1395](https://github.com/infor-design/enterprise/issues/1395))
- `[Popupmenu]` Fixed incorrect highlighting on disabled list items.  ([#982](https://github.com/infor-design/enterprise/issues/982))
- `[Contextual Action Panel]` Fixed issues with certain styles of invoking the CAP where it would not reopen a second time. ([#1139](https://github.com/infor-design/enterprise/issues/1139))
- `[Spinbox]` Added a fix so the page will not zoom when click + and - on mobile devices. ([#1070](https://github.com/infor-design/enterprise/issues/1070))
- `[Splitter]` Removed the tooltip from the expand/collapse button as it was superfluous. ([#1180](https://github.com/infor-design/enterprise/issues/1180))
- `[Datagrid]` Added a fix so the last column when stretching will do so with percentage so it will stay when the page resize or the menu opens/closes. ([#1168](https://github.com/infor-design/enterprise/issues/1168))
- `[Datagrid]` Fixed bugs in the server side and filtering example. ([#396](https://github.com/infor-design/enterprise/issues/396))
- `[Datagrid]` Fixed a bug in applyFilter with datefields. ([#1269](https://github.com/infor-design/enterprise/issues/1269))
- `[Datagrid]` Fixed a bug in updateCellNode where sometimes it did not work. ([#1122](https://github.com/infor-design/enterprise/issues/1122))
- `[Hierarchy]` Made the empty image ring the same color as the left edge. ([#932](https://github.com/infor-design/enterprise/issues/932))
- `[Datagrid/Dropdown]` Fixed an issue that tab did not close dropdown editors. ([#1198](https://github.com/infor-design/enterprise/issues/1198))
- `[Datagrid/Dropdown]` Fixed a bug that if you click open a dropdown editor then you cannot use arrow keys to select. ([#1387](https://github.com/infor-design/enterprise/issues/1387))
- `[Datagrid/Dropdown]` Fixed a bug that if a smaller number of items the menu would be too short. ([#1298](https://github.com/infor-design/enterprise/issues/1298))
- `[Searchfield]` Fixed a bug that the search field didnt work in safari. ([#225](https://github.com/infor-design/enterprise/issues/225))
- `[Datagrid/Dropdown]` Fixed a bug that source is used the values may be cleared out when opening the list. ([#1185](https://github.com/infor-design/enterprise/issues/1185))
- `[Personalization]` Fixed a bug that when calling initialize the personalization would reset. ([#1231](https://github.com/infor-design/enterprise/issues/1231))
- `[Tabs]` Fixed the alignment of the closing icon. ([#1056](https://github.com/infor-design/enterprise/issues/1056))
- `[Dropdown]` Fixed list alignment issues on mobile. ([#1069](https://github.com/infor-design/enterprise/issues/1069))
- `[Dropdown]` Fixed issues where the listbox would not close on mobile. ([#1119](https://github.com/infor-design/enterprise/issues/1119))
- `[Dropdown]` Fixed a bug where modals would close on url hash change. ([#1207](https://github.com/infor-design/enterprise/issues/1207))
- `[Contextual Action Panel]` Fixed an issue where buttons would occasionally be out of view. ([#283](https://github.com/infor-design/enterprise/issues/283))
- `[Empty Message]` Added a new icon to indicate using the search function. ([#1325](https://github.com/infor-design/enterprise/issues/1325))
- `[Searchfield]` Added a fix for landscape mode on mobile. ([#1102](https://github.com/infor-design/enterprise/issues/1102))
- `[Datagrid]` Added a fix for hard to read fields in high contrast mode. ([#1193](https://github.com/infor-design/enterprise/issues/1193))

### v4.14.0 Chore & Maintenance

- `[General]` Fixed problems with the css mapping where the line numbers were wrong in the map files. ([#962](https://github.com/infor-design/enterprise/issues/962))
- `[Docs]` Added setting so themes can be shown in the documentation pages. ([#1327](https://github.com/infor-design/enterprise/issues/1327))
- `[Docs]` Made links to example pages open in a new window. ([#1132](https://github.com/infor-design/enterprise/issues/1132))

(43 Issues Solved This Release, Backlog Enterprise 181, Backlog Ng 64, 682 Functional Tests, 612 e2e Tests)

## v4.13.0

- [Npm Package](https://www.npmjs.com/package/ids-enterprise)
- [IDS Enterprise Angular Change Log](https://github.com/infor-design/enterprise-ng/blob/main/docs/CHANGELOG.md)

### v4.13.0 Features

- `[Calendar]` Added some new features such as upcoming events view, RTL, keyboard support and fixed styling issues and bugs. ([#1221](https://github.com/infor-design/enterprise/issues/1221))
- `[Flex Toolbar]` Added search field integration, so that the search field is mainly close to being able to replace the legacy toolbar. ([#269](https://github.com/infor-design/enterprise/issues/269))
- `[Bar]` Added short, medium label support for adapting the chart to responsive views. ([#1094](https://github.com/infor-design/enterprise/issues/1094))
- `[Textarea]` Added maxLength option to prevent typing over a set maximum. ([#1046](https://github.com/infor-design/enterprise/issues/1046))
- `[Textarea]` Added maxGrow option to prevent growing when typing over a set max. ([#1147](https://github.com/infor-design/enterprise/issues/1147))
- `[Datagrid]` If using the `showDirty` option the indication will now be on each cell. ([#1183](https://github.com/infor-design/enterprise/issues/1183))
- `[Datepicker]` Added an option `useCurrentTime` that will insert current time instead of noon time with date and timepickers. ([#1087](https://github.com/infor-design/enterprise/issues/1087))
- `[General]` Included an IE 11 polyfill for ES6 Promises, this is a new dependency in the package.json you should include. ([#1172](https://github.com/infor-design/enterprise/issues/1172))
- `[General]` Add translations in 38 languages including new support for Slovak (sk-SK). ([#557](https://github.com/infor-design/enterprise/issues/557))

### v4.13.0 Fixes

- `[Tooltips]` Fixed an important bug where tooltips would stick around in the page on the top corner. ([#1273](https://github.com/infor-design/enterprise/issues/1273))
- `[Tooltips]` Fixed some contrast issues on the high contrast theme. ([#1249](https://github.com/infor-design/enterprise/issues/1249))
- `[Tooltips]` Fixed a bug where Toolbar "More Actions" menu buttons could incorrectly display a tooltip overlapping an open menu. ([#1242](https://github.com/infor-design/enterprise/issues/1242))
- `[Datepicker / Timepicker]` Removed the need to use the customValidation setting. You can remove this option from your code. The logic will pick up if you added customValidation to your input by adding a data-validate option. You also may need to add `date` or `availableDate` validation to your  data-validate attribute if these validations are desired along with your custom or required validation. ([#862](https://github.com/infor-design/enterprise/issues/862))
- `[Menubutton]` Added a new setting `hideMenuArrow` you can use for buttons that don't require an arrow, such as menu buttons. ([#1088](https://github.com/infor-design/enterprise/issues/1088))
- `[Dropdown]` Fixed issues with destroy when multiple dropdown components are on the page. ([#1202](https://github.com/infor-design/enterprise/issues/1202))
- `[Datagrid]` Fixed alignment issues when using filtering with some columns that do not have a filter. ([#1124](https://github.com/infor-design/enterprise/issues/1124))
- `[Datagrid]` Fixed an error when dynamically adding context menus. ([#1216](https://github.com/infor-design/enterprise/issues/1216))
- `[Datagrid]` Added an example of dynamic intermediate paging and filtering. ([#396](https://github.com/infor-design/enterprise/issues/396))
- `[Dropdown]` Fixed alignment issues on mobile devices. ([#1069](https://github.com/infor-design/enterprise/issues/1069))
- `[Datepicker]` Fixed incorrect assumptions, causing incorrect umalqura calendar calculations. ([#1189](https://github.com/infor-design/enterprise/issues/1189))
- `[Datepicker]` Fixed an issue where the dialog would not close on click out if opening the time dropdown components first. ([#1278](https://github.com/infor-design/enterprise/issues/))
- `[General]` Added the ability to stop renderLoop. ([#214](https://github.com/infor-design/enterprise/issues/214))
- `[Datepicker]` Fixed an issue reselecting ranges with the date picker range option. ([#1197](https://github.com/infor-design/enterprise/issues/1197))
- `[Editor]` Fixed bugs on IE with background color option. ([#392](https://github.com/infor-design/enterprise/issues/392))
- `[Colorpicker]` Fixed issue where the palette is not closed on enter key / click. ([#1050](https://github.com/infor-design/enterprise/issues/1050))
- `[Accordion]` Fixed issues with context menus on the accordion. ([#639](https://github.com/infor-design/enterprise/issues/639))
- `[Searchfield]` Made no results appear not clickable. ([#329](https://github.com/infor-design/enterprise/issues/329))
- `[Datagrid]` Added an example of groups and paging. ([#435](https://github.com/infor-design/enterprise/issues/435))
- `[Editor]` Fixed the dirty indicator when using toolbar items. ([#910](https://github.com/infor-design/enterprise/issues/910))
- `[Datagrid]` Fixed a bug that made tooltips disappear when a lookup editor is closed. ([#1186](https://github.com/infor-design/enterprise/issues/1186))
- `[Datagrid]` Fixed a bug where not all rows are removed in the removeSelected function. ([#1036](https://github.com/infor-design/enterprise/issues/1036))
- `[Datagrid]` Fixed bugs in activateRow and deactivateRow in some edge cases. ([#948](https://github.com/infor-design/enterprise/issues/948))
- `[Datagrid]` Fixed formatting of tooltips on the header and filter. ([#955](https://github.com/infor-design/enterprise/issues/955))
- `[Datagrid]` Fixed wrong page number when saving the page number in localstorage and reloading. ([#798](https://github.com/infor-design/enterprise/issues/798))
- `[Tree]` Fixed issues when expanding and collapsing after dragging nodes around. ([#1183](https://github.com/infor-design/enterprise/issues/1183))
- `[ContextualActionPanel]` Fixed a bug where the CAP will be closed if clicking an accordion in it. ([#1138](https://github.com/infor-design/enterprise/issues/1138))
- `[Colorpicker]` Added a setting (customColors) to prevent adding default colors if totally custom colors are used. ([#1135](https://github.com/infor-design/enterprise/issues/1135))
- `[AppMenu]` Improved contrast in high contrast theme. ([#1146](https://github.com/infor-design/enterprise/issues/1146))
- `[Searchfield]` Fixed issue where ascenders/descenders are cut off. ([#1101](https://github.com/infor-design/enterprise/issues/1101))
- `[Tree]` Added sortstop and sortstart events. ([#1003](https://github.com/infor-design/enterprise/issues/1003))
- `[Searchfield]` Fixed some alignment issues in different browsers. ([#1106](https://github.com/infor-design/enterprise/issues/1106))
- `[Searchfield]` Fixed some contrast issues in different browsers. ([#1104](https://github.com/infor-design/enterprise/issues/1104))
- `[Searchfield]` Prevent multiple selected events from firing. ([#1259](https://github.com/infor-design/enterprise/issues/1259))
- `[Autocomplete]` Added a beforeOpen setting ([#398](https://github.com/infor-design/enterprise/issues/398))
- `[Toolbar]` Fixed an error where toolbar tried to focus a DOM item that was removed. ([#1177](https://github.com/infor-design/enterprise/issues/1177))
- `[Dropdown]` Fixed a problem where the bottom of some lists is cropped. ([#909](https://github.com/infor-design/enterprise/issues/909))
- `[General]` Fixed a few components so that they could still initialize when hidden. ([#230](https://github.com/infor-design/enterprise/issues/230))
- `[Datagrid]` Fixed missing tooltips on new row. ([#1081](https://github.com/infor-design/enterprise/issues/1081))
- `[Lookup]` Fixed a bug using select all where it would select the previous list. ([#295](https://github.com/infor-design/enterprise/issues/295))
- `[Datagrid]` Fixed missing summary row on initial render in some cases. ([#330](https://github.com/infor-design/enterprise/issues/330))
- `[Button]` Fixed alignment of text and icons. ([#973](https://github.com/infor-design/enterprise/issues/973))
- `[Datagrid]` Fixed missing source call when loading last page first. ([#1162](https://github.com/infor-design/enterprise/issues/1162))
- `[SwapList]` Made sure swap list will work in all cases and in angular. ([#152](https://github.com/infor-design/enterprise/issues/152))
- `[Toast]` Fixed a bug where some toasts on certain urls may not close. ([#1305](https://github.com/infor-design/enterprise/issues/1305))
- `[Datepicker / Lookup]` Fixed bugs where they would not load on tabs. ([#1304](https://github.com/infor-design/enterprise/issues/1304))

### v4.13.0 Chore & Maintenance

- `[General]` Added more complete visual tests. ([#978](https://github.com/infor-design/enterprise/issues/978))
- `[General]` Cleaned up some of the sample pages start at A, making sure examples work and tests are covered for better QA (on going). ([#1136](https://github.com/infor-design/enterprise/issues/1136))
- `[General]` Upgraded to ids-identity 2.0.x ([#1062](https://github.com/infor-design/enterprise/issues/1062))
- `[General]` Cleanup missing files in the directory listings. ([#985](https://github.com/infor-design/enterprise/issues/985))
- `[Angular 1.0]` We removed the angular 1.0 directives from the code and examples. These are no longer being updated. You can still use older versions of this or move on to Angular 7.x ([#1136](https://github.com/infor-design/enterprise/issues/1136))
- `[Uplift]` Included the uplift theme again as alpha for testing. It will show with a watermark and is only available via the personalize api or url params in the demo app. ([#1224](https://github.com/infor-design/enterprise/issues/1224))

(69 Issues Solved This Release, Backlog Enterprise 199, Backlog Ng 63, 662 Functional Tests, 659 e2e Tests)

## v4.12.0

- [Npm Package](https://www.npmjs.com/package/ids-enterprise)
- [IDS Enterprise Angular Change Log](https://github.com/infor-design/enterprise-ng/blob/main/docs/CHANGELOG.md)

### v4.12.0 Features

- `[General]` The ability to make custom/smaller builds has further been improved. We improved the component matching, made it possible to run the tests on only included components, fixed the banner, and improved the terminal functionality. Also removed/deprecated the older mapping tool. ([#417](https://github.com/infor-design/enterprise/issues/417))
- `[Message]` Added the ability to have different types (Info, Confirm, Error, Alert). ([#963](https://github.com/infor-design/enterprise/issues/963))
- `[General]` Further fixes to for xss issues. ([#683](https://github.com/infor-design/enterprise/issues/683))
- `[Pager]` Made it possible to use the pager as a standalone component. ([#250](https://github.com/infor-design/enterprise/issues/250))
- `[Editor]` Added a clear formatting button. ([#473](https://github.com/infor-design/enterprise/issues/473))
- `[Datepicker]` Added an option to show the time as current time instead of midnight. ([#889](https://github.com/infor-design/enterprise/issues/889))
- `[About]` Dialog now shows device information. ([#684](https://github.com/infor-design/enterprise/issues/684))

### v4.12.0 Fixes

- `[Datagrid Tree]` Fixed incorrect data on activated event. ([#412](https://github.com/infor-design/enterprise/issues/412))
- `[Datagrid]` Improved the export function so it works on different locales. ([#378](https://github.com/infor-design/enterprise/issues/378))
- `[Tabs]` Fixed a bug where clicking the x on tabs with a dropdowns would incorrectly open the dropdown. ([#276](https://github.com/infor-design/enterprise/issues/276))
- `[Datagrid]` Changed the `settingschange` event so it will only fire once. ([#903](https://github.com/infor-design/enterprise/issues/903))
- `[Listview]` Improved rendering performance. ([#430](https://github.com/infor-design/enterprise/issues/430))
- `[General]` Fixed issues when using base tag, that caused icons to disappear. ([#766](https://github.com/infor-design/enterprise/issues/766))
- `[Empty Message]` Made it possible to assign code to the button click if used. ([#667](https://github.com/infor-design/enterprise/issues/667))
- `[Datagrid]` Added translations for the new tooltip. ([#227](https://github.com/infor-design/enterprise/issues/227))
- `[Dropdown]` Fixed contrast issue in high contrast theme. ([#945](https://github.com/infor-design/enterprise/issues/945))
- `[Datagrid]` Reset to default did not reset dropdown columns. ([#847](https://github.com/infor-design/enterprise/issues/847))
- `[Datagrid]` Fixed bugs in keyword search highlighting with special characters. ([#849](https://github.com/infor-design/enterprise/issues/849))
- `[Datagrid]` Fixed bugs that causes NaN to appear in date fields. ([#891](https://github.com/infor-design/enterprise/issues/891))
- `[Dropdown]` Fixed issue where validation is not trigger on IOS on click out. ([#659](https://github.com/infor-design/enterprise/issues/659))
- `[Lookup]` Fixed bug in select all in multiselect with paging. ([#926](https://github.com/infor-design/enterprise/issues/926))
- `[Modal]` Fixed bug where the modal would close if hitting enter on a checkbox and inputs. ([#320](https://github.com/infor-design/enterprise/issues/320))
- `[Lookup]` Fixed bug trying to reselect a second time. ([#296](https://github.com/infor-design/enterprise/issues/296))
- `[Tabs]` Fixed behavior when closing and disabling tabs. ([#947](https://github.com/infor-design/enterprise/issues/947))
- `[Dropdown]` Fixed layout issues when using icons in the dropdown. ([#663](https://github.com/infor-design/enterprise/issues/663))
- `[Datagrid]` Fixed a bug where the tooltip did not show on validation. ([#1008](https://github.com/infor-design/enterprise/issues/1008))
- `[Tabs]` Fixed issue with opening spillover on IOS. ([#619](https://github.com/infor-design/enterprise/issues/619))
- `[Datagrid]` Fixed bugs when using `exportable: false` in certain column positions. ([#787](https://github.com/infor-design/enterprise/issues/787))
- `[Searchfield]` Removed double border. ([#328](https://github.com/infor-design/enterprise/issues/328))

### v4.12.0 Chore & Maintenance

- `[Masks]` Added missing and more documentation, cleaned up existing docs. ([#1033](https://github.com/infor-design/enterprise/issues/1033))
- `[General]` Based on design site comments, we improved some pages and fixed some missing links. ([#1034](https://github.com/infor-design/enterprise/issues/1034))
- `[Bar Chart]` Added test coverage. ([#848](https://github.com/infor-design/enterprise/issues/848))
- `[Datagrid]` Added full api test coverage. ([#242](https://github.com/infor-design/enterprise/issues/242))

(55 Issues Solved This Release, Backlog Enterprise 185, Backlog Ng 50, 628 Functional Tests, 562 e2e Tests)

## v4.11.0

- [Npm Package](https://www.npmjs.com/package/ids-enterprise)
- [IDS Enterprise Angular Change Log](https://github.com/infor-design/enterprise-ng/blob/main/docs/CHANGELOG.md)

### v4.11.0 Features

- `[General]` It is now possible to make custom builds. With a custom build you specify a command with a list of components that you use. This can be used to reduce the bundle size for both js and css. ([#417](https://github.com/infor-design/enterprise/issues/417))
- `[Calendar]` Added more features including: a readonly view, ability for events to span days, tooltips and notifications ([#417](https://github.com/infor-design/enterprise/issues/417))
- `[Lookup]` Added the ability to select across pages, even when doing server side paging. ([#375](https://github.com/infor-design/enterprise/issues/375))
- `[Datagrid]` Improved tooltip performance, and now tooltips show on cells that are not fully displayed. ([#447](https://github.com/infor-design/enterprise/issues/447))

### v4.11.0 Fixes

- `[Dropdown]` The onKeyDown callback was not firing if CTRL key is used. This is fixed. ([#793](https://github.com/infor-design/enterprise/issues/793))
- `[Tree]` Added a small feature to preserve the tree node states on reload. ([#792](https://github.com/infor-design/enterprise/issues/792))
- `[Tree]` Added a disable/enable method to disable/enable the whole tree. ([#752](https://github.com/infor-design/enterprise/issues/752))
- `[App Menu]` Fixed a bug clearing the search filter box. ([#702](https://github.com/infor-design/enterprise/issues/702))
- `[Column Chart]` Added a yAxis option, you can use to format the yAxis in custom ways. ([#627](https://github.com/infor-design/enterprise/issues/627))
- `[General]` More fixes to use external ids tokens. ([#708](https://github.com/infor-design/enterprise/issues/708))
- `[Datagrid]` Fixed an error calling selectRows with an integer. ([#756](https://github.com/infor-design/enterprise/issues/756))
- `[Tree]` Fixed a bug that caused newly added rows to not be draggable. ([#618](https://github.com/infor-design/enterprise/issues/618))
- `[Dropdown / Multiselect]` Re-added the ability to have a placeholder on the component. ([#832](https://github.com/infor-design/enterprise/issues/832))
- `[Datagrid]` Fixed a bug that caused dropdown filters to not save on reload of page (saveUserSettings) ([#791](https://github.com/infor-design/enterprise/issues/791))
- `[Dropdown]` Fixed a bug that caused an unneeded scrollbar. ([#786](https://github.com/infor-design/enterprise/issues/786))
- `[Tree]` Added drag events and events for when the data is changed. ([#801](https://github.com/infor-design/enterprise/issues/801))
- `[Datepicker]` Fixed a bug updating settings, where time was not changing correctly. ([#305](https://github.com/infor-design/enterprise/issues/305))
- `[Tree]` Fixed a bug where the underlying dataset was not synced up. ([#718](https://github.com/infor-design/enterprise/issues/718))
- `[Lookup]` Fixed incorrect text color on chrome. ([#762](https://github.com/infor-design/enterprise/issues/762))
- `[Editor]` Fixed duplicate ID's on the popup dialogs. ([#746](https://github.com/infor-design/enterprise/issues/746))
- `[Dropdown]` Fixed misalignment of icons on IOS. ([#657](https://github.com/infor-design/enterprise/issues/657))
- `[Demos]` Fixed a bug that caused RTL pages to sometimes load blank. ([#814](https://github.com/infor-design/enterprise/issues/814))
- `[Modal]` Fixed a bug that caused the modal to close when clicking an accordion on the modal. ([#747](https://github.com/infor-design/enterprise/issues/747))
- `[Tree]` Added a restoreOriginalState method to set the tree back to its original state. ([#751](https://github.com/infor-design/enterprise/issues/751))
- `[Datagrid]` Added an example of a nested datagrid with scrolling. ([#172](https://github.com/infor-design/enterprise/issues/172))
- `[Datagrid]` Fixed column alignment issues on grouped column examples. ([#147](https://github.com/infor-design/enterprise/issues/147))
- `[Datagrid]` Fixed bugs when dragging and resizing grouped columns. ([#374](https://github.com/infor-design/enterprise/issues/374))
- `[Validation]` Fixed a bug that caused validations with changing messages to not go away on correction. ([#640](https://github.com/infor-design/enterprise/issues/640))
- `[Datagrid]` Fixed bugs in actionable mode (enter was not moving down). ([#788](https://github.com/infor-design/enterprise/issues/788))
- `[Bar Charts]` Fixed bug that caused tooltips to occasionally not show up. ([#739](https://github.com/infor-design/enterprise/issues/739))
- `[Dirty]` Fixed appearance/contrast on high contrast theme. ([#692](https://github.com/infor-design/enterprise/issues/692))
- `[Locale]` Fixed incorrect date time format. ([#608](https://github.com/infor-design/enterprise/issues/608))
- `[Dropdown]` Fixed bug where filtering did not work with CAPS lock on. ([#608](https://github.com/infor-design/enterprise/issues/608))
- `[Accordion]` Fixed styling issue on safari. ([#282](https://github.com/infor-design/enterprise/issues/282))
- `[Dropdown]` Fixed a bug on mobile devices, where the list would close on scrolling. ([#656](https://github.com/infor-design/enterprise/issues/656))

### v4.11.0 Chore & Maintenance

- `[Textarea]` Added additional test coverage. ([#337](https://github.com/infor-design/enterprise/issues/337))
- `[Tree]` Added additional test coverage. ([#752](https://github.com/infor-design/enterprise/issues/752))
- `[Busy Indicator]` Added additional test coverage. ([#233](https://github.com/infor-design/enterprise/issues/233))
- `[Docs]` Added additional information for developers on how to use IDS. ([#721](https://github.com/infor-design/enterprise/issues/721))
- `[Docs]` Added Id's and test notes to all pages. ([#259](https://github.com/infor-design/enterprise/issues/259))
- `[Docs]` Fixed issues on the wizard docs. ([#824](https://github.com/infor-design/enterprise/issues/824))
- `[Accordion]` Added additional test coverage. ([#516](https://github.com/infor-design/enterprise/issues/516))
- `[General]` Added sass linter (stylelint). ([#767](https://github.com/infor-design/enterprise/issues/767))

(53 Issues Solved This Release, Backlog Enterprise 170, Backlog Ng 41, 587 Functional Tests, 458 e2e Tests)

## v4.10.0

- [Npm Package](https://www.npmjs.com/package/ids-enterprise)
- [IDS Enterprise Angular Change Log](https://github.com/infor-design/enterprise-ng/blob/main/docs/CHANGELOG.md)

### v4.10.0 Features

- `[Tooltips]` Will now activate on longpress on mobile devices. ([#400](https://github.com/infor-design/enterprise/issues/400))
- `[Contextmenu]` Will now activate on longpress on mobile devices (except when on inputs). ([#245](https://github.com/infor-design/enterprise/issues/245))
- `[Locale]` Added support for zh-Hant and zh-Hans. ([#397](https://github.com/infor-design/enterprise/issues/397))
- `[Tree]` Greatly improved rendering and expanding performance. ([#251](https://github.com/infor-design/enterprise/issues/251))
- `[General]` Internally all of the sass is now extended from [IDS Design tokens]( https://github.com/infor-design/design-system) ([#354](https://github.com/infor-design/enterprise/issues/354))
- `[Calendar]` Added initial readonly calendar. At the moment the calendar can only render events and has a filtering feature. More will be added next sprint. ([#261](https://github.com/infor-design/enterprise/issues/261))

### v4.10.0 Fixes

- `[Dropdown]` Minor Breaking Change for Xss reasons we removed the ability to set a custom hex color on icons in the dropdown. You can still pass in one of the alert colors from the colorpalette (fx alert, good, info). This was not even shown in the examples so may not be missed. ([#256](https://github.com/infor-design/enterprise/issues/256))
- `[Popupmenu]` Fixed a problem in popupmenu, if it was opened in immediate mode, submenus will be cleared of their text when the menu is eventually closed. ([#701](https://github.com/infor-design/enterprise/issues/701))
- `[Editor]` Fixed xss injection problem on the link dialog. ([#257](https://github.com/infor-design/enterprise/issues/257))
- `[Spinbox]` Fixed a height / alignment issue on spinboxes when used in short height configuration. ([#547](https://github.com/infor-design/enterprise/issues/547))
- `[Datepicker / Mask]` Fixed an issue in angular that caused using backspace to not save back to the model. ([#51](https://github.com/infor-design/enterprise-ng/issues/51))
- `[Field Options]` Fixed mobile support so they now work on touch better on IOS and Android. ([#555](https://github.com/infor-design/enterprise-ng/issues/555))
- `[Tree]` Tree with + and - for the folders was inversed visually. This was fixed, update your svg.html ([#685](https://github.com/infor-design/enterprise-ng/issues/685))
- `[Modal]` Fixed an alignment issue with the closing X on the top corner. ([#662](https://github.com/infor-design/enterprise-ng/issues/662))
- `[Popupmenu]` Fixed a visual flickering when opening dynamic submenus. ([#588](https://github.com/infor-design/enterprise/issues/588))
- `[Tree]` Added full unit and functional tests. ([#264](https://github.com/infor-design/enterprise/issues/264))
- `[Lookup]` Added full unit and functional tests. ([#344](https://github.com/infor-design/enterprise/issues/344))
- `[Datagrid]` Added more unit and functional tests. ([#242](https://github.com/infor-design/enterprise/issues/242))
- `[General]` Updated the develop tools and sample app to Node 10. During this update we set package-lock.json to be ignored in .gitignore ([#540](https://github.com/infor-design/enterprise/issues/540))
- `[Modal]` Allow beforeOpen callback to run optionally whether you have content or not passed back. ([#409](https://github.com/infor-design/enterprise/issues/409))
- `[Datagrid]` The lookup editor now supports left, right, and center align on the column settings. ([#228](https://github.com/infor-design/enterprise/issues/228))
- `[Mask]` When adding prefixes and suffixes (like % and $) if all the rest of the text is cleared, these will also now be cleared. ([#433](https://github.com/infor-design/enterprise/issues/433))
- `[Popupmenu]` Fixed low contrast selection icons in high contrast theme. ([#410](https://github.com/infor-design/enterprise/issues/410))
- `[Header Popupmenu]` Fixed missing focus state. ([#514](https://github.com/infor-design/enterprise/issues/514))
- `[Datepicker]` When using legends on days, fixed a problem that the hover states are shown incorrectly when changing month. ([#514](https://github.com/infor-design/enterprise/issues/514))
- `[Listview]` When the search field is disabled, it was not shown with disabled styling, this is fixed. ([#422](https://github.com/infor-design/enterprise/issues/422))
- `[Donut]` When having 4 or 2 sliced the tooltip would not show up on some slices. This is fixed. ([#482](https://github.com/infor-design/enterprise/issues/482))
- `[Datagrid]` Added a searchExpandableRow option so that you can control if data in expandable rows is searched/expanded. ([#480](https://github.com/infor-design/enterprise/issues/480))
- `[Multiselect]` If more items then fit are selected the tooltip was not showing on initial load, it only showed after changing values. This is fixed. ([#633](https://github.com/infor-design/enterprise/issues/633))
- `[Tooltip]` An example was added showing how you can show tooltips on disabled buttons. ([#453](https://github.com/infor-design/enterprise/issues/453))
- `[Modal]` A title with brackets in it was not escaping the text correctly. ([#246](https://github.com/infor-design/enterprise/issues/246))
- `[Modal]` Pressing enter when on inputs such as file upload no longer closes the modal. ([#321](https://github.com/infor-design/enterprise/issues/321))
- `[Locale]` Sent out translations so things like the Editor New/Same window dialog will be translated in the future. ([#511](https://github.com/infor-design/enterprise/issues/511))
- `[Nested Datagrid]` Fixed focus issues, the wrong cell in the nest was getting focused. ([#371](https://github.com/infor-design/enterprise/issues/371))

(44 Issues Solved This Release, Backlog Enterprise 173, Backlog Ng 44, 565 Functional Tests, 426 e2e Tests)

## v4.9.0

- [Npm Package](https://www.npmjs.com/package/ids-enterprise)
- [IDS Enterprise Angular Change Log](https://github.com/infor-design/enterprise-ng/blob/main/docs/CHANGELOG.md)

### v4.9.0 Features

- `[Datagrid]` Changed the way alerts work on rows. It now no longer requires an extra column. The rowStatus column will now be ignored so can be removed. When an alert / error / info message is added to the row the whole row will highlight. ([Check out the example.](https://bit.ly/2LC33iJ) ([#258](https://github.com/infor-design/enterprise/issues/258))
- `[Modal]` Added an option `showCloseBtn` which when set to true will show a X button on the top left corner. ([#358](https://github.com/infor-design/enterprise/issues/358))
- `[Multiselect / Dropdown]` Added the ability to see the search term during ajax requests. ([#267](https://github.com/infor-design/enterprise/issues/267))
- `[Scatterplot]` Added a scatter plot chart similar to a bubble chart but with shapes. ([Check out the example.](https://bit.ly/2K9N59M) ([#341](https://github.com/infor-design/enterprise/issues/341))
- `[Toast]` Added an option `allowLink` which when set to true will allow you to specify a `<a>` in the message content to add a link to the message. ([#341](https://github.com/infor-design/enterprise/issues/341))

### v4.9.0 Fixes

- `[Accordion]` Fixed an issue that prevented a right click menu from working on the accordion. ([#238](https://github.com/infor-design/enterprise/issues/238))
- `[Charts]` Fixed up missing empty states and selection methods so they work on all charts. ([#265](https://github.com/infor-design/enterprise/issues/265))
- `[Datagrid]` Fixed the performance of pasting from excel. ([#240](https://github.com/infor-design/enterprise/issues/240))
- `[Datagrid]` The keyword search will now clear when reloading data. ([#307](https://github.com/infor-design/enterprise/issues/307))
- `[Docs]` Fixed several noted missing pages and broken links in the docs. ([#244](https://github.com/infor-design/enterprise/issues/244))
- `[Dropdown]` Fixed bug in badges configuration. ([#270](https://github.com/infor-design/enterprise/issues/270))
- `[Flex Layout]` Fixed field-flex to work better on IE. ([#252](https://github.com/infor-design/enterprise/issues/252))
- `[Editor]` Fixed bug that made it impossible to edit the visual tab. ([#478](https://github.com/infor-design/enterprise/issues/478))
- `[Editor]` Fixed a bug with dirty indicator that caused a messed up layout. ([#241](https://github.com/infor-design/enterprise/issues/241))
- `[Lookup]` Fixed it so that select will work correctly when filtering. ([#248](https://github.com/infor-design/enterprise/issues/248))
- `[Header]` Fixed missing `More` tooltip on the header. ([#345](https://github.com/infor-design/enterprise/issues/345))
- `[Validation]` Added fixes to prevent `error` and `valid` events from going off more than once. ([#237](https://github.com/infor-design/enterprise/issues/237))
- `[Validation]` Added fixes to make multiple messages work better. There is now a `getMessages()` function that will return all erros on a field as an array. The older `getMessage()` will still return a string. ([#237](https://github.com/infor-design/enterprise/issues/237))
- `[Validation]` Fixed un-needed event handlers when using fields on a tab. ([#332](https://github.com/infor-design/enterprise/issues/332))

### v4.9.0 Chore & Maintenance

- `[Blockgrid]` Added full test coverage ([#234](https://github.com/infor-design/enterprise/issues/234))
- `[CAP]` Fixed some examples that would not close ([#283](https://github.com/infor-design/enterprise/issues/283))
- `[Datepicker]` Added full test coverage ([#243](https://github.com/infor-design/enterprise/issues/243))
- `[Datagrid]` Fixed an example so that it shows how to clear a dropdown filter. ([#254](https://github.com/infor-design/enterprise/issues/254))
- `[Docs]` Added TEAMS.MD for collecting info on the teams using ids. If you are not in the list let us know or make a pull request. ([#350](https://github.com/infor-design/enterprise/issues/350))
- `[Listview]` Fixed some links in the sample app that caused some examples to fail. ([#273](https://github.com/infor-design/enterprise/issues/273))
- `[Tabs]` Added more test coverage ([#239](https://github.com/infor-design/enterprise/issues/239))
- `[Toast]` Added full test coverage ([#232](https://github.com/infor-design/enterprise/issues/232))
- `[Testing]` Added visual regression tests, and more importantly a system for doing them via CI. ([#255](https://github.com/infor-design/enterprise/issues/255))

(34 Issues Solved This Release, Backlog Enterprise 158, Backlog Ng 41, 458 Functional Tests, 297 e2e Tests)

## v4.8.0

- [Npm Package](https://www.npmjs.com/package/ids-enterprise)
- [IDS Enterprise Angular Change Log](https://github.com/infor-design/enterprise-ng/blob/main/docs/CHANGELOG.md)

### v4.8.0 Features

- `[Datagrid]` Added an example of Nested Datagrids with ([basic nested grid support.](https://bit.ly/2lGKM4a)) ([#SOHO-3474](https://jira.infor.com/browse/SOHO-3474))
- `[Datagrid]` Added support for async validation. ([#SOHO-7943](https://jira.infor.com/browse/SOHO-7943))
- `[Export]` Extracted excel export code so it can be run outside the datagrid. ([#SOHO-7246](https://jira.infor.com/browse/SOHO-7246))

### v4.8.0 Fixes

- `[Searchfield / Toolbar Searchfield]` Merged code between them so there is just one component. This reduced code and fixed many bugs. ([#161](https://github.com/infor-design/enterprise/pull/161))
- `[Datagrid]` Fixed issues using expand row after hiding/showing columns. ([#SOHO-8103](https://jira.infor.com/browse/SOHO-8103))
- `[Datagrid]` Fixed issue that caused nested grids in expandable rows to hide after hiding/showing columns on the parent grid. ([#SOHO-8102](https://jira.infor.com/browse/SOHO-8102))
- `[Datagrid]` Added an example showing Math rounding on numeric columns ([#SOHO-5168](https://jira.infor.com/browse/SOHO-5168))
- `[Datagrid]` Date editors now maintain date format correctly. ([#SOHO-5861](https://jira.infor.com/browse/SOHO-5861))
- `[Datagrid]` Fixed alignment off sort indicator on centered columns. ([#SOHO-7444](https://jira.infor.com/browse/SOHO-7444))
- `[Datagrid]` Behavior Change - Sorting clicking now no longer refocuses last cell. ([#SOHO-7682](https://jira.infor.com/browse/SOHO-7682))
- `[Datagrid]` Fixed formatter error that showed NaN on some number cells. ([#SOHO-7839](https://jira.infor.com/browse/SOHO-7682))
- `[Datagrid]` Fixed a bug rendering last column in some situations. ([#SOHO-7987](https://jira.infor.com/browse/SOHO-7987))
- `[Datagrid]` Fixed incorrect data in context menu event. ([#SOHO-7991](https://jira.infor.com/browse/SOHO-7991))
- `[Dropdown]` Added an onKeyDown option so keys can be overriden. ([#SOHO-4815](https://jira.infor.com/browse/SOHO-4815))
- `[Slider]` Fixed step slider to work better jumping across steps. ([#SOHO-6271](https://jira.infor.com/browse/SOHO-6271))
- `[Tooltip]` Will strip tooltip markup to prevent xss. ([#SOHO-6522](https://jira.infor.com/browse/SOHO-6522))
- `[Contextual Action Panel]` Fixed alignment issue on x icon. ([#SOHO-6612](https://jira.infor.com/browse/SOHO-6612))
- `[Listview]` Fixed scrollbar size when removing items. ([#SOHO-7402](https://jira.infor.com/browse/SOHO-7402))
- `[Navigation Popup]` Fixed a bug setting initial selected value. ([#SOHO-7411](https://jira.infor.com/browse/SOHO-7411))
- `[Grid]` Added a no-margin setting for nested grids with no indentation. ([#SOHO-7495](https://jira.infor.com/browse/SOHO-7495))
- `[Grid]` Fixed positioning of checkboxes in the grid. ([#SOHO-7979](https://jira.infor.com/browse/SOHO-7979))
- `[Tabs]` Fixed bug calling add in NG applications. ([#SOHO-7511](https://jira.infor.com/browse/SOHO-7511))
- `[Listview]` Selected event now contains the dataset row. ([#SOHO-7512](https://jira.infor.com/browse/SOHO-7512))
- `[Multiselect]` Fixed incorrect showing of delselect button in certain states. ([#SOHO-7535](https://jira.infor.com/browse/SOHO-7535))
- `[Search]` Fixed bug where highlight search terms where not shown in bold. ([#SOHO-7796](https://jira.infor.com/browse/SOHO-7796))
- `[Multiselect]` Improved performance on select all. ([#SOHO-7816](https://jira.infor.com/browse/SOHO-7816))
- `[Spinbox]` Fixed problem where you could arrow up in a readonly spinbox. ([#SOHO-8025](https://jira.infor.com/browse/SOHO-8025))
- `[Dropdown]` Fixed bug selecting two items with same value. ([#SOHO-8029](https://jira.infor.com/browse/SOHO-8029))
- `[Modal]` Fixed incorrect enabling of submit on validating modals. ([#SOHO-8042](https://jira.infor.com/browse/SOHO-8042))
- `[Modal]` Fixed incorrect closing of modal on enter key. ([#SOHO-8059](https://jira.infor.com/browse/SOHO-8059))
- `[Rating]` Allow decimal values for example 4.3. ([#SOHO-8063](https://jira.infor.com/browse/SOHO-8063))
- `[Datepicker]` Prevent datepicker from scrolling to the top of the browser. ([#SOHO-8107](https://jira.infor.com/browse/SOHO-8107))
- `[Tag]` Fixed layout on Right-To-Left. ([#SOHO-8120](https://jira.infor.com/browse/SOHO-8120))
- `[Listview]` Fixed missing render event. ([#SOHO-8129](https://jira.infor.com/browse/SOHO-8129))
- `[Angular Datagrid]` Fixed maskOptions input definition. ([#SOHO-8131](https://jira.infor.com/browse/SOHO-8131))
- `[Datepicker]` Fixed several bugs on the UmAlQura Calendar. ([#SOHO-8147](https://jira.infor.com/browse/SOHO-8147))
- `[Datagrid]` Fixed bug on expanding and collapsing multiple expandable rows. ([#SOHO-8154](https://jira.infor.com/browse/SOHO-8154))
- `[Pager]` Fixed focus state clicking page numbers. ([#SOHO-4528](https://jira.infor.com/browse/SOHO-4528))
- `[SearchField]` Fixed bug initializing search field with text. ([#SOHO-4820](https://jira.infor.com/browse/SOHO-4820))
- `[ColorPicker]` Fixed bug with incorrect cursor on readonly color picker. ([#SOHO-8030](https://jira.infor.com/browse/SOHO-8030))
- `[Pie]` Fixed ui glitch on mobile when pressing slices. ([#SOHO-8141](https://jira.infor.com/browse/SOHO-8141))

### v4.8.0 Chore & Maintenance

- `[Npm Package]` Added back sass files in correct folder structure. ([#SOHO-7583](https://jira.infor.com/browse/SOHO-7583))
- `[Menu Button]` Added button functional and e2e Tests. ([#SOHO-7600](https://jira.infor.com/browse/SOHO-7600))
- `[Textarea]` Added Textarea functional and e2e Tests. ([#SOHO-7929](https://jira.infor.com/browse/SOHO-7929))
- `[ListFilter]` Added ListFilter functional and e2e Tests. ([#SOHO-7975](https://jira.infor.com/browse/SOHO-7975))
- `[Colorpicker]` Added Colorpicker functional and e2e Tests. ([#SOHO-8078](https://jira.infor.com/browse/SOHO-8078))
- `[Site / Docs]` Fixed a few broken links ([#SOHO-7993](https://jira.infor.com/browse/SOHO-7993))

(62 Jira Issues Solved This Release, Backlog Dev 186, Design 110, Unresolved 349, Test Count 380 Functional, 178 e2e )

## v4.7.0

- [Full Jira Release Notes](https://bit.ly/2HyT3zF)
- [Npm Package](https://www.npmjs.com/package/ids-enterprise)
- [IDS Enterprise Angular Change Log](https://github.com/infor-design/enterprise-ng/blob/main/docs/CHANGELOG.md)

### v4.7.0 Features

- `[Github]` The project was migrated to be open source on github with a new workflow and testing suite.
- `[Tag]` Added a Tag angular component. ([#SOHO-8005](https://jira.infor.com/browse/SOHO-8006))
- `[Validate]` Exposed validate and removeMessage methods. ([#SOHO-8003](https://jira.infor.com/browse/SOHO-8003))
- `[General]` Upgrade to Angular 6 ([#SOHO-7927](https://jira.infor.com/browse/SOHO-7927))
- `[General]` Introduced nightly versions in npm ([#SOHO-7804](https://jira.infor.com/browse/SOHO-7804))
- `[Multiselect]` A tooltip now shows if more content is selected than fits in the input. ([#SOHO-7799](https://jira.infor.com/browse/SOHO-7799))
- `[Datepicker]` Added an option to restrict moving to months that are not available to select from. ([#SOHO-7384](https://jira.infor.com/browse/SOHO-7384))
- `[Validation]` Added and icon alert([#SOHO-7225](https://jira.infor.com/browse/SOHO-7225)
- `[General]` Code is now available on ([public npm](https://www.npmjs.com/package/ids-enterprise)) ([#SOHO-7083](https://jira.infor.com/browse/SOHO-7083))

### v4.7.0 Fixes

- `[Lookup]` Fixed existing example that shows using an autocomplete on a lookup. ([#SOHO-8070](https://jira.infor.com/browse/SOHO-8070))
- `[Lookup]` Fixed existing example that shows creating a customized dialog on the lookup ([#SOHO-8069](https://jira.infor.com/browse/SOHO-8069))
- `[Lookup]` Fixed existing example that incorrectly showed a checkbox column. ([#SOHO-8068](https://jira.infor.com/browse/SOHO-8068))
- `[Line Chart]` Fixed an error when provoking the tooltip. ([#/SOHO-8051](https://jira.infor.com/browse/SOHO-8051))
- `[Module Tabs]` Fixed a bug toggling the menu on mobile. ([#/SOHO-8043](https://jira.infor.com/browse/SOHO-8043))
- `[Autocomplete]` Fixed a bug that made enter key not work to select. ([#SOHO-8036](https://jira.infor.com/browse/SOHO-8036))
- `[Tabs]` Removed an errant scrollbar that appeared sometimes on IE ([#SOHO-8034](https://jira.infor.com/browse/SOHO-8034))
- `[Datagrid]` The drill down click event now currently shows the right row information in the event data. ([#SOHO-8023](https://jira.infor.com/browse/SOHO-8023))
- `[Datagrid]` Fixed a broken nested data example. ([#SOHO-8019](https://jira.infor.com/browse/SOHO-8019))
- `[Datagrid]` Fixed a broken paging example. ([#SOHO-8013](https://jira.infor.com/browse/SOHO-8013))
- `[Datagrid]` Hyperlinks now can be clicked when in a datagrid expandable row. ([#SOHO-8009](https://jira.infor.com/browse/SOHO-8009))
- `[Popupmenu]` Removed extra padding on icon menus ([#SOHO-8006](https://jira.infor.com/browse/SOHO-8006))
- `[Spinbox]` Range limits now work correctly ([#SOHO-7999](https://jira.infor.com/browse/SOHO-7999))
- `[Dropdown]` Fixed not working filtering on nosearch option. ([#SOHO-7998](https://jira.infor.com/browse/SOHO-7998))
- `[Hierarchy]` Children layout and in general layouts where improved. ([#SOHO-7992](https://jira.infor.com/browse/SOHO-7992))
- `[Buttons]` Fixed layout issues on mobile. ([#SOHO-7982](https://jira.infor.com/browse/SOHO-7982))
- `[Datagrid]` Fixed format initialization issue ([#SOHO-7982](https://jira.infor.com/browse/SOHO-7982))
- `[Lookup]` Fixed a problem that caused the lookup to only work once. ([#SOHO-7971](https://jira.infor.com/browse/SOHO-7971))
- `[Treemap]` Fix a bug using `fixture.detectChanges()`. ([#SOHO-7969](https://jira.infor.com/browse/SOHO-7969))
- `[Textarea]` Fixed a bug that made it possible for the count to go to a negative value. ([#SOHO-7952](https://jira.infor.com/browse/SOHO-7952))
- `[Tabs]` Fixed a bug that made extra events fire. ([#SOHO-7948](https://jira.infor.com/browse/SOHO-7948))
- `[Toolbar]` Fixed a with showing icons and text in the overflowmenu. ([#SOHO-7942](https://jira.infor.com/browse/SOHO-7942))
- `[DatePicker]` Fixed an error when restricting dates. ([#SOHO-7922](https://jira.infor.com/browse/SOHO-7922))
- `[TimePicker]` Fixed sort order of times in arabic locales. ([#SOHO-7920](https://jira.infor.com/browse/SOHO-7920))
- `[Multiselect]` Fixed initialization of selected items. ([#SOHO-7916](https://jira.infor.com/browse/SOHO-7916))
- `[Line Chart]` Solved a problem clicking lines to select. ([#SOHO-7912](https://jira.infor.com/browse/SOHO-7912))
- `[Hierarchy]` Improved RTL version ([#SOHO-7888](https://jira.infor.com/browse/SOHO-7888))
- `[Datagrid]` Row click event now shows correct data when using Groups ([#SOHO-7861](https://jira.infor.com/browse/SOHO-7861))
- `[Modal]` Fixed cut of border on checkboxe focus states. ([#SOHO-7856](https://jira.infor.com/browse/SOHO-7856))
- `[Colorpicker]` Fixed cropped labels when longer ([#SOHO-7817](https://jira.infor.com/browse/SOHO-7817))
- `[Label]` Fixed cut off Thai characters ([#SOHO-7814](https://jira.infor.com/browse/SOHO-7814))
- `[Colorpicker]` Fixed styling issue on margins ([#SOHO-7776](https://jira.infor.com/browse/SOHO-7776))
- `[Hierarchy]` Fixed several layout issues and changed the paging example to show the back button on the left. ([#SOHO-7622](https://jira.infor.com/browse/SOHO-7622))
- `[Bar Chart]` Fixed RTL layout issues ([#SOHO-5196](https://jira.infor.com/browse/SOHO-5196))
- `[Lookup]` Made delimiter an option / changable ([#SOHO-4695](https://jira.infor.com/browse/SOHO-4695))

### v4.7.0 Chore & Maintenance

- `[Timepicker]` Added functional and e2e Tests ([#SOHO-7809](https://jira.infor.com/browse/SOHO-7809))
- `[General]` Restructured the project to clean up and separate the demo app from code. ([#SOHO-7803](https://jira.infor.com/browse/SOHO-7803))

(56 Jira Issues Solved This Release, Backlog Dev 218, Design 101, Unresolved 391, Test Count 232 Functional, 117 e2e )

## v4.6.0

- [Full Jira Release Notes](https://bit.ly/2jodbem)
- [Npm Package](http://npm.infor.com)
- [IDS Enterprise Angular Change Log](https://github.com/infor-design/enterprise-ng/blob/main/docs/CHANGELOG.md)

### v4.6.0 Key New Features

- `[Treemap]` New Component Added
- `[Website]` Launch of new docs site <https://design.infor.com/code/ids-enterprise/latest>
- `[Security]` Ids Now passes CSP (Content Security Policy) Compliance for info see <docs/SECURITY.md>.
- `[Toolbar]` New ["toolbar"](http://usalvlhlpool1.infor.com/4.6.0/components/toolbar-flex/list)
    - Based on css so it is much faster.
    - Expect a future breaking change from flex-toolbar to this toolbar when all features are implemented.
    - As of now collapsible search is not supported yet.

### v4.6.0 Behavior Changes

- `[App Menu]` Now automatically closes when items are clicked on mobile devices.

### v4.6.0 Improvements

- `[Angular]` Validation now allows dynamic functions.
- `[Editor]` Added a clear method.
- `[Locale]` Map iw locale to Hebrew.
- `[Locale]` Now defaults locals with no country. For example en maps to en-US es and es-ES.
- `[Color Picker]` Added option to clear the color.
- `[Angular]` Allow Formatters, Editors to work with Soho. without the migration script.
- `[Added a new labels example <http://usalvlhlpool1.infor.com/4.6.0/components/form/example-labels.html>
- `[Angular]` Added new Chart Wrappers (Line, Bar, Column ect ).
- `[Datagrid]` Added file up load editor.
- `[Editor]` Its possible to put a link on an image now.

### v4.6.0 Code Updates / Breaking Changes

- `[Templates]` The internal template engine changed for better XSS security as a result one feature is no longer supported. If you have a delimiter syntax to embed html like `{{& name}}`, change this to be `{{{name}}}`.
- `[jQuery]` Updated from 3.1.1 to 3.3.1.

### v4.6.0 Bug Fixes

- `[Angular]` Added fixes so that the `soho.migrate` script is no longer needed.
- `[Angular Datagrid]` Added filterWhenTyping option.
- `[Angular Popup]` Expose close, isOpen and keepOpen.
- `[Angular Linechart]` Added "xAxis" and "yAxis" options.
- `[Angular Treemap]` Added new wrapper.
- `[Angular Rating]` Added a rating wrapper.
- `[Angular Circle Page]` Added new wrapper.
- `[Checkbox]` Fixed issue when you click the top left of the page, would toggle the last checkbox.
- `[Composite Form]` Fixed broken swipe.
- `[Colorpicker]` Fixed cases where change did not fire.
- `[Colorpicker]` Added short field option.
- `[Completion Chart]` Added more colors.
- `[Datagrid]` Fixed some misaligned icons on short row height.
- `[Datagrid]` Fixed issue that blank dropdown filter items would not show.
- `[Datagrid]` Added click arguments for more information on editor clicks and callback data.
- `[Datagrid]` Fixed wrong data on events on second page with expandable row.
- `[Datagrid]` Fixed focus / filter bugs.
- `[Datagrid]` Fixed bug with filter dropdowns on IOS.
- `[Datagrid]` Fixed column alignment when scrolling and RTL.
- `[Datagrid]` Fixed NaN error when using the colspan example.
- `[Datagrid]` Made totals work correctly when filtering.
- `[Datagrid]` Fixed issue with focus when multiple grids on a page.
- `[Datagrid]` Removed extra rows from the grid export when using expandable rows.
- `[Datagrid]` Fixed performance of select all on paging client side.
- `[Datagrid]` Fixed text alignment on header when some columns are not filterable.
- `[Datagrid]` Fixed wrong cursor on non actionable rows.
- `[Hierarchy]` Fixed layout issues.
- `[Mask]` Fixed issue when not using decimals in the pattern option.
- `[Modal]` Allow editor and dropdown to properly block the submit button.
- `[Menu Button]` Fixed beforeOpen so it also runs on submenus.
- `[Message]` Fixed XSS vulnerability.
- `[Pager]` Added fixes for RTL.
- `[List Detail]` Improved amount of space the header takes
- `[Multiselect]` Fixed problems when using the tab key well manipulating the multiselect.
- `[Multiselect]` Fixed bug with select all not working correctly.
- `[Multiselect]` Fixed bug with required validation rule.
- `[Spinbox]` Fixed issue on short field versions.
- `[Textarea]` Fixed issue with counter when in angular and on a modal.
- `[Toast]` Fixed XSS vulnerability.
- `[Tree]` Fixed checkbox click issue.
- `[Lookup]` Fixed issue in the example when running on Edge.
- `[Validation]` Fixed broken form submit validation.
- `[Vertical Tabs]` Fix cut off header.

(98 Jira Issues Solved This Release, Backlog Dev 388, Design 105, Unresolved 595, Test Coverage 6.66%)

## v4.5.0

### v4.5.0 Key New Features

- `[Font]` Experimental new font added from IDS as explained.
- `[Datagrid]` Added support for pasting from excel.
- `[Datagrid]` Added option to specify which column stretches.

### v4.5.0 Behavior Changes

- `[Search Field]` `ESC` incorrectly cleared the field and was inconsistent. The proper key is `ctrl + backspace` (PC )/ `alt + delete` (mac) to clear all field contents. `ESC` no longer does anything.

### v4.5.0 Improvements

- `[Datagrid]` Added support for a two line title on the header.
- `[Dropdown]` Added onKeyPress override for custom key strokes.
- `[Contextual Action Panel]` Added an option to add a right side close button.
- `[Datepicker]` Added support to select ranges.
- `[Maintenence]` Added more unit tests.
- `[Maintenence]` Removed jsHint in favor of Eslint.

### v4.5.0 Code Updates / Breaking Changes

- `[Swaplist]` changed custom events `beforeswap and swapupdate` data (SOHO-7407). From `Array: list-items-moved` to `Object: from: container-info, to: container-info and items: list-items-moved`. It now uses data in a more reliable way

### v4.5.0 Bug Fixes

- `[Angular]` Added new wrappers for Radar, Bullet, Line, Pie, Sparkline.
- `[Angular Dropdown]` Fixed missing data from select event.
- `[Colorpicker]` Added better translation support.
- `[Compound Field]` Fixed layout with some field types.
- `[Datepicker]` Fixed issues with validation in certain locales.
- `[Datepicker]` Not able to validate on MMMM.
- `[Datagrid]` Fixed bug that filter did not work when it started out hidden.
- `[Datagrid]` Fixed issue with context menu not opening repeatedly.
- `[Datagrid]` Fixed bug in indeterminate paging with smaller page sizes.
- `[Datagrid]` Fixed error when editing some numbers.
- `[Datagrid]` Added support for single line markup.
- `[Datagrid]` Fixed exportable option, which was not working for both csv and xls export.
- `[Datagrid]` Fixed column sizing logic to work better with alerts and alerts plus text.
- `[Datagrid]` Fixed bug when reordering rows with expandable rows.
- `[Datagrid]` Added events for opening and closing the filter row.
- `[Datagrid]` Fixed bugs on multiselect + tree grid.
- `[Datagrid]` Fixed problems with missing data on click events when paging.
- `[Datagrid]` Fixed problems editing with paging.
- `[Datagrid]` Fixed Column alignment calling updateDataset.
- `[Datagrid]` Now passes sourceArgs for the filter row.
- `[Dropdown]` Fixed cursor on disabled items.
- `[Editor]` Added paste support for links.
- `[Editor]` Fixed bug that prevented some shortcut keys from working.
- `[Editor]` Fixed link pointers in readonly mode.
- `[Expandable Area]` Fixed bug when not working on second page.
- `[General]` Some ES6 imports missing.
- `[Personalization]` Added support for cache bust.
- `[Locale]` Fixed some months missing in some cultures.
- `[Listview]` Removed redundant resize events.
- `[Line]` Fixed problems updating data.
- `[Mask]` Fixed bug on alpha masks that ignored the last character.
- `[Modal]` Allow enter key to be stopped for forms.
- `[Modal]` Allow filter row to work if a grid is on a modal.
- `[Fileupload]` Fixed bug when running in Contextual Action Panel.
- `[Searchfield]` Fixed wrong width.
- `[Step Process]` Improved layout and responsive.
- `[Step Process]` Improved wrapping of step items.
- `[Targeted Achievement]` Fixed icon alignment.
- `[Timepicker]` Fixed error calling removePunctuation.
- `[Text Area]` Adding missing classes for use in responsive-forms.
- `[Toast]` Fixed missing animation.
- `[Tree]` Fixed a bug where if the callback is not async the node wont open.
- `[Track Dirty]` Fixed error when used on a file upload.
- `[Track Dirty]` Did not work to reset dirty on editor and Multiselect.
- `[Validation]` Fixed more extra events firing.

(67 Jira Issues Solved This Release, Backlog Dev 378, Design 105, Unresolved 585, Test Coverage 6% )<|MERGE_RESOLUTION|>--- conflicted
+++ resolved
@@ -9,12 +9,9 @@
 ## v4.55.0 Fixes
 
 - `[Charts]` Fixed a bug where automation ids is not properly rendered on legend, text and slices. ([#5441](https://github.com/infor-design/enterprise/issues/5441))
-<<<<<<< HEAD
+- `[Datagrid]` Fixed an issue where tree list indentation is not left aligned when row has no children and datagrid row height is extra small or small. ([#5487](https://github.com/infor-design/enterprise/issues/5487))
+- `[Message]` Added maxWidth setting to allow message to go full width when title is long. ([#5443](https://github.com/infor-design/enterprise/issues/5443))
 - `[Timepicker]` Fixed a bug where the chinese time format doesn't render correctly after selecting time and periods (AM/PM). ([#5420](https://github.com/infor-design/enterprise/issues/5420))
-=======
-- `[Datagrid]` Fixed an issue where tree list indentation is not left aligned when row has no children and datagrid row height is extra small or small. ([#5487](https://github.com/infor-design/enterprise/issues/5487))
->>>>>>> bf50e13c
-- `[Message]` Added maxWidth setting to allow message to go full width when title is long. ([#5443](https://github.com/infor-design/enterprise/issues/5443))
 - `[Tree]` Fixed an issue where lengthy node text doesn't wrap to lines and cuts off. ([#5499](https://github.com/infor-design/enterprise/issues/5499))
 
 ## v4.54.0 Features
