# What's New with Enterprise

## v4.67.0

## v4.67.0 Features

## v4.67.0 Fixes

- `[Button]` Added dark theme button colors. ([#6512](https://github.com/infor-design/enterprise/issues/6512))
<<<<<<< HEAD
- `[Calendar]` Fixed a bug in calendar where bottom border is not properly rendering. ([#6668](https://github.com/infor-design/enterprise/issues/6668))
=======
- `[Color Palette]` Added status color CSS classes for color and border-color properties. ([#6711](https://github.com/infor-design/enterprise/issues/6711))
>>>>>>> f14040b3

## v4.66.0

## v4.66.0 Features

- `[Busyindicator]` Converted protractor tests to puppeteer. ([#6623](https://github.com/infor-design/enterprise/issues/6623))
- `[Calendar]` Converted protractor tests to puppeteer. ([#6524](https://github.com/infor-design/enterprise/issues/6524))
- `[Datagrid]` Added puppeteer script for render only one row. ([#6645](https://github.com/infor-design/enterprise/issues/6645))
- `[Datagrid]` Added test scripts for add row. ([#6644](https://github.com/infor-design/enterprise/issues/6644))
- `[Datepicker]` Added setting for adjusting day using +/- in datepicker. ([#6632](https://github.com/infor-design/enterprise/issues/6632))
- `[Icons]` Added new icons for `interaction` and `interaction-reply`. ([#6666](https://github.com/infor-design/enterprise/issues/6629))
- `[Searchfield]` Added option to add custom icon button. ([#6453](https://github.com/infor-design/enterprise/issues/6453))
- `[Targeted-Achievement]` Added puppeteer test for show tooltip on targeted achievement. ([#6550](https://github.com/infor-design/enterprise/issues/6550))
- `[Textarea]` Converted protractor tests to puppeteer. ([#6629](https://github.com/infor-design/enterprise/issues/6629))

## v4.66.0 Fixes

- `[Datagrid]` Fixed trigger icon background color on hover when row is activated. ([#6679](https://github.com/infor-design/enterprise/issues/6679))
- `[Datagrid]` Fixed the datagrid alert icon was not visible and the trigger cell moves when hovering over when editor has trigger icon. ([#6663](https://github.com/infor-design/enterprise/issues/6663))
- `[Datagrid]` Fixed redundant aria-describedby attributes at cells. ([#6530](https://github.com/infor-design/enterprise/issues/6530))
- `[Datagrid]` Fixed on edit outline in textarea not filling the entire cell. ([#6588](https://github.com/infor-design/enterprise/issues/6588))
- `[Datagrid]` Updated filter phrases for datepicker. ([#6587](https://github.com/infor-design/enterprise/issues/6587))
- `[Datagrid]` Fixed the overflowing of the multiselect dropdown on the page and pushes the container near the screen's edge. ([#6580](https://github.com/infor-design/enterprise/issues/6580))
- `[Datagrid]` Fixed unselectRow on treegrid sending rowData incorrectly. ([#6548](https://github.com/infor-design/enterprise/issues/6548))
- `[Datagrid]` Fixed incorrect rowData for grouping tooltip callback. ([NG#1298](https://github.com/infor-design/enterprise-ng/issues/1298))
- `[Datagrid]` Fixed a bug in treegrid where data are duplicated when row height is changed. ([#4979](https://github.com/infor-design/enterprise/issues/4979))
- `[Datagrid]` Fix bug on where changing groupable and dataset does not update datagrid. ([NG#1332](https://github.com/infor-design/enterprise-ng/issues/1332))
- `[Datepicker]` Fixed missing monthrendered event on initial calendar open. ([NG#1345](https://github.com/infor-design/enterprise-ng/issues/1345))
- `[Editor]` Fixed a bug where paste function is not working on editor when copied from Windows Adobe Reader. ([#6521](https://github.com/infor-design/enterprise/issues/6521))
- `[Editor]` Fixed a bug where editor has dark screen after inserting an image. ([NG#1323](https://github.com/infor-design/enterprise-ng/issues/1323))
- `[Editor]` Fixed a bug where reset dirty is not working on special characters in Edge browser. ([#6584](https://github.com/infor-design/enterprise/issues/6584))
- `[Fileupload Advanced]` Fixed on max fileupload limit. ([#6625](https://github.com/infor-design/enterprise/issues/6625))
- `[Monthview]` Fixed missing legend data on visible previous / next month with using loadLegend API. ([#6665](https://github.com/infor-design/enterprise/issues/6665))
- `[Notification]` Updated css of notification to fix alignment in rtl mode. ([#6555](https://github.com/infor-design/enterprise/issues/6555))
- `[Searchfield]` Fixed a bug on Mac OS Safari where x button can't clear the contents of the searchfield. ([#6631](https://github.com/infor-design/enterprise/issues/6631))
- `[Popdown]` Fixed popdown not closing when clicking outside in NG. ([NG#1304](https://github.com/infor-design/enterprise-ng/issues/1304))
- `[Tabs]` Fixed on close button not showing in Firefox. ([#6610](https://github.com/infor-design/enterprise/issues/6610))
- `[Tabs]` Remove target panel element on remove event. ([#6621](https://github.com/infor-design/enterprise/issues/6621))
- `[Tabs Module]` Fixed category border when focusing the searchfield. ([#6618](https://github.com/infor-design/enterprise/issues/6618))
- `[Toolbar Searchfield]` Fixed searchfield toolbar in alternate style. ([#6615](https://github.com/infor-design/enterprise/issues/6615))
- `[Tooltip]` Fixed tooltip event handlers created on show not cleaning up properly on hide. ([#6613](https://github.com/infor-design/enterprise/issues/6613))

(39 Issues Solved This Release, Backlog Enterprise 1105, Backlog Ng 42, 1102 Functional Tests, 1380 e2e Tests, 462 Puppeteer Tests)

## v4.65.0

## v4.65.0 Features

- `[Bar]` Enhanced the VPAT accessibility in bar chart. ([#6074](https://github.com/infor-design/enterprise/issues/6074))
- `[Bar]` Added puppeteer script for axis labels test. ([#6551](https://github.com/infor-design/enterprise/issues/6551))
- `[Bubble]` Converted protractor tests to puppeteer. ([#6527](https://github.com/infor-design/enterprise/issues/6527))
- `[Bullet]` Converted protractor tests to puppeteer. ([#6622](https://github.com/infor-design/enterprise/issues/6622))
- `[Cards]` Added puppeteer script for cards test. ([#6525](https://github.com/infor-design/enterprise/issues/6525))
- `[Datagrid]` Added tooltipOption settings for columns. ([#6361](https://github.com/infor-design/enterprise/issues/6361))
- `[Datagrid]` Added add multiple rows option. ([#6404](https://github.com/infor-design/enterprise/issues/6404))
- `[Datagrid]` Added puppeteer script for refresh column. ([#6212](https://github.com/infor-design/enterprise/issues/6212))
- `[Datagrid]` Added puppeteer script for cell editing test. ([#6552](https://github.com/infor-design/enterprise/issues/6552))
- `[Modal]` Added icon puppeteer test for modal component. ([#6549](https://github.com/infor-design/enterprise/issues/6549))
- `[Tabs]` Added puppeteer script for new searchfield design ([#6282](https://github.com/infor-design/enterprise/issues/6282))
- `[Tag]` Converted protractor tests to puppeteer. ([#6617](https://github.com/infor-design/enterprise/issues/6617))
- `[Targeted Achievement]` Converted protractor tests to puppeteer. ([#6627](https://github.com/infor-design/enterprise/issues/6627))

## v4.65.0 Fixes

- `[Accordion]` Fixed the bottom border of the completely disabled accordion in dark mode. ([#6406](https://github.com/infor-design/enterprise/issues/6406))
- `[AppMenu]` Fixed a bug where events are added to the wrong elements for filtering. Also fixed an issue where if no accordion is added the app menu will error. ([#6592](https://github.com/infor-design/enterprise/issues/6592))
- `[Chart]` Removed automatic legend bottom placement when reaching a minimum width. ([#6474](https://github.com/infor-design/enterprise/issues/6474))
- `[Chart]` Fixed the result logged in console to be same as the Soho Interfaces. ([NG#1296](https://github.com/infor-design/enterprise-ng/issues/1296))
- `[ContextualActionPanel]` Fixed a bug where the toolbar searchfield with close icon looks off on mobile viewport. ([#6448](https://github.com/infor-design/enterprise/issues/6448))
- `[Datagrid]` Fixed a bug in datagrid where focus is not behaving properly when inlineEditor is set to true. ([NG#1300](https://github.com/infor-design/enterprise-ng/issues/1300))
- `[Datagrid]` Fixed a bug where `treegrid` doesn't expand a row via keyboard when editable is set to true. ([#6434](https://github.com/infor-design/enterprise/issues/6434))
- `[Datagrid]` Fixed a bug where the search icon and x icon are misaligned across datagrid and removed extra margin space in modal in Firefox. ([#6418](https://github.com/infor-design/enterprise/issues/6418))
- `[Datagrid]` Fixed a bug where page changed to one on removing a row in datagrid. ([#6475](https://github.com/infor-design/enterprise/issues/6475))
- `[Datagrid]` Header is rerendered when calling updated method, also added paging info settings. ([#6476](https://github.com/infor-design/enterprise/issues/6476))
- `[Datagrid]` Fixed a bug where column widths were not changing in settings. ([#5227](https://github.com/infor-design/enterprise/issues/5227))
- `[Datagrid]` Fixed a bug where it renders all rows in the datagrid when adding one row. ([#6491](https://github.com/infor-design/enterprise/issues/6491))
- `[Datagrid]` Fixed a bug where using shift-click to multiselect on datagrid with treeGrid setting = true selects from the first row until bottom row. ([NG#1274](https://github.com/infor-design/enterprise-ng/issues/1274))
- `[Datepicker]` Fixed a bug where the datepicker is displaying NaN when using french format. ([NG#1273](https://github.com/infor-design/enterprise-ng/issues/1273))
- `[Datepicker]` Added listener for calendar `monthrendered` event and pass along. ([NG#1324](https://github.com/infor-design/enterprise-ng/issues/1324))
- `[Input]` Fixed a bug where the password does not show or hide in Firefox. ([#6481](https://github.com/infor-design/enterprise/issues/6481))
- `[Listview]` Fixed disabled font color not showing in listview. ([#6391](https://github.com/infor-design/enterprise/issues/6391))
- `[Listview]` Changed toolbar-flex to contextual-toolbar for multiselect listview. ([#6591](https://github.com/infor-design/enterprise/issues/6591))
- `[Locale]` Added monthly translations. ([#6556](https://github.com/infor-design/enterprise/issues/6556))
- `[Lookup]` Fixed a bug where search-list icon, launch icon, and ellipses is misaligned and the table and title overlaps in responsive view. ([#6487](https://github.com/infor-design/enterprise/issues/6487))
- `[Modal]` Fixed an issue on some monitors where the overlay is too dim. ([#6566](https://github.com/infor-design/enterprise/issues/6566))
- `[Page-Patterns]` Fixed a bug where the header disappears when the the last item in the list is clicked and the browser is smaller in Chrome and Edge. ([#6328](https://github.com/infor-design/enterprise/issues/6328))
- `[Tabs Module]` Fixed multiple UI issues in tabs module with searchfield. ([#6526](https://github.com/infor-design/enterprise/issues/6526))
- `[ToolbarFlex]` Fixed a bug where the teardown might error on situations. ([#1327](https://github.com/infor-design/enterprise/issues/1327))
- `[Tabs]` Fixed a bug where tabs focus indicator is not fixed on Classic Theme. ([#6464](https://github.com/infor-design/enterprise/issues/6464))
- `[Validation]` Fixed a bug where the tooltip would show on the header when the message has actually been removed. ([#6547](https://github.com/infor-design/enterprise/issues/6547)

(45 Issues Solved This Release, Backlog Enterprise 233, Backlog Ng 42, 1102 Functional Tests, 1420 e2e Tests, 486 Puppeteer Tests)

## v4.64.2 Fixes

- `[Datepicker]` Added listener for calendar monthrendered event and pass along. ([NG#1324](https://github.com/infor-design/enterprise-ng/issues/1324))
- `[Modal]` Fixed bug where popup goes behind modal when in application menu in resizable mode. ([NG#1272](https://github.com/infor-design/enterprise-ng/issues/1272))
- `[Monthview]` Fixed bug where monthview duplicates on updating legends. ([NG#1305](https://github.com/infor-design/enterprise-ng/issues/1305))

## v4.64.0

### v4.64.0 Important Notes

- `[General]` Fixed the map file is no longer included with the minified version of `sohoxi.min.js`. ([#6489](https://github.com/infor-design/enterprise/issues/6489))

## v4.64.0 Features

- `[Accordion]` Added visual regression tests in puppeteer. ([#5836](https://github.com/infor-design/enterprise/issues/5836))
- `[Autocomplete]` Removed protractor tests. ([#6248](https://github.com/infor-design/enterprise/issues/6248))
- `[Bar]` Added the ability to set axis labels on different positions (top, right, bottom, left). ([#5382](https://github.com/infor-design/enterprise/issues/5382))
- `[Blockgrid]` Converted protractor tests to puppeteer. ([#6327](https://github.com/infor-design/enterprise/issues/6327))
- `[Breadcrumb]` Converted protractor tests to puppeteer. ([#6505](https://github.com/infor-design/enterprise/issues/6505))
- `[Button]` Added puppeteer script for button badge toggle test. ([#6449](https://github.com/infor-design/enterprise/issues/6449))
- `[Colors]` Converted protractor tests to puppeteer. ([#6513](https://github.com/infor-design/enterprise/issues/6513))
- `[Counts]` Converted protractor tests to puppeteer. ([#6517](https://github.com/infor-design/enterprise/issues/6517))
- `[Datagrid]` Added a new method for cell editing for new row added. ([#6338](https://github.com/infor-design/enterprise/issues/6338))
- `[Datepicker]` Added puppeteer script for datepicker clear (empty string) test . ([#6421](https://github.com/infor-design/enterprise/issues/6421))
- `[Error Page]` Converted protractor tests to puppeteer. ([#6518](https://github.com/infor-design/enterprise/issues/6518))
- `[Modal]` Added an ability to add icon in title section of the modal. ([#5905](https://github.com/infor-design/enterprise/issues/5905))

## v4.64.0 Fixes

- `[Bar Stacked]` Fixed a bug where chart tooltip total shows 99.999 instead of 100 on 100% Stacked Bar Chart. ([#6236](https://github.com/infor-design/enterprise/issues/6326))
- `[ContextMenu]` Fixed a bug in context menu where it is not indented properly. ([#6223](https://github.com/infor-design/enterprise/issues/6223))
- `[Button]` Fixed a bug where changing from primary to secondary disrupts the css styling. ([#6223](https://github.com/infor-design/enterprise-ng/issues/1282))
- `[Datagrid]` Fixed a bug where toolbar is still visible even no buttons, title and errors appended. ([#6290](https://github.com/infor-design/enterprise/issues/6290))
- `[Datagrid]` Added setting for color change in active checkbox selection. ([#6303](https://github.com/infor-design/enterprise/issues/6303))
- `[Datagrid]` Set changed cell to active when update is finished. ([#6317](https://github.com/infor-design/enterprise/issues/6317))
- `[Datagrid]` Fixed row height of extra-small rows on editable datagrid with icon columns. ([#6284](https://github.com/infor-design/enterprise/issues/6284))
- `[Datagrid]` Added trimSpaces option for leading spaces upon blur. ([#6244](https://github.com/infor-design/enterprise/issues/6244))
- `[Datagrid]` Fixed header alignment when formatter is ellipsis. ([#6251](https://github.com/infor-design/enterprise/issues/6251))
- `[Datagrid]` Fixed a bug where the datepicker icon is not visible when the datagrid starts as non editable and toggled to editable and is visible when the datagrid starts as editable and toggled to non editable. ([#6289](https://github.com/infor-design/enterprise/issues/6289))
- `[Datagrid]` Changed the minDate and maxDate on a demo page to be more current. ([#6416](https://github.com/infor-design/enterprise/issues/6416))
- `[Datepicker]` Fixed a bug where selecting a date that's consecutive to the previous range won't select that date. ([#6272](https://github.com/infor-design/enterprise/issues/6272))
- `[Datepicker]` Fixed a bug where datepicker is not setting time and date consistently in Arabic locale. ([#6270](https://github.com/infor-design/enterprise/issues/6270))
- `[Flex Toolbar]` Fixed the data automation id to be more reliable for popupmenu and overflowed buttons. ([#6175](https://github.com/infor-design/enterprise/issues/6175))
- `[Icons]` Fixed the inconsistency between solid and outlined icons. ([#6165](https://github.com/infor-design/enterprise/issues/6165))
- `[Icons]` Changed the error color to change in themes in some areas. ([#6273](https://github.com/infor-design/enterprise/issues/6273))
- `[Line Chart]` Fixed a bug where the alignment of focus is overlapping another component. ([#6384](https://github.com/infor-design/enterprise/issues/6384))
- `[Listview]` Fixed a bug where the search icon is misaligned in Firefox and Safari. ([#6390](https://github.com/infor-design/enterprise/issues/6390))
- `[Locale]` Fixed incorrect date format for Latvian language. ([#6123](https://github.com/infor-design/enterprise/issues/6123))
- `[Locale]` Fixed incorrect data in `ms-my`, `nn-No` and `nb-NO`. ([#6472](https://github.com/infor-design/enterprise/issues/6472))
- `[Lookup]` Fixed bug where lookup still appeared when modal closes. ([#6218](https://github.com/infor-design/enterprise/issues/6218))
- `[Modal]` Fixed bug where popup goes behind modal when in application menu in resizable mode. ([NG#1272](https://github.com/infor-design/enterprise-ng/issues/1272))
- `[Modal]` Fixed bug where popup goes behind modal when in application menu in resizable mode. ([NG#1272](https://github.com/infor-design/enterprise-ng/issues/1272))
- `[Monthview]` Fixed bug where monthview duplicates on updating legends. ([NG#1305](https://github.com/infor-design/enterprise-ng/issues/1305))
- `[Personalization]` Fixed bug where the dark mode header color was not correct in the tokens and caused the personalization dropdown to be incorrect. ([#6446](https://github.com/infor-design/enterprise/issues/6446))
- `[Tabs]` Fixed memory leak in tabs component. ([NG#1286](https://github.com/infor-design/enterprise-ng/issues/1286))
- `[Tabs]` Fixed a bug where tab focus indicator is not aligned properly in RTL composite forms. ([#6464](https://github.com/infor-design/enterprise/issues/6464))
- `[Targeted-Achievement]` Fixed a bug where the icon is cut off in Firefox. ([#6400](https://github.com/infor-design/enterprise/issues/6400))
- `[Toolbar]` Fixed a bug where the search icon is misaligned in Firefox. ([#6405](https://github.com/infor-design/enterprise/issues/6405))
- `[Toolbar Flex]` Fixed a bug where the `addMenuElementLinks` function execute incorrectly when menu item has multi-level submenus. ([#6120](https://github.com/infor-design/enterprise/issues/6120))
- `[Tree]` The expanded event did not fire when source is being used. ([#1294](https://github.com/infor-design/enterprise-ng/issues/1294))
- `[Typography]` Fixed a bug where the text are overlapping in Firefox. ([#6450](https://github.com/infor-design/enterprise/issues/6450))
- `[WeekView]` Fixed a bug where 'today' date is not being rendered properly. ([#6260](https://github.com/infor-design/enterprise/issues/6260))
- `[WeekView]` Fixed a bug where month-year label is not changing upon clicking the arrow button. ([#6415](https://github.com/infor-design/enterprise/issues/6415))
- `[Validator]` Fixed a bug where toolbar error message still appears after error is removed. ([#6253](https://github.com/infor-design/enterprise/issues/6253))

(61 Issues Solved This Release, Backlog Enterprise 219, Backlog Ng 41, 1100 Functional Tests, 1468 e2e Tests, 436 Puppeteer Tests)

## v4.63.3 Fixes

- `[Validation]` Fixed a bug where the tooltip would show on the header when the message has actually been removed. ([#6547](https://github.com/infor-design/enterprise/issues/6547)

## v4.63.2 Fixes

- `[Personalization]` Re-Fixed bug where the dark mode header color was not correct in the tokens and caused the personalization dropdown to be incorrect, classic theme was missed. ([#6446](https://github.com/infor-design/enterprise/issues/6446)

## v4.63.1 Fixes

- `[Personalization]` Fixed bug where the dark mode header color was not correct in the tokens and caused the personalization dropdown to be incorrect. ([#6446](https://github.com/infor-design/enterprise/issues/6446)

## v4.63.0

## v4.63.0 Fixes

- `[Accordion]` Added expand animation back. ([#6268](https://github.com/infor-design/enterprise/issues/6268))
- `[Badges]` Fixed a bug where in badges is not properly aligned in Contrast Mode. ([#6273](https://github.com/infor-design/enterprise/issues/6273))
- `[Button]` Fixed a bug where notification badges are not destroyed when updating the button settings. ([NG#1241](https://github.com/infor-design/enterprise-ng/issues/1241))
- `[Calendar]` Allowed product devs to add custom css class to event labels in Calendar Component. ([#6304](https://github.com/infor-design/enterprise/issues/6304))
- `[Calendar]` Fixed the thickness of right and bottom border. ([#6246](https://github.com/infor-design/enterprise/issues/6246))
- `[Card]` Fixed a regression bug where the flex toolbar's position was not properly aligned when selecting listview items. ([#6346](https://github.com/infor-design/enterprise/issues/6346)]
- `[Charts]` Fixed the misalignment of the legend and legend color with the highlight of the selected legend. ([#6301](https://github.com/infor-design/enterprise/issues/6301))
- `[ContextualActionPanel]` Moved notification to appropriate location and trigger redraw of styles. ([#6264](https://github.com/infor-design/enterprise/issues/6264))
- `[ContextualActionPanel]` Added close CAP function to a demo example. ([#6274](https://github.com/infor-design/enterprise/issues/6274))
- `[Datagrid]` Fixed misaligned lookup icon button upon click/editing. ([#6233](https://github.com/infor-design/enterprise/issues/6233))
- `[Datagrid]` Fixed a bug where tooltip is not displayed even when settings is turned on in disabled rows. ([#6128](https://github.com/infor-design/enterprise/issues/6128))
- `[Datagrid]` Fixed misaligned lookup icon button upon click/editing. ([#6233](https://github.com/infor-design/enterprise/issues/6233))
- `[Datepicker]` Fixed a bug on setValue() when pass an empty string for clearing field. ([#6168](https://github.com/infor-design/enterprise/issues/6168))
- `[Datepicker]` Fixed a bug on datepicker not clearing in angular version. ([NG#1256](https://github.com/infor-design/enterprise-ng/issues/1256))
- `[Dropdown]` Fixed on keydown events not working when dropdown is nested in label. ([NG#1262](https://github.com/infor-design/enterprise-ng/issues/1262))
- `[Editor]` Fixed editor where toolbar is being focused on after pressing bold/italic keys instead of the text itself. ([#5262](https://github.com/infor-design/enterprise-ng/issues/5262))
- `[Field-Filter]` Fixed alignment of filter icons and text field. ([#5866](https://github.com/infor-design/enterprise/issues/5866))
- `[Field-Options]` Fixed field options label overflow. ([#6255](https://github.com/infor-design/enterprise/issues/6255))
- `[Field-Options]` Fixed a bug where in the text and highlight box are not fit accordingly. ([#6322](https://github.com/infor-design/enterprise/issues/6322))
- `[Field-Options]` Fixed alignment of field options in the Color Picker when in compact mode in Safari and alignment of search icon in Clearable Searchfield. ([#6256](https://github.com/infor-design/enterprise/issues/6256))
- `[Form-Compact]` Fixed alignment of Field 16 and Field 18 in Safari. ([#6345](https://github.com/infor-design/enterprise/issues/6345))
- `[General]` Fixed memory leaks in listview, toolbar, datagrid, cards and header. ([NG#1275](https://github.com/infor-design/enterprise-ng/issues/1275))
- `[Listview]` Added flex toolbar for multiselect listview. ([NG#1249](https://github.com/infor-design/enterprise-ng/issues/1249))
- `[Listview]` Adjusted spaces between the search icon and filter wrapper. ([#6007](https://github.com/infor-design/enterprise/issues/6007))
- `[Listview]` Changed the font size of heading, subheading, and micro in Listview Component. ([#4996](https://github.com/infor-design/enterprise/issues/4996))
- `[Modal]` Fixed on too wide minimum width when close button is enabled. ([NG#1240](https://github.com/infor-design/enterprise-ng/issues/1240))
- `[Searchfield]` Fixed on searchfield clear button not working in Safari. ([6185](https://github.com/infor-design/enterprise-ng/issues/6185))
- `[Searchfield]` Fixed UI issues on the new searchfield design. ([#6331](https://github.com/infor-design/enterprise/issues/6331))
- `[Sink Page]` Fixed misaligned search icon toolbar in sink page. ([#6369](https://github.com/infor-design/enterprise/issues/6369))
- `[Sink Page]` Fixed close icon position in Datagrid section Personalized Column. ([#6375](https://github.com/infor-design/enterprise/issues/6375))
- `[Slider]` Fixed background color of slider in a modal in new dark theme. ([6211](https://github.com/infor-design/enterprise-ng/issues/6211))
- `[Swaplist]` Fixed a bug in swaplist where the filter is not behaving correctly on certain key search. ([#6222](https://github.com/infor-design/enterprise/issues/6222))
- `[SwipeAction]` Fixed scrollbar being visible in firefox. ([#6312](https://github.com/infor-design/enterprise/issues/6312))
- `[Tabs]` Fixed Z-index conflict between modal overlay and draggable module tabs. ([#6297](https://github.com/infor-design/enterprise/issues/6297))
- `[Tabs]` Fixed a bug where the tab activated events are fired on closing a tab. ([#1452](https://github.com/infor-design/enterprise/issues/1452))
- `[Tabs Module` Fixed the new UI searchfield design in Tabs Module component. ([#6348](https://github.com/infor-design/enterprise/issues/6348))
- `[Tabs Module` Ensure searchfield X clear button is visible at smaller breakpoints. ([#5173](https://github.com/infor-design/enterprise/issues/5173))
- `[Tabs Module` Ensure searchfield X clear button is visible at smaller breakpoints. ([#5178](https://github.com/infor-design/enterprise/issues/5178))
- `[Targeted-Achievement]` Added tooltip on icon in targeted-achievement chart ([#6308](https://github.com/infor-design/enterprise/issues/6308))
- `[TextArea]` Fixed medium size text area when in responsive view. ([#6334](https://github.com/infor-design/enterprise/issues/6334))
- `[Validation]` Updated example page to include validation event for email field. ([#6296](https://github.com/infor-design/enterprise/issues/6296))

## v4.63.0 Features

- `[Datagrid]` Added close button on file error message ([#6178](https://github.com/infor-design/enterprise/issues/6178))
- `[Datagrid]` Added puppeteer script for fallback image tooltip text. ([#6278](https://github.com/infor-design/enterprise/issues/6278))
- `[File Upload]` Added close button on file error message. ([#6229](https://github.com/infor-design/enterprise/issues/6229))
- `[Searchfield]` Implemented a new design for searchfield. ([#5865](https://github.com/infor-design/enterprise/issues/5865))

(40 Issues Solved This Release, Backlog Enterprise 191, Backlog Ng 42, 1101 Functional Tests, 1576 e2e Tests, 295 Puppeteer Tests)

## v4.62.3 Fixes

- `[Personalization]` Re-Fixed bug where the dark mode header color was not correct in the tokens and caused the personalization dropdown to be incorrect, classic theme was missed. ([#6446](https://github.com/infor-design/enterprise/issues/6446)

## v4.62.2 Fixes

- `[Personalization]` Fixed bug where the dark mode header color was not correct in the tokens and caused the personalization dropdown to be incorrect. ([#6446](https://github.com/infor-design/enterprise/issues/6446))
- `[Locale]` Fixed incorrect data in `ms-my`, `nn-No` and `nb-NO`. ([#6472](https://github.com/infor-design/enterprise/issues/6472))

## v4.62.1 Fixes

- `[Calendar]` Allow product devs to add custom css class to event labels in Calendar Component. ([#6304](https://github.com/infor-design/enterprise/issues/6304))

## v4.62.0

## v4.62.0 Features

- `[Datagrid]` Added tooltip for fallback image. ([#6178](https://github.com/infor-design/enterprise/issues/6178))
- `[Datepicker]` Added legend load for datepicker. ([NG#1261](https://github.com/infor-design/enterprise-ng/issues/1261))
- `[File Upload]` Added setFailed status ([#5671](https://github.com/infor-design/enterprise/issues/5671))
- `[Icon]` Created a puppeteer script for the new launch icon. ([#5854](https://github.com/infor-design/enterprise/issues/5854))
- `[Icon]` Created a puppeteer script for the new mobile icon. ([#6199](https://github.com/infor-design/enterprise/issues/6199))
- `[Listview]` Added filters in Listview Component. ([#6007](https://github.com/infor-design/enterprise/issues/6007))
- `[Spinbox]` Created a puppeteer script for Spinbox Field sizes on mobile. ([#5843](https://github.com/infor-design/enterprise/issues/5843))
- `[ToolbarFlex]` Allow toolbar flex navigation buttons to have notification badge. ([NG#1235](https://github.com/infor-design/enterprise-ng/issues/1235))

## v4.62.0 Fixes

- `[ApplicationMenu]` Remove a Safari-specific style rule the misaligns the button svg arrow. ([#5722](https://github.com/infor-design/enterprise/issues/5722))
- `[Arrange]` Fix an alignment issue in the demo app. ([#5281](https://github.com/infor-design/enterprise/issues/5281))
- `[Calendar]` Fix day of the week to show three letters as default in range calendar. ([#6193](https://github.com/infor-design/enterprise/issues/6193))
- `[ContextualActionPanel]` Fix an issue with the example page where the Contextual Action Panel is not initialized on open. ([#6065](https://github.com/infor-design/enterprise/issues/6065))
- `[ContextualActionPanel]` Remove unnecessary markup injection behavior from example. ([#6065](https://github.com/infor-design/enterprise/issues/6065))
- `[Datagrid]` Fixed a regression bug where the datepicker icon button and time value upon click were misaligned. ([#6198](https://github.com/infor-design/enterprise/issues/6198))
- `[Datagrid]` Show pagesize selector even in hidePagerOnOnePage mode ([#3706](https://github.com/infor-design/enterprise/issues/3706))
- `[Datagrid]` Corrected a filter type in a demo app page. ([#5497](https://github.com/infor-design/enterprise/issues/5497))
- `[Datagrid]` Remove widths in demo app page to prevent truncation of column. ([#5495](https://github.com/infor-design/enterprise/issues/5495))
- `[Datagrid]` Fixed a regression bug where the datepicker icon button and time value upon click were misaligned. ([#6198](https://github.com/infor-design/enterprise/issues/6198))
- `[Dropdown]` Fixed multiple accessibility issues with multiselect dropdown. ([#6075](https://github.com/infor-design/enterprise/issues/6075))
- `[Dropdown]` Fixed an overflow issue on Windows 10 Chrome. ([#4940](https://github.com/infor-design/enterprise/issues/4940))
- `[Editor]` Fix on editor changing text in another editor. ([NG#1232](https://github.com/infor-design/enterprise-ng/issues/1232))
- `[FileUploadAdvanced]` Fixed a missing link in french locale. ([#6226](https://github.com/infor-design/enterprise/issues/6226))
- `[Homepage]` Fixed instability of the visual tests. ([#6179](https://github.com/infor-design/enterprise/issues/6179))
- `[Lookup]` Remove unnecessary filter from example page. ([#5677](https://github.com/infor-design/enterprise/issues/5677))
- `[Modal]` Updated close method that will close even if there are subcomponents opened. ([#6048](https://github.com/infor-design/enterprise/issues/6048))
- `[Modal]` Fix a demo app issue where the proper settings were not added to the required key in the validation object. ([#5571](https://github.com/infor-design/enterprise/issues/5571))
- `[Tabs/Module]` Override fill style of search icon created by 'soho-personalization'. Fix alignment of close icon in specific circumstance. ([#6207](https://github.com/infor-design/enterprise/issues/6207))
- `[Searchfield]` Fix on searchfield categories where popup wrapper gets duplicated whenever update is called. ([NG#1186](https://github.com/infor-design/enterprise-ng/issues/1186))
- `[Searchfield/Header]` Enhanced the font colors, background colors for the searchfield inside of the header & subheader. ([#6047](https://github.com/infor-design/enterprise/issues/6047))
- `[Tabs]` Fix a bug where tabs indicator is not properly aligned in RTL. ([#6068](https://github.com/infor-design/enterprise/issues/6068))
- `[Tabs/Module]` Fixed a bug the personalization color was the same as the tab color. ([#6236](https://github.com/infor-design/enterprise/issues/6236))
- `[Tag]` Fix on tag text not showing when placed inside a popover. ([#6092](https://github.com/infor-design/enterprise/issues/6092))
- `[Toolbar]` Fixed an issue where the input disappears in toolbar at mobile size. ([#5388](https://github.com/infor-design/enterprise/issues/5388))
- `[Tooltip]` Fixed the `maxWidth` setting to work properly. ([#6100](https://github.com/infor-design/enterprise/issues/6100))
- `[Widget]` Fix on drag image including the overflow area. ([NG#1216](https://github.com/infor-design/enterprise-ng/issues/1216))

(47 Issues Solved This Release, Backlog Enterprise 187, Backlog Ng 37, 1101 Functional Tests, 1574 e2e Tests, 293 Puppeteer Tests)

## v4.61.1

## v4.61.1 Fixes

- `[Datagrid]` Fixed a regression bug where the datepicker icon button and time value upon click were misaligned. ([#6198](https://github.com/infor-design/enterprise/issues/6198))
- `[Tag]` Fix on tag text not showing when placed inside a popover. ([#6092](https://github.com/infor-design/enterprise/issues/6092))
- `[Tooltip]` Fixed the `maxWidth` setting to work properly. ([#6100](https://github.com/infor-design/enterprise/issues/6100))
- `[Widget]` Fix on drag image including the overflow area. ([NG#1216](https://github.com/infor-design/enterprise-ng/issues/1216))

## v4.61.0 Features

- `[ApplicationMenu]` Converted protractor test suites to puppeteer. ([#5835](https://github.com/infor-design/enterprise/issues/5835))
- `[Bar]` Fixed an issue with legend text overlapping. ([#6113](https://github.com/infor-design/enterprise/issues/6113)
- `[Bar]` Converted protractor test suites to puppeteer. ([#5838](https://github.com/infor-design/enterprise/issues/5838)
- `[Bar Stacked]` Converted protractor test suites to puppeteer. ([#5840](https://github.com/infor-design/enterprise/issues/5840))
- `[ContextualActionPanel]` Added setting for cssClass option. ([#1215](https://github.com/infor-design/enterprise-ng/issues/1215))
- `[Datagrid]` Added visual test for responsive view with puppeteer. ([#5844](https://github.com/infor-design/enterprise/issues/5844))
- `[Datagrid]` Changed where image events are added. ([#5442](https://github.com/infor-design/enterprise/issues/5442))
- `[Datepicker]` Added setting in datepicker where you can disable masking input. ([#6080](https://github.com/infor-design/enterprise/issues/6080))
- `[Editor]` Fix a bug where dirty tracker is not reset when using lots of new line in Edge. ([#6032](https://github.com/infor-design/enterprise/issues/6032))
- `[Card]` Fix a memory leak on events. ([#6155](https://github.com/infor-design/enterprise/issues/6155))
- `[Card]` Create a Puppeteer Script for Actionable Button Card ([#6062](https://github.com/infor-design/enterprise/issues/6062))
- `[General]` Added jest image snapshot for visual regression testing with puppeteer. ([#6105](https://github.com/infor-design/enterprise/issues/6105))
- `[General]` Removed global inline function that adds disabled labels to disabled inputs. ([#6131](https://github.com/infor-design/enterprise/issues/6131))
- `[Hierarchy]` Converted the old protractor e2e test suites to puppeteer tests. ([#5833](https://github.com/infor-design/enterprise/issues/5833))
- `[Homepage]` Added homepage puppeteer test scripts and snapshots. ([#5831](https://github.com/infor-design/enterprise/issues/5831))
- `[Icons]` Design removed some deprecated icons. If you are using `info-field` -> should use `icon-info`. If you are using `info-field-solid` -> should use `icon-info-alert`. If you are using `info-field-alert` -> should use `icon-info-alert`. ([#6091](https://github.com/infor-design/enterprise/issues/6091))
- `[Icons]` Update icon design for `icon-mobile`. ([#6144](https://github.com/infor-design/enterprise/issues/6144))
- `[Locale]` Refined some Latvian translations. ([#5969](https://github.com/infor-design/enterprise/issues/5969))
- `[Locale]` Refined some Lithuanian translations. ([#5960](https://github.com/infor-design/enterprise/issues/5960))
- `[Locale]` Refined some Filipino translations. ([#5864](https://github.com/infor-design/enterprise/issues/5864))
- `[Locale]` Refined some Japanese translations. ([#6115](https://github.com/infor-design/enterprise/issues/6115))
- `[Locale]` Added puppeteer script for PH translation ([#6150](https://github.com/infor-design/enterprise/pull/6150))
- `[Process Indicator]` Fixes a double line separator issue on Windows10 Chrome. ([#5997](https://github.com/infor-design/enterprise/issues/5997))
- `[Swipe-action]` Added a Puppeteer Script for Swipe Container. ([#6129](https://github.com/infor-design/enterprise/issues/6129))
- `[Tag]` The dismiss button was missing a button type causing the form to submit. ([#6149](https://github.com/infor-design/enterprise/issues/6149))

## v4.61.0 Fixes

- `[Column Grouped]` Fix an issue where columns with small values were floating above the baseline axis. ([#6109](https://github.com/infor-design/enterprise/issues/6109))
- `[Chart]` Fix collision of legend text and color block. ([#6113](https://github.com/infor-design/enterprise/issues/6113))
- `[ContextualActionPanel]` Fixed UI issues where the toolbars inside of the body moved to the CAPs header instead of retaining to its original place. ([#6041](https://github.com/infor-design/enterprise/issues/6041))
- `[ContextualActionPanel]` Update and fix example-markup page to a working example. ([#6065](https://github.com/infor-design/enterprise/issues/6065))
- `[Datagrid]` Fix a bug in timepicker inside datagrid where hours is reset 0 when changing it to 12. ([#6076](https://github.com/infor-design/enterprise/issues/6076))
- `[Datagrid]` Fix on value not shown in lookup cell in safari. ([#6003](https://github.com/infor-design/enterprise/issues/6003))
- `[Datagrid]` Fix a bug in datagrid where text is align right when using mask options in filter. ([#5999](https://github.com/infor-design/enterprise/issues/5999))
- `[Datagrid]` Fix a bug in datagrid where datepicker range having an exception when having values before changing to range type. ([#6008](https://github.com/infor-design/enterprise/issues/6008))
- `[Datepicker]` Fix on the flickering behavior when range datepicker is shown. ([#6098](https://github.com/infor-design/enterprise/issues/6098))
- `[Dropdown]` Fix on dropdown multiselect where change event is not triggered when clicking X. ([#6098](https://github.com/infor-design/enterprise/issues/6098))
- `[Editor]` Fix a bug in editor where CTRL-H (add hyperlink) breaks the interface. ([#6015](https://github.com/infor-design/enterprise/issues/6015))
- `[Modal]` Changed maximum modal width. ([#6024](https://github.com/infor-design/enterprise/issues/6024))
- `[Dropdown]` Fix a misaligned input in Classic Theme in Firefox. ([#6096](https://github.com/infor-design/enterprise/issues/6096))
- `[Dropdown]` Fix an issue specific to Windows 10 and Chrome where entering a capital letter (Shift + T, e.g.) after opening the dropdown does not focus the entry associated with the letter pressed. ([#6069](https://github.com/infor-design/enterprise/issues/6069))
- `[Dropdown]` Fix on dropdown multiselect where change event is not triggered when clicking X. ([#6098](https://github.com/infor-design/enterprise/issues/6098))
- `[Donut]` Fix center tooltip showing on wrong donut chart when multiple donut charts. ([#6103](https://github.com/infor-design/enterprise/issues/6103))
- `[Editor]` Fix a bug in editor where CTRL-H (add hyperlink) breaks the interface. ([#6015](https://github.com/infor-design/enterprise/issues/6015))
- `[Hyperlinks]` Remove margin and padding from hyperlinks. ([#5991](https://github.com/infor-design/enterprise/issues/5991))
- `[Masthead]` Remove actions button from header in example page. ([#5959](https://github.com/infor-design/enterprise/issues/5959))
- `[Searchfield]` Fix a bug in NG where searchfield is in full width even when it's collapsible. ([NG#1225](https://github.com/infor-design/enterprise-ng/issues/1225))
- `[Spinbox]` Spinbox should update to correct value when Enter is pressed. ([#6036](https://github.com/infor-design/enterprise/issues/6036))
- `[Tabs]` Fixed a bug where the tabs container is focused in Windows10 on Firefox. ([#6110](https://github.com/infor-design/enterprise/issues/6110))
- `[Tabs Module]` Fixes a misaligned search field close button icon. ([#6126](https://github.com/infor-design/enterprise/issues/6126))
- `[Timepicker]` Fix a bug in timepicker where hours reset to 1 when changing period. ([#6049](https://github.com/infor-design/enterprise/issues/6049))
- `[Timepicker]` Fix a bug in timepicker where hours is not properly created when changing from AM/PM. ([#6104](https://github.com/infor-design/enterprise/issues/6104))

(41 Issues Solved This Release, Backlog Enterprise 198, Backlog Ng 38, 1100 Functional Tests, 1635 e2e Tests, 321 Puppeteer Tests)

## v4.60.3

## v4.60.3 Fixes

- `[Tabs/Module]` Fixed a bug the personalization color was the same as the tab color. ([#6236](https://github.com/infor-design/enterprise/issues/6236))

## v4.60.2

## v4.60.2 Fixes

- `[Datagrid]` Fixed a regression bug where the datepicker icon button and time value upon click were misaligned. ([#6198](https://github.com/infor-design/enterprise/issues/6198))

## v4.60.1 Fixes

- `[Column Grouped]` Fix an issue where columns with small values were floating above the baseline axis. ([#6109](https://github.com/infor-design/enterprise/issues/6109))
- `[Datepicker]` Added setting in datepicker where you can disable masking input. ([#6080](https://github.com/infor-design/enterprise/issues/6080))
- `[Datagrid]` Fix a bug in timepicker inside datagrid where hours is reset 0 when changing it to 12. ([#6076](https://github.com/infor-design/enterprise/issues/6076))
- `[Datagrid]` Fix on value not shown in lookup cell in safari. ([#6003](https://github.com/infor-design/enterprise/issues/6003))
- `[Donut]` Fix center tooltip showing on wrong donut chart when multiple donut charts. ([#6103](https://github.com/infor-design/enterprise/issues/6103))
- `[Dropdown]` Fix an issue specific to Windows 10 and Chrome where entering a capital letter (Shift + T, e.g.) after opening the dropdown does not focus the entry associated with the letter pressed. ([#6069](https://github.com/infor-design/enterprise/issues/6069))
- `[Dropdown]` Fix a misaligned input in Classic Theme in Firefox. ([#6096](https://github.com/infor-design/enterprise/issues/6096))
- `[General]` Removed global inline function that adds disabled labels to disabled inputs. ([#6131](https://github.com/infor-design/enterprise/issues/6131))
- `[Tabs]` Fixed a bug where the tabs container is focused in Windows10 on Firefox. ([#6110](https://github.com/infor-design/enterprise/issues/6110))
- `[Timepicker]` Fix a bug in timepicker where hours reset to 1 when changing period. ([#6049](https://github.com/infor-design/enterprise/issues/6049))
- `[Timepicker]` Fix a bug in timepicker where hours is not properly created when changing from AM/PM. ([#6104](https://github.com/infor-design/enterprise/issues/6104))

## v4.60.0 Features

- `[Application Menu]` Added puppeteer tests for resizable application menu. ([#5755](https://github.com/infor-design/enterprise/issues/5755))
- `[Badges]` Update styling of badges. ([#5608](https://github.com/infor-design/enterprise/issues/5608))
- `[Badges/Tags]` Corrected the colors of badges/tags for better accessibility contrast. ([#5673](https://github.com/infor-design/enterprise/issues/5673))
- `[Button]` Fix a bug where updated settings not properly rendering disabled state. ([#5928](https://github.com/infor-design/enterprise/issues/5928))
- `[Calendar]` Added puppeteer script for event colors and legend. ([#6084](https://github.com/infor-design/enterprise/pull/6084))
- `[Card]` Added actionable button card by using `<button>` or `<a>` tags. ([#5768](https://github.com/infor-design/enterprise/issues/5768))
- `[Card]` Added actionable button card by using `<button>` or `<a>` tags. ([#5768](https://github.com/infor-design/enterprise/issues/5768))
- `[Datagrid]` Fix a will add a setting in column to toggle the clearing of cells. ([#5849](https://github.com/infor-design/enterprise/issues/5849))
- `[Dropdown]` Create a Puppeteer Script for Enter key opens dropdown list, when it should only be used to select items within an open list. ([#5842](https://github.com/infor-design/enterprise/issues/5842))
- `[Fileupload]` Added puppeteer test to check that progress bar is present when uploading a file. ([#5808](https://github.com/infor-design/enterprise/issues/5808))
- `[Monthview]` Added ability to update legend on month change. ([#5988](https://github.com/infor-design/enterprise/issues/5988))
- `[Popupmenu]` Correctly position dismissible close icon inside Popupmenu. ([#6083](https://github.com/infor-design/enterprise/issues/6083))
- `[Swipe Container]` Added mobile enhancements and style changes. ([#5615](https://github.com/infor-design/enterprise/issues/5615))
- `[Tooltip]` Converted the tooltip protractor test suites to puppeteer. ([#5830](https://github.com/infor-design/enterprise/issues/5830))

## v4.60.0 Fixes

- `[About/Form]` Fixed a translation issue where there's a space before the colon that is incorrect in French Locales. ([#5817](https://github.com/infor-design/enterprise/issues/5817))
- `[About]` Added event exposure in about component. ([NG#1124](https://github.com/infor-design/enterprise-ng/issues/1124))
- `[Actionsheet]` Fixed an Angular issue where the `renderRootElems` method was not re-rendered when going to other action sheet test pages due to SPA routing concept. ([NG#1188](https://github.com/infor-design/enterprise-ng/issues/1188))
- `[Calendar]` Fixed an issue where you could not have more than one in the same page. ([#6042](https://github.com/infor-design/enterprise/issues/6042))
- `[Column]` Fix a bug where bar size is still showing even the value is zero in column chart. ([#5911](https://github.com/infor-design/enterprise/issues/5911))
- `[Datagrid]` Fix a bug where targeted achievement colors are not displaying correctly when using other locales. ([#5972](https://github.com/infor-design/enterprise/issues/5972))
- `[Datagrid]` Fix a bug in datagrid where filterable headers cannot be tab through in modal. ([#5735](https://github.com/infor-design/enterprise/issues/5735))
- `[Datagrid]` Fix a bug in datagrid where stretch column last broke and the resize would loose the last column. ([#6063](https://github.com/infor-design/enterprise/issues/6063))
- `[Datagrid]` Fix a bug where leading spaces not triggering dirty indicator in editable data cell. ([#5927](https://github.com/infor-design/enterprise/issues/5927))
- `[Datagrid]` Fix Edit Input Date Field on medium row height in Datagrid. ([#5955](https://github.com/infor-design/enterprise/issues/5955))
- `[Datagrid]` Fixed close icon alignment on mobile viewport. ([#6023](https://github.com/infor-design/enterprise/issues/6023))
- `[Datagrid]` Fixed close icon alignment on mobile viewport, Safari browser. ([#5946](https://github.com/infor-design/enterprise/issues/5946))
- `[Datagrid]` Fixed UI alignment of close icon button on mobile view. ([#5947](https://github.com/infor-design/enterprise/issues/5947))
- `[Datagrid]` Fixed file upload icon alignment in datagrid. ([#5846](https://github.com/infor-design/enterprise/issues/5846))
- `[Datepicker]` Fix on initial range values not showing in datepicker. ([NG#1200](https://github.com/infor-design/enterprise-ng/issues/1200))
- `[Dropdown]` Fixed a regression bug where pressing function keys while the dropdown has focus causes letters to be typed. ([#4976](https://github.com/infor-design/enterprise/issues/4976))
- `[Editor]` Changed selector for for image value selection from id to name. ([#5915](https://github.com/infor-design/enterprise/issues/5915))
- `[Editor]` Fix a bug which changes the approach intended by the user after typing in editor. ([#5937](https://github.com/infor-design/enterprise/issues/5937))
- `[Editor]` Fix a bug which clears list format when it's not part of the selected text. ([#5592](https://github.com/infor-design/enterprise/issues/5592))
- `[Editor]` Changed language on the link dialog to use the term "link" for better translations. ([#5987](https://github.com/infor-design/enterprise/issues/5987))
- `[Export]` Added data sanitization in Export to CSV. ([#5982](https://github.com/infor-design/enterprise/issues/5982))
- `[Field Options]` Fixed UI alignment of close icon button (searchfield) in Field Options. ([#5983](https://github.com/infor-design/enterprise/issues/5983))
- `[General]` Fixed several memory leaks with the attached data object. ([#6020](https://github.com/infor-design/enterprise/issues/6020))
- `[Header]` Fixed a regression bug where the buttonset was not properly aligned correctly. ([#6039](https://github.com/infor-design/enterprise/issues/6039))
- `[Icon]` Fixed the translate icon so it can take a color, fixed the tag icon as it was rendered oddly. ([#5870](https://github.com/infor-design/enterprise/issues/5870))
- `[Listbuilder]` Fix on disable bug: Will not enable on call to enable() after disable() twice. ([#5885](https://github.com/infor-design/enterprise/issues/5885))
- `[Locale]` Changed the text from Insert Anchor to Insert Hyperlink. Some translations my still reference anchor until updated from the translation team. ([#5987](https://github.com/infor-design/enterprise/issues/5987))
- `[Modal]` Fixed a bug on hidden elements not focusable when it is turned visible. ([#6086](https://github.com/infor-design/enterprise/issues/6086))
- `[Modal]` Fixed a regression bug where elements inside of the tab panel were being disabled when its `li` tab is not selected (is-selected class) initially. ([NG#1210](https://github.com/infor-design/enterprise-ng/issues/1210))
- `[Searchfield]` Fixed UI alignment of close icon button (searchfield) in Datagrid. ([#5954](https://github.com/infor-design/enterprise/issues/5954))
- `[Tabs Module]` Fixed UI alignment of close icon button on mobile view([#5951](https://github.com/infor-design/enterprise/issues/5951))
- `[Tooltip]` Fixed a bug where the inner html value of the tooltip adds unnecessary whitespace and new line when getting the text value. ([#6059](https://github.com/infor-design/enterprise/issues/6059))

(52 Issues Solved This Release, Backlog Enterprise 222, Backlog Ng 35, 1100 Functional Tests, 1695 e2e Tests, 263 Puppeteer Tests)

## v4.59.4 Fixes

- `[Modal]` Reverted problematic issue. ([#6086](https://github.com/infor-design/enterprise/issues/6086))

## v4.59.3 Fixes

- `[Modal]` Fixed a bug on hidden elements not focusable when it is turned visible. ([#6086](https://github.com/infor-design/enterprise/issues/6086))

## v4.59.2 Fixes

- `[Calendar]` Fixed an issue where you could not have more than one in the same page. ([#6042](https://github.com/infor-design/enterprise/issues/6042))
- `[Header]` Fixed a regression bug where the buttonset was not properly aligned correctly. ([#6039](https://github.com/infor-design/enterprise/issues/6039))

## v4.59.1 Fixes

- `[Modal]` Fixed a regression bug where elements inside of the tab panel were being disabled when its `li` tab is not selected (is-selected class) initially. ([NG#1210](https://github.com/infor-design/enterprise-ng/issues/1210))

## v4.59.0 Markup Changes

- `[About]` Changed the OS Version to not show the version. This is because this information is incorrect and the correct information is no longer given by newer versions of Operating systems in any browser. or this reason the version is removed from the OS field on the about dialog. ([#5813](https://github.com/infor-design/enterprise/issues/5813))

## v4.59.0 Fixes

- `[Calendar]` Added an option to configure month label to use abbreviation and changed month label to display on the first day of the months rendered in calendar. ([#5941](https://github.com/infor-design/enterprise/issues/5941))
- `[Calendar]` Fixed the personalize column checkbox not syncing when having two datagrids. ([#5859](https://github.com/infor-design/enterprise/issues/5859))
- `[Cards]` Added focus state on selected cards. ([#5684](https://github.com/infor-design/enterprise/issues/5684))
- `[Colorpicker]` Fixed a bug where the red diagonal line that goes beyond its border when field-short/form-layout-compact is used. ([#5744](https://github.com/infor-design/enterprise/issues/5744))
- `[Datagrid]` Fixed a bug where the maskOptions function is never called when the grid has filtering. ([#5847](https://github.com/infor-design/enterprise/issues/5847))
- `[Calendar]` Fixed the personalize column checkbox not syncing when having two datagrids. ([#5859](https://github.com/infor-design/enterprise/issues/5859))
- `[Fieldset]` Implemented design improvements. ([#5638](https://github.com/infor-design/enterprise/issues/5638))
- `[Fileupload-Advanced]` Fixed a bug where it cannot add a new file after removing the old one. ([#5598](https://github.com/infor-design/enterprise/issues/5598))
- `[Datagrid]` Fixed a bug where the maskOptions function is never called when the grid has filtering. ([#5847](https://github.com/infor-design/enterprise/issues/5847))
- `[Datagrid]` Fixed a bug where fileupload value is undefined when trying to upload. ([#5846](https://github.com/infor-design/enterprise/issues/5846))
- `[Dropdown]` Clear search matches after an item is selected. ([#5632](https://github.com/infor-design/enterprise/issues/5632))
- `[Dropdown]` Shorten filter delay for single character entries. ([#5793](https://github.com/infor-design/enterprise/issues/5793))
- `[Fieldset]` Implemented design improvements. ([#5638](https://github.com/infor-design/enterprise/issues/5638))
- `[Linechart]` Added default values on line width and y-axis when data in dataset is blank. ([#1172](https://github.com/infor-design/enterprise-ng/issues/1172))
- `[Listview]` Fixed a bug where the alert icons in RTL were missing. ([#5827](https://github.com/infor-design/enterprise/issues/5827))
- `[Locale]` Fixed latvian translation for records per page. ([#5969](https://github.com/infor-design/enterprise/issues/5969))
- `[Locale]` Fixed latvian translation for Select All. ([#5895](https://github.com/infor-design/enterprise/issues/5895))
- `[Locale]` Capitalized the finnish translation for seconds. ([#5894](https://github.com/infor-design/enterprise/issues/5894))
- `[Locale]` Added missing translations for font picker. ([#5784](https://github.com/infor-design/enterprise/issues/5784))
- `[Modal]` Fixed a close button overlapped when title is long. ([#5795](https://github.com/infor-design/enterprise/issues/5795))
- `[Modal]` Modal exits if Escape key is pressed in datagrid. ([#5796](https://github.com/infor-design/enterprise/issues/5796))
- `[Modal]` Fixed modal focus issues with inline display none. ([#5875](https://github.com/infor-design/enterprise/issues/5875))
- `[Searchfield]` Fixed a bug where the close button icon is overlapping with the search icon in RTL. ([#5807](https://github.com/infor-design/enterprise/issues/5807))
- `[Spinbox]` Fixed a bug where the spinbox controls still show the ripple effect even it's disabled. ([#5719](https://github.com/infor-design/enterprise/issues/5719))
- `[Tabs]` Added the ability to set the position of counts via settings (top & bottom), removed the counts in spillover, and positioned the counts depending on the current locale. ([#5258](https://github.com/infor-design/enterprise/issues/5258))
- `[Tabs Module]` Fixed the searcfield menu inside of tabs module in responsive layout. ([#6320](https://github.com/infor-design/enterprise/issues/6320))
- `[Toolbar]` Fixed an issue where things in the page get scrambled if you have a button with undefined ids. ([#1194](https://github.com/infor-design/enterprise-ng/issues/1194))

## v4.59.0 Features

- `[Calendar]` Modify validations to allow custom colors. ([#5743](https://github.com/infor-design/enterprise/issues/5743))
- `[Accordion]` Adjusted spacing and hitboxes for Mobile Enhancements. ([#5611](https://github.com/infor-design/enterprise/issues/5611))
- `[Area]` Converted the area protractor test suites to puppeteer. ([#5834](https://github.com/infor-design/enterprise/issues/5834))
- `[Cards]` Added mobile enhancements and style changes. ([#5609](https://github.com/infor-design/enterprise/issues/5609))
- `[Button]` Added test scripts for button. ([#5851](https://github.com/infor-design/enterprise/issues/5851))
- `[BusyIndicator]` Added hide event. ([#5794](https://github.com/infor-design/enterprise/issues/5794))
- `[Column]` Added example page for legend colors. ([#5761](https://github.com/infor-design/enterprise/issues/5761))
- `[Datagrid]` Added datagrid feature using arrow keys to select. ([#5713](https://github.com/infor-design/enterprise/issues/5713))
- `[Datagrid]` Added exportToCsv option for datagrid toolbar. ([#5786](https://github.com/infor-design/enterprise/issues/5786))
- `[Datagrid]` Added new event `filteroperatorchanged` to datagrid. ([#5899](https://github.com/infor-design/enterprise/issues/5899))
- `[File Upload]` Added puppeteer tests for file upload. ([#5808](https://github.com/infor-design/enterprise/issues/5808))
- `[Toolbar-Flex]` Added responsive design for searchfield with categories and basic searchfield. ([#5619](https://github.com/infor-design/enterprise/issues/5619))
- `[Timepicker]` Added settings in timepicker to limit the hours that can be selected. ([#5880](https://github.com/infor-design/enterprise/issues/5880))
- `[TrackDirty]` Converted the trackdirty protractor test suites to puppeteer. ([#5829](https://github.com/infor-design/enterprise/issues/5829))

(47 Issues Solved This Release, Backlog Enterprise 219, Backlog Ng 34, 1100 Functional Tests, 1692 e2e Tests, 179 Puppeteer Tests)

## v4.58.3 Fixes

- `[Datagrid]` Added new event `filteroperatorchanged` to datagrid. ([#5899](https://github.com/infor-design/enterprise/issues/5899))

## v4.58.2 Fixes

- `[Toolbar]` Fixed an issue where things in the page get scrambled if you have a button with undefined ids. ([#1194](https://github.com/infor-design/enterprise-ng/issues/1194))

## v4.58.1 Fixes

- `[Misc]` Fixed several security issues with xss (details hidden). ([#GSHA](https://github.com/infor-design/enterprise/security/advisories))

## v4.58.0 Features

- `[Accordion]` Added puppeteer tests for accordion. ([#5836](https://github.com/infor-design/enterprise/issues/5836))
- `[App Menu]` Fixed a bug causing re-invoke of the entire Application Menu and its child components whenever a new App Menu trigger is added to the stored `triggers` array. ([#5480](https://github.com/infor-design/enterprise/issues/5480))
- `[Actionsheet]` Added puppeteer tests for actionsheet. ([#5832](https://github.com/infor-design/enterprise/issues/5832))
- `[Column]` Added support to add a line chart in column-grouped. ([#4598](https://github.com/infor-design/enterprise/issues/4598))
- `[Column]` Added feature to rotate labels. ([#5773](https://github.com/infor-design/enterprise/issues/5773))
- `[Column Chart]` Added the ability to add axis labels in column-grouped chart. ([#5721](https://github.com/infor-design/enterprise/issues/5721))
- `[Datagrid]` Added option to format numbers and dates based on current locale. ([#5663](https://github.com/infor-design/enterprise/issues/5663))
- `[Slider]` Added support for tooltip to show on load in slider. ([#3747](https://github.com/infor-design/enterprise/issues/3747))

## v4.58.0 Fixes

- `[Modal]` Added option to disable primary trigger on field. ([#5728](https://github.com/infor-design/enterprise/issues/5728))
- `[Calendar]` Fix the header days where it should be seen when scrolled down. ([#5742](https://github.com/infor-design/enterprise/issues/5742))
- `[Datagrid]` Tab doesn't go to cells if cellNavigation is false. ([#5734](https://github.com/infor-design/enterprise/issues/5734))
- `[Calendar]` Fix the header days where it should be seen when scrolled down. ([#5742](https://github.com/infor-design/enterprise/issues/5742))
- `[Contextmenu/Popupmenu]` Fixed breaking of shared menu if a datagrid is present on the page. ([#5818](https://github.com/infor-design/enterprise/issues/5818))
- `[Datagrid]` Tab doesn't go to cells if cellNavigation is false. ([#5734](https://github.com/infor-design/enterprise/issues/5734))
- `[Dropdown]` Clear search matches after an item is selected. ([#5632](https://github.com/infor-design/enterprise/issues/5632))
- `[Locale]` Fix issue in parsing date when AM/PM comes first before Hours (a:hh:mm). ([#5129](https://github.com/infor-design/enterprise/issues/5129))
- `[Modal]` Added option to disable primary trigger on field. ([#5728](https://github.com/infor-design/enterprise/issues/5728))
- `[Searchfield]` Save input value when searchfield collapses but is not cleared via button click or key. ([#5792](https://github.com/infor-design/enterprise/issues/5792))
- `[Tabs]` Fixed regression bug where tabs are no longer working inside the modal. ([#5867](https://github.com/infor-design/enterprise/issues/5867))
- `[Tabs]` Fix focus indicator in Sink Page. ([#5714](https://github.com/infor-design/enterprise/issues/5714))
- `[Tabs-Vertical]` Fixed on Tabs Vertical Aria and Roles. ([#5712](https://github.com/infor-design/enterprise/issues/5712))
- `[Toolbar Searchfield]` Fixed the height the collapse button on a smaller viewport (`766px` and below). ([#5791](https://github.com/infor-design/enterprise/issues/5791))
- `[Lookup]` Rows are selected based on the initial values in the input field. ([#1132](https://github.com/infor-design/enterprise-ng/issues/1132))

(30 Issues Solved This Release, Backlog Enterprise 224, Backlog Ng 33, 1269 Functional Tests, 1689 e2e Tests, 167 Puppeteer Tests)

## v4.57.2 Fixes

- `[Misc]` Fixed several security issues with xss (details hidden). ([#GSHA](https://github.com/infor-design/enterprise/security/advisories))

## v4.57.1 Fixes

- `[Tabs]` Fixed regression bug where tabs are no longer working inside the modal. ([#5867](https://github.com/infor-design/enterprise/issues/5867))

## v4.57.0 Features

- `[Accordion]` Added the ability to have a notification badge in accordion headers. ([#5594](https://github.com/infor-design/enterprise/issues/5594))
- `[Breadcrumb]` Added hitbox styles for breadcrumb. ([#5408](https://github.com/infor-design/enterprise/issues/5408))
- `[Button]` Added the ability to have a hitbox. With this feature, it will have a better tapping/clicking on smaller devices. ([#5568](https://github.com/infor-design/enterprise/issues/5568))
- `[Button]` Added the ability to have a notification badge in buttons. ([#5594](https://github.com/infor-design/enterprise/issues/5594))
- `[Calendar]` Added hitbox option for calendar. ([#5602](https://github.com/infor-design/enterprise/issues/5602))
- `[Checkbox]` Added hitbox area styles for checkboxes. ([#5603](https://github.com/infor-design/enterprise/issues/5603))
- `[Datagrid]` Added Datagrid Fallback Image when image cannot be loaded. ([#5442](https://github.com/infor-design/enterprise/issues/5442))
- `[File Upload]` Show progress percent while file is uploading. ([#3934](https://github.com/infor-design/enterprise/issues/3934))
- `[Input]` Added a new form style `form-layout-large` to input component. ([#5606](https://github.com/infor-design/enterprise/issues/5606))
- `[Icon]` Updated several icons see issue for details. ([#5774](https://github.com/infor-design/enterprise/issues/5774))
- `[Message]` Changed some stylings on mobile experience. ([#5567](https://github.com/infor-design/enterprise/issues/5567))
- `[Modal]` Adjusted stylings on mobile viewport. ([#5601](https://github.com/infor-design/enterprise/issues/5601))
- `[Notification]` Added tooltip in notification. ([#5562](https://github.com/infor-design/enterprise/issues/5562))
- `[Notification]` Added close functions (by ID and latest) in notification. ([#5562](https://github.com/infor-design/enterprise/issues/5562))
- `[Datagrid]` Added support for text filter types to specify a selected filter condition. ([#5750](https://github.com/infor-design/enterprise/issues/5750))
- `[Environment]` Fixed `ie` css class included to html tag for Edge browser. ([#5587](https://github.com/infor-design/enterprise/issues/5587))

### v4.57.0 Markup Changes

- `[Tabs]` Some of the aria attributes have been changed, see the issue for details.([#5712](https://github.com/infor-design/enterprise/issues/5712))
- `[Notification Badge]` Rename methods in Notification Badge for better readability. ([#1169](https://github.com/infor-design/enterprise-ng/issues/1169))

## v4.57.0 Fixes

- `[ApplicationMenu]` Fix for broken UI in Safari when hiding and expanding the navigation menu. ([#5620](https://github.com/infor-design/enterprise/issues/5620))
- `[ApplicationMenu]` Fix application menu broken UI on first render. ([#5766](https://github.com/infor-design/enterprise/issues/5766))
- `[Calendar]` Removed the example legend in the default settings. ([#1130](https://github.com/infor-design/enterprise-ng/issues/1130))
- `[Cards]` Fixed misaligned list within expandable cards pane. ([#5223](https://github.com/infor-design/enterprise/issues/5223))
- `[Counts]` Updated the font size of `xl-text` from `50px` to `48px`. ([#5588](https://github.com/infor-design/enterprise/issues/5588))
- `[Counts]` Fixed title and icon position when in RTL. ([#5566](https://github.com/infor-design/enterprise/issues/5566))
- `[Datagrid]` Removed margin in icon when size is small or extra small. ([#5726](https://github.com/infor-design/enterprise/issues/5726))
- `[Datagrid]` Added additional check for vertical scroll. ([#1154](https://github.com/infor-design/enterprise-ng/issues/1154))
- `[Datepicker]` Fix on default legends being shown regardless if settings have custom legends. ([#5683](https://github.com/infor-design/enterprise/issues/5683))
- `[EmptyMessage]` Added `16px` spacings in the empty message container. ([#5639](https://github.com/infor-design/enterprise/issues/5639))
- `[FieldFilter]` Fixed missing trigger icons on short field filter options. ([#5727](https://github.com/infor-design/enterprise/issues/5727))
- `[Form]` Fixed misaligned trigger icon of datepicker on safari. ([#5751](https://github.com/infor-design/enterprise/issues/5751))
- `[Header]` Fix on Advanced Search not seen on headers when changing colors. ([#5782](https://github.com/infor-design/enterprise/issues/5782))
- `[Locale]` Fixed currency position and a translation on `tl-PH` locale. ([#5695](https://github.com/infor-design/enterprise/issues/5695))
- `[Lookup]` Fix an uncentered lookup icon in composite form. ([#5657](https://github.com/infor-design/enterprise/issues/5657))
- `[Searchfield]` Fix on uneven searchfield in firefox. ([#5620](https://github.com/infor-design/enterprise/issues/5620))
- `[Searchfield]` Fix on uneven searchfield in firefox. ([#5695](https://github.com/infor-design/enterprise/issues/5695))
- `[Searchfield]` Fix on misaligned close button on mobile view. ([#5782](https://github.com/infor-design/enterprise/issues/5782))
- `[Searchfield]` Change width when parent container becomes smaller. ([#4696](https://github.com/infor-design/enterprise/issues/4696))
- `[Spinbox]` Remove functionality of Home and End buttons on Spinbox. ([#5659](https://github.com/infor-design/enterprise/issues/5659))
- `[Spinbox]` Fix spinbox misalignment on sample sizes. ([#5733](https://github.com/infor-design/enterprise/issues/5733))
- `[Tabs]` Fix a bug on vertical tabs scroll on panel containers. ([#5565](https://github.com/infor-design/enterprise/issues/5565))
- `[Treemap]` Fix Treemap's misaligned footer-text on the new theme. ([#5365](https://github.com/infor-design/enterprise/issues/5365))

(41 Issues Solved This Release, Backlog Enterprise 192, Backlog Ng 28, 1166 Functional Tests, 1712 e2e Tests, 150 Puppeteer Tests)

## v4.56.0 Features

- `[ContextualActionPanel]` Changed the color of the toolbar header in the new theme. ([#5685](https://github.com/infor-design/enterprise/issues/5685))
- `[Charts]` Added ability to disable the selection of the charts including the legend. ([#2736](https://github.com/infor-design/enterprise/issues/2736))
- `[Datagrid]` Adds the ability to update values of a specific column on Datagrid. ([#3491](https://github.com/infor-design/enterprise/issues/3491))
- `[Icon]` Updated the launch icon to be less bulky. ([#5595](https://github.com/infor-design/enterprise/issues/5595))
- `[Locale]` Added a new locale tl-PH for phillipines (tagalog). ([#5695](https://github.com/infor-design/enterprise/issues/5695))
- `[Tabs]` Adds the ability to split the tabs. ([#4600](https://github.com/infor-design/enterprise/issues/4600))
- `[Toolbar Flex]` Adds control of buttonset areas via the Buttonset API. ([NG#1101](https://github.com/infor-design/enterprise-ng/issues/1101))

## v4.56.0 Fixes

- `[BusyIndicator]` Sized and Aligned busy indicator within a compact form field. ([#5655](https://github.com/infor-design/enterprise/issues/5655))
- `[Calendar]` Calendar event IDs can support numbers. ([#5556](https://github.com/infor-design/enterprise/issues/5556))
- `[Calendar]` Fixed wrong color on icons on the header. ([#5647](https://github.com/infor-design/enterprise/issues/5647))
- `[Calendar]` Fixed markForRefresh for display range in calendar. ([#5675](https://github.com/infor-design/enterprise/issues/5675))
- `[Calendar]` Adds the ability to support cross year date range in calendar. ([#5675](https://github.com/infor-design/enterprise/issues/5675))
- `[Calendar]` Fixed additional row due to DST for display range in calendar. ([#5675](https://github.com/infor-design/enterprise/issues/5675))
- `[Datagrid]` Date format should reflect in date filter when range option is selected. ([#4864](https://github.com/infor-design/enterprise/issues/4864))
- `[Datagrid]` Add test page for `selectAllCurrentPage` with toolbar count. ([#4921](https://github.com/infor-design/enterprise/issues/4921))
- `[Datepicker]` Fix on datepicker header not being shown in smaller screens. ([#5550](https://github.com/infor-design/enterprise/issues/5550))
- `[Datagrid]` Fixed an issue where the selection idx was not updating after append/update data to child nodes for tree. ([#5631](https://github.com/infor-design/enterprise/issues/5631))
- `[Datagrid]` Fixed a bug where row status is not properly rendered on Tree List. ([#5552](https://github.com/infor-design/enterprise/issues/5552))
- `[Dropdown]` Fixed disabling of function keys F1 to F12. ([#4976](https://github.com/infor-design/enterprise/issues/4976))
- `[Dropdown]` Fixed a bug where selecting the first item on the list doesn't trigger the `change` event that will select the value immediately. ([NG#1102](https://github.com/infor-design/enterprise-ng/issues/1102))
- `[Dropdown]` Fixed an accessibility issue where the error message was unannounced using a screen reader. ([#5130](https://github.com/infor-design/enterprise/issues/5130))
- `[Homepage]` Fix on homepage example charts misaligned when on mobile. ([#5650](https://github.com/infor-design/enterprise/issues/5650))
- `[Popupmenu]` Fixed an not released issue where opening menus limited the ability to click after. ([#5648/#5649](https://github.com/infor-design/enterprise/issues/5648))
- `[Popupmenu]` Allow switches to be clickable in popupmenu for backwards compatibility. ([#1127](https://github.com/infor-design/enterprise-ng/issues/1127))
- `[Icons]` Fix sizes on some of the icons in classic mode. ([#5626](https://github.com/infor-design/enterprise/issues/5626))
- `[Icons]` Fix sizes on some of the icons in tree in classic mode. ([#5626](https://github.com/infor-design/enterprise/issues/5626))
- `[Line Chart]` Fixed a bug where the line chart was not positioned correctly when all the values were zero. ([#5640](https://github.com/infor-design/enterprise/issues/5640))
- `[Listview]` Fixed the links example to better show disabled links. ([#5678](https://github.com/infor-design/enterprise/issues/5678))
- `[Locale]` Fixed an additional case where large numbers cannot be formatted correctly. ([#5605](https://github.com/infor-design/enterprise/issues/5605))
- `[Locale]` Expanded support from 10 to 20 decimal places. Max number is 21, 20 now. ([#5622](https://github.com/infor-design/enterprise/issues/5622))
- `[Tabs]` Fix a bug where tabs indicator is not aligned when scaled down. ([#5164](https://github.com/infor-design/enterprise/issues/5164))
- `[Tabs]` Fix a bug where tabs indicator is not aligned on RTL. ([#5541](https://github.com/infor-design/enterprise/issues/5541))
- `[Tree]` Fix on return item when calling addNode. ([#5334](https://github.com/infor-design/enterprise/issues/5334))

(44 Issues Solved This Release, Backlog Enterprise 176, Backlog Ng 25, 1134 Functional Tests, 1693 e2e Tests)

## v4.55.3 Fixes

- `[Datagrid]` Fixed an issue where the selection idx was not updating after append/update data to child nodes for tree. ([#5631](https://github.com/infor-design/enterprise/issues/5631))
- `[Locale]` Fixed a bug where very large numbers would get a zero added. ([#5308](https://github.com/infor-design/enterprise/issues/5308))
- `[Locale]` Fixed a bug where very large numbers with negative added an extra zero in formatNumber. ([#5318](https://github.com/infor-design/enterprise/issues/5318))
- `[Locale]` Expanded support from 10 to 20 decimal places. Max number is 21, 20 now. ([#5622](https://github.com/infor-design/enterprise/issues/5622))

## v4.55.2 Fixes

- `[Icons]` Fix sizes on some of the icons in classic mode. ([#5626](https://github.com/infor-design/enterprise/issues/5626))

## v4.55.1 Fixes

- `[Locale]` Fixed an additional case where large numbers cannot be formatted correctly. ([#5605](https://github.com/infor-design/enterprise/issues/5605))

## v4.55.0 Features

- `[ApplicationMenu]` Added the ability to resize the app menu. ([#5193](https://github.com/infor-design/enterprise/issues/5193))
- `[Completion Chart]` Added tooltip in completion chart. ([#5346](https://github.com/infor-design/enterprise/issues/5346))
- `[Custom Builds]` Fixed a bug where importing the base Charts API directly would cause an error. ([#5463](https://github.com/infor-design/enterprise/issues/5463))
- `[Datagrid]` Adds the ability to have a selection radio buttons on Datagrid. ([#5384](https://github.com/infor-design/enterprise/issues/5384))
- `[Datagrid]` Added a `verticalScrollToEnd` property when you reached the end of the datagrid list. ([#5435](https://github.com/infor-design/enterprise/issues/5435))
- `[Datagrid]` Added separate mask options for filter row. ([#5519](https://github.com/infor-design/enterprise/issues/5519))
- `[Editor]` Added support for `ol` type attribute to be able to use the other list styles (`alphabetically ordered (lowercase and uppercase)`, and `roman numbers (lowercase and uppercase)`) of `ol` tag. ([#5462](https://github.com/infor-design/enterprise/issues/5462))
- `[Icons]` Now generating the icons from figma instead of sketch, this should be of low impact but keep your eye on icons in general as they have all changed in generation and log any issues found. ([#5170](https://github.com/infor-design/enterprise/issues/5170))
- `[Lookup]` Fixed a bug for short field and its icons not rendering properly. ([#5541](https://github.com/infor-design/enterprise/issues/5541))
- `[Message]` Add info status handling to message.([#5459](https://github.com/infor-design/enterprise/issues/5459))
- `[Message]` Add an optional close button setting to dismiss the message. ([#5464](https://github.com/infor-design/enterprise/issues/5464))
- `[Modal]` Added the ability to have a custom tooltip on modal close button. ([#5391](https://github.com/infor-design/enterprise/issues/5391))
- `[Swaplist]` Added option to copy items from lists instead of moving them. ([#5513](https://github.com/infor-design/enterprise/issues/5513))
- `[Popdown]` Added a click outside event in popdown. ([#3618](https://github.com/infor-design/enterprise/issues/3618))
- `[Timepicker]` Fixed a bug for timepicker icon not rendering properly. ([#5558](https://github.com/infor-design/enterprise/issues/5558))
- `[Typography]` New typography paragraph text style. ([#5325](https://github.com/infor-design/enterprise/issues/5325))

## v4.55.0 Fixes

- `[Cards]` Fixed a bug card group toolbar overlaps then disappears after clicking the checkboxes. ([#5445](https://github.com/infor-design/enterprise/issues/5445))
- `[Calendar]` Fixed month label not set on first enabled date of the month. ([#5581](https://github.com/infor-design/enterprise/issues/5581))
- `[Calendar]` Fix on overlap in today text and calendar view changer when in mobile. ([#5438](https://github.com/infor-design/enterprise/issues/5438))
- `[Charts]` Fixed a bug where automation ids is not properly rendered on legend, text and slices. ([#5441](https://github.com/infor-design/enterprise/issues/5441))
- `[Datagrid]` Fixed a bug where the checkbox overlaps with the label when `editorOptions.multiple` is set to true. Also added formatters and editor for multiselect. ([NG#1075](https://github.com/infor-design/enterprise-ng/issues/1075))
- `[Datagrid]` Fixed an issue where tree list indentation is not left aligned when row has no children and datagrid row height is extra small or small. ([#5487](https://github.com/infor-design/enterprise/issues/5487))
- `[Message]` Added maxWidth setting to allow message to go full width when title is long. ([#5443](https://github.com/infor-design/enterprise/issues/5443))
- `[Datagrid]` Fix unescaped HTML of range value to match escaped HTML of data value. ([#4832](https://github.com/infor-design/enterprise/issues/4832))
- `[Datagrid]` Fix an XSS vulnerability in the name property of the columns objects array. ([#5428](https://github.com/infor-design/enterprise/issues/5428))
- `[Datagrid]` Fixed an issue where the excel export did not download in MS Edge. ([#5507](https://github.com/infor-design/enterprise/issues/5507))
- `[Editor]` Fixed an issue where font color was not working and extra spaces were get removed. ([#5137](https://github.com/infor-design/enterprise/issues/5137))
- `[EmptyMessage]` Fixed a bug where the empty message chart were not properly rendered when using auto height widget/card. ([#5527](https://github.com/infor-design/enterprise/issues/5527))
- `[Hierarchy]` Fixed line and icon alignment in hierarchy when in rtl format. ([#5544](https://github.com/infor-design/enterprise/issues/5544))
- `[Message]` Added maxWidth setting to allow message to go full width when title is long. ([#5443](https://github.com/infor-design/enterprise/issues/5443))
- `[Modal]` Fixed a bug where events are not properly called when calling stacked dialogs. ([#5471](https://github.com/infor-design/enterprise/issues/5471))
- `[Timepicker]` Fixed a bug where the chinese time format doesn't render correctly after selecting time and periods (AM/PM). ([#5420](https://github.com/infor-design/enterprise/issues/5420))
- `[Tree]` Fixed an issue where lengthy node text doesn't wrap to lines and cuts off. ([#5499](https://github.com/infor-design/enterprise/issues/5499))

(51 Issues Solved This Release, Backlog Enterprise 129, Backlog Ng 29, 1222 Functional Tests, 1693 e2e Tests)

## v4.54.3 Fixes

- `[Locale]` Fixed a bug where very large numbers would get a zero added. ([#5308](https://github.com/infor-design/enterprise/issues/5308))
- `[Locale]` Fixed a bug where very large numbers with negative added an extra zero in formatNumber. ([#5318](https://github.com/infor-design/enterprise/issues/5318))
- `[Locale]` Expanded support from 10 to 20 decimal places. Max number is 21, 20 now. ([#5622](https://github.com/infor-design/enterprise/issues/5622))

## v4.54.2 Fixes

- `[Locale]` Fixed an additional case where large numbers cannot be formatted correctly. ([#5605](https://github.com/infor-design/enterprise/issues/5605))

## v4.54.1 Fixes

- `[Datagrid]` Added separate mask options for filter row. ([#5519](https://github.com/infor-design/enterprise/issues/5519))

## v4.54.0 Features

- `[Cards]` Added the ability of single and multi selection of cards. ([#5253](https://github.com/infor-design/enterprise/issues/5253))
- `[Datagrid]` Added support to row reorder for groupable settings. ([#5233](https://github.com/infor-design/enterprise/issues/5233))
- `[Donut]` Added the ability to add center tooltip for Donut. ([#5302](https://github.com/infor-design/enterprise/issues/5302))
- `[Notification Badge]` Added Notification Badge component that has the ability to move to any corner of the icon element. ([#5344](https://github.com/infor-design/enterprise/issues/5344))

## v4.54.0 Fixes

- `[Blockgrid]` Added additional design with no image ([#5379](https://github.com/infor-design/enterprise/issues/5379))
- `[Charts]` Fixed a bug where the vertical grid line strokes were invisible when in High Contrast and Colors was non-Default ([#5301](https://github.com/infor-design/enterprise/issues/5301))
- `[CirclePager]` Fixed a bug where the slides were not properly showing for RTL languages ([#2885](https://github.com/infor-design/enterprise/issues/2885))
- `[CirclePager]` Fixed a bug where the CSS was the same for all of the circles in homepage/example-hero-widget ([#5337](https://github.com/infor-design/enterprise/issues/5337))
- `[ContextualActionPanel]` Added `title` prop in CAP to control the title via `modaSettings`, and added missing `beforeclose` event. ([NG#1048](https://github.com/infor-design/enterprise-ng/issues/1048))
- `[ContextMenu]` Fixed a bug where field option is not rendered properly on mobile ([#5335](https://github.com/infor-design/enterprise/issues/5335))
- `[Datagrid]` - Fixed a bug where the row height cut off the focus ring on the Action Item buttons for Classic/New mode and XS, S, M settings ([#5394](https://github.com/infor-design/enterprise/issues/5394))
- `[Datagrid]` - Fixed a bug where the selection color would bleed through clickable tags. ([#5533](https://github.com/infor-design/enterprise/issues/5533))
- `[Datagrid]` Fixed an issue where toggling the selectable setting did not correctly enable the checkbox. ([#5482](https://github.com/infor-design/enterprise/issues/5482))
- `[Datagrid]` Fixed an issue where row reorder handle align was not right for extra small and small height. ([#5233](https://github.com/infor-design/enterprise/issues/5233))
- `[Datagrid]` - Fixed a bug where the first two columns row heights did not match the others for the Medium setting ([#5366](https://github.com/infor-design/enterprise/issues/5366))
- `[Datagrid]` - Fixed a bug where the font color on tags was black when a row was hovered over in dark mode. Font color now white. ([#5289](https://github.com/infor-design/enterprise/issues/5289))
- `[Datagrid]` Fixed a bug where the font color on tags was black when a row was hovered over in dark mode. Font color now white. ([#5289](https://github.com/infor-design/enterprise/issues/5289))
- `[Datagrid]` Fixed issues with NaN displaying on Decimal and Dropdown inputs when blank options are selected. ([#5395](https://github.com/infor-design/enterprise/issues/5395))
- `[Datagrid]` - Fixed a bug where the row height cut off the focus ring on the Action Item buttons for Classic/New mode and XS, S, M settings ([#5394](https://github.com/infor-design/enterprise/issues/5394))
- `[Datagrid]` Fixed a bug where the font color on tags was black when a row was hovered over in dark mode. Font color now white. ([#5289](https://github.com/infor-design/enterprise/issues/5289))
- `[Datagrid]` Fixed issues with NaN displaying on Decimal and Dropdown inputs when blank options are selected. ([#5395](https://github.com/infor-design/enterprise/issues/5395))
- `[Datagrid]` Delete key should fire event in dropdown search. ([#5402](https://github.com/infor-design/enterprise/issues/5402))
- `[Datepicker]` Fixed a bug where the -/+ keys were not detected in datepicker. ([#5353](https://github.com/infor-design/enterprise/issues/5353))
- `[Datagrid]` Fixed a bug that prevented the headers of the right frozen columns as well as the order date column from being exported properly. ([#5332](https://github.com/infor-design/enterprise/issues/5332))
- `[Datagrid]` Fixed a bug where the font color on tags was black when a row was hovered over in dark mode. Font color now white. ([#5289](https://github.com/infor-design/enterprise/issues/5289))
- `[Datagrid]` Fixed issues with NaN displaying on Decimal and Dropdown inputs when blank options are selected. ([#5395](https://github.com/infor-design/enterprise/issues/5395))
- `[Datagrid]` Fixed a bug where filter options were unable to reopen after doing pagination and clicking other filter options. ([#5286](https://github.com/infor-design/enterprise/issues/5286))
- `[Datepicker]` Fixed a bug where the -/+ keys were not detected in datepicker. ([#5353](https://github.com/infor-design/enterprise/issues/5353))
- `[Donut]` Changed legend design when item exceeds maximum width of chart. ([#5292](https://github.com/infor-design/enterprise/issues/5292))
- `[Dropdown]` Fixed a bug where backspace in Dropdown is not working when pressed. ([#5113](https://github.com/infor-design/enterprise/issues/5113))
- `[Editor]` Added tooltip in fontpicker. ([#5472](https://github.com/infor-design/enterprise/issues/5472))
- `[Fileupload]` Fixed a bug where the required asterisk does not appear on the labels associated with required fields. ([#5285](https://github.com/infor-design/enterprise/issues/5285))
- `[Homepage]` Adjusted height and width of example homepage ([#5425](https://github.com/infor-design/enterprise/issues/5425))
- `[Icon]` Changed button icon colors to slate6 ([#5307](https://github.com/infor-design/enterprise/issues/5307))
- `[Input]` Fixed a bug where clear icon were not properly aligned with the input field in classic mode. ([#5324](https://github.com/infor-design/enterprise/issues/5324))
- `[Locale]` Fixed an issue with the finish time format. ([#5447](https://github.com/infor-design/enterprise/issues/5447))
- `[Lookup]` Fixed an issue where in autoApply with single select the modal will close when paging. ([#5466](https://github.com/infor-design/enterprise/issues/5466))
- `[Lookup]` Fixed an issue where selection for server side and paging was not working. ([#986](https://github.com/infor-design/enterprise-ng/issues/986))
- `[Lookup]` Added api setting to allow duplicate selected value to input element. ([#986](https://github.com/infor-design/enterprise-ng/issues/986))
- `[Modal]` Enter key will trigger primary button when in an input field. ([#5198](https://github.com/infor-design/enterprise/issues/5198))
- `[Monthview]` Fixed a bug where a vertical scroll is showing when it is unnecessary. ([#5350](https://github.com/infor-design/enterprise/issues/5350))
- `[Multiselect]` Fixed a regression bug where clear icon were not properly aligned on compact mode. ([#5396](https://github.com/infor-design/enterprise/issues/5396))
- `[Personalize]` Added css to remove color gradient on overflowing horizontal tab headers. fix is limited to personalize styling ([#5303](https://github.com/infor-design/enterprise/issues/5303))
- `[Popdown]` Remove deprecation console warning. We still consider this component deprecated but will not remove until 5.0 version. The warning was only removed for now. ([#1070](https://github.com/infor-design/enterprise-ng/issues/1070))
- `[ToolbarFlex]` updated logic to account for the AllowTabs property and set toolbar items with a tab-index of 0 when allowTabs is ture ([#5387](https://github.com/infor-design/enterprise/issues/5387))
- `[Tabs]` Remove tabs animation when clicking tabs. ([#4818](https://github.com/infor-design/enterprise-ng/issues/4818))

(40 Issues Solved This Release, Backlog Enterprise 145, Backlog Ng 24, 1195 Functional Tests, 1697 e2e Tests)

### v4.54.0 Markup Changes

- `[TrackDirty]` Removed Track Dirty from the main components list and integrated the underlying examples into their corresponding individual components.([#5319](https://github.com/infor-design/enterprise/issues/5319))

## v4.53.5 Fixes

- `[Lookup]` Fixed two additional issues where selection for server side and paging was not working. ([#986](https://github.com/infor-design/enterprise-ng/issues/986))
- `[Lookup]` Fixed an issue where in autoApply with single select the modal will close when paging. ([#5466](https://github.com/infor-design/enterprise/issues/5466))

## v4.53.3 Fixes

- `[Lookup]` Fixed an issue where selection for server side and paging was not working. ([#986](https://github.com/infor-design/enterprise-ng/issues/986))

## v4.53.0 Features

- `[Action Sheet]` Added a mobile device-friendly action sheet component. ([#5256](https://github.com/infor-design/enterprise/issues/5256))
- `[Cards]` Added card variations (Status, Hyperlink and Photo Card) with improve hitboxes for tapping. ([#5250](https://github.com/infor-design/enterprise/issues/5250))
- `[Cards]` Added improvements to the expandable cards and made a jQuery instance to be available in the angular wrapper. ([#5252](https://github.com/infor-design/enterprise/issues/5252))
- `[ContextualActionPanel]` Added vertical tabs example on the Contextual Action Panel. ([#5234](https://github.com/infor-design/enterprise/issues/5234))
- `[Swipe Action]` Added a mobile device-friendly swipe action component. ([#5254](https://github.com/infor-design/enterprise/issues/5254))

## v4.53.0 Fixes

- `[Application Menu]` Fixed a bug where the menu list will not properly rendered on autocomplete if you type a character that is not available in the list. ([#4863](https://github.com/infor-design/enterprise/issues/4863))
- `[Calendar]` Fixed a bug where calendar event is not rendered on WeekView if add event (modal) is used before add event (api). ([#5236](https://github.com/infor-design/enterprise/issues/5236))
- `[Circle Pager]` Fixed size interactions and changes for mobile view port. ([#5251](https://github.com/infor-design/enterprise/issues/5251))
- `[Datagrid]` Fixed an issue where personalize column headers were not rendering properly. ([#5361](https://github.com/infor-design/enterprise/issues/5361))
- `[Datagrid]` Fixed a bug where animation blue circle is off-center. ([#5246](https://github.com/infor-design/enterprise/issues/5246))
- `[Datagrid]` Fixed a bug where hovering lookup cells showed a grey background. ([#5157](https://github.com/infor-design/enterprise/issues/5157))
- `[Datagrid]` Fixed an issue for xss where special characters was not sanitizing and make grid to not render. ([#975](https://github.com/infor-design/enterprise-ng/issues/975))
- `[Datagrid]` Fixed a bug where the home and end key should behave as default when in editable cell and not shifting to the first and end row in datagrid. ([#5179](https://github.com/infor-design/enterprise/issues/5179))
- `[Datepicker]` Fixed a bug where the setting attributes were missing in datepicker input and datepicker trigger on NG wrapper. ([#1044](https://github.com/infor-design/enterprise-ng/issues/1044))
- `[Datepicker]` Fixed a bug where the selection range was not being properly rendered in mobile. ([#5211](https://github.com/infor-design/enterprise/issues/5211))
- `[Datepicker]` Made the `autocomplete` attribute configurable by using the `autocompleteAttribute` setting. ([#5092](https://github.com/infor-design/enterprise/issues/5092))
- `[Dropdown]` Made the `noSearch` setting prevent filtering using the Dropdown's search input element as expected. ([#5159](https://github.com/infor-design/enterprise/issues/5159))
- `[Dropdown]` Prevented the Dropdown from re-selecting and firing change events if the same value is picked from its list. ([#5159](https://github.com/infor-design/enterprise/issues/5159))
- `[Dropdown]` Fixed a bug that resulted in the updatable dropdown value being changed when selecting the more actions button. ([#5222](https://github.com/infor-design/enterprise/issues/5222))
- `[Editor]` Fixed a bug where automation id attributes are not properly rendered on editor elements. ([#5082](https://github.com/infor-design/enterprise/issues/5082))
- `[Lookup]` Fixed a bug where lookup attributes are not added in the cancel and apply/save button. ([#5202](https://github.com/infor-design/enterprise/issues/5202))
- `[Lookup]` Exposed two events from the datagrid `afterpaging` and `selected` for more flexibility. ([#986](https://github.com/infor-design/enterprise-ng/issues/986))
- `[Locale]` Fixed a bug where very large numbers with negative added an extra zero in formatNumber. ([#5308](https://github.com/infor-design/enterprise/issues/5308))
- `[Locale]` Fixed a bug where very large numbers would get a zero added. ([#5308](https://github.com/infor-design/enterprise/issues/5308))
- `[Locale]` Fixed a bug where very large numbers with negative added an extra zero in formatNumber. ([#5318](https://github.com/infor-design/enterprise/issues/5318))
- `[Lookup]` Fixed a regression bug where the close/clear icon were not properly aligned on mobile and tablet viewport. ([#5299](https://github.com/infor-design/enterprise/issues/5299))
- `[Lookup]` Fixed a bug where rows become unselected when reopened. ([#5261](https://github.com/infor-design/enterprise/issues/5261))
- `[Modal]` Added the ability to set the tabindex. ([#5358](https://github.com/infor-design/enterprise/issues/5358))
- `[Monthview]` Fixed an issue where month year pick list was misaligning for inpage. ([#5345](https://github.com/infor-design/enterprise/issues/5345))
- `[Multiselect]` Fixed a regression bug where close icon in badge/tags were not properly aligned. ([#5351](https://github.com/infor-design/enterprise/issues/5351))
- `[Page-Patterns]` Fixed an issue where the weight range slider was overlapping the sales amount text area. ([#5284](https://github.com/infor-design/enterprise/issues/5284))
- `[Pager]` Fixed an issue where tooltip was not working after switch to 2nd page for disable/enable buttons with standalone Pager. ([#1047](https://github.com/infor-design/enterprise-ng/issues/1047))
- `[Personalization]` Fixed a bug where user was unable to see highlighted text in the header when using the new light default theme. ([#5219](https://github.com/infor-design/enterprise/issues/5219))
- `[Personalization]` Fixed an issue where hyperlinks were not showing up for dark theme. ([#5144](https://github.com/infor-design/enterprise-ng/issues/5144))
- `[Popupmenu]` Fixed a bug where unwanted link/hash occurs if the menu if the menu is destroyed when clicking a menu item. ([#NG1046](https://github.com/infor-design/enterprise-ng/issues/1046))
- `[Spinbox]` Fixed a bug where spinbox and its border is not properly rendered on responsive view. ([#5146](https://github.com/infor-design/enterprise/issues/5146))
- `[Searchfield]` Fixed a bug where the close button is not rendered properly on mobile view. ([#5182](https://github.com/infor-design/enterprise/issues/5182))
- `[Searchfield]` Fixed a bug where the search icon in search field is not aligned properly on firefox view. ([#5290](https://github.com/infor-design/enterprise/issues/5290))
- `[Searchfield]` Made the `autocomplete` attribute configurable by using the `autocompleteAttribute` setting. ([#5092](https://github.com/infor-design/enterprise/issues/5092))
- `[Searchfield]` Fixed a bug where the button does not have the same height as the searchfield input. ([#5314](https://github.com/infor-design/enterprise/issues/5314))
- `[Searchbar]` Fixed a bug where searchbar overlapped the "Websites" header when browser is minimized or viewed in mobile. ([#5248](https://github.com/infor-design/enterprise/issues/5248))
- `[Slider]` Fixed a bug where the slider produces NaN value on tooltip. ([#5336](https://github.com/infor-design/enterprise/issues/5336))
- `[Splitter]` Fixed position of splitter button. ([#5121](https://github.com/infor-design/enterprise/issues/5121))
- `[Tooltip/Popover]` Split the Popover and Tooltip into separate components. ([#5197](https://github.com/infor-design/enterprise/issues/5197))

(52 Issues Solved This Release, Backlog Enterprise 147, Backlog Ng 28, 1095 Functional Tests, 1668 e2e Tests)

## v4.52.3 Fixes

- `[Locale]` Expanded support from 10 to 20 decimal places. Max number is 21, 20 now. ([#5622](https://github.com/infor-design/enterprise/issues/5622))

## v4.52.2 Fixes

- `[Locale]` Fixed a bug where very large numbers would get a zero added. ([#5308](https://github.com/infor-design/enterprise/issues/5308))
- `[Locale]` Fixed a bug where very large numbers with negative added an extra zero in formatNumber. ([#5318](https://github.com/infor-design/enterprise/issues/5318))

## v4.52.1 Fixes

- `[Datagrid]` Fixed an issue where personalize column headers were not rendering properly. ([#5361](https://github.com/infor-design/enterprise/issues/5361))

## v4.52.0

### v4.52.0 Markup Changes

- `[Datagrid]` When fixing bugs in datagrid hover states we removed the use of `is-focused` on table `td` elements. ([#5091](https://github.com/infor-design/enterprise/issues/5091))

### v4.52.0 Fixes

- `[Application Menu]` Fixed a bug where the expanded accordion were incorrectly coloured as selected when uses the personalization colors. ([#5128](https://github.com/infor-design/enterprise/issues/5128))
- `[About]` Fixed a bug where overflowing scrollbar in About Modal is shown on a smaller viewport. ([#5206](https://github.com/infor-design/enterprise/issues/5206))
- `[Bar Chart]` Fixed an issue where onerror script was able to execute. ([#1030](https://github.com/infor-design/enterprise-ng/issues/1030))
- `[Calendar]` Fixed a bug where if the calendar event is not set to whole day then the week view and day view will not properly render on UI. ([#5195](https://github.com/infor-design/enterprise/issues/5195))
- `[Datagrid]` Fixed a bug where changing a selection mode between single and mixed on a datagrid with frozen columns were not properly rendered on UI. ([#5067](https://github.com/infor-design/enterprise/issues/5067))
- `[Datagrid]` Fixed a bug where filter options were not opening anymore after doing sorting on server-side paging. ([#5073](https://github.com/infor-design/enterprise/issues/5073))
- `[Datagrid/Lookup]` Fixed a bug where unselecting all items in an active page affects other selected items on other pages. ([#4503](https://github.com/infor-design/enterprise/issues/4503))
- `[Datagrid]` When fixing bugs in datagrid hover states we removed the use of `is-focused` on table `td` elements. ([#5091](https://github.com/infor-design/enterprise/issues/5091))
- `[Datagrid/Lookup]` Fixed a bug where the plus minus icon animation was cut off. ([#4962](https://github.com/infor-design/enterprise/issues/4962))
- `[Datagrid]` Fixed a bug where unselecting all items in an active page affects other selected items on other pages. ([#4503](https://github.com/infor-design/enterprise/issues/4503))
- `[Datagrid]` Fixed a bug where the tag text in the column is not shown properly when hovering it on Alternate Row Shading. ([#5210](https://github.com/infor-design/enterprise/issues/5210))
- `[Datagrid]` Fixed a bug where the clear filter icons position were not properly aligned with the lookup. ([#5239](https://github.com/infor-design/enterprise/issues/5239))
- `[Dropdown]` Fixed a bug where automatic highlighting of a blank option after opening the list was not working ([#5095](https://github.com/infor-design/enterprise/issues/5095))
- `[Dropdown/Multiselect]` Fixed a bug where the id attribute prefix were missing from the dropdown list when searching with typeahead settings. ([#5053](https://github.com/infor-design/enterprise/issues/5053))
- `[Field Options]` Fixed misalignment of field options for the colorpicker, clearable input field, and clearable searchfield with its close icon. ([#5139](https://github.com/infor-design/enterprise/issues/5139))
- `[Field Options]` Fixed misalignment of close button in searchfield with field options. ([#5138](https://github.com/infor-design/enterprise/issues/5138))
- `[Homepage]` Fixed an issue where remove card event was not triggered on card/widget. ([#4798](https://github.com/infor-design/enterprise/issues/4798))
- `[Locale]` Changed the start day of the week to monday as per translation team request. ([#5199](https://github.com/infor-design/enterprise/issues/5199))
- `[Mask/Datagrid]` Fixed a bug in number masks where entering a decimal while the field's entire text content was selected could cause unexpected formatting. ([#4974](https://github.com/infor-design/enterprise/issues/4974))
- `[Monthview]` Fixed an issue where selected date was not stay on provided day/month/year. ([#5064](https://github.com/infor-design/enterprise/issues/5064))
- `[Monthview]` Added support for mobile view. ([#5075](https://github.com/infor-design/enterprise/issues/5075))
- `[Spinbox]` Fixed a bug where spinbox and its border is not properly rendered on responsive view. ([#5146](https://github.com/infor-design/enterprise/issues/5146))
- `[Tabs Module]` Fixed a bug where long tab labels overflowed behind the close icon. ([#5187](https://github.com/infor-design/enterprise/issues/5187))

(33 Issues Solved This Release, Backlog Enterprise 134, Backlog Ng 34, 1183 Functional Tests, 1652 e2e Tests)

## v4.51.4

### v4.51.4 Fixes

- `[Locale]` Fixed a bug where very large numbers would get a zero added. ([#5308](https://github.com/infor-design/enterprise/issues/5308))

## v4.51.3

### v4.51.3 Fixes

- `[Locale]` Fixed a bug where very large numbers with negative added an extra zero in formatNumber. ([#5308](https://github.com/infor-design/enterprise/issues/5308))
- `[Mask/Datagrid]` Fixed a bug in number masks where entering a decimal while the field's entire text content was selected could cause unexpected formatting. ([#4974](https://github.com/infor-design/enterprise/issues/4974))

## v4.51.2

### v4.51.2 Fixes

- `[Locale]` Fixed a bug where very large numbers with negative added an extra zero in formatNumber. ([#5308](https://github.com/infor-design/enterprise/issues/5308))
- `[Mask/Datagrid]` Fixed a bug in number masks where entering a decimal while the field's entire text content was selected could cause unexpected formatting. ([#4974](https://github.com/infor-design/enterprise/issues/4974))

## v4.51.1

### v4.51.1 Fixes

- `[Datagrid]` Fixed a bug where cells with a leading space triggered the dirty indicator even without changing the cell value on second blur/selection. ([#4825](https://github.com/infor-design/enterprise/issues/4825))
- `[Radio]` Fixed a bug where legend tag blinks when clicking the radio buttons. ([#4901](https://github.com/infor-design/enterprise/issues/4901))

## v4.51.0

### v4.51.0 Markup Changes

- `[About]` The version in the html section of the document was not added correctly and is now showing the correct version string. ([#5069](https://github.com/infor-design/enterprise/issues/5069))
- `[Datagrid]` Fixed a bug where cells with a leading space triggered the dirty indicator even without changing the cell value on second blur/selection. ([#4825](https://github.com/infor-design/enterprise/issues/4825))
- `[Datepicker/Monthview/Calendar]` We changed all Chinese locales to have monday as the first day of the week and this could impact scripts. ([#5147](https://github.com/infor-design/enterprise/issues/5147))
- `[Dropdown]` We added  `aria-readonly` to all readonly dropdowns. ([#5107](https://github.com/infor-design/enterprise/issues/5107))
- `[Dropdown]` Dropdowns are now appended to the section in the page with `role="main"` there should be just one of these sections in each page. ([#1033](https://github.com/infor-design/enterprise-ng/issues/1033))
- `[Input]` If using the password reveal feature, note that we change dit from using a `type="password"` to using a class to toggle the state. ([#5099](https://github.com/infor-design/enterprise/issues/5099))
- `[Pager]` When fixing an accessibility complaint on pager we made all pager buttons tabable and removed the `tabindex` this could impact some test scripts. ([#4862](https://github.com/infor-design/enterprise/issues/4862))
- `[Tabs]` We add the ability to drag tabs, if this is enabled there are a number of sort properties and classes that have been added that may need to be scripted in the future. ([#4520](https://github.com/infor-design/enterprise/issues/4520))

### v4.51.0 Fixes

- `[Circlepager]` Fixed a bug where circle buttons doesn't work on smaller viewport and first initialization of the page. ([#4966](https://github.com/infor-design/enterprise/issues/4966))
- `[General]` The master branch is now called main. Also cleaned up some language in the repo known to be less inclusive. ([#5027](https://github.com/infor-design/enterprise/issues/5027))
- `[Datagrid]` Fixed an issue where stretching the last column of a table was not consistent when resizing the window. ([#5045](https://github.com/infor-design/enterprise/issues/5045))
- `[Datagrid]` Fixed an issue where time format HHmm was not working for time picker editor. ([#4926](https://github.com/infor-design/enterprise/issues/4926))
- `[Datagrid]` Fixed an issue where setting stretchColumn to 'last' did not stretch the last column in the table. ([#4913](https://github.com/infor-design/enterprise/issues/4913))
- `[Datagrid]` Fixed an issue where when focusing dropdowns and then using arrow key, it would move across the grid columns leaving multiple open dropdowns. ([#4851](https://github.com/infor-design/enterprise/issues/4851))
- `[Datagrid]` Fixed an issue where the copy paste html to editable cell was cause to generate new cells. ([#4848](https://github.com/infor-design/enterprise/issues/4848))
- `[Datagrid]` Fixed some visual glitches related to focus/hover state and editable date/time cells. ([#5091](https://github.com/infor-design/enterprise/issues/5091))
- `[Datepicker]` Fixed an issue where time was changing, if selected time was before noon for Danish language locale da-DK. ([#4987](https://github.com/infor-design/enterprise/issues/4987))
- `[Datepicker]` Removed deprecation warning for close method. ([#5120](https://github.com/infor-design/enterprise/issues/5120))
- `[Dropdown]` Fixed a bug where the dropdown list gets detached to the input field. ([5056](https://github.com/infor-design/enterprise/issues/5056))
- `[Dropdown]` Improved accessibility on readonly dropdowns by adding the aria-readonly property. ([#5107](https://github.com/infor-design/enterprise/issues/5107))
- `[Editor]` Fixed a bug where the anchor link does not firing the change event. ([#5141](https://github.com/infor-design/enterprise/issues/5141))
- `[Editor]` Fixed a bug that links would not wrap in the editor when multiline. ([#5145](https://github.com/infor-design/enterprise/issues/5145))
- `[General]` Fixed incorrect version that was showing up as `[Object]` in the about dialog and html. ([#5069](https://github.com/infor-design/enterprise/issues/5069))
- `[Hierarchy]` Improved accessibility on readonly dropdowns by adding the aria-readonly property. ([#5107](https://github.com/infor-design/enterprise/issues/5107))
- `[Hierarchy]` Fixed an issue where the action refs passed around were broken. ([#5124](https://github.com/infor-design/enterprise/issues/5124))
- `[Listview]` Fixed a bug where changing selectable setting from 'mixed' to 'single' does not remove checkboxes. ([#5048](https://github.com/infor-design/enterprise/issues/5048))
- `[Locale]` Fixed an issue where the date and available date validation was not working for Croatian locale hr-HR. ([#4964](https://github.com/infor-design/enterprise/issues/4964))
- `[Locale]` Fixed an issue where the am/pm dot was causing issue to parseDate() method for greek language. ([#4793](https://github.com/infor-design/enterprise/issues/4793))
- `[Locale]` Fixed all chinese locales to have monday as the first day of the week. ([#5147](https://github.com/infor-design/enterprise/issues/5147))
- `[Lookup]` Fixed an issue where readonly lookups showed up as enabled. ([#5149](https://github.com/infor-design/enterprise/issues/5149))
- `[Multiselect]` Fixed a bug where the position of dropdown list was not correct when selecting multiple items on mobile. ([#5021](https://github.com/infor-design/enterprise/issues/5021))
- `[Modal]` Fixed a bug that prevented modals from closing while a tooltip was displayed inside ([#5047](https://github.com/infor-design/enterprise/issues/5047))
- `[Pager]` Fixed an accessibility issue to use tabs instead arrow keys. ([#4862](https://github.com/infor-design/enterprise/issues/4862))
- `[Password]` Changed the password reveal feature to not use `text="password"` and use css instead. This makes it possible to hide autocomplete. ([#5098](https://github.com/infor-design/enterprise/issues/5098))
- `[Radio]` Fixed a bug where legend tag blinks when clicking the radio buttons. ([#4901](https://github.com/infor-design/enterprise/issues/4901))
- `[Tabs]` Fixed a bug where where if urls contain a href with a forward slash (paths), then this would error. Note that in this situation you need to make sure the tab panel is linked without the hash. ([#5014](https://github.com/infor-design/enterprise/issues/5014))
- `[Tabs]` Added support to sortable drag and drop tabs. Non touch devices it good with almost every type of tabs `Module`, `Vertical`, `Header`, `Scrollable` and `Regular`. For touch devices only support with `Module` and `Vertical` Tabs. ([#4520](https://github.com/infor-design/enterprise/issues/4520))
- `[Tabs]` Changed the `rename()` method to also modify a tab's corresponding "More Tabs" menu item, if the menu is open. ([#5105](https://github.com/infor-design/enterprise/issues/5105))
- `[Toast]` Fixed a bug where toast message were unable to drag down to it's current position when `position` sets to 'bottom right'. ([#5015](https://github.com/infor-design/enterprise/issues/5015))
- `[Toolbar]` Add fix for invisible inputs in the toolbar. ([#5122](https://github.com/infor-design/enterprise/issues/5122))
- `[Toolbar]` Prevent individual buttons from getting stuck inside the Toolbar's overflow menu ([#4857](https://github.com/infor-design/enterprise/issues/4857))
- `[Tree]` Added api support for collapse/expand node methods. ([#4707](https://github.com/infor-design/enterprise/issues/4707))

(42 Issues Solved This Release, Backlog Enterprise 166, Backlog Ng 28, 1081 Functional Tests, 1647 e2e Tests)

## v4.50.4

### v4.50.4 Fixes

- `[Locale]` Fixed a bug where very large numbers with negative added an extra zero in formatNumber. ([#5308](https://github.com/infor-design/enterprise/issues/5308))

## v4.50.3

### v4.50.3 Fixes

- `[Lookup]` Fixed an issue where readonly lookups showed up as enabled. ([#5149](https://github.com/infor-design/enterprise/issues/5149))

## v4.50.2

### v4.50.2 Fixes

- `[General]` Fixed incorrect version that was showing up as `[Object]` in the about dialog and html. ([#5069](https://github.com/infor-design/enterprise/issues/5069))

## v4.50.1

### v4.50.1 Fixes

- `[Datagrid]` Set the tabbable feature off for the datagrid editors. ([#5089](https://github.com/infor-design/enterprise/issues/5089))
- `[Datagrid]` Fixed issues with misalignment on filter fields with icons. ([#5063](https://github.com/infor-design/enterprise/issues/5063))
- `[Lookup]` Fixed a bug where non editable lookups could not be clicked/opened. ([#5062](https://github.com/infor-design/enterprise/issues/5062))
- `[Lookup]` Fixed a bug where non strict / non editable lookups could not be clicked/opened. ([#5087](https://github.com/infor-design/enterprise/issues/5087))

## v4.50.0

### v4.50.0 Important Notes

- `[General]` We bumped the version from 4.39 (four - thirty nine) to 4.50 (four - fifty) to correspond with the general release of Soho (IDS) Design system 4.5 so the versions sync up better. We could not use 4.5 since it was already in use previously. ([#5012](https://github.com/infor-design/enterprise/issues/5012))
- `[General]` We Updated development dependencies. Most important things to note are: we now support node 14 for development and this is recommended. ([#4998](https://github.com/infor-design/enterprise/issues/4998))
- `[Tabs]` Changed the target element from 'li' to 'a' to be consistent. ([#4566](https://github.com/infor-design/enterprise/issues/4566))

### v4.50.0 Fixes

- `[Breadcrumb]` Changed the colors for disabled breadcrumbs to make them lighter than the enabled ones. ([#4917](https://github.com/infor-design/enterprise/issues/4917))
- `[Bar Chart]` Added support for double click to Bar, Bar Grouped, Bar Stacked. ([#3229](https://github.com/infor-design/enterprise/issues/3229))
- `[Bullet Chart]` Added support for double click. ([#3229](https://github.com/infor-design/enterprise/issues/3229))
- `[BusyIndicator]` Fixed a bug that caused the busy-indicator to show below the busy indicator container. ([#4953](https://github.com/infor-design/enterprise/issues/4953))
- `[Color Picker]`Fix issue with text disappearing and improve responsiveness when there isn't space horizontally ([#4930](https://github.com/infor-design/enterprise/issues/4930))
- `[Column Chart]` Added support for double click to Column, Column Grouped, Column Stacked, Column Stacked-singular and Column Positive Negative. ([#3229](https://github.com/infor-design/enterprise/issues/3229))
- `[Datagrid]` Added api setting `allowChildExpandOnMatchOnly` with Datagrid. It will show/hide children match only or all of them this setting only will effect if use with `allowChildExpandOnMatch:true`. ([#4209](https://github.com/infor-design/enterprise/issues/4209))
- `[Datagrid]` Fixed a bug where filter dropdown menus did not close when focusing a filter input. ([#4766](https://github.com/infor-design/enterprise/issues/4766))
- `[Datagrid]` Fixed an issue where the keyboard was not working to sort data for sortable columns. ([#4858](https://github.com/infor-design/enterprise/issues/4858))
- `[Datagrid]` Fixed an issue where the keyboard was not working to select all from header checkbox. ([#4859](https://github.com/infor-design/enterprise/issues/4859))
- `[Datagrid]` Fixed an issue where the selection was getting clear after use pagesize dropdown for client side paging. ([#4915](https://github.com/infor-design/enterprise/issues/4915))
- `[Datagrid]` Fixed an error seen clicking items if using a flex toolbar for the datagrid toolbar. ([#4941](https://github.com/infor-design/enterprise/issues/4941))
- `[Datagrid]` Only show row status when dirty indicator and row status both exist to address conflicting visual issue. ([#4918](https://github.com/infor-design/enterprise/issues/4918))
- `[Datagrid]` Fixed an issue where selecting a row added background to row-status. ([#4918](https://github.com/infor-design/enterprise/issues/4918))
- `[Datagrid]` Fixed an issue where the filter menu would not reopen in some cases. ([#4995](https://github.com/infor-design/enterprise/issues/4995))
- `[Datepicker]` Added a setting that replaces the trigger icon with an actual button for better accessibility, enabled by default. ([#4820](https://github.com/infor-design/enterprise/issues/4820))
- `[Datepicker]` Updated validation.js to check if date picker contains a time value ([#4888](https://github.com/infor-design/enterprise/issues/4888))
- `[Datepicker]` Fixed a UI issue where the apply and cancel buttons were unable to see on small screens. ([#4950](https://github.com/infor-design/enterprise/issues/4950))
- `[Datagrid]` Clean up hover appearance of datagrid actions button when the grid is viewed as a list. ([#4963](https://github.com/infor-design/enterprise/issues/4963))
- `[Editor]`Adjusted the editor to not treat separators after headers as leading and removing them. ([#4751](https://github.com/infor-design/enterprise/issues/4751))
- `[Environment]`Updated the regular expression search criteria from Edge to Edg to resolve the EDGE is not detected issue. ([#4603](https://github.com/infor-design/enterprise/issues/4603))
- `[Field Filter]` Fixed a UI issues where the input field has a missing border and the dropdown list does not properly align when it opened. ([#4982](https://github.com/infor-design/enterprise/issues/4982))
- `[Editor]`Adjusted the editor to not treat separators after headers as leading and removing them. ([#4751](https://github.com/infor-design/enterprise/issues/4751))
- `[General]` Can run stylelint command on W10 cmd for development ([#4993](https://github.com/infor-design/enterprise/issues/4993))
- `[General]` We Updated jQuery to use 3.6.0. ([#1690](https://github.com/infor-design/enterprise/issues/1690))
- `[Header]` Removed breadcrumb coloring from current class, which was causing the wrong kind of emphasis for breadcrumbs in headers. ([#5003](https://github.com/infor-design/enterprise/issues/5003))
- `[Input]` Changed the disabled search field color for Safari to match that of other browsers. ([#4611](https://github.com/infor-design/enterprise/issues/4611))
- `[Lookup]` Isolated the scss/css .close.icon class inside of .modal-content and removed any extra top property to fix the alignment issue.([#4933](https://github.com/infor-design/enterprise/issues/4933))
- `[Lookup]` Added a setting that replaces the trigger icon with an actual button for better accessibility, enabled by default. ([#4820](https://github.com/infor-design/enterprise/issues/4820))
- `[Lookup]` fix close button alignment issue. ([#5088](https://github.com/infor-design/enterprise/issues/5088))
- `[Line Chart]` Added support for double click to Area, Bubble, Line and Scatterplot. ([#3229](https://github.com/infor-design/enterprise/issues/3229))
- `[Message]` Added automation id's to the message's modal main area dialog as well with `modal` prefix. ([#4871](https://github.com/infor-design/enterprise/issues/4871))
- `[Modal]` Fixed a bug where full size responsive setting doesn't work on android phones in landscape mode. ([#4451](https://github.com/infor-design/enterprise/issues/4451))
- `[Pie Chart]` Added support for double click to Pie and Donut. ([#3229](https://github.com/infor-design/enterprise/issues/3229))
- `[Pie Chart]` Fixed bug were pie chart type does not remove old class name ([#3144](https://github.com/infor-design/enterprise/issues/3144))
- `[Pie Chart]` Improved the accessibility of legend items with roles and offscreen labels. ([#4831](https://github.com/infor-design/enterprise/issues/4831))
- `[Radar Chart]` Added support for double click. ([#3229](https://github.com/infor-design/enterprise/issues/3229))
- `[Rating]` Fixed color of the un-checked rating star. ([#4853](https://github.com/infor-design/enterprise/issues/4853))
- `[Popupmenu]` Fixed a lifecycle issue on menus that are shared between trigger elements, where these menus were incorrectly being torn down. ([NG#987](https://github.com/infor-design/enterprise-ng/issues/987))
- `[Searchfield]` Fixed alignment issues with the close button in various scenarios ([#4989](https://github.com/infor-design/enterprise/issues/4989), [#5096](https://github.com/infor-design/enterprise/issues/5096), [#5158](https://github.com/infor-design/enterprise/issues/4989), [#5090](https://github.com/infor-design/enterprise/issues/4989))
- `[Switch]` Adjust styles to be more discernable between checked and checked+disabled ([#4341](https://github.com/infor-design/enterprise/issues/4341))
- `[Tabs (Horizontal/Header)]` Fixed bug with the placement of the focus state in RTL mode, and other minor visual improvements. ([#4877](https://github.com/infor-design/enterprise/issues/4877))
- `[Tabs Module]` Fixed a bug where clear button was missing when clearable setting is activated in tabs module searchfield. ([#4898](https://github.com/infor-design/enterprise/issues/4898))
- `[Textarea]` Fixed a bug where the textarea options like autogrow, autoGrowMaxHeight doesn't work after the initialization inside of the accordion. ([#4977](https://github.com/infor-design/enterprise/issues/4977))
- `[Timepicker]` Added a setting that replaces the trigger icon with an actual button for better accessibility, enabled by default. ([#4820](https://github.com/infor-design/enterprise/issues/4820))
- `[Toast]` Fixed a bug where the first toast in the page is not announced to screen readers. ([#4519](https://github.com/infor-design/enterprise/issues/4519))
- `[Tooltip]` Fixed a bug in tooltip that prevented linking id-based tooltip content. ([#4827](https://github.com/infor-design/enterprise/issues/4827))

(48 Issues Solved This Release, Backlog Enterprise 152, Backlog Ng 32, 1086 Functional Tests, 1640 e2e Tests)

## v4.38.1

### v4.38.1 Fixes

- `[BusyIndicator]` Fixed a bug that caused the busy-indicator to show below the busy indicator container. ([#4953](https://github.com/infor-design/enterprise/issues/4953))

## v4.38.0

### v4.38.0 Important Changes

- `[Themes]` Renamed the concept of themes to versions and renamed uplift to new and soho to classic. The new/uplift theme is now the default and its recommend you use it as your default. The old scripts and names will still work ok but new copies with the new names are added for you. In addition Variants are now called Modes. But we got rid of the older script names from 2017 as they have been deprecated for a while now. In addition the ids-identity package thats included was bumped to 4.0 if using tokens directly from this the paths there have been changed to reflect the new names. ([#2606](https://github.com/infor-design/enterprise/issues/2606))

### v4.38.0 Fixes

- `[Application Menu]` Fixed visibility of expander icon on classic theme. ([#4874](https://github.com/infor-design/enterprise/issues/4874))
- `[Accordion]` Fixed an issue where the afterexpand and aftercollapse events fired before the states are set.  ([#4838](https://github.com/infor-design/enterprise/issues/4838))
- `[Breadcrumb]` Fixed unnecessary scrollbar in safari on a flex toolbar. ([#4839](https://github.com/infor-design/enterprise/issues/4839))
- `[Calendar]` Fixed calendar event details listview on mobile perspective. ([#4886](https://github.com/infor-design/enterprise/issues/4886))
- `[Datagrid]` Fixed an issue with missing scrollbars when in frozen column mode on wide screens. ([#4922](https://github.com/infor-design/enterprise/issues/4922))
- `[Datagrid]` Added the ability to use shift click to select in mixed selection mode. ([#4748](https://github.com/infor-design/enterprise/issues/4748))
- `[Datagrid]` Fixed alignment issue when editing. ([#4814](https://github.com/infor-design/enterprise/issues/4814))
- `[Datagrid]` Added a fix for checkbox aria cells, the aria was in the wrong location. ([#4790](https://github.com/infor-design/enterprise/issues/4790))
- `[Datagrid]` Fixed a bug where shift+f10 did not open the context menu in the Datagrid. ([#4614](https://github.com/infor-design/enterprise/issues/4614))
- `[Datagrid]` Fixed an issue where tooltips on buttons in the contextual action toolbar in datagrid would never show up. ([#4876](https://github.com/infor-design/enterprise/issues/4876))
- `[Datagrid]` Fixed an issue where when using selectAllCurrentPage the deselect all did not trigger an event. ([#4916](https://github.com/infor-design/enterprise/issues/4916))
- `[Datagrid]` Fixed an issue where when using a scroll-flex container to contain datagrid it did not show the Y scrollbar. ([#4914](https://github.com/infor-design/enterprise/issues/4914))
- `[EmptyMessage]` Fixed an issue where you may get double the click handlers. ([#4889](https://github.com/infor-design/enterprise/issues/4889))
- `[Environment]` Fixed feature detection classes and routines on IPad 13 and up. ([#4855](https://github.com/infor-design/enterprise/issues/4855))
- `[Fileupload Advanced]` Fixed a bug where the disable and enable methods were not working correctly. ([#4872](https://github.com/infor-design/enterprise/issues/4872))
- `[General]` Increased windows custom css scrollbars from 8px to 12px. ([#4837](https://github.com/infor-design/enterprise/issues/4837))
- `[Input]` Fixed a bug where the cursor overlapped the icon in right aligned lookup and input fields when selecting the field. ([#4718](https://github.com/infor-design/enterprise/issues/4718))
- `[ListView]` Fixed an issue selecting after focusing the list with the keyboard. ([#4621](https://github.com/infor-design/enterprise/issues/4621))
- `[Lookup]` Fixed an issue with select all across pages in lookup. ([#4503](https://github.com/infor-design/enterprise/issues/4503))
- `[Lookup]` Fixed an issue clearing selections with selectAcrossPages. ([#4539](https://github.com/infor-design/enterprise/issues/4539))
- `[Message]` Fixed multiple events were firing. ([#953](https://github.com/infor-design/enterprise-ng/issues/953))
- `[Popover]` Fixed a bug where the close button did not get an automation ID and added automation ID to the title. ([#4743](https://github.com/infor-design/enterprise/issues/4743))
- `[Locale/Multiselect]` Fixed a bug where translations could not be made correctly on All label and Selected Label, so we dropped having the label in the field. You can use the allTextString and selectedTextString if you want something special. ([#4505](https://github.com/infor-design/enterprise/issues/4505))
- `[Locale]` Fixed a bug in Estonian translations. ([#4805](https://github.com/infor-design/enterprise/issues/4805))
- `[Locale]` Fixed several bugs in Greek translations. ([#4791](https://github.com/infor-design/enterprise/issues/4791))
- `[Locale]` Fixed a bug in Turkish translations. ([#4788](https://github.com/infor-design/enterprise/issues/4788))
- `[Locale]` Fixed a bug in Thai translations. ([#4738](https://github.com/infor-design/enterprise/issues/4738))
- `[Searchfield]` Fixed an accessibility issue where the X was not tabbable with the keyboard. To fix this added a tabbable setting which is on by default. If you want it off you can set it to false but you would pass accessibility testing. ([#4815](https://github.com/infor-design/enterprise/issues/4815))
- `[Tabs]` Fixed an iOS bug that was preventing dismissible tabs to be dismissed by tap. ([#4763](https://github.com/infor-design/enterprise/issues/4763))
- `[Tabs Module]` Fixed positioning of the icon in tabs module. ([#4842](https://github.com/infor-design/enterprise/issues/4842))
- `[Tabs Module]` Fixed the focus border of the home button and make it tabbable in tabs module. ([#4850](https://github.com/infor-design/enterprise/issues/4850))
- `[Tabs Vertical]` Fixed black hover state in new (uplift) theme contrast mode. ([#4867](https://github.com/infor-design/enterprise/issues/4867))
- `[Validation]` Fixed an issue where validation messages did not have the correct aria for accessibility. ([#4830](https://github.com/infor-design/enterprise/issues/4830))
- `[TabsModule]` Fixed positioning of the icon in tabs module. ([#4842](https://github.com/infor-design/enterprise/issues/4842))
- `[Timepicker]` Improved accessibility on both the input field and its inner picker elements. ([#4403](https://github.com/infor-design/enterprise/issues/4403))

(37 Issues Solved This Release, Backlog Enterprise 136, Backlog Ng 32, 1082 Functional Tests, 1638 e2e Tests)

## v4.37.3

### v4.37.3 Fixes

- `[BusyIndicator]` Fixed a bug that caused the busy-indicator to show below the busy indicator container. ([#4953](https://github.com/infor-design/enterprise/issues/4953))

### v4.37.2 Fixes

- `[Datagrid]` Fixed an issue with missing scrollbars when in frozen column mode on wide screens. ([#4922](https://github.com/infor-design/enterprise/issues/4922))

## v4.37.1

### v4.37.1 Fixes

- `[General]` Increased windows custom css scrollbars from 8px to 12px. ([#4837](https://github.com/infor-design/enterprise/issues/4837))
- `[Datagrid]` Fixed an issue where when using a scroll-flex container to contain datagrid it did not show the Y scrollbar. ([#4914](https://github.com/infor-design/enterprise/issues/4914))

## v4.37.0

### v4.37.0 Features

- `[FileUpload]` Added the ability to drag files onto the file upload field like in 3.x versions. ([#4723](https://github.com/infor-design/enterprise/issues/4723))
- `[Datagrid]` Added the ability to edit columns formatted with tags and badges with an Input editor. ([#4637](https://github.com/infor-design/enterprise/issues/4637))
- `[Datagrid]` Added the ability to pass a locale numberFormat to the TargetedAchievement formatter and also set the default to two decimals. ([#4802](https://github.com/infor-design/enterprise/issues/4802))
- `[Dropdown]` Added basic virtual scrolling to dropdown for if you have thousands of items. Only basic dropdown functionality will work with this setting but it improved performance on larger dropdown lists. ([#4708](https://github.com/infor-design/enterprise/issues/4708))
- `[Sidebar]` Added the ability to hide and show the side bar with the list detail view. ([#4394](https://github.com/infor-design/enterprise/issues/4394))

### v4.37.0 Fixes

- `[App Menu]` Fixed a regression bug  where the searchfield icon duplicated and were not properly aligned with the searchfield. ([#4737](https://github.com/infor-design/enterprise/issues/4737))
- `[App Menu]` Removed the close button animation on the hamburger button when app menus open. ([#4756](https://github.com/infor-design/enterprise/issues/4756))
- `[Bar Chart]` Fixed an issue where the data was passing wrong for grouped type custom tooltip. ([#4548](https://github.com/infor-design/enterprise/issues/4548))
- `[Busy Indicator]` Fixed an error was showing when called `close()` method too soon after `activate()`. ([#980](https://github.com/infor-design/enterprise-ng/issues/980))
- `[Calendar]` Fixed a regression where clicking Legend checkboxes was no longer possible. ([#4746](https://github.com/infor-design/enterprise/issues/4746))
- `[Checkboxes]` Fixed a bug where if checkboxes are in a specific relative layout the checkboxes may click the wrong one. ([#4808](https://github.com/infor-design/enterprise/issues/4808))
- `[Column Chart]` Fixed an issue where the data was passing wrong for grouped type custom tooltip. ([#4548](https://github.com/infor-design/enterprise/issues/4548))
- `[Datagrid]` Fixed an issue where the filter border on readonly lookups was not displayed in high contrast mode. ([#4724](https://github.com/infor-design/enterprise/issues/4724))
- `[Datagrid]` Added missing aria row group role to the datagrid. ([#4479](https://github.com/infor-design/enterprise/issues/4479))
- `[Datagrid]` Fixed a bug where when setting a group and decimal out of the current locale then editing would not work. ([#4806](https://github.com/infor-design/enterprise/issues/4806))
- `[Dropdown]` Fixed an issue where some elements did not correctly get an id in the dropdown. ([#4742](https://github.com/infor-design/enterprise/issues/4742))
- `[Dropdown]` Fixed a bug where you could click the label and focus a disabled dropdown. ([#4739](https://github.com/infor-design/enterprise/issues/4739))
- `[Homepage]` Fixed the wrong metadata was sending for resize, reorder and remove card events. ([#4798](https://github.com/infor-design/enterprise/issues/4798))
- `[Locale]` Fixed an issue where if the 11th digit is a zero the formatNumbers and truncateDecimals function will loose a digit. ([#4656](https://github.com/infor-design/enterprise/issues/4656))
- `[Modal]` Improved detection of non-focusable elements when a Modal is configured to auto focus one of its inner components. ([#4740](https://github.com/infor-design/enterprise/issues/4740))
- `[Module Tabs]` Fixed a bug related to automatic linking of Application Menu trigger tabs in Angular environments ([#4736](https://github.com/infor-design/enterprise/issues/4736))
- `[ProcessIndicator]` Fixed a layout issue on the index page and added a rejected icon. ([#4770](https://github.com/infor-design/enterprise/issues/4770))
- `[Rating]` Fixed an issue where the rating was not clear on toggle. ([#4571](https://github.com/infor-design/enterprise/issues/4571))
- `[Splitter]` Fixed the splitter was dragging to wrong direction in RTL. ([#1813](https://github.com/infor-design/enterprise/issues/1813))
- `[Swaplist]` Fixed an issue where the user attributes need to be override existing attributes. ([#4694](https://github.com/infor-design/enterprise/issues/4694))
- `[Tabs]` Fixed a bug where the info icon were not aligned correctly in the tab, and info message were not visible. ([#4711](https://github.com/infor-design/enterprise/issues/4711))
- `[Tabs]` Fixed a bug where the tab key would move through tabs rather than moving to the tab content. ([#4745](https://github.com/infor-design/enterprise/issues/4745))
- `[Toolbar Searchfield]` Fixed a bug where the toolbar searchfield were unable to focused when tabbing through the page. ([#4683](https://github.com/infor-design/enterprise/issues/4683))
- `[Toolbar Searchfield]` Fixed a bug where the search bar were showing extra outline when focused. ([#4682](https://github.com/infor-design/enterprise/issues/4682))
- `[Track Dirty]` Fixed an error that was showing when using dirty indicator within a tab component. ([#936](https://github.com/infor-design/enterprise-ng/issues/936))
- `[Tree]` Fixed an issue where the character entity was stripped for addNode() method. ([#4694](https://github.com/infor-design/enterprise/issues/4694))

(49 Issues Solved This Release, Backlog Enterprise 137, Backlog Ng 35, 1082 Functional Tests, 1639 e2e Tests)

## v4.36.2

### v4.36.2 Fixes

- `[App Menu]` Removed the close button animation on the hamburger button when app menus open. ([#4756](https://github.com/infor-design/enterprise/issues/4756))
- `[App Menu]` Fixed a regression bug  where the searchfield icon duplicated and were not properly aligned with the searchfield. ([#4737](https://github.com/infor-design/enterprise/issues/4737))
- `[Calendar]` Fixed a regression where clicking Legend checkboxes was no longer possible. ([#4746](https://github.com/infor-design/enterprise/issues/4746))
- `[FileUpload]` Added the ability to drag files onto the file upload field like in 3.x versions. ([#4723](https://github.com/infor-design/enterprise/issues/4723))
- `[Modal]` Improved detection of non-focusable elements when a Modal is configured to auto focus one of its inner components. ([#4740](https://github.com/infor-design/enterprise/issues/4740))
- `[Locale]` Fixed an issue where if the 11th digit is a zero the formatNumbers and truncateDecimals function will loose a digit. ([#4656](https://github.com/infor-design/enterprise/issues/4656))
- `[Rating]` Fixed an issue where the rating was not clear on toggle. ([#4571](https://github.com/infor-design/enterprise/issues/4571))

## v4.36.1

### v4.36.1 Fixes

- `[Calendar]` Fixed a regression where clicking Legend checkboxes was no longer possible. ([#4746](https://github.com/infor-design/enterprise/issues/4746))
- `[Dropdown]` Fixed an issue where some elements did not correctly get an id in the dropdow n. ([#4742](https://github.com/infor-design/enterprise/issues/4742))
- `[Editor]` Fixed a follow up issue with readonly links in the editor. ([#4702](https://github.com/infor-design/enterprise/issues/4702))

## v4.36.0

### v4.36.0 Important Changes

- `[Datagrid]` Fixed a bug where the datagrid header checkbox had the wrong aria-checked state when only some rows are selected, this change occured because the aria-checked was not on the focusable element so was not announced. If using automation scripts on this attribute, you should be aware and adjust accordingly. ([#4491](https://github.com/infor-design/enterprise/issues/4491))

### v4.36.0 Features

- `[Datagrid]` Made the summary row sticky on the bottom of the datagrid. ([#4645](https://github.com/infor-design/enterprise/issues/4645))
- `[Lookup]` Added a clear callback function like the click callback that fires when clicking the clear X if enabled. ([#4693](https://github.com/infor-design/enterprise/issues/4693))
- `[Tabs]` Added a setting for making the text on Module Tabs' optional Application Menu trigger only accessible to screen readers. ([#4590](https://github.com/infor-design/enterprise/issues/4590))

### v4.36.0 Fixes

- `[Application Menu]` Fixed an issue with filtering where nested items matching the filter were not always displayed. ([#4592](https://github.com/infor-design/enterprise/issues/4592))
- `[Column Chart]` Fixed an alignment issue with the labels in grouped column charts. ([#4645](https://github.com/infor-design/enterprise/issues/4645))
- `[Datagrid]` Fixed a bug where filterWhenTyping did not work on lookup filter columns. ([#4678](https://github.com/infor-design/enterprise/issues/4678))
- `[Datagrid]` Fixed an issue where updateRow will not correctly sync and merge data. ([#4674](https://github.com/infor-design/enterprise/issues/4674))
- `[Datagrid]` Fixed a bug where the error icon overlapped to the calendar icon when a row has been selected and hovered. ([#4670](https://github.com/infor-design/enterprise/issues/4670))
- `[Datagrid]` Fixed a bug where multiselect would loose selection across pages when using selectRowsAcrossPages. ([#954](https://github.com/infor-design/enterprise-ng/issues/954))
- `[Datagrid]` Made a fix that when calling applyFilter the lookup checkbox did not update. ([#4693](https://github.com/infor-design/enterprise/issues/4693))
- `[Datagrid]` Added the datagrid api to the current clearArguments setting's callback. ([#4693](https://github.com/infor-design/enterprise/issues/4693))
- `[Datagrid]` Fixed the inbuilt date validation to use the datagrid column settings for date fields. ([#4693](https://github.com/infor-design/enterprise/issues/4730))
- `[Dropdown]` Fixed a bug where the tooltips are invoked for each dropdown item. This was slow with a lot of items. ([#4672](https://github.com/infor-design/enterprise/issues/4672))
- `[Dropdown]` Fixed a bug where mouseup was used rather than click to open the list and this was inconsistent. ([#4638](https://github.com/infor-design/enterprise/issues/4638))
- `[Editor]` Fixed an issue where the dirty indicator was not reset when the contents contain `<br>` tags. ([#4624](https://github.com/infor-design/enterprise/issues/4624))
- `[Editor]` Fixed a bug where hyperlinks were not clickable in readonly state. ([#4702](https://github.com/infor-design/enterprise/issues/4702))
- `[Homepage]` Fixed a bug where the border behaves differently and does not change back correctly when hovering in editable mode. ([#4640](https://github.com/infor-design/enterprise/issues/4640))
- `[Homepage]` Added support for small size (260x260) widgets and six columns. ([#4663](https://github.com/infor-design/enterprise/issues/4663))
- `[Homepage]` Fixed an issue where the animation was not working on widget removed. ([#4686](https://github.com/infor-design/enterprise/issues/4686))
- `[Homepage]` Fixed a bug where the border behaves differently and does not change back correctly when hovering in editable mode. ([#4640](https://github.com/infor-design/enterprise/issues/4640))
- `[Listview]` Fixed an issue where the contextmenu was not open on longpress and text as not selectable for iOS device. ([#4655](https://github.com/infor-design/enterprise/issues/4655))
- `[Locale]` Don't attempt to set d3 locale if d3 is not being used ([#4668](https://github.com/infor-design/enterprise/issues/4486))
- `[Modal]` Fixed a bug where the autofocus was not working on anchor tag inside of the modal and moving the first button as a default focus if there's no `isDefault` property set up.
- `[Pager]` Fixed a bug that automation id's are not added when the attachToBody is used. ([#4692](https://github.com/infor-design/enterprise/issues/4692))
- `[Rating]` Fixed a bug with the readonly function, it did not toggle the readonly state correctly. ([#958](https://github.com/infor-design/enterprise-ng/issues/958))
- `[Tabs]` Added support for a "More Actions" button to exist beside horizontal/header tabs. ([#4532](https://github.com/infor-design/enterprise/issues/4532))
- `[Tree]` Fixed an issue where the parent value was get deleted after use `addNode()` method. ([#4486](https://github.com/infor-design/enterprise/issues/4486))
- `[Wizard]` Fixed a slight layout issue with the highlighted step in RTL mode. ([#4714](https://github.com/infor-design/enterprise/issues/4714))

(42 Issues Solved This Release, Backlog Enterprise 136, Backlog Ng 32, 1084 Functional Tests, 1642 e2e Tests)

## v4.35.4

### v4.35.4 Fixes

- `[Datagrid]` Added the datagrid api to the current clearArguments setting's callback. ([#4693](https://github.com/infor-design/enterprise/issues/4693))

## v4.35.3

### v4.35.3 Fixes

- `[Datagrid]` Made a fix that when calling applyFilter the lookup checkbox did not update. ([#4693](https://github.com/infor-design/enterprise/issues/4693))
- `[Dropdown]` Fixed a bug where the tooltips are invoked for each dropdown item. This was slow with a lot of items. ([#4672](https://github.com/infor-design/enterprise/issues/4672))
- `[Dropdown]` Fixed a bug where mouseup was used rather than click to open the list and this was inconsistent. ([#4638](https://github.com/infor-design/enterprise/issues/4638))
- `[Lookup]` Added a clear callback function like the click callback that fires when clicking the clear X if enabled. ([#4693](https://github.com/infor-design/enterprise/issues/4693))
- `[Pager]` Fixed a bug that automation id's are not added when the attachToBody is used. ([#4692](https://github.com/infor-design/enterprise/issues/4692))
- `[Rating]` Fixed a bug with the readonly function, it did not toggle the readonly state correctly. ([#958](https://github.com/infor-design/enterprise-ng/issues/958))

## v4.35.2

### v4.35.2 Fixes

- `[Datagrid]` Fixed an additional issue where updateRow will cause rows to no longer be reorderable. ([#4674](https://github.com/infor-design/enterprise/issues/4674))

## v4.35.1

### v4.35.1 Fixes

- `[Datagrid]` Fixed an issue where updateRow will not correctly sync and merge data. ([#4674](https://github.com/infor-design/enterprise/issues/4674))
- `[Datagrid]` Fixed a bug where filterWhenTyping did not work on lookup filter columns. ([#4678](https://github.com/infor-design/enterprise/issues/4678))
- `[Editor]` Fixed an issue where the dirty indicator was not reset when the contents contain `<br>` tags. ([#4624](https://github.com/infor-design/enterprise/issues/4624))

## v4.35.0

### v4.35.0 Important Notes

- `[Breadcrumb]` We added support for the use of `span` in place of `a` tags inside Breadcrumb List Items at the component API level.  In order to facilitate this, some internal API methods had to be changed to recognize the list item instead of the anchor.  If you rely on the Breadcrumb API and reference breadcrumb item anchor tags, please note that before adopting this version, you should change your code to instead reference the list items, or only use the BreadcrumbItem API.

### v4.35.0 Features

- `[Datagrid]` Added support to select all rows on current page only for client side paging. ([#4265](https://github.com/infor-design/enterprise/issues/4265))
- `[Datagrid]` Added a new ProcessIndicator formatter. ([#3918](https://github.com/infor-design/enterprise/issues/3918))
- `[Dropdown]` Improved behavior of list item navigation/selection when a Dropdown is configured with "no search" mode activated. ([#4483](https://github.com/infor-design/enterprise/issues/4483))
- `[Lookup]` Added the ability to change the lookup icon. ([#4527](https://github.com/infor-design/enterprise/issues/4527))
- `[ProcessIndicator]` Added: labels, more icon support, and a content areas and made it responsive. ([#3918](https://github.com/infor-design/enterprise/issues/3918))

### v4.35.0 Fixes

- `[Application Menu]` Fixed accessibility issues getting redundant info in expand/collapse button. ([#4462](https://github.com/infor-design/enterprise/issues/4462))
- `[Application Menu]` Fixed accessibility issues with missing instructional text and incorrect aria-role assignments on the App Menu triggers (hamburger buttons) and Role switcher buttons. ([#4489](https://github.com/infor-design/enterprise/issues/4489))
- `[About]` Made it possible to close About dialogs that previously had open, nested Modals present. ([NG#915](https://github.com/infor-design/enterprise-ng/issues/915))
- `[Badges]` Fixed alignment issues in uplift theme. ([#4578](https://github.com/infor-design/enterprise/issues/4578))
- `[Busy Indicator]` Fixed an issue where the whole page and parent div was shifts when active. ([#746](https://github.com/infor-design/enterprise-ng/issues/746))
- `[Button]` Fixed the tooltip in action button to be not visible when there's no title attribute. ([#4473](https://github.com/infor-design/enterprise/issues/4473))
- `[Column Chart]` Fixed a minor alignment issue in the xAxis labels ([#4460](https://github.com/infor-design/enterprise/issues/4460))
- `[Colorpicker]` Fixed an issue where values were not being selecting when multiple colopickers are present. ([#4146](https://github.com/infor-design/enterprise/issues/4146))
- `[Datagrid]` Fix a bug where changing selectable on the fly did not change the select behavior. ([#4575](https://github.com/infor-design/enterprise/issues/4575))
- `[Datagrid]` Fixed an issue where the click event was not fire for hyperlinks keyword search results. ([#4550](https://github.com/infor-design/enterprise/issues/4550))
- `[Datagrid]` Added api setting for selection on enter edit mode. ([#4485](https://github.com/infor-design/enterprise/issues/4485))
- `[Datagrid]` Fixed a bug where the onPostRenderCell function would get an empty container if using frozen columns. ([#947](https://github.com/infor-design/enterprise-ng/issues/947))
- `[Datagrid]` Fix a bug where changing selectable on the fly did not change the select behavior. ([#4575](https://github.com/infor-design/enterprise/issues/4575))
- `[Dropdown]` Fixed a bug where the last option icon changes when searching/filtering in dropdown search field. ([#4474](https://github.com/infor-design/enterprise/issues/4474))
- `[Editor/Fontpicker]` Fixed a bug where the label relationship were not valid in the editor role. Adding aria-labelledby will fix the association for both editor and the label. Also, added an audible label in fontpicker. ([#4454](https://github.com/infor-design/enterprise/issues/4454))
- `[Field Options]` Fixed an issue where the action button was misaligned for safari. ([#4610](https://github.com/infor-design/enterprise/issues/4610))
- `[FileUploadAdvanced]` Fixed an issue where abort method was not working properly to remove the file block when upload fails. ([#938](https://github.com/infor-design/enterprise-ng/issues/938))
- `[Header]` Fixed a bug where the searchfield automatically expands when clicking the app menu button. ([#4617](https://github.com/infor-design/enterprise/issues/4617))
- `[Lookup]` Fixed some layout issues when using the editable and clearable options on the filter row. ([#4527](https://github.com/infor-design/enterprise/issues/4527))
- `[Lookup]` Fixed incorrect counts when using allowSelectAcrossPages. ([#4316](https://github.com/infor-design/enterprise/issues/4316))
- `[Mask]` Fixed broken date/time masks in the `sv-SE` locale. ([#4613](https://github.com/infor-design/enterprise/issues/4613))
- `[Tree]` Fixed an issue where the character entity references were render differently for parent and child levels. ([#4512](https://github.com/infor-design/enterprise/issues/4512))
- `[Tooltip/Pager]` Fixed an issue where the tooltip would show at the top when clicking paging buttons. ([#218](https://github.com/infor-design/enterprise-ng/issues/218))

(40 Issues Solved This Release, Backlog Enterprise 173, Backlog Ng 42, 1083 Functional Tests, 1638 e2e Tests)

## v4.34.3

### v4.34.3 Fixes

- `[Lookup]` Added the ability to change the lookup icon. ([#4527](https://github.com/infor-design/enterprise/issues/4527))
- `[Lookup]` Fixed some layout issues when using the editable and clearable options on the filter row. ([#4527](https://github.com/infor-design/enterprise/issues/4527))

## v4.34.2

### v4.34.2 Fixes

- `[Dropdown/Autocomplete]` Fix a bug where these components would fail in IE 11. Note that IE 11 isn't "supported" but we fixed these issues to give teams more time to migrate. ([#4608](https://github.com/infor-design/enterprise/issues/4608))
- `[General]` Fix a bug where the regex scripts will error on Big Sur. ([#4612](https://github.com/infor-design/enterprise/issues/4612))

## v4.34.1

### v4.34.1 Fixes

- `[Datagrid]` Fix a bug where changing selectable on the fly did not change the select behavior. ([#4575](https://github.com/infor-design/enterprise/issues/4575)

## v4.34.0

### v4.34.0 Features

- `[All Components]` Added `attributes` setting to set automation id's and id's. ([#4498](https://github.com/infor-design/enterprise/issues/4498))
- `[Datagrid]` Added a limited experimental sticky header feature. ([#3993](https://github.com/infor-design/enterprise/issues/3993))
- `[Input]` Add a `revealText` plugin that will add a button to password fields to hide and show sensitive information such as SIN or passwords. ([#4098](https://github.com/infor-design/enterprise/issues/4098))
- `[Listview]` Added a new setting `allowDeselect` which will make it such that if you select an item you cant deselect, you can only select another item. ([#4376](https://github.com/infor-design/enterprise/issues/4376))
- `[Locale]` Added a new set of translations from the translation team. ([#4501](https://github.com/infor-design/enterprise/issues/4501))
- `[Locale/Charts]` The numbers inside charts are now formatted using the current locale's, number settings. This can be disabled/changed in some charts by passing in a localeInfo object to override the default settings. ([#4437](https://github.com/infor-design/enterprise/issues/4437))
- `[Treemap]` Added ability to show a tooltip. ([#2794](https://github.com/infor-design/enterprise/issues/2794))

### v4.34.0 Fixes

- `[Autocomplete]` Fixed an issue where a slow and incomplete ajax request would cause the dropdown to briefly show wrong contents. ([#4387](https://github.com/infor-design/enterprise/issues/4387))
- `[Breadcrumb]` Fixed an issue where css only breadcrumbs were missing styles. ([#4501](https://github.com/infor-design/enterprise/issues/4501))
- `[Datepicker]` Fixed an issue where range highlight was not aligning for Mac/Safari. ([#4352](https://github.com/infor-design/enterprise/issues/4352))
- `[Datagrid]` Fixed an issue with a custom toolbar, where buttons would click twice. ([#4471](https://github.com/infor-design/enterprise/issues/4471))
- `[Datagrid]` Fixed an issue where the special characters (é, à, ü, û, ...) export to csv was not generated them correctly. ([#4347](https://github.com/infor-design/enterprise/issues/4347))
- `[Datagrid]` Fixed an issue where the leading spaces were removed on editing cells. ([#4380](https://github.com/infor-design/enterprise/issues/4380))
- `[Datagrid]` Fixed an issue where the double click event was not firing for checkbox columns. ([#4381](https://github.com/infor-design/enterprise/issues/4381))
- `[Datagrid]` Fixed an issue where the dropdown in a datagrid would stay open when clicking to the next page of results. ([#4396](https://github.com/infor-design/enterprise/issues/4396))
- `[Datagrid]` Fixed a bug where a scroll bar shows even when there's no data in datagrid. ([#4228](https://github.com/infor-design/enterprise/issues/4228))
- `[Datagrid]` Fixed an issue where calling setFocus on the datagrid would stop open menus from working. ([#4429](https://github.com/infor-design/enterprise/issues/4429))
- `[Datagrid]` To allow for some script tools to work we now set draggable to true. ([#4490](https://github.com/infor-design/enterprise/issues/4490))
- `[Datagrid]` Fixed an error on the filter box on the personalization dialog where it would error if there is a column with no name field. ([#4495](https://github.com/infor-design/enterprise/issues/4495))
- `[Datagrid]` Fixed links when changing personalization as they would inherit the wrong color. ([#4481](https://github.com/infor-design/enterprise/issues/4481))
- `[Datagrid]` Fixed a bug where seaching with the search on the toolbar would not highlight results. ([#4488](https://github.com/infor-design/enterprise/issues/4488))
- `[Datagrid]` Fixed an issue with a custom toolbar, where buttons would click twice. ([#4471](https://github.com/infor-design/enterprise/issues/4471))
- `[Datagrid]` Fixed a bug in updateRow where it did not sync up all data passed in with the dataset. ([#4476](https://github.com/infor-design/enterprise/issues/4476))
- `[Datepicker]` Changed the month/year picker to skip 10 years instead of one. ([#4388](https://github.com/infor-design/enterprise/issues/4388))
- `[Dropdown]` Improved the behavior of the `noSearch` dropdown when using the keyboard. ([#4388](https://github.com/infor-design/enterprise/issues/4388))
- `[Editor]` Fixed an issue where the focus was getting lost after pressing toolbar buttons. ([#4335](https://github.com/infor-design/enterprise/issues/4335))
- `[Editor]` Fixed an issue where the color picker was not opening the popup for overflow menu and had name as undefined in list. ([#4398](https://github.com/infor-design/enterprise/issues/4398))
- `[Editor]` Fixed an issue where font-size tags are stripped from the css. ([#4557](https://github.com/infor-design/enterprise/issues/4557))
- `[Favorites]` Removed the favorites component as its not really a component, info on it can be found under buttons in the toggle example. ([#4405](https://github.com/infor-design/enterprise/issues/4405))
- `[Fieldset]` Fixed a bug where summary form data gets cut off on a smaller viewport. ([#3861](https://github.com/infor-design/enterprise/issues/3861))
- `[Homepage]` Fixed an issue where the four column widgets were incorrectly positioned, left aligned on large screen. ([#4541](https://github.com/infor-design/enterprise/issues/4541))
- `[List Detail]` Fixed css height for list detail in responsive view ([#4426](https://github.com/infor-design/enterprise/issues/4426))
- `[Listview]` Fixed a bug where readonly and non-selectable listview should not have hover state. ([#4452](https://github.com/infor-design/enterprise/issues/4452))
- `[Lookup]` Fixed a bug where the filter header together with the checkbox column is not properly align. ([#3774](https://github.com/infor-design/enterprise/issues/3774))
- `[MenuButton]` Removed the menubutton component sections as its not really a component, info on it can be found under buttons in the MenuButton examples. ([#4416](https://github.com/infor-design/enterprise/issues/4416))
- `[Message]` Added support for lists in the message, also fixed a problem when doing so, with screen readers. ([#4400](https://github.com/infor-design/enterprise/issues/4400))
- `[Message]` Added the `noRefocus` setting that will feed through to the modal. ([#4507](https://github.com/infor-design/enterprise/issues/4507))
- `[Splitter]` Added missing audible labels in splitter collapse button and splitter handle. ([#4404](https://github.com/infor-design/enterprise/issues/4404))
- `[Tabs Module]` Fixed a bug where tab items were not centered correctly in uplift theme. ([#4538](https://github.com/infor-design/enterprise/issues/4538))
- `[Treemap]` Fixed a bug where small slices may show a "tip" below the chart. ([#2794](https://github.com/infor-design/enterprise/issues/2794))

(56 Issues Solved This Release, Backlog Enterprise 185, Backlog Ng 42, 1082 Functional Tests, 1612 e2e Tests)

## v4.33.2

### v4.33.2 Fixes

`[General]` Fix a bug where the regex blows up on Mac Big Sur. ([#4612](https://github.com/infor-design/enterprise/issues/4612))

## v4.33.1

### v4.33.1 Fixes

- `[Breadcrumb]` Fixed an issue were css only breadcrumbs were missing styles. ([#4501](https://github.com/infor-design/enterprise/issues/4501))

## v4.33.0

### v4.33.0 Features

- `[Locale]` Added a new dateTimeMillis and timeStampMillis format if milliseconds are needed. ([#4384](https://github.com/infor-design/enterprise/issues/4384))
- `[Toast]` Added a setting to enable setting ids or other attributes on the toast element. ([#4275](https://github.com/infor-design/enterprise/issues/4275))

### v4.33.0 Fixes

- `[Autocomplete]` Fix a bug when connected to NG where pressing the enter key would not select Autocomplete items/. ([ng#901](https://github.com/infor-design/enterprise-ng/issues/901))
- `[Autocomplete]` Fixed an issue where the Searchfield items were not selectable after 'All results for "xx"' was selected. ([#4446](https://github.com/infor-design/enterprise/issues/4446))
- `[Calendar]` Removed some extra keyboard stops when tabing. ([#4318](https://github.com/infor-design/enterprise/issues/4318))
- `[Calendar]` Fixed a bug where the incorrect color was shown when events are added with the dialog. ([#4439](https://github.com/infor-design/enterprise/issues/4439))
- `[Colorpicker]` Fixed an issue where the colorpicker closes when pressing or clicking outside the swatch. ([#3559](https://github.com/infor-design/enterprise/issues/3559))
- `[Datagrid]` Fixed an issue where activated row on 2nd or any subsequent page was not highlighting for mixed selection mode. ([ng#900](https://github.com/infor-design/enterprise-ng/issues/900))
- `[Datagrid]` Added support to disable column buttons. ([1590](https://github.com/infor-design/enterprise/issues/1590))
- `[Datagrid]` Fixed an issue where short field icon padding was misaligned in RTL mode. ([#1812](https://github.com/infor-design/enterprise/issues/1812))
- `[Datagrid]` Added support to `In Range` filter operator for numeric columns. ([#3988](https://github.com/infor-design/enterprise/issues/3988))
- `[Datagrid]` Fixed an issue where filter was not working if user types slow in the filter input for treegrid. ([#4270](https://github.com/infor-design/enterprise/issues/4270))
- `[Datagrid]` Fixed an issue where the icons right text was truncated for extra-small row height. ([#4355](https://github.com/infor-design/enterprise/issues/4355))
- `[Datagrid]` Fixed an issue where the column icons and content was overlapping. ([#4264](https://github.com/infor-design/enterprise/issues/4264))
- `[Datagrid]` Fixed an issue where using flex toolbar as a custom toolbar did not work. ([#4385](https://github.com/infor-design/enterprise/issues/4385))
- `[Datepicker]` Added missing off screen text for the picker buttons in the datepicker month/year view. ([#4318](https://github.com/infor-design/enterprise/issues/4318))
- `[Editor]` Fixed a bug where the Fontpicker's displayed style wasn't updating to match the current text selection in some cases. ([#4309](https://github.com/infor-design/enterprise/issues/4309))
- `[Editor]` Fixed a bug where b tags in an empty p tag would be stripped. ([#4411](https://github.com/infor-design/enterprise/issues/4411))
- `[Locale]` Added a new translation token for Records Per Page with no number. ([#4334](https://github.com/infor-design/enterprise/issues/4334))
- `[Locale]` Fixed an max stack error when setting `nb-NO` as a language. ([#874](https://github.com/infor-design/enterprise-ng/issues/874))
- `[Lookup]` Fixed an issue where the event `beforeShow` was only triggered the first time. ([#899](https://github.com/infor-design/enterprise-ng/issues/899))
- `[Lookup]` Fixed a bug where the lookup count doesn't update correctly. ([#4312](https://github.com/infor-design/enterprise/issues/4312))
- `[Mask]` Enabled editable sections of Date masks.  Editing within a section will no longer incorrectly alter values that may already exist in a date field's other editable sections. ([#4079](https://github.com/infor-design/enterprise/issues/4079))
- `[Modal Manager]` Modals now pass `isCancelled` properly when the Modal Manager API detects a request to close by using the Escape key. ([#4298](https://github.com/infor-design/enterprise/issues/4298))
- `[Pager]` Fixed an error when using arrow keys to select in the pagesize selector. ([#4383](https://github.com/infor-design/enterprise/issues/4383))
- `[Searchfield]` Allow for search terms to include special characters. ([#4291](https://github.com/infor-design/enterprise/issues/4291))
- `[Stepprocess]` Fixed a bug where padding and scrolling was missing. Note that this pattern will eventually be removed and we do not suggest any one use it for new development. ([#4249](https://github.com/infor-design/enterprise/issues/4249))
- `[Tabs]` Fixed multiple bugs where error icon in tabs and the animation bar were not properly aligned in RTL uplift theme. ([#4326](https://github.com/infor-design/enterprise/issues/4326))
- `[Tabs]` Fixed a bug where removing a nested tab would cause an error due to being invisible. ([#4356](https://github.com/infor-design/enterprise/issues/4356))
- `[Tabs]` Fixed a bug where the focus/activated state does not display correctly in RTL. ([#4332](https://github.com/infor-design/enterprise/issues/4332))
- `[Toolbar Flex]` Fixed detection of overflow in some toolbars where items were not properly displaying all overflowed items in the "More Actions" menu. ([#4296](https://github.com/infor-design/enterprise/issues/4296))
- `[Toolbar Flex]` Fixed an issue where in some examples/cases the first item did not get an initial tabindex. ([#4418](https://github.com/infor-design/enterprise/issues/4418))
- `[Tree]` Fixed an issue where calling togglenode without first doing a select/unselect was not working properly. ([#3927](https://github.com/infor-design/enterprise/issues/3927))
- `[Tree]` Fixed a bug that adding icons in with the tree text would encode it when using addNode. ([#4305](https://github.com/infor-design/enterprise/issues/4305))
- `[Validation]` Fixed an issue where after the execution `resetForm()` was not resting dropdown and editor the fields. ([#4259](https://github.com/infor-design/enterprise/issues/4259))

(48 Issues Solved This Release, Backlog Enterprise 184, Backlog Ng 48, 1084 Functional Tests, 1530 e2e Tests)

## v4.32.0

### v4.32.0 Important Notes

- `[Colors]` In Uplift (Vibrant) theme there is no longer any colors in graphite. All are slate. This involved bringing in a new version 3.0 of the design system with some breaking changes you should not if using the tokens directly. See the [design system change log](https://github.com/infor-design/design-system/blob/main/docs/CHANGELOG.md) for details. ([#4206](https://github.com/infor-design/enterprise/issues/4206))

### v4.32.0 Features

- `[Breadcrumb]` Add truncated style and made it the default for all Breadcrumb lists. ([#4091](https://github.com/infor-design/enterprise/issues/4091))
- `[Datagrid]` Add a new `RowNumber` formatter that will show a row number column that remains the same no matter how the grid is sorted. ([#1904](https://github.com/infor-design/enterprise/issues/1904))
- `[Datepicker]` Added the ability to use the range selection in date picker when using the UmAlQura Calendar (RTL). ([#4227](https://github.com/infor-design/enterprise/issues/4227))
- `[Homepage]` Added ability to support a 5 column option. ([#4101](https://github.com/infor-design/enterprise/issues/4101))
- `[Locale]` Added an example page to test translation strings more accurately. ([#4189](https://github.com/infor-design/enterprise/issues/4189))

### v4.32.0 Fixes

- `[Accordion]` Fixed a bug where disabled headers texts and icons were barely recognizable as disabled in uplift theme. ([#4065](https://github.com/infor-design/enterprise/issues/4065))
- `[Accordion]` Fixed a bug in the vibrant theme where nested header text was not showing because the width was pushing it to the next line. ([#4145](https://github.com/infor-design/enterprise/issues/4145))
- `[Application Menu]` Fixed too much spacing level when there's an icon in accordion header in uplift theme. ([#4202](http://localhost:4000/components/applicationmenu/test-six-levels-icons.html?theme=uplift&variant=light&colors=0066D4))
- `[Contextual Action Panel]` Made the close button work in cases where subcomponents are open inside the CAP. ([#4112](https://github.com/infor-design/enterprise/issues/4112))
- `[Colorpicker]` The sizes were inconsistent with other components in width so we adjusted them. ([#4310](https://github.com/infor-design/enterprise/issues/4310))
- `[Datagrid]` Fixed an issue where the selectedRows array contents continued to multiply each time running `selectAllRows`. ([#4195](https://github.com/infor-design/enterprise/issues/4195))
- `[Datagrid]` Fixed an issue where the dynamic tooltip was not working properly. ([#4260](https://github.com/infor-design/enterprise/issues/4260))
- `[Datagrid]` Fixed an issue where the check box filter was not working. ([#4271](https://github.com/infor-design/enterprise/issues/4271))
- `[Datagrid]` Fixed an issue where the filter and paging for treegrid was not working properly. ([#4293](https://github.com/infor-design/enterprise/issues/4293))
- `[Datepicker]` Fixed an issue where the minute and second interval for timepicker was not working properly when use along useCurrentTime setting. ([#4230](https://github.com/infor-design/enterprise/issues/4230))
- `[Dropdown]` Fixed a bug where italic-style highlighting would represent a matched filter term instead of bold-style on a Dropdown List item in some cases. ([#4141](https://github.com/infor-design/enterprise/issues/4141))
- `[Editor]` Fixed issue with incorrect padding when using bullets in RTL mode. ([#4327](https://github.com/infor-design/enterprise/issues/4327))
- `[General]` Fixed high contrast error color to have better contrast. ([#4344](https://github.com/infor-design/enterprise/issues/4344))
- `[FileUploadAdvanced]` Fixed an issue where the method `status.setCompleted()` not firing event `fileremoved`. ([#4294](https://github.com/infor-design/enterprise/issues/4294))
- `[Homepage]` Fixed an issue where the columns were not showing properly after resize by using the maximize button. ([#894](https://github.com/infor-design/enterprise-ng/issues/894))
- `[Homepage]` Fixed an issue where the columns were not showing properly after resize browser window. ([#895](https://github.com/infor-design/enterprise-ng/issues/895))
- `[Input]` Fixed a bug where the text input error state border color would be wrong in the vibrant, dark and high contrast. ([#4248](https://github.com/infor-design/enterprise/issues/4248))
- `[Locale]` Fixed issues with some timezone and datetime formats. ([#4297](https://github.com/infor-design/enterprise/issues/4297))
- `[Popupmenu]` Fixed a minor issue with the shortcut text on small breakpoints. ([#3984](https://github.com/infor-design/enterprise/issues/3984))
- `[Popover]` Fixed a regression where passing a popover content as a hash link to an ID no longer worked. ([#4281](https://github.com/infor-design/enterprise/issues/4281))
- `[Personalize]` Fixed an issue regarding the layout and scroll ability of a page. ([#3330](https://github.com/infor-design/enterprise/issues/3330))
- `[Searchfield]` Added a shadow to the focus state of searchfields with category buttons. ([#4181](https://github.com/infor-design/enterprise-ng/issues/4181))
- `[Splitter]` Fixes an issue where the collapse button was not working when splitter is on the right. ([#1730](https://github.com/infor-design/enterprise-ng/issues/1730))
- `[Tabs]` Added detection for width/height/style changes on a Tabs component, which now triggers a resize event. ([ng#860](https://github.com/infor-design/enterprise-ng/issues/860))
- `[Tabs]` Fixed a small error by removing a - 1 involved with testing. ([#4093](https://github.com/infor-design/enterprise/issues/4093))
- `[Tabs]` Fixed a bug where using `#` in a Tab title was not possible. ([#4179](https://github.com/infor-design/enterprise/issues/4179))
- `[Tabs Header]` Fixed a bug where the add icon were too small and the page form layout has a big space on top of it. ([#4289](https://github.com/infor-design/enterprise/issues/4289))
- `[Toolbar Flex]` Fixed a bug where in some cases a un-needed scrollbar would appear. [[#4325](https://github.com/infor-design/enterprise/issues/4325)]
- `[Toolbar Searchfield]` Fixed a bug where the searchfield doesn't perfectly align together with flex toolbar. [[#4226](https://github.com/infor-design/enterprise/issues/4226)]
- `[Tree]` Fixed an issue where the return focus state was not working properly after closing the context menu. ([#4252](https://github.com/infor-design/enterprise/issues/4252))
- `[Vertical Tabs]` Fixed an issue where the error icon was misaligning. ([#873](https://github.com/infor-design/enterprise-ng/issues/873))

(49 Issues Solved This Release, Backlog Enterprise 196, Backlog Ng 51, 1079 Functional Tests, 1525 e2e Tests)

## v4.31.5

### v4.31.5 Fixes

- `[General]` Fix a bug where the regex blows up on Mac Big Sur. ([#4612](https://github.com/infor-design/enterprise/issues/4612))

## v4.31.4

### v4.31.4 Fixes

- `[Datagrid]` Fixed an issue where the icons right text was truncated for extra-small row height. ([#4355](https://github.com/infor-design/enterprise/issues/4355))

## v4.31.3

### v4.31.3 Fixes

- `[Editor]` Fixed a bug where b tags in an empty p tag would be stripped. ([#4411](https://github.com/infor-design/enterprise/issues/4411))

## v4.31.2

### v4.31.2 Fixes

- `[Datagrid]` Added the ability to resize frozen columns, if you do not want this you must set columns to `resizable: false`. ([#3852](https://github.com/infor-design/enterprise/issues/3852))
- `[Datagrid]` Fixed hideColumn method to check if the column is hidden. ([#3852](https://github.com/infor-design/enterprise/issues/3852))
- `[Popdown]` Added a safety check to the destroy. ([#3852](https://github.com/infor-design/enterprise/issues/3852))

## v4.31.1

### v4.31.1 Fixes

- `[Datagrid]` Fixed a bug with icon alignment in editors in small or xtra small layout. ([#4266](https://github.com/infor-design/enterprise/issues/4266))
- `[Datagrid]` Fixed selection checkbox alignment. ([#4266](https://github.com/infor-design/enterprise/issues/4266))

## v4.31.0

### v4.31.0 Important Notes

- `[Buttons]` We reverted an inner Css rule that set all 'btn' classes to use contains vs starts with since this caused issues. One consequence is that if you use a class `dismissible-btn` it should now be `btn-dismissible`. This is a possible breaking change but for most cases this button is added by the tags component. ([#4120](https://github.com/infor-design/enterprise/issues/4120))

### v4.31.0 Features

- `[Calendar]` Added the ability to override an event `color` and `borderColor` see docs for details. ([#3923](https://github.com/infor-design/enterprise/issues/3923))
- `[Calendar]` Added the ability to use the monthview legend setting to colorsize day backgrounds. To use this set the `dayLegend` property. And this uses the same format for legend in the monthView. Just renamed it to avoid confusing with the event legend. ([#3893](https://github.com/infor-design/enterprise/issues/3893))
- `[Datagrid]` Added a `spacerColumn` setting, with this setting the last column fills any empty space instead of stretching everything out. ([#4032](https://github.com/infor-design/enterprise/issues/4032))
- `[Datagrid]` Added a `columnSizing` setting which impacts how the column widths are auto calculated. Options are: `both` (default), `data` or `header` (including filter). ([#4017](https://github.com/infor-design/enterprise/issues/4017))
- `[Datagrid]` Added the setting for empty message small height. ([#3609](https://github.com/infor-design/enterprise/issues/3609))
- `[Datagrid]` Fixed an alignment issue on rows when using alerts and tags with frozen columns and short row. ([#4237](https://github.com/infor-design/enterprise/issues/4237))
- `[Datagrid]` Fixed an alignment issue on hiding and showing rows when using grouped headers and frozen columns together. ([#4247](https://github.com/infor-design/enterprise/issues/4247))
- `[Datepicker]` Added the ability to use +/- to increment the day in the calendar. This is in addition to arrow key functionality. This works in the field or when the calendar is open. ([#4001](https://github.com/infor-design/enterprise/issues/4001))
- `[Masthead]` Added the ability use user images, status and initials in the masthead and masthead menu buttons. ([#800](https://github.com/infor-design/enterprise-ng/issues/800))
- `[MultiSelect]` Fixed an issue update multiselect on ajax with values already selected. ([#885](https://github.com/infor-design/enterprise-ng/issues/885))
- `[Tree]` Added option to add new child node on top or bottom. ([#3915](https://github.com/infor-design/enterprise/issues/3915))
- `[General]` Moved all the examples, patterns and layouts into their own sections or with the components they live with page patterns can now be found at `components/page-patterns` and layouts at `components/page-layouts`. Added a first pass of docs about these as well as more doc updates to forms, autocomplete and grid. ([#428](https://github.com/infor-design/enterprise/issues/428))

### v4.31.0 Fixes

- `[Application Menu]` Fixed an issue where the Header was unable to hide for RTL and ie11. ([#2154](https://github.com/infor-design/enterprise/issues/2154))
- `[Application Menu]` Fixed a bug where the border top color is wrong in uplift dark and high contrast theme. ([#4042](https://github.com/infor-design/enterprise/issues/4042))
- `[Application Menu]` Fixed a bug where some buttons did not have labels for the icon buttons in toolbars. Check your application if you use this pattern. ([#4085](https://github.com/infor-design/enterprise/issues/4085))
- `[Autocomplete]` Fixed an issue where the JavaScript error was thrown for ie11. ([#4148](https://github.com/infor-design/enterprise/issues/4148))
- `[Blockgrid]` Fixed an issue with paged datasets that would occasionally cause a JS console error. ([ng#836](https://github.com/infor-design/enterprise-ng/issues/836))
- `[Blockgrid]` Fixed a bug where first/last pager buttons would show and be disabled by default (buttons are now hidden by default). ([ng#836](https://github.com/infor-design/enterprise-ng/issues/836))
- `[Buttons]` Reverted an inner Css rule change that set 'btn' classes to contains vs starts with. ([#4120](https://github.com/infor-design/enterprise/issues/4120))
- `[Datagrid]` Fixed an issue when hiding columns after loading a datagrid up with grouped headers and frozen columns. ([#4218](https://github.com/infor-design/enterprise/issues/4218))
- `[Datagrid]` Fixed an issue where the rows where not render properly when use method `updateDataset()` for treegrid. ([#4213](https://github.com/infor-design/enterprise/issues/4213))
- `[Datagrid]` Fixed an issue where the tooltip for tree grid was not working properly. ([#827](https://github.com/infor-design/enterprise-ng/issues/827))
- `[Datagrid]` Fixed an issue where the keyword search was not working for server side paging. ([#3977](https://github.com/infor-design/enterprise/issues/3977))
- `[Datagrid]` Fixed a bug that nested datagrid columns could not be clicked. ([#4197](https://github.com/infor-design/enterprise/issues/4197))
- `[Datagrid]` Fixed an issue where the 'value' and 'oldValue' on cell change event where showing escaped. ([#4028](https://github.com/infor-design/enterprise/issues/4028))
- `[Datagrid]` Fixed an issue where the keyword search was not working for group headers. ([#4068](https://github.com/infor-design/enterprise/issues/4068))
- `[Datagrid]` Fixed an issue where the column filter results were inconsistent for tree grid. ([#4031](https://github.com/infor-design/enterprise/issues/4031))
- `[Datagrid]` Fixed an issue where the data was not exporting to excel when using the groupable setting. ([#4081](https://github.com/infor-design/enterprise/issues/4081))
- `[Datagrid]` Fixed an issue where if a context menu is opened and then closed with ESC the focus would be reset to the top of the page. ([#4085](https://github.com/infor-design/enterprise/issues/4085))
- `[Datagrid]` Fixed an issue where the tooltip would not show up if you focus a cell with ellipsis text with the keyboard. ([#4085](https://github.com/infor-design/enterprise/issues/4085))
- `[Datagrid]` Made the header checkbox focusable. ([#4085](https://github.com/infor-design/enterprise/issues/4085))
- `[Datagrid]` The selection checkbox cell had aria-selected on it which was incorrect. ([#4085](https://github.com/infor-design/enterprise/issues/4085))
- `[Datagrid]` Changed the auto width sizing of columns to include the padding of the rowHeight (16 16 8 8). So the column sizes are now more compact in lower rowHeight settings. Also to do this the grid is now rerendered when changing rowHeight. ([#4016](https://github.com/infor-design/enterprise/issues/4016))
- `[Datagrid]` Fixed a design QA bug where the column and data cell padding was not following the design system. Its now using 16px large, 16px medium, 8 px short and 8 px extar-short for text indenting. ([#4154](https://github.com/infor-design/enterprise/issues/4154))
- `[Datagrid]` Fixed an issue where the client side selection was not working. ([#4138](https://github.com/infor-design/enterprise/issues/4138))
- `[Datagrid]` Changed invalid css fill-available property. ([#4133](https://github.com/infor-design/enterprise/issues/4133))
- `[Datagrid]` Fixed issue where double keydown was required to open dropdown lists in datagrid cell. ([#3980](https://github.com/infor-design/enterprise/issues/3980))
- `[Datagrid]` Fixed an issue where the time picker editor was switching between AM and PM when set to 12:00. ([#4149](https://github.com/infor-design/enterprise/issues/4149))
- `[Datepicker]` Fixed a number of translation issues in the datepicker component. ([#4046](https://github.com/infor-design/enterprise/issues/4046))
- `[Datepicker]` Fixed a bug that the datepicker would focus the field when closing the month and year pane. ([#4085](https://github.com/infor-design/enterprise/issues/4085))
- `[Datepicker]` Fixed a bug where two dates may appear selected when moving forward/back in the picker dialog. ([#4018](https://github.com/infor-design/enterprise/issues/4018))
- `[Datepicker]` Fixed a bug where an error may occur if using the gregorian calendar on ar-SA locale. ([#4130](https://github.com/infor-design/enterprise/issues/4130))
- `[Dropdown]` Fixed an issue where "phraseStartsWith" does not filter the list after deleting a character. ([#4047](https://github.com/infor-design/enterprise/issues/4047))
- `[Dropdown]` Fixed a bug when backspacing in windows or fn + delete in Mac OS would render a ascii character in the input field. ([#4020](https://github.com/infor-design/enterprise/issues/4020))
- `[Editor]` Fixed a number of translation issues in the editor component. ([#4049](https://github.com/infor-design/enterprise/issues/4049))
- `[Editor]` Fixed an issue where the selection for shift + arrow keys was not working properly. ([#4070](https://github.com/infor-design/enterprise/issues/4070))
- `[Locale]` The Added placeholder for missing Thai `Locale` translation. ([#4041](https://github.com/infor-design/enterprise/issues/4041))
- `[Locale]` The Added placeholder for incorrect French `SetTime` translation. ([#4045](https://github.com/infor-design/enterprise/issues/4045))
- `[Lookup]` Fixed a bug where values are duplicated when selecting row on other pages and when paging is activated. ([#758](https://github.com/infor-design/enterprise-ng/issues/758))
- `[Locale]` Added July 2020 translation strings from the translation team. ([#4045](https://github.com/infor-design/enterprise/issues/4045))
- `[Mask]` Added the ability to pass date/time formats to the Mask API that do not contain separators or other literals. ([#3963](https://github.com/infor-design/enterprise/issues/3963))
- `[Masthead]` Added updated color and styles for uplift theme. ([#800](https://github.com/infor-design/enterprise-ng/issues/800))
- `[Mask]` Improved example pages in the demoapp, added some to the documentation index page for Mask. ([#556](https://github.com/infor-design/enterprise/issues/556))
- `[Modal]` Reverted nested modal behavior to being visually stacked, instead of one-at-a-time. Made it possible to show one-at-a-time via `hideUnderneath` setting. ([#3910](https://github.com/infor-design/enterprise/issues/3910))
- `[Multiselect]` Fixed an issue where multiselect fields with tags were not rendering properly. ([#4139](https://github.com/infor-design/enterprise/issues/4139))
- `[Popupmenu]` Fixed an issue where the icons were overlapping. ([#4201](https://github.com/infor-design/enterprise/issues/4201))
- `[Popupmenu]` Fixed a bug that the aria items are in the wrong place. Its now using [this guide](https://www.w3.org/TR/wai-aria-practices/examples/menu-button/menu-button-links.html). ([#4085](https://github.com/infor-design/enterprise/issues/4085))
- `[Popupmenu]` Fixed a bug where the heading doesn't display properly with multi-select menu. ([#3926](https://github.com/infor-design/enterprise/issues/3926))
- `[Searchfield]` Fixed an issue where some of the searchfield examples did not have focus states. ([#1060](https://github.com/infor-design/enterprise/issues/1060))
- `[Searchfield]` The `clear` function was misnamed as it didnt clear, it made the field clearable. Now we have a `clear` and `makeClearable` function. ([#4173](https://github.com/infor-design/enterprise/issues/4173))
- `[Textarea]` Fixed inconsistencies on styling of disabled field when using disable function, now the label will disable on all components when using this function. In general the label should be dimmed on disabled fields as per the design. ([#3917](https://github.com/infor-design/enterprise/issues/3917))
- `[Timepicker]` Fixed inconsistencies on readonly styling throughout different themes and variants. ([#4152](https://github.com/infor-design/enterprise/issues/4152))
- `[Toast]` Fixed a bug where the toast message doesn't close when pressing escape, and when it has multiple trigger elements and uses unique id's. ([#3986](https://github.com/infor-design/enterprise/issues/3986))
- `[Tooltip]` Fixed a bug where the title doesn't display when the title starts with '#'. ([#2512](https://github.com/infor-design/enterprise/issues/2512))
- `[Tooltip]` Fixed an issue where the tooltip would not show up if you focus a button with the keyboard. ([#4085](https://github.com/infor-design/enterprise/issues/4085))
- `[Tree]` Fixed an issue where the tree node still shows folder icon after all children and `children` property deleted. ([#4026](https://github.com/infor-design/enterprise/issues/4026))
- `[Tree]` Fixed an issue where the custom icon was changing back to default on toggle after use of method updateNode(). ([#4027](https://github.com/infor-design/enterprise/issues/4027))

(81 Issues Solved This Release, Backlog Enterprise 183, Backlog Ng 48, 1077 Functional Tests, 1489 e2e Tests)

## v4.30.1

### v4.30.1 Fixes

- `[Datepicker]` Fixed the datepicker in ar-SA setting timestamps would null the times in some situations. ([#4160](https://github.com/infor-design/enterprise/issues/4160))
- `[Datagrid]` The last row border was removed but this was incorrect, reverted this. ([#4140](https://github.com/infor-design/enterprise/issues/4140))
- `[Datagrid]` Fixed an alignment issue in datagrid filter that caused some fields to be misaligned. ([#4151](https://github.com/infor-design/enterprise/issues/4151))
- `[Datagrid]` Fixed an alignment issue with column colspan. In some situations it was not rendering correctly causing some cells to be misaligned. ([#4109](https://github.com/infor-design/enterprise/issues/4109))
- `[Datagrid]` Changed invalid css fill-available property. ([#4133](https://github.com/infor-design/enterprise/issues/4133))
- `[Locale]` Fixed a bug with MMMM dd format in ar-SA. ([#4160](https://github.com/infor-design/enterprise/issues/4160))
- `[Locale]` Changed the arguments names for better symmetry fromGregorian == toUmalqura and toGregorian === options.fromUmalqura. ([#4160](https://github.com/infor-design/enterprise/issues4160))

(71 Issues Solved This Release, Backlog Enterprise 197, Backlog Ng 53, 1078 Functional Tests, 1482 e2e Tests)

## v4.30.0

### v4.30.0 Announcements

- `[Datagrid]` The rowHeight setting has been changed to support extra-small, small, medium and large. short and normal are deprecated. If you have a custom toolbar you may need to update your [markup](https://github.com/infor-design/enterprise/blob/main/app/views/components/datagrid/example-custom-toolbar.html#L40-L44). ([#3755](https://github.com/infor-design/enterprise/issues/3755))

### v4.30.0 Features

- `[Breadcrumb]` Javascript Component API is now available. ([infor-design/enterprise-ng#700](https://github.com/infor-design/enterprise-ng/issues/700))
- `[Custom Builds]` The build script can now produce an ES Module version of the components that can be imported by your application. ([#3771](https://github.com/infor-design/enterprise/issues/3771))
- `[Datagrid]` Added a setting disableRowDeselection that if enabled does not allow selected rows to be toggled to deselected. ([#3791](https://github.com/infor-design/enterprise/issues/3791))
- `[Datagrid]` Added an additional row size extra-small. This row size may need a bit of further fleshing out. All of the previous row sizes have been renamed but using the old settings are supported but deprecated. The new sizes are Extra Small, Small, Medium, Large (Normal). ([#3755](https://github.com/infor-design/enterprise/issues/3755))
- `[Demoapp]` Added the ability to set runtime flags for persisting settings that were previously only possible to set via URL query parameters. ([n/a])
- `[Icons]` Changed the tree node icon to be more meaningful in uplift theme. Added a print-preview icon. This replaces the update-preview icon which has confusing meaning but was not removed.
- `[Searchfield]` Added the ability to clear the searchfield by calling a public clear() function. ([#3810](https://github.com/infor-design/enterprise/issues/3810))
- `[Tree]` Added a setting to support to expanding/collapsing when clicking only the icon portion of the tree node. ([#3730](https://github.com/infor-design/enterprise/issues/3730))
- `[Tree]` Added the ability to have separate icon button for expand/collapse and children count. ([#3847](https://github.com/infor-design/enterprise/issues/3847))

### v4.30.0 Fixes

- `[Accordion]` Fixed an issue where the chevron icon is not properly centered in Safari. ([#2161](https://github.com/infor-design/enterprise/issues/2161))
- `[Application Menu]` Fixed an issue where the dropdown icon is not properly centered in Safari. ([#3766](https://github.com/infor-design/enterprise/issues/3766))
- `[Accordion]` Fixed issue where hidden headers were not excluded from tab navigation. ([#3835](https://github.com/infor-design/enterprise/issues/3835))
- `[Calendar]` Fixed a bug that when setting accordions to allowOnePane it did not work. ([#3773](https://github.com/infor-design/enterprise/issues/3773))
- `[Calendar]` Fixed a bug where the accordion sections would show a line on hover in high contrast mode. ([#2779](https://github.com/infor-design/enterprise/issues/2779))
- `[Calendar]` Fixed a bug where the days would be out of alignment if the end and starts dates intersect. ([#1725](https://github.com/infor-design/enterprise/issues/1725))
- `[Contextual Action Panel]` Fixed an issue where the searchfield should be collapsible on mobile view. ([#918](https://github.com/infor-design/enterprise/issues/918))
- `[Counts]` Revamped the look and feel of widget counts in uplift theme. ([#3666](https://github.com/infor-design/enterprise/issues/3666))
- `[Datagrid]` Fixed an issue where the table doesn't filled the datagrid wrapper inside of modal. ([#3897](https://github.com/infor-design/enterprise/issues/3897))
- `[Datagrid]` Fix a bug with columns with buttons, they had an unneeded animation that caused states to be delayed when painting. ([#3808](https://github.com/infor-design/enterprise/issues/3808))
- `[Datagrid]` Fixed an issue where example page for filter and pager was not working properly. ([#3856](https://github.com/infor-design/enterprise/issues/3856))
- `[Datagrid]` Fix a bug with cellNavigation false, the focus state was still visible. ([#3937](https://github.com/infor-design/enterprise/issues/3937))
- `[Datagrid]` Updated example page for keyword search to fix error state. ([#3961](https://github.com/infor-design/enterprise/issues/3961))
- `[Datagrid]` Fix a bug with cellNavigation false, the focus state was incorrect on stretched rows in IE. ([#1644](https://github.com/infor-design/enterprise/issues/1644))
- `[Datagrid]` Fixed an issue where an extra border is shown in grid list mode and RTL. ([#3895](https://github.com/infor-design/enterprise/issues/3895))
- `[Datagrid]` Fixed a bug inside validateRow when passing in a zero the function would exit. ([#4002](https://github.com/infor-design/enterprise/issues/4002))
- `[Datagrid]` Fixed an issue where select all using keyboard in multiSelect/mixedSelect was not working. ([#3921](https://github.com/infor-design/enterprise/issues/3921))
- `[Datagrid]` Fix a bug with columns with buttons, they had an unneeded animation that caused states to be delayed when painting. ([#3808](https://github.com/infor-design/enterprise/issues/3808))
- `[Datagrid]` Fixed an issue where data was not in sync for row reorder and paging. ([#3749](https://github.com/infor-design/enterprise/issues/3749))
- `[Datagrid]` Fixed an issue where using selectRowsAcrossPages setting the selected rows were reseting by filter, to use this feature you may need to set columnIds in the settings to form whats unique for the row. ([#3601](https://github.com/infor-design/enterprise/issues/3601))
- `[Datagrid]` Fixed an issue where when using the contentTooltip setting on a datagrid on a modal, the column would expand when hovering rows. ([#3541](https://github.com/infor-design/enterprise/issues/3541))
- `[Datagrid]` Fixed an issue the arrow on tooltips flowed in the wrong direction. ([#3854](https://github.com/infor-design/enterprise/issues/3854))
- `[Datagrid]` Fixed an issue where readonly and checkbox cells would show up on the summary row. ([#3862](https://github.com/infor-design/enterprise/issues/3862))
- `[Datagrid]` Fixed an issue where text in nested objects where not encoded correctly. ([#4058](https://github.com/infor-design/enterprise/issues/3862))
- `[Datagrid]` Fixed an issue where text editor style editors are not saved properly. ([#4058](https://github.com/infor-design/enterprise/issues/4058))
- `[Datagrid]` Fixed an issue where checkboxes in an expandable area could not be checked. ([#4062](https://github.com/infor-design/enterprise/issues/4062))
- `[Datagrid]` Fix a bug where multiselect checkboxes were misaligned in a modal. ([#4086](https://github.com/infor-design/enterprise/issues/4086))
- `[Datepicker]` Fixed an issue where some languages like fr-CA and pt-BR (that are languages in a non default locale), would error when opening the picker. ([#4035](https://github.com/infor-design/enterprise/issues/4035))
- `[Datepicker]` Fixed an issue where change did not fire when rangeselecting the same day. ([#4075](https://github.com/infor-design/enterprise/issues/4075))
- `[Datepicker]` Fixed an issue where change did not fire when selecting today after having a cleared value in the field. ([#853](https://github.com/infor-design/enterprise-ng/issues/853))
- `[Dropdown]` Changed the keyboard dropdown so it will select the active item when tabbing out. ([#3028](https://github.com/infor-design/enterprise/issues/3028))
- `[Dropdown]` Fixed an issue where the search field does not stay in the initial position. ([#2659](https://github.com/infor-design/enterprise/issues/2659))
- `[Dropdown]` Fixed an issue where the search field does not stay in the initial position. ([#2659](https://github.com/infor-design/enterprise/issues/2659))
- `[Editor]` Fixed missing tooltips. ([#issues](https://github.com/infor-design/enterprise/issues/issues))
- `[Field Options]` Fixed an issue where the focus style was not aligning. ([#3628](https://github.com/infor-design/enterprise/issues/3628))
- `[Hierarchy]` Fixed an issue selection causes tab selection to be removed. ([#3597](https://github.com/infor-design/enterprise/issues/3597))
- `[Icons]` Fixed an issue with the amend icon in uplift theme. The meaning was lost on a design change and it has been updated. ([#3613](https://github.com/infor-design/enterprise/issues/3613))
- `[Locale]` Changed results text to lower case. ([#3974](https://github.com/infor-design/enterprise/issues/3974))
- `[Locale]` Fixed abbreviated chinese month translations. ([#4034](https://github.com/infor-design/enterprise/issues/4034))
- `[Lookup]` Fixed an issue in the min width examples that showed up in Safari only. ([#3949](https://github.com/infor-design/enterprise/issues/3949))
- `[Lookup]` Added example page for server side keyword search. ([#2806](https://github.com/infor-design/enterprise/issues/2806))
- `[Lookup]` Fixed a bug that the required validation would not reset from empty in certain cases. ([#810](https://github.com/infor-design/enterprise-ng/issues/810))
- `[Lookup]` Fixed an issue in the min width examples that showed up in Safari only. ([#3949](https://github.com/infor-design/enterprise/issues/3949))
- `[Popover]` Corrected the tabindex order of Popover elements when the Popover is contained within a Modal. ([#3644](https://github.com/infor-design/enterprise/issues/3644))
- `[Mask]` Fixed issue where languages with `,` as decimal were causing the fields to only show `.` instead of the actual characters that were input. ([#3933](https://github.com/infor-design/enterprise/issues/3933))
- `[Multiselect]` Fixed a bug that would incorrectly cause both text and tags to be rendered on the page when using the Select All checkbox. ([#3767](https://github.com/infor-design/enterprise/issues/3767))
- `[Multiselect]` When using the `showSelectAll` setting, if no selectable options are present, the Select All checkbox will now remain hidden and unusable. ([#3777](https://github.com/infor-design/enterprise/issues/3777))
- `[Multiselect]` Changed "Select All" checkbox's default behavior to only select items that match the current search filter, if a search filter is present.  The original filter behavior is available by setting `selectAllFilterOnly` to false. ([#3845](https://github.com/infor-design/enterprise/issues/3845))
- `[Textarea]` Added tests to show that the textarea count text is translated. ([#3807](https://github.com/infor-design/enterprise/issues/3807))
- `[Tooltip]` Fixed tooltip behavior so clicking and mousing out will not show the tooltip and fixed tooltip delay. ([#4050](https://github.com/infor-design/enterprise/issues/#4050))
- `[Tree]` Fixed an issue where previous text selection was not clearing after clicked to any tree-node. ([#3794](https://github.com/infor-design/enterprise/issues/3794))

(75 Issues Solved This Release, Backlog Enterprise 235, Backlog Ng 62, 1071 Functional Tests, 1448 e2e Tests)

## v4.29.0

### v4.29.0 Announcements

- `[General]` Heads Up that effective October 31, 2020 we will no longer support IE 11. Until that date we will test IE 11 but only critical issues will be fixed. See the linked issue for more details. ([#3756](https://github.com/infor-design/enterprise/issues/3756))

### v4.29.0 Features

- `[Accordion]` Added the ability to call collapse and expand with a header ID. ([#783](https://github.com/infor-design/enterprise-ng/issues/783))
- `[Lookup]` Added a tooltip functionality when the data is overflowed. ([#3703](https://github.com/infor-design/enterprise/issues/3703))
- `[Lookup]` Added a clear (x icon) button to clear the field. ([#740](https://github.com/infor-design/enterprise/issues/740))
- `[Lookup]` Added a clear (x icon) button and apply button inside of modal so there are now two options to clear the field. ([#2507](https://github.com/infor-design/enterprise/issues/2507))
- `[Lookup]` Fixed a bug where validation did not work if the lookup is non-editable (select only). ([#3950](https://github.com/infor-design/enterprise/issues/3950))
- `[Multiselect]` Moved the functionality for displaying the Multiselect List's searchfield underneath/above the pseudo element into a configurable setting. ([#3864](https://github.com/infor-design/enterprise/issues/3864))
- `[Popdown]` Fixed some integration problems with nested Lookups that were causing closing to happen prematurely. ([ng#760](https://github.com/infor-design/enterprise-ng/issues/760))
- `[Slider]` Added the ability to set position of the tooltip. ([#3746](https://github.com/infor-design/enterprise/issues/3746))
- `[Toast]` Added the ability to dismiss toasts via keyboard. ([#3521](https://github.com/infor-design/enterprise/issues/3521))
- `[Homepage]` Homepage edit events (resize, reorder, remove widgets) now fire on widget elements too ([#3679](https://github.com/infor-design/enterprise/issues/3679))

### v4.29.0 Fixes

- `[About]` Fixed a bug where About dialogs disappeared when being closed by the Modal Manager API. ([#3898](https://github.com/infor-design/enterprise/issues/3898))
- `[Application Menu]` Fixed personalization regressions on Soho theme ([#3704](github.com/infor-design/enterprise/issues/3704))
- `[General]` We Updated a lot of development dependencies. Most important things to note are: we now support node 12 for development and this is recommended, from tests 13 will also work. Node 14 will not work. We updated jQuery to 3.5.1 as a client side dependency and d3 to 5.16.0. If copying files from the `dist` folder note that the d3 file is called d3.v5.js. ([#1690](https://github.com/infor-design/enterprise/issues/1690))
- `[Bar Chart]` Fixed an issue where height was not calculating properly when used other elements along content container. ([#2670](https://github.com/infor-design/enterprise/issues/2670))
- `[Application Menu]` - Made it possible for App Menu Toolbars to dismiss the menu when the `dismissOnClickMobile` setting is true. ([#2831](https://github.com/infor-design/enterprise/issues/2831))
- `[Calendar/Weekview/Monthview]` Added more docs and exposed them on the design site. ([#3575](https://github.com/infor-design/enterprise/issues/3758))
- `[Checkbox]` Fixed an issue where the error icon was inconsistent between subtle and vibrant themes. ([#3575](https://github.com/infor-design/enterprise/issues/3575))
- `[Column Chart]` Fixed an issue where height was not calculating properly when used other elements along content container. ([#2670](https://github.com/infor-design/enterprise/issues/2670))
- `[Datagrid]` Fixed an issue where blank tooltip was showing when use Alert Formatter and no text. ([#2852](https://github.com/infor-design/enterprise/issues/2852))
- `[Datagrid]` Fixed a bug where the datagrid had blocked the clicking of buttons in an empty message area. ([#3922](https://github.com/infor-design/enterprise/issues/3922))
- `[Datagrid]` Fixed an issue where keyword search results were breaking the html markup for icons and badges. ([#3855](https://github.com/infor-design/enterprise/issues/3855))
- `[Datagrid]` Fixed an issue where keyword search results were breaking the html markup for hyperlink. ([#3731](https://github.com/infor-design/enterprise/issues/3731))
- `[Datagrid]` Fixed an issue where keyword search results were not showing for paging, if searched from other than 1st page it came blank table. ([#3629](https://github.com/infor-design/enterprise/issues/3629))
- `[Datagrid]` Fixed an issue where contents filtertype was not working on example page. ([#2887](https://github.com/infor-design/enterprise/issues/2887))
- `[Datagrid]` Fixed a bug in some themes, where the multi line cell would not be lined up correctly with a single line of data. ([#2703](https://github.com/infor-design/enterprise/issues/2703))
- `[Datagrid]` Fixed visibility of sort icons when toggling and when the column is in active. ([#3692](https://github.com/infor-design/enterprise/issues/3692))
- `[Datagrid]` Fixed a bug where the data passed to resultsText was incorrect in the case of reseting a filter. ([#2177](https://github.com/infor-design/enterprise/issues/2177))
- `[Datagrid/General]` Fixed an additional bug where when loading the datagrid with a columns object that contain recursive objects the grid would crash in saveColumns. [3759](https://github.com/infor-design/enterprise/issues/3759))
- `[Datepicker]` Fixed a bug where the modal would take aspects of the personalize colors by mistake. ([#3997](https://github.com/infor-design/enterprise/issues/3997))
- `[Dropdown]` Fixed tooltip content gets cut off inside of modal. ([#3106](https://github.com/infor-design/enterprise/issues/3106))
- `[DemoApp]` Fixed an issue with some pages in the design site where the did not have a height. ([#878](https://github.com/infor-design/website/issues/878))
- `[Fonts]` A note that the Source Sans Pro font thats used in the new theme and served at google fonts, now have a fix for the issue that capitalized letters and numbers had different heights. You may need to release any special caching. ([#1789](https://github.com/infor-design/enterprise/issues/1789))
- `[Form]` Fix broken links in the form readme file. ([#818](https://github.com/infor-design/website/issues/818))
- `[Line Chart]` Fixed an issue where height was not calculating properly when used other elements along content container. ([#2670](https://github.com/infor-design/enterprise/issues/2670))
- `[Locale]` Fixed the es-419 date time value, as it was incorrectly using the medium length date format. ([#3830](https://github.com/infor-design/enterprise/issues/3830))
- `[Modal]` Fixed the inconsistencies of spacing on required fields. ([#3587](https://github.com/infor-design/enterprise/issues/3587))
- `[Modal]` Fixed a bug where the title would overflow too soon. ([#3996](https://github.com/infor-design/enterprise/issues/3996))
- `[Multiselect]` Added ability to detect selected items from incoming data via `callSource()`. ([#2656](https://github.com/infor-design/enterprise/issues/2656))
- `[Multiselect]` Added support to api settings to `allTextString` and `selectedTextString` for custom headers. ([#3554](https://github.com/infor-design/enterprise/issues/3554))
- `[Pie Chart]` Fixed an issue where height was not calculating properly when used other elements along content container. ([#2670](https://github.com/infor-design/enterprise/issues/2670))
- `[Pie]` Fixed an issue where rounds decimal places for percent values were not working. ([#3599](https://github.com/infor-design/enterprise/issues/3599))
- `[Pie/Donut]` Fixed an issue where placing legend on bottom was not working for Homepage widget/Cards. ([#3560](https://github.com/infor-design/enterprise/issues/3560))
- `[Pager]` Reduced the space between buttons. ([#1942](https://github.com/infor-design/enterprise/issues/1942))
- `[Popupmenu]` Fixed an issue the shortcut text leaves gap when no icons are present. ([#3849](https://github.com/infor-design/enterprise/issues/3849))
- `[Tabs]` Fixed info and alert icons alignment on tabs and inside of modal. ([#2695](https://github.com/infor-design/enterprise/issues/2695))
- `[Tabs]` Fixes an issue where the search bar background color was going to transparent on smaller breakpoints. ([#3871](https://github.com/infor-design/enterprise/issues/3871))
- `[Notification]` Fixed an issue where the icons were lagging in the animation. ([#2099](https://github.com/infor-design/enterprise/issues/2099))
- `[Tree]` Fixed an issue where data was not in sync for children property. ([#1690](https://github.com/infor-design/enterprise/issues/1690))
- `[Splitter]` Fixed an issue the drag handle characters render incorrectly. ([#1458](https://github.com/infor-design/enterprise/issues/1458))
- `[Splitter]` Fixed an issue where dragging for RTL direction was not working. ([#1813](https://github.com/infor-design/enterprise/issues/1813))
- `[Spinbox]` Fixed an issue where a two or more digit min value would make it difficult to type in the spinbox. To fix this the values will only be validated on blur by default. ([#3909](https://github.com/infor-design/enterprise/issues/3909))
- `[Spinbox]` Fixed an issue where the number mask did not match the max value of the spinbox. ([#3939](https://github.com/infor-design/enterprise/issues/3939))
- `[Slider]` Improved the sliding so that decimal values would not trigger the change event. ([#787](https://github.com/infor-design/enterprise-ng/issues/787))
- `[Slider]` Reduced the number of change events that fire while sliding. ([#788](https://github.com/infor-design/enterprise-ng/issues/788))
- `[Swaplist]` Fixed an issue where dragging items more than once was not working on Android or iOS devices. ([#1423](https://github.com/infor-design/enterprise/issues/1423))
- `[Tree]` Fixed an issue where tree could not be expanded when using multiselect mode in IE 11. ([#3936](https://github.com/infor-design/enterprise/issues/3936))
- `[Tabs]` Fixed an issue where calling destroy did not remove the add tab button. ([#1439](https://github.com/infor-design/enterprise/issues/1439))
- `[Vertical Tabs]` Made personalization possible. ([#3029](https://github.com/infor-design/enterprise/issues/3029))

(64 Issues Solved This Release, Backlog Enterprise 248, Backlog Ng 69, 1149 Functional Tests, 1404 e2e Tests)

## v4.28.5

### v4.28.5 Fixes

- `[Datepicker]` Fixed an issue where change events did not fire consistently. ([#4087](https://github.com/infor-design/enterprise/issues/4087))

## v4.28.4

### v4.28.4 Fixes

- `[Datagrid]` Fixed an issue where checkboxes in an expandable area could not be checked. ([#4062](https://github.com/infor-design/enterprise/issues/4062))

## v4.28.3

### v4.28.3 Fixes

- `[Datepicker]` Fixed an issue where change did not fire when rangeselecting the same day. ([#4075](https://github.com/infor-design/enterprise/issues/4075))
- `[Datepicker]` Fixed an issue where change did not fire when selecting today after having a cleared value in the field. ([#853](https://github.com/infor-design/enterprise-ng/issues/853))

## v4.28.2

### v4.28.2 Fixes

- `[Splitter]` Fixed an issue where the splitter would remove the modal overlay in some cases. ([#3982](https://github.com/infor-design/enterprise/issues/3982))

## v4.28.1

### v4.28.1 Fixes

- `[Datagrid]` Fixed a bug where the datagrid had blocked the clicking of buttons in an empty message area. ([#3922](https://github.com/infor-design/enterprise/issues/3922))
- `[Datagrid]` Added ability to set the datagrid emptymessage as primary. ([#3922](https://github.com/infor-design/enterprise/issues/3922))

## v4.28.0

### v4.28.0 Important Changes

- `[Pager]` The Deprecated `pager` getter method was removed. Use `pagerAPI` instead for the same thing if accessing this internal object directly. ([#3759](https://github.com/infor-design/enterprise/issues/3759))

### v4.28.0 Features

- `[Bar Chart]` Added support to ellipsis for yaxis labels. ([#3702](https://github.com/infor-design/enterprise/issues/3702))
- `[Contextmenu]` Added support for shortcut display in menus. ([#3490](https://github.com/infor-design/enterprise/issues/3490))
- `[Datepicker]` Added support for custom api callback to disable passed dates and to disable dates by years. ([#3462](https://github.com/infor-design/enterprise/issues/3462))
- `[Datagrid]` Added and fixed up datagrid grouping aggregators. There is now aggregators for avg, count, list, max, min and sum. In addition null and undefined data will not cause issues. ([#3752](https://github.com/infor-design/enterprise/issues/3752))
- `[Error Page]` Added a new example showing a static error page. For example for a 404 page or generic error. ([#281](https://github.com/infor-design/design-system/issues/281))
- `[FileUploadAdvanced]` Added support to api settings `maxFiles` to limit number of uploads. ([#3512](https://github.com/infor-design/enterprise/issues/3512))
- `[FileUploadAdvanced]` Added support to fire event `fileremoved` for attached file removed. ([#3548](https://github.com/infor-design/enterprise/issues/3548))
- `[Line Chart]` Added support to ellipsis for yaxis labels. ([#3702](https://github.com/infor-design/enterprise/issues/3702))
- `[Modal]` Improved handling of multiple Modal windows stemming from a single trigger element. ([ng#705](https://github.com/infor-design/enterprise-ng/issues/705))

### v4.28.0 Fixes

- `[Accordion]` Fixed a regression where updating individual headers within an Accordion was no longer working ([#3826](https://github.com/infor-design/enterprise/issues/3070))
- `[Application Menu]` Fixed the icons on breaking apart it's appearance when zooming out the browser in IE11, uplift theme. ([#3070](https://github.com/infor-design/enterprise/issues/3070))
- `[Application Menu]` Fixed misalignment/size of bullet icons in the accordion on Android devices. ([#1429](http://localhost:4000/components/applicationmenu/test-six-levels.html))
- `[Application Menu]` Add keyboard support for closing Role Switcher panel ([#3477](https://github.com/infor-design/enterprise/issues/3477))
- `[Autocomplete]` Added a check to prevent the autocomplete from incorrectly stealing form focus, by checking for inner focus before opening a list on typeahead. ([#3639](https://github.com/infor-design/enterprise/issues/3070))
- `[Autocomplete]` Fixed an issue where an change event was not firing when selecting from the menu. ([#804](https://github.com/infor-design/enterprise/issues/804))
- `[Bubble Chart]` Fixed an issue where an extra axis line was shown when using the domain formatter. ([#501](https://github.com/infor-design/enterprise/issues/501))
- `[Bullet Chart]` Added support to format ranges and difference values. ([#3447](https://github.com/infor-design/enterprise/issues/3447))
- `[Button]` Fixed the button disabled method to no longer use class `is-disabled`. ([#3447](https://github.com/infor-design/enterprise-ng/issues/799))
- `[Charts]` Fixed an issue where selected items were being deselected after resizing the page. ([#323](https://github.com/infor-design/enterprise/issues/323))
- `[Colorpicker]` Fixed an issue where the color swatches shift when the colorpicker has a scrollbar. ([#2266](https://github.com/infor-design/enterprise/issues/2266))
- `[Custom Builds]` Fixed issues related to custom building Datagrid. ([#3784](https://github.com/infor-design/enterprise/issues/3784))
- `[Custom Builds]` Fixed issues related to custom building Locale. ([#3839](https://github.com/infor-design/enterprise/issues/3839))
- `[Custom Builds]` Fixed issues related to custom building Modal. ([#3822](https://github.com/infor-design/enterprise/issues/3822))
- `[Datagrid]` Fixed an issue where row data was not available for serializer with Treegrid. ([#3663](https://github.com/infor-design/enterprise/issues/3724))
- `[ContextualActionPanel]` Fixed an issue where toolbars in CAP are not torn down on destroy. ([#3785](https://github.com/infor-design/enterprise/issues/3785))
- `[ContextualActionPanel]` Fixed an issue where nested caps or closing and reopening caps would not work. ([#801](https://github.com/infor-design/enterprise-ng/issues/801))
- `[Datagrid]` Fixed a css issue in dark uplift mode where the group row lines were not visible. ([#3649](https://github.com/infor-design/enterprise/issues/3649))
- `[Datagrid]` Fixed some styling issues in alerts and tags, and made clickable tags available in the formatter. ([#3631](https://github.com/infor-design/enterprise/issues/3631))
- `[Datagrid]` Fixed a css issue in dark uplift mode where the group row lines were not visible . ([#3649](https://github.com/infor-design/enterprise/issues/3649))
- `[Datagrid]` Fixed lookup modal title to be visible and adjust the position to make it centered. ([#3635](https://github.com/infor-design/enterprise/issues/3635))
- `[Datagrid]` Fixed an issue where selected rows are not reset when calling loadData. ([#3718](https://github.com/infor-design/enterprise/issues/3718))
- `[Datagrid]` Fixed an issue where if using grouping totals and hiding and showing columns the page is not refreshed properly. ([#2564](https://github.com/infor-design/enterprise/issues/2564)
- `[Datagrid]` Fixed an issue the selected row header icon is the wrong state when using allowSelectAcrossPages. ([#3043](https://github.com/infor-design/enterprise/issues/3043)
- `[Datagrid]` Improved the `datagrid-default-modal-width` concept if setting a modal datagrid default with so it works on any parent. [3562](https://github.com/infor-design/enterprise/issues/3562))
- `[Datagrid]` Fixed a bug in the indeterminate paging example, that the select checkbox would not work and be out of sync when changing pages. [2230](https://github.com/infor-design/enterprise/issues/2230))
- `[Datagrid]` Fixed a bug when resizing the first column of the center pane when using frozen columns, the resize would jump out the size of the frozen section. [3741](https://github.com/infor-design/enterprise/issues/3741))
- `[Datagrid]` Fixed an issue where the filter condition leaves two selected if you just reorder. ([#3779](https://github.com/infor-design/enterprise/issues/3779))
- `[Datagrid/General]` Fixed a bug where when loading the datagrid with a columns object that contain recursive objects the grid would crash. [3759](https://github.com/infor-design/enterprise/issues/3759))
- `[Datagrid/Hyperlink]` Fixed layout issues with links in right text align mode. To do this refactored links to not use a psuedo element for the focus style. ([#3680](https://github.com/infor-design/enterprise/issues/3680))
- `[Datepicker]` Fixed a bug where for some locales like `af-ZA` and `fi_FI` with dots in the day periods, setting 24 hr time to AM did not work. [3750](https://github.com/infor-design/enterprise/issues/3750))
- `[Datepicker]` Fixed a bug where date picker erred on arabic dates. [3804](https://github.com/infor-design/enterprise/issues/3804))
- `[Datepicker]` Fixed a bug where date picker could not change arabic dates. [3819](https://github.com/infor-design/enterprise/issues/3819))
- `[Datepicker]` Fixed a bug the month only picker would error the second time opened. [3817](https://github.com/infor-design/enterprise/issues/3817))
- `[Datepicker]` Added fix for dates with month and day only format where day is first, this was incorrectly validating as invalid. ([#3833](https://github.com/infor-design/enterprise/issues/3833))
- `[Demoapp]` Fixed incorrect directory list hyperlinks in listview and listbuilder components. ([1783](https://github.com/infor-design/enterprise/issues/1783))
- `[Demoapp]` Did cleanup on the icons and patterns links. ([3790](https://github.com/infor-design/enterprise/issues/3790))
- `[Demoapp]` When deployed on a proxy the icons page would not change contents when changing theme. ([3790](https://github.com/infor-design/enterprise/issues/3790))
- `[Dropdown]` Fixed an issue that Dropdown did not close when scrolling in some nested containers. ([#3436](https://github.com/infor-design/enterprise/issues/3436))
- `[EmptyMessage]` Updated the text to be more subtle. ([#3476](https://github.com/infor-design/enterprise/issues/3476))
- `[Fieldset]` Fixed fieldset text data overlapping in compact mode on mobile view. ([#3627](https://github.com/infor-design/enterprise/issues/3627))
- `[General]` Added a number of small accessibility fixes base on older testing feedback. ([#1539](https://github.com/infor-design/enterprise/issues/1539))
- `[Hierarchy]` Added support for separators in the actions menu on a hierarchy leaf. ([#3636](https://github.com/infor-design/enterprise/issues/3636))
- `[Hierarchy]` Fixed an issue where clicking the "More Actions" menu trigger wouldn't open the menu anymore. ([#3873](https://github.com/infor-design/enterprise/issues/3873))
- `[Lookup]` Fixed an issue where `keywordFilter: true` and `filterable: true` used together cause the lookup modal to break. ([#3772](https://github.com/infor-design/enterprise/issues/3772))
- `[Masthead]` Fixed layout and color issues in uplift theme. ([#3526](https://github.com/infor-design/enterprise/issues/3526))
- `[Modal]` Fixed modal title to a two line with ellipsis when it's too long. ([#3479](https://github.com/infor-design/enterprise/issues/3479))
- `[Multiselect]` Fixed tags dismiss button on mobile devices. ([#3640](https://github.com/infor-design/enterprise/issues/3640))
- `[Icons]` Added new locked/unlocked icons in ids-identity [#3732](https://github.com/infor-design/enterprise/issues/3732)
- `[Radar Chart]` Fixed an issue where labels were cutoff at desktop view. ([#3510](https://github.com/infor-design/enterprise/issues/3510))
- `[Splitter]` Fixed an issue where collapse button was misaligned. ([#3825](https://github.com/infor-design/enterprise/issues/3825))
- `[Swaplist]` Fixed disabled swap buttons color in dark variant subtle theme. ([#3709](https://github.com/infor-design/enterprise/issues/3709))
- `[Utils]` Exposed `Soho.utils.isInViewport(elem)` for external use. ([#3436](https://github.com/infor-design/enterprise/issues/3436))
- `[Toolbar]` Improved the placeholder text color to be more visible in uplift (dark variant). ([#3727](https://github.com/infor-design/enterprise/issues/3727))
- `[Tree]` Fixed an issue where use `UpdateNode()` method the data was not sync. ([#3724](https://github.com/infor-design/enterprise/issues/3724))

(71 Issues Solved This Release, Backlog Enterprise 260, Backlog Ng 82, 1048 Functional Tests, 1370 e2e Tests)

## v4.27.4

### v4.27.4 Fixes

`[Button]` Fixed the button disabled method to no longer use class `is-disabled`. ([#3447](https://github.com/infor-design/enterprise-ng/issues/801))
`[Button]` Fixed a regression where some buttons would get a 100% width on mobile. ([#801](https://github.com/infor-design/enterprise-ng/issues/801))

## v4.27.3

### v4.27.3 Fixes

- `[Datagrid]` Fixed a bug in the indeterminate paging example, that the select checkbox would not work and be out of sync when changing pages. [2230](https://github.com/infor-design/enterprise/issues/2230))

## v4.27.2

### v4.27.2 Fixes

- `[Datagrid]` Fixed an issue in datagrid frozen columns, actions that re-render like sorting may cause rendering issues. ([#3735](https://github.com/infor-design/enterprise/issues/3735))
- `[Datagrid]` Fixed an issue in lookup datagrid editors that clicking a trigger in the cell would commit the cell causing editing not to work in some cases. ([#785](https://github.com/infor-design/enterprise-ng/issues/785))

## v4.27.1

### v4.27.1 Fixes

- `[Icons]` Added a fix to support both `href` and `xlink:href` in icons. ([#3734](https://github.com/infor-design/enterprise/issues/3734))

## v4.27.0

### v4.27.0 Important Changes

- `[Hierarchy]` Removed the following deprecated options `paging: <bool>` and `mobileView: <bool>`. Instead use `layout='paging'` or `layout='mobile-only'`.
- `[Icons]` Changed the svg icons to use `href` instead of deprecated `xlink:href`. This isnt a breaking change either will work but `href` works better with Ivy in Angular. ([#3611](https://github.com/infor-design/enterprise/issues/3611))

### v4.27.0 Features

- `[Button]` Add `toData()` and related API for programmatically handling control of buttons. ([ng#467](https://github.com/infor-design/enterprise-ng/issues/467))
- `[Calendar]` Enhanced the look and feel of monthview calendar by displaying legend and calendar event on mobile view. ([#925](https://github.com/infor-design/enterprise/issues/925))
- `[Modal]` Created API for controlling the Modal ButtonSet. ([ng#467](https://github.com/infor-design/enterprise-ng/issues/467))
- `[Datagrid]` Added support for api setting on expand and collapse children. ([#3274](https://github.com/infor-design/enterprise/issues/3274))
- `[Datagrid]` Updated the fixedRowHeight setting to accept `auto` as an option. This will calculate the row height for all frozenRows section. If you have a lot of rows this may be slow so a number is preferred. ([#3374](https://github.com/infor-design/enterprise/issues/3374))
- `[Editor]` Added an option to set the height of the editor in `rows`. If you set this the estimated number for rows can be specified for the source and html pane. It will scroll after that. ([#3688](https://github.com/infor-design/enterprise/issues/3688))
- `[Homepage]` Added support for reordering, resizing, and removing widgets by enabling edit mode on the homepage component. ([#3531](https://github.com/infor-design/enterprise/issues/3531))

### v4.27.0 Fixes

- `[Accordion]` Removed stoppage of event propagation when accordion headers are clicked, in order to allow external click event listeners to propagate. ([ng#321](https://github.com/infor-design/enterprise-ng/issues/321))
- `[Bar Chart]` Fixed an issue where chart was not resizing on homepage widget resize. ([#2669](https://github.com/infor-design/enterprise/issues/2669))
- `[Blockgrid]` Fixed an issue where there was no index if the data is empty, and removed deprecated internal calls. ([#748](https://github.com/infor-design/enterprise-ng/issues/748))
- `[Busy Indicator]` Fixed an issue where it throws an error when a display delay, the busy-indicator parent removed and added via ngIf before the busyindicator shown. ([#703](https://github.com/infor-design/enterprise-ng/issues/703))
- `[Busy Indicator]` Fixed an issue where the overlay would close when closing the Modal. ([#3424](https://github.com/infor-design/enterprise/issues/3424))
- `[Busy Indicator]` Fixed an issue where position was not aligning. ([#3341](https://github.com/infor-design/enterprise/issues/3341))
- `[Colorpicker]` Fixed the dropdown icon position is too close to the right edge of the field. ([#3508](https://github.com/infor-design/enterprise/issues/3508))
- `[Contextual Action Panel]` Fixed misaligned search icon in uplift theme. ([#3630](https://github.com/infor-design/enterprise/issues/3630))
- `[Contextual Action Panel]` Fixed close icon button in getting cut off on mobile view ([#3586](https://github.com/infor-design/enterprise/issues/3586))
- `[Datagrid]` Fixed an issue where lookup editor was removing all characters following and including the '|' pipe character. ([#3556](https://github.com/infor-design/enterprise/issues/3556))
- `[Datagrid]` Fixed an issue where date range filter was unable to filter data. ([#3503](https://github.com/infor-design/enterprise/issues/3503))
- `[Datagrid]` Fixed a bug where datagrid tree would have very big text in the tree nodes on IOS. ([#3347](https://github.com/infor-design/enterprise/issues/3347))
- `[Datagrid]` Fixed a focus trap issue when using actionable mode, tab will now move up and down rows. ([#2399](https://github.com/infor-design/enterprise/issues/2399))
- `[Datagrid]` Fixed a bug when setting the UI indicator with `setSortIndicator` then it would take two clicks to sort the inverse direction. ([#3391](https://github.com/infor-design/enterprise/issues/3391))
- `[Datagrid]` Fixed an issue where date range filter was not working. ([#3337](https://github.com/infor-design/enterprise/issues/3337))
- `[Datagrid]` Fixed a bug when combining multiselect and expandable rows. If using the shift key to select multiple rows the selection would include incorrect rows. ([#2302](https://github.com/infor-design/enterprise/issues/2302))
- `[Datagrid]` Added support for dragging and reordering columns in RTL and some minor style cleanup with dragging to reorder. ([#3552](https://github.com/infor-design/enterprise/issues/3552))
- `[Datagrid]` Fixed an issue that the click event did not show the item data when the keyboard is used. ([#3645](https://github.com/infor-design/enterprise/issues/3645))
- `[Datagrid]` Fixed an issue where datagrid tree did not show empty messages. ([#3642](https://github.com/infor-design/enterprise/issues/3642))
- `[Datagrid]` Fixed an issue where grouped rows did not render when combined with frozen columns. ([#3367](https://github.com/infor-design/enterprise/issues/3367))
- `[Datagrid]` Fixed an issue where the overlay was closing after close Modal. ([#735](https://github.com/infor-design/enterprise-ng/issues/735))
- `[Datagrid]` Fixed a misaligned drag and drop column icon on IE 11. ([#3648](https://github.com/infor-design/enterprise/issues/3648))
- `[Datagrid]` Fixed an issue when using the colspan column option along with frozenColumns. ([#3416](https://github.com/infor-design/enterprise/issues/3416))
- `[Datagrid]` Fixed an issue where the empty message might still show if the amount of rows do not fill the page. ([#3697](https://github.com/infor-design/enterprise/issues/3697))
- `[Datepicker]` Fixed popover height and datepicker layout on mobile view. ([#2569](https://github.com/infor-design/enterprise/issues/3569))
- `[Datepicker]` Fixed an issue where date range with minimum range was not working. ([#3268](https://github.com/infor-design/enterprise/issues/3268))
- `[Datepicker]` Fixed an issue where date range was reverting to initial values after clearing. ([#1306](https://github.com/infor-design/enterprise/issues/1306))
- `[Datepicker]` Fixed an issue where dates would be invalid in ko-KO locale. ([#3470](https://github.com/infor-design/enterprise/issues/3470))
- `[Datepicker]` Fixed an issue where dates would be invalid in zh-TW locale. ([#3473](https://github.com/infor-design/enterprise/issues/3473))
- `[Datepicker]` Fixed an issue where AM/PM could not be set in hi-IN locale. ([#3474](https://github.com/infor-design/enterprise/issues/3474))
- `[Datepicker]` Fixed an issue where change would fire twice or when the value is still blank. ([#3423](https://github.com/infor-design/enterprise/issues/3423))
- `[Datepicker]` Fixed an issue where time would be reset to 12:00 AM when setting the time and clicking today. ([#3202](https://github.com/infor-design/enterprise/issues/3202))
- `[Dropdown]` Fixed a bug where it was not possible for Dropdowns in certain scrollable Modal regions to close on scroll. ([#2650](https://github.com/infor-design/enterprise/issues/2650))
- `[Dropdown]` Fixed a bug that dropdowns are in the wrong position if flowing up and other minor cases. ([#2068](https://github.com/infor-design/enterprise/issues/2068))
- `[Dropdown]` Fixed alignment when using dropdown in compound field. ([#3647](https://github.com/infor-design/enterprise/issues/3647))
- `[Editor]` Added ui updates to the toolbar in uplift (vibrant mode) and minor style fixes. ([#3577](https://github.com/infor-design/enterprise/issues/3577))
- `[Editor]` Added fixes to reseting the dirty indicator when used in an editor. ([#3662](https://github.com/infor-design/enterprise/issues/3662))
- `[Editor]` Fixed a width change when toggle source view when the editor is on a modal, this is also based on UI feedback that the switch was confusing, so we now disable the buttons. ([#3594](https://github.com/infor-design/enterprise/issues/3594))
- `[Editor]` Fixed an issue where bullet and number lists could not be converted to headings and regular text with the font picker. ([#2679](https://github.com/infor-design/enterprise/issues/2679))
- `[Editor]` Fixed an issue where some settings like bold and italics would not be reset consistently when applying headings and regular text with the font picker. ([#2256](https://github.com/infor-design/enterprise/issues/2256))
- `[Editor]` Fixed an issue where the dirty events did not fire changing the source view. ([#3598](https://github.com/infor-design/enterprise/issues/3598))
- `[Editor]` Adding missing bottom spacing under heading elements. ([#3288](https://github.com/infor-design/enterprise/issues/3288))
- `[Field Filter]` Fixed an issue where switching to In Range filter type with a value in the field was causing an error. ([#3515](https://github.com/infor-design/enterprise/issues/3515))
- `[Editor]` Added a font color for rest/none swatch. ([#2035](https://github.com/infor-design/enterprise/issues/2035))
- `[Field Filter]` Fixed an issue where switching to In Range filter type with a value in the field was causing an error. ([#3515](https://github.com/infor-design/enterprise/issues/3515))
- `[Field Filter]` Fixed an issue where date range was not working after using other filter. ([#2764](https://github.com/infor-design/enterprise/issues/2764))
- `[Field Filter]` Fixed an issue where stray text would be shown if the filters are hidden and then shown later. ([#3687](https://github.com/infor-design/enterprise/issues/3687))
- `[Line Chart]` Fixed an issue where x-axis labels were overlapping for small viewport on homepage widget. ([#2674](https://github.com/infor-design/enterprise/issues/2674))
- `[Lookup]` Fixed an issue where selected values were clearing when use server side data. ([#588](https://github.com/infor-design/enterprise-ng/issues/588))
- `[Locale]` Added missing Afrikaans translations. ([#3685](https://github.com/infor-design/enterprise/issues/3685))
- `[Masthead]` Fixed layout and color issues in uplift theme. ([#3526](https://github.com/infor-design/enterprise/issues/3526))
- `[Modal]` Fixed an iOS bug where after opening several Modals/Messages, it would occasionally be impossible to scroll a scrollable page area. ([#3389](https://github.com/infor-design/enterprise/issues/3389))
- `[Modal]` Fixed a bug where when iframe elements are present, focus traps could occur and cause focus on elements outside of the Modal, but within the iframe. ([#2287](https://github.com/infor-design/enterprise/issues/2287))
- `[Modal]` Added a check for preventing Tooltips inside a Modal from opening while the Modal is not visible ([#3588](https://github.com/infor-design/enterprise/issues/3588))
- `[Modal]` Fixed dropdown position when the field is required. ([#3482](https://github.com/infor-design/enterprise/issues/3482))
- `[Modal]` Fixed a regression where some Close buttons were not properly closing. ([#3615](https://github.com/infor-design/enterprise/issues/3615))
- `[Process Indicator]` Fixed icons that are not centered inside the circle indicators. ([#3509](https://github.com/infor-design/enterprise/issues/3509))
- `[Personalize]` Fixed an issue that colorschanged events do not fire on when doing a set to default ation. ([#751](https://github.com/infor-design/enterprise-ng/issues/751))
- `[Searchfield]` Correct the background color of toolbar search fields. ([#3527](https://github.com/infor-design/enterprise/issues/3527))
- `[Spinbox]` Corrected an issue in the enable method, where it did not fully remove the readonly state. ([#3527](https://github.com/infor-design/enterprise/issues/3527))
- `[Swaplist]` Fixed an issue where lists were overlapping on uplift theme. ([#3452](https://github.com/infor-design/enterprise/issues/3452))
- `[Tabs]` Fixed the position of error icon too close to the border on focus state. ([#3544](https://github.com/infor-design/enterprise/issues/3544))
- `[Tabs-Vertical]` Fixed an issue where the content cannot scroll on mobile view. ([#3542](https://github.com/infor-design/enterprise/issues/3542))
- `[Tags]` Fixed a regression on Tag Buttons, where they were visually, vertically misaligned with Tag text. ([#3604](https://github.com/infor-design/enterprise/issues/3604))
- `[Week-View]` Changed the look of the week-view and day-view day of the week so its a 3 (or 2) letter abbreviation and emphasizes the date and spans two lines. This makes all the days of the week the same length. ([#3262](https://github.com/infor-design/enterprise/issues/3262))
- `[Validation]` Fixed a bug where addMessage did not add messages to the parent. ([#711](https://github.com/infor-design/enterprise-ng/issues/711))

(87 Issues Solved This Release, Backlog Enterprise 279, Backlog Ng 75, 1033 Functional Tests, 1322 e2e Tests)

## v4.26.2

### v4.26.2 Fixes

- `[Textarea]` Fixed missing text in safari on disabled text areas. ([#3638](https://github.com/infor-design/enterprise/issues/3638))

## v4.26.1

### v4.26.1 Fixes

- `[Demo App]` Fixed the embedded layout to show uplift theme. ([#861](https://github.com/infor-design/website/issues/861))

## v4.26.0

### v4.26.0 Features

- `[Datagrid]` Added support for expandable row to expand across all frozen columns, and fixed span layout issues on the right side frozen columns. ([#2867](https://github.com/infor-design/enterprise/issues/2867))
- `[Datagrid]` Added a new `resizeMode` option that allows you to pick between `flex` and `fit`. `flex` will resize columns independently shifting other columns to fit the table layout if needed. `fit` will resize using the neighbor's column width. This is possible more useful when you have less columns. ([#3251](https://github.com/infor-design/enterprise/issues/3251))
- `[Calendar]` Made the monthview, weekview and calendar work in RTL mode and added official support for UmAlQura calendar. ([#2788](https://github.com/infor-design/enterprise/issues/2788))
- `[Icons]` Added new icons `icon-play, icon-stop, icon-record, icon-pause` for video players. ([#411](https://github.com/infor-design/design-system/issues/411))
- `[Icons]` Added new icons `icon-security-off, icon-security-on` for toggles related to security/secure items. ([#397](https://github.com/infor-design/design-system/issues/397))
- `[Searchfield]` Added a setting that makes it possible to adjust the "collapsed" size of a Toolbar Searchfield to better accommodate some use cases. ([#3296](https://github.com/infor-design/enterprise/issues/3296))

### v4.26.0 Fixes

- `[Application Menu]` Fixed bugs with filtering where it was not possible to have the filter match text within content areas, as well as general expand/collapse bugs with filtering. ([#3131](https://github.com/infor-design/enterprise/issues/3131))
- `[Application Menu]` Fixed overlap button when label is too long, and aligned dropdown icon in application menu uplift theme. ([#3133](https://github.com/infor-design/enterprise/issues/3133))
[Contextual Action Panel] - Fixed shade colors of text and icon buttons in uplift theme high contrast. (#3394)
- `[Accordion]` - Fixed an issue with a missing border on the last element in certain states. ([#3885](https://github.com/infor-design/enterprise/issues/3885))
- `[Calendar]` Fixed issue where on month view in events info `Date` and `Duration` fields were not working with some events and `Duration` field. Now `Duration` field support `Days, Hours and Minutes` text. ([#2777](https://github.com/infor-design/enterprise/issues/2777))
- `[Calendar]` Fixed an issue where link was not working on monthview to switch to day view when clicked on more events on that day. ([#3181](https://github.com/infor-design/enterprise/issues/3181))
- `[Calendar]` Fixed a calendar event where the start date today is not displaying as upcoming event in different timezone. ([#2776](https://github.com/infor-design/enterprise/issues/2776))
- `[Calendar]` Fixed an issue where adding an event was inconsistent in Safari. ([#3079](https://github.com/infor-design/enterprise/issues/3079))
- `[Calendar]` Fixed an issue where any event was not rendering in day and week view. ([#3222](https://github.com/infor-design/enterprise/issues/3222))
- `[Calendar]` Fixed an issue where date selection was not persist when switching from month view to week view to day view. ([#3319](https://github.com/infor-design/enterprise/issues/3319))
- `[Colors]` Fixed an incorrect ruby06 color, and made the background change on theme change now (again). ([#3448](https://github.com/infor-design/enterprise/issues/3448))
- `[Datagrid]` Fixed an issue where focus on reload data was forced to be on active cell. ([#358](https://github.com/infor-design/enterprise-ng/issues/358))
- `[Datagrid]` Fixed RTL issues in the filter row. ([#3517](https://github.com/infor-design/enterprise/issues/3517))
- `[Datagrid]` Improved the column resize behavior in speed and usability with the cursor being more accurate during resize. ([#3251](https://github.com/infor-design/enterprise/issues/3251))
- `[Datagrid]` Improved the column resize behavior to work much better in RTL mode. ([#1924](https://github.com/infor-design/enterprise/issues/1924))
- `[Datagrid]` Fixed a bug where if a filter row column is frozen the mask and editor options would not be applied. ([#2553](https://github.com/infor-design/enterprise-ng/issues/2553))
- `[Datagrid]` Fixed an issue where when using rowTemplate/expandableRows and frozenColumns on both sides the right side did not render properly. ([#2867](https://github.com/infor-design/enterprise/issues/2867))
- `[Datagrid]` Fixed an issue where height was not aligning to expandable row for frozen columns. ([#3516](https://github.com/infor-design/enterprise/issues/3516))
- `[Datagrid]` Fixed hover color should not be similar to alternate rows when hovering in uplift high contrast. ([#3338](https://github.com/infor-design/enterprise/issues/3338))
- `[Datagrid]` Fixed a demo app issue filtering decimal fields in some examples. ([#3351](https://github.com/infor-design/enterprise/issues/3351))
- `[Datagrid]` Fixed an issue where some columns were disappear after resizing the browser or after changing themes. ([#3434](https://github.com/infor-design/enterprise/issues/3434))
- `[Datagrid]` Fixed an issue that the filter row type dropdowns did not close when the grid is scrolled. ([#3216](https://github.com/infor-design/enterprise/issues/3216))
- `[Datagrid]` Added an example showing the configuration needed to filter date time fields on just dates without the time part. ([#2865](https://github.com/infor-design/enterprise/issues/2865))
- `[Datagrid]` Changed the isFilter added value to datasets to a more unique value to avoid clashes. ([#2668](https://github.com/infor-design/enterprise/issues/2668))
- `[Datagrid]` Added a `getDataset` method that will return the current dataset without any added properties. ([#2668](https://github.com/infor-design/enterprise/issues/2668))
- `[Datagrid]` Fixed an issue that when reordering filter columns the filter values would disappear. ([#2565](https://github.com/infor-design/enterprise/issues/2565))
- `[Datagrid]` Fixed an issue that dropdown lists in filter rows did not close when scrolling. ([#2056](https://github.com/infor-design/enterprise/issues/2565))
- `[Datagrid]` Added a `filterType` option to the filter event data so the type can be determined. ([#826](https://github.com/infor-design/enterprise/issues/826))
- `[Datagrid]` Add options to `toolbar.filterRow` so that instead of true/false you can set `showFilter, clearFilter, runFilter` independently. ([#1479](https://github.com/infor-design/enterprise/issues/1479))
- `[Datagrid]` Added fixes to improve the usage of the textarea editor. ([#3417](https://github.com/infor-design/enterprise/issues/3417))
- `[Datagrid]` Fixed an issue where reset to default was not working properly. ([#3487](https://github.com/infor-design/enterprise/issues/3487))
- `[Datepicker]` Fixed an issue where setting date format with comma character was not working. ([#3008](https://github.com/infor-design/enterprise/issues/3008))
- `[Editor]` Made the link and image link fields required on the dialogs. ([#3008](https://github.com/infor-design/enterprise/issues/3008))
- `[Editor]` Fixed an issue where it was possible to clear text and end up with text outside the default paragraph separator. ([#2268](https://github.com/infor-design/enterprise/issues/2268))
- `[Fileupload]` Fixed an issue where tabbing out of a fileupload in was causing the modal dialog to disappear. ([#3458](https://github.com/infor-design/enterprise/issues/3458))
- `[Form Compact Layout]` Added support for `form-compact-layout` the remaining components. ([#3008](https://github.com/infor-design/enterprise/issues/3329))
- `[Dropdown]` Fixed a bug that was causing the `selectValue()` method not to update the visual display of the in-page Dropdown element. ([#3432](https://github.com/infor-design/enterprise/issues/3432))
- `[Forms]` Fixed an issue where radio group was overlapping fields. ([#3466](https://github.com/infor-design/enterprise/issues/3466))
- `[Forms Compact]` Fixed an issue where fileupload was misaligned in RTL mode in uplift theme. ([#3483](https://github.com/infor-design/enterprise/issues/3483))
- `[Icons]` Fixed color inconsistencies of the icons when the fields are in readonly state. ([#3176](https://github.com/infor-design/enterprise/issues/3176))
- `[Input]` Added the ability to line up data labels with inputs by adding class `field-height` to the `data` element and placing it in a responsive grid. ([#987](https://github.com/infor-design/enterprise/issues/987))
- `[Input]` Added the ability to use standalone required spans, this will help on responsive fields if they are cut off. ([#3115](https://github.com/infor-design/enterprise/issues/3115))
- `[Input/Forms]` Added the ability to add a class to rows to align the fields on the bottom, this will line up fields if they have wrapping labels or long labels with required fields. To enable this add class `flex-align-bottom` to the grid `row`. ([#443](https://github.com/infor-design/enterprise/issues/443))
- `[Locale]` Fixed an issue where formatDate() method was not working for es-419. ([#3363](https://github.com/infor-design/enterprise/issues/3363))
- `[Locale]` Fixed an issue where setting language to `nb` would error. ([#3455](https://github.com/infor-design/enterprise/issues/3455))
- `[Locale]` Fixed incorrect time separators in the no, nn, and nn locales. ([#3468](https://github.com/infor-design/enterprise/issues/3468))
- `[Locale]` Added further separation of language from formatting in date oriented components (calendar, datepicker, timepicker ect). [3244](https://github.com/infor-design/enterprise/issues/3244))
- `[Locale]` Added support for `nn` locale and language, but this will change to no language as only this is translated as its the same. ([#3455](https://github.com/infor-design/enterprise/issues/3455))
- `[Locale]` Correct the month names in Russian locale and capitalized the day names. ([#3464](https://github.com/infor-design/enterprise/issues/3464))
- `[Module Tabs]` Fixed color tab indicator and small gap below when selected/opened for all color variations in uplift theme. ([#3312](https://github.com/infor-design/enterprise/issues/3312))
- `[Modal]` Fixed colors in dark mode for the primary disabled button and error and background contrast. ([#2754](https://github.com/infor-design/enterprise/issues/2754))
- `[Pie]` Fixed an issue where initial selection was getting error. ([#3157](https://github.com/infor-design/enterprise/issues/3157))
- `[Popupmenu]` Fixed an issue where list separators were disappearing when reduced the browser zoom level e.g. 70-80%. ([#3407](https://github.com/infor-design/enterprise/issues/3407))
- `[Radar Chart]` Fixed an issue where labels was cut off for some screen sizes. ([#3320](https://github.com/infor-design/enterprise/issues/3320))
- `[Searchfield]` Fixed a bug where changing filter results while the autocomplete is open may result in the menu being positioned incorrectly. ([#3243](https://github.com/infor-design/enterprise/issues/3243))
- `[Searchfield]` Fixed a bug in Toolbar Searchfields where a component configured with `collapsible: false` and `collapseSize` defined, the searchfield would incorrectly collapse. ([NG#719](https://github.com/infor-design/enterprise-ng/issues/719))
- `[Splitter]` Fixed an issue in the destroy function where the expand button was not removed. ([#3371](https://github.com/infor-design/enterprise/issues/3371))
- `[Swaplist]` Fixed an issue where top buttons were not aligned in Firefox. ([#3425](https://github.com/infor-design/enterprise/issues/3425))
- `[Textarea]` Fixed an issue where using `rows` stopped working, and fixed the autoGrow option to work better. ([#3471](https://github.com/infor-design/enterprise/issues/3471))
- `[Toolbar]` Fixed an issue where some `destroy()` methods being called in `teardown()` were not type-checking for the `destroy()` method, and sometimes would incorrectly try to call this on an object or data property defined as `button`. ([#3449](https://github.com/infor-design/enterprise/issues/3449))
- `[Tooltip/Popover]` Fixed incorrect placement when in RTL modes, as well as some broken styles on the RTL Popover. ([#3119](https://github.com/infor-design/enterprise/issues/3119))
- `[Validation/Checkboxes]` Fixed issues with making checkboxes required, the styling did not work for it and the scrollIntoView function and validation failed to fire. Note that to add required to the checkbox you need to add an extra span, adding a class to the label will not work because the checkbox is styled using the label already. ([#3147](https://github.com/infor-design/enterprise/issues/3147))
- `[Validation]` Fixed an issue where calling removeMessage would not remove a manually added error class. ([#3318](https://github.com/infor-design/enterprise/issues/3318))

(78 Issues Solved This Release, Backlog Enterprise 336, Backlog Ng 77, 989 Functional Tests, 1246 e2e Tests)

## v4.25.3

### v4.25.3 Fixes

- `[Bar]` Fixed an error rendering charts with only one dataset point. ([#3505](https://github.com/infor-design/enterprise/issues/3505))
- `[Datagrid]` Fixed an issue where date range filter was unable to filter data. ([#3503](https://github.com/infor-design/enterprise/issues/3503))
- `[Datagrid]` Fixed an issue where date range filter was not working. ([#3337](https://github.com/infor-design/enterprise/issues/3337))
- `[Datepicker]` Fixed an issue where date range with minimum range was not working. ([#3268](https://github.com/infor-design/enterprise/issues/3268))
- `[Datepicker]` Fixed an issue where date range was reverting to initial values after clearing. ([#1306](https://github.com/infor-design/enterprise/issues/1306))
- `[Field Filter]` Fixed an issue where switching to In Range filter type with a value in the field was causesing an error. ([#3515](https://github.com/infor-design/enterprise/issues/3515))
- `[Field Filter]` Fixed an issue where date range was not working after using other filter. ([#2764](https://github.com/infor-design/enterprise/issues/2764))

## v4.25.2

### v4.25.2 Fixes

- `[Fileupload]` Fixed an issue where tabbing out of a fileupload in was causing the modal dialog to disappear. ([#3458](https://github.com/infor-design/enterprise/issues/3458))

## v4.25.1

### v4.25.1 Fixes

- `[Datagrid]` Fixed a bug where if there was an editor datagrid might error when loading. ([#3313](https://github.com/infor-design/enterprise/issues/3313))
- `[Mask]` Fixed a bug where leading zeroes were not possible to apply against Number Masks on standard input fields that also handled formatting for thousands separators. ([#3315](https://github.com/infor-design/enterprise/issues/3315))
- `[General]` Improved the colors of windows chrome custom scrollbars in uplift themes. ([#3413](https://github.com/infor-design/enterprise/issues/3413))

## v4.25.0

### v4.25.0 Features

- `[Fields]` Added a form level class to toggle all fields in the form to a more compact (shorter) mode called `form-layout-compact`. Added and fixed existing components so that there is now the option to have more compact forms by using shorter fields. ([#3249](https://github.com/infor-design/enterprise/issues/3249))
- `[Tag]` Added a new style for linkable tags that will work for default, info, good, error, alert, and neutral styles. ([#3113](https://github.com/infor-design/enterprise/issues/3113))
- `[Multiselect]` Added Tag Display as a new style for interacting with selected results in Multiselect components. ([#3114](https://github.com/infor-design/enterprise/issues/3114))
- `[Popdown]` Added support for tabbing into and exit out of it. ([#3218](https://github.com/infor-design/enterprise/issues/3218))
- `[Colors]` Updated design system tokens to new colors for uplift and did a pass on all three theme variants. This impacts and improves many internal colors in components and charts. ([#3007](https://github.com/infor-design/enterprise/issues/3007))<|MERGE_RESOLUTION|>--- conflicted
+++ resolved
@@ -7,11 +7,8 @@
 ## v4.67.0 Fixes
 
 - `[Button]` Added dark theme button colors. ([#6512](https://github.com/infor-design/enterprise/issues/6512))
-<<<<<<< HEAD
 - `[Calendar]` Fixed a bug in calendar where bottom border is not properly rendering. ([#6668](https://github.com/infor-design/enterprise/issues/6668))
-=======
 - `[Color Palette]` Added status color CSS classes for color and border-color properties. ([#6711](https://github.com/infor-design/enterprise/issues/6711))
->>>>>>> f14040b3
 
 ## v4.66.0
 
