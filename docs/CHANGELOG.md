--- conflicted
+++ resolved
@@ -23,11 +23,8 @@
 - `[Dropdown]` Fixed an issue where the dropdown icons are misaligned in IE11 in the Uplift theme. ([#2826](https://github.com/infor-design/enterprise/issues/2912))
 - `[Dropdown]` Fixed an issue where the placeholder was incorrectly renders when initially set selected item. ([#2870](https://github.com/infor-design/enterprise/issues/2870))
 - `[Field Filter]` Fixed an issues where the icons are not vertically centered, and layout issues when opening the dropdown in a smaller height browser. ([#2951](https://github.com/infor-design/enterprise/issues/2951))
-<<<<<<< HEAD
+- `[Header]` Fixed an iOS bug where the theme switcher wasn't working after Popupmenu lifecycle changes. ([#2986](https://github.com/infor-design/enterprise/issues/2986))
 - `[Hierarchy]` Fixed the border color on hierarchy cards. ([#423](https://github.com/infor-design/design-system/issues/423))
-=======
-- `[Header]` Fixed an iOS bug where the theme switcher wasn't working after Popupmenu lifecycle changes. ([#2986](https://github.com/infor-design/enterprise/issues/2986))
->>>>>>> 1c7c6ab2
 - `[Locale]` Fixed an issue where some culture files does not have a name property in the calendar. ([#2880](https://github.com/infor-design/enterprise/issues/2880))
 - `[Locale]` Fixed an issue where cultures with a group of space was not parsing correctly. ([#2959](https://github.com/infor-design/enterprise/issues/2959))
 - `[Lookup]` Fixed missing X button in searchfield on a mobile viewport. ([#2948](https://github.com/infor-design/enterprise/issues/2948))
