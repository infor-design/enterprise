--- conflicted
+++ resolved
@@ -22,11 +22,8 @@
 - `[Rating]` Fixed color of unclick rating star. ([#4853](https://github.com/infor-design/enterprise/issues/4853))
 - `[Popupmenu]` Fixed a lifecycle issue on menus that are shared between trigger elements, where these menus were incorrectly being torn down. ([NG#987](https://github.com/infor-design/enterprise-ng/issues/987))
 - `[Tabs Module]` Fixed a bug where clear button was missing when clearable setting is activated in tabs module searchfield. ([#4898](https://github.com/infor-design/enterprise/issues/4898))
-<<<<<<< HEAD
 - `[Textarea]` Fixed a bug where the textarea options like autogrow, autoGrowMaxHeight doesn't work after the initialization inside of the accordion. ([#4977](https://github.com/infor-design/enterprise/issues/4977))
-=======
 - `[Toast]` Fixed a bug where the first toast in the page is not announced to screen readers. ([#4519](https://github.com/infor-design/enterprise/issues/4519))
->>>>>>> 85bb740e
 - `[Tooltip]` Fixed a bug in tooltip that prevented linking id-based tooltip content. ([#4827](https://github.com/infor-design/enterprise/issues/4827))
 
 ## v4.38.1
