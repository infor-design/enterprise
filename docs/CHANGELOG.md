# What's New with Enterprise

## v4.89.0

## v4.89.0 Features

<<<<<<< HEAD
## v4.89.0 Fixes

- `[Validation]` Fixed the position of exclamation point of validation in non english localization. ([#5119](https://github.com/infor-design/enterprise/issues/5119))
=======
## v.489.0 Fixes

- `[Module Nav]` Fixed a bug where the accordion in the page container inherited module nav accordion styles. ([#8040](https://github.com/infor-design/enterprise/issues/7884))
>>>>>>> 8c95b6fa

## v4.88.0

## v4.88.0 Features

- `[Checkbox]` Changed color of checkbox in dark mode. ([#7991](https://github.com/infor-design/enterprise/issues/7991))
- `[Form/Label]` Implemented a form layout designed to facilitate an inline design within a responsive-form container. ([#7764](https://github.com/infor-design/enterprise/issues/7764))
- `[Module Nav]` Added usage guidance to docs. ([#7869](https://github.com/infor-design/enterprise/issues/7869))
- `[Module Nav]` Added mobile behaviors. ([#7804](https://github.com/infor-design/enterprise/issues/7804))
- `[Module Nav]` Fixed an alignment issue. ([#7934](https://github.com/infor-design/enterprise/issues/7934))

## v4.88.0 Fixes

- `[Accordion]` Updated selected header text color. ([#7769](https://github.com/infor-design/enterprise/issues/7769))
- `[ApplicationMenu]` Fixed an issue where the hover button background color was incorrect. ([#7933](https://github.com/infor-design/enterprise/issues/7782))
- `[Bar]` Fixed overlapping and cropped axis labels (left & right) when horizontal bar label is lengthy. ([#7614](https://github.com/infor-design/enterprise/issues/7614))
- `[Breadcrumb]` Updated hover color for breadcrumb in header. ([#7801](https://github.com/infor-design/enterprise/issues/7801))
- `[Build]` Fixed wrong filename in build download. ([#7992](https://github.com/infor-design/enterprise/issues/7992))
- `[Button]` Updated hover color for header and CAP. ([#7944/7943](https://github.com/infor-design/enterprise/issues/7944))
- `[Button]` Fixed stylings for button menu and secondary combo. ([#7783](https://github.com/infor-design/enterprise/issues/7783))
- `[Button]` Formatted the appending of a cssClass property to include a prefix whitespace. ([#7852](https://github.com/infor-design/enterprise/issues/7852))
- `[Card/Widget]` Fixed a bug where the button action was not aligned properly in RTL mode. ([#7843](https://github.com/infor-design/enterprise/issues/7843))
- `[Card/Widget]` Fixed inconsistency in widget size. ([#7896](https://github.com/infor-design/enterprise/issues/7896))
- `[Calendar]` Fixed legend colors for selected days of week. ([#7800](https://github.com/infor-design/enterprise/issues/7800))
- `[Calendar]` Added check on setting current date so it doesn't override provided date settings. ([#7806](https://github.com/infor-design/enterprise/issues/7806))
- `[Calendar]` Adjusted indentation to avoid button overlapping. ([#7966](https://github.com/infor-design/enterprise/issues/7966))
- `[Card]` Fixed issues when using both card and tabs component. ([#7915](https://github.com/infor-design/enterprise/issues/7915))
- `[Card/Widget]` Fixed inconsistency in widget size. ([#7896](https://github.com/infor-design/enterprise/issues/7896))
- `[Chart]` Fixed on focus border being off in chart legend items. ([#7850](https://github.com/infor-design/enterprise/issues/7850))
- `[Column]` Fixed the size of the chart titles in columns. ([#7889](https://github.com/infor-design/enterprise/issues/7889))
- `[Column]` Fixed an error loading on windows and a warning. ([#7941](https://github.com/infor-design/enterprise/issues/7941))
- `[Datagrid]` Fixed a bug where the validation icon position was not correct in RTL (Right-to-Left) mode. ([#7768](https://github.com/infor-design/enterprise/issues/7768))
- `[Datagrid]` Added undefined check for column settings to avoid errors in spacer. ([#7807](https://github.com/infor-design/enterprise/issues/7807))
- `[Datagrid]` Added Placeholder for Datagrid Date Field. ([NG#1531](https://github.com/infor-design/enterprise-ng/issues/1531))
- `[Datagrid]` Adjusted positioning of drilldown button. ([#7014](https://github.com/infor-design/enterprise/issues/7014))
- `[Datagrid]` Added a test page for column filter locale settings. ([#7554](https://github.com/infor-design/enterprise/issues/7554)
- `[Datagrid]` Adjusted positioning of `drilldown` button. ([#7014](https://github.com/infor-design/enterprise/issues/7014))
- `[Datagrid]` Fixed a bug where expanded rows showed as activated. ([#7979](https://github.com/infor-design/enterprise/issues/7979))
- `[Dropdown]` Fixed on dropdown not focusing in mobile. ([#7815](https://github.com/infor-design/enterprise/issues/7815))
- `[Dropdown]` Fixed dropdown position when expanded on corners. ([NG#1541](https://github.com/infor-design/enterprise-ng/issues/1541))
- `[Dropdown]` Fixed display render when the option has no icon. ([#7813](https://github.com/infor-design/enterprise/issues/7813))
- `[Editor]` Fixed editor text not changing to other font headers after changing colors. ([#7793](https://github.com/infor-design/enterprise/issues/7793))
- `[Editor]` Fixed editor text not changing to other font headers in some scenarios after changing colors in Firefox. ([#7796](https://github.com/infor-design/enterprise/issues/7796))
- `[Fieldfilter]` Fixed uneven focus border for clear button. Adjusted day focus border sizing. Fixed misaligned datepicker short field. ([#7919](https://github.com/infor-design/enterprise/issues/7919))
- `[Icons]` Fixed icon pipeline, made icons downloadable and added new empty state icons and a few standard icons. ([#518](https://github.com/infor-design/design-system/issues/518))
- `[Homepage]` Added better default color for hero now that its white. ([#7938](https://github.com/infor-design/enterprise/issues/7938))
- `[Line]` Fixed bottom spacing issue in RTL. ([#7776](https://github.com/infor-design/enterprise/issues/7776))
- `[Listview]` Adjusted searchfield in listview when inside modal to fix alignment. ([NG#1547](https://github.com/infor-design/enterprise-ng/issues/1547))
- `[Lookup]` Fixed count text positioning. ([#7905](https://github.com/infor-design/enterprise/issues/7905))
- `[Module Nav]` Updated examples to closer reflect usage guidance. ([#7870](https://github.com/infor-design/enterprise/issues/7870))
- `[Modal]` Added overflow in modal body for horizontal scroll. ([#7827](https://github.com/infor-design/enterprise/issues/7827))
- `[Popover]` Added scrollable class for popover. ([#7678](https://github.com/infor-design/enterprise/issues/7678))
- `[Popupmenu]` Fixed placement of shared popupmenu. ([NG#1546](https://github.com/infor-design/enterprise-ng/issues/1546))
- `[Radios]` Adjusted the styling of the checked and unchecked radio button. ([#7899](https://github.com/infor-design/enterprise/issues/7899))
- `[Searchfield]` Fixed no results text should not be selected. ([#7756](https://github.com/infor-design/enterprise/issues/7756))
- `[Searchfield]` Fixed on go button misalignment. ([#7910](https://github.com/infor-design/enterprise/issues/7910))
- `[Searchfield]` Adjusted position and hover color for custom button. ([#7832](https://github.com/infor-design/enterprise/issues/7832))
- `[Searchfield]` Fix on go button misalignment. ([#7910](https://github.com/infor-design/enterprise/issues/7910))
- `[Searchfield]` Fix ability to select and delete text in firefox. Adjusted custom button positioning. ([#7962](https://github.com/infor-design/enterprise/issues/7962))
- `[Searchfield]` Fixed on go button misalignment. ([#7910](https://github.com/infor-design/enterprise/issues/7910))
- `[Tabs]` Fixed the focus alignment in tabs for RTL. ([#7772](https://github.com/infor-design/enterprise/issues/7772))
- `[Toolbar]` Added additional selectors and colors for dark theme dropdown label. ([#7897](https://github.com/infor-design/enterprise/issues/7897))
- `[Tree]` Fixed Cross-Site Scripting (XSS) when setting up tree node. ([#7631](https://github.com/infor-design/enterprise/issues/7631))
- `[Weekview]` Adjusted the positioning of text within the footer cell to keep it centered. Adjusted calendar icon position to be better aligned. ([#7926](https://github.com/infor-design/enterprise/issues/7926))
- `[Weekview]` Added event modal on doubleclick. ([#7824](https://github.com/infor-design/enterprise/issues/7824))

## v4.87.0

## v4.87.0 Features

- `[Datagrid]` Has a new design with a soft grey header. The white header background option is removed and this is now the default. ([#7814](https://github.com/infor-design/enterprise/issues/7814))
- `[Datagrid]` Fix the datagrid filter color when disabled. ([#7908](https://github.com/infor-design/enterprise/issues/7908))
- `[Icons]` Fixed shape and markup of status icons. Note: May need to update your code. ([#7747](https://github.com/infor-design/enterprise/issues/7661))
- `[Masthead]` Set height of masthead to 40px. ([#7857](https://github.com/infor-design/enterprise/issues/7857))
- `[Popover]` Improved popover title style and position, excluding the 'alternate' class. ([#7676](https://github.com/infor-design/enterprise/issues/7676))
- `[Radios]` Added hitbox feature for mobile devices. ([#7659](https://github.com/infor-design/enterprise/issues/7659))
- `[Timepicker]` Fix issue with `enable` function. ([#7887](https://github.com/infor-design/enterprise/issues/7887))
- `[Typography]` Added `text-wrap` class. ([#7497](https://github.com/infor-design/enterprise/issues/7497))

## v4.87.0 Fixes

- `[Badges/Alerts/Tags/Icons]` Added docs and clearer examples. ([#7661](https://github.com/infor-design/enterprise-ng/issues/7661))
- `[Bar]` Fixed an issue where the x-axis labels on the bar chart were not visible. ([#7797](https://github.com/infor-design/enterprise/issues/7797))
- `[Badges/Tags/]` Changed border radius to 12px. ([#7862](https://github.com/infor-design/enterprise-ng/issues/7862))
- `[Calendar]` Fixed uncaught error in `cordova` apps. ([#7818](https://github.com/infor-design/enterprise/issues/7818))
- `[Circlepager]` Fixed circle pager's position inside of a card. ([#7724](https://github.com/infor-design/enterprise/issues/7724))
- `[Color]` Fixed on Slate's personalization header text color. ([#7811](https://github.com/infor-design/enterprise-ng/issues/7811))
- `[Calendar]` Fixed uncaught error in `cordova` apps. ([#7818](https://github.com/infor-design/enterprise/issues/7818))
- `[ColorPicker]` Fixed color selection on color picker. ([#7760](https://github.com/infor-design/enterprise-ng/issues/7760))
- `[Column-Stacked]` Corrected the misalignment of legend labels. ([#7722](https://github.com/infor-design/enterprise/issues/7722))
- `[Dropdown]` Adjusted dropdown text in Firefox. ([#7763](https://github.com/infor-design/enterprise/issues/7763))
- `[Datagrid]` Fixed bug where default filter wasn't honored for date or time columns. ([#7766](https://github.com/infor-design/enterprise/issues/7766))
- `[Datagrid]` Fixed datagrid column filter not open after a series of simultaneous clicking of column filters. ([#7750](https://github.com/infor-design/enterprise/issues/7750))
- `[Datagrid]` Added expanded default for expandable formatter. ([#7680](https://github.com/infor-design/enterprise/issues/7680))
- `[Datepicker]` Fixed bug where date range selected is not properly rendered in some scenarios. ([#7528](https://github.com/infor-design/enterprise/issues/7528))
- `[Datepicker]` Added a new `listcontextmenu` event that fires on right click of menu items. ([#7822](https://github.com/infor-design/enterprise/issues/7822))
- `[Editor]` Re-fixed an xss issue in editor (iframes not permitted). ([#7590](https://github.com/infor-design/enterprise/issues/7590))
- `[Editor]` Added swatch bar on colorpicker button. ([#7571](https://github.com/infor-design/enterprise/issues/7571))
- `[Editor]` Fixed fonts selection selection on editor. ([#7762](https://github.com/infor-design/enterprise-ng/issues/7762))
- `[Editor]` Changed the header color from dark to grey and other minor style improvements. ([#7606](https://github.com/infor-design/enterprise-ng/issues/7606))
- `[FieldFilter]` Fixed Dropdown border not rendered properly. ([#7600](https://github.com/infor-design/enterprise/issues/7600))
- `[Fileupload]` Fixed a bug where validation is not triggered after clearing the input. ([#7645](https://github.com/infor-design/enterprise/issues/7645))
- `[FileuploadAdvanced]` Fixed Close Button not rendered properly. ([#7604](https://github.com/infor-design/enterprise/issues/7604))
- `[FileuploadAdvanced]` Changed file upload copy. ([#7787](https://github.com/infor-design/enterprise/issues/7787))
- `[Header]` Changed toolbar to flex-toolbar in header. ([#7479](https://github.com/infor-design/enterprise/issues/7479))
- `[Homepage]` Changed selector so multiple hero banners in a page will work. ([#7819](https://github.com/infor-design/enterprise/issues/7819))
- `[Icon]` Adjusted width of icons. ([#7616](https://github.com/infor-design/enterprise/issues/7616))
- `[Hyperlink]` Fixed hyperlink focus style in completion chart. ([#7731](https://github.com/infor-design/enterprise/issues/7731))
- `[Icon]` Adjusted width of icons. ([#7616](https://github.com/infor-design/enterprise/issues/7616))
- `[Images]` Fixed incorrect image size. ([#7616](https://github.com/infor-design/enterprise/issues/7616))
- `[ListView]` Fix the hyperlinks in lists to have an underline. ([#7616](https://github.com/infor-design/enterprise/issues/7838))
- `[ModuleNav]` Added css to constrain images to 32px. ([#7820](https://github.com/infor-design/enterprise-ng/issues/7820))
- `[ModuleNav]` Fixed missing tooltip on the settings button. ([#1525](https://github.com/infor-design/enterprise-ng/issues/1525))
- `[ModuleNav]` Added `enableOutsideClick()` feature to collapse/hide menu via content click. ([#7786](https://github.com/infor-design/enterprise/issues/7786))
- `[ModuleNav]` Fixed missing tooltip on the settings button. ([NG#1525](https://github.com/infor-design/enterprise-ng/issues/1525))
- `[ModuleNav/Dropdown]` Added support for external URLs to the Dropdown component's list, as well as support for setting these in Module Nav Switcher. ([NG#1533](https://github.com/infor-design/enterprise-ng/issues/1533))
- `[ModuleNav]` Reduced item padding so more items can fit in the menu before scrolling occurs. ([#7770](https://github.com/infor-design/enterprise/issues/7770))
- `[ModuleNav]` Fixed issues in dark mode. ([#7753](https://github.com/infor-design/enterprise/issues/7753))
- `[ModuleNav]` Added option/example to disable search in the dropdown menu ([NG#1535](https://github.com/infor-design/enterprise-ng/issues/1535))
- `[ModuleNav]` Added option/example to disable search in the dropdown menu ([#1535](https://github.com/infor-design/enterprise-ng/issues/1535))
- `[Number]` Added additional check for `formatNumber`. ([#7752](https://github.com/infor-design/enterprise/issues/7752))
- `[Popover]` Fixes on issues with textarea and datagrid in popover when opening and closing. ([#7677](https://github.com/infor-design/enterprise/issues/7677))
- `[Popover]` Fixes on issues with textarea and datagrid in popover when opening and closing. ([#7677](https://github.com/infor-design/enterprise/issues/7677))
- `[Pager]` Fixed pager `pagesizes` default settings cannot be overridden with custom settings. ([#7629](https://github.com/infor-design/enterprise/issues/7629))
- `[Popover]` Fixed popover having issues on simultaneous clicks. ([#7679](https://github.com/infor-design/enterprise/issues/7679))
- `[Popover]` Fixed where popover connected on click will not close on click (it just reopened). ([#7679](https://github.com/infor-design/enterprise/issues/7679))
- `[Sparkline]` Fixed median fill on dark theme. ([#7717](https://github.com/infor-design/enterprise/issues/7717))
- `[Searchfield]` Adjusted height for go button. ([#6695](https://github.com/infor-design/enterprise/issues/6695))
- `[Tabs]` Fixed alabaster design issues in tabs, tab-headers, tabs-module, tabs-multi components. ([#7803](https://github.com/infor-design/enterprise/issues/7803))
- `[Tooltip]` Fixed in `extraClass` example page for tooltip. ([#7669](https://github.com/infor-design/enterprise/issues/7669))
- `[WeekView]` Fixed bug where going to next didn't render the complete week. ([#7684](https://github.com/infor-design/enterprise/issues/7684))
- `[WeekView]` Fixed the response of render on breakpoint in week view. ([#7727](https://github.com/infor-design/enterprise/issues/7727))

## v4.86.0

## v4.86.0 Features

- `[Dropdown/ModuleNav]` Added no results text when filtering and no items are found. ([#7662](https://github.com/infor-design/enterprise/issues/7662))

## v4.86.0 Fixes

- `[Accordion/ModuleNav/Appmenu]` Focus does not focus the expander buttons only the parent items. ([#7626](https://github.com/infor-design/enterprise/issues/7626))
- `[Bar]` Fixed a bug where the bottom axis label was cut off. ([#7612](https://github.com/infor-design/enterprise/issues/7612))
- `[Bar]` Fixed incorrect legend position on stacked charts. ([#7693](https://github.com/infor-design/enterprise/issues/7693))
- `[Button]` Fixed a bug where submenu icons were not aligned correctly. ([#7626](https://github.com/infor-design/enterprise/issues/7626))
- `[Button/Header]` Fixed some colors in dark mode. ([7586](https://github.com/infor-design/enterprise/issues/7586))
- `[Cards]` Fixed alignments and positioning of other elements inside a card widget. ([#7589](https://github.com/infor-design/enterprise/issues/7589))
- `[Column-Stacked]` Fixed a regression bug where the stacked column chart was not rendering correctly. ([#7644](https://github.com/infor-design/enterprise/issues/7644))
- `[Datagrid]` Fixed button icon background hover color when rows are selected. ([#7607](https://github.com/infor-design/enterprise/issues/7607))
- `[Datagrid]` Fixed a bug in datagrid where default operator for lookup is not rendered properly. ([#7530](https://github.com/infor-design/enterprise/issues/7530))
- `[Datagrid]` Changed `updateColumns` to update column groups when null or empty. ([#7720](https://github.com/infor-design/enterprise/issues/7720))
- `[Datepicker]` Fixed a bug in datepicker range not rendering properly in modal IOS. ([#7603](https://github.com/infor-design/enterprise/issues/7603))
- `[Dropdown/ModuleNav]` Fixed indents and UI improvements. ([#7662](https://github.com/infor-design/enterprise/issues/7662))
- `[Dropdown/ModuleNav]` Fixed indents and UI improvements and added empty states. ([#7662](https://github.com/infor-design/enterprise/issues/7662))
- `[Editor]` Fixed an issue where an editor with an initial value containing `<br \>` tags were being seen as dirty when `resetdirty` is called. ([#7483](https://github.com/infor-design/enterprise/issues/7483))
- `[Editor]` Fixed a bug where pasting an html table into the editor wouldn't show the borders. ([#7463](https://github.com/infor-design/enterprise/issues/7463))
- `[FileUpload]` Fixed the alignment of the close button and file icon button. ([#7570](https://github.com/infor-design/enterprise/issues/7570))
- `[Homepage]` In some cases the new background color did not fill all the way in the page. ([#7696](https://github.com/infor-design/enterprise/issues/7696))
- `[Icons]` Removed `phone-linear` in some examples as the icon is now called `phone`. ([#7747](https://github.com/infor-design/enterprise/issues/7747))
- `[Locale]` Updated all internal strings in local files to sentence case. Updated translations will follow in a month. ([#7683](https://github.com/infor-design/enterprise/issues/7711))
- `[Modal]` On some devices the overflow/scrolling is still missing on modal and contents can break out the bottom of the modal. ([#7711](https://github.com/infor-design/enterprise/issues/7711))
- `[Layouts]` Removed some older layouts and examples from page layouts. ([#7733](https://github.com/infor-design/enterprise/issues/7733))
- `[Message]` Fixed alignment issue on the icons. ([#7746](https://github.com/infor-design/enterprise/issues/7746))
- `[ModuleNav]` Fixed rounding and `zindex` issues. ([#7654](https://github.com/infor-design/enterprise/issues/7654))
- `[ModuleNav]` Added an option to set the icon to false initially. ([#7740](https://github.com/infor-design/enterprise/issues/7740))
- `[Notification]` Updated color styles when notification is in sub header. ([#7623](https://github.com/infor-design/enterprise/issues/7623))
- `[Page-Patterns]` Fixed the width of the search field in page pattern example. ([#7561](https://github.com/infor-design/enterprise/issues/7561))
- `[Popupmenu]` Fixed the behavior of the component when having submenus in NG. ([#7556](https://github.com/infor-design/enterprise/issues/7556))
- `[Tabs]` Fixed an error in tabs where it is not sortable in NG. ([NG#1480](https://github.com/infor-design/enterprise-ng/issues/1480))
- `[Tabs Header]` Fixed colors of disabled in dark mode. ([#7465](https://github.com/infor-design/enterprise/issues/7465))
- `[Tooltip]` Fixed an error in tooltip where some string is unrecognizable. ([NG#1499](https://github.com/infor-design/enterprise-ng/issues/1499))
- `[Tooltip]` Fixed invisible links on hover on tooltips in contrast mode. ([7737](https://github.com/infor-design/enterprise/issues/7737))
- `[WeekView]` Fixed bug where agenda variant ignored `showAllDay` setting. ([#7700](https://github.com/infor-design/enterprise/issues/7700))

## v4.85.0

## v4.85.0 Features

- `[Colors]` Added new slate color palette with lower range colors. Some elements are updated. ([#7624](https://github.com/infor-design/enterprise/issues/7624))
- `[Stats]` Added a new component called stats similar to counts. We would like counts deprecated so please use stats in place of counts now as it has a cleaner UI. ([#7506](https://github.com/infor-design/enterprise/issues/7506))

## v4.85.0 Fixes

- `[Accordion]` Updated color style for accordion selected panel. ([#7593](https://github.com/infor-design/enterprise/issues/7593))
- `[Applicationmenu]` Fixed menu items cannot be seen properly when using alabaster. ([#7609](https://github.com/infor-design/enterprise/issues/7609))
- `[Applicationmenu]` Fixed bottom border color cannot be seen properly. ([#7565](https://github.com/infor-design/enterprise/issues/7565))
- `[Button]` Adjusted the left and right paddings of the button from `30px` to `32px`. ([#7508](https://github.com/infor-design/enterprise/issues/7508))
- `[Card]` Fixed widget size for subtitle examples. ([#7580](https://github.com/infor-design/enterprise/issues/7580))
- `[Card]` Fixed height for card button. ([#7637](https://github.com/infor-design/enterprise/issues/7637))
- `[Card]` Updated hover style for button in listview. ([#7636](https://github.com/infor-design/enterprise/issues/7636))
- `[Chart]` Added setting to force legend to popup. ([#7453](https://github.com/infor-design/enterprise/issues/7453))
- `[Column-Stacked]` Improved the column stacked and labels to be aligned correctly. ([#7266](https://github.com/infor-design/enterprise/issues/7266))
- `[ContextualActionPanel]` Fixed overflow issues on mobile view. ([#7585](https://github.com/infor-design/enterprise/issues/7585))
- `[Datagrid]` Fixed on incorrect row updates on adding a new row to the next page. ([#7486](https://github.com/infor-design/enterprise/issues/7486))
- `[Datagrid]` Fixed disabled filter columns in datagrid. ([#7467](https://github.com/infor-design/enterprise/issues/7467))
- `[Datagrid]` Fixed a bug where the select all checkbox was not clickable. ([#7499](https://github.com/infor-design/enterprise/issues/7499))
- `[Datagrid]` Fixed a bug in datepicker filter icon's hover state and alignment. ([#7562](https://github.com/infor-design/enterprise/issues/7562))
- `[Datagrid]` Fixed a bug where disabled buttons in cells were `hoverable`. ([#7611](https://github.com/infor-design/enterprise/issues/7611))
- `[Dropdown]` Fixed a bug in dropdown where `mouseenter` and keydown triggers simultaneous. ([#7464](https://github.com/infor-design/enterprise/issues/7464))
- `[Editor]` Fixed an xss issue in editor (iframes not permitted). ([#7590](https://github.com/infor-design/enterprise/issues/7590))
- `[Homepage]` Fixed invisible edit options and vertical dragging/resizing. ([#7579](https://github.com/infor-design/enterprise/issues/7579))
- `[Icons]` Fixed size of icons and made them 80x80. ([#1369](https://jira.infor.com/browse/IDS-1360))
- `[Listview/Card]` Fixed the UI of listview search with filters. ([#7546](https://github.com/infor-design/enterprise/issues/7546))
- `[Listview]` Adjusted overflow styles for list views in cards. ([#7557](https://github.com/infor-design/enterprise/issues/7557))
- `[Locale]` Fixed a bug using extend translations on some languages (`fr-CA/pt-BR`). ([#7491](https://github.com/infor-design/enterprise/issues/7491))
- `[Locale/Multiselect]` Changed text from selected to selection as requested by translators. ([#5886](https://github.com/infor-design/enterprise/issues/5886))
- `[Lookup]` Fixed a bug in lookup width not responsive in grid system. ([#7205](https://github.com/infor-design/enterprise/issues/7205))
- `[MonthView]` Added event triggers for when monthview is expanded and collapsed. ([#7605](https://github.com/infor-design/enterprise/issues/7605))
- `[Modal]` Fixed icon alignment in the title. ([#7639](https://github.com/infor-design/enterprise/issues/7639))
- `[Modal]` Added ID check in event triggers. ([#7475](https://github.com/infor-design/enterprise/issues/7475))
- `[Module Nav]` Added new settings for configuration of accordion, and auto-initialization of child components. ([NG#1477](https://github.com/infor-design/enterprise-ng/issues/1477))
- `[Module Nav Switcher]` Made compatibility improvements for the Module Nav Switcher NG component. ([NG#1477](https://github.com/infor-design/enterprise-ng/issues/1477))
- `[Multiselect]` Fixed a bug where the multiselect dropdown icon was overlapping the field. ([#7502](https://github.com/infor-design/enterprise/issues/7502))
- `[Popupmenu]` Fixed the placement of popup when parent element is outside of viewport. ([#5018](https://github.com/infor-design/enterprise/issues/5018))
- `[SearchField]` Fixed x alignment on older toolbar example. ([#7572](https://github.com/infor-design/enterprise/issues/58875726))
- `[Splitter]` Added new design changes and more examples. Note that the collapse button is no longer supported for now. ([#7542](https://github.com/infor-design/enterprise/issues/7542))
- `[Toolbar]` Fixed a bug where search icon was not aligned properly. ([#7642](https://github.com/infor-design/enterprise/issues/7642))
- `[Toolbar Flex]` Updated popupmenu color styles. ([#7383](https://github.com/infor-design/enterprise/issues/7383))
- `[Tooltip]` Improved consistency of tooltip size between text and text with icon. ([#7509](https://github.com/infor-design/enterprise/issues/7509))
- `[Tooltip]` Changed response method in beforeShow to allow passing true instead of content explicitly ([#7594](https://github.com/infor-design/enterprise/issues/7594))
- `[Toast]` Changed background color in dark mode for better contrast. ([#7648](https://github.com/infor-design/enterprise/issues/7648))

## v4.84.3 Fixes

- `[Applicationmenu]` Fixed bottom border color cannot be seen properly. ([#7565](https://github.com/infor-design/enterprise/issues/7565))
- `[ContextualActionPanel/Modal]` Fixed overflow issues on mobile view. ([#7585](https://github.com/infor-design/enterprise/issues/7585))
- `[Colors]` Added dark and contrast mode for app nav. ([#7624](https://github.com/infor-design/enterprise/issues/7624))
- `[Module Nav]` Added new settings for configuration of accordion, and auto-initialization of child components. ([NG#1477](https://github.com/infor-design/enterprise-ng/issues/1477))

## v4.84.2 Fixes

- `[Module Nav]` Added more fixes to support the angular wrapper. ([#7386](https://github.com/infor-design/enterprise/issues/7386))
- `[Card]` Fixed widget size for subtitle examples. ([#7580](https://github.com/infor-design/enterprise/issues/7580))
- `[Homepage]` Fixed invisible edit options and vertical dragging/resizing. ([#7579](https://github.com/infor-design/enterprise/issues/7579))

## v4.84.1

## v4.84.1 Fixes

- `[Dropdown]` Fixed an issue where Module Nav Role Switcher wasn't properly rendering the Dropdown pseudo-elements in Angular environments. ([NG #1477](https://github.com/infor-design/enterprise-ng/issues/1477))
- `[Module Nav]` Fixed an issue where it was not possible to disable filtering events. ([NG #1477](https://github.com/infor-design/enterprise-ng/issues/1477))
- `[Popupmenu]` Fixed some styling bugs when attached as a menu button menu in Module Nav components. ([NG #1477](https://github.com/infor-design/enterprise-ng/issues/1477))

## v4.84.0

## v4.84.0 Features

- `[Line Chart]` Added short and abbreviated name options for the data. ([#5906](https://github.com/infor-design/enterprise/issues/5906))
- `[Masked Input]` Added setting to retain value if maximum length is already reached. ([#7274](https://github.com/infor-design/enterprise/issues/7274))
- `[Module Nav]` Added the new Module Nav component. ([#7386](https://github.com/infor-design/enterprise/issues/7386))
- `[WeekView]` Added stacked view template for week view agenda variant. ([#7373](https://github.com/infor-design/enterprise/issues/7373))

## v4.84.0 Fixes

- `[Bar]` Added a setting called `defaultTickCount` (`5` as default) to automatically add ticks when there are no dataset values. ([#NG1463](https://github.com/infor-design/enterprise-ng/issues/1463))
- `[Busy Indicator]` Updated colors for busy indicator. ([#7098](https://github.com/infor-design/enterprise/issues/7098))
- `[Button]` Adjusted alignment for popupmenu icon buttons. ([#7408](https://github.com/infor-design/enterprise/issues/7408))
- `[Charts]` Improved the positioning of chart legend. ([#7452](https://github.com/infor-design/enterprise/issues/7452))
- `[Datagrid]` Fixed an issue where the table was not filling the entire datagrid container in firefox. ([#6956](https://github.com/infor-design/enterprise/issues/6956))
- `[Datagrid]` Fixed a bug where the colorpicker editor could not be toggles. ([#7362](https://github.com/infor-design/enterprise/issues/7362))
- `[Datagrid]` Clear `rowstatus` in tree node for clearRowError to work correctly. ([#6033](https://github.com/infor-design/enterprise/issues/6033))
- `[Datagrid]` Fixed an issue where `showColumn` was not functioning correctly with frozen columns. ([#7428](https://github.com/infor-design/enterprise/issues/7428))
- `[Datagrid]` Changed `enterkeykhint` behavior for filtering to filter with the virtual keyboard on mobile devices. ([#1489](https://github.com/infor-design/enterprise/issues/1489))
- `[Datagrid]` Fixed Pager not rendering correctly on page refresh. ([#6811](https://github.com/infor-design/enterprise/issues/6811))
- `[Dropdown]` Fixed the visibility of dropdown palette icons in dark mode. ([#7431](https://github.com/infor-design/enterprise/issues/7431))
- `[Dropdown]` Removed overflow none style for dropdown modal. ([#6033](https://github.com/infor-design/enterprise/issues/6033))
- `[Header]` Fix on header text not being readable due to color styles. ([#7466](https://github.com/infor-design/enterprise/issues/7466))
- `[Images]` Added class for images cursor pointer and make an example with click handler. ([#7007](https://github.com/infor-design/enterprise/issues/7007))
- `[Editor]` Fixed editor hover styles. ([#7535](https://github.com/infor-design/enterprise/issues/7535))
- `[Header]` Fixed an issue where the header text was difficult to read due to color styles. ([#7466](https://github.com/infor-design/enterprise/issues/7466))
- `[Header]` Fixed on header text not being readable due to color styles. ([#7466](https://github.com/infor-design/enterprise/issues/7466))
- `[Locale]` Added Comma translate option for locale for generating lists. ([#5887](https://github.com/infor-design/enterprise/issues/5887))
- `[Lookup]` Added undefined check for lookup values when updating grid. ([#7403](https://github.com/infor-design/enterprise/issues/7403))
- `[Listview]` Fixed invisible button on hover. ([#7544](https://github.com/infor-design/enterprise/issues/7544))
- `[Modal]` Fixed button alignment on modals. ([#7543](https://github.com/infor-design/enterprise/issues/7543))
- `[Tabs/Module]` Fixed a bug the personalization color was the same as the tab color (again). ([#7516](https://github.com/infor-design/enterprise/issues/7516))
- `[SearchField]` Fixed misaligned icons on toolbar search and pager buttons. ([#7527](https://github.com/infor-design/enterprise/issues/7527))
- `[Textarea]` Fixed an issue where the textarea was throwing an error. ([#7536](https://github.com/infor-design/enterprise/issues/7536))
- `[Toolbar]` Fixed x alignment on old toolbars. ([#7550](https://github.com/infor-design/enterprise/issues/7550))

## v4.83.0

## v4.83.0 Features

- `[Cards/Widgets]` Added new design and features for the cards/widget component, this includes different rounded corners and shadows. ([#7379](https://github.com/infor-design/enterprise/issues/7379))
- `[Cards/Widgets]` All icon buttons on cards should use a new icon please change `icon-more` to `icon-vertical-ellipsis`. ([#7379](https://github.com/infor-design/enterprise/issues/7379))
- `[CSS Utilities]` Added CSS utility classes to the library to provide a standardized and efficient way of achieving consistent styling. ([#7377](https://github.com/infor-design/enterprise/issues/7377))
- `[Homepage]` Changed the gutter size, banner size, and widget size for the homepage. ([#7445](https://github.com/infor-design/enterprise/issues/7445))
- `[Icons]` Icon updated for 16 icons, added new icons `change-department, shifting, shift-origin, shift-destination, swap-list-left, swap-list-right`. ([#7510](https://github.com/infor-design/enterprise/issues/7510))

## v4.83.0 Fixes

- `[Busy Indicator]` Updated colors for busy indicator. ([#7098](https://github.com/infor-design/enterprise/issues/7098))
- `[Builder]` Fixed subtitle text not shown properly. ([#7207](https://github.com/infor-design/enterprise/issues/7207))
- `[Builder]` Fixed a bug where subtitle text was not shown properly. ([#7207](https://github.com/infor-design/enterprise/issues/7207))
- `[Button]` Adjusted alignment for popupmenu icon buttons. ([#7408](https://github.com/infor-design/enterprise/issues/7408))
- `[Button]` Adjusted personalized colors. ([#7406](https://github.com/infor-design/enterprise/issues/7406))
- `[Datagrid]` Fix on unique ID generator for tooltips. ([#7393](https://github.com/infor-design/enterprise/issues/7393))
- `[Datagrid]` Made `clearRowStatus` in tree node for `clearRowError` work correctly. ([#6033](https://github.com/infor-design/enterprise/issues/6033))
- `[Datepicker]` Fixed validation not showing after component update. ([#7240](https://github.com/infor-design/enterprise/issues/7240))
- `[EmptyMessage]` Improved centering of widget and homepage contents for various widget sizes to enhance the overall user experience. ([#7360](https://github.com/infor-design/enterprise/issues/7360))
- `[Header]` Fixed header components not aligned and visibly shown properly. ([#7209](https://github.com/infor-design/enterprise/issues/7209))
- `[Header]` Fix on header text not being readable due to color styles. ([#7466](https://github.com/infor-design/enterprise/issues/7466))
- `[Icons]` Icons updated for 44 icons, added new `success-message` empty state and two new icons `vertical-ellipsis` and `microphone-filled`. ([#7394](https://github.com/infor-design/enterprise/issues/7394))
- `[Icons]` Icons updated for 44 icons, added new `success-message` empty state and two new icons: `vertical-ellipsis` and `microphone-filled`. ([#7394](https://github.com/infor-design/enterprise/issues/7394))
- `[Monthview]` Fixed on updated method creating duplicates. ([NG#1446](https://github.com/infor-design/enterprise-ng/issues/1446))
- `[Popupmenu]` Fix on popupmenu arrow not appearing when showArrow is true. ([#5061](https://github.com/infor-design/enterprise/issues/5061))
- `[Popupmenu]` Fixed a bug where the popupmenu arrow was not appearing despite `showArrow` being set to true. ([#5061](https://github.com/infor-design/enterprise/issues/5061))
- `[Popupmenu]` Fixed on popupmenu arrow not appearing when showArrow is true. ([#5061](https://github.com/infor-design/enterprise/issues/5061))
- `[Popupmenu]` Fixed popupmenu previous states not getting saved when called resize and update. ([#6601](https://github.com/infor-design/enterprise/issues/6601))
- `[Searchfield]` Fixed collapsible issues with search icon color and behavior. ([#7390](https://github.com/infor-design/enterprise/issues/7390))
- `[Popupmenu]` Fixed on popupmenu arrow not appearing when showArrow is true. ([#5061](https://github.com/infor-design/enterprise/issues/5061))
- `[Locale]` Added new translations. ([#1243](https://github.com/infor-design/enterprise/issues/7512)
- `[Monthview]` Fix on updated method creating duplicates. ([NG#1446](https://github.com/infor-design/enterprise-ng/issues/1446))
- `[Monthview]` Fixed on updated method creating duplicates. ([NG#1446](https://github.com/infor-design/enterprise-ng/issues/1446))
- `[Tabs Module]` Fixed closing an active tab in the overflow menu results in a blank screen. ([#7321](https://github.com/infor-design/enterprise/issues/7321))
- `[Toolbar]` Added hover style for contextual toolbar. ([#7459](https://github.com/infor-design/enterprise/issues/7459))
- `[Toolbar/Toolbar Flex]` Added hover state to buttons. ([#7327](https://github.com/infor-design/enterprise/issues/7327))
- `[Toolbar-Flex]` Fixed redundant aria-disabled in toolbar when element is disabled. ([#6339](https://github.com/infor-design/enterprise/issues/6339))
- `[Toolbar Flex]` Fixed buttons being not visible on window resize. ([#7421](https://github.com/infor-design/enterprise/issues/7421))
- `[Toolbar Flex]` Updated header examples and included header to use flex toolbar by default. ([#6837](https://github.com/infor-design/enterprise/issues/6837))

## v4.82.0

## v4.82.0 Features

- `[Card]` Added borderless class for cards. ([WC#1169](https://github.com/infor-design/enterprise-wc/issues/1169))

## v4.82.0 Fixes

- `[App Menu]` Colors should remain the same when changing theme colors. ([#7302](https://github.com/infor-design/enterprise/issues/7302))
- `[Badge]` Fixed success state badge color in new light theme. ([#7353](https://github.com/infor-design/enterprise/issues/7353))
- `[Bar]` Fixed items not being selected/deselected from the legend. ([#7330](https://github.com/infor-design/enterprise/issues/7330))
- `[Breadcrumb]` Updated breadcrumb hover color. ([#7337](https://github.com/infor-design/enterprise/issues/7337))
- `[Card]` Updated background color in classic high contrast. ([#7374](https://github.com/infor-design/enterprise/issues/7374))
- `[Card]` Fixed group-action unnecessary scroll bar. ([#7343](https://github.com/infor-design/enterprise/issues/7343))
- `[Count]` Fix personalize styles for instance count to adjust icon colors. ([6947](https://github.com/infor-design/enterprise/issues/6947))
- `[Column]` Fixed data chart and legend doesn't match up. ([#7199](https://github.com/infor-design/enterprise/issues/7199))
- `[Datagrid]` Fixed on styling in row status icon when first column is not a select column. ([NG#5913](https://github.com/infor-design/enterprise-ng/issues/5913))
- `[Datagrid]` Fixed table layout with a distinct hover background color for both activated and non-activated rows. ([#7320](https://github.com/infor-design/enterprise/issues/7369))
- `[Body]` Updated background color in classic high contrast. ([#7374](https://github.com/infor-design/enterprise/issues/7374))
- `[Card]` Fixed group-action unnecessary scroll bar. ([#7343](https://github.com/infor-design/enterprise/issues/7343))
- `[Datagrid]` Fixed header icon tooltip showing when undefined. ([#6929](https://github.com/infor-design/enterprise/issues/6929))
- `[Datagrid]` Fix on styling in row status icon when first column is not a select column. ([NG#5913](https://github.com/infor-design/enterprise-ng/issues/5913))
- `[Datagrid]` Fixed paging source argument is empty when re-assigning grid options. ([6947](https://github.com/infor-design/enterprise/issues/6947))
- `[Datagrid]` Changed pager type to initial when updating datagrid with paging setting. ([#7398](https://github.com/infor-design/enterprise/issues/7398))
- `[Datagrid]` Fixed datagrid toolbar to be able to show buttons more than two. ([6921](https://github.com/infor-design/enterprise/issues/6921))
- `[Editor]` Fixed links are not readable in dark mode. ([#7331](https://github.com/infor-design/enterprise/issues/7331))
- `[Field-Filter]` Fixed a bug in field filter where the design is not properly aligned on Modal. ([#7358](https://github.com/infor-design/enterprise/issues/7358))
- `[Header]` Fixed border in search field in the header. ([#7297](https://github.com/infor-design/enterprise/issues/7297))
- `[Header]` Fixed the font sizes and alignments. ([#7317](https://github.com/infor-design/enterprise/issues/7317))
- `[Listbuilder]` Fixed icon alignment on toolbar so that it's centered on focused. ([#7397](https://github.com/infor-design/enterprise/issues/7397))
- `[Listview]` Fixed the height restriction in listview when used in card. ([#7094](https://github.com/infor-design/enterprise/issues/7094))
- `[Lookup]` Fix in keyword search not filtering single comma. ([#7165](https://github.com/infor-design/enterprise/issues/7165))
- `[Lookup]` Fix in keyword search not filtering single quote. ([#7165](https://github.com/infor-design/enterprise/issues/7165))
- `[Notification]` Fix in example page of notification, updated parent element. ([#7391](https://github.com/infor-design/enterprise/issues/7391))
- `[Pager]` Fixed the pager's underline style to enhance its appearance when it is being hovered over. ([#7352](https://github.com/infor-design/enterprise/issues/7352))
- `[Personalization]` Changed default color back to azure and add alabaster in personalization colors. ([#7320](https://github.com/infor-design/enterprise/issues/7320))
- `[Personalization]` Fixed color changing doesn't add CSS class to the header in Safari browser. ([#7338](https://github.com/infor-design/enterprise/issues/7338))
- `[Personalization]` Adjusted header text/tabs colors. ([#7319](https://github.com/infor-design/enterprise/issues/7319))
- `[Personalization]` Additional fixes for default color back to azure and added alabaster in personalization colors. ([#7340](https://github.com/infor-design/enterprise/issues/7340))
- `[Popupmenu]` Fixed on popupmenu more icon not visible when open. ([#7383](https://github.com/infor-design/enterprise/issues/7383))
- `[Searchfield]` Fixed on misalignment in searchfield clear icon. ([#7382](https://github.com/infor-design/enterprise/issues/7382))
- `[Searchfield]` Fixed searchfield icon adjustments. ([#7387](https://github.com/infor-design/enterprise/issues/7387))
- `[SearchField]` Fixed undefined error on `toolbarFlexItem`. ([#7402](https://github.com/infor-design/enterprise/issues/7402))
- `[Tabs]` Fixed the alignment of focus in RTL view. ([#6992](https://github.com/infor-design/enterprise/issues/6992))
- `[Tabs Header]` Fixed the alignment of close button. ([#7273](https://github.com/infor-design/enterprise/issues/7273))
- `[Textarea]` Fixed track dirty when updated() method was triggered. ([NG#1429](https://github.com/infor-design/enterprise-ng/issues/1429))
- `[Timeline]` Fixed the alignment when timeline is inside a card. ([#7278](https://github.com/infor-design/enterprise/issues/7278))
- `[Timeline]` Fixed issue with timeline content exceeding allotted space when additional elements were added. ([#7299](https://github.com/infor-design/enterprise/issues/7299))
- `[Timeline]` Added test page to test scenario of timeline with no dates. ([#7298](https://github.com/infor-design/enterprise/issues/7298))
- `[Tooltip]` Added appendTo settings to fix tooltip positioning on the structure. ([#7220](https://github.com/infor-design/enterprise/issues/7220))
- `[Tooltip]` Fixed tooltip not on top of all elements when shown and manually moved. ([#7130](https://github.com/infor-design/enterprise/issues/7130))
- `[Tooltip]` Added appendTo settings to fix tooltip positioning on the structure. ([#7220](https://github.com/infor-design/enterprise/issues/7220))

## v4.81.0

## v4.81.0 Important Changes

- `[Docs]` Added action sheet to the doc site. ([#7230](https://github.com/infor-design/enterprise/issues/7230))
- `[General]` Project now uses node 18 (18.13.0) for development. All dependencies are updated. ([#6634](https://github.com/infor-design/enterprise/issues/6634))
- `[General]` Updated to d3.v7 which impacts all charts. ([#6634](https://github.com/infor-design/enterprise/issues/6634))
- `[Bar]` Fixed missing left axis label. ([#7181](https://github.com/infor-design/enterprise/issues/7181))
- `[Bar]` Fixed regressed long text example. ([#7183](https://github.com/infor-design/enterprise/issues/7183))
- `[Build]` Fixed build errors on windows. ([#7228](https://github.com/infor-design/enterprise/issues/7228))
- `[Icons]` Added new empty state icons, and in different and larger sizes. ([#7115](https://github.com/infor-design/enterprise/issues/7115))

## v4.81.0 Features

- `[Calendar]` Added `weekview` number on the monthview in datepicker. Use `showWeekNumber` to enable it. ([#5785](https://github.com/infor-design/enterprise/issues/5785))

## v4.81.0 Fixes

- `[Actionsheet]` Updated font and icon colors for classic actionsheet. ([#7012](https://github.com/infor-design/enterprise/issues/7012))
- `[Accordion]` Additional fix in accordion collapsing cards on expand bug. ([#6820](https://github.com/infor-design/enterprise/issues/6820))
- `[Alerts/Badges/Tags]` Updated warning and alert colors. ([#7162](https://github.com/infor-design/enterprise/issues/7162))
- `[App Menu]` Updated `appmenu` icon colors. ([#7303](https://github.com/infor-design/enterprise/issues/7303))
- `[Background]` Updated default background color in high contrast. ([#7261](https://github.com/infor-design/enterprise/issues/7261))
- `[Bar]` Fixed bug introduced by d3 changes with bar selection. ([#7182](https://github.com/infor-design/enterprise/issues/7182))
- `[Button]` Fixed icon button size and icon centering. ([#7201](https://github.com/infor-design/enterprise/issues/7201))
- `[Button]` Fixed disabled button color in classic version. ([#7185](https://github.com/infor-design/enterprise/issues/7185))
- `[Button]` Button adjustments for compact mode. ([#7161](https://github.com/infor-design/enterprise/issues/7161))
- `[Button]` Button adjustments for secondary menu in dark and contrast mode. ([#7221](https://github.com/infor-design/enterprise/issues/7221))
- `[ContextMenu]` Fixed a bug where wrong menu is displayed in nested menus on mobile device. ([NG#1417](https://github.com/infor-design/enterprise-ng/issues/1417))
- `[Datagrid]` Fixed re-rendering of the grid when `disableClientFilter` set to true. ([#7282](https://github.com/infor-design/enterprise/issues/7282))
- `[Datagrid]` Fixed a bug in datagrid where sorting is not working properly. ([#6787](https://github.com/infor-design/enterprise/issues/6787))
- `[Datagrid]` Fixed background color of lookups in filter row when in light mode. ([#7176](https://github.com/infor-design/enterprise/issues/7176))
- `[Datagrid]` Fixed a bug in datagrid where custom toolbar is being replaced with data grid generated toolbar. ([NG#1434](https://github.com/infor-design/enterprise-ng/issues/1434))
- `[Datagrid]` Fixed bug in Safari where dynamically switching from RTL to LTR doesn't update all the alignments. ([NG#1431](https://github.com/infor-design/enterprise-ng/issues/1431))
- `[Datagrid]` Fixed odd hover color when using row activation and is list. ([#7232](https://github.com/infor-design/enterprise/issues/7232))
- `[Datagrid]` Fixed dragging columns after a cancelled drop moves more than one column. ([#7017](https://github.com/infor-design/enterprise/issues/7017))
- `[Dropdown]` Fixed swatch default color in themes. ([#7108](https://github.com/infor-design/enterprise/issues/7108))
- `[Dropdown/Multiselect]` Fixed disabled options are not displayed as disabled when using ajax. ([#7150](https://github.com/infor-design/enterprise/issues/7150))
- `[EmptyMessage]` Updated the example page for widgets. ([#7033](https://github.com/infor-design/enterprise/issues/7033))
- `[Field-Filter]` Fixed a bug in field filter where the design is not properly aligned. ([#7001](https://github.com/infor-design/enterprise/issues/7001))
- `[Field-Filter]` Icon adjustments in Safari. ([#7264](https://github.com/infor-design/enterprise/issues/7264))
- `[Fileupload]` Icon adjustments in compact mode. ([#7149](https://github.com/infor-design/enterprise/issues/7149))
- `[Fileupload]` Icon adjustments in classic mode. ([#7265](https://github.com/infor-design/enterprise/issues/7265))
- `[Header]` Fixed a bug in `subheader` where the color its not appropriate on default theme. ([#7173](https://github.com/infor-design/enterprise/issues/7173))
- `[Header]` Changed the header from pseudo elements to actual icon. Please make the follow [change to your app menu icon](https://github.com/infor-design/enterprise/pull/7285/files#diff-4ee8ef8a5fe8ef128f558004ce5a73d8b2939256ea3c614ac26492078171529bL3-R5) to get the best output. ([#7163](https://github.com/infor-design/enterprise/issues/7163))
- `[Homepage/Personalize/Page-Patterns]` Fixed homepage hero widget, builder header, and other section of tabs with the new design and color combination. ([#7136](https://github.com/infor-design/enterprise/issues/7136))
- `[MenuButton]` Fixed some color on menu buttons. ([#7184](https://github.com/infor-design/enterprise/issues/7184))
- `[Modal]` Fixed alignment of tooltip error in modal. ([#7125](https://github.com/infor-design/enterprise/issues/7125))
- `[Hyperlink]` Changed hover color in dark theme. ([#7095](https://github.com/infor-design/enterprise/issues/7095))
- `[Icon]` Changed icon alert info color in dark theme. ([#7158](https://github.com/infor-design/enterprise/issues/7158))
- `[Icon]` Updated icon name in example page. ([#7269](https://github.com/infor-design/enterprise/issues/7269))
- `[Listview]` Added an additional translation for records selected in listview. ([#6528](https://github.com/infor-design/enterprise/issues/6528))
- `[Lookup]` Fixed a bug in lookup where items are not selected for async data. ([NG#1409](https://github.com/infor-design/enterprise-ng/issues/1409))
- `[Listview]` Fixed overflow in listview when there is a search bar included. ([#7015](https://github.com/infor-design/enterprise/issues/7015))
- `[Personalization]` Added color mapping in personalization. ([#7073](https://github.com/infor-design/enterprise/issues/7073))
- `[Personalization]` Fixed style changed when changing the modes and colors. ([#7171](https://github.com/infor-design/enterprise/issues/7171))
- `[Personalization]` Fix default values in the personalization API. ([#7167](https://github.com/infor-design/enterprise/issues/7167))
- `[Personalization]` Fix header tabs/header colors for a variation when header tabs are not in header element. ([#7153](https://github.com/infor-design/enterprise/issues/7153) [#7211](https://github.com/infor-design/enterprise/issues/7211) [#7212](https://github.com/infor-design/enterprise/issues/7212) [#7217](https://github.com/infor-design/enterprise/issues/7217) [#7218](https://github.com/infor-design/enterprise/issues/7218))
- `[Personalization]` Fix secondary button color in header. ([#7204](https://github.com/infor-design/enterprise/issues/7204))
- `[Popupmenu]` Fix on inverse colors not showing in popupmenu in masthead. ([#7005](https://github.com/infor-design/enterprise/issues/7005))
- `[Searchfield]` Custom button adjustments in mobile. ([#7134](https://github.com/infor-design/enterprise/issues/7134))
- `[Searchfield]` Go button adjustments for flex toolbar. ([#6014](https://github.com/infor-design/enterprise/issues/6014))
- `[Searchfield]` Collapse button adjustments in mobile. ([#7164](https://github.com/infor-design/enterprise/issues/7164))
- `[Searchfield]` Collapse button adjustments in header. ([#7210](https://github.com/infor-design/enterprise/issues/7210))
- `[Slider]` Fixed sliding and dropping the handle outside of the component doesn't trigger the change event. ([#7028](https://github.com/infor-design/enterprise/issues/7028))
- `[Tabs]` Changed header tabs disabled color to darker color. ([#7219](https://github.com/infor-design/enterprise/issues/7219))
- `[Tabs]` Fixed incorrect fade out color in horizontal header tabs. ([#7244](https://github.com/infor-design/enterprise/issues/7244))
- `[Timepicker]` Fixed 24h time validation. ([#7188](https://github.com/infor-design/enterprise/issues/7188))
- `[Toolbar]` Fixed buttons aren't going in the overflow menu if placed after search field. ([#7194](https://github.com/infor-design/enterprise/issues/7194))
- `[Typography]` Updated documentation to align usage guidance. ([#7187](https://github.com/infor-design/enterprise/issues/7187))

## v4.80.1 Fixes

- `[Button]` Fixed button status colors disabled in toolbar/toolbar flex in alabaster and personalize colors. ([#7166](https://github.com/infor-design/enterprise/issues/7166))
- `[Dropdown]` Fixed swatch default color in themes. ([#7108](https://github.com/infor-design/enterprise/issues/7108))
- `[Hyperlink]` Changed hover color in dark theme. ([#7095](https://github.com/infor-design/enterprise/issues/7095))
- `[Timepicker]` Fixed field value when day period goes first in the time format. ([#7116](https://github.com/infor-design/enterprise/issues/7116))
- `[Datagrid]` Fixed background color of lookups in filter row when in light mode. ([#7176](https://github.com/infor-design/enterprise/issues/7176))
- `[Dropdown/Multiselect]` Fixed disabled options are not displayed as disabled when using ajax. ([#7150](https://github.com/infor-design/enterprise/issues/7150))
- `[Header]` Fixed a bug in `subheader` where the color its not appropriate on default theme. ([#7173](https://github.com/infor-design/enterprise/issues/7173))
- `[MenuButton]` Fixed some color on menu buttons. ([#7184](https://github.com/infor-design/enterprise/issues/7184))

## v4.80.0

## v4.80.0 Important Changes

- `[Personalization]` The default color is now alabaster (white) rather than the previous azure color. This effects header and tabs header as previously noted. ([#6979](https://github.com/infor-design/enterprise/issues/6979))
- `[Header]` Changed the default color from azure to alabaster. I.E. The default header color is now alabaster but can still be set to any of the other 8 colors. So far the older look azure can be used. ([#6979](https://github.com/infor-design/enterprise/issues/6979))
- `[Tabs Header]` Changed the default background color for tabs header to also use alabaster with the same ability to use any of the other 8 personalization colors. ([#6979](https://github.com/infor-design/enterprise/issues/6979))
- `[Button]` The style of all buttons (primary/tertiary and secondary) have been updated and changed, in addition we added new destructive buttons. ([#6977](https://github.com/infor-design/enterprise/issues/6977))
- `[Button]` Fixed button status colors disabled in toolbar/toolbar flex in alabaster and personalize colors. ([#7166](https://github.com/infor-design/enterprise/issues/7166))
- `[Datagrid]` Added ability to change the color of the header in datagrid between (`dark` or `light (alabaster)`). ([#7008](https://github.com/infor-design/enterprise/issues/7008))
- `[Searchfield]` Completed a design review of searchfield and enhanced it with updated several design improvements. ([#6707](https://github.com/infor-design/enterprise/issues/6707))

## v4.80.0 Features

- `[About]` Browser version for chrome no longer contains minor version. ([#7067](https://github.com/infor-design/enterprise/issues/7067))
- `[Lookup]` Added modal settings to lookup. ([#4319](https://github.com/infor-design/enterprise/issues/4319))
- `[Radar]` Converted Radar scripts to puppeteer. ([#6989](https://github.com/infor-design/enterprise/issues/6989))
- `[Colors]` Correct Status Colors.([#6993](https://github.com/infor-design/enterprise/issues/6993))
- `[Colors]` Re-add yellow alerts.([#6922](https://github.com/infor-design/enterprise/issues/6922))
- `[Chart]` Added 'info' and theme color options in settings.([#7084](https://github.com/infor-design/enterprise/issues/7084))
- `[Icons]` Added three new icons: `icon-paint-brush, icon-psych-precaution, icon-observation-precaution`. ([#7040](https://github.com/infor-design/enterprise/issues/7040))
- `[Icons]` Added four new icons: `up-down-chevron, approve-all, import-spreadsheet, microphone`. ([#7142](https://github.com/infor-design/enterprise/issues/7142))

## v4.80.0 Fixes

- `[Button]` Fixed a bug where buttons are not readable in dark mode in the new design. ([#7082](https://github.com/infor-design/enterprise/issues/7082))
- `[Checkbox]` Fixed a bug where checkbox labels not wrapping when using `form-responsive` class. ([#6826](https://github.com/infor-design/enterprise/issues/6826))
- `[Datagrid]` Fixed a bug in datagrid where icon is not aligned in custom card. ([#7000](https://github.com/infor-design/enterprise/issues/7000))
- `[Datagrid]` Fixed a bug where datepicker icon background color is incorrect upon hovering. ([#7053](https://github.com/infor-design/enterprise/issues/7053))
- `[Datagrid]` Fixed a bug in datagrid where dropdown filter does not render correctly. ([#7006](https://github.com/infor-design/enterprise/issues/7006))
- `[Datagrid]` Fixed a bug in datagrid where flex toolbar is not properly destroyed. ([NG#1423](https://github.com/infor-design/enterprise-ng/issues/1423))
- `[Datagrid]` Fixed a bug in datagrid in datagrid where the icon cause clipping issues. ([#7000](https://github.com/infor-design/enterprise/issues/7000))
- `[Datagrid]` Fixed a bug in datagrid where date cell is still in edit state after editing when using Safari. ([#6963](https://github.com/infor-design/enterprise/issues/6963))
- `[Datagrid]` Fixed a bug in datagrid where summary row become selected after selecting row one. ([#7128](https://github.com/infor-design/enterprise/issues/7128))
- `[Datagrid]` Updated dirty cell check in datagrid. ([#6893](https://github.com/infor-design/enterprise/issues/6893))
- `[Datepicker]` Fixed a bug in datagrid where disabled dates were not showing in Safari. ([#6920](https://github.com/infor-design/enterprise/issues/6920))
- `[Datepicker]` Fixed a bug where range display is malformed in RTL. ([#6933](https://github.com/infor-design/enterprise/issues/6933))
- `[Datepicker]` Fixed exception occurring in disable dates. ([#7086](https://github.com/infor-design/enterprise/issues/7086))
- `[Header]` Adjusted classic header colors. ([#7069](https://github.com/infor-design/enterprise/issues/7069))
- `[Lookup]` Adjusted width in lookup. ([#6924](https://github.com/infor-design/enterprise/issues/6924))
- `[Searchfield]` Searchfield enhancement bugfixes on colors. ([#7079](https://github.com/infor-design/enterprise/issues/7079))
- `[Searchfield]` Searchfield icon placement fixes in classic. ([#7134](https://github.com/infor-design/enterprise/issues/7134))
- `[Lookup]` Adjusted width in lookup. ([#6924](https://github.com/infor-design/enterprise/issues/6924))
- `[Lookup]` Fixed a bug where custom modal script gets error after closing the modal in the second time. ([#7057](https://github.com/infor-design/enterprise/issues/7057))
- `[Listview]` Fix on contextual button hover color. ([#7090](https://github.com/infor-design/enterprise/issues/7090))
- `[Searchfield]` Searchfield enhancement bugfixes on colors. ([#7079](https://github.com/infor-design/enterprise/issues/7079))
- `[Searchfield]` Fix on non-collapsible positioning and borders. ([#7111](https://github.com/infor-design/enterprise/issues/7111))
- `[Searchfield]` Adjust icon position and colors. ([#7106](https://github.com/infor-design/enterprise/issues/7106))
- `[Searchfield]` Adjust border colors in category. ([#7110](https://github.com/infor-design/enterprise/issues/7110))
- `[Splitter]` Store location only when save setting is set to true. ([#7045](https://github.com/infor-design/enterprise/issues/7045))
- `[Tabs]` Fixed a bug where add tab button is not visible in new default view. ([#7146](https://github.com/infor-design/enterprise/issues/7146))
- `[Tabs]` Fixed a bug where tab list is not viewable dark mode classic view. ([#7097](https://github.com/infor-design/enterprise/issues/7097))
- `[Tabs]` Fixed a bug in tabs header and swatch personalize colors. ([#7046](https://github.com/infor-design/enterprise/issues/7046))
- `[Tabs]` Added puppeteer scripts for tooltip title. ([#7003](https://github.com/infor-design/enterprise/issues/7003))
- `[Tabs Header]` Updated example page, recalibrated positioning and fixed theme discrepancies. ([#7085](https://github.com/infor-design/enterprise/issues/7085))
- `[Tabs Module]` Fixed a bug in go button where it was affected by the latest changes for button. ([#7037](https://github.com/infor-design/enterprise/issues/7037))
- `[Textarea]` Added paste event listener for textarea. ([NG#6924](https://github.com/infor-design/enterprise-ng/issues/1401))
- `[Toolbar]` Adjustment in title width. ([#7113](https://github.com/infor-design/enterprise/issues/7113))
- `[Toolbar Flex]` Fix on toolbar key navigation.([#7041](https://github.com/infor-design/enterprise/issues/7041))
- `[User Status Icons]` Now have a more visible fill and a stroke behind them. ([#7040](https://github.com/infor-design/enterprise/issues/7040))

## v4.70.0

## v4.70.0 Important Notes

- `[General]` Some elements are no longer hooked under `window` for example `Locale` `Formatters` and `Editors`. To resolve it using Locale.set as an example use the `Soho` namespace i.e. `Soho.Locale.set()`. ([#6634](https://github.com/infor-design/enterprise/issues/6634))

## v4.70.0 Features

- `[Checkbox]` Converted Checkbox scripts to puppeteer. ([#6936](https://github.com/infor-design/enterprise/issues/6936))
- `[Circlepager]` Converted `Circlepager` scripts to puppeteer. ([#6971](https://github.com/infor-design/enterprise/issues/6971))
- `[Icons]` Bumped `ids-identity` to get a new empty state icon `empty-no-search-result` and a new system icon `advance-settings`.([#6999](https://github.com/infor-design/enterprise/issues/6999))

## v4.70.0 Fixes

- `[Accordion]` Fixed a bug where expanded card closes in NG when opening accordion. ([#6820](https://github.com/infor-design/enterprise/issues/6820))
- `[Counts]` Fixed a bug in counts where two rows of labels cause misalignment. ([#6845](https://github.com/infor-design/enterprise/issues/6845))
- `[Counts]` Added example page for widget count with color background. ([#7234](https://github.com/infor-design/enterprise/issues/7234))
- `[Datagrid]` Fixed a bug in datagrid where expandable row input cannot edit the value. ([#6781](https://github.com/infor-design/enterprise/issues/6781))
- `[Datagrid]` Fixed a bug in datagrid where clear dirty cell does not work properly in frozen columns. ([#6952](https://github.com/infor-design/enterprise/issues/6952))
- `[Datagrid]` Adjusted date and timepicker icons in datagrid filter. ([#6917](https://github.com/infor-design/enterprise/issues/6917))
- `[Datagrid]` Fixed a bug where frozen column headers are not rendered on update. ([NG#1399](https://github.com/infor-design/enterprise-ng/issues/1399))
- `[Datagrid]` Added toolbar update on datagrid update. ([NG#1357](https://github.com/infor-design/enterprise-ng/issues/1357))
- `[Datepicker]` Added Firefox increment/decrement keys. ([#6877](https://github.com/infor-design/enterprise/issues/6877))
- `[Datepicker]` Fixed a bug in mask value in datepicker when update is called. ([NG#1380](https://github.com/infor-design/enterprise-ng/issues/1380))
- `[Dropdown]` Fixed a bug in dropdown where there is a null in a list when changing language to Chinese. ([#6916](https://github.com/infor-design/enterprise/issues/6916))
- `[Editor]` Fixed a bug in editor where insert image is not working properly when adding attributes. ([#6864](https://github.com/infor-design/enterprise/issues/6864))
- `[Editor]` Fixed a bug in editor where paste and plain text is not cleaning the text/html properly. ([#6892](https://github.com/infor-design/enterprise/issues/6892))
- `[Locale]` Fixed a bug in locale where same language translation does not render properly. ([#6847](https://github.com/infor-design/enterprise/issues/6847))
- `[Icons]` Fixed incorrect colors of new empty state icons. ([#6965](https://github.com/infor-design/enterprise/issues/6965))
- `[Popupmenu]` Fixed a bug in popupmenu where submenu and submenu items are not indented properly. ([#6860](https://github.com/infor-design/enterprise/issues/6860))
- `[Process Indicator]` Fix on extra line after final step. ([#6744](https://github.com/infor-design/enterprise/issues/6744))
- `[Searchfield]` Changed toolbar in example page to flex toolbar. ([#6737](https://github.com/infor-design/enterprise/issues/6737))
- `[Tabs]` Added tooltip on add new tab button. ([#6902](https://github.com/infor-design/enterprise/issues/6902))
- `[Tabs]` Adjusted header and tab colors in themes. ([#6673](https://github.com/infor-design/enterprise/issues/6673))
- `[Timepicker]` Filter method in datagrid is called on timepicker's change event. ([#6896](https://github.com/infor-design/enterprise/issues/6896))

## v4.69.0

## v4.69.0 Important Features

- `[Icons]` All icons have padding on top and bottom effectively making them 4px smaller by design. This change may require some UI corrections to css. ([#6868](https://github.com/infor-design/enterprise/issues/6868))
- `[Icons]` Over 60 new icons and 126 new industry focused icons. ([#6868](https://github.com/infor-design/enterprise/issues/6868))
- `[Icons]` The icon `save-closed` is now `save-closed-old` in the deprecated, we suggest not using this old icon. ([#6868](https://github.com/infor-design/enterprise/issues/6868))
- `[Icons]` Alert icons come either filled or not filled (outlined) filled alert icons like  `icon-alert-alert` are now `icon-success-alert` and `alert-filled` we suggest no longer using filled alert icons, use only the outlined ones. ([#6868](https://github.com/infor-design/enterprise/issues/6868))

## v4.69.0 Features

- `[Datagrid]` Added puppeteer script for extra class for tooltip. ([#6900](https://github.com/infor-design/enterprise/issues/6900))
- `[Header]` Converted Header scripts to puppeteer. ([#6919](https://github.com/infor-design/enterprise/issues/6919))
- `[Icons]` Added [enhanced and new empty states icons](https://main-enterprise.demo.design.infor.com/components/icons/example-empty-widgets.html) with a lot more color. These should replace existing ones but it is opt-in. ([#6868](https://github.com/infor-design/enterprise/issues/6868))
- `[Lookup]` Added puppeteer script for lookup double click apply enhancement. ([#6886](https://github.com/infor-design/enterprise/issues/6886))
- `[Stepchart]` Converted Stepchart scripts to puppeteer. ([#6940](https://github.com/infor-design/enterprise/issues/6940))

## v4.69.0 Fixes

- `[Datagrid]` Fixed a bug in datagrid where sorting is not working properly. ([#6787](https://github.com/infor-design/enterprise/issues/6787))
- `[Datagrid]` Fixed a bug in datagrid where add row is not working properly when using frozen columns. ([#6918](https://github.com/infor-design/enterprise/issues/6918))
- `[Datagrid]` Fixed a bug in datagrid where tooltip flashes continuously on hover. ([#5907](https://github.com/infor-design/enterprise/issues/5907))
- `[Datagrid]` Fixed a bug in datagrid where is empty and is not empty is not working properly. ([#5273](https://github.com/infor-design/enterprise/issues/5273))
- `[Datagrid]` Fixed a bug in datagrid where inline editor input text is not being selected upon clicking. ([NG#1365](https://github.com/infor-design/enterprise-ng/issues/1365))
- `[Datagrid]` Fixed a bug in datagrid where multiselect filter is not rendering properly. ([#6846](https://github.com/infor-design/enterprise/issues/6846))
- `[Datagrid]` Fixed a bug in datagrid where row shading is not rendered properly. ([#6850](https://github.com/infor-design/enterprise/issues/6850))
- `[Datagrid]` Fixed a bug in datagrid where icon is not rendering properly in small and extra small row height. ([#6866](https://github.com/infor-design/enterprise/issues/6866))
- `[Datagrid]` Fixed a bug in datagrid where sorting is not rendering properly when there is a previously focused cell. ([#6851](https://github.com/infor-design/enterprise/issues/6851))
- `[Datagrid]` Additional checks when updating cell so that numbers aren't converted twice. ([NG#1370](https://github.com/infor-design/enterprise-ng/issues/1370))
- `[Datagrid]` Additional fixes on dirty indicator not updating on drag columns. ([#6867](https://github.com/infor-design/enterprise/issues/6867))
- `[General]` Instead of optional dependencies use a custom command. ([#6876](https://github.com/infor-design/enterprise/issues/6876))
- `[Modal]` Fixed a bug where suppress key setting is not working. ([#6793](https://github.com/infor-design/enterprise/issues/6793))
- `[Searchfield]` Additional visual fixes in classic on go button in searchfield toolbar. ([#6686](https://github.com/infor-design/enterprise/issues/6686))
- `[Splitter]` Fixed on splitter not working when parent height changes dynamically. ([#6819](https://github.com/infor-design/enterprise/issues/6819))
- `[Toolbar Flex]` Added additional checks for destroying toolbar. ([#6844](https://github.com/infor-design/enterprise/issues/6844))

## v4.68.0

## v4.68.0 Features

- `[Button]` Added Protractor to Puppeteer conversion scripts. ([#6626](https://github.com/infor-design/enterprise/issues/6626))
- `[Calendar]` Added puppeteer script for show/hide legend. ([#6810](https://github.com/infor-design/enterprise/issues/6810))
- `[Colors]` Added puppeteer script for color classes targeting color & border color. ([#6801](https://github.com/infor-design/enterprise/issues/6801))
- `[Column]` Added puppeteer script for combined column chart. ([#6381](https://github.com/infor-design/enterprise/issues/6381))
- `[Datagrid]` Added additional setting in datagrid header for tooltip extra class. ([#6802](https://github.com/infor-design/enterprise/issues/6802))
- `[Datagrid]` Added `dblClickApply` setting in lookup for selection of item. ([#6546](https://github.com/infor-design/enterprise/issues/6546))

## v4.68.0 Fixes

- `[Bar Chart]` Fixed a bug in bar charts grouped, where arias are identical to each series. ([#6748](https://github.com/infor-design/enterprise/issues/6748))
- `[Datagrid]` Fixed a bug in datagrid where tooltip flashes continuously on hover. ([#5907](https://github.com/infor-design/enterprise/issues/5907))
- `[Datagrid]` Fixed a bug in datagrid where expandable row animation is not rendering properly. ([#6813](https://github.com/infor-design/enterprise/issues/6813))
- `[Datagrid]` Fixed a bug in datagrid where dropdown filter does not render correctly. ([#6834](https://github.com/infor-design/enterprise/issues/6834))
- `[Datagrid]` Fixed alignment issues in trigger fields. ([#6678](https://github.com/infor-design/enterprise/issues/6678))
- `[Datagrid]` Added a null guard in tree list when list is not yet loaded. ([#6816](https://github.com/infor-design/enterprise/issues/6816))
- `[Datagrid]` Added a setting `ariaDescribedBy` in the column to override `aria-describedby` value of the cells. ([#6530](https://github.com/infor-design/enterprise/issues/6530))
- `[Datagrid]` Allowed beforeCommitCellEdit event to be sent for Editors.Fileupload. ([#6821](https://github.com/infor-design/enterprise/issues/6821))]
- `[Datagrid]` Classic theme trigger field adjustments in datagrid. ([#6678](https://github.com/infor-design/enterprise/issues/6678))
- `[Datagrid]` Added null guard in tree list when list is not yet loaded. ([#6816](https://github.com/infor-design/enterprise/issues/6816))
- `[Datagrid]` Fix on dirty indicator not updating on drag columns. ([#6867](https://github.com/infor-design/enterprise/issues/6867))
- `[Editor]` Fixed a bug in editor where block quote is not continued in the next line. ([#6794](https://github.com/infor-design/enterprise/issues/6794))
- `[Editor]` Fixed a bug in editor where breaking space doesn't render dirty indicator properly. ([NG#1363](https://github.com/infor-design/enterprise-ng/issues/1363))
- `[Searchfield]` Visual fixes on go button in searchfield toolbar. ([#6686](https://github.com/infor-design/enterprise/issues/6686))
- `[Searchfield]` Added null check in xButton. ([#6858](https://github.com/infor-design/enterprise/issues/6858))
- `[Textarea]` Fixed a bug in textarea where validation breaks after enabling/disabling. ([#6773](https://github.com/infor-design/enterprise/issues/6773))
- `[Typography]` Updated text link color in dark theme. ([#6807](https://github.com/infor-design/enterprise/issues/6807))
- `[Lookup]` Fixed where field stays disabled when enable API is called ([#6145](https://github.com/infor-design/enterprise/issues/6145))

(28 Issues Solved This Release, Backlog Enterprise 274, Backlog Ng 51, 1105 Functional Tests, 1303 e2e Tests, 561 Puppeteer Tests)

## v4.67.0

## v4.67.0 Important Notes

- `[CDN]` The former CDN `cdn.hookandloop.infor.com` can no longer be maintained by IT and needs to be discontinued. It will exist for approximately one year more (TBD), so please remove direct use from any production code. ([#6754](https://github.com/infor-design/enterprise/issues/6754))
- `[Datepicker]` The functionality to enter today with a `t` is now under a setting `todayWithKeyboard-false`, it is false because you cant type days like September in a full picker. ([#6653](https://github.com/infor-design/enterprise/issues/6653))
- `[Datepicker]` The functionality to increase the day with a `+/-` it defaults to false because it conflicts with many other internal shortcut keys. ([#6632](https://github.com/infor-design/enterprise/issues/6632))

## v4.67.0 Markup Changes

- `[AppMenu]` As a design change the `Infor` logo is no longer to be shown on the app menu and has been removed. This reduces visual clutter, and is more inline with Koch global brand to leave it out. ([#6726](https://github.com/infor-design/enterprise/issues/6726))

## v4.67.0 Features

- `[Calendar]` Add a setting for calendar to show and hide the legend. ([#6533](https://github.com/infor-design/enterprise/issues/6533))
- `[Datagrid]` Added puppeteer script for header icon with tooltip. ([#6738](https://github.com/infor-design/enterprise/issues/6738))
- `[Icons]` Added new icons for `interaction` and `interaction-reply`. ([#6721](https://github.com/infor-design/enterprise/issues/6721))
- `[Monthview]` Added puppeteer script for monthview legend visibility when month changes ([#6382](https://github.com/infor-design/enterprise/issues/6382))
- `[Searchfield]` Added puppeteer script for filter and sort icon. ([#6007](https://github.com/infor-design/enterprise/issues/6007))
- `[Searchfield]` Added puppeteer script for custom icon. ([#6723](https://github.com/infor-design/enterprise/issues/6723))

## v4.67.0 Fixes

- `[Accordion]` Added a safety check in accordion. ([#6789](https://github.com/infor-design/enterprise/issues/6789))
- `[Badge/Tag/Icon]` Fixed info color in dark mode. ([#6763](https://github.com/infor-design/enterprise/issues/6763))
- `[Button]` Added notification badges for buttons with labels. ([NG#1347](https://github.com/infor-design/enterprise-ng/issues/1347))
- `[Button]` Added dark theme button colors. ([#6512](https://github.com/infor-design/enterprise/issues/6512))
- `[Calendar]` Fixed a bug in calendar where bottom border is not properly rendering. ([#6668](https://github.com/infor-design/enterprise/issues/6668))
- `[Color Palette]` Added status color CSS classes for color and border-color properties. ([#6711](https://github.com/infor-design/enterprise/issues/6711))
- `[Datagrid]` Fixed a bug in datagrid inside a modal where the column is rendering wider than normal. ([#6782](https://github.com/infor-design/enterprise/issues/6782))
- `[Datagrid]` Fixed a bug in datagrid where when changing rowHeight as a setting and re-rendering it doesn't apply. ([#6783](https://github.com/infor-design/enterprise/issues/6783))
- `[Datagrid]` Fixed a bug in datagrid where isEditable is not returning row correctly. ([#6746](https://github.com/infor-design/enterprise/issues/6746))
- `[Datagrid]` Updated datagrid header CSS height. ([#6697](https://github.com/infor-design/enterprise/issues/6697))
- `[Datagrid]` Fixed on datagrid column width. ([#6725](https://github.com/infor-design/enterprise/issues/6725))
- `[Datagrid]` Fixed an error editing in datagrid with grouped headers. ([#6759](https://github.com/infor-design/enterprise/issues/6759))
- `[Datagrid]` Updated space key checks for expand button. ([#6756](https://github.com/infor-design/enterprise/issues/6756))
- `[Datagrid]` Fixed an error when hovering cells with tooltips setup and using grouped headers. ([#6753](https://github.com/infor-design/enterprise/issues/6753))
- `[Editor]` Fixed bug in editor where background color is not rendering properly. ([#6685](https://github.com/infor-design/enterprise/issues/6685))
- `[Listview]` Fixed a bug where listview is not rendering properly when dataset has zero integer value. ([#6640](https://github.com/infor-design/enterprise/issues/6640))
- `[Popupmenu]` Fixed a bug in popupmenu where getSelected() is not working on multiselect. ([NG#1349](https://github.com/infor-design/enterprise/issues-ng/1349))
- `[Toolbar-Flex]` Removed deprecated message by using `beforeMoreMenuOpen` setting. ([#NG1352](https://github.com/infor-design/enterprise-ng/issues/1352))
- `[Trackdirty]` Added optional chaining for safety check of trackdirty element. ([#6696](https://github.com/infor-design/enterprise/issues/6696))
- `[WeekView]` Added Day View and Week View Shading. ([#6568](https://github.com/infor-design/enterprise/issues/6568))

(30 Issues Solved This Release, Backlog Enterprise 252, Backlog Ng 49, 1104 Functional Tests, 1342 e2e Tests, 506 Puppeteer Tests)

## v4.66.0

## v4.66.0 Features

- `[Busyindicator]` Converted protractor tests to puppeteer. ([#6623](https://github.com/infor-design/enterprise/issues/6623))
- `[Calendar]` Converted protractor tests to puppeteer. ([#6524](https://github.com/infor-design/enterprise/issues/6524))
- `[Datagrid]` Added puppeteer script for render only one row. ([#6645](https://github.com/infor-design/enterprise/issues/6645))
- `[Datagrid]` Added test scripts for add row. ([#6644](https://github.com/infor-design/enterprise/issues/6644))
- `[Datepicker]` Added setting for adjusting day using +/- in datepicker. ([#6632](https://github.com/infor-design/enterprise/issues/6632))
- `[Targeted-Achievement]` Add puppeteer test for show tooltip on targeted achievement. ([#6550](https://github.com/infor-design/enterprise/issues/6550))
- `[Icons]` Added new icons for `interaction` and `interaction-reply`. ([#6666](https://github.com/infor-design/enterprise/issues/6629))
- `[Searchfield]` Added option to add custom icon button. ([#6453](https://github.com/infor-design/enterprise/issues/6453))
- `[Targeted-Achievement]` Added puppeteer test for show tooltip on targeted achievement. ([#6550](https://github.com/infor-design/enterprise/issues/6550))
- `[Textarea]` Converted protractor tests to puppeteer. ([#6629](https://github.com/infor-design/enterprise/issues/6629))

## v4.66.0 Fixes

- `[Datagrid]` Fixed trigger icon background color on hover when row is activated. ([#6679](https://github.com/infor-design/enterprise/issues/6679))
- `[Datagrid]` Fixed the datagrid alert icon was not visible and the trigger cell moves when hovering over when editor has trigger icon. ([#6663](https://github.com/infor-design/enterprise/issues/6663))
- `[Datagrid]` Fixed redundant `aria-describedby` attributes at cells. ([#6530](https://github.com/infor-design/enterprise/issues/6530))
- `[Datagrid]` Fixed on edit outline in textarea not filling the entire cell. ([#6588](https://github.com/infor-design/enterprise/issues/6588))
- `[Datagrid]` Updated filter phrases for datepicker. ([#6587](https://github.com/infor-design/enterprise/issues/6587))
- `[Datagrid]` Fixed the overflowing of the multiselect dropdown on the page and pushes the container near the screen's edge. ([#6580](https://github.com/infor-design/enterprise/issues/6580))
- `[Datagrid]` Fixed unselectRow on `treegrid` sending rowData incorrectly. ([#6548](https://github.com/infor-design/enterprise/issues/6548))
- `[Datagrid]` Fixed incorrect rowData for grouping tooltip callback. ([NG#1298](https://github.com/infor-design/enterprise-ng/issues/1298))
- `[Datagrid]` Fixed a bug in `treegrid` where data are duplicated when row height is changed. ([#4979](https://github.com/infor-design/enterprise/issues/4979))
- `[Datagrid]` Fix bug on where changing `groupable` and dataset does not update datagrid. ([NG#1332](https://github.com/infor-design/enterprise-ng/issues/1332))
- `[Datepicker]` Fixed missing `monthrendered` event on initial calendar open. ([NG#1345](https://github.com/infor-design/enterprise-ng/issues/1345))
- `[Editor]` Fixed a bug where paste function is not working on editor when copied from Windows Adobe Reader. ([#6521](https://github.com/infor-design/enterprise/issues/6521))
- `[Editor]` Fixed a bug where editor has dark screen after inserting an image. ([NG#1323](https://github.com/infor-design/enterprise-ng/issues/1323))
- `[Editor]` Fixed a bug where reset dirty is not working on special characters in Edge browser. ([#6584](https://github.com/infor-design/enterprise/issues/6584))
- `[Fileupload Advanced]` Fixed on max fileupload limit. ([#6625](https://github.com/infor-design/enterprise/issues/6625))
- `[Monthview]` Fixed missing legend data on visible previous / next month with using loadLegend API. ([#6665](https://github.com/infor-design/enterprise/issues/6665))
- `[Notification]` Updated css of notification to fix alignment in RTL mode. ([#6555](https://github.com/infor-design/enterprise/issues/6555))
- `[Searchfield]` Fixed a bug on Mac OS Safari where x button can't clear the contents of the searchfield. ([#6631](https://github.com/infor-design/enterprise/issues/6631))
- `[Popdown]` Fixed `popdown` not closing when clicking outside in NG. ([NG#1304](https://github.com/infor-design/enterprise-ng/issues/1304))
- `[Tabs]` Fixed on close button not showing in Firefox. ([#6610](https://github.com/infor-design/enterprise/issues/6610))
- `[Tabs]` Remove target panel element on remove event. ([#6621](https://github.com/infor-design/enterprise/issues/6621))
- `[Tabs Module]` Fixed category border when focusing the searchfield. ([#6618](https://github.com/infor-design/enterprise/issues/6618))
- `[Toolbar Searchfield]` Fixed searchfield toolbar in alternate style. ([#6615](https://github.com/infor-design/enterprise/issues/6615))
- `[Tooltip]` Fixed tooltip event handlers created on show not cleaning up properly on hide. ([#6613](https://github.com/infor-design/enterprise/issues/6613))

(39 Issues Solved This Release, Backlog Enterprise 230, Backlog Ng 42, 1102 Functional Tests, 1380 e2e Tests, 462 Puppeteer Tests)

## v4.65.0

## v4.65.0 Features

- `[Bar]` Enhanced the VPAT accessibility in bar chart. ([#6074](https://github.com/infor-design/enterprise/issues/6074))
- `[Bar]` Added puppeteer script for axis labels test. ([#6551](https://github.com/infor-design/enterprise/issues/6551))
- `[Bubble]` Converted protractor tests to puppeteer. ([#6527](https://github.com/infor-design/enterprise/issues/6527))
- `[Bullet]` Converted protractor tests to puppeteer. ([#6622](https://github.com/infor-design/enterprise/issues/6622))
- `[Cards]` Added puppeteer script for cards test. ([#6525](https://github.com/infor-design/enterprise/issues/6525))
- `[Datagrid]` Added tooltipOption settings for columns. ([#6361](https://github.com/infor-design/enterprise/issues/6361))
- `[Datagrid]` Added add multiple rows option. ([#6404](https://github.com/infor-design/enterprise/issues/6404))
- `[Datagrid]` Added puppeteer script for refresh column. ([#6212](https://github.com/infor-design/enterprise/issues/6212))
- `[Datagrid]` Added puppeteer script for cell editing test. ([#6552](https://github.com/infor-design/enterprise/issues/6552))
- `[Modal]` Added icon puppeteer test for modal component. ([#6549](https://github.com/infor-design/enterprise/issues/6549))
- `[Tabs]` Added puppeteer script for new searchfield design ([#6282](https://github.com/infor-design/enterprise/issues/6282))
- `[Tag]` Converted protractor tests to puppeteer. ([#6617](https://github.com/infor-design/enterprise/issues/6617))
- `[Targeted Achievement]` Converted protractor tests to puppeteer. ([#6627](https://github.com/infor-design/enterprise/issues/6627))

## v4.65.0 Fixes

- `[Accordion]` Fixed the bottom border of the completely disabled accordion in dark mode. ([#6406](https://github.com/infor-design/enterprise/issues/6406))
- `[AppMenu]` Fixed a bug where events are added to the wrong elements for filtering. Also fixed an issue where if no accordion is added the app menu will error. ([#6592](https://github.com/infor-design/enterprise/issues/6592))
- `[Chart]` Removed automatic legend bottom placement when reaching a minimum width. ([#6474](https://github.com/infor-design/enterprise/issues/6474))
- `[Chart]` Fixed the result logged in console to be same as the Soho Interfaces. ([NG#1296](https://github.com/infor-design/enterprise-ng/issues/1296))
- `[ContextualActionPanel]` Fixed a bug where the toolbar searchfield with close icon looks off on mobile viewport. ([#6448](https://github.com/infor-design/enterprise/issues/6448))
- `[Datagrid]` Fixed a bug in datagrid where focus is not behaving properly when inlineEditor is set to true. ([NG#1300](https://github.com/infor-design/enterprise-ng/issues/1300))
- `[Datagrid]` Fixed a bug where `treegrid` doesn't expand a row via keyboard when editable is set to true. ([#6434](https://github.com/infor-design/enterprise/issues/6434))
- `[Datagrid]` Fixed a bug where the search icon and x icon are misaligned across datagrid and removed extra margin space in modal in Firefox. ([#6418](https://github.com/infor-design/enterprise/issues/6418))
- `[Datagrid]` Fixed a bug where page changed to one on removing a row in datagrid. ([#6475](https://github.com/infor-design/enterprise/issues/6475))
- `[Datagrid]` Header is rerendered when calling updated method, also added paging info settings. ([#6476](https://github.com/infor-design/enterprise/issues/6476))
- `[Datagrid]` Fixed a bug where column widths were not changing in settings. ([#5227](https://github.com/infor-design/enterprise/issues/5227))
- `[Datagrid]` Fixed a bug where it renders all rows in the datagrid when adding one row. ([#6491](https://github.com/infor-design/enterprise/issues/6491))
- `[Datagrid]` Fixed a bug where using shift-click to multiselect on datagrid with treeGrid setting = true selects from the first row until bottom row. ([NG#1274](https://github.com/infor-design/enterprise-ng/issues/1274))
- `[Datepicker]` Fixed a bug where the datepicker is displaying NaN when using french format. ([NG#1273](https://github.com/infor-design/enterprise-ng/issues/1273))
- `[Datepicker]` Added listener for calendar `monthrendered` event and pass along. ([NG#1324](https://github.com/infor-design/enterprise-ng/issues/1324))
- `[Input]` Fixed a bug where the password does not show or hide in Firefox. ([#6481](https://github.com/infor-design/enterprise/issues/6481))
- `[Listview]` Fixed disabled font color not showing in listview. ([#6391](https://github.com/infor-design/enterprise/issues/6391))
- `[Listview]` Changed toolbar-flex to contextual-toolbar for multiselect listview. ([#6591](https://github.com/infor-design/enterprise/issues/6591))
- `[Locale]` Added monthly translations. ([#6556](https://github.com/infor-design/enterprise/issues/6556))
- `[Lookup]` Fixed a bug where search-list icon, launch icon, and ellipses is misaligned and the table and title overlaps in responsive view. ([#6487](https://github.com/infor-design/enterprise/issues/6487))
- `[Modal]` Fixed an issue on some monitors where the overlay is too dim. ([#6566](https://github.com/infor-design/enterprise/issues/6566))
- `[Page-Patterns]` Fixed a bug where the header disappears when the the last item in the list is clicked and the browser is smaller in Chrome and Edge. ([#6328](https://github.com/infor-design/enterprise/issues/6328))
- `[Tabs Module]` Fixed multiple UI issues in tabs module with searchfield. ([#6526](https://github.com/infor-design/enterprise/issues/6526))
- `[ToolbarFlex]` Fixed a bug where the teardown might error on situations. ([#1327](https://github.com/infor-design/enterprise/issues/1327))
- `[Tabs]` Fixed a bug where tabs focus indicator is not fixed on Classic Theme. ([#6464](https://github.com/infor-design/enterprise/issues/6464))
- `[Validation]` Fixed a bug where the tooltip would show on the header when the message has actually been removed. ([#6547](https://github.com/infor-design/enterprise/issues/6547)

(45 Issues Solved This Release, Backlog Enterprise 233, Backlog Ng 42, 1102 Functional Tests, 1420 e2e Tests, 486 Puppeteer Tests)

## v4.64.2 Fixes

- `[Datepicker]` Added listener for calendar `monthrendered` event and pass along. ([NG#1324](https://github.com/infor-design/enterprise-ng/issues/1324))
- `[Modal]` Fixed bug where popup goes behind modal when in application menu in resizable mode. ([NG#1272](https://github.com/infor-design/enterprise-ng/issues/1272))
- `[Monthview]` Fixed bug where monthview duplicates on updating legends. ([NG#1305](https://github.com/infor-design/enterprise-ng/issues/1305))

## v4.64.0

### v4.64.0 Important Notes

- `[General]` Fixed the map file is no longer included with the minified version of `sohoxi.min.js`. ([#6489](https://github.com/infor-design/enterprise/issues/6489))

## v4.64.0 Features

- `[Accordion]` Added visual regression tests in puppeteer. ([#5836](https://github.com/infor-design/enterprise/issues/5836))
- `[Autocomplete]` Removed protractor tests. ([#6248](https://github.com/infor-design/enterprise/issues/6248))
- `[Bar]` Added the ability to set axis labels on different positions (top, right, bottom, left). ([#5382](https://github.com/infor-design/enterprise/issues/5382))
- `[Blockgrid]` Converted protractor tests to puppeteer. ([#6327](https://github.com/infor-design/enterprise/issues/6327))
- `[Breadcrumb]` Converted protractor tests to puppeteer. ([#6505](https://github.com/infor-design/enterprise/issues/6505))
- `[Button]` Added puppeteer script for button badge toggle test. ([#6449](https://github.com/infor-design/enterprise/issues/6449))
- `[Colors]` Converted protractor tests to puppeteer. ([#6513](https://github.com/infor-design/enterprise/issues/6513))
- `[Counts]` Converted protractor tests to puppeteer. ([#6517](https://github.com/infor-design/enterprise/issues/6517))
- `[Datagrid]` Added a new method for cell editing for new row added. ([#6338](https://github.com/infor-design/enterprise/issues/6338))
- `[Datepicker]` Added puppeteer script for datepicker clear (empty string) test . ([#6421](https://github.com/infor-design/enterprise/issues/6421))
- `[Error Page]` Converted protractor tests to puppeteer. ([#6518](https://github.com/infor-design/enterprise/issues/6518))
- `[Modal]` Added an ability to add icon in title section of the modal. ([#5905](https://github.com/infor-design/enterprise/issues/5905))

## v4.64.0 Fixes

- `[Bar Stacked]` Fixed a bug where chart tooltip total shows 99.999 instead of 100 on 100% Stacked Bar Chart. ([#6236](https://github.com/infor-design/enterprise/issues/6326))
- `[ContextMenu]` Fixed a bug in context menu where it is not indented properly. ([#6223](https://github.com/infor-design/enterprise/issues/6223))
- `[Button]` Fixed a bug where changing from primary to secondary disrupts the css styling. ([#6223](https://github.com/infor-design/enterprise-ng/issues/1282))
- `[Datagrid]` Fixed a bug where toolbar is still visible even no buttons, title and errors appended. ([#6290](https://github.com/infor-design/enterprise/issues/6290))
- `[Datagrid]` Added setting for color change in active checkbox selection. ([#6303](https://github.com/infor-design/enterprise/issues/6303))
- `[Datagrid]` Set changed cell to active when update is finished. ([#6317](https://github.com/infor-design/enterprise/issues/6317))
- `[Datagrid]` Fixed row height of extra-small rows on editable datagrid with icon columns. ([#6284](https://github.com/infor-design/enterprise/issues/6284))
- `[Datagrid]` Added trimSpaces option for leading spaces upon blur. ([#6244](https://github.com/infor-design/enterprise/issues/6244))
- `[Datagrid]` Fixed header alignment when formatter is ellipsis. ([#6251](https://github.com/infor-design/enterprise/issues/6251))
- `[Datagrid]` Fixed a bug where the datepicker icon is not visible when the datagrid starts as non editable and toggled to editable and is visible when the datagrid starts as editable and toggled to non editable. ([#6289](https://github.com/infor-design/enterprise/issues/6289))
- `[Datagrid]` Changed the minDate and maxDate on a demo page to be more current. ([#6416](https://github.com/infor-design/enterprise/issues/6416))
- `[Datepicker]` Fixed a bug where selecting a date that's consecutive to the previous range won't select that date. ([#6272](https://github.com/infor-design/enterprise/issues/6272))
- `[Datepicker]` Fixed a bug where datepicker is not setting time and date consistently in Arabic locale. ([#6270](https://github.com/infor-design/enterprise/issues/6270))
- `[Flex Toolbar]` Fixed the data automation id to be more reliable for popupmenu and overflowed buttons. ([#6175](https://github.com/infor-design/enterprise/issues/6175))
- `[Icons]` Fixed the inconsistency between solid and outlined icons. ([#6165](https://github.com/infor-design/enterprise/issues/6165))
- `[Icons]` Changed the error color to change in themes in some areas. ([#6273](https://github.com/infor-design/enterprise/issues/6273))
- `[Line Chart]` Fixed a bug where the alignment of focus is overlapping another component. ([#6384](https://github.com/infor-design/enterprise/issues/6384))
- `[Listview]` Fixed a bug where the search icon is misaligned in Firefox and Safari. ([#6390](https://github.com/infor-design/enterprise/issues/6390))
- `[Locale]` Fixed incorrect date format for Latvian language. ([#6123](https://github.com/infor-design/enterprise/issues/6123))
- `[Locale]` Fixed incorrect data in `ms-my`, `nn-No` and `nb-NO`. ([#6472](https://github.com/infor-design/enterprise/issues/6472))
- `[Lookup]` Fixed bug where lookup still appeared when modal closes. ([#6218](https://github.com/infor-design/enterprise/issues/6218))
- `[Modal]` Fixed bug where popup goes behind modal when in application menu in resizable mode. ([NG#1272](https://github.com/infor-design/enterprise-ng/issues/1272))
- `[Modal]` Fixed bug where popup goes behind modal when in application menu in resizable mode. ([NG#1272](https://github.com/infor-design/enterprise-ng/issues/1272))
- `[Monthview]` Fixed bug where monthview duplicates on updating legends. ([NG#1305](https://github.com/infor-design/enterprise-ng/issues/1305))
- `[Personalization]` Fixed bug where the dark mode header color was not correct in the tokens and caused the personalization dropdown to be incorrect. ([#6446](https://github.com/infor-design/enterprise/issues/6446))
- `[Tabs]` Fixed memory leak in tabs component. ([NG#1286](https://github.com/infor-design/enterprise-ng/issues/1286))
- `[Tabs]` Fixed a bug where tab focus indicator is not aligned properly in RTL composite forms. ([#6464](https://github.com/infor-design/enterprise/issues/6464))
- `[Targeted-Achievement]` Fixed a bug where the icon is cut off in Firefox. ([#6400](https://github.com/infor-design/enterprise/issues/6400))
- `[Toolbar]` Fixed a bug where the search icon is misaligned in Firefox. ([#6405](https://github.com/infor-design/enterprise/issues/6405))
- `[Toolbar Flex]` Fixed a bug where the `addMenuElementLinks` function execute incorrectly when menu item has multi-level submenus. ([#6120](https://github.com/infor-design/enterprise/issues/6120))
- `[Tree]` The expanded event did not fire when source is being used. ([#1294](https://github.com/infor-design/enterprise-ng/issues/1294))
- `[Typography]` Fixed a bug where the text are overlapping in Firefox. ([#6450](https://github.com/infor-design/enterprise/issues/6450))
- `[WeekView]` Fixed a bug where 'today' date is not being rendered properly. ([#6260](https://github.com/infor-design/enterprise/issues/6260))
- `[WeekView]` Fixed a bug where month-year label is not changing upon clicking the arrow button. ([#6415](https://github.com/infor-design/enterprise/issues/6415))
- `[Validator]` Fixed a bug where toolbar error message still appears after error is removed. ([#6253](https://github.com/infor-design/enterprise/issues/6253))

(61 Issues Solved This Release, Backlog Enterprise 219, Backlog Ng 41, 1100 Functional Tests, 1468 e2e Tests, 436 Puppeteer Tests)

## v4.63.3 Fixes

- `[Validation]` Fixed a bug where the tooltip would show on the header when the message has actually been removed. ([#6547](https://github.com/infor-design/enterprise/issues/6547)

## v4.63.2 Fixes

- `[Personalization]` Re-Fixed bug where the dark mode header color was not correct in the tokens and caused the personalization dropdown to be incorrect, classic theme was missed. ([#6446](https://github.com/infor-design/enterprise/issues/6446)

## v4.63.1 Fixes

- `[Personalization]` Fixed bug where the dark mode header color was not correct in the tokens and caused the personalization dropdown to be incorrect. ([#6446](https://github.com/infor-design/enterprise/issues/6446)

## v4.63.0

## v4.63.0 Fixes

- `[Accordion]` Added expand animation back. ([#6268](https://github.com/infor-design/enterprise/issues/6268))
- `[Badges]` Fixed a bug where in badges is not properly aligned in Contrast Mode. ([#6273](https://github.com/infor-design/enterprise/issues/6273))
- `[Button]` Fixed a bug where notification badges are not destroyed when updating the button settings. ([NG#1241](https://github.com/infor-design/enterprise-ng/issues/1241))
- `[Calendar]` Allowed product devs to add custom css class to event labels in Calendar Component. ([#6304](https://github.com/infor-design/enterprise/issues/6304))
- `[Calendar]` Fixed the thickness of right and bottom border. ([#6246](https://github.com/infor-design/enterprise/issues/6246))
- `[Card]` Fixed a regression bug where the flex toolbar's position was not properly aligned when selecting listview items. ([#6346](https://github.com/infor-design/enterprise/issues/6346)]
- `[Charts]` Fixed the misalignment of the legend and legend color with the highlight of the selected legend. ([#6301](https://github.com/infor-design/enterprise/issues/6301))
- `[ContextualActionPanel]` Moved notification to appropriate location and trigger redraw of styles. ([#6264](https://github.com/infor-design/enterprise/issues/6264))
- `[ContextualActionPanel]` Added close CAP function to a demo example. ([#6274](https://github.com/infor-design/enterprise/issues/6274))
- `[Datagrid]` Fixed misaligned lookup icon button upon click/editing. ([#6233](https://github.com/infor-design/enterprise/issues/6233))
- `[Datagrid]` Fixed a bug where tooltip is not displayed even when settings is turned on in disabled rows. ([#6128](https://github.com/infor-design/enterprise/issues/6128))
- `[Datagrid]` Fixed misaligned lookup icon button upon click/editing. ([#6233](https://github.com/infor-design/enterprise/issues/6233))
- `[Datepicker]` Fixed a bug on setValue() when pass an empty string for clearing field. ([#6168](https://github.com/infor-design/enterprise/issues/6168))
- `[Datepicker]` Fixed a bug on datepicker not clearing in angular version. ([NG#1256](https://github.com/infor-design/enterprise-ng/issues/1256))
- `[Dropdown]` Fixed on keydown events not working when dropdown is nested in label. ([NG#1262](https://github.com/infor-design/enterprise-ng/issues/1262))
- `[Editor]` Fixed editor where toolbar is being focused on after pressing bold/italic keys instead of the text itself. ([#5262](https://github.com/infor-design/enterprise-ng/issues/5262))
- `[Field-Filter]` Fixed alignment of filter icons and text field. ([#5866](https://github.com/infor-design/enterprise/issues/5866))
- `[Field-Options]` Fixed field options label overflow. ([#6255](https://github.com/infor-design/enterprise/issues/6255))
- `[Field-Options]` Fixed a bug where in the text and highlight box are not fit accordingly. ([#6322](https://github.com/infor-design/enterprise/issues/6322))
- `[Field-Options]` Fixed alignment of field options in the Color Picker when in compact mode in Safari and alignment of search icon in Clearable Searchfield. ([#6256](https://github.com/infor-design/enterprise/issues/6256))
- `[Form-Compact]` Fixed alignment of Field 16 and Field 18 in Safari. ([#6345](https://github.com/infor-design/enterprise/issues/6345))
- `[General]` Fixed memory leaks in listview, toolbar, datagrid, cards and header. ([NG#1275](https://github.com/infor-design/enterprise-ng/issues/1275))
- `[Listview]` Added flex toolbar for multiselect listview. ([NG#1249](https://github.com/infor-design/enterprise-ng/issues/1249))
- `[Listview]` Adjusted spaces between the search icon and filter wrapper. ([#6007](https://github.com/infor-design/enterprise/issues/6007))
- `[Listview]` Changed the font size of heading, subheading, and micro in Listview Component. ([#4996](https://github.com/infor-design/enterprise/issues/4996))
- `[Modal]` Fixed on too wide minimum width when close button is enabled. ([NG#1240](https://github.com/infor-design/enterprise-ng/issues/1240))
- `[Searchfield]` Fixed on searchfield clear button not working in Safari. ([6185](https://github.com/infor-design/enterprise-ng/issues/6185))
- `[Searchfield]` Fixed UI issues on the new searchfield design. ([#6331](https://github.com/infor-design/enterprise/issues/6331))
- `[Sink Page]` Fixed misaligned search icon toolbar in sink page. ([#6369](https://github.com/infor-design/enterprise/issues/6369))
- `[Sink Page]` Fixed close icon position in Datagrid section Personalized Column. ([#6375](https://github.com/infor-design/enterprise/issues/6375))
- `[Slider]` Fixed background color of slider in a modal in new dark theme. ([6211](https://github.com/infor-design/enterprise-ng/issues/6211))
- `[Swaplist]` Fixed a bug in swaplist where the filter is not behaving correctly on certain key search. ([#6222](https://github.com/infor-design/enterprise/issues/6222))
- `[SwipeAction]` Fixed scrollbar being visible in `firefox`. ([#6312](https://github.com/infor-design/enterprise/issues/6312))
- `[Tabs]` Fixed Z-index conflict between modal overlay and draggable module tabs. ([#6297](https://github.com/infor-design/enterprise/issues/6297))
- `[Tabs]` Fixed a bug where the tab activated events are fired on closing a tab. ([#1452](https://github.com/infor-design/enterprise/issues/1452))
- `[Tabs Module` Fixed the new UI searchfield design in Tabs Module component. ([#6348](https://github.com/infor-design/enterprise/issues/6348))
- `[Tabs Module` Ensure searchfield X clear button is visible at smaller breakpoints. ([#5173](https://github.com/infor-design/enterprise/issues/5173))
- `[Tabs Module` Ensure searchfield X clear button is visible at smaller breakpoints. ([#5178](https://github.com/infor-design/enterprise/issues/5178))
- `[Targeted-Achievement]` Added tooltip on icon in targeted-achievement chart ([#6308](https://github.com/infor-design/enterprise/issues/6308))
- `[TextArea]` Fixed medium size text area when in responsive view. ([#6334](https://github.com/infor-design/enterprise/issues/6334))
- `[Validation]` Updated example page to include validation event for email field. ([#6296](https://github.com/infor-design/enterprise/issues/6296))

## v4.63.0 Features

- `[Datagrid]` Added close button on file error message ([#6178](https://github.com/infor-design/enterprise/issues/6178))
- `[Datagrid]` Added puppeteer script for fallback image tooltip text. ([#6278](https://github.com/infor-design/enterprise/issues/6278))
- `[File Upload]` Added close button on file error message. ([#6229](https://github.com/infor-design/enterprise/issues/6229))
- `[Searchfield]` Implemented a new design for searchfield. ([#5865](https://github.com/infor-design/enterprise/issues/5865))

(40 Issues Solved This Release, Backlog Enterprise 191, Backlog Ng 42, 1101 Functional Tests, 1576 e2e Tests, 295 Puppeteer Tests)

## v4.62.3 Fixes

- `[Personalization]` Re-Fixed bug where the dark mode header color was not correct in the tokens and caused the personalization dropdown to be incorrect, classic theme was missed. ([#6446](https://github.com/infor-design/enterprise/issues/6446)

## v4.62.2 Fixes

- `[Personalization]` Fixed bug where the dark mode header color was not correct in the tokens and caused the personalization dropdown to be incorrect. ([#6446](https://github.com/infor-design/enterprise/issues/6446))
- `[Locale]` Fixed incorrect data in `ms-my`, `nn-No` and `nb-NO`. ([#6472](https://github.com/infor-design/enterprise/issues/6472))

## v4.62.1 Fixes

- `[Calendar]` Allow product devs to add custom css class to event labels in Calendar Component. ([#6304](https://github.com/infor-design/enterprise/issues/6304))

## v4.62.0

## v4.62.0 Features

- `[Datagrid]` Added tooltip for fallback image. ([#6178](https://github.com/infor-design/enterprise/issues/6178))
- `[Datepicker]` Added legend load for datepicker. ([NG#1261](https://github.com/infor-design/enterprise-ng/issues/1261))
- `[File Upload]` Added setFailed status ([#5671](https://github.com/infor-design/enterprise/issues/5671))
- `[Icon]` Created a puppeteer script for the new launch icon. ([#5854](https://github.com/infor-design/enterprise/issues/5854))
- `[Icon]` Created a puppeteer script for the new mobile icon. ([#6199](https://github.com/infor-design/enterprise/issues/6199))
- `[Listview]` Added filters in Listview Component. ([#6007](https://github.com/infor-design/enterprise/issues/6007))
- `[Spinbox]` Created a puppeteer script for Spinbox Field sizes on mobile. ([#5843](https://github.com/infor-design/enterprise/issues/5843))
- `[ToolbarFlex]` Allow toolbar flex navigation buttons to have notification badge. ([NG#1235](https://github.com/infor-design/enterprise-ng/issues/1235))

## v4.62.0 Fixes

- `[ApplicationMenu]` Remove a Safari-specific style rule the misaligns the button svg arrow. ([#5722](https://github.com/infor-design/enterprise/issues/5722))
- `[Arrange]` Fix an alignment issue in the demo app. ([#5281](https://github.com/infor-design/enterprise/issues/5281))
- `[Calendar]` Fix day of the week to show three letters as default in range calendar. ([#6193](https://github.com/infor-design/enterprise/issues/6193))
- `[ContextualActionPanel]` Fix an issue with the example page where the Contextual Action Panel is not initialized on open. ([#6065](https://github.com/infor-design/enterprise/issues/6065))
- `[ContextualActionPanel]` Remove unnecessary markup injection behavior from example. ([#6065](https://github.com/infor-design/enterprise/issues/6065))
- `[Datagrid]` Fixed a regression bug where the datepicker icon button and time value upon click were misaligned. ([#6198](https://github.com/infor-design/enterprise/issues/6198))
- `[Datagrid]` Show pagesize selector even in hidePagerOnOnePage mode ([#3706](https://github.com/infor-design/enterprise/issues/3706))
- `[Datagrid]` Corrected a filter type in a demo app page. ([#5497](https://github.com/infor-design/enterprise/issues/5497))
- `[Datagrid]` Remove widths in demo app page to prevent truncation of column. ([#5495](https://github.com/infor-design/enterprise/issues/5495))
- `[Datagrid]` Fixed a regression bug where the datepicker icon button and time value upon click were misaligned. ([#6198](https://github.com/infor-design/enterprise/issues/6198))
- `[Dropdown]` Fixed multiple accessibility issues with multiselect dropdown. ([#6075](https://github.com/infor-design/enterprise/issues/6075))
- `[Dropdown]` Fixed an overflow issue on Windows 10 Chrome. ([#4940](https://github.com/infor-design/enterprise/issues/4940))
- `[Editor]` Fix on editor changing text in another editor. ([NG#1232](https://github.com/infor-design/enterprise-ng/issues/1232))
- `[FileUploadAdvanced]` Fixed a missing link in french locale. ([#6226](https://github.com/infor-design/enterprise/issues/6226))
- `[Homepage]` Fixed instability of the visual tests. ([#6179](https://github.com/infor-design/enterprise/issues/6179))
- `[Lookup]` Remove unnecessary filter from example page. ([#5677](https://github.com/infor-design/enterprise/issues/5677))
- `[Modal]` Updated close method that will close even if there are subcomponents opened. ([#6048](https://github.com/infor-design/enterprise/issues/6048))
- `[Modal]` Fix a demo app issue where the proper settings were not added to the required key in the validation object. ([#5571](https://github.com/infor-design/enterprise/issues/5571))
- `[Tabs/Module]` Override fill style of search icon created by 'soho-personalization'. Fix alignment of close icon in specific circumstance. ([#6207](https://github.com/infor-design/enterprise/issues/6207))
- `[Searchfield]` Fix on searchfield categories where popup wrapper gets duplicated whenever update is called. ([NG#1186](https://github.com/infor-design/enterprise-ng/issues/1186))
- `[Searchfield/Header]` Enhanced the font colors, background colors for the searchfield inside of the `header` & `subheader`. ([#6047](https://github.com/infor-design/enterprise/issues/6047))
- `[Tabs]` Fix a bug where tabs indicator is not properly aligned in RTL. ([#6068](https://github.com/infor-design/enterprise/issues/6068))
- `[Tabs/Module]` Fixed a bug the personalization color was the same as the tab color. ([#6236](https://github.com/infor-design/enterprise/issues/6236))
- `[Tag]` Fix on tag text not showing when placed inside a popover. ([#6092](https://github.com/infor-design/enterprise/issues/6092))
- `[Toolbar]` Fixed an issue where the input disappears in toolbar at mobile size. ([#5388](https://github.com/infor-design/enterprise/issues/5388))
- `[Tooltip]` Fixed the `maxWidth` setting to work properly. ([#6100](https://github.com/infor-design/enterprise/issues/6100))
- `[Widget]` Fix on drag image including the overflow area. ([NG#1216](https://github.com/infor-design/enterprise-ng/issues/1216))

(47 Issues Solved This Release, Backlog Enterprise 187, Backlog Ng 37, 1101 Functional Tests, 1574 e2e Tests, 293 Puppeteer Tests)

## v4.61.1

## v4.61.1 Fixes

- `[Datagrid]` Fixed a regression bug where the datepicker icon button and time value upon click were misaligned. ([#6198](https://github.com/infor-design/enterprise/issues/6198))
- `[Tag]` Fix on tag text not showing when placed inside a popover. ([#6092](https://github.com/infor-design/enterprise/issues/6092))
- `[Tooltip]` Fixed the `maxWidth` setting to work properly. ([#6100](https://github.com/infor-design/enterprise/issues/6100))
- `[Widget]` Fix on drag image including the overflow area. ([NG#1216](https://github.com/infor-design/enterprise-ng/issues/1216))

## v4.61.0 Features

- `[ApplicationMenu]` Converted protractor test suites to puppeteer. ([#5835](https://github.com/infor-design/enterprise/issues/5835))
- `[Bar]` Fixed an issue with legend text overlapping. ([#6113](https://github.com/infor-design/enterprise/issues/6113)
- `[Bar]` Converted protractor test suites to puppeteer. ([#5838](https://github.com/infor-design/enterprise/issues/5838)
- `[Bar Stacked]` Converted protractor test suites to puppeteer. ([#5840](https://github.com/infor-design/enterprise/issues/5840))
- `[ContextualActionPanel]` Added setting for cssClass option. ([#1215](https://github.com/infor-design/enterprise-ng/issues/1215))
- `[Datagrid]` Added visual test for responsive view with puppeteer. ([#5844](https://github.com/infor-design/enterprise/issues/5844))
- `[Datagrid]` Changed where image events are added. ([#5442](https://github.com/infor-design/enterprise/issues/5442))
- `[Datepicker]` Added setting in datepicker where you can disable masking input. ([#6080](https://github.com/infor-design/enterprise/issues/6080))
- `[Editor]` Fix a bug where dirty tracker is not reset when using lots of new line in Edge. ([#6032](https://github.com/infor-design/enterprise/issues/6032))
- `[Card]` Fix a memory leak on events. ([#6155](https://github.com/infor-design/enterprise/issues/6155))
- `[Card]` Create a Puppeteer Script for Actionable Button Card ([#6062](https://github.com/infor-design/enterprise/issues/6062))
- `[General]` Added jest image snapshot for visual regression testing with puppeteer. ([#6105](https://github.com/infor-design/enterprise/issues/6105))
- `[General]` Removed global inline function that adds disabled labels to disabled inputs. ([#6131](https://github.com/infor-design/enterprise/issues/6131))
- `[Hierarchy]` Converted the old protractor e2e test suites to puppeteer tests. ([#5833](https://github.com/infor-design/enterprise/issues/5833))
- `[Homepage]` Added homepage puppeteer test scripts and snapshots. ([#5831](https://github.com/infor-design/enterprise/issues/5831))
- `[Icons]` Design removed some deprecated icons. If you are using `info-field` -> should use `icon-info`. If you are using `info-field-solid` -> should use `icon-info-alert`. If you are using `info-field-alert` -> should use `icon-info-alert`. ([#6091](https://github.com/infor-design/enterprise/issues/6091))
- `[Icons]` Update icon design for `icon-mobile`. ([#6144](https://github.com/infor-design/enterprise/issues/6144))
- `[Locale]` Refined some Latvian translations. ([#5969](https://github.com/infor-design/enterprise/issues/5969))
- `[Locale]` Refined some Lithuanian translations. ([#5960](https://github.com/infor-design/enterprise/issues/5960))
- `[Locale]` Refined some Filipino translations. ([#5864](https://github.com/infor-design/enterprise/issues/5864))
- `[Locale]` Refined some Japanese translations. ([#6115](https://github.com/infor-design/enterprise/issues/6115))
- `[Locale]` Added puppeteer script for PH translation ([#6150](https://github.com/infor-design/enterprise/pull/6150))
- `[Process Indicator]` Fixes a double line separator issue on Windows10 Chrome. ([#5997](https://github.com/infor-design/enterprise/issues/5997))
- `[Swipe-action]` Added a Puppeteer Script for Swipe Container. ([#6129](https://github.com/infor-design/enterprise/issues/6129))
- `[Tag]` The dismiss button was missing a button type causing the form to submit. ([#6149](https://github.com/infor-design/enterprise/issues/6149))

## v4.61.0 Fixes

- `[Column Grouped]` Fix an issue where columns with small values were floating above the baseline axis. ([#6109](https://github.com/infor-design/enterprise/issues/6109))
- `[Chart]` Fix collision of legend text and color block. ([#6113](https://github.com/infor-design/enterprise/issues/6113))
- `[ContextualActionPanel]` Fixed UI issues where the toolbars inside of the body moved to the CAPs header instead of retaining to its original place. ([#6041](https://github.com/infor-design/enterprise/issues/6041))
- `[ContextualActionPanel]` Update and fix example-markup page to a working example. ([#6065](https://github.com/infor-design/enterprise/issues/6065))
- `[Datagrid]` Fix a bug in timepicker inside datagrid where hours is reset 0 when changing it to 12. ([#6076](https://github.com/infor-design/enterprise/issues/6076))
- `[Datagrid]` Fix on value not shown in lookup cell in safari. ([#6003](https://github.com/infor-design/enterprise/issues/6003))
- `[Datagrid]` Fix a bug in datagrid where text is align right when using mask options in filter. ([#5999](https://github.com/infor-design/enterprise/issues/5999))
- `[Datagrid]` Fix a bug in datagrid where datepicker range having an exception when having values before changing to range type. ([#6008](https://github.com/infor-design/enterprise/issues/6008))
- `[Datepicker]` Fix on the flickering behavior when range datepicker is shown. ([#6098](https://github.com/infor-design/enterprise/issues/6098))
- `[Dropdown]` Fix on dropdown multiselect where change event is not triggered when clicking X. ([#6098](https://github.com/infor-design/enterprise/issues/6098))
- `[Editor]` Fix a bug in editor where CTRL-H (add hyperlink) breaks the interface. ([#6015](https://github.com/infor-design/enterprise/issues/6015))
- `[Modal]` Changed maximum modal width. ([#6024](https://github.com/infor-design/enterprise/issues/6024))
- `[Dropdown]` Fix a misaligned input in Classic Theme in Firefox. ([#6096](https://github.com/infor-design/enterprise/issues/6096))
- `[Dropdown]` Fix an issue specific to Windows 10 and Chrome where entering a capital letter (Shift + T, e.g.) after opening the dropdown does not focus the entry associated with the letter pressed. ([#6069](https://github.com/infor-design/enterprise/issues/6069))
- `[Dropdown]` Fix on dropdown multiselect where change event is not triggered when clicking X. ([#6098](https://github.com/infor-design/enterprise/issues/6098))
- `[Donut]` Fix center tooltip showing on wrong donut chart when multiple donut charts. ([#6103](https://github.com/infor-design/enterprise/issues/6103))
- `[Editor]` Fix a bug in editor where CTRL-H (add hyperlink) breaks the interface. ([#6015](https://github.com/infor-design/enterprise/issues/6015))
- `[Hyperlinks]` Remove margin and padding from hyperlinks. ([#5991](https://github.com/infor-design/enterprise/issues/5991))
- `[Masthead]` Remove actions button from header in example page. ([#5959](https://github.com/infor-design/enterprise/issues/5959))
- `[Searchfield]` Fix a bug in NG where searchfield is in full width even when it's collapsible. ([NG#1225](https://github.com/infor-design/enterprise-ng/issues/1225))
- `[Spinbox]` Spinbox should update to correct value when Enter is pressed. ([#6036](https://github.com/infor-design/enterprise/issues/6036))
- `[Tabs]` Fixed a bug where the tabs container is focused in Windows10 on Firefox. ([#6110](https://github.com/infor-design/enterprise/issues/6110))
- `[Tabs Module]` Fixes a misaligned search field close button icon. ([#6126](https://github.com/infor-design/enterprise/issues/6126))
- `[Timepicker]` Fix a bug in timepicker where hours reset to 1 when changing period. ([#6049](https://github.com/infor-design/enterprise/issues/6049))
- `[Timepicker]` Fix a bug in timepicker where hours is not properly created when changing from AM/PM. ([#6104](https://github.com/infor-design/enterprise/issues/6104))

(41 Issues Solved This Release, Backlog Enterprise 198, Backlog Ng 38, 1100 Functional Tests, 1635 e2e Tests, 321 Puppeteer Tests)

## v4.60.3

## v4.60.3 Fixes

- `[Tabs/Module]` Fixed a bug the personalization color was the same as the tab color. ([#6236](https://github.com/infor-design/enterprise/issues/6236))

## v4.60.2

## v4.60.2 Fixes

- `[Datagrid]` Fixed a regression bug where the datepicker icon button and time value upon click were misaligned. ([#6198](https://github.com/infor-design/enterprise/issues/6198))

## v4.60.1 Fixes

- `[Column Grouped]` Fix an issue where columns with small values were floating above the baseline axis. ([#6109](https://github.com/infor-design/enterprise/issues/6109))
- `[Datepicker]` Added setting in datepicker where you can disable masking input. ([#6080](https://github.com/infor-design/enterprise/issues/6080))
- `[Datagrid]` Fix a bug in timepicker inside datagrid where hours is reset 0 when changing it to 12. ([#6076](https://github.com/infor-design/enterprise/issues/6076))
- `[Datagrid]` Fix on value not shown in lookup cell in safari. ([#6003](https://github.com/infor-design/enterprise/issues/6003))
- `[Donut]` Fix center tooltip showing on wrong donut chart when multiple donut charts. ([#6103](https://github.com/infor-design/enterprise/issues/6103))
- `[Dropdown]` Fix an issue specific to Windows 10 and Chrome where entering a capital letter (Shift + T, e.g.) after opening the dropdown does not focus the entry associated with the letter pressed. ([#6069](https://github.com/infor-design/enterprise/issues/6069))
- `[Dropdown]` Fix a misaligned input in Classic Theme in Firefox. ([#6096](https://github.com/infor-design/enterprise/issues/6096))
- `[General]` Removed global inline function that adds disabled labels to disabled inputs. ([#6131](https://github.com/infor-design/enterprise/issues/6131))
- `[Tabs]` Fixed a bug where the tabs container is focused in Windows10 on Firefox. ([#6110](https://github.com/infor-design/enterprise/issues/6110))
- `[Timepicker]` Fix a bug in timepicker where hours reset to 1 when changing period. ([#6049](https://github.com/infor-design/enterprise/issues/6049))
- `[Timepicker]` Fix a bug in timepicker where hours is not properly created when changing from AM/PM. ([#6104](https://github.com/infor-design/enterprise/issues/6104))

## v4.60.0 Features

- `[Application Menu]` Added puppeteer tests for resizable application menu. ([#5755](https://github.com/infor-design/enterprise/issues/5755))
- `[Badges]` Update styling of badges. ([#5608](https://github.com/infor-design/enterprise/issues/5608))
- `[Badges/Tags]` Corrected the colors of badges/tags for better accessibility contrast. ([#5673](https://github.com/infor-design/enterprise/issues/5673))
- `[Button]` Fix a bug where updated settings not properly rendering disabled state. ([#5928](https://github.com/infor-design/enterprise/issues/5928))
- `[Calendar]` Added puppeteer script for event colors and legend. ([#6084](https://github.com/infor-design/enterprise/pull/6084))
- `[Card]` Added actionable button card by using `<button>` or `<a>` tags. ([#5768](https://github.com/infor-design/enterprise/issues/5768))
- `[Card]` Added actionable button card by using `<button>` or `<a>` tags. ([#5768](https://github.com/infor-design/enterprise/issues/5768))
- `[Datagrid]` Fix a will add a setting in column to toggle the clearing of cells. ([#5849](https://github.com/infor-design/enterprise/issues/5849))
- `[Dropdown]` Create a Puppeteer Script for Enter key opens dropdown list, when it should only be used to select items within an open list. ([#5842](https://github.com/infor-design/enterprise/issues/5842))
- `[Fileupload]` Added puppeteer test to check that progress bar is present when uploading a file. ([#5808](https://github.com/infor-design/enterprise/issues/5808))
- `[Monthview]` Added ability to update legend on month change. ([#5988](https://github.com/infor-design/enterprise/issues/5988))
- `[Popupmenu]` Correctly position dismissible close icon inside Popupmenu. ([#6083](https://github.com/infor-design/enterprise/issues/6083))
- `[Swipe Container]` Added mobile enhancements and style changes. ([#5615](https://github.com/infor-design/enterprise/issues/5615))
- `[Tooltip]` Converted the tooltip protractor test suites to puppeteer. ([#5830](https://github.com/infor-design/enterprise/issues/5830))

## v4.60.0 Fixes

- `[About/Form]` Fixed a translation issue where there's a space before the colon that is incorrect in French Locales. ([#5817](https://github.com/infor-design/enterprise/issues/5817))
- `[About]` Added event exposure in about component. ([NG#1124](https://github.com/infor-design/enterprise-ng/issues/1124))
- `[Actionsheet]` Fixed an Angular issue where the `renderRootElems` method was not re-rendered when going to other action sheet test pages due to SPA routing concept. ([NG#1188](https://github.com/infor-design/enterprise-ng/issues/1188))
- `[Calendar]` Fixed an issue where you could not have more than one in the same page. ([#6042](https://github.com/infor-design/enterprise/issues/6042))
- `[Column]` Fix a bug where bar size is still showing even the value is zero in column chart. ([#5911](https://github.com/infor-design/enterprise/issues/5911))
- `[Datagrid]` Fix a bug where targeted achievement colors are not displaying correctly when using other locales. ([#5972](https://github.com/infor-design/enterprise/issues/5972))
- `[Datagrid]` Fix a bug in datagrid where filterable headers cannot be tab through in modal. ([#5735](https://github.com/infor-design/enterprise/issues/5735))
- `[Datagrid]` Fix a bug in datagrid where stretch column last broke and the resize would loose the last column. ([#6063](https://github.com/infor-design/enterprise/issues/6063))
- `[Datagrid]` Fix a bug where leading spaces not triggering dirty indicator in editable data cell. ([#5927](https://github.com/infor-design/enterprise/issues/5927))
- `[Datagrid]` Fix Edit Input Date Field on medium row height in Datagrid. ([#5955](https://github.com/infor-design/enterprise/issues/5955))
- `[Datagrid]` Fixed close icon alignment on mobile viewport. ([#6023](https://github.com/infor-design/enterprise/issues/6023))
- `[Datagrid]` Fixed close icon alignment on mobile viewport, Safari browser. ([#5946](https://github.com/infor-design/enterprise/issues/5946))
- `[Datagrid]` Fixed UI alignment of close icon button on mobile view. ([#5947](https://github.com/infor-design/enterprise/issues/5947))
- `[Datagrid]` Fixed file upload icon alignment in datagrid. ([#5846](https://github.com/infor-design/enterprise/issues/5846))
- `[Datepicker]` Fix on initial range values not showing in datepicker. ([NG#1200](https://github.com/infor-design/enterprise-ng/issues/1200))
- `[Dropdown]` Fixed a regression bug where pressing function keys while the dropdown has focus causes letters to be typed. ([#4976](https://github.com/infor-design/enterprise/issues/4976))
- `[Editor]` Changed selector for for image value selection from id to name. ([#5915](https://github.com/infor-design/enterprise/issues/5915))
- `[Editor]` Fix a bug which changes the approach intended by the user after typing in editor. ([#5937](https://github.com/infor-design/enterprise/issues/5937))
- `[Editor]` Fix a bug which clears list format when it's not part of the selected text. ([#5592](https://github.com/infor-design/enterprise/issues/5592))
- `[Editor]` Changed language on the link dialog to use the term "link" for better translations. ([#5987](https://github.com/infor-design/enterprise/issues/5987))
- `[Export]` Added data sanitization in Export to CSV. ([#5982](https://github.com/infor-design/enterprise/issues/5982))
- `[Field Options]` Fixed UI alignment of close icon button (searchfield) in Field Options. ([#5983](https://github.com/infor-design/enterprise/issues/5983))
- `[General]` Fixed several memory leaks with the attached data object. ([#6020](https://github.com/infor-design/enterprise/issues/6020))
- `[Header]` Fixed a regression bug where the buttonset was not properly aligned correctly. ([#6039](https://github.com/infor-design/enterprise/issues/6039))
- `[Icon]` Fixed the translate icon so it can take a color, fixed the tag icon as it was rendered oddly. ([#5870](https://github.com/infor-design/enterprise/issues/5870))
- `[Listbuilder]` Fix on disable bug: Will not enable on call to enable() after disable() twice. ([#5885](https://github.com/infor-design/enterprise/issues/5885))
- `[Locale]` Changed the text from Insert Anchor to Insert Hyperlink. Some translations my still reference anchor until updated from the translation team. ([#5987](https://github.com/infor-design/enterprise/issues/5987))
- `[Modal]` Fixed a bug on hidden elements not focusable when it is turned visible. ([#6086](https://github.com/infor-design/enterprise/issues/6086))
- `[Modal]` Fixed a regression bug where elements inside of the tab panel were being disabled when its `li` tab is not selected (is-selected class) initially. ([NG#1210](https://github.com/infor-design/enterprise-ng/issues/1210))
- `[Searchfield]` Fixed UI alignment of close icon button (searchfield) in Datagrid. ([#5954](https://github.com/infor-design/enterprise/issues/5954))
- `[Tabs Module]` Fixed UI alignment of close icon button on mobile view([#5951](https://github.com/infor-design/enterprise/issues/5951))
- `[Tooltip]` Fixed a bug where the inner html value of the tooltip adds unnecessary whitespace and new line when getting the text value. ([#6059](https://github.com/infor-design/enterprise/issues/6059))

(52 Issues Solved This Release, Backlog Enterprise 222, Backlog Ng 35, 1100 Functional Tests, 1695 e2e Tests, 263 Puppeteer Tests)

## v4.59.4 Fixes

- `[Modal]` Reverted problematic issue. ([#6086](https://github.com/infor-design/enterprise/issues/6086))

## v4.59.3 Fixes

- `[Modal]` Fixed a bug on hidden elements not focusable when it is turned visible. ([#6086](https://github.com/infor-design/enterprise/issues/6086))

## v4.59.2 Fixes

- `[Calendar]` Fixed an issue where you could not have more than one in the same page. ([#6042](https://github.com/infor-design/enterprise/issues/6042))
- `[Header]` Fixed a regression bug where the buttonset was not properly aligned correctly. ([#6039](https://github.com/infor-design/enterprise/issues/6039))

## v4.59.1 Fixes

- `[Modal]` Fixed a regression bug where elements inside of the tab panel were being disabled when its `li` tab is not selected (is-selected class) initially. ([NG#1210](https://github.com/infor-design/enterprise-ng/issues/1210))

## v4.59.0 Markup Changes

- `[About]` Changed the OS Version to not show the version. This is because this information is incorrect and the correct information is no longer given by newer versions of Operating systems in any browser. or this reason the version is removed from the OS field on the about dialog. ([#5813](https://github.com/infor-design/enterprise/issues/5813))

## v4.59.0 Fixes

- `[Calendar]` Added an option to configure month label to use abbreviation and changed month label to display on the first day of the months rendered in calendar. ([#5941](https://github.com/infor-design/enterprise/issues/5941))
- `[Calendar]` Fixed the personalize column checkbox not syncing when having two datagrids. ([#5859](https://github.com/infor-design/enterprise/issues/5859))
- `[Cards]` Added focus state on selected cards. ([#5684](https://github.com/infor-design/enterprise/issues/5684))
- `[Colorpicker]` Fixed a bug where the red diagonal line that goes beyond its border when field-short/form-layout-compact is used. ([#5744](https://github.com/infor-design/enterprise/issues/5744))
- `[Datagrid]` Fixed a bug where the maskOptions function is never called when the grid has filtering. ([#5847](https://github.com/infor-design/enterprise/issues/5847))
- `[Calendar]` Fixed the personalize column checkbox not syncing when having two datagrids. ([#5859](https://github.com/infor-design/enterprise/issues/5859))
- `[Fieldset]` Implemented design improvements. ([#5638](https://github.com/infor-design/enterprise/issues/5638))
- `[Fileupload-Advanced]` Fixed a bug where it cannot add a new file after removing the old one. ([#5598](https://github.com/infor-design/enterprise/issues/5598))
- `[Datagrid]` Fixed a bug where the maskOptions function is never called when the grid has filtering. ([#5847](https://github.com/infor-design/enterprise/issues/5847))
- `[Datagrid]` Fixed a bug where fileupload value is undefined when trying to upload. ([#5846](https://github.com/infor-design/enterprise/issues/5846))
- `[Dropdown]` Clear search matches after an item is selected. ([#5632](https://github.com/infor-design/enterprise/issues/5632))
- `[Dropdown]` Shorten filter delay for single character entries. ([#5793](https://github.com/infor-design/enterprise/issues/5793))
- `[Fieldset]` Implemented design improvements. ([#5638](https://github.com/infor-design/enterprise/issues/5638))
- `[Linechart]` Added default values on line width and y-axis when data in dataset is blank. ([#1172](https://github.com/infor-design/enterprise-ng/issues/1172))
- `[Listview]` Fixed a bug where the alert icons in RTL were missing. ([#5827](https://github.com/infor-design/enterprise/issues/5827))
- `[Locale]` Fixed `latvian` translation for records per page. ([#5969](https://github.com/infor-design/enterprise/issues/5969))
- `[Locale]` Fixed `latvian` translation for Select All. ([#5895](https://github.com/infor-design/enterprise/issues/5895))
- `[Locale]` Capitalized the `finnish` translation for seconds. ([#5894](https://github.com/infor-design/enterprise/issues/5894))
- `[Locale]` Added missing translations for font picker. ([#5784](https://github.com/infor-design/enterprise/issues/5784))
- `[Modal]` Fixed a close button overlapped when title is long. ([#5795](https://github.com/infor-design/enterprise/issues/5795))
- `[Modal]` Modal exits if Escape key is pressed in datagrid. ([#5796](https://github.com/infor-design/enterprise/issues/5796))
- `[Modal]` Fixed modal focus issues with inline display none. ([#5875](https://github.com/infor-design/enterprise/issues/5875))
- `[Searchfield]` Fixed a bug where the close button icon is overlapping with the search icon in RTL. ([#5807](https://github.com/infor-design/enterprise/issues/5807))
- `[Spinbox]` Fixed a bug where the spinbox controls still show the ripple effect even it's disabled. ([#5719](https://github.com/infor-design/enterprise/issues/5719))
- `[Tabs]` Added the ability to set the position of counts via settings (top & bottom), removed the counts in spillover, and positioned the counts depending on the current locale. ([#5258](https://github.com/infor-design/enterprise/issues/5258))
- `[Tabs Module]` Fixed the searchfield menu inside of tabs module in responsive layout. ([#6320](https://github.com/infor-design/enterprise/issues/6320))
- `[Toolbar]` Fixed an issue where things in the page get scrambled if you have a button with undefined ids. ([#1194](https://github.com/infor-design/enterprise-ng/issues/1194))

## v4.59.0 Features

- `[Calendar]` Modify validations to allow custom colors. ([#5743](https://github.com/infor-design/enterprise/issues/5743))
- `[Accordion]` Adjusted spacing and hitboxes for Mobile Enhancements. ([#5611](https://github.com/infor-design/enterprise/issues/5611))
- `[Area]` Converted the area protractor test suites to puppeteer. ([#5834](https://github.com/infor-design/enterprise/issues/5834))
- `[Cards]` Added mobile enhancements and style changes. ([#5609](https://github.com/infor-design/enterprise/issues/5609))
- `[Button]` Added test scripts for button. ([#5851](https://github.com/infor-design/enterprise/issues/5851))
- `[BusyIndicator]` Added hide event. ([#5794](https://github.com/infor-design/enterprise/issues/5794))
- `[Column]` Added example page for legend colors. ([#5761](https://github.com/infor-design/enterprise/issues/5761))
- `[Datagrid]` Added datagrid feature using arrow keys to select. ([#5713](https://github.com/infor-design/enterprise/issues/5713))
- `[Datagrid]` Added exportToCsv option for datagrid toolbar. ([#5786](https://github.com/infor-design/enterprise/issues/5786))
- `[Datagrid]` Added new event `filteroperatorchanged` to datagrid. ([#5899](https://github.com/infor-design/enterprise/issues/5899))
- `[File Upload]` Added puppeteer tests for file upload. ([#5808](https://github.com/infor-design/enterprise/issues/5808))
- `[Toolbar-Flex]` Added responsive design for searchfield with categories and basic searchfield. ([#5619](https://github.com/infor-design/enterprise/issues/5619))
- `[Timepicker]` Added settings in timepicker to limit the hours that can be selected. ([#5880](https://github.com/infor-design/enterprise/issues/5880))
- `[TrackDirty]` Converted the trackdirty protractor test suites to puppeteer. ([#5829](https://github.com/infor-design/enterprise/issues/5829))

(47 Issues Solved This Release, Backlog Enterprise 219, Backlog Ng 34, 1100 Functional Tests, 1692 e2e Tests, 179 Puppeteer Tests)

## v4.58.3 Fixes

- `[Datagrid]` Added new event `filteroperatorchanged` to datagrid. ([#5899](https://github.com/infor-design/enterprise/issues/5899))

## v4.58.2 Fixes

- `[Toolbar]` Fixed an issue where things in the page get scrambled if you have a button with undefined ids. ([#1194](https://github.com/infor-design/enterprise-ng/issues/1194))

## v4.58.1 Fixes

- `[Misc]` Fixed several security issues with xss (details hidden). ([#GSHA](https://github.com/infor-design/enterprise/security/advisories))

## v4.58.0 Features

- `[Accordion]` Added puppeteer tests for accordion. ([#5836](https://github.com/infor-design/enterprise/issues/5836))
- `[App Menu]` Fixed a bug causing re-invoke of the entire Application Menu and its child components whenever a new App Menu trigger is added to the stored `triggers` array. ([#5480](https://github.com/infor-design/enterprise/issues/5480))
- `[Actionsheet]` Added puppeteer tests for actionsheet. ([#5832](https://github.com/infor-design/enterprise/issues/5832))
- `[Column]` Added support to add a line chart in column-grouped. ([#4598](https://github.com/infor-design/enterprise/issues/4598))
- `[Column]` Added feature to rotate labels. ([#5773](https://github.com/infor-design/enterprise/issues/5773))
- `[Column Chart]` Added the ability to add axis labels in column-grouped chart. ([#5721](https://github.com/infor-design/enterprise/issues/5721))
- `[Datagrid]` Added option to format numbers and dates based on current locale. ([#5663](https://github.com/infor-design/enterprise/issues/5663))
- `[Slider]` Added support for tooltip to show on load in slider. ([#3747](https://github.com/infor-design/enterprise/issues/3747))

## v4.58.0 Fixes

- `[Modal]` Added option to disable primary trigger on field. ([#5728](https://github.com/infor-design/enterprise/issues/5728))
- `[Calendar]` Fix the header days where it should be seen when scrolled down. ([#5742](https://github.com/infor-design/enterprise/issues/5742))
- `[Datagrid]` Tab doesn't go to cells if cellNavigation is false. ([#5734](https://github.com/infor-design/enterprise/issues/5734))
- `[Calendar]` Fix the header days where it should be seen when scrolled down. ([#5742](https://github.com/infor-design/enterprise/issues/5742))
- `[Contextmenu/Popupmenu]` Fixed breaking of shared menu if a datagrid is present on the page. ([#5818](https://github.com/infor-design/enterprise/issues/5818))
- `[Datagrid]` Tab doesn't go to cells if cellNavigation is false. ([#5734](https://github.com/infor-design/enterprise/issues/5734))
- `[Dropdown]` Clear search matches after an item is selected. ([#5632](https://github.com/infor-design/enterprise/issues/5632))
- `[Locale]` Fix issue in parsing date when AM/PM comes first before Hours `a:hh:mm`. ([#5129](https://github.com/infor-design/enterprise/issues/5129))
- `[Modal]` Added option to disable primary trigger on field. ([#5728](https://github.com/infor-design/enterprise/issues/5728))
- `[Searchfield]` Save input value when searchfield collapses but is not cleared via button click or key. ([#5792](https://github.com/infor-design/enterprise/issues/5792))
- `[Tabs]` Fixed regression bug where tabs are no longer working inside the modal. ([#5867](https://github.com/infor-design/enterprise/issues/5867))
- `[Tabs]` Fix focus indicator in Sink Page. ([#5714](https://github.com/infor-design/enterprise/issues/5714))
- `[Tabs-Vertical]` Fixed on Tabs Vertical Aria and Roles. ([#5712](https://github.com/infor-design/enterprise/issues/5712))
- `[Toolbar Searchfield]` Fixed the height the collapse button on a smaller viewport (`766px` and below). ([#5791](https://github.com/infor-design/enterprise/issues/5791))
- `[Lookup]` Rows are selected based on the initial values in the input field. ([#1132](https://github.com/infor-design/enterprise-ng/issues/1132))

(30 Issues Solved This Release, Backlog Enterprise 224, Backlog Ng 33, 1269 Functional Tests, 1689 e2e Tests, 167 Puppeteer Tests)

## v4.57.2 Fixes

- `[Misc]` Fixed several security issues with xss (details hidden). ([#GSHA](https://github.com/infor-design/enterprise/security/advisories))

## v4.57.1 Fixes

- `[Tabs]` Fixed regression bug where tabs are no longer working inside the modal. ([#5867](https://github.com/infor-design/enterprise/issues/5867))

## v4.57.0 Features

- `[Accordion]` Added the ability to have a notification badge in accordion headers. ([#5594](https://github.com/infor-design/enterprise/issues/5594))
- `[Breadcrumb]` Added hitbox styles for breadcrumb. ([#5408](https://github.com/infor-design/enterprise/issues/5408))
- `[Button]` Added the ability to have a hitbox. With this feature, it will have a better tapping/clicking on smaller devices. ([#5568](https://github.com/infor-design/enterprise/issues/5568))
- `[Button]` Added the ability to have a notification badge in buttons. ([#5594](https://github.com/infor-design/enterprise/issues/5594))
- `[Calendar]` Added hitbox option for calendar. ([#5602](https://github.com/infor-design/enterprise/issues/5602))
- `[Checkbox]` Added hitbox area styles for checkboxes. ([#5603](https://github.com/infor-design/enterprise/issues/5603))
- `[Datagrid]` Added Datagrid Fallback Image when image cannot be loaded. ([#5442](https://github.com/infor-design/enterprise/issues/5442))
- `[File Upload]` Show progress percent while file is uploading. ([#3934](https://github.com/infor-design/enterprise/issues/3934))
- `[Input]` Added a new form style `form-layout-large` to input component. ([#5606](https://github.com/infor-design/enterprise/issues/5606))
- `[Icon]` Updated several icons see issue for details. ([#5774](https://github.com/infor-design/enterprise/issues/5774))
- `[Message]` Changed some stylings on mobile experience. ([#5567](https://github.com/infor-design/enterprise/issues/5567))
- `[Modal]` Adjusted stylings on mobile viewport. ([#5601](https://github.com/infor-design/enterprise/issues/5601))
- `[Notification]` Added tooltip in notification. ([#5562](https://github.com/infor-design/enterprise/issues/5562))
- `[Notification]` Added close functions (by ID and latest) in notification. ([#5562](https://github.com/infor-design/enterprise/issues/5562))
- `[Datagrid]` Added support for text filter types to specify a selected filter condition. ([#5750](https://github.com/infor-design/enterprise/issues/5750))
- `[Environment]` Fixed `ie` css class included to html tag for Edge browser. ([#5587](https://github.com/infor-design/enterprise/issues/5587))

### v4.57.0 Markup Changes

- `[Tabs]` Some of the aria attributes have been changed, see the issue for details.([#5712](https://github.com/infor-design/enterprise/issues/5712))
- `[Notification Badge]` Rename methods in Notification Badge for better readability. ([#1169](https://github.com/infor-design/enterprise-ng/issues/1169))

## v4.57.0 Fixes

- `[ApplicationMenu]` Fix for broken UI in Safari when hiding and expanding the navigation menu. ([#5620](https://github.com/infor-design/enterprise/issues/5620))
- `[ApplicationMenu]` Fix application menu broken UI on first render. ([#5766](https://github.com/infor-design/enterprise/issues/5766))
- `[Calendar]` Removed the example legend in the default settings. ([#1130](https://github.com/infor-design/enterprise-ng/issues/1130))
- `[Cards]` Fixed misaligned list within expandable cards pane. ([#5223](https://github.com/infor-design/enterprise/issues/5223))
- `[Counts]` Updated the font size of `xl-text` from `50px` to `48px`. ([#5588](https://github.com/infor-design/enterprise/issues/5588))
- `[Counts]` Fixed title and icon position when in RTL. ([#5566](https://github.com/infor-design/enterprise/issues/5566))
- `[Datagrid]` Removed margin in icon when size is small or extra small. ([#5726](https://github.com/infor-design/enterprise/issues/5726))
- `[Datagrid]` Added additional check for vertical scroll. ([#1154](https://github.com/infor-design/enterprise-ng/issues/1154))
- `[Datepicker]` Fix on default legends being shown regardless if settings have custom legends. ([#5683](https://github.com/infor-design/enterprise/issues/5683))
- `[EmptyMessage]` Added `16px` spacings in the empty message container. ([#5639](https://github.com/infor-design/enterprise/issues/5639))
- `[FieldFilter]` Fixed missing trigger icons on short field filter options. ([#5727](https://github.com/infor-design/enterprise/issues/5727))
- `[Form]` Fixed misaligned trigger icon of datepicker on safari. ([#5751](https://github.com/infor-design/enterprise/issues/5751))
- `[Header]` Fix on Advanced Search not seen on headers when changing colors. ([#5782](https://github.com/infor-design/enterprise/issues/5782))
- `[Locale]` Fixed currency position and a translation on `tl-PH` locale. ([#5695](https://github.com/infor-design/enterprise/issues/5695))
- `[Lookup]` Fix an uncentered lookup icon in composite form. ([#5657](https://github.com/infor-design/enterprise/issues/5657))
- `[Searchfield]` Fix on uneven searchfield in firefox. ([#5620](https://github.com/infor-design/enterprise/issues/5620))
- `[Searchfield]` Fix on uneven searchfield in firefox. ([#5695](https://github.com/infor-design/enterprise/issues/5695))
- `[Searchfield]` Fix on misaligned close button on mobile view. ([#5782](https://github.com/infor-design/enterprise/issues/5782))
- `[Searchfield]` Change width when parent container becomes smaller. ([#4696](https://github.com/infor-design/enterprise/issues/4696))
- `[Spinbox]` Remove functionality of Home and End buttons on Spinbox. ([#5659](https://github.com/infor-design/enterprise/issues/5659))
- `[Spinbox]` Fix spinbox misalignment on sample sizes. ([#5733](https://github.com/infor-design/enterprise/issues/5733))
- `[Tabs]` Fix a bug on vertical tabs scroll on panel containers. ([#5565](https://github.com/infor-design/enterprise/issues/5565))
- `[Treemap]` Fix Treemap's misaligned footer-text on the new theme. ([#5365](https://github.com/infor-design/enterprise/issues/5365))

(41 Issues Solved This Release, Backlog Enterprise 192, Backlog Ng 28, 1166 Functional Tests, 1712 e2e Tests, 150 Puppeteer Tests)

## v4.56.0 Features

- `[ContextualActionPanel]` Changed the color of the toolbar header in the new theme. ([#5685](https://github.com/infor-design/enterprise/issues/5685))
- `[Charts]` Added ability to disable the selection of the charts including the legend. ([#2736](https://github.com/infor-design/enterprise/issues/2736))
- `[Datagrid]` Adds the ability to update values of a specific column on Datagrid. ([#3491](https://github.com/infor-design/enterprise/issues/3491))
- `[Icon]` Updated the launch icon to be less Philippines. ([#5595](https://github.com/infor-design/enterprise/issues/5595))
- `[Locale]` Added a new locale `tl-PH` for Philippines (`tagalog`). ([#5695](https://github.com/infor-design/enterprise/issues/5695))
- `[Tabs]` Adds the ability to split the tabs. ([#4600](https://github.com/infor-design/enterprise/issues/4600))
- `[Toolbar Flex]` Adds control of button set areas via the Button set API. ([NG#1101](https://github.com/infor-design/enterprise-ng/issues/1101))

## v4.56.0 Fixes

- `[BusyIndicator]` Sized and Aligned busy indicator within a compact form field. ([#5655](https://github.com/infor-design/enterprise/issues/5655))
- `[Calendar]` Calendar event IDs can support numbers. ([#5556](https://github.com/infor-design/enterprise/issues/5556))
- `[Calendar]` Fixed wrong color on icons on the header. ([#5647](https://github.com/infor-design/enterprise/issues/5647))
- `[Calendar]` Fixed markForRefresh for display range in calendar. ([#5675](https://github.com/infor-design/enterprise/issues/5675))
- `[Calendar]` Adds the ability to support cross year date range in calendar. ([#5675](https://github.com/infor-design/enterprise/issues/5675))
- `[Calendar]` Fixed additional row due to DST for display range in calendar. ([#5675](https://github.com/infor-design/enterprise/issues/5675))
- `[Datagrid]` Date format should reflect in date filter when range option is selected. ([#4864](https://github.com/infor-design/enterprise/issues/4864))
- `[Datagrid]` Add test page for `selectAllCurrentPage` with toolbar count. ([#4921](https://github.com/infor-design/enterprise/issues/4921))
- `[Datepicker]` Fix on datepicker header not being shown in smaller screens. ([#5550](https://github.com/infor-design/enterprise/issues/5550))
- `[Datagrid]` Fixed an issue where the selection idx was not updating after append/update data to child nodes for tree. ([#5631](https://github.com/infor-design/enterprise/issues/5631))
- `[Datagrid]` Fixed a bug where row status is not properly rendered on Tree List. ([#5552](https://github.com/infor-design/enterprise/issues/5552))
- `[Dropdown]` Fixed disabling of function keys F1 to F12. ([#4976](https://github.com/infor-design/enterprise/issues/4976))
- `[Dropdown]` Fixed a bug where selecting the first item on the list doesn't trigger the `change` event that will select the value immediately. ([NG#1102](https://github.com/infor-design/enterprise-ng/issues/1102))
- `[Dropdown]` Fixed an accessibility issue where the error message was unannounced using a screen reader. ([#5130](https://github.com/infor-design/enterprise/issues/5130))
- `[Homepage]` Fix on homepage example charts misaligned when on mobile. ([#5650](https://github.com/infor-design/enterprise/issues/5650))
- `[Popupmenu]` Fixed an not released issue where opening menus limited the ability to click after. ([#5648/#5649](https://github.com/infor-design/enterprise/issues/5648))
- `[Popupmenu]` Allow switches to be clickable in popupmenu for backwards compatibility. ([#1127](https://github.com/infor-design/enterprise-ng/issues/1127))
- `[Icons]` Fix sizes on some of the icons in classic mode. ([#5626](https://github.com/infor-design/enterprise/issues/5626))
- `[Icons]` Fix sizes on some of the icons in tree in classic mode. ([#5626](https://github.com/infor-design/enterprise/issues/5626))
- `[Line Chart]` Fixed a bug where the line chart was not positioned correctly when all the values were zero. ([#5640](https://github.com/infor-design/enterprise/issues/5640))
- `[Listview]` Fixed the links example to better show disabled links. ([#5678](https://github.com/infor-design/enterprise/issues/5678))
- `[Locale]` Fixed an additional case where large numbers cannot be formatted correctly. ([#5605](https://github.com/infor-design/enterprise/issues/5605))
- `[Locale]` Expanded support from 10 to 20 decimal places. Max number is 21, 20 now. ([#5622](https://github.com/infor-design/enterprise/issues/5622))
- `[Tabs]` Fix a bug where tabs indicator is not aligned when scaled down. ([#5164](https://github.com/infor-design/enterprise/issues/5164))
- `[Tabs]` Fix a bug where tabs indicator is not aligned on RTL. ([#5541](https://github.com/infor-design/enterprise/issues/5541))
- `[Tree]` Fix on return item when calling addNode. ([#5334](https://github.com/infor-design/enterprise/issues/5334))

(44 Issues Solved This Release, Backlog Enterprise 176, Backlog Ng 25, 1134 Functional Tests, 1693 e2e Tests)

## v4.55.3 Fixes

- `[Datagrid]` Fixed an issue where the selection idx was not updating after append/update data to child nodes for tree. ([#5631](https://github.com/infor-design/enterprise/issues/5631))
- `[Locale]` Fixed a bug where very large numbers would get a zero added. ([#5308](https://github.com/infor-design/enterprise/issues/5308))
- `[Locale]` Fixed a bug where very large numbers with negative added an extra zero in formatNumber. ([#5318](https://github.com/infor-design/enterprise/issues/5318))
- `[Locale]` Expanded support from 10 to 20 decimal places. Max number is 21, 20 now. ([#5622](https://github.com/infor-design/enterprise/issues/5622))

## v4.55.2 Fixes

- `[Icons]` Fix sizes on some of the icons in classic mode. ([#5626](https://github.com/infor-design/enterprise/issues/5626))

## v4.55.1 Fixes

- `[Locale]` Fixed an additional case where large numbers cannot be formatted correctly. ([#5605](https://github.com/infor-design/enterprise/issues/5605))

## v4.55.0 Features

- `[ApplicationMenu]` Added the ability to resize the app menu. ([#5193](https://github.com/infor-design/enterprise/issues/5193))
- `[Completion Chart]` Added tooltip in completion chart. ([#5346](https://github.com/infor-design/enterprise/issues/5346))
- `[Custom Builds]` Fixed a bug where importing the base Charts API directly would cause an error. ([#5463](https://github.com/infor-design/enterprise/issues/5463))
- `[Datagrid]` Adds the ability to have a selection radio buttons on Datagrid. ([#5384](https://github.com/infor-design/enterprise/issues/5384))
- `[Datagrid]` Added a `verticalScrollToEnd` property when you reached the end of the datagrid list. ([#5435](https://github.com/infor-design/enterprise/issues/5435))
- `[Datagrid]` Added separate mask options for filter row. ([#5519](https://github.com/infor-design/enterprise/issues/5519))
- `[Editor]` Added support for `ol` type attribute to be able to use the other list styles (`alphabetically ordered (lowercase and uppercase)`, and `roman numbers (lowercase and uppercase)`) of `ol` tag. ([#5462](https://github.com/infor-design/enterprise/issues/5462))
- `[Icons]` Now generating the icons from figma instead of sketch, this should be of low impact but keep your eye on icons in general as they have all changed in generation and log any issues found. ([#5170](https://github.com/infor-design/enterprise/issues/5170))
- `[Lookup]` Fixed a bug for short field and its icons not rendering properly. ([#5541](https://github.com/infor-design/enterprise/issues/5541))
- `[Message]` Add info status handling to message.([#5459](https://github.com/infor-design/enterprise/issues/5459))
- `[Message]` Add an optional close button setting to dismiss the message. ([#5464](https://github.com/infor-design/enterprise/issues/5464))
- `[Modal]` Added the ability to have a custom tooltip on modal close button. ([#5391](https://github.com/infor-design/enterprise/issues/5391))
- `[Swaplist]` Added option to copy items from lists instead of moving them. ([#5513](https://github.com/infor-design/enterprise/issues/5513))
- `[Popdown]` Added a click outside event in popdown. ([#3618](https://github.com/infor-design/enterprise/issues/3618))
- `[Timepicker]` Fixed a bug for timepicker icon not rendering properly. ([#5558](https://github.com/infor-design/enterprise/issues/5558))
- `[Typography]` New typography paragraph text style. ([#5325](https://github.com/infor-design/enterprise/issues/5325))

## v4.55.0 Fixes

- `[Cards]` Fixed a bug card group toolbar overlaps then disappears after clicking the checkboxes. ([#5445](https://github.com/infor-design/enterprise/issues/5445))
- `[Calendar]` Fixed month label not set on first enabled date of the month. ([#5581](https://github.com/infor-design/enterprise/issues/5581))
- `[Calendar]` Fix on overlap in today text and calendar view changer when in mobile. ([#5438](https://github.com/infor-design/enterprise/issues/5438))
- `[Charts]` Fixed a bug where automation ids is not properly rendered on legend, text and slices. ([#5441](https://github.com/infor-design/enterprise/issues/5441))
- `[Datagrid]` Fixed a bug where the checkbox overlaps with the label when `editorOptions.multiple` is set to true. Also added formatters and editor for multiselect. ([NG#1075](https://github.com/infor-design/enterprise-ng/issues/1075))
- `[Datagrid]` Fixed an issue where tree list indentation is not left aligned when row has no children and datagrid row height is extra small or small. ([#5487](https://github.com/infor-design/enterprise/issues/5487))
- `[Message]` Added maxWidth setting to allow message to go full width when title is long. ([#5443](https://github.com/infor-design/enterprise/issues/5443))
- `[Datagrid]` Fix unescaped HTML of range value to match escaped HTML of data value. ([#4832](https://github.com/infor-design/enterprise/issues/4832))
- `[Datagrid]` Fix an XSS vulnerability in the name property of the columns objects array. ([#5428](https://github.com/infor-design/enterprise/issues/5428))
- `[Datagrid]` Fixed an issue where the excel export did not download in MS Edge. ([#5507](https://github.com/infor-design/enterprise/issues/5507))
- `[Editor]` Fixed an issue where font color was not working and extra spaces were get removed. ([#5137](https://github.com/infor-design/enterprise/issues/5137))
- `[EmptyMessage]` Fixed a bug where the empty message chart were not properly rendered when using auto height widget/card. ([#5527](https://github.com/infor-design/enterprise/issues/5527))
- `[Hierarchy]` Fixed line and icon alignment in hierarchy when in RTL format. ([#5544](https://github.com/infor-design/enterprise/issues/5544))
- `[Message]` Added maxWidth setting to allow message to go full width when title is long. ([#5443](https://github.com/infor-design/enterprise/issues/5443))
- `[Modal]` Fixed a bug where events are not properly called when calling stacked dialogs. ([#5471](https://github.com/infor-design/enterprise/issues/5471))
- `[Timepicker]` Fixed a bug where the Chinese time format doesn't render correctly after selecting time and periods (AM/PM). ([#5420](https://github.com/infor-design/enterprise/issues/5420))
- `[Tree]` Fixed an issue where lengthy node text doesn't wrap to lines and cuts off. ([#5499](https://github.com/infor-design/enterprise/issues/5499))

(51 Issues Solved This Release, Backlog Enterprise 129, Backlog Ng 29, 1222 Functional Tests, 1693 e2e Tests)

## v4.54.3 Fixes

- `[Locale]` Fixed a bug where very large numbers would get a zero added. ([#5308](https://github.com/infor-design/enterprise/issues/5308))
- `[Locale]` Fixed a bug where very large numbers with negative added an extra zero in formatNumber. ([#5318](https://github.com/infor-design/enterprise/issues/5318))
- `[Locale]` Expanded support from 10 to 20 decimal places. Max number is 21, 20 now. ([#5622](https://github.com/infor-design/enterprise/issues/5622))

## v4.54.2 Fixes

- `[Locale]` Fixed an additional case where large numbers cannot be formatted correctly. ([#5605](https://github.com/infor-design/enterprise/issues/5605))

## v4.54.1 Fixes

- `[Datagrid]` Added separate mask options for filter row. ([#5519](https://github.com/infor-design/enterprise/issues/5519))

## v4.54.0 Features

- `[Cards]` Added the ability of single and multi selection of cards. ([#5253](https://github.com/infor-design/enterprise/issues/5253))
- `[Datagrid]` Added support to row reorder for groupable settings. ([#5233](https://github.com/infor-design/enterprise/issues/5233))
- `[Donut]` Added the ability to add center tooltip for Donut. ([#5302](https://github.com/infor-design/enterprise/issues/5302))
- `[Notification Badge]` Added Notification Badge component that has the ability to move to any corner of the icon element. ([#5344](https://github.com/infor-design/enterprise/issues/5344))

## v4.54.0 Fixes

- `[Blockgrid]` Added additional design with no image ([#5379](https://github.com/infor-design/enterprise/issues/5379))
- `[Charts]` Fixed a bug where the vertical grid line strokes were invisible when in High Contrast and Colors was non-Default ([#5301](https://github.com/infor-design/enterprise/issues/5301))
- `[CirclePager]` Fixed a bug where the slides were not properly showing for RTL languages ([#2885](https://github.com/infor-design/enterprise/issues/2885))
- `[CirclePager]` Fixed a bug where the CSS was the same for all of the circles in homepage/example-hero-widget ([#5337](https://github.com/infor-design/enterprise/issues/5337))
- `[ContextualActionPanel]` Added `title` prop in CAP to control the title via `modaSettings`, and added missing `beforeclose` event. ([NG#1048](https://github.com/infor-design/enterprise-ng/issues/1048))
- `[ContextMenu]` Fixed a bug where field option is not rendered properly on mobile ([#5335](https://github.com/infor-design/enterprise/issues/5335))
- `[Datagrid]` - Fixed a bug where the row height cut off the focus ring on the Action Item buttons for Classic/New mode and XS, S, M settings ([#5394](https://github.com/infor-design/enterprise/issues/5394))
- `[Datagrid]` - Fixed a bug where the selection color would bleed through clickable tags. ([#5533](https://github.com/infor-design/enterprise/issues/5533))
- `[Datagrid]` Fixed an issue where toggling the selectable setting did not correctly enable the checkbox. ([#5482](https://github.com/infor-design/enterprise/issues/5482))
- `[Datagrid]` Fixed an issue where row reorder handle align was not right for extra small and small height. ([#5233](https://github.com/infor-design/enterprise/issues/5233))
- `[Datagrid]` - Fixed a bug where the first two columns row heights did not match the others for the Medium setting ([#5366](https://github.com/infor-design/enterprise/issues/5366))
- `[Datagrid]` - Fixed a bug where the font color on tags was black when a row was hovered over in dark mode. Font color now white. ([#5289](https://github.com/infor-design/enterprise/issues/5289))
- `[Datagrid]` Fixed a bug where the font color on tags was black when a row was hovered over in dark mode. Font color now white. ([#5289](https://github.com/infor-design/enterprise/issues/5289))
- `[Datagrid]` Fixed issues with NaN displaying on Decimal and Dropdown inputs when blank options are selected. ([#5395](https://github.com/infor-design/enterprise/issues/5395))
- `[Datagrid]` - Fixed a bug where the row height cut off the focus ring on the Action Item buttons for Classic/New mode and XS, S, M settings ([#5394](https://github.com/infor-design/enterprise/issues/5394))
- `[Datagrid]` Fixed a bug where the font color on tags was black when a row was hovered over in dark mode. Font color now white. ([#5289](https://github.com/infor-design/enterprise/issues/5289))
- `[Datagrid]` Fixed issues with NaN displaying on Decimal and Dropdown inputs when blank options are selected. ([#5395](https://github.com/infor-design/enterprise/issues/5395))
- `[Datagrid]` Delete key should fire event in dropdown search. ([#5402](https://github.com/infor-design/enterprise/issues/5402))
- `[Datepicker]` Fixed a bug where the -/+ keys were not detected in datepicker. ([#5353](https://github.com/infor-design/enterprise/issues/5353))
- `[Datagrid]` Fixed a bug that prevented the headers of the right frozen columns as well as the order date column from being exported properly. ([#5332](https://github.com/infor-design/enterprise/issues/5332))
- `[Datagrid]` Fixed a bug where the font color on tags was black when a row was hovered over in dark mode. Font color now white. ([#5289](https://github.com/infor-design/enterprise/issues/5289))
- `[Datagrid]` Fixed issues with NaN displaying on Decimal and Dropdown inputs when blank options are selected. ([#5395](https://github.com/infor-design/enterprise/issues/5395))
- `[Datagrid]` Fixed a bug where filter options were unable to reopen after doing pagination and clicking other filter options. ([#5286](https://github.com/infor-design/enterprise/issues/5286))
- `[Datepicker]` Fixed a bug where the -/+ keys were not detected in datepicker. ([#5353](https://github.com/infor-design/enterprise/issues/5353))
- `[Donut]` Changed legend design when item exceeds maximum width of chart. ([#5292](https://github.com/infor-design/enterprise/issues/5292))
- `[Dropdown]` Fixed a bug where backspace in Dropdown is not working when pressed. ([#5113](https://github.com/infor-design/enterprise/issues/5113))
- `[Editor]` Added tooltip in fontpicker. ([#5472](https://github.com/infor-design/enterprise/issues/5472))
- `[Fileupload]` Fixed a bug where the required asterisk does not appear on the labels associated with required fields. ([#5285](https://github.com/infor-design/enterprise/issues/5285))
- `[Homepage]` Adjusted height and width of example homepage ([#5425](https://github.com/infor-design/enterprise/issues/5425))
- `[Icon]` Changed button icon colors to slate6 ([#5307](https://github.com/infor-design/enterprise/issues/5307))
- `[Input]` Fixed a bug where clear icon were not properly aligned with the input field in classic mode. ([#5324](https://github.com/infor-design/enterprise/issues/5324))
- `[Locale]` Fixed an issue with the finish time format. ([#5447](https://github.com/infor-design/enterprise/issues/5447))
- `[Lookup]` Fixed an issue where in autoApply with single select the modal will close when paging. ([#5466](https://github.com/infor-design/enterprise/issues/5466))
- `[Lookup]` Fixed an issue where selection for server side and paging was not working. ([#986](https://github.com/infor-design/enterprise-ng/issues/986))
- `[Lookup]` Added api setting to allow duplicate selected value to input element. ([#986](https://github.com/infor-design/enterprise-ng/issues/986))
- `[Modal]` Enter key will trigger primary button when in an input field. ([#5198](https://github.com/infor-design/enterprise/issues/5198))
- `[Monthview]` Fixed a bug where a vertical scroll is showing when it is unnecessary. ([#5350](https://github.com/infor-design/enterprise/issues/5350))
- `[Multiselect]` Fixed a regression bug where clear icon were not properly aligned on compact mode. ([#5396](https://github.com/infor-design/enterprise/issues/5396))
- `[Personalize]` Added css to remove color gradient on overflowing horizontal tab headers. fix is limited to personalize styling ([#5303](https://github.com/infor-design/enterprise/issues/5303))
- `[Popdown]` Remove deprecation console warning. We still consider this component deprecated but will not remove until 5.0 version. The warning was only removed for now. ([#1070](https://github.com/infor-design/enterprise-ng/issues/1070))
- `[ToolbarFlex]` updated logic to account for the AllowTabs property and set toolbar items with a tab-index of 0 when allowTabs is true ([#5387](https://github.com/infor-design/enterprise/issues/5387))
- `[Tabs]` Remove tabs animation when clicking tabs. ([#4818](https://github.com/infor-design/enterprise-ng/issues/4818))

(40 Issues Solved This Release, Backlog Enterprise 145, Backlog Ng 24, 1195 Functional Tests, 1697 e2e Tests)

### v4.54.0 Markup Changes

- `[TrackDirty]` Removed Track Dirty from the main components list and integrated the underlying examples into their corresponding individual components.([#5319](https://github.com/infor-design/enterprise/issues/5319))

## v4.53.5 Fixes

- `[Lookup]` Fixed two additional issues where selection for server side and paging was not working. ([#986](https://github.com/infor-design/enterprise-ng/issues/986))
- `[Lookup]` Fixed an issue where in autoApply with single select the modal will close when paging. ([#5466](https://github.com/infor-design/enterprise/issues/5466))

## v4.53.3 Fixes

- `[Lookup]` Fixed an issue where selection for server side and paging was not working. ([#986](https://github.com/infor-design/enterprise-ng/issues/986))

## v4.53.0 Features

- `[Action Sheet]` Added a mobile device-friendly action sheet component. ([#5256](https://github.com/infor-design/enterprise/issues/5256))
- `[Cards]` Added card variations (Status, Hyperlink and Photo Card) with improve hitboxes for tapping. ([#5250](https://github.com/infor-design/enterprise/issues/5250))
- `[Cards]` Added improvements to the expandable cards and made a jQuery instance to be available in the angular wrapper. ([#5252](https://github.com/infor-design/enterprise/issues/5252))
- `[ContextualActionPanel]` Added vertical tabs example on the Contextual Action Panel. ([#5234](https://github.com/infor-design/enterprise/issues/5234))
- `[Swipe Action]` Added a mobile device-friendly swipe action component. ([#5254](https://github.com/infor-design/enterprise/issues/5254))

## v4.53.0 Fixes

- `[Application Menu]` Fixed a bug where the menu list will not properly rendered on autocomplete if you type a character that is not available in the list. ([#4863](https://github.com/infor-design/enterprise/issues/4863))
- `[Calendar]` Fixed a bug where calendar event is not rendered on WeekView if add event (modal) is used before add event (api). ([#5236](https://github.com/infor-design/enterprise/issues/5236))
- `[Circle Pager]` Fixed size interactions and changes for mobile view port. ([#5251](https://github.com/infor-design/enterprise/issues/5251))
- `[Datagrid]` Fixed an issue where personalize column headers were not rendering properly. ([#5361](https://github.com/infor-design/enterprise/issues/5361))
- `[Datagrid]` Fixed a bug where animation blue circle is off-center. ([#5246](https://github.com/infor-design/enterprise/issues/5246))
- `[Datagrid]` Fixed a bug where hovering lookup cells showed a grey background. ([#5157](https://github.com/infor-design/enterprise/issues/5157))
- `[Datagrid]` Fixed an issue for xss where special characters was not sanitizing and make grid to not render. ([#975](https://github.com/infor-design/enterprise-ng/issues/975))
- `[Datagrid]` Fixed a bug where the home and end key should behave as default when in editable cell and not shifting to the first and end row in datagrid. ([#5179](https://github.com/infor-design/enterprise/issues/5179))
- `[Datepicker]` Fixed a bug where the setting attributes were missing in datepicker input and datepicker trigger on NG wrapper. ([#1044](https://github.com/infor-design/enterprise-ng/issues/1044))
- `[Datepicker]` Fixed a bug where the selection range was not being properly rendered in mobile. ([#5211](https://github.com/infor-design/enterprise/issues/5211))
- `[Datepicker]` Made the `autocomplete` attribute configurable by using the `autocompleteAttribute` setting. ([#5092](https://github.com/infor-design/enterprise/issues/5092))
- `[Dropdown]` Made the `noSearch` setting prevent filtering using the Dropdown's search input element as expected. ([#5159](https://github.com/infor-design/enterprise/issues/5159))
- `[Dropdown]` Prevented the Dropdown from re-selecting and firing change events if the same value is picked from its list. ([#5159](https://github.com/infor-design/enterprise/issues/5159))
- `[Dropdown]` Fixed a bug that resulted in the updatable dropdown value being changed when selecting the more actions button. ([#5222](https://github.com/infor-design/enterprise/issues/5222))
- `[Editor]` Fixed a bug where automation id attributes are not properly rendered on editor elements. ([#5082](https://github.com/infor-design/enterprise/issues/5082))
- `[Lookup]` Fixed a bug where lookup attributes are not added in the cancel and apply/save button. ([#5202](https://github.com/infor-design/enterprise/issues/5202))
- `[Lookup]` Exposed two events from the datagrid `afterpaging` and `selected` for more flexibility. ([#986](https://github.com/infor-design/enterprise-ng/issues/986))
- `[Locale]` Fixed a bug where very large numbers with negative added an extra zero in formatNumber. ([#5308](https://github.com/infor-design/enterprise/issues/5308))
- `[Locale]` Fixed a bug where very large numbers would get a zero added. ([#5308](https://github.com/infor-design/enterprise/issues/5308))
- `[Locale]` Fixed a bug where very large numbers with negative added an extra zero in formatNumber. ([#5318](https://github.com/infor-design/enterprise/issues/5318))
- `[Lookup]` Fixed a regression bug where the close/clear icon were not properly aligned on mobile and tablet viewport. ([#5299](https://github.com/infor-design/enterprise/issues/5299))
- `[Lookup]` Fixed a bug where rows become unselected when reopened. ([#5261](https://github.com/infor-design/enterprise/issues/5261))
- `[Modal]` Added the ability to set the tabindex. ([#5358](https://github.com/infor-design/enterprise/issues/5358))
- `[Monthview]` Fixed an issue where month year pick list was misaligning for in page examples. ([#5345](https://github.com/infor-design/enterprise/issues/5345))
- `[Multiselect]` Fixed a regression bug where close icon in badge/tags were not properly aligned. ([#5351](https://github.com/infor-design/enterprise/issues/5351))
- `[Page-Patterns]` Fixed an issue where the weight range slider was overlapping the sales amount text area. ([#5284](https://github.com/infor-design/enterprise/issues/5284))
- `[Pager]` Fixed an issue where tooltip was not working after switch to 2nd page for disable/enable buttons with standalone Pager. ([#1047](https://github.com/infor-design/enterprise-ng/issues/1047))
- `[Personalization]` Fixed a bug where user was unable to see highlighted text in the header when using the new light default theme. ([#5219](https://github.com/infor-design/enterprise/issues/5219))
- `[Personalization]` Fixed an issue where hyperlinks were not showing up for dark theme. ([#5144](https://github.com/infor-design/enterprise-ng/issues/5144))
- `[Popupmenu]` Fixed a bug where unwanted link/hash occurs if the menu if the menu is destroyed when clicking a menu item. ([#NG1046](https://github.com/infor-design/enterprise-ng/issues/1046))
- `[Spinbox]` Fixed a bug where spinbox and its border is not properly rendered on responsive view. ([#5146](https://github.com/infor-design/enterprise/issues/5146))
- `[Searchfield]` Fixed a bug where the close button is not rendered properly on mobile view. ([#5182](https://github.com/infor-design/enterprise/issues/5182))
- `[Searchfield]` Fixed a bug where the search icon in search field is not aligned properly on firefox view. ([#5290](https://github.com/infor-design/enterprise/issues/5290))
- `[Searchfield]` Made the `autocomplete` attribute configurable by using the `autocompleteAttribute` setting. ([#5092](https://github.com/infor-design/enterprise/issues/5092))
- `[Searchfield]` Fixed a bug where the button does not have the same height as the searchfield input. ([#5314](https://github.com/infor-design/enterprise/issues/5314))
- `[Searchbar]` Fixed a bug where the search bar overlapped the "Websites" header when browser is minimized or viewed in mobile. ([#5248](https://github.com/infor-design/enterprise/issues/5248))
- `[Slider]` Fixed a bug where the slider produces NaN value on tooltip. ([#5336](https://github.com/infor-design/enterprise/issues/5336))
- `[Splitter]` Fixed position of splitter button. ([#5121](https://github.com/infor-design/enterprise/issues/5121))
- `[Tooltip/Popover]` Split the Popover and Tooltip into separate components. ([#5197](https://github.com/infor-design/enterprise/issues/5197))

(52 Issues Solved This Release, Backlog Enterprise 147, Backlog Ng 28, 1095 Functional Tests, 1668 e2e Tests)

## v4.52.3 Fixes

- `[Locale]` Expanded support from 10 to 20 decimal places. Max number is 21, 20 now. ([#5622](https://github.com/infor-design/enterprise/issues/5622))

## v4.52.2 Fixes

- `[Locale]` Fixed a bug where very large numbers would get a zero added. ([#5308](https://github.com/infor-design/enterprise/issues/5308))
- `[Locale]` Fixed a bug where very large numbers with negative added an extra zero in formatNumber. ([#5318](https://github.com/infor-design/enterprise/issues/5318))

## v4.52.1 Fixes

- `[Datagrid]` Fixed an issue where personalize column headers were not rendering properly. ([#5361](https://github.com/infor-design/enterprise/issues/5361))

## v4.52.0

### v4.52.0 Markup Changes

- `[Datagrid]` When fixing bugs in datagrid hover states we removed the use of `is-focused` on table `td` elements. ([#5091](https://github.com/infor-design/enterprise/issues/5091))

### v4.52.0 Fixes

- `[Application Menu]` Fixed a bug where the expanded accordion were incorrectly colored as selected when uses the personalization colors. ([#5128](https://github.com/infor-design/enterprise/issues/5128))
- `[About]` Fixed a bug where overflowing scrollbar in About Modal is shown on a smaller viewport. ([#5206](https://github.com/infor-design/enterprise/issues/5206))
- `[Bar Chart]` Fixed an issue where the `onerror` script was able to execute. ([#1030](https://github.com/infor-design/enterprise-ng/issues/1030))
- `[Calendar]` Fixed a bug where if the calendar event is not set to whole day then the week view and day view will not properly render on UI. ([#5195](https://github.com/infor-design/enterprise/issues/5195))
- `[Datagrid]` Fixed a bug where changing a selection mode between single and mixed on a datagrid with frozen columns were not properly rendered on UI. ([#5067](https://github.com/infor-design/enterprise/issues/5067))
- `[Datagrid]` Fixed a bug where filter options were not opening anymore after doing sorting on server-side paging. ([#5073](https://github.com/infor-design/enterprise/issues/5073))
- `[Datagrid/Lookup]` Fixed a bug where unselecting all items in an active page affects other selected items on other pages. ([#4503](https://github.com/infor-design/enterprise/issues/4503))
- `[Datagrid]` When fixing bugs in datagrid hover states we removed the use of `is-focused` on table `td` elements. ([#5091](https://github.com/infor-design/enterprise/issues/5091))
- `[Datagrid/Lookup]` Fixed a bug where the plus minus icon animation was cut off. ([#4962](https://github.com/infor-design/enterprise/issues/4962))
- `[Datagrid]` Fixed a bug where unselecting all items in an active page affects other selected items on other pages. ([#4503](https://github.com/infor-design/enterprise/issues/4503))
- `[Datagrid]` Fixed a bug where the tag text in the column is not shown properly when hovering it on Alternate Row Shading. ([#5210](https://github.com/infor-design/enterprise/issues/5210))
- `[Datagrid]` Fixed a bug where the clear filter icons position were not properly aligned with the lookup. ([#5239](https://github.com/infor-design/enterprise/issues/5239))
- `[Dropdown]` Fixed a bug where automatic highlighting of a blank option after opening the list was not working ([#5095](https://github.com/infor-design/enterprise/issues/5095))
- `[Dropdown/Multiselect]` Fixed a bug where the id attribute prefix were missing from the dropdown list when searching with typeahead settings. ([#5053](https://github.com/infor-design/enterprise/issues/5053))
- `[Field Options]` Fixed misalignment of field options for the colorpicker, clearable input field, and clearable searchfield with its close icon. ([#5139](https://github.com/infor-design/enterprise/issues/5139))
- `[Field Options]` Fixed misalignment of close button in searchfield with field options. ([#5138](https://github.com/infor-design/enterprise/issues/5138))
- `[Homepage]` Fixed an issue where remove card event was not triggered on card/widget. ([#4798](https://github.com/infor-design/enterprise/issues/4798))
- `[Locale]` Changed the start day of the week to Monday as per translation team request. ([#5199](https://github.com/infor-design/enterprise/issues/5199))
- `[Mask/Datagrid]` Fixed a bug in number masks where entering a decimal while the field's entire text content was selected could cause unexpected formatting. ([#4974](https://github.com/infor-design/enterprise/issues/4974))
- `[Monthview]` Fixed an issue where selected date was not stay on provided day/month/year. ([#5064](https://github.com/infor-design/enterprise/issues/5064))
- `[Monthview]` Added support for mobile view. ([#5075](https://github.com/infor-design/enterprise/issues/5075))
- `[Spinbox]` Fixed a bug where spinbox and its border is not properly rendered on responsive view. ([#5146](https://github.com/infor-design/enterprise/issues/5146))
- `[Tabs Module]` Fixed a bug where long tab labels overflowed behind the close icon. ([#5187](https://github.com/infor-design/enterprise/issues/5187))

(33 Issues Solved This Release, Backlog Enterprise 134, Backlog Ng 34, 1183 Functional Tests, 1652 e2e Tests)

## v4.51.4

### v4.51.4 Fixes

- `[Locale]` Fixed a bug where very large numbers would get a zero added. ([#5308](https://github.com/infor-design/enterprise/issues/5308))

## v4.51.3

### v4.51.3 Fixes

- `[Locale]` Fixed a bug where very large numbers with negative added an extra zero in formatNumber. ([#5308](https://github.com/infor-design/enterprise/issues/5308))
- `[Mask/Datagrid]` Fixed a bug in number masks where entering a decimal while the field's entire text content was selected could cause unexpected formatting. ([#4974](https://github.com/infor-design/enterprise/issues/4974))

## v4.51.2

### v4.51.2 Fixes

- `[Locale]` Fixed a bug where very large numbers with negative added an extra zero in formatNumber. ([#5308](https://github.com/infor-design/enterprise/issues/5308))
- `[Mask/Datagrid]` Fixed a bug in number masks where entering a decimal while the field's entire text content was selected could cause unexpected formatting. ([#4974](https://github.com/infor-design/enterprise/issues/4974))

## v4.51.1

### v4.51.1 Fixes

- `[Datagrid]` Fixed a bug where cells with a leading space triggered the dirty indicator even without changing the cell value on second blur/selection. ([#4825](https://github.com/infor-design/enterprise/issues/4825))
- `[Radio]` Fixed a bug where legend tag blinks when clicking the radio buttons. ([#4901](https://github.com/infor-design/enterprise/issues/4901))

## v4.51.0

### v4.51.0 Markup Changes

- `[About]` The version in the html section of the document was not added correctly and is now showing the correct version string. ([#5069](https://github.com/infor-design/enterprise/issues/5069))
- `[Datagrid]` Fixed a bug where cells with a leading space triggered the dirty indicator even without changing the cell value on second blur/selection. ([#4825](https://github.com/infor-design/enterprise/issues/4825))
- `[Datepicker/Monthview/Calendar]` We changed all Chinese locales to have monday as the first day of the week and this could impact scripts. ([#5147](https://github.com/infor-design/enterprise/issues/5147))
- `[Dropdown]` We added  `aria-readonly` to all readonly dropdowns. ([#5107](https://github.com/infor-design/enterprise/issues/5107))
- `[Dropdown]` Dropdowns are now appended to the section in the page with `role="main"` there should be just one of these sections in each page. ([#1033](https://github.com/infor-design/enterprise-ng/issues/1033))
- `[Input]` If using the password reveal feature, note that we change dit from using a `type="password"` to using a class to toggle the state. ([#5099](https://github.com/infor-design/enterprise/issues/5099))
- `[Pager]` When fixing an accessibility complaint on pager we made all pager buttons tabbable and removed the `tabindex` this could impact some test scripts. ([#4862](https://github.com/infor-design/enterprise/issues/4862))
- `[Tabs]` We add the ability to drag tabs, if this is enabled there are a number of sort properties and classes that have been added that may need to be scripted in the future. ([#4520](https://github.com/infor-design/enterprise/issues/4520))

### v4.51.0 Fixes

- `[Circlepager]` Fixed a bug where circle buttons doesn't work on smaller viewport and first initialization of the page. ([#4966](https://github.com/infor-design/enterprise/issues/4966))
- `[General]` The master branch is now called main. Also cleaned up some language in the repo known to be less inclusive. ([#5027](https://github.com/infor-design/enterprise/issues/5027))
- `[Datagrid]` Fixed an issue where stretching the last column of a table was not consistent when resizing the window. ([#5045](https://github.com/infor-design/enterprise/issues/5045))
- `[Datagrid]` Fixed an issue where time format HHmm was not working for time picker editor. ([#4926](https://github.com/infor-design/enterprise/issues/4926))
- `[Datagrid]` Fixed an issue where setting stretchColumn to 'last' did not stretch the last column in the table. ([#4913](https://github.com/infor-design/enterprise/issues/4913))
- `[Datagrid]` Fixed an issue where when focusing dropdowns and then using arrow key, it would move across the grid columns leaving multiple open dropdowns. ([#4851](https://github.com/infor-design/enterprise/issues/4851))
- `[Datagrid]` Fixed an issue where the copy paste html to editable cell was cause to generate new cells. ([#4848](https://github.com/infor-design/enterprise/issues/4848))
- `[Datagrid]` Fixed some visual glitches related to focus/hover state and editable date/time cells. ([#5091](https://github.com/infor-design/enterprise/issues/5091))
- `[Datepicker]` Fixed an issue where time was changing, if selected time was before noon for Danish language locale da-DK. ([#4987](https://github.com/infor-design/enterprise/issues/4987))
- `[Datepicker]` Removed deprecation warning for close method. ([#5120](https://github.com/infor-design/enterprise/issues/5120))
- `[Dropdown]` Fixed a bug where the dropdown list gets detached to the input field. ([5056](https://github.com/infor-design/enterprise/issues/5056))
- `[Dropdown]` Improved accessibility on readonly dropdowns by adding the aria-readonly property. ([#5107](https://github.com/infor-design/enterprise/issues/5107))
- `[Editor]` Fixed a bug where the anchor link does not firing the change event. ([#5141](https://github.com/infor-design/enterprise/issues/5141))
- `[Editor]` Fixed a bug that links would not wrap in the editor when multiline. ([#5145](https://github.com/infor-design/enterprise/issues/5145))
- `[General]` Fixed incorrect version that was showing up as `[Object]` in the about dialog and html. ([#5069](https://github.com/infor-design/enterprise/issues/5069))
- `[Hierarchy]` Improved accessibility on readonly dropdowns by adding the aria-readonly property. ([#5107](https://github.com/infor-design/enterprise/issues/5107))
- `[Hierarchy]` Fixed an issue where the action refs passed around were broken. ([#5124](https://github.com/infor-design/enterprise/issues/5124))
- `[Listview]` Fixed a bug where changing selectable setting from 'mixed' to 'single' does not remove checkboxes. ([#5048](https://github.com/infor-design/enterprise/issues/5048))
- `[Locale]` Fixed an issue where the date and available date validation was not working for Croatian locale hr-HR. ([#4964](https://github.com/infor-design/enterprise/issues/4964))
- `[Locale]` Fixed an issue where the am/pm dot was causing issue to parseDate() method for greek language. ([#4793](https://github.com/infor-design/enterprise/issues/4793))
- `[Locale]` Fixed all chinese locales to have monday as the first day of the week. ([#5147](https://github.com/infor-design/enterprise/issues/5147))
- `[Lookup]` Fixed an issue where readonly lookups showed up as enabled. ([#5149](https://github.com/infor-design/enterprise/issues/5149))
- `[Multiselect]` Fixed a bug where the position of dropdown list was not correct when selecting multiple items on mobile. ([#5021](https://github.com/infor-design/enterprise/issues/5021))
- `[Modal]` Fixed a bug that prevented modals from closing while a tooltip was displayed inside ([#5047](https://github.com/infor-design/enterprise/issues/5047))
- `[Pager]` Fixed an accessibility issue to use tabs instead arrow keys. ([#4862](https://github.com/infor-design/enterprise/issues/4862))
- `[Password]` Changed the password reveal feature to not use `text="password"` and use css instead. This makes it possible to hide autocomplete. ([#5098](https://github.com/infor-design/enterprise/issues/5098))
- `[Radio]` Fixed a bug where legend tag blinks when clicking the radio buttons. ([#4901](https://github.com/infor-design/enterprise/issues/4901))
- `[Tabs]` Fixed a bug where where if urls contain a href with a forward slash (paths), then this would error. Note that in this situation you need to make sure the tab panel is linked without the hash. ([#5014](https://github.com/infor-design/enterprise/issues/5014))
- `[Tabs]` Added support to sortable drag and drop tabs. Non touch devices it good with almost every type of tabs `Module`, `Vertical`, `Header`, `Scrollable` and `Regular`. For touch devices only support with `Module` and `Vertical` Tabs. ([#4520](https://github.com/infor-design/enterprise/issues/4520))
- `[Tabs]` Changed the `rename()` method to also modify a tab's corresponding "More Tabs" menu item, if the menu is open. ([#5105](https://github.com/infor-design/enterprise/issues/5105))
- `[Toast]` Fixed a bug where toast message were unable to drag down to it's current position when `position` sets to 'bottom right'. ([#5015](https://github.com/infor-design/enterprise/issues/5015))
- `[Toolbar]` Add fix for invisible inputs in the toolbar. ([#5122](https://github.com/infor-design/enterprise/issues/5122))
- `[Toolbar]` Prevent individual buttons from getting stuck inside the Toolbar's overflow menu ([#4857](https://github.com/infor-design/enterprise/issues/4857))
- `[Tree]` Added api support for collapse/expand node methods. ([#4707](https://github.com/infor-design/enterprise/issues/4707))

(42 Issues Solved This Release, Backlog Enterprise 166, Backlog Ng 28, 1081 Functional Tests, 1647 e2e Tests)

## v4.50.4

### v4.50.4 Fixes

- `[Locale]` Fixed a bug where very large numbers with negative added an extra zero in formatNumber. ([#5308](https://github.com/infor-design/enterprise/issues/5308))

## v4.50.3

### v4.50.3 Fixes

- `[Lookup]` Fixed an issue where readonly lookups showed up as enabled. ([#5149](https://github.com/infor-design/enterprise/issues/5149))

## v4.50.2

### v4.50.2 Fixes

- `[General]` Fixed incorrect version that was showing up as `[Object]` in the about dialog and html. ([#5069](https://github.com/infor-design/enterprise/issues/5069))

## v4.50.1

### v4.50.1 Fixes

- `[Datagrid]` Set the tabbable feature off for the datagrid editors. ([#5089](https://github.com/infor-design/enterprise/issues/5089))
- `[Datagrid]` Fixed issues with misalignment on filter fields with icons. ([#5063](https://github.com/infor-design/enterprise/issues/5063))
- `[Lookup]` Fixed a bug where non editable lookups could not be clicked/opened. ([#5062](https://github.com/infor-design/enterprise/issues/5062))
- `[Lookup]` Fixed a bug where non strict / non editable lookups could not be clicked/opened. ([#5087](https://github.com/infor-design/enterprise/issues/5087))

## v4.50.0

### v4.50.0 Important Notes

- `[General]` We bumped the version from 4.39 (four - thirty nine) to 4.50 (four - fifty) to correspond with the general release of Soho (IDS) Design system 4.5 so the versions sync up better. We could not use 4.5 since it was already in use previously. ([#5012](https://github.com/infor-design/enterprise/issues/5012))
- `[General]` We Updated development dependencies. Most important things to note are: we now support node 14 for development and this is recommended. ([#4998](https://github.com/infor-design/enterprise/issues/4998))
- `[Tabs]` Changed the target element from 'li' to 'a' to be consistent. ([#4566](https://github.com/infor-design/enterprise/issues/4566))

### v4.50.0 Fixes

- `[Breadcrumb]` Changed the colors for disabled breadcrumbs to make them lighter than the enabled ones. ([#4917](https://github.com/infor-design/enterprise/issues/4917))
- `[Bar Chart]` Added support for double click to Bar, Bar Grouped, Bar Stacked. ([#3229](https://github.com/infor-design/enterprise/issues/3229))
- `[Bullet Chart]` Added support for double click. ([#3229](https://github.com/infor-design/enterprise/issues/3229))
- `[BusyIndicator]` Fixed a bug that caused the busy-indicator to show below the busy indicator container. ([#4953](https://github.com/infor-design/enterprise/issues/4953))
- `[Color Picker]`Fix issue with text disappearing and improve responsiveness when there isn't space horizontally ([#4930](https://github.com/infor-design/enterprise/issues/4930))
- `[Column Chart]` Added support for double click to Column, Column Grouped, Column Stacked, Column Stacked-singular and Column Positive Negative. ([#3229](https://github.com/infor-design/enterprise/issues/3229))
- `[Datagrid]` Added api setting `allowChildExpandOnMatchOnly` with Datagrid. It will show/hide children match only or all of them this setting only will effect if use with `allowChildExpandOnMatch:true`. ([#4209](https://github.com/infor-design/enterprise/issues/4209))
- `[Datagrid]` Fixed a bug where filter dropdown menus did not close when focusing a filter input. ([#4766](https://github.com/infor-design/enterprise/issues/4766))
- `[Datagrid]` Fixed an issue where the keyboard was not working to sort data for sortable columns. ([#4858](https://github.com/infor-design/enterprise/issues/4858))
- `[Datagrid]` Fixed an issue where the keyboard was not working to select all from header checkbox. ([#4859](https://github.com/infor-design/enterprise/issues/4859))
- `[Datagrid]` Fixed an issue where the selection was getting clear after use pagesize dropdown for client side paging. ([#4915](https://github.com/infor-design/enterprise/issues/4915))
- `[Datagrid]` Fixed an error seen clicking items if using a flex toolbar for the datagrid toolbar. ([#4941](https://github.com/infor-design/enterprise/issues/4941))
- `[Datagrid]` Only show row status when dirty indicator and row status both exist to address conflicting visual issue. ([#4918](https://github.com/infor-design/enterprise/issues/4918))
- `[Datagrid]` Fixed an issue where selecting a row added background to row-status. ([#4918](https://github.com/infor-design/enterprise/issues/4918))
- `[Datagrid]` Fixed an issue where the filter menu would not reopen in some cases. ([#4995](https://github.com/infor-design/enterprise/issues/4995))
- `[Datepicker]` Added a setting that replaces the trigger icon with an actual button for better accessibility, enabled by default. ([#4820](https://github.com/infor-design/enterprise/issues/4820))
- `[Datepicker]` Updated validation.js to check if date picker contains a time value ([#4888](https://github.com/infor-design/enterprise/issues/4888))
- `[Datepicker]` Fixed a UI issue where the apply and cancel buttons were unable to see on small screens. ([#4950](https://github.com/infor-design/enterprise/issues/4950))
- `[Datagrid]` Clean up hover appearance of datagrid actions button when the grid is viewed as a list. ([#4963](https://github.com/infor-design/enterprise/issues/4963))
- `[Editor]`Adjusted the editor to not treat separators after headers as leading and removing them. ([#4751](https://github.com/infor-design/enterprise/issues/4751))
- `[Environment]`Updated the regular expression search criteria from `Edge` to `Edg` to resolve the EDGE is not detected issue. ([#4603](https://github.com/infor-design/enterprise/issues/4603))
- `[Field Filter]` Fixed a UI issues where the input field has a missing border and the dropdown list does not properly align when it opened. ([#4982](https://github.com/infor-design/enterprise/issues/4982))
- `[Editor]`Adjusted the editor to not treat separators after headers as leading and removing them. ([#4751](https://github.com/infor-design/enterprise/issues/4751))
- `[General]` Can run stylelint command on W10 cmd for development ([#4993](https://github.com/infor-design/enterprise/issues/4993))
- `[General]` We Updated jQuery to use 3.6.0. ([#1690](https://github.com/infor-design/enterprise/issues/1690))
- `[Header]` Removed breadcrumb coloring from current class, which was causing the wrong kind of emphasis for breadcrumbs in headers. ([#5003](https://github.com/infor-design/enterprise/issues/5003))
- `[Input]` Changed the disabled search field color for Safari to match that of other browsers. ([#4611](https://github.com/infor-design/enterprise/issues/4611))
- `[Lookup]` Isolated the scss/css .close.icon class inside of .modal-content and removed any extra top property to fix the alignment issue.([#4933](https://github.com/infor-design/enterprise/issues/4933))
- `[Lookup]` Added a setting that replaces the trigger icon with an actual button for better accessibility, enabled by default. ([#4820](https://github.com/infor-design/enterprise/issues/4820))
- `[Lookup]` fix close button alignment issue. ([#5088](https://github.com/infor-design/enterprise/issues/5088))
- `[Line Chart]` Added support for double click to Area, Bubble, Line and Scatterplot. ([#3229](https://github.com/infor-design/enterprise/issues/3229))
- `[Message]` Added automation id's to the message's modal main area dialog as well with `modal` prefix. ([#4871](https://github.com/infor-design/enterprise/issues/4871))
- `[Modal]` Fixed a bug where full size responsive setting doesn't work on android phones in landscape mode. ([#4451](https://github.com/infor-design/enterprise/issues/4451))
- `[Pie Chart]` Added support for double click to Pie and Donut. ([#3229](https://github.com/infor-design/enterprise/issues/3229))
- `[Pie Chart]` Fixed bug were pie chart type does not remove old class name ([#3144](https://github.com/infor-design/enterprise/issues/3144))
- `[Pie Chart]` Improved the accessibility of legend items with roles and offscreen labels. ([#4831](https://github.com/infor-design/enterprise/issues/4831))
- `[Radar Chart]` Added support for double click. ([#3229](https://github.com/infor-design/enterprise/issues/3229))
- `[Rating]` Fixed color of the un-checked rating star. ([#4853](https://github.com/infor-design/enterprise/issues/4853))
- `[Popupmenu]` Fixed a lifecycle issue on menus that are shared between trigger elements, where these menus were incorrectly being torn down. ([NG#987](https://github.com/infor-design/enterprise-ng/issues/987))
- `[Searchfield]` Fixed alignment issues with the close button in various scenarios ([#4989](https://github.com/infor-design/enterprise/issues/4989), [#5096](https://github.com/infor-design/enterprise/issues/5096), [#5158](https://github.com/infor-design/enterprise/issues/4989), [#5090](https://github.com/infor-design/enterprise/issues/4989))
- `[Switch]` Adjust styles to be more discernible between checked and checked+disabled ([#4341](https://github.com/infor-design/enterprise/issues/4341))
- `[Tabs (Horizontal/Header)]` Fixed bug with the placement of the focus state in RTL mode, and other minor visual improvements. ([#4877](https://github.com/infor-design/enterprise/issues/4877))
- `[Tabs Module]` Fixed a bug where clear button was missing when clearable setting is activated in tabs module searchfield. ([#4898](https://github.com/infor-design/enterprise/issues/4898))
- `[Textarea]` Fixed a bug where the textarea options like autogrow, autoGrowMaxHeight doesn't work after the initialization inside of the accordion. ([#4977](https://github.com/infor-design/enterprise/issues/4977))
- `[Timepicker]` Added a setting that replaces the trigger icon with an actual button for better accessibility, enabled by default. ([#4820](https://github.com/infor-design/enterprise/issues/4820))
- `[Toast]` Fixed a bug where the first toast in the page is not announced to screen readers. ([#4519](https://github.com/infor-design/enterprise/issues/4519))
- `[Tooltip]` Fixed a bug in tooltip that prevented linking id-based tooltip content. ([#4827](https://github.com/infor-design/enterprise/issues/4827))

(48 Issues Solved This Release, Backlog Enterprise 152, Backlog Ng 32, 1086 Functional Tests, 1640 e2e Tests)

## v4.38.1

### v4.38.1 Fixes

- `[BusyIndicator]` Fixed a bug that caused the busy-indicator to show below the busy indicator container. ([#4953](https://github.com/infor-design/enterprise/issues/4953))

## v4.38.0

### v4.38.0 Important Changes

- `[Themes]` Renamed the concept of themes to versions and renamed uplift to new and soho to classic. The new/uplift theme is now the default and its recommend you use it as your default. The old scripts and names will still work ok but new copies with the new names are added for you. In addition Variants are now called Modes. But we got rid of the older script names from 2017 as they have been deprecated for a while now. In addition the ids-identity package thats included was bumped to 4.0 if using tokens directly from this the paths there have been changed to reflect the new names. ([#2606](https://github.com/infor-design/enterprise/issues/2606))

### v4.38.0 Fixes

- `[Application Menu]` Fixed visibility of expander icon on classic theme. ([#4874](https://github.com/infor-design/enterprise/issues/4874))
- `[Accordion]` Fixed an issue where the afterexpand and aftercollapse events fired before the states are set.  ([#4838](https://github.com/infor-design/enterprise/issues/4838))
- `[Breadcrumb]` Fixed unnecessary scrollbar in safari on a flex toolbar. ([#4839](https://github.com/infor-design/enterprise/issues/4839))
- `[Calendar]` Fixed calendar event details listview on mobile perspective. ([#4886](https://github.com/infor-design/enterprise/issues/4886))
- `[Datagrid]` Fixed an issue with missing scrollbars when in frozen column mode on wide screens. ([#4922](https://github.com/infor-design/enterprise/issues/4922))
- `[Datagrid]` Added the ability to use shift click to select in mixed selection mode. ([#4748](https://github.com/infor-design/enterprise/issues/4748))
- `[Datagrid]` Fixed alignment issue when editing. ([#4814](https://github.com/infor-design/enterprise/issues/4814))
- `[Datagrid]` Added a fix for checkbox aria cells, the aria was in the wrong location. ([#4790](https://github.com/infor-design/enterprise/issues/4790))
- `[Datagrid]` Fixed a bug where shift+f10 did not open the context menu in the Datagrid. ([#4614](https://github.com/infor-design/enterprise/issues/4614))
- `[Datagrid]` Fixed an issue where tooltips on buttons in the contextual action toolbar in datagrid would never show up. ([#4876](https://github.com/infor-design/enterprise/issues/4876))
- `[Datagrid]` Fixed an issue where when using selectAllCurrentPage the deselect all did not trigger an event. ([#4916](https://github.com/infor-design/enterprise/issues/4916))
- `[Datagrid]` Fixed an issue where when using a scroll-flex container to contain datagrid it did not show the Y scrollbar. ([#4914](https://github.com/infor-design/enterprise/issues/4914))
- `[EmptyMessage]` Fixed an issue where you may get double the click handlers. ([#4889](https://github.com/infor-design/enterprise/issues/4889))
- `[Environment]` Fixed feature detection classes and routines on IPad 13 and up. ([#4855](https://github.com/infor-design/enterprise/issues/4855))
- `[Fileupload Advanced]` Fixed a bug where the disable and enable methods were not working correctly. ([#4872](https://github.com/infor-design/enterprise/issues/4872))
- `[General]` Increased windows custom css scrollbars from 8px to 12px. ([#4837](https://github.com/infor-design/enterprise/issues/4837))
- `[Input]` Fixed a bug where the cursor overlapped the icon in right aligned lookup and input fields when selecting the field. ([#4718](https://github.com/infor-design/enterprise/issues/4718))
- `[ListView]` Fixed an issue selecting after focusing the list with the keyboard. ([#4621](https://github.com/infor-design/enterprise/issues/4621))
- `[Lookup]` Fixed an issue with select all across pages in lookup. ([#4503](https://github.com/infor-design/enterprise/issues/4503))
- `[Lookup]` Fixed an issue clearing selections with selectAcrossPages. ([#4539](https://github.com/infor-design/enterprise/issues/4539))
- `[Message]` Fixed multiple events were firing. ([#953](https://github.com/infor-design/enterprise-ng/issues/953))
- `[Popover]` Fixed a bug where the close button did not get an automation ID and added automation ID to the title. ([#4743](https://github.com/infor-design/enterprise/issues/4743))
- `[Locale/Multiselect]` Fixed a bug where translations could not be made correctly on All label and Selected Label, so we dropped having the label in the field. You can use the allTextString and selectedTextString if you want something special. ([#4505](https://github.com/infor-design/enterprise/issues/4505))
- `[Locale]` Fixed a bug in Estonian translations. ([#4805](https://github.com/infor-design/enterprise/issues/4805))
- `[Locale]` Fixed several bugs in Greek translations. ([#4791](https://github.com/infor-design/enterprise/issues/4791))
- `[Locale]` Fixed a bug in Turkish translations. ([#4788](https://github.com/infor-design/enterprise/issues/4788))
- `[Locale]` Fixed a bug in Thai translations. ([#4738](https://github.com/infor-design/enterprise/issues/4738))
- `[Searchfield]` Fixed an accessibility issue where the X was not tabbable with the keyboard. To fix this added a tabbable setting which is on by default. If you want it off you can set it to false but you would pass accessibility testing. ([#4815](https://github.com/infor-design/enterprise/issues/4815))
- `[Tabs]` Fixed an iOS bug that was preventing dismissible tabs to be dismissed by tap. ([#4763](https://github.com/infor-design/enterprise/issues/4763))
- `[Tabs Module]` Fixed positioning of the icon in tabs module. ([#4842](https://github.com/infor-design/enterprise/issues/4842))
- `[Tabs Module]` Fixed the focus border of the home button and make it tabbable in tabs module. ([#4850](https://github.com/infor-design/enterprise/issues/4850))
- `[Tabs Vertical]` Fixed black hover state in new (uplift) theme contrast mode. ([#4867](https://github.com/infor-design/enterprise/issues/4867))
- `[Validation]` Fixed an issue where validation messages did not have the correct aria for accessibility. ([#4830](https://github.com/infor-design/enterprise/issues/4830))
- `[TabsModule]` Fixed positioning of the icon in tabs module. ([#4842](https://github.com/infor-design/enterprise/issues/4842))
- `[Timepicker]` Improved accessibility on both the input field and its inner picker elements. ([#4403](https://github.com/infor-design/enterprise/issues/4403))

(37 Issues Solved This Release, Backlog Enterprise 136, Backlog Ng 32, 1082 Functional Tests, 1638 e2e Tests)

## v4.37.3

### v4.37.3 Fixes

- `[BusyIndicator]` Fixed a bug that caused the busy-indicator to show below the busy indicator container. ([#4953](https://github.com/infor-design/enterprise/issues/4953))

### v4.37.2 Fixes

- `[Datagrid]` Fixed an issue with missing scrollbars when in frozen column mode on wide screens. ([#4922](https://github.com/infor-design/enterprise/issues/4922))

## v4.37.1

### v4.37.1 Fixes

- `[General]` Increased windows custom css scrollbars from 8px to 12px. ([#4837](https://github.com/infor-design/enterprise/issues/4837))
- `[Datagrid]` Fixed an issue where when using a scroll-flex container to contain datagrid it did not show the Y scrollbar. ([#4914](https://github.com/infor-design/enterprise/issues/4914))

## v4.37.0

### v4.37.0 Features

- `[FileUpload]` Added the ability to drag files onto the file upload field like in 3.x versions. ([#4723](https://github.com/infor-design/enterprise/issues/4723))
- `[Datagrid]` Added the ability to edit columns formatted with tags and badges with an Input editor. ([#4637](https://github.com/infor-design/enterprise/issues/4637))
- `[Datagrid]` Added the ability to pass a locale numberFormat to the TargetedAchievement formatter and also set the default to two decimals. ([#4802](https://github.com/infor-design/enterprise/issues/4802))
- `[Dropdown]` Added basic virtual scrolling to dropdown for if you have thousands of items. Only basic dropdown functionality will work with this setting but it improved performance on larger dropdown lists. ([#4708](https://github.com/infor-design/enterprise/issues/4708))
- `[Sidebar]` Added the ability to hide and show the side bar with the list detail view. ([#4394](https://github.com/infor-design/enterprise/issues/4394))

### v4.37.0 Fixes

- `[App Menu]` Fixed a regression bug  where the searchfield icon duplicated and were not properly aligned with the searchfield. ([#4737](https://github.com/infor-design/enterprise/issues/4737))
- `[App Menu]` Removed the close button animation on the hamburger button when app menus open. ([#4756](https://github.com/infor-design/enterprise/issues/4756))
- `[Bar Chart]` Fixed an issue where the data was passing wrong for grouped type custom tooltip. ([#4548](https://github.com/infor-design/enterprise/issues/4548))
- `[Busy Indicator]` Fixed an error was showing when called `close()` method too soon after `activate()`. ([#980](https://github.com/infor-design/enterprise-ng/issues/980))
- `[Calendar]` Fixed a regression where clicking Legend checkboxes was no longer possible. ([#4746](https://github.com/infor-design/enterprise/issues/4746))
- `[Checkboxes]` Fixed a bug where if checkboxes are in a specific relative layout the checkboxes may click the wrong one. ([#4808](https://github.com/infor-design/enterprise/issues/4808))
- `[Column Chart]` Fixed an issue where the data was passing wrong for grouped type custom tooltip. ([#4548](https://github.com/infor-design/enterprise/issues/4548))
- `[Datagrid]` Fixed an issue where the filter border on readonly lookups was not displayed in high contrast mode. ([#4724](https://github.com/infor-design/enterprise/issues/4724))
- `[Datagrid]` Added missing aria row group role to the datagrid. ([#4479](https://github.com/infor-design/enterprise/issues/4479))
- `[Datagrid]` Fixed a bug where when setting a group and decimal out of the current locale then editing would not work. ([#4806](https://github.com/infor-design/enterprise/issues/4806))
- `[Dropdown]` Fixed an issue where some elements did not correctly get an id in the dropdown. ([#4742](https://github.com/infor-design/enterprise/issues/4742))
- `[Dropdown]` Fixed a bug where you could click the label and focus a disabled dropdown. ([#4739](https://github.com/infor-design/enterprise/issues/4739))
- `[Homepage]` Fixed the wrong metadata was sending for resize, reorder and remove card events. ([#4798](https://github.com/infor-design/enterprise/issues/4798))
- `[Locale]` Fixed an issue where if the 11th digit is a zero the formatNumbers and truncateDecimals function will loose a digit. ([#4656](https://github.com/infor-design/enterprise/issues/4656))
- `[Modal]` Improved detection of non-focusable elements when a Modal is configured to auto focus one of its inner components. ([#4740](https://github.com/infor-design/enterprise/issues/4740))
- `[Module Tabs]` Fixed a bug related to automatic linking of Application Menu trigger tabs in Angular environments ([#4736](https://github.com/infor-design/enterprise/issues/4736))
- `[ProcessIndicator]` Fixed a layout issue on the index page and added a rejected icon. ([#4770](https://github.com/infor-design/enterprise/issues/4770))
- `[Rating]` Fixed an issue where the rating was not clear on toggle. ([#4571](https://github.com/infor-design/enterprise/issues/4571))
- `[Splitter]` Fixed the splitter was dragging to wrong direction in RTL. ([#1813](https://github.com/infor-design/enterprise/issues/1813))
- `[Swaplist]` Fixed an issue where the user attributes need to be override existing attributes. ([#4694](https://github.com/infor-design/enterprise/issues/4694))
- `[Tabs]` Fixed a bug where the info icon were not aligned correctly in the tab, and info message were not visible. ([#4711](https://github.com/infor-design/enterprise/issues/4711))
- `[Tabs]` Fixed a bug where the tab key would move through tabs rather than moving to the tab content. ([#4745](https://github.com/infor-design/enterprise/issues/4745))
- `[Toolbar Searchfield]` Fixed a bug where the toolbar searchfield were unable to focused when tabbing through the page. ([#4683](https://github.com/infor-design/enterprise/issues/4683))
- `[Toolbar Searchfield]` Fixed a bug where the search bar were showing extra outline when focused. ([#4682](https://github.com/infor-design/enterprise/issues/4682))
- `[Track Dirty]` Fixed an error that was showing when using dirty indicator within a tab component. ([#936](https://github.com/infor-design/enterprise-ng/issues/936))
- `[Tree]` Fixed an issue where the character entity was stripped for addNode() method. ([#4694](https://github.com/infor-design/enterprise/issues/4694))

(49 Issues Solved This Release, Backlog Enterprise 137, Backlog Ng 35, 1082 Functional Tests, 1639 e2e Tests)

## v4.36.2

### v4.36.2 Fixes

- `[App Menu]` Removed the close button animation on the hamburger button when app menus open. ([#4756](https://github.com/infor-design/enterprise/issues/4756))
- `[App Menu]` Fixed a regression bug  where the searchfield icon duplicated and were not properly aligned with the searchfield. ([#4737](https://github.com/infor-design/enterprise/issues/4737))
- `[Calendar]` Fixed a regression where clicking Legend checkboxes was no longer possible. ([#4746](https://github.com/infor-design/enterprise/issues/4746))
- `[FileUpload]` Added the ability to drag files onto the file upload field like in 3.x versions. ([#4723](https://github.com/infor-design/enterprise/issues/4723))
- `[Modal]` Improved detection of non-focusable elements when a Modal is configured to auto focus one of its inner components. ([#4740](https://github.com/infor-design/enterprise/issues/4740))
- `[Locale]` Fixed an issue where if the 11th digit is a zero the formatNumbers and truncateDecimals function will loose a digit. ([#4656](https://github.com/infor-design/enterprise/issues/4656))
- `[Rating]` Fixed an issue where the rating was not clear on toggle. ([#4571](https://github.com/infor-design/enterprise/issues/4571))

## v4.36.1

### v4.36.1 Fixes

- `[Calendar]` Fixed a regression where clicking Legend checkboxes was no longer possible. ([#4746](https://github.com/infor-design/enterprise/issues/4746))
- `[Dropdown]` Fixed an issue where some elements did not correctly get an id in the dropdown. ([#4742](https://github.com/infor-design/enterprise/issues/4742))
- `[Editor]` Fixed a follow up issue with readonly links in the editor. ([#4702](https://github.com/infor-design/enterprise/issues/4702))

## v4.36.0

### v4.36.0 Important Changes

- `[Datagrid]` Fixed a bug where the datagrid header checkbox had the wrong aria-checked state when only some rows are selected, this change occurred because the aria-checked was not on the focusable element so was not announced. If using automation scripts on this attribute, you should be aware and adjust accordingly. ([#4491](https://github.com/infor-design/enterprise/issues/4491))

### v4.36.0 Features

- `[Datagrid]` Made the summary row sticky on the bottom of the datagrid. ([#4645](https://github.com/infor-design/enterprise/issues/4645))
- `[Lookup]` Added a clear callback function like the click callback that fires when clicking the clear X if enabled. ([#4693](https://github.com/infor-design/enterprise/issues/4693))
- `[Tabs]` Added a setting for making the text on Module Tabs' optional Application Menu trigger only accessible to screen readers. ([#4590](https://github.com/infor-design/enterprise/issues/4590))

### v4.36.0 Fixes

- `[Application Menu]` Fixed an issue with filtering where nested items matching the filter were not always displayed. ([#4592](https://github.com/infor-design/enterprise/issues/4592))
- `[Column Chart]` Fixed an alignment issue with the labels in grouped column charts. ([#4645](https://github.com/infor-design/enterprise/issues/4645))
- `[Datagrid]` Fixed a bug where filterWhenTyping did not work on lookup filter columns. ([#4678](https://github.com/infor-design/enterprise/issues/4678))
- `[Datagrid]` Fixed an issue where updateRow will not correctly sync and merge data. ([#4674](https://github.com/infor-design/enterprise/issues/4674))
- `[Datagrid]` Fixed a bug where the error icon overlapped to the calendar icon when a row has been selected and hovered. ([#4670](https://github.com/infor-design/enterprise/issues/4670))
- `[Datagrid]` Fixed a bug where multiselect would loose selection across pages when using selectRowsAcrossPages. ([#954](https://github.com/infor-design/enterprise-ng/issues/954))
- `[Datagrid]` Made a fix that when calling applyFilter the lookup checkbox did not update. ([#4693](https://github.com/infor-design/enterprise/issues/4693))
- `[Datagrid]` Added the datagrid api to the current clearArguments setting's callback. ([#4693](https://github.com/infor-design/enterprise/issues/4693))
- `[Datagrid]` Fixed the inbuilt date validation to use the datagrid column settings for date fields. ([#4693](https://github.com/infor-design/enterprise/issues/4730))
- `[Dropdown]` Fixed a bug where the tooltips are invoked for each dropdown item. This was slow with a lot of items. ([#4672](https://github.com/infor-design/enterprise/issues/4672))
- `[Dropdown]` Fixed a bug where mouseup was used rather than click to open the list and this was inconsistent. ([#4638](https://github.com/infor-design/enterprise/issues/4638))
- `[Editor]` Fixed an issue where the dirty indicator was not reset when the contents contain `<br>` tags. ([#4624](https://github.com/infor-design/enterprise/issues/4624))
- `[Editor]` Fixed a bug where hyperlinks were not clickable in readonly state. ([#4702](https://github.com/infor-design/enterprise/issues/4702))
- `[Homepage]` Fixed a bug where the border behaves differently and does not change back correctly when hovering in editable mode. ([#4640](https://github.com/infor-design/enterprise/issues/4640))
- `[Homepage]` Added support for small size (260x260) widgets and six columns. ([#4663](https://github.com/infor-design/enterprise/issues/4663))
- `[Homepage]` Fixed an issue where the animation was not working on widget removed. ([#4686](https://github.com/infor-design/enterprise/issues/4686))
- `[Homepage]` Fixed a bug where the border behaves differently and does not change back correctly when hovering in editable mode. ([#4640](https://github.com/infor-design/enterprise/issues/4640))
- `[Listview]` Fixed an issue where the contextmenu was not open on longpress and text as not selectable for iOS device. ([#4655](https://github.com/infor-design/enterprise/issues/4655))
- `[Locale]` Don't attempt to set d3 locale if d3 is not being used ([#4668](https://github.com/infor-design/enterprise/issues/4486))
- `[Modal]` Fixed a bug where the autofocus was not working on anchor tag inside of the modal and moving the first button as a default focus if there's no `isDefault` property set up.
- `[Pager]` Fixed a bug that automation id's are not added when the attachToBody is used. ([#4692](https://github.com/infor-design/enterprise/issues/4692))
- `[Rating]` Fixed a bug with the readonly function, it did not toggle the readonly state correctly. ([#958](https://github.com/infor-design/enterprise-ng/issues/958))
- `[Tabs]` Added support for a "More Actions" button to exist beside horizontal/header tabs. ([#4532](https://github.com/infor-design/enterprise/issues/4532))
- `[Tree]` Fixed an issue where the parent value was get deleted after use `addNode()` method. ([#4486](https://github.com/infor-design/enterprise/issues/4486))
- `[Wizard]` Fixed a slight layout issue with the highlighted step in RTL mode. ([#4714](https://github.com/infor-design/enterprise/issues/4714))

(42 Issues Solved This Release, Backlog Enterprise 136, Backlog Ng 32, 1084 Functional Tests, 1642 e2e Tests)

## v4.35.4

### v4.35.4 Fixes

- `[Datagrid]` Added the datagrid api to the current clearArguments setting's callback. ([#4693](https://github.com/infor-design/enterprise/issues/4693))

## v4.35.3

### v4.35.3 Fixes

- `[Datagrid]` Made a fix that when calling applyFilter the lookup checkbox did not update. ([#4693](https://github.com/infor-design/enterprise/issues/4693))
- `[Dropdown]` Fixed a bug where the tooltips are invoked for each dropdown item. This was slow with a lot of items. ([#4672](https://github.com/infor-design/enterprise/issues/4672))
- `[Dropdown]` Fixed a bug where mouseup was used rather than click to open the list and this was inconsistent. ([#4638](https://github.com/infor-design/enterprise/issues/4638))
- `[Lookup]` Added a clear callback function like the click callback that fires when clicking the clear X if enabled. ([#4693](https://github.com/infor-design/enterprise/issues/4693))
- `[Pager]` Fixed a bug that automation id's are not added when the attachToBody is used. ([#4692](https://github.com/infor-design/enterprise/issues/4692))
- `[Rating]` Fixed a bug with the readonly function, it did not toggle the readonly state correctly. ([#958](https://github.com/infor-design/enterprise-ng/issues/958))

## v4.35.2

### v4.35.2 Fixes

- `[Datagrid]` Fixed an additional issue where updateRow will cause rows to no longer be reorderable. ([#4674](https://github.com/infor-design/enterprise/issues/4674))

## v4.35.1

### v4.35.1 Fixes

- `[Datagrid]` Fixed an issue where updateRow will not correctly sync and merge data. ([#4674](https://github.com/infor-design/enterprise/issues/4674))
- `[Datagrid]` Fixed a bug where filterWhenTyping did not work on lookup filter columns. ([#4678](https://github.com/infor-design/enterprise/issues/4678))
- `[Editor]` Fixed an issue where the dirty indicator was not reset when the contents contain `<br>` tags. ([#4624](https://github.com/infor-design/enterprise/issues/4624))

## v4.35.0

### v4.35.0 Important Notes

- `[Breadcrumb]` We added support for the use of `span` in place of `a` tags inside Breadcrumb List Items at the component API level.  In order to facilitate this, some internal API methods had to be changed to recognize the list item instead of the anchor.  If you rely on the Breadcrumb API and reference breadcrumb item anchor tags, please note that before adopting this version, you should change your code to instead reference the list items, or only use the BreadcrumbItem API.

### v4.35.0 Features

- `[Datagrid]` Added support to select all rows on current page only for client side paging. ([#4265](https://github.com/infor-design/enterprise/issues/4265))
- `[Datagrid]` Added a new ProcessIndicator formatter. ([#3918](https://github.com/infor-design/enterprise/issues/3918))
- `[Dropdown]` Improved behavior of list item navigation/selection when a Dropdown is configured with "no search" mode activated. ([#4483](https://github.com/infor-design/enterprise/issues/4483))
- `[Lookup]` Added the ability to change the lookup icon. ([#4527](https://github.com/infor-design/enterprise/issues/4527))
- `[ProcessIndicator]` Added: labels, more icon support, and a content areas and made it responsive. ([#3918](https://github.com/infor-design/enterprise/issues/3918))

### v4.35.0 Fixes

- `[Application Menu]` Fixed accessibility issues getting redundant info in expand/collapse button. ([#4462](https://github.com/infor-design/enterprise/issues/4462))
- `[Application Menu]` Fixed accessibility issues with missing instructional text and incorrect aria-role assignments on the App Menu triggers (hamburger buttons) and Role switcher buttons. ([#4489](https://github.com/infor-design/enterprise/issues/4489))
- `[About]` Made it possible to close About dialogs that previously had open, nested Modals present. ([NG#915](https://github.com/infor-design/enterprise-ng/issues/915))
- `[Badges]` Fixed alignment issues in uplift theme. ([#4578](https://github.com/infor-design/enterprise/issues/4578))
- `[Busy Indicator]` Fixed an issue where the whole page and parent div was shifts when active. ([#746](https://github.com/infor-design/enterprise-ng/issues/746))
- `[Button]` Fixed the tooltip in action button to be not visible when there's no title attribute. ([#4473](https://github.com/infor-design/enterprise/issues/4473))
- `[Column Chart]` Fixed a minor alignment issue in the xAxis labels ([#4460](https://github.com/infor-design/enterprise/issues/4460))
- `[Colorpicker]` Fixed an issue where values were not being selecting when multiple colorpickers are present. ([#4146](https://github.com/infor-design/enterprise/issues/4146))
- `[Datagrid]` Fix a bug where changing selectable on the fly did not change the select behavior. ([#4575](https://github.com/infor-design/enterprise/issues/4575))
- `[Datagrid]` Fixed an issue where the click event was not fire for hyperlinks keyword search results. ([#4550](https://github.com/infor-design/enterprise/issues/4550))
- `[Datagrid]` Added api setting for selection on enter edit mode. ([#4485](https://github.com/infor-design/enterprise/issues/4485))
- `[Datagrid]` Fixed a bug where the onPostRenderCell function would get an empty container if using frozen columns. ([#947](https://github.com/infor-design/enterprise-ng/issues/947))
- `[Datagrid]` Fix a bug where changing selectable on the fly did not change the select behavior. ([#4575](https://github.com/infor-design/enterprise/issues/4575))
- `[Dropdown]` Fixed a bug where the last option icon changes when searching/filtering in dropdown search field. ([#4474](https://github.com/infor-design/enterprise/issues/4474))
- `[Editor/Fontpicker]` Fixed a bug where the label relationship were not valid in the editor role. Adding `aria-labelledby` will fix the association for both editor and the label. Also, added an audible label in fontpicker. ([#4454](https://github.com/infor-design/enterprise/issues/4454))
- `[Field Options]` Fixed an issue where the action button was misaligned for safari. ([#4610](https://github.com/infor-design/enterprise/issues/4610))
- `[FileUploadAdvanced]` Fixed an issue where abort method was not working properly to remove the file block when upload fails. ([#938](https://github.com/infor-design/enterprise-ng/issues/938))
- `[Header]` Fixed a bug where the searchfield automatically expands when clicking the app menu button. ([#4617](https://github.com/infor-design/enterprise/issues/4617))
- `[Lookup]` Fixed some layout issues when using the editable and clearable options on the filter row. ([#4527](https://github.com/infor-design/enterprise/issues/4527))
- `[Lookup]` Fixed incorrect counts when using allowSelectAcrossPages. ([#4316](https://github.com/infor-design/enterprise/issues/4316))
- `[Mask]` Fixed broken date/time masks in the `sv-SE` locale. ([#4613](https://github.com/infor-design/enterprise/issues/4613))
- `[Tree]` Fixed an issue where the character entity references were render differently for parent and child levels. ([#4512](https://github.com/infor-design/enterprise/issues/4512))
- `[Tooltip/Pager]` Fixed an issue where the tooltip would show at the top when clicking paging buttons. ([#218](https://github.com/infor-design/enterprise-ng/issues/218))

(40 Issues Solved This Release, Backlog Enterprise 173, Backlog Ng 42, 1083 Functional Tests, 1638 e2e Tests)

## v4.34.3

### v4.34.3 Fixes

- `[Lookup]` Added the ability to change the lookup icon. ([#4527](https://github.com/infor-design/enterprise/issues/4527))
- `[Lookup]` Fixed some layout issues when using the editable and clearable options on the filter row. ([#4527](https://github.com/infor-design/enterprise/issues/4527))

## v4.34.2

### v4.34.2 Fixes

- `[Dropdown/Autocomplete]` Fix a bug where these components would fail in IE 11. Note that IE 11 isn't "supported" but we fixed these issues to give teams more time to migrate. ([#4608](https://github.com/infor-design/enterprise/issues/4608))
- `[General]` Fix a bug where the regex scripts will error on Big Sur. ([#4612](https://github.com/infor-design/enterprise/issues/4612))

## v4.34.1

### v4.34.1 Fixes

- `[Datagrid]` Fix a bug where changing selectable on the fly did not change the select behavior. ([#4575](https://github.com/infor-design/enterprise/issues/4575)

## v4.34.0

### v4.34.0 Features

- `[All Components]` Added `attributes` setting to set automation id's and id's. ([#4498](https://github.com/infor-design/enterprise/issues/4498))
- `[Datagrid]` Added a limited experimental sticky header feature. ([#3993](https://github.com/infor-design/enterprise/issues/3993))
- `[Input]` Add a `revealText` plugin that will add a button to password fields to hide and show sensitive information such as SIN or passwords. ([#4098](https://github.com/infor-design/enterprise/issues/4098))
- `[Listview]` Added a new setting `allowDeselect` which will make it such that if you select an item you cant deselect, you can only select another item. ([#4376](https://github.com/infor-design/enterprise/issues/4376))
- `[Locale]` Added a new set of translations from the translation team. ([#4501](https://github.com/infor-design/enterprise/issues/4501))
- `[Locale/Charts]` The numbers inside charts are now formatted using the current locale's, number settings. This can be disabled/changed in some charts by passing in a localeInfo object to override the default settings. ([#4437](https://github.com/infor-design/enterprise/issues/4437))
- `[Treemap]` Added ability to show a tooltip. ([#2794](https://github.com/infor-design/enterprise/issues/2794))

### v4.34.0 Fixes

- `[Autocomplete]` Fixed an issue where a slow and incomplete ajax request would cause the dropdown to briefly show wrong contents. ([#4387](https://github.com/infor-design/enterprise/issues/4387))
- `[Breadcrumb]` Fixed an issue where css only breadcrumbs were missing styles. ([#4501](https://github.com/infor-design/enterprise/issues/4501))
- `[Datepicker]` Fixed an issue where range highlight was not aligning for Mac/Safari. ([#4352](https://github.com/infor-design/enterprise/issues/4352))
- `[Datagrid]` Fixed an issue with a custom toolbar, where buttons would click twice. ([#4471](https://github.com/infor-design/enterprise/issues/4471))
- `[Datagrid]` Fixed an issue where the special characters (é, à, ü, û, ...) export to csv was not generated them correctly. ([#4347](https://github.com/infor-design/enterprise/issues/4347))
- `[Datagrid]` Fixed an issue where the leading spaces were removed on editing cells. ([#4380](https://github.com/infor-design/enterprise/issues/4380))
- `[Datagrid]` Fixed an issue where the double click event was not firing for checkbox columns. ([#4381](https://github.com/infor-design/enterprise/issues/4381))
- `[Datagrid]` Fixed an issue where the dropdown in a datagrid would stay open when clicking to the next page of results. ([#4396](https://github.com/infor-design/enterprise/issues/4396))
- `[Datagrid]` Fixed a bug where a scroll bar shows even when there's no data in datagrid. ([#4228](https://github.com/infor-design/enterprise/issues/4228))
- `[Datagrid]` Fixed an issue where calling setFocus on the datagrid would stop open menus from working. ([#4429](https://github.com/infor-design/enterprise/issues/4429))
- `[Datagrid]` To allow for some script tools to work we now set draggable to true. ([#4490](https://github.com/infor-design/enterprise/issues/4490))
- `[Datagrid]` Fixed an error on the filter box on the personalization dialog where it would error if there is a column with no name field. ([#4495](https://github.com/infor-design/enterprise/issues/4495))
- `[Datagrid]` Fixed links when changing personalization as they would inherit the wrong color. ([#4481](https://github.com/infor-design/enterprise/issues/4481))
- `[Datagrid]` Fixed a bug where searching with the search on the toolbar would not highlight results. ([#4488](https://github.com/infor-design/enterprise/issues/4488))
- `[Datagrid]` Fixed an issue with a custom toolbar, where buttons would click twice. ([#4471](https://github.com/infor-design/enterprise/issues/4471))
- `[Datagrid]` Fixed a bug in updateRow where it did not sync up all data passed in with the dataset. ([#4476](https://github.com/infor-design/enterprise/issues/4476))
- `[Datepicker]` Changed the month/year picker to skip 10 years instead of one. ([#4388](https://github.com/infor-design/enterprise/issues/4388))
- `[Dropdown]` Improved the behavior of the `noSearch` dropdown when using the keyboard. ([#4388](https://github.com/infor-design/enterprise/issues/4388))
- `[Editor]` Fixed an issue where the focus was getting lost after pressing toolbar buttons. ([#4335](https://github.com/infor-design/enterprise/issues/4335))
- `[Editor]` Fixed an issue where the color picker was not opening the popup for overflow menu and had name as undefined in list. ([#4398](https://github.com/infor-design/enterprise/issues/4398))
- `[Editor]` Fixed an issue where font-size tags are stripped from the css. ([#4557](https://github.com/infor-design/enterprise/issues/4557))
- `[Favorites]` Removed the favorites component as its not really a component, info on it can be found under buttons in the toggle example. ([#4405](https://github.com/infor-design/enterprise/issues/4405))
- `[Fieldset]` Fixed a bug where summary form data gets cut off on a smaller viewport. ([#3861](https://github.com/infor-design/enterprise/issues/3861))
- `[Homepage]` Fixed an issue where the four column widgets were incorrectly positioned, left aligned on large screen. ([#4541](https://github.com/infor-design/enterprise/issues/4541))
- `[List Detail]` Fixed css height for list detail in responsive view ([#4426](https://github.com/infor-design/enterprise/issues/4426))
- `[Listview]` Fixed a bug where readonly and non-selectable listview should not have hover state. ([#4452](https://github.com/infor-design/enterprise/issues/4452))
- `[Lookup]` Fixed a bug where the filter header together with the checkbox column is not properly align. ([#3774](https://github.com/infor-design/enterprise/issues/3774))
- `[MenuButton]` Removed the menubutton component sections as its not really a component, info on it can be found under buttons in the MenuButton examples. ([#4416](https://github.com/infor-design/enterprise/issues/4416))
- `[Message]` Added support for lists in the message, also fixed a problem when doing so, with screen readers. ([#4400](https://github.com/infor-design/enterprise/issues/4400))
- `[Message]` Added the `noRefocus` setting that will feed through to the modal. ([#4507](https://github.com/infor-design/enterprise/issues/4507))
- `[Splitter]` Added missing audible labels in splitter collapse button and splitter handle. ([#4404](https://github.com/infor-design/enterprise/issues/4404))
- `[Tabs Module]` Fixed a bug where tab items were not centered correctly in uplift theme. ([#4538](https://github.com/infor-design/enterprise/issues/4538))
- `[Treemap]` Fixed a bug where small slices may show a "tip" below the chart. ([#2794](https://github.com/infor-design/enterprise/issues/2794))

(56 Issues Solved This Release, Backlog Enterprise 185, Backlog Ng 42, 1082 Functional Tests, 1612 e2e Tests)<|MERGE_RESOLUTION|>--- conflicted
+++ resolved
@@ -4,15 +4,10 @@
 
 ## v4.89.0 Features
 
-<<<<<<< HEAD
 ## v4.89.0 Fixes
 
+- `[Module Nav]` Fixed a bug where the accordion in the page container inherited module nav accordion styles. ([#8040](https://github.com/infor-design/enterprise/issues/7884))
 - `[Validation]` Fixed the position of exclamation point of validation in non english localization. ([#5119](https://github.com/infor-design/enterprise/issues/5119))
-=======
-## v.489.0 Fixes
-
-- `[Module Nav]` Fixed a bug where the accordion in the page container inherited module nav accordion styles. ([#8040](https://github.com/infor-design/enterprise/issues/7884))
->>>>>>> 8c95b6fa
 
 ## v4.88.0
 
