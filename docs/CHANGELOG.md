--- conflicted
+++ resolved
@@ -9,13 +9,10 @@
 ### v4.36.0 Fixes
 
 - `[Column Chart]` Fixed an alignment issue with the labels in grouped column charts. ([#4645](https://github.com/infor-design/enterprise/issues/4645))
-<<<<<<< HEAD
 - `[Datagrid]` Fixed a bug where filterWhenTyping did not work on lookup filter columns. ([#4678](https://github.com/infor-design/enterprise/issues/4678))
 - `[Homepage]` Fixed a bug where the border behaves differently and does not change back correctly when hovering in editable mode. ([#4640](https://github.com/infor-design/enterprise/issues/4640))
-=======
 - `[Datagrid]` Fixed a bug where the error icon overlapped to the calendar icon when a row has been selected and hovered. ([#4670](https://github.com/infor-design/enterprise/issues/4670))
 - `[Tree]` Fixed an issue where the parent value was get deleted after use `addNode()` method. ([#4486](https://github.com/infor-design/enterprise/issues/4486))
->>>>>>> ce9fdb42
 - `[Locale]` Don't attempt to set d3 locale if d3 is not being used ([#4668](https://github.com/infor-design/enterprise/issues/4486))
 - `[Tree]` Fixed an issue where the parent value was get deleted after use `addNode()` method. ([#4486](https://github.com/infor-design/enterprise/issues/4486))
 
