--- conflicted
+++ resolved
@@ -5,11 +5,8 @@
 ### v4.32.0 Features
 
 - `[Datagrid]` Add a new `RowNumber` formatter that will show a row number column that remains the same no matter how the grid is sorted. ([#1904](https://github.com/infor-design/enterprise/issues/1904))
-<<<<<<< HEAD
 - `[Datepicker]` Added the ability to use the range selection in date picker when using the UmAlQura Calendar (RTL). `TJM` ([#4227](https://github.com/infor-design/enterprise/issues/4227))
-=======
 - `[Homepage]` Added ability to support a 5 column option. ([#4101](https://github.com/infor-design/enterprise/issues/4101))
->>>>>>> 19846b4c
 
 ### v4.32.0 Fixes
 
