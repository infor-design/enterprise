# What's New with Enterprise

## v4.31.0

### v4.31.0 Fixes

- `[Application Menu]` Fixed a bug where the border top color is wrong in uplift dark and high contrast theme. ([#4042](https://github.com/infor-design/enterprise/issues/4042))
<<<<<<< HEAD
- `[Tooltip]` Fixed a bug where the title doesn't display when the title starts with '#'. ([#2512](https://github.com/infor-design/enterprise/issues/2512))
=======
- `[Datagrid]` Fixed an issue where the tooltip for tree grid was not working properly. ([#827](https://github.com/infor-design/enterprise-ng/issues/827))
- `[Datepicker]` Fixed a number of translation issues in the datepicker component. ([#4046](https://github.com/infor-design/enterprise/issues/4046))
- `[Editor]` Fixed a number of translation issues in the editor component. ([#4049](https://github.com/infor-design/enterprise/issues/4049))
- `[Locale]` The Added placeholder for missing Thai `Locale` translation. ([#4041](https://github.com/infor-design/enterprise/issues/4041))
- `[Locale]` The Added placeholder for incorrect French `SetTime` translation. ([#4045](https://github.com/infor-design/enterprise/issues/4045))
>>>>>>> 6c777b8b

## v4.30.0

### v4.30.0 Announcements

- `[Datagrid]` The rowHeight setting has been changed to support extra-small, small, medium and large. short and normal are deprecated. ([#3755](https://github.com/infor-design/enterprise/issues/3755))

### v4.30.0 Features

- `[Breadcrumb]` Javascript Component API is now available. ([infor-design/enterprise-ng#700](https://github.com/infor-design/enterprise-ng/issues/700))
- `[Custom Builds]` The build script can now produce an ES Module version of the components that can be imported by your application. ([#3771](https://github.com/infor-design/enterprise/issues/3771))
- `[Datagrid]` Added a setting disableRowDeselection that if enabled does not allow selected rows to be toggled to deselected. ([#3791](https://github.com/infor-design/enterprise/issues/3791))
- `[Datagrid]` Added an additional row size extra-small. This row size may need a bit of further fleshing out. All of the previous row sizes have been renamed but using the old settings are supported but deprecated. The new sizes are Extra Small, Small, Medium, Large (Normal). ([#3755](https://github.com/infor-design/enterprise/issues/3755))
- `[Demoapp]` Added the ability to set runtime flags for persisting settings that were previously only possible to set via URL query parameters. ([n/a])
- `[Demoapp]` Added the ability to set runtime flags for persisting settings that were previously only possible to set via URL query parameters. ([n/a])
- `[Icons]` Changed the tree node icon to be more meaningful in uplift theme. Added a print-preview icon. This replaces the update-preview icon which has confusing meaning but was not removed.
- `[Searchfield]` Added the ability to clear the searchfield by calling a public clear() function. ([#3810](https://github.com/infor-design/enterprise/issues/3810))
- `[Tree]` Added a setting to support to expanding/collapsing when clicking only the icon portion of the tree node. ([#3730](https://github.com/infor-design/enterprise/issues/3730))
- `[Tree]` Added the ability to have separate icon button for expand/collapse and children count. ([#3847](https://github.com/infor-design/enterprise/issues/3847))

### v4.30.0 Fixes

- `[Accordion]` Fixed an issue where the chevron icon is not properly centered in Safari. ([#2161](https://github.com/infor-design/enterprise/issues/2161))
- `[Application Menu]` Fixed an issue where the dropdown icon is not properly centered in Safari. ([#3766](https://github.com/infor-design/enterprise/issues/3766))
- `[Accordion]` Fixed issue where hidden headers were not excluded from tab navigation. ([#3835](https://github.com/infor-design/enterprise/issues/3835))
- `[Calendar]` Fixed a bug that when setting accordions to allowOnePane it did not work. ([#3773](https://github.com/infor-design/enterprise/issues/3773))
- `[Calendar]` Fixed a bug where the accordion sections would show a line on hover in high contrast mode. ([#2779](https://github.com/infor-design/enterprise/issues/2779))
- `[Calendar]` Fixed a bug where the days would be out of alignment if the end and starts dates intersect. ([#1725](https://github.com/infor-design/enterprise/issues/1725))
- `[Contextual Action Panel]` Fixed an issue where the searchfield should be collapsible on mobile view. ([#918](https://github.com/infor-design/enterprise/issues/918))
- `[Counts]` Revamped the look and feel of widget counts in uplift theme. ([#3666](https://github.com/infor-design/enterprise/issues/3666))
- `[Datagrid]` Fixed an issue where the table doesn't filled the datagrid wrapper inside of modal. ([#3897](https://github.com/infor-design/enterprise/issues/3897))
- `[Datagrid]` Fix a bug with columns with buttons, they had an unneeded animation that caused states to be delayed when painting. ([#3808](https://github.com/infor-design/enterprise/issues/3808))
- `[Datagrid]` Fixed an issue where example page for filter and pager was not working properly. ([#3856](https://github.com/infor-design/enterprise/issues/3856))
- `[Datagrid]` Fix a bug with cellNavigation false, the focus state was still visible. ([#3937](https://github.com/infor-design/enterprise/issues/3937))
- `[Datagrid]` Updated example page for keyword search to fix error state. ([#3961](https://github.com/infor-design/enterprise/issues/3961))
- `[Datagrid]` Fix a bug with cellNavigation false, the focus state was incorrect on stretched rows in IE. ([#1644](https://github.com/infor-design/enterprise/issues/1644))
- `[Datagrid]` Fixed an issue where an extra border is shown in grid list mode and RTL. ([#3895](https://github.com/infor-design/enterprise/issues/3895))
- `[Datagrid]` Fixed a bug inside validateRow when passing in a zero the function would exit. ([#4002](https://github.com/infor-design/enterprise/issues/4002))
- `[Datagrid]` Fixed an issue where select all using keyboard in multiSelect/mixedSelect was not working. ([#3921](https://github.com/infor-design/enterprise/issues/3921))
- `[Datagrid]` Fix a bug with columns with buttons, they had an unneeded animation that caused states to be delayed when painting. ([#3808](https://github.com/infor-design/enterprise/issues/3808))
- `[Datagrid]` Fixed an issue where data was not in sync for row reorder and paging. ([#3749](https://github.com/infor-design/enterprise/issues/3749))
- `[Datagrid]` Fixed an issue where using selectRowsAcrossPages setting the selected rows were reseting by filter, to use this feature you may need to set columnIds in the settings to form whats unique for the row. ([#3601](https://github.com/infor-design/enterprise/issues/3601))
- `[Datagrid]` Fixed an issue where when using the contentTooltip setting on a datagrid on a modal, the column would expand when hovering rows. ([#3541](https://github.com/infor-design/enterprise/issues/3541))
- `[Datagrid]` Fixed an issue the arrow on tooltips flowed in the wrong direction. ([#3854](https://github.com/infor-design/enterprise/issues/3854))
- `[Datagrid]` Fixed an issue where readonly and checkbox cells would show up on the summary row. ([#3862](https://github.com/infor-design/enterprise/issues/3862))
- `[Datagrid]` Fixed an issue where text in nested objects where not encoded correctly. ([#4058](https://github.com/infor-design/enterprise/issues/3862))
- `[Datagrid]` Fixed an issue where text editor style editors are not saved properly. ([#4058](https://github.com/infor-design/enterprise/issues/4058))
- `[Datagrid]` Fixed an issue where checkboxes in an expandable area could not be checked. ([#4062](https://github.com/infor-design/enterprise/issues/4062))
- `[Datagrid]` Fix a bug where multiselect checkboxes were misaligned in a modal. ([#4086](https://github.com/infor-design/enterprise/issues/4086))
- `[Datepicker]` Fixed an issue where some languages like fr-CA and pt-BR (that are languages in a non default locale), would error when opening the picker. ([#4035](https://github.com/infor-design/enterprise/issues/4035))
- `[Datepicker]` Fixed an issue where change did not fire when rangeselecting the same day. ([#4075](https://github.com/infor-design/enterprise/issues/4075))
- `[Datepicker]` Fixed an issue where change did not fire when selecting today after having a cleared value in the field. ([#853](https://github.com/infor-design/enterprise-ng/issues/853))
- `[Dropdown]` Changed the keyboard dropdown so it will select the active item when tabbing out. ([#3028](https://github.com/infor-design/enterprise/issues/3028))
- `[Dropdown]` Fixed an issue where the search field does not stay in the initial position. ([#2659](https://github.com/infor-design/enterprise/issues/2659))
- `[Dropdown]` Fixed an issue where the search field does not stay in the initial position. ([#2659](https://github.com/infor-design/enterprise/issues/2659))
- `[Editor]` Fixed missing tooltips. ([#issues](https://github.com/infor-design/enterprise/issues/issues))
- `[Field Options]` Fixed an issue where the focus style was not aligning. ([#3628](https://github.com/infor-design/enterprise/issues/3628))
- `[Hierarchy]` Fixed an issue selection causes tab selection to be removed. ([#3597](https://github.com/infor-design/enterprise/issues/3597))
- `[Icons]` Fixed an issue with the amend icon in uplift theme. The meaning was lost on a design change and it has been updated. ([#3613](https://github.com/infor-design/enterprise/issues/3613))
- `[Locale]` Changed results text to lower case. ([#3974](https://github.com/infor-design/enterprise/issues/3974))
- `[Locale]` Fixed abbreviated chinese month translations. ([#4034](https://github.com/infor-design/enterprise/issues/4034))
- `[Lookup]` Fixed an issue in the min width examples that showed up in Safari only. ([#3949](https://github.com/infor-design/enterprise/issues/3949))
- `[Lookup]` Added example page for server side keyword search. ([#2806](https://github.com/infor-design/enterprise/issues/2806))
- `[Lookup]` Fixed a bug that the required validation would not reset from empty in certain cases. ([#810](https://github.com/infor-design/enterprise-ng/issues/810))
- `[Lookup]` Fixed an issue in the min width examples that showed up in Safari only. ([#3949](https://github.com/infor-design/enterprise/issues/3949))
- `[Popover]` Corrected the tabindex order of Popover elements when the Popover is contained within a Modal. ([#3644](https://github.com/infor-design/enterprise/issues/3644))
- `[Mask]` Fixed issue where languages with `,` as decimal were causing the fields to only show `.` instead of the actual characters that were input. ([#3933](https://github.com/infor-design/enterprise/issues/3933))
- `[Multiselect]` Fixed a bug that would incorrectly cause both text and tags to be rendered on the page when using the Select All checkbox. ([#3767](https://github.com/infor-design/enterprise/issues/3767))
- `[Multiselect]` When using the `showSelectAll` setting, if no selectable options are present, the Select All checkbox will now remain hidden and unusable. ([#3777](https://github.com/infor-design/enterprise/issues/3777))
- `[Multiselect]` Changed "Select All" checkbox's default behavior to only select items that match the current search filter, if a search filter is present.  The original filter behavior is available by setting `selectAllFilterOnly` to false. ([#3845](https://github.com/infor-design/enterprise/issues/3845))
- `[Textarea]` Added tests to show that the textarea count text is translated. ([#3807](https://github.com/infor-design/enterprise/issues/3807))
- `[Tooltip]` Fixed tooltip behavior so clicking and mousing out will not show the tooltip and fixed tooltip delay. ([#4050](https://github.com/infor-design/enterprise/issues/#4050))
- `[Tree]` Fixed an issue where previous text selection was not clearing after clicked to any tree-node. ([#3794](https://github.com/infor-design/enterprise/issues/3794))

(75 Issues Solved This Release, Backlog Enterprise 235, Backlog Ng 62, 1071 Functional Tests, 1448 e2e Tests)

## v4.29.0

### v4.29.0 Announcements

- `[General]` Heads Up that effective October 31, 2020 we will no longer support IE 11. Until that date we will test IE 11 but only critical issues will be fixed. See the linked issue for more details. ([#3756](https://github.com/infor-design/enterprise/issues/3756))

### v4.29.0 Features

- `[Accordion]` Added the ability to call collapse and expand with a header ID. ([#783](https://github.com/infor-design/enterprise-ng/issues/783))
- `[Lookup]` Added a tooltip functionality when the data is overflowed. ([#3703](https://github.com/infor-design/enterprise/issues/3703))
- `[Lookup]` Added a clear (x icon) button to clear the field. ([#740](https://github.com/infor-design/enterprise/issues/740))
- `[Lookup]` Added a clear (x icon) button and apply button inside of modal so there are now two options to clear the field. ([#2507](https://github.com/infor-design/enterprise/issues/2507))
- `[Lookup]` Fixed a bug where validation did not work if the lookup is non-editable (select only). ([#3950](https://github.com/infor-design/enterprise/issues/3950))
- `[Multiselect]` Moved the functionality for displaying the Multiselect List's searchfield underneath/above the pseudo element into a configurable setting. ([#3864](https://github.com/infor-design/enterprise/issues/3864))
- `[Popdown]` Fixed some integration problems with nested Lookups that were causing closing to happen prematurely. ([ng#760](https://github.com/infor-design/enterprise-ng/issues/760))
- `[Slider]` Added the ability to set position of the tooltip. ([#3746](https://github.com/infor-design/enterprise/issues/3746))
- `[Toast]` Added the ability to dismiss toasts via keyboard. ([#3521](https://github.com/infor-design/enterprise/issues/3521))
- `[Homepage]` Homepage edit events (resize, reorder, remove widgets) now fire on widget elements too ([#3679](https://github.com/infor-design/enterprise/issues/3679))

### v4.29.0 Fixes

- `[About]` Fixed a bug where About dialogs disappeared when being closed by the Modal Manager API. ([#3898](https://github.com/infor-design/enterprise/issues/3898))
- `[Application Menu]` Fixed personalization regressions on Soho theme ([#3704](github.com/infor-design/enterprise/issues/3704))
- `[General]` We Updated a lot of development dependencies. Most important things to note are: we now support node 12 for development and this is recommended, from tests 13 will also work. Node 14 will not work. We updated jQuery to 3.5.1 as a client side dependency and d3 to 5.16.0. If copying files from the `dist` folder note that the d3 file is called d3.v5.js. ([#1690](https://github.com/infor-design/enterprise/issues/1690))
- `[Bar Chart]` Fixed an issue where height was not calculating properly when used other elements along content container. ([#2670](https://github.com/infor-design/enterprise/issues/2670))
- `[Application Menu]` - Made it possible for App Menu Toolbars to dismiss the menu when the `dismissOnClickMobile` setting is true. ([#2831](https://github.com/infor-design/enterprise/issues/2831))
- `[Calendar/Weekview/Monthview]` Added more docs and exposed them on the design site. ([#3575](https://github.com/infor-design/enterprise/issues/3758))
- `[Checkbox]` Fixed an issue where the error icon was inconsistent between subtle and vibrant themes. ([#3575](https://github.com/infor-design/enterprise/issues/3575))
- `[Column Chart]` Fixed an issue where height was not calculating properly when used other elements along content container. ([#2670](https://github.com/infor-design/enterprise/issues/2670))
- `[Datagrid]` Fixed an issue where blank tooltip was showing when use Alert Formatter and no text. ([#2852](https://github.com/infor-design/enterprise/issues/2852))
- `[Datagrid]` Fixed a bug where the datagrid had blocked the clicking of buttons in an empty message area. ([#3922](https://github.com/infor-design/enterprise/issues/3922))
- `[Datagrid]` Fixed an issue where keyword search results were breaking the html markup for icons and badges. ([#3855](https://github.com/infor-design/enterprise/issues/3855))
- `[Datagrid]` Fixed an issue where keyword search results were breaking the html markup for hyperlink. ([#3731](https://github.com/infor-design/enterprise/issues/3731))
- `[Datagrid]` Fixed an issue where keyword search results were not showing for paging, if searched from other than 1st page it came blank table. ([#3629](https://github.com/infor-design/enterprise/issues/3629))
- `[Datagrid]` Fixed an issue where contents filtertype was not working on example page. ([#2887](https://github.com/infor-design/enterprise/issues/2887))
- `[Datagrid]` Fixed a bug in some themes, where the multi line cell would not be lined up correctly with a single line of data. ([#2703](https://github.com/infor-design/enterprise/issues/2703))
- `[Datagrid]` Fixed visibility of sort icons when toggling and when the column is in active. ([#3692](https://github.com/infor-design/enterprise/issues/3692))
- `[Datagrid]` Fixed a bug where the data passed to resultsText was incorrect in the case of reseting a filter. ([#2177](https://github.com/infor-design/enterprise/issues/2177))
- `[Datagrid/General]` Fixed an additional bug where when loading the datagrid with a columns object that contain recursive objects the grid would crash in saveColumns. [3759](https://github.com/infor-design/enterprise/issues/3759))
- `[Datepicker]` Fixed a bug where the modal would take aspects of the personalize colors by mistake. ([#3997](https://github.com/infor-design/enterprise/issues/3997))
- `[Dropdown]` Fixed tooltip content gets cut off inside of modal. ([#3106](https://github.com/infor-design/enterprise/issues/3106))
- `[DemoApp]` Fixed an issue with some pages in the design site where the did not have a height. ([#878](https://github.com/infor-design/website/issues/878))
- `[Fonts]` A note that the Source Sans Pro font thats used in the new theme and served at google fonts, now have a fix for the issue that capitalized letters and numbers had different heights. You may need to release any special caching. ([#1789](https://github.com/infor-design/enterprise/issues/1789))
- `[Form]` Fix broken links in the form readme file. ([#818](https://github.com/infor-design/website/issues/818))
- `[Line Chart]` Fixed an issue where height was not calculating properly when used other elements along content container. ([#2670](https://github.com/infor-design/enterprise/issues/2670))
- `[Locale]` Fixed the es-419 date time value, as it was incorrectly using the medium length date format. ([#3830](https://github.com/infor-design/enterprise/issues/3830))
- `[Modal]` Fixed the inconsistencies of spacing on required fields. ([#3587](https://github.com/infor-design/enterprise/issues/3587))
- `[Modal]` Fixed a bug where the title would overflow too soon. ([#3996](https://github.com/infor-design/enterprise/issues/3996))
- `[Multiselect]` Added ability to detect selected items from incoming data via `callSource()`. ([#2656](https://github.com/infor-design/enterprise/issues/2656))
- `[Multiselect]` Added support to api settings to `allTextString` and `selectedTextString` for custom headers. ([#3554](https://github.com/infor-design/enterprise/issues/3554))
- `[Pie Chart]` Fixed an issue where height was not calculating properly when used other elements along content container. ([#2670](https://github.com/infor-design/enterprise/issues/2670))
- `[Pie]` Fixed an issue where rounds decimal places for percent values were not working. ([#3599](https://github.com/infor-design/enterprise/issues/3599))
- `[Pie/Donut]` Fixed an issue where placing legend on bottom was not working for Homepage widget/Cards. ([#3560](https://github.com/infor-design/enterprise/issues/3560))
- `[Pager]` Reduced the space between buttons. ([#1942](https://github.com/infor-design/enterprise/issues/1942))
- `[Popupmenu]` Fixed an issue the shortcut text leaves gap when no icons are present. ([#3849](https://github.com/infor-design/enterprise/issues/3849))
- `[Tabs]` Fixed info and alert icons alignment on tabs and inside of modal. ([#2695](https://github.com/infor-design/enterprise/issues/2695))
- `[Tabs]` Fixes an issue where the search bar background color was going to transparent on smaller breakpoints. ([#3871](https://github.com/infor-design/enterprise/issues/3871))
- `[Notification]` Fixed an issue where the icons were lagging in the animation. ([#2099](https://github.com/infor-design/enterprise/issues/2099))
- `[Tree]` Fixed an issue where data was not in sync for children property. ([#1690](https://github.com/infor-design/enterprise/issues/1690))
- `[Splitter]` Fixed an issue the drag handle characters render incorrectly. ([#1458](https://github.com/infor-design/enterprise/issues/1458))
- `[Splitter]` Fixed an issue where dragging for RTL direction was not working. ([#1813](https://github.com/infor-design/enterprise/issues/1813))
- `[Spinbox]` Fixed an issue where a two or more digit min value would make it difficult to type in the spinbox. To fix this the values will only be validated on blur by default. ([#3909](https://github.com/infor-design/enterprise/issues/3909))
- `[Spinbox]` Fixed an issue where the number mask did not match the max value of the spinbox. ([#3939](https://github.com/infor-design/enterprise/issues/3939))
- `[Slider]` Improved the sliding so that decimal values would not trigger the change event. ([#787](https://github.com/infor-design/enterprise-ng/issues/787))
- `[Slider]` Reduced the number of change events that fire while sliding. ([#788](https://github.com/infor-design/enterprise-ng/issues/788))
- `[Swaplist]` Fixed an issue where dragging items more than once was not working on Android or iOS devices. ([#1423](https://github.com/infor-design/enterprise/issues/1423))
- `[Tree]` Fixed an issue where tree could not be expanded when using multiselect mode in IE 11. ([#3936](https://github.com/infor-design/enterprise/issues/3936))
- `[Tabs]` Fixed an issue where calling destroy did not remove the add tab button. ([#1439](https://github.com/infor-design/enterprise/issues/1439))
- `[Vertical Tabs]` Made personalization possible. ([#3029](https://github.com/infor-design/enterprise/issues/3029))

(64 Issues Solved This Release, Backlog Enterprise 248, Backlog Ng 69, 1149 Functional Tests, 1404 e2e Tests)

## v4.28.5

### v4.28.5 Fixes

- `[Datepicker]` Fixed an issue where change events did not fire consistently. ([#4087](https://github.com/infor-design/enterprise/issues/4087))

## v4.28.4

### v4.28.4 Fixes

- `[Datagrid]` Fixed an issue where checkboxes in an expandable area could not be checked. ([#4062](https://github.com/infor-design/enterprise/issues/4062))

## v4.28.3

### v4.28.3 Fixes

- `[Datepicker]` Fixed an issue where change did not fire when rangeselecting the same day. ([#4075](https://github.com/infor-design/enterprise/issues/4075))
- `[Datepicker]` Fixed an issue where change did not fire when selecting today after having a cleared value in the field. ([#853](https://github.com/infor-design/enterprise-ng/issues/853))

## v4.28.2

### v4.28.2 Fixes

- `[Splitter]` Fixed an issue where the splitter would remove the modal overlay in some cases. ([#3982](https://github.com/infor-design/enterprise/issues/3982))

## v4.28.1

### v4.28.1 Fixes

- `[Datagrid]` Fixed a bug where the datagrid had blocked the clicking of buttons in an empty message area. ([#3922](https://github.com/infor-design/enterprise/issues/3922))
- `[Datagrid]` Added ability to set the datagrid emptymessage as primary. ([#3922](https://github.com/infor-design/enterprise/issues/3922))

## v4.28.0

### v4.28.0 Important Changes

- `[Pager]` The Deprecated `pager` getter method was removed. Use `pagerAPI` instead for the same thing if accessing this internal object directly. ([#3759](https://github.com/infor-design/enterprise/issues/3759))

### v4.28.0 Features

- `[Bar Chart]` Added support to ellipsis for yaxis labels. ([#3702](https://github.com/infor-design/enterprise/issues/3702))
- `[Contextmenu]` Added support for shortcut display in menus. ([#3490](https://github.com/infor-design/enterprise/issues/3490))
- `[Datepicker]` Added support for custom api callback to disable passed dates and to disable dates by years. ([#3462](https://github.com/infor-design/enterprise/issues/3462))
- `[Datagrid]` Added and fixed up datagrid grouping aggregators. There is now aggregators for avg, count, list, max, min and sum. In addition null and undefined data will not cause issues. ([#3752](https://github.com/infor-design/enterprise/issues/3752))
- `[Error Page]` Added a new example showing a static error page. For example for a 404 page or generic error. ([#281](https://github.com/infor-design/design-system/issues/281))
- `[FileUploadAdvanced]` Added support to api settings `maxFiles` to limit number of uploads. ([#3512](https://github.com/infor-design/enterprise/issues/3512))
- `[FileUploadAdvanced]` Added support to fire event `fileremoved` for attached file removed. ([#3548](https://github.com/infor-design/enterprise/issues/3548))
- `[Line Chart]` Added support to ellipsis for yaxis labels. ([#3702](https://github.com/infor-design/enterprise/issues/3702))
- `[Modal]` Improved handling of multiple Modal windows stemming from a single trigger element. ([ng#705](https://github.com/infor-design/enterprise-ng/issues/705))

### v4.28.0 Fixes

- `[Accordion]` Fixed a regression where updating individual headers within an Accordion was no longer working ([#3826](https://github.com/infor-design/enterprise/issues/3070))
- `[Application Menu]` Fixed the icons on breaking apart it's appearance when zooming out the browser in IE11, uplift theme. ([#3070](https://github.com/infor-design/enterprise/issues/3070))
- `[Application Menu]` Fixed misalignment/size of bullet icons in the accordion on Android devices. ([#1429](http://localhost:4000/components/applicationmenu/test-six-levels.html))
- `[Application Menu]` Add keyboard support for closing Role Switcher panel ([#3477](https://github.com/infor-design/enterprise/issues/3477))
- `[Autocomplete]` Added a check to prevent the autocomplete from incorrectly stealing form focus, by checking for inner focus before opening a list on typeahead. ([#3639](https://github.com/infor-design/enterprise/issues/3070))
- `[Autocomplete]` Fixed an issue where an change event was not firing when selecting from the menu. ([#804](https://github.com/infor-design/enterprise/issues/804))
- `[Bubble Chart]` Fixed an issue where an extra axis line was shown when using the domain formatter. ([#501](https://github.com/infor-design/enterprise/issues/501))
- `[Bullet Chart]` Added support to format ranges and difference values. ([#3447](https://github.com/infor-design/enterprise/issues/3447))
- `[Button]` Fixed the button disabled method to no longer use class `is-disabled`. ([#3447](https://github.com/infor-design/enterprise-ng/issues/799))
- `[Charts]` Fixed an issue where selected items were being deselected after resizing the page. ([#323](https://github.com/infor-design/enterprise/issues/323))
- `[Colorpicker]` Fixed an issue where the color swatches shift when the colorpicker has a scrollbar. ([#2266](https://github.com/infor-design/enterprise/issues/2266))
- `[Custom Builds]` Fixed issues related to custom building Datagrid. ([#3784](https://github.com/infor-design/enterprise/issues/3784))
- `[Custom Builds]` Fixed issues related to custom building Locale. ([#3839](https://github.com/infor-design/enterprise/issues/3839))
- `[Custom Builds]` Fixed issues related to custom building Modal. ([#3822](https://github.com/infor-design/enterprise/issues/3822))
- `[Datagrid]` Fixed an issue where row data was not available for serializer with Treegrid. ([#3663](https://github.com/infor-design/enterprise/issues/3724))
- `[ContextualActionPanel]` Fixed an issue where toolbars in CAP are not torn down on destroy. ([#3785](https://github.com/infor-design/enterprise/issues/3785))
- `[ContextualActionPanel]` Fixed an issue where nested caps or closing and reopening caps would not work. ([#801](https://github.com/infor-design/enterprise-ng/issues/801))
- `[Datagrid]` Fixed a css issue in dark uplift mode where the group row lines were not visible. ([#3649](https://github.com/infor-design/enterprise/issues/3649))
- `[Datagrid]` Fixed some styling issues in alerts and tags, and made clickable tags available in the formatter. ([#3631](https://github.com/infor-design/enterprise/issues/3631))
- `[Datagrid]` Fixed a css issue in dark uplift mode where the group row lines were not visible . ([#3649](https://github.com/infor-design/enterprise/issues/3649))
- `[Datagrid]` Fixed lookup modal title to be visible and adjust the position to make it centered. ([#3635](https://github.com/infor-design/enterprise/issues/3635))
- `[Datagrid]` Fixed an issue where selected rows are not reset when calling loadData. ([#3718](https://github.com/infor-design/enterprise/issues/3718))
- `[Datagrid]` Fixed an issue where if using grouping totals and hiding and showing columns the page is not refreshed properly. ([#2564](https://github.com/infor-design/enterprise/issues/2564)
- `[Datagrid]` Fixed an issue the selected row header icon is the wrong state when using allowSelectAcrossPages. ([#3043](https://github.com/infor-design/enterprise/issues/3043)
- `[Datagrid]` Improved the `datagrid-default-modal-width` concept if setting a modal datagrid default with so it works on any parent. [3562](https://github.com/infor-design/enterprise/issues/3562))
- `[Datagrid]` Fixed a bug in the indeterminate paging example, that the select checkbox would not work and be out of sync when changing pages. [2230](https://github.com/infor-design/enterprise/issues/2230))
- `[Datagrid]` Fixed a bug when resizing the first column of the center pane when using frozen columns, the resize would jump out the size of the frozen section. [3741](https://github.com/infor-design/enterprise/issues/3741))
- `[Datagrid]` Fixed an issue where the filter condition leaves two selected if you just reorder. ([#3779](https://github.com/infor-design/enterprise/issues/3779))
- `[Datagrid/General]` Fixed a bug where when loading the datagrid with a columns object that contain recursive objects the grid would crash. [3759](https://github.com/infor-design/enterprise/issues/3759))
- `[Datagrid/Hyperlink]` Fixed layout issues with links in right text align mode. To do this refactored links to not use a psuedo element for the focus style. ([#3680](https://github.com/infor-design/enterprise/issues/3680))
- `[Datepicker]` Fixed a bug where for some locales like `af-ZA` and `fi_FI` with dots in the day periods, setting 24 hr time to AM did not work. [3750](https://github.com/infor-design/enterprise/issues/3750))
- `[Datepicker]` Fixed a bug where date picker erred on arabic dates. [3804](https://github.com/infor-design/enterprise/issues/3804))
- `[Datepicker]` Fixed a bug where date picker could not change arabic dates. [3819](https://github.com/infor-design/enterprise/issues/3819))
- `[Datepicker]` Fixed a bug the month only picker would error the second time opened. [3817](https://github.com/infor-design/enterprise/issues/3817))
- `[Datepicker]` Added fix for dates with month and day only format where day is first, this was incorrectly validating as invalid. ([#3833](https://github.com/infor-design/enterprise/issues/3833))
- `[Demoapp]` Fixed incorrect directory list hyperlinks in listview and listbuilder components. ([1783](https://github.com/infor-design/enterprise/issues/1783))
- `[Demoapp]` Did cleanup on the icons and patterns links. ([3790](https://github.com/infor-design/enterprise/issues/3790))
- `[Demoapp]` When deployed on a proxy the icons page would not change contents when changing theme. ([3790](https://github.com/infor-design/enterprise/issues/3790))
- `[Dropdown]` Fixed an issue that Dropdown did not close when scrolling in some nested containers. ([#3436](https://github.com/infor-design/enterprise/issues/3436))
- `[EmptyMessage]` Updated the text to be more subtle. ([#3476](https://github.com/infor-design/enterprise/issues/3476))
- `[Fieldset]` Fixed fieldset text data overlapping in compact mode on mobile view. ([#3627](https://github.com/infor-design/enterprise/issues/3627))
- `[General]` Added a number of small accessibility fixes base on older testing feedback. ([#1539](https://github.com/infor-design/enterprise/issues/1539))
- `[Hierarchy]` Added support for separators in the actions menu on a hierarchy leaf. ([#3636](https://github.com/infor-design/enterprise/issues/3636))
- `[Hierarchy]` Fixed an issue where clicking the "More Actions" menu trigger wouldn't open the menu anymore. ([#3873](https://github.com/infor-design/enterprise/issues/3873))
- `[Lookup]` Fixed an issue where `keywordFilter: true` and `filterable: true` used together cause the lookup modal to break. ([#3772](https://github.com/infor-design/enterprise/issues/3772))
- `[Masthead]` Fixed layout and color issues in uplift theme. ([#3526](https://github.com/infor-design/enterprise/issues/3526))
- `[Modal]` Fixed modal title to a two line with ellipsis when it's too long. ([#3479](https://github.com/infor-design/enterprise/issues/3479))
- `[Multiselect]` Fixed tags dismiss button on mobile devices. ([#3640](https://github.com/infor-design/enterprise/issues/3640))
- `[Icons]` Added new locked/unlocked icons in ids-identity [#3732](https://github.com/infor-design/enterprise/issues/3732)
- `[Radar Chart]` Fixed an issue where labels were cutoff at desktop view. ([#3510](https://github.com/infor-design/enterprise/issues/3510))
- `[Splitter]` Fixed an issue where collapse button was misaligned. ([#3825](https://github.com/infor-design/enterprise/issues/3825))
- `[Swaplist]` Fixed disabled swap buttons color in dark variant subtle theme. ([#3709](https://github.com/infor-design/enterprise/issues/3709))
- `[Utils]` Exposed `Soho.utils.isInViewport(elem)` for external use. ([#3436](https://github.com/infor-design/enterprise/issues/3436))
- `[Toolbar]` Improved the placeholder text color to be more visible in uplift (dark variant). ([#3727](https://github.com/infor-design/enterprise/issues/3727))
- `[Tree]` Fixed an issue where use `UpdateNode()` method the data was not sync. ([#3724](https://github.com/infor-design/enterprise/issues/3724))

(71 Issues Solved This Release, Backlog Enterprise 260, Backlog Ng 82, 1048 Functional Tests, 1370 e2e Tests)

## v4.27.4

### v4.27.4 Fixes

`[Button]` Fixed the button disabled method to no longer use class `is-disabled`. ([#3447](https://github.com/infor-design/enterprise-ng/issues/801))
`[Button]` Fixed a regression where some buttons would get a 100% width on mobile. ([#801](https://github.com/infor-design/enterprise-ng/issues/801))

## v4.27.3

### v4.27.3 Fixes

- `[Datagrid]` Fixed a bug in the indeterminate paging example, that the select checkbox would not work and be out of sync when changing pages. [2230](https://github.com/infor-design/enterprise/issues/2230))

## v4.27.2

### v4.27.2 Fixes

- `[Datagrid]` Fixed an issue in datagrid frozen columns, actions that re-render like sorting may cause rendering issues. ([#3735](https://github.com/infor-design/enterprise/issues/3735))
- `[Datagrid]` Fixed an issue in lookup datagrid editors that clicking a trigger in the cell would commit the cell causing editing not to work in some cases. ([#785](https://github.com/infor-design/enterprise-ng/issues/785))

## v4.27.1

### v4.27.1 Fixes

- `[Icons]` Added a fix to support both `href` and `xlink:href` in icons. ([#3734](https://github.com/infor-design/enterprise/issues/3734))

## v4.27.0

### v4.27.0 Important Changes

- `[Hierarchy]` Removed the following deprecated options `paging: <bool>` and `mobileView: <bool>`. Instead use `layout='paging'` or `layout='mobile-only'`.
- `[Icons]` Changed the svg icons to use `href` instead of deprecated `xlink:href`. This isnt a breaking change either will work but `href` works better with Ivy in Angular. ([#3611](https://github.com/infor-design/enterprise/issues/3611))

### v4.27.0 Features

- `[Button]` Add `toData()` and related API for programmatically handling control of buttons. ([ng#467](https://github.com/infor-design/enterprise-ng/issues/467))
- `[Calendar]` Enhanced the look and feel of monthview calendar by displaying legend and calendar event on mobile view. ([#925](https://github.com/infor-design/enterprise/issues/925))
- `[Modal]` Created API for controlling the Modal ButtonSet. ([ng#467](https://github.com/infor-design/enterprise-ng/issues/467))
- `[Datagrid]` Added support for api setting on expand and collapse children. ([#3274](https://github.com/infor-design/enterprise/issues/3274))
- `[Datagrid]` Updated the fixedRowHeight setting to accept `auto` as an option. This will calculate the row height for all frozenRows section. If you have a lot of rows this may be slow so a number is preferred. ([#3374](https://github.com/infor-design/enterprise/issues/3374))
- `[Editor]` Added an option to set the height of the editor in `rows`. If you set this the estimated number for rows can be specified for the source and html pane. It will scroll after that. ([#3688](https://github.com/infor-design/enterprise/issues/3688))
- `[Homepage]` Added support for reordering, resizing, and removing widgets by enabling edit mode on the homepage component. ([#3531](https://github.com/infor-design/enterprise/issues/3531))

### v4.27.0 Fixes

- `[Accordion]` Removed stoppage of event propagation when accordion headers are clicked, in order to allow external click event listeners to propagate. ([ng#321](https://github.com/infor-design/enterprise-ng/issues/321))
- `[Bar Chart]` Fixed an issue where chart was not resizing on homepage widget resize. ([#2669](https://github.com/infor-design/enterprise/issues/2669))
- `[Blockgrid]` Fixed an issue where there was no index if the data is empty, and removed deprecated internal calls. ([#748](https://github.com/infor-design/enterprise-ng/issues/748))
- `[Busy Indicator]` Fixed an issue where it throws an error when a display delay, the busy-indicator parent removed and added via ngIf before the busyindicator shown. ([#703](https://github.com/infor-design/enterprise-ng/issues/703))
- `[Busy Indicator]` Fixed an issue where the overlay would close when closing the Modal. ([#3424](https://github.com/infor-design/enterprise/issues/3424))
- `[Busy Indicator]` Fixed an issue where position was not aligning. ([#3341](https://github.com/infor-design/enterprise/issues/3341))
- `[Colorpicker]` Fixed the dropdown icon position is too close to the right edge of the field. ([#3508](https://github.com/infor-design/enterprise/issues/3508))
- `[Contextual Action Panel]` Fixed misaligned search icon in uplift theme. ([#3630](https://github.com/infor-design/enterprise/issues/3630))
- `[Contextual Action Panel]` Fixed close icon button in getting cut off on mobile view ([#3586](https://github.com/infor-design/enterprise/issues/3586))
- `[Datagrid]` Fixed an issue where lookup editor was removing all characters following and including the '|' pipe character. ([#3556](https://github.com/infor-design/enterprise/issues/3556))
- `[Datagrid]` Fixed an issue where date range filter was unable to filter data. ([#3503](https://github.com/infor-design/enterprise/issues/3503))
- `[Datagrid]` Fixed a bug were datagrid tree would have very big text in the tree nodes on IOS. ([#3347](https://github.com/infor-design/enterprise/issues/3347))
- `[Datagrid]` Fixed a focus trap issue when using actionable mode, tab will now move up and down rows. ([#2399](https://github.com/infor-design/enterprise/issues/2399))
- `[Datagrid]` Fixed a bug when setting the UI indicator with `setSortIndicator` then it would take two clicks to sort the inverse direction. ([#3391](https://github.com/infor-design/enterprise/issues/3391))
- `[Datagrid]` Fixed an issue where date range filter was not working. ([#3337](https://github.com/infor-design/enterprise/issues/3337))
- `[Datagrid]` Fixed a bug when combining multiselect and expandable rows. If using the shift key to select multiple rows the selection would include incorrect rows. ([#2302](https://github.com/infor-design/enterprise/issues/2302))
- `[Datagrid]` Added support for dragging and reordering columns in RTL and some minor style cleanup with dragging to reorder. ([#3552](https://github.com/infor-design/enterprise/issues/3552))
- `[Datagrid]` Fixed an issue that the click event did not show the item data when the keyboard is used. ([#3645](https://github.com/infor-design/enterprise/issues/3645))
- `[Datagrid]` Fixed an issue where datagrid tree did not show empty messages. ([#3642](https://github.com/infor-design/enterprise/issues/3642))
- `[Datagrid]` Fixed an issue where grouped rows did not render when combined with frozen columns. ([#3367](https://github.com/infor-design/enterprise/issues/3367))
- `[Datagrid]` Fixed an issue where the overlay was closing after close Modal. ([#735](https://github.com/infor-design/enterprise-ng/issues/735))
- `[Datagrid]` Fixed a misaligned drag and drop column icon on IE 11. ([#3648](https://github.com/infor-design/enterprise/issues/3648))
- `[Datagrid]` Fixed an issue when using the colspan column option along with frozenColumns. ([#3416](https://github.com/infor-design/enterprise/issues/3416))
- `[Datagrid]` Fixed an issue where the empty message might still show if the amount of rows do not fill the page. ([#3697](https://github.com/infor-design/enterprise/issues/3697))
- `[Datepicker]` Fixed popover height and datepicker layout on mobile view. ([#2569](https://github.com/infor-design/enterprise/issues/3569))
- `[Datepicker]` Fixed an issue where date range with minimum range was not working. ([#3268](https://github.com/infor-design/enterprise/issues/3268))
- `[Datepicker]` Fixed an issue where date range was reverting to initial values after clearing. ([#1306](https://github.com/infor-design/enterprise/issues/1306))
- `[Datepicker]` Fixed an issue where dates would be invalid in ko-KO locale. ([#3470](https://github.com/infor-design/enterprise/issues/3470))
- `[Datepicker]` Fixed an issue where dates would be invalid in zh-TW locale. ([#3473](https://github.com/infor-design/enterprise/issues/3473))
- `[Datepicker]` Fixed an issue where AM/PM could not be set in hi-IN locale. ([#3474](https://github.com/infor-design/enterprise/issues/3474))
- `[Datepicker]` Fixed an issue where change would fire twice or when the value is still blank. ([#3423](https://github.com/infor-design/enterprise/issues/3423))
- `[Datepicker]` Fixed an issue where time would be reset to 12:00 AM when setting the time and clicking today. ([#3202](https://github.com/infor-design/enterprise/issues/3202))
- `[Dropdown]` Fixed a bug where it was not possible for Dropdowns in certain scrollable Modal regions to close on scroll. ([#2650](https://github.com/infor-design/enterprise/issues/2650))
- `[Dropdown]` Fixed a bug that dropdowns are in the wrong position if flowing up and other minor cases. ([#2068](https://github.com/infor-design/enterprise/issues/2068))
- `[Dropdown]` Fixed alignment when using dropdown in compound field. ([#3647](https://github.com/infor-design/enterprise/issues/3647))
- `[Editor]` Added ui updates to the toolbar in uplift (vibrant mode) and minor style fixes. ([#3577](https://github.com/infor-design/enterprise/issues/3577))
- `[Editor]` Added fixes to reseting the dirty indicator when used in an editor. ([#3662](https://github.com/infor-design/enterprise/issues/3662))
- `[Editor]` Fixed a width change when toggle source view when the editor is on a modal, this is also based on UI feedback that the switch was confusing, so we now disable the buttons. ([#3594](https://github.com/infor-design/enterprise/issues/3594))
- `[Editor]` Fixed an issue where bullet and number lists could not be converted to headings and regular text with the font picker. ([#2679](https://github.com/infor-design/enterprise/issues/2679))
- `[Editor]` Fixed an issue where some settings like bold and italics would not be reset consistently when applying headings and regular text with the font picker. ([#2256](https://github.com/infor-design/enterprise/issues/2256))
- `[Editor]` Fixed an issue where the dirty events did not fire changing the source view. ([#3598](https://github.com/infor-design/enterprise/issues/3598))
- `[Editor]` Adding missing bottom spacing under heading elements. ([#3288](https://github.com/infor-design/enterprise/issues/3288))
- `[Field Filter]` Fixed an issue where switching to In Range filter type with a value in the field was causing an error. ([#3515](https://github.com/infor-design/enterprise/issues/3515))
- `[Editor]` Added a font color for rest/none swatch. ([#2035](https://github.com/infor-design/enterprise/issues/2035))
- `[Field Filter]` Fixed an issue where switching to In Range filter type with a value in the field was causing an error. ([#3515](https://github.com/infor-design/enterprise/issues/3515))
- `[Field Filter]` Fixed an issue where date range was not working after using other filter. ([#2764](https://github.com/infor-design/enterprise/issues/2764))
- `[Field Filter]` Fixed an issue where stray text would be shown if the filters are hidden and then shown later. ([#3687](https://github.com/infor-design/enterprise/issues/3687))
- `[Line Chart]` Fixed an issue where x-axis labels were overlapping for small viewport on homepage widget. ([#2674](https://github.com/infor-design/enterprise/issues/2674))
- `[Lookup]` Fixed an issue where selected values were clearing when use server side data. ([#588](https://github.com/infor-design/enterprise-ng/issues/588))
- `[Locale]` Added missing Afrikaans translations. ([#3685](https://github.com/infor-design/enterprise/issues/3685))
- `[Masthead]` Fixed layout and color issues in uplift theme. ([#3526](https://github.com/infor-design/enterprise/issues/3526))
- `[Modal]` Fixed an iOS bug where after opening several Modals/Messages, it would occasionally be impossible to scroll a scrollable page area. ([#3389](https://github.com/infor-design/enterprise/issues/3389))
- `[Modal]` Fixed a bug where when iframe elements are present, focus traps could occur and cause focus on elements outside of the Modal, but within the iframe. ([#2287](https://github.com/infor-design/enterprise/issues/2287))
- `[Modal]` Added a check for preventing Tooltips inside a Modal from opening while the Modal is not visible ([#3588](https://github.com/infor-design/enterprise/issues/3588))
- `[Modal]` Fixed dropdown position when the field is required. ([#3482](https://github.com/infor-design/enterprise/issues/3482))
- `[Modal]` Fixed a regression where some Close buttons were not properly closing. ([#3615](https://github.com/infor-design/enterprise/issues/3615))
- `[Process Indicator]` Fixed icons that are not centered inside the circle indicators. ([#3509](https://github.com/infor-design/enterprise/issues/3509))
- `[Personalize]` Fixed an issue that colorschanged events do not fire on when doing a set to default ation. ([#751](https://github.com/infor-design/enterprise-ng/issues/751))
- `[Searchfield]` Correct the background color of toolbar search fields. ([#3527](https://github.com/infor-design/enterprise/issues/3527))
- `[Spinbox]` Corrected an issue in the enable method, where it did not fully remove the readonly state. ([#3527](https://github.com/infor-design/enterprise/issues/3527))
- `[Swaplist]` Fixed an issue where lists were overlapping on uplift theme. ([#3452](https://github.com/infor-design/enterprise/issues/3452))
- `[Tabs]` Fixed the position of error icon too close to the border on focus state. ([#3544](https://github.com/infor-design/enterprise/issues/3544))
- `[Tabs-Vertical]` Fixed an issue where the content cannot scroll on mobile view. ([#3542](https://github.com/infor-design/enterprise/issues/3542))
- `[Tags]` Fixed a regression on Tag Buttons, where they were visually, vertically misaligned with Tag text. ([#3604](https://github.com/infor-design/enterprise/issues/3604))
- `[Week-View]` Changed the look of the week-view and day-view day of the week so its a 3 (or 2) letter abbreviation and emphasizes the date and spans two lines. This makes all the days of the week the same length. ([#3262](https://github.com/infor-design/enterprise/issues/3262))
- `[Validation]` Fixed a bug where addMessage did not add messages to the parent. ([#711](https://github.com/infor-design/enterprise-ng/issues/711))

(87 Issues Solved This Release, Backlog Enterprise 279, Backlog Ng 75, 1033 Functional Tests, 1322 e2e Tests)

## v4.26.2

### v4.26.2 Fixes

- `[Textarea]` Fixed missing text in safari on disabled text areas. ([#3638](https://github.com/infor-design/enterprise/issues/3638))

## v4.26.1

### v4.26.1 Fixes

- `[Demo App]` Fixed the embedded layout to show uplift theme. ([#861](https://github.com/infor-design/website/issues/861))

## v4.26.0

### v4.26.0 Features

- `[Datagrid]` Added support for expandable row to expand across all frozen columns, and fixed span layout issues on the right side frozen columns. ([#2867](https://github.com/infor-design/enterprise/issues/2867))
- `[Datagrid]` Added a new `resizeMode` option that allows you to pick between `flex` and `fit`. `flex` will resize columns independently shifting other columns to fit the table layout if needed. `fit` will resize using the neighbor's column width. This is possible more useful when you have less columns. ([#3251](https://github.com/infor-design/enterprise/issues/3251))
- `[Calendar]` Made the monthview, weekview and calendar work in RTL mode and added official support for UmAlQura calendar. ([#2788](https://github.com/infor-design/enterprise/issues/2788))
- `[Icons]` Added new icons `icon-play, icon-stop, icon-record, icon-pause` for video players. ([#411](https://github.com/infor-design/design-system/issues/411))
- `[Icons]` Added new icons `icon-security-off, icon-security-on` for toggles related to security/secure items. ([#397](https://github.com/infor-design/design-system/issues/397))
- `[Searchfield]` Added a setting that makes it possible to adjust the "collapsed" size of a Toolbar Searchfield to better accommodate some use cases. ([#3296](https://github.com/infor-design/enterprise/issues/3296))

### v4.26.0 Fixes

- `[Application Menu]` Fixed bugs with filtering where it was not possible to have the filter match text within content areas, as well as general expand/collapse bugs with filtering. ([#3131](https://github.com/infor-design/enterprise/issues/3131))
- `[Application Menu]` Fixed overlap button when label is too long, and aligned dropdown icon in application menu uplift theme. ([#3133](https://github.com/infor-design/enterprise/issues/3133))
[Contextual Action Panel] - Fixed shade colors of text and icon buttons in uplift theme high contrast. (#3394)
- `[Accordion]` - Fixed an issue with a missing border on the last element in certain states. ([#3885](https://github.com/infor-design/enterprise/issues/3885))
- `[Calendar]` Fixed issue where on month view in events info `Date` and `Duration` fields were not working with some events and `Duration` field. Now `Duration` field support `Days, Hours and Minutes` text. ([#2777](https://github.com/infor-design/enterprise/issues/2777))
- `[Calendar]` Fixed an issue where link was not working on monthview to switch to day view when clicked on more events on that day. ([#3181](https://github.com/infor-design/enterprise/issues/3181))
- `[Calendar]` Fixed a calendar event where the start date today is not displaying as upcoming event in different timezone. ([#2776](https://github.com/infor-design/enterprise/issues/2776))
- `[Calendar]` Fixed an issue where adding an event was inconsistent in Safari. ([#3079](https://github.com/infor-design/enterprise/issues/3079))
- `[Calendar]` Fixed an issue where any event was not rendering in day and week view. ([#3222](https://github.com/infor-design/enterprise/issues/3222))
- `[Calendar]` Fixed an issue where date selection was not persist when switching from month view to week view to day view. ([#3319](https://github.com/infor-design/enterprise/issues/3319))
- `[Colors]` Fixed an incorrect ruby06 color, and made the background change on theme change now (again). ([#3448](https://github.com/infor-design/enterprise/issues/3448))
- `[Datagrid]` Fixed an issue where focus on reload data was forced to be on active cell. ([#358](https://github.com/infor-design/enterprise-ng/issues/358))
- `[Datagrid]` Fixed RTL issues in the filter row. ([#3517](https://github.com/infor-design/enterprise/issues/3517))
- `[Datagrid]` Improved the column resize behavior in speed and usability with the cursor being more accurate during resize. ([#3251](https://github.com/infor-design/enterprise/issues/3251))
- `[Datagrid]` Improved the column resize behavior to work much better in RTL mode. ([#1924](https://github.com/infor-design/enterprise/issues/1924))
- `[Datagrid]` Fixed a bug where if a filter row column is frozen the mask and editor options would not be applied. ([#2553](https://github.com/infor-design/enterprise-ng/issues/2553))
- `[Datagrid]` Fixed an issue where when using rowTemplate/expandableRows and frozenColumns on both sides the right side did not render properly. ([#2867](https://github.com/infor-design/enterprise/issues/2867))
- `[Datagrid]` Fixed an issue where height was not aligning to expandable row for frozen columns. ([#3516](https://github.com/infor-design/enterprise/issues/3516))
- `[Datagrid]` Fixed hover color should not be similar to alternate rows when hovering in uplift high contrast. ([#3338](https://github.com/infor-design/enterprise/issues/3338))
- `[Datagrid]` Fixed a demo app issue filtering decimal fields in some examples. ([#3351](https://github.com/infor-design/enterprise/issues/3351))
- `[Datagrid]` Fixed an issue where some columns were disappear after resizing the browser or after changing themes. ([#3434](https://github.com/infor-design/enterprise/issues/3434))
- `[Datagrid]` Fixed an issue that the filter row type dropdowns did not close when the grid is scrolled. ([#3216](https://github.com/infor-design/enterprise/issues/3216))
- `[Datagrid]` Added an example showing the configuration needed to filter date time fields on just dates without the time part. ([#2865](https://github.com/infor-design/enterprise/issues/2865))
- `[Datagrid]` Changed the isFilter added value to datasets to a more unique value to avoid clashes. ([#2668](https://github.com/infor-design/enterprise/issues/2668))
- `[Datagrid]` Added a `getDataset` method that will return the current dataset without any added properties. ([#2668](https://github.com/infor-design/enterprise/issues/2668))
- `[Datagrid]` Fixed an issue that when reordering filter columns the filter values would disappear. ([#2565](https://github.com/infor-design/enterprise/issues/2565))
- `[Datagrid]` Fixed an issue that dropdown lists in filter rows did not close when scrolling. ([#2056](https://github.com/infor-design/enterprise/issues/2565))
- `[Datagrid]` Added a `filterType` option to the filter event data so the type can be determined. ([#826](https://github.com/infor-design/enterprise/issues/826))
- `[Datagrid]` Add options to `toolbar.filterRow` so that instead of true/false you can set `showFilter, clearFilter, runFilter` independently. ([#1479](https://github.com/infor-design/enterprise/issues/1479))
- `[Datagrid]` Added fixes to improve the usage of the textarea editor. ([#3417](https://github.com/infor-design/enterprise/issues/3417))
- `[Datagrid]` Fixed an issue where reset to default was not working properly. ([#3487](https://github.com/infor-design/enterprise/issues/3487))
- `[Datepicker]` Fixed an issue where setting date format with comma character was not working. ([#3008](https://github.com/infor-design/enterprise/issues/3008))
- `[Editor]` Made the link and image link fields required on the dialogs. ([#3008](https://github.com/infor-design/enterprise/issues/3008))
- `[Editor]` Fixed an issue where it was possible to clear text and end up with text outside the default paragraph seperator. ([#2268](https://github.com/infor-design/enterprise/issues/2268))
- `[Fileupload]` Fixed an issue where tabbing out of a fileupload in was causing the modal dialog to disappear. ([#3458](https://github.com/infor-design/enterprise/issues/3458))
- `[Form Compact Layout]` Added support for `form-compact-layout` the remaining components. ([#3008](https://github.com/infor-design/enterprise/issues/3329))
- `[Dropdown]` Fixed a bug that was causing the `selectValue()` method not to update the visual display of the in-page Dropdown element. ([#3432](https://github.com/infor-design/enterprise/issues/3432))
- `[Forms]` Fixed an issue where radio group was overlapping fields. ([#3466](https://github.com/infor-design/enterprise/issues/3466))
- `[Forms Compact]` Fixed an issue where fileupload was misaligned in RTL mode in uplift theme. ([#3483](https://github.com/infor-design/enterprise/issues/3483))
- `[Icons]` Fixed color inconsistencies of the icons when the fields are in readonly state. ([#3176](https://github.com/infor-design/enterprise/issues/3176))
- `[Input]` Added the ability to line up data labels with inputs by adding class `field-height` to the `data` element and placing it in a responsive grid. ([#987](https://github.com/infor-design/enterprise/issues/987))
- `[Input]` Added the ability to use standalone required spans, this will help on responsive fields if they are cut off. ([#3115](https://github.com/infor-design/enterprise/issues/3115))
- `[Input/Forms]` Added the ability to add a class to rows to align the fields on the bottom, this will line up fields if they have wrapping labels or long labels with required fields. To enable this add class `flex-align-bottom` to the grid `row`. ([#443](https://github.com/infor-design/enterprise/issues/443))
- `[Locale]` Fixed an issue where formatDate() method was not working for es-419. ([#3363](https://github.com/infor-design/enterprise/issues/3363))
- `[Locale]` Fixed an issue where setting language to `nb` would error. ([#3455](https://github.com/infor-design/enterprise/issues/3455))
- `[Locale]` Fixed incorrect time separators in the no, nn, and nn locales. ([#3468](https://github.com/infor-design/enterprise/issues/3468))
- `[Locale]` Added further separation of language from formatting in date oriented components (calendar, datepicker, timepicker ect). [3244](https://github.com/infor-design/enterprise/issues/3244))
- `[Locale]` Added support for `nn` locale and language, but this will change to no language as only this is translated as its the same. ([#3455](https://github.com/infor-design/enterprise/issues/3455))
- `[Locale]` Correct the month names in Russian locale and capitalized the day names. ([#3464](https://github.com/infor-design/enterprise/issues/3464))
- `[Module Tabs]` Fixed color tab indicator and small gap below when selected/opened for all color variations in uplift theme. ([#3312](https://github.com/infor-design/enterprise/issues/3312))
- `[Modal]` Fixed colors in dark mode for the primary disabled button and error and background contrast. ([#2754](https://github.com/infor-design/enterprise/issues/2754))
- `[Pie]` Fixed an issue where initial selection was getting error. ([#3157](https://github.com/infor-design/enterprise/issues/3157))
- `[Popupmenu]` Fixed an issue where list separators were disappearing when reduced the browser zoom level e.g. 70-80%. ([#3407](https://github.com/infor-design/enterprise/issues/3407))
- `[Radar Chart]` Fixed an issue where labels was cut off for some screen sizes. ([#3320](https://github.com/infor-design/enterprise/issues/3320))
- `[Searchfield]` Fixed a bug where changing filter results while the autocomplete is open may result in the menu being positioned incorrectly. ([#3243](https://github.com/infor-design/enterprise/issues/3243))
- `[Searchfield]` Fixed a bug in Toolbar Searchfields where a component configured with `collapsible: false` and `collapseSize` defined, the searchfield would incorrectly collapse. ([NG#719](https://github.com/infor-design/enterprise-ng/issues/719))
- `[Splitter]` Fixed an issue in the destroy function where the expand button was not removed. ([#3371](https://github.com/infor-design/enterprise/issues/3371))
- `[Swaplist]` Fixed an issue where top buttons were not aligned in Firefox. ([#3425](https://github.com/infor-design/enterprise/issues/3425))
- `[Textarea]` Fixed an issue where using `rows` stopped working, and fixed the autoGrow option to work better. ([#3471](https://github.com/infor-design/enterprise/issues/3471))
- `[Toolbar]` Fixed an issue where some `destroy()` methods being called in `teardown()` were not type-checking for the `destroy()` method, and sometimes would incorrectly try to call this on an object or data property defined as `button`. ([#3449](https://github.com/infor-design/enterprise/issues/3449))
- `[Tooltip/Popover]` Fixed incorrect placement when in RTL modes, as well as some broken styles on the RTL Popover. ([#3119](https://github.com/infor-design/enterprise/issues/3119))
- `[Validation/Checkboxes]` Fixed issues with making checkboxes required, the styling did not work for it and the scrollIntoView function and validation failed to fire. Note that to add required to the checkbox you need to add an extra span, adding a class to the label will not work because the checkbox is styled using the label already. ([#3147](https://github.com/infor-design/enterprise/issues/3147))
- `[Validation]` Fixed an issue where calling removeMessage would not remove a manually added error class. ([#3318](https://github.com/infor-design/enterprise/issues/3318))

(78 Issues Solved This Release, Backlog Enterprise 336, Backlog Ng 77, 989 Functional Tests, 1246 e2e Tests)

## v4.25.3

### v4.25.3 Fixes

- `[Bar]` Fixed an error rendering charts with only one dataset point. ([#3505](https://github.com/infor-design/enterprise/issues/3505))
- `[Datagrid]` Fixed an issue where date range filter was unable to filter data. ([#3503](https://github.com/infor-design/enterprise/issues/3503))
- `[Datagrid]` Fixed an issue where date range filter was not working. ([#3337](https://github.com/infor-design/enterprise/issues/3337))
- `[Datepicker]` Fixed an issue where date range with minimum range was not working. ([#3268](https://github.com/infor-design/enterprise/issues/3268))
- `[Datepicker]` Fixed an issue where date range was reverting to initial values after clearing. ([#1306](https://github.com/infor-design/enterprise/issues/1306))
- `[Field Filter]` Fixed an issue where switching to In Range filter type with a value in the field was causesing an error. ([#3515](https://github.com/infor-design/enterprise/issues/3515))
- `[Field Filter]` Fixed an issue where date range was not working after using other filter. ([#2764](https://github.com/infor-design/enterprise/issues/2764))

## v4.25.2

### v4.25.2 Fixes

- `[Fileupload]` Fixed an issue where tabbing out of a fileupload in was causing the modal dialog to disappear. ([#3458](https://github.com/infor-design/enterprise/issues/3458))

## v4.25.1

### v4.25.1 Fixes

- `[Datagrid]` Fixed a bug where if there was an editor datagrid might error when loading. ([#3313](https://github.com/infor-design/enterprise/issues/3313))
- `[Mask]` Fixed a bug where leading zeroes were not possible to apply against Number Masks on standard input fields that also handled formatting for thousands separators. ([#3315](https://github.com/infor-design/enterprise/issues/3315))
- `[General]` Improved the colors of windows chrome custom scrollbars in uplift themes. ([#3413](https://github.com/infor-design/enterprise/issues/3413))

## v4.25.0

### v4.25.0 Features

- `[Fields]` Added a form level class to toggle all fields in the form to a more compact (shorter) mode called `form-layout-compact`. Added and fixed existing components so that there is now the option to have more compact forms by using shorter fields. ([#3249](https://github.com/infor-design/enterprise/issues/3249))
- `[Tag]` Added a new style for linkable tags that will work for default, info, good, error, alert, and neutral styles. ([#3113](https://github.com/infor-design/enterprise/issues/3113))
- `[Multiselect]` Added Tag Display as a new style for interacting with selected results in Multiselect components. ([#3114](https://github.com/infor-design/enterprise/issues/3114))
- `[Popdown]` Added support for tabbing into and exit out of it. ([#3218](https://github.com/infor-design/enterprise/issues/3218))
- `[Colors]` Updated design system tokens to new colors for uplift and did a pass on all three theme variants. This impacts and improves many internal colors in components and charts. ([#3007](https://github.com/infor-design/enterprise/issues/3007))

### v4.25.0 Fixes

- `[About]` Added further indication for Microsoft Edge Chrome next to the underlying chrome version. ([#3073](https://github.com/infor-design/enterprise/issues/3073))
- `[About]` Fixed a bug where the browser language was shown as the locale name, we now show browser language and IDs language and locale separate. ([#2913](https://github.com/infor-design/enterprise/issues/2913))
- `[About]` Fixed a bug where the OS version was duplicated. ([#1650](https://github.com/infor-design/enterprise/issues/1650))
- `[Accordion]` Fixed inconsistency style of focus element after clicking on a certain accordion header. ([#3082](https://github.com/infor-design/enterprise/issues/3082))
- `[Accordion]` Fixed an issue that when all panes are expanded then they could no longer be closed. ([#701](https://github.com/infor-design/enterprise-ng/issues/3217))
- `[Application Menu]` Fixed minor usability issues when attempting to filter on application menus, display of hidden filtered children, and filtering reset when a Searchfield is blurred. ([#3285](https://github.com/infor-design/enterprise/issues/3285))
- `[Application Menu]` Fixed incorrect font-size/padding around list item headers' bullet points. ([#3364](https://github.com/infor-design/enterprise/issues/3364))
- `[Application Menu]` Tweaked some font colors on the Vibrant theme. ([#3400](https://github.com/infor-design/enterprise/issues/3400))
- `[Autocomplete]` Fixed an issue where selected event was not firing when its parent is partly overflowing. ([#3072](https://github.com/infor-design/enterprise/issues/3072))
- `[Calendar]` Fixed an issue setting the legend checked elements to false in the api. ([#3170](https://github.com/infor-design/enterprise/issues/3170))
- `[Datagrid]` Fixed an issue where the data after commit edit was not in sync for tree. ([#659](https://github.com/infor-design/enterprise-ng/issues/659))
- `[Datagrid]` Fixed an issue where the add row or load new data for grouping was not working. ([#2801](https://github.com/infor-design/enterprise/issues/2801))
- `[Datagrid]` Fixed an issue where time picker filter trigger icon and text was overlapping. ([#3062](https://github.com/infor-design/enterprise/issues/3062))
- `[Datagrid]` Fixed a bug where floating point math would cause the grouping sum aggregator to round incorrectly. ([#3233](https://github.com/infor-design/enterprise/issues/3233))
- `[Datagrid]` Fixed style issues in all theme and theme variants when using the list style including grouped headers and states. ([#3265](https://github.com/infor-design/enterprise/issues/3265))
- `[Datagrid]` Fixed issues with the stretch columns minimum width. ([#3308](https://github.com/infor-design/enterprise/issues/3308))
- `[Datagrid]` Fixed an issue where converting circular structure to JSON was throwing an error. ([#3309](https://github.com/infor-design/enterprise/issues/3309))
- `[Datagrid]` Fixed an issue where focus in date picker field was not aligning. ([#3350](https://github.com/infor-design/enterprise/issues/3350))
- `[Datagrid]` Added fixes for editing lookup fields, fixed the styling of the lookup editor and improved padding, also fixed the sort indicator color. ([#3160](https://github.com/infor-design/enterprise/issues/3160))
- `[Datagrid]` Fixed a bug that made selecting blank items in lists in a dropdown not possible. ([#3313](https://github.com/infor-design/enterprise/issues/3313))
- `[Editor]` Fixed an issue where line spacing was inconsistent. ([#3335](https://github.com/infor-design/enterprise/issues/3335))
- `[General]` Added detection for wkWebView which is paired with safari. This caused issues with all black text as this browser had previously been unknown. ([#3336](https://github.com/infor-design/enterprise/issues/3336))
- `[Homepage]` Fixed an issue where the DOM order was not working for triple width widgets. ([#3101](https://github.com/infor-design/enterprise/issues/3101))
- `[Locale]` Fixed an issue where enter all digits was not working for fr-FR. ([#3217](https://github.com/infor-design/enterprise/issues/3217))
- `[Locale]` Added the ability to set a 5 digit language (`fr-FR` and `fr-CA` vs `fr`) and added separate strings for `fr-CA` vs `fr-FR`. ([#3245](https://github.com/infor-design/enterprise/issues/3245))
- `[Locale]` Changed incorrect Chinese locale year formats to the correct format as noted by translators. For example `2019年 12月`. ([#3081](https://github.com/infor-design/enterprise/issues/3081))
- `[Locale]` Corrected and added the firstDayofWeek setting for every locale. ([#3060](https://github.com/infor-design/enterprise/issues/3060))
- `[Mask]` Fixed an issue when applying Masks to input fields configured for numbers, where errors would be thrown when the Mask attempted to overwrite the input field value. ([#3315](https://github.com/infor-design/enterprise/issues/3315))
- `[Modal]` Fixed an issue where the returns focus to button after closing was not working. ([#3166](https://github.com/infor-design/enterprise/issues/3166))
- `[Multiselect]` Adjusted the placeholder color as it was too dark. ([#3276](https://github.com/infor-design/enterprise/issues/3276))
- `[Pie]` Fixed cut off line labels when something other than value is used. ([#3143](https://github.com/infor-design/enterprise/issues/3143))
- `[Popupmenu]` Switched the `attachToBody` setting to be true by default. ([#3331](https://github.com/infor-design/enterprise/issues/3331))
- `[Searchfield]` Fixed an issue where multiselect items' checkboxes and text were misaligned in RTL mode. ([#1811](https://github.com/infor-design/enterprise/issues/1811))
- `[Searchfield]` Fixed placeholder text alignment issues on Vibrant theme in Firefox. ([#3055](https://github.com/infor-design/enterprise/issues/3055))
- `[Scrollbar]` Fixed styles for windows chrome to work with all themes. ([#3172](https://github.com/infor-design/enterprise/issues/3172))
- `[Searchfield]` Fixed an overlapping text in searchfield when close icon button is showed. ([#3135](https://github.com/infor-design/enterprise/issues/3135))
- `[Tabs]` Fixed an issue where scroll was not working on mobile view for scrollable-flex layout. ([#2931](https://github.com/infor-design/enterprise/issues/2931))

(47 Issues Solved This Release, Backlog Enterprise 374, Backlog Ng 96, 980 Functional Tests, 1196 e2e Tests)

## v4.24.0

### v4.24.0 Important Changes

- `[Icons]` Reversed a change in previous versions to make alert icons all have a white background as this caused issues. Concerning alert icons there are now the following `icon-[name]` - which will have transparent background, in Uplift these are linear in style, in soho these are solid in style. We also add a `icon-[name]-alert` for alert icons with a white background. If you need a white background you can use these otherwise we have restored the functionality from the 4.21 version, you might need a white background in calendar icons. Also the pending icon is fixed and now orange. ([#3052](https://github.com/infor-design/enterprise/issues/3052))
- `[Datagrid]` Changed the way tables are rendered to avoid gaps at the end of the grid and fix the sizes so they work in resize. This is done by using css position: sticky for headers. It has a few consequences. The spaceColumn option which was never completed was removed. The stretchColumn option is still working but is less important now and defaults to no stretch. IE 11 will now no longer support sticky headers because it does not support css position sticky, so it will degrade in functionality. This improves all issues with columns getting out of alignment. ([#2825](https://github.com/infor-design/enterprise/issues/2825))

### v4.24.0 Deprecation

### v4.24.0 Features

- `[Datagrid]` Added support to get only changed values as return array for get modified rows method. ([#2958](https://github.com/infor-design/enterprise/issues/2958))
- `[Editor]` Replaced the `h3` and `h4` buttons with a more robust Fontpicker component. ([#2722](https://github.com/infor-design/enterprise/issues/2722))
- `[Spinbox]` Standardized Spinbox field sizes to match other input field sizes, added responsive form (fluid) functionality for Spinbox, and reworked the standard size of the Spinbox to match other form fields. ([#1344](https://github.com/infor-design/enterprise/issues/1344))

### v4.24.0 Fixes

- `[All]` Removed the property `-webkit-text-fill-color` from usage throughout out our codebase, except for one rule that changes it to `unset` if it's present. ([#3041](https://github.com/infor-design/enterprise/issues/3041))
- `[Application Menu]` Fixed issue in application menu where scrollbar is visible even if it's not needed in uplift theme. ([#3134](https://github.com/infor-design/enterprise/issues/3134))
- `[Datagrid]` Fixed an issue where the hide pager on one page setting was not working correctly when applying a filter. ([#2676](https://github.com/infor-design/enterprise/issues/2676))
- `[Datagrid]` Fixed an issue where if the grid is initialized with an empty array then updateColumns is used the resetColumns function failed. ([#690](https://github.com/infor-design/enterprise-ng/issues/690))
- `[Datagrid]` Fixed an issue where the dirty cell indicator was not updating after remove row. ([#2960](https://github.com/infor-design/enterprise/issues/2960))
- `[Datagrid]` Fixed an issue where the method getModifiedRows was not working, it had duplicate entries for the same row. ([#2908](https://github.com/infor-design/enterprise/issues/2908))
- `[Datagrid]` Fixed an issue where the personalized columns were not working when toggle columns and drag drop. ([#3004](https://github.com/infor-design/enterprise/issues/3004))
- `[Datagrid]` Fixed an issue where the grouping filter was not working after do sort. ([#3012](https://github.com/infor-design/enterprise/issues/3012))
- `[Datagrid]` Fixed an issue where the editable single column was not working. ([#3023](https://github.com/infor-design/enterprise/issues/3023))
- `[Datagrid]` Fixed an issue where when hovering a parent row the same row index in the child row will show the hover state. ([#2227](https://github.com/infor-design/enterprise/issues/2227))
- `[Datagrid]` Fixed an issue where the focus state for action button formatter was not working correctly. ([#3006](https://github.com/infor-design/enterprise/issues/3006))
- `[Datagrid]` Fixed an issue where the personalization dialog was not centered on IE 11. ([#3175](https://github.com/infor-design/enterprise/issues/3175))
- `[Datagrid]` Fixed an issue finally so that all columns will always align and will never come out of alignment. ([#2835](https://github.com/infor-design/enterprise/issues/2835))
- `[Datagrid]` Fixed an issue where in some cases when there is no data you could not scroll right. ([#2363](https://github.com/infor-design/enterprise/issues/2363))
- `[Datagrid]` Fixed an issue where in some cases where you could not scroll right over the empty message. ([#2864](https://github.com/infor-design/enterprise/issues/2864))
- `[Datagrid]` Fixed an issue where the IOS text would appear very large on group headers. ([#2224](https://github.com/infor-design/enterprise/issues/2224))
- `[Datagrid]` Fixed an issue where in some cases where if you have one column and are in edit mode resizing the page behaved strangely. ([#3193](https://github.com/infor-design/enterprise/issues/3193))
- `[Datagrid]` Changed the rendering of columns so that there will never be a gap on the left side, changed the default of stretchColumn to null which will fill. ([#1818](https://github.com/infor-design/enterprise/issues/1818))
- `[Datagrid]` Fixed an issue that hyperlinks in the datagrid would redirect. ([#3207](https://github.com/infor-design/enterprise/issues/3207))
- `[Datagrid]` Changed the behavior of column resizing to use "fit" during resize, which means adjacent columns only will be resized. ([#605](https://github.com/infor-design/enterprise/issues/605))
- `[Datagrid]` Fixed an issue that resizing the last column would create a gap. ([#1671](https://github.com/infor-design/enterprise/issues/1671))
- `[Datepicker]` Fixed missing background color on disable dates and adjusted the colors in all themes. ([#2910](https://github.com/infor-design/enterprise/issues/2910))
- `[Datepicker]` Fixed a layout issue on the focus state on colored/legend days. ([#2910](https://github.com/infor-design/enterprise/issues/2910))
- `[Datepicker]` Fixed an issue where the calendar layout was not working on ie11. ([#3226](https://github.com/infor-design/enterprise/issues/3226))
- `[Dropdown]` Fix a bug where a dropdown in a datagrid cell would sometimes not display the correct value when selected. ([#2919](https://github.com/infor-design/enterprise/issues/2919))
- `[Dropdown]` Fix a layout issue in RTL on the badges example. ([#3150](https://github.com/infor-design/enterprise/issues/3150))
- `[Editor]` Corrected CSP errors and broken images in the Editor Preview when inserting the default image. ([#2937](https://github.com/infor-design/enterprise/issues/2937))
- `[Editor]` Fixes issues with Editors configured to use Flex Toolbar, where toolbar buttons were not properly triggering selected events, and overflowed items were not triggering editor actions as expected. ([#2938](https://github.com/infor-design/enterprise/issues/2938))
- `[Editor]` The Editor now uses the same routine for stripping disallowed tags and attributes from pasted content when it transitions from the Source View to the Preview. This makes it impossible to paste/type HTML tags containing a `style` property with CSS rules that are not allowed to be applied to inline Editor elements, such as `font-family`. ([#2987](https://github.com/infor-design/enterprise/issues/2987))
- `[Editor]` Fixed a problem in Safari that would cause scrolling to occur inside Flex Toolbars unexpectedly. ([#3033](https://github.com/infor-design/enterprise/issues/3033))
- `[Editor]` Fixed many memory leaks related to view swapping and `destroy()` in the Editor. ([#3112](https://github.com/infor-design/enterprise/issues/3112))
- `[EmptyMessage]` Added a fix so that click will only fire on the button part of the empty message. ([#3139](https://github.com/infor-design/enterprise/issues/3139))
- `[Header]` Update the header placeholder text color to match better. ([#3040](https://github.com/infor-design/enterprise/issues/3040))
- `[Locale]` Fixed a problem in fi-FI where some date formats where incorrect with one digit days. ([#3019](https://github.com/infor-design/enterprise/issues/3019))
- `[Locale]` Added new conversion methods for gregorian to umalqura dates and vice versa with Locale. The fromGregorian and togregorian methods were in two separate locations ar-SA and ar-EG. These new methods gregorianToUmalqura and umalquraToGregorian now moved to to one location in locale and removed the maxDate on them. ([#3051](https://github.com/infor-design/enterprise/issues/3051))
- `[Locale]` Fixed an issue when formatting with `SSS` in the format string, the leading zeros were incorrectly removed from the millisecond output. ([#2696](https://github.com/infor-design/enterprise/issues/2696))
- `[Locale/Datagrid]` Fixed an issue in the datagrid/locale that meant if a string is provided in the current locale for a number it wont parse correctly if the decimal format is a `,` (such as nl-NL). ([#3165](https://github.com/infor-design/enterprise/issues/3165))
- `[Locale]` Fixed an issue when loading en-XX locales where some data may be mixed with en-US. ([#3208](https://github.com/infor-design/enterprise/issues/3208))
- `[Mask]` Fixed a Safari bug where certain masked values would not trigger a "change" event on the input field. ([#3002](https://github.com/infor-design/enterprise/issues/3002))
- `[Modal]` Added a new setting `overlayOpacity` that give the user to control the opacity level of the modal/message dialog overlay. ([#2975](https://github.com/infor-design/enterprise/issues/2975))
- `[Popover]` Fixed an issue where the content was disappearing when change themes on IE11. ([#2954](https://github.com/infor-design/enterprise/issues/2954))
- `[Progress]` Added the ability to init the progress and update it to zero, this was previously not working. ([#3020](https://github.com/infor-design/enterprise/issues/3020))
- `[Sparkline Chart]` Fixed an issue where an error was thrown while a sparkline chart was present during a theme chnage. ([#3159](https://github.com/infor-design/enterprise/issues/3159))
- `[Tabs Module]` Fixed missing ellipsis and spacing issue on mobile view in searchfield of tabs module when resizing the browser. ([#2940](https://github.com/infor-design/enterprise/issues/2940))
- `[Toast]` Fixed an issue where the saved position was not working for whole app. ([#3025](https://github.com/infor-design/enterprise/issues/3025))
- `[Tree]` Fixed an issue where the nodes were not rendering. ([#3194](https://github.com/infor-design/enterprise/issues/3194))

### v4.24.0 Chores & Maintenance

- `[Demoapp]` Allow the query params that affect theming/personalization (theme/variant/colors) to be appended/adjusted on the browser's URL without affecting other query parameters, or adding unnecessary paramters that weren't changed.
- `[Toolbar Searchfield]` Increased the amount of text shown when the Searchfield is not expanded, and appears similar to a button.  Also modified some styles in all themes to make alignment of the text better between the Searchfield and buttons when the Searchfield is not expanded. ([#2944](https://github.com/infor-design/enterprise/issues/2944))

(74 Issues Solved This Release, Backlog Enterprise 374, Backlog Ng 85, 974 Functional Tests, 1191 e2e Tests)

## v4.23.0

### v4.23.0 Deprecation

- `[Icons]` We added per theme empty state icons for both uplift (vibrant) and soho (subtle) themes. Because of this `svg-empty.html` is now deprecated. Please use the theme based files `theme-soho-svg-empty.html` and `theme-uplift-svg-empty.html`. ([#426](https://github.com/infor-design/design-system/issues/426))

### v4.23.0 Features

- `[Accordion]` Added a new setting `expanderDisplay` that can display all expander button icons in the classic style, or with all "chevron" or "plus-minus"-style icons.  Deprecated the legacy `displayChevron` setting in favor of this change. ([#2900](https://github.com/infor-design/enterprise/issues/2900))
- `[Calendar / Day View]` A new component Week View was created, you can configure it to show a single day as well, or several days so we now have a day view. ([#2780](https://github.com/infor-design/enterprise/issues/2780))
- `[Calendar / Week View]` A new component Week View was added. You can show events in a series of days. This is also integrated into view switcher in the calendar component. ([#1757](https://github.com/infor-design/enterprise/issues/1757))
- `[Empty Messages]` Added a new icon `empty-no-users`. ([#3046](https://github.com/infor-design/enterprise/issues/3046))
- `[Locale]` Added updated translation files for 16 in house languages. ([#3049](https://github.com/infor-design/enterprise/issues/3049))
- `[Modal]` Added a new setting `overlayOpacity` that gives the developer ability to control the opacity level of the modal/message dialog overlay. ([#2975](https://github.com/infor-design/enterprise/issues/2975))

### v4.23.0 Fixes

- `[Accordion]` Fixed the font color when hovered on uplift high contrast. ([#3042](https://github.com/infor-design/enterprise/issues/3042))
- `[Autocomplete]` Fixed memory leaks by preventing re-rendering of an open autocomplete list from attaching new events, adding multiple `aria-polite` elements, etc. ([#2888](https://github.com/infor-design/enterprise/issues/2888))
- `[Calendar]` Pass calendar tooltip settings down to week-view component. ([#3179](https://github.com/infor-design/enterprise/issues/3179))
- `[Calendar]` Fixed disabled legend label color on vibrant/uplift with dark Variant theme. ([#2965](https://github.com/infor-design/enterprise/issues/2965))
- `[Calendar]` Fixed missing arrow and scrolling issues in the event popup. ([#2962](https://github.com/infor-design/enterprise/issues/2962))
- `[Contextual Action Panel]` Fixed an issue where the CAP close but beforeclose event not fired. ([#2826](https://github.com/infor-design/enterprise/issues/2826))
- `[Context Menu]` Fixed a placement bug that would cut the size of the menu to an unusable size in small viewport displays. ([#2899](https://github.com/infor-design/enterprise/issues/2899))
- `[Contextual Action Panel]` Fixed placement of `(X)` close button on both standard and Flex toolbars when using the `showCloseBtn` setting. ([#2834](https://github.com/infor-design/enterprise/issues/2834))
- `[Datagrid]` Fixed column headers font color in uplift high contrast. ([#2830](https://github.com/infor-design/enterprise/issues/2830))
- `[Datagrid]` Fixed an issue where the tree children expand and collapse was not working. ([#633](https://github.com/infor-design/enterprise-ng/issues/633))
- `[Datagrid]` Fixed an issue where the pager was not updating with updated method. ([#2759](https://github.com/infor-design/enterprise/issues/2759))
- `[Datagrid]` Fixed an issue where the browser contextmenu was not showing by default. ([#2842](https://github.com/infor-design/enterprise/issues/2842))
- `[Datagrid]` Fixed an issue where string include zeroes not working with text filter. ([#2854](https://github.com/infor-design/enterprise/issues/2854))
- `[Datagrid]` Fixed an issue where the select all button for multiselect grouping was not working. ([#2895](https://github.com/infor-design/enterprise/issues/2895))
- `[Datagrid]` Fixed an issue where the select children for tree was not working. ([#2961](https://github.com/infor-design/enterprise/issues/2961))
- `[Datepicker]` Fixed an issue where the selected date was getting cleared and creating js error after changing month or year in Umalqura date and Calendar. ([#3093](https://github.com/infor-design/enterprise/issues/3093))
- `[Datepicker]` Fixed an issue where the validation after body re-initialize was not working. ([#2410](https://github.com/infor-design/enterprise/issues/2410))
- `[Datepicker]` Fixed an issue where the islamic-umalqura calendar was not working, when used with user vs settings locale and translate data was not loading from parent locale. ([#2878](https://github.com/infor-design/enterprise/issues/2878))
- `[Datepicker]` Fixed layout issues in RTL mode, also the buttons are switched the to the opposite side now. ([#3068](https://github.com/infor-design/enterprise/issues/3068))
- `[Dropdown]` Fixed an issue where the dropdown icons are misaligned in IE11 in the Uplift theme. ([#2826](https://github.com/infor-design/enterprise/issues/2912))
- `[Dropdown]` Fixed an issue where the placeholder was incorrectly renders when initially set selected item. ([#2870](https://github.com/infor-design/enterprise/issues/2870))
- `[Dropdown]` Fixed placement logic when dropdown's flip, as well as a visual bug with checkmark/icon placement on some browsers. ([#3058](https://github.com/infor-design/enterprise/issues/3058))
- `[Dropdown]` Fixed an issue where it was possible to inject xss when clearing the typeahead. ([#650](https://github.com/infor-design/enterprise-ng/issues/650))
- `[Field Filter]` Fixed an issues where the icons are not vertically centered, and layout issues when opening the dropdown in a smaller height browser. ([#2951](https://github.com/infor-design/enterprise/issues/2951))
- `[Header]` Fixed an iOS bug where the theme switcher wasn't working after Popupmenu lifecycle changes. ([#2986](https://github.com/infor-design/enterprise/issues/2986))
- `[Header Tabs]` Added a more distinct style to selected header tabs. ([infor-design/design-system#422](https://github.com/infor-design/design-system/issues/422))
- `[Hierarchy]` Fixed the border color on hierarchy cards. ([#423](https://github.com/infor-design/design-system/issues/423))
- `[Locale]` Fixed an issue where the parseDate method was not working for leap year. ([#2737](https://github.com/infor-design/enterprise/issues/2737))
- `[Locale]` Fixed an issue where some culture files does not have a name property in the calendar. ([#2880](https://github.com/infor-design/enterprise/issues/2880))
- `[Locale]` Fixed an issue where cultures with a group of space was not parsing correctly. ([#2959](https://github.com/infor-design/enterprise/issues/2959))
- `[Locale]` Fixed a problem loading nb-NO locale where it would fail to find translations and possibly error. ([#3035](https://github.com/infor-design/enterprise/issues/3035))
- `[Lookup]` Fixed missing X button in searchfield on a mobile viewport. ([#2948](https://github.com/infor-design/enterprise/issues/2948))
- `[Message]` Fixed an issue with an extra scroll bar, updated padding. ([#2964](https://github.com/infor-design/enterprise/issues/2964))
- `[Modal]` Fixed a layout issue when using 2 or more buttons on some smaller devices. ([#3014](https://github.com/infor-design/enterprise/issues/3014))
- `[Monthview]` Fixed an issue that the month/year text will reset when pressing cancel. ([#3080](https://github.com/infor-design/enterprise/issues/3080))
- `[Monthview]` Fixed a layout issue on the header in IE 11. ([#2862](https://github.com/infor-design/enterprise/issues/2862))
- `[Pie]` Fixed an issue where legends in pie chart gets cut off on mobile view. ([#902](https://github.com/infor-design/enterprise/issues/902))
- `[Popupmenu]` In mobile settings (specifically iOS), input fields will now allow for text input when also being assigned a context menu. ([#2613](https://github.com/infor-design/enterprise/issues/2613))
- `[Popupmenu]` Fixed an issue where the destroy event was bubbling up to other parent components. ([#2809](https://github.com/infor-design/enterprise/issues/2809))
- `[Popupmenu]` Fixed an issue where checkable menu items were not causing a popupmenu list to become properly formatted to fit the checkmarks when generated as part of a Flex Toolbar.  Also reworked the selection system to better handle selectable sections. ([#2989](https://github.com/infor-design/enterprise/issues/2809))
- `[Toolbar]` Fixed a bug where the dropdown/toolbar menu is being cut off on iOS device. ([#2800](https://github.com/infor-design/enterprise/issues/2800))
- `[Tooltip]` Fixed a personalization bug on Dark Themes where text colors were sometimes illegible when using certain color configurations. ([#3011](https://github.com/infor-design/enterprise/issues/3011))

### v4.23.0 Chores & Maintenance

- `[Build System]` Created separate sets linting rules for demoapp, source code, and tests, as well as a base set of rules for all environments. ([#2662](https://github.com/infor-design/enterprise/issues/2662))

(70 Issues Solved This Release, Backlog Enterprise 378, Backlog Ng 82, 939 Functional Tests, 1136 e2e Tests)

## v4.22.0

### v4.22.0 Deprecation

- `[Icons]` The alert icons now all have a white background allowing them to appear on colored areas. There was previously a special `-solid` version of the icons created that is now not needed, if you used the `icon-<name>-solid` icon change it to just `icon-<name>`. ([#396](https://github.com/infor-design/design-system/issues/396))

### v4.22.0 Features

- `[Build]` Replaced UglifyES in the minification script with Terser ([#2660](https://github.com/infor-design/enterprise/issues/2660))
- `[Build]` Added the Locale culture files to the minification script. `.min.js` versions of each locale are now available in the `dist/` folder. ([#2660](https://github.com/infor-design/enterprise/issues/2660))
- `[Calendar / Weekview]` Added a new week-view component that can be used standalone and ability switch to calendar week view in calendar. ([#1757](https://github.com/infor-design/enterprise/issues/1757))
- `[Application Menu]` Improved design of the App Menu Accordion's hierarchy, among other visual improvements, in the Uplift theme. ([#2739](https://github.com/infor-design/enterprise/issues/2739))
- `[Calendar]` Fixed layout issues in uplift theme. ([#2907](https://github.com/infor-design/enterprise/issues/2907))
- `[Charts]` Added support for context menu event with charts. ([#2699](https://github.com/infor-design/enterprise/issues/2699))
- `[Checkboxes]` Fixed layout issues when in grid rows. ([#2907](https://github.com/infor-design/enterprise/issues/2907))
- `[Contextual Action Panel]` Added support for passing in a full range of settings to the underlying Modal component API. ([#2433](https://github.com/infor-design/enterprise/issues/2433))
- `[Export]` Added support for separator to use custom string or object type with Export to CSV. ([#2490](https://github.com/infor-design/enterprise/issues/2490))
- `[Locale]` Added support for fetching minified culture files. ([#2660](https://github.com/infor-design/enterprise/issues/2660))
- `[Locale]` Added new translations for missing entries. ([#2896](https://github.com/infor-design/enterprise/issues/2896))
- `[Locale]` Fixed a bug that the language would reset when opening some components if a seperate language is used. ([#2982](https://github.com/infor-design/enterprise/issues/2982))
- `[Modal]` Added support for a "fullsize" sheet display at all times, or simply beneath the responsive breakpoint. ([#2433](https://github.com/infor-design/enterprise/issues/2433))
- `[Tabs-Vertical]` Added the ability to personalize Vertical Tabs in accordance with theming. ([#2824](https://github.com/infor-design/enterprise/issues/2824))
- `[Wizard]` Added support for short labels. If short labels not supplied it will add ellipsis to text and tooltip. ([#2604](https://github.com/infor-design/enterprise/issues/2604))

### v4.22.0 Fixes

- `[Accordion]` Fixed a Safari bug where accordion headers would not lose focus when another accordion header was clicked. ([#2851](https://github.com/infor-design/enterprise/issues/2851))
- `[Application Menu]` Fixed an issue where footer toolbar area was overlapping to menu content. ([#2552](https://github.com/infor-design/enterprise/issues/2552))
- `[Application Menu]` Fixed an issue where tooltip was showing white text on white background which makes text to be unreadable. ([#2811](https://github.com/infor-design/enterprise/issues/2811))
- `[Application Menu]` Fixed a bug where application menus were not dismissed when clicking directly on Popupmenu triggers in a mobile setting. ([#2831](https://github.com/infor-design/enterprise/issues/2831))
- `[Application Menu]` Fixed an issue on mobile where the body was scroll bouncing when dragging/scrolling in the app menu. ([#2434](https://github.com/infor-design/enterprise/issues/2434))
- `[Bar Chart]` Fixed an issue where labels were overwritten when use more then one chart on page. ([#2723](https://github.com/infor-design/enterprise/issues/2723))
- `[Buttons]` Adjust the contrast of buttons (tertiary) on uplift theme. ([#396](https://github.com/infor-design/design-system/issues/396))
- `[Calendar]` Fixed an issue where the upcoming event description was overlapping the upcoming duration when text is too long, adjust width of spinbox count and fixed alignment of all day checkbox in uplift light theme. ([#2778](https://github.com/infor-design/enterprise/issues/2778))
- `[Datagrid]` Fixed an issue where if you have duplicate Id's the columns many become misaligned. ([#2687](https://github.com/infor-design/enterprise/issues/2687))
- `[Datagrid]` Made the text all white on the targeted achievement formatter. ([#2730](https://github.com/infor-design/enterprise/issues/2730))
- `[Datagrid]` Fixed keyword search so that it will again work with client side paging. ([#2797](https://github.com/infor-design/enterprise/issues/2797))
- `[Datagrid]` Fixed an issue where the header and cells do not align perfectly. ([#2849](https://github.com/infor-design/enterprise/issues/2849))
- `[Datagrid]` Fixed an issue where actions menu was not opening after reload the data. ([#2876](https://github.com/infor-design/enterprise/issues/2876))
- `[Datepicker]` Moved the today button to the datepicker header and adding a setting to hide it if wanted. ([#2704](https://github.com/infor-design/enterprise/issues/2704))
- `[FieldSet]` Fixed an issue where the fieldset text in chart completion overlap when resizing the browser. ([#2610](https://github.com/infor-design/enterprise/issues/2610))
- `[Datepicker]` Fixed a bug in datepicker where the destroy method does not readd the masking functionality. [2832](https://github.com/infor-design/enterprise/issues/2832))
- `[Field Options]` Fixed an issue where the option menu is misaligned in full length input field in uplift theme. ([#2765](https://github.com/infor-design/enterprise/issues/2765))
- `[Icons]` Added and updated the following icons: icon-new, icon-calculator, icon-save-new, icon-doc-check. ([#391](https://github.com/infor-design/design-system/issues/391))
- `[Icons]` Added and updated the following icons: icon-bed, icon-user-clock, icon-phone-filled, icon-phone-empty. ([#419](https://github.com/infor-design/design-system/issues/419))
- `[Listview]` Fixed an issue where empty message would not be centered if the listview in a flex container. ([#2716](https://github.com/infor-design/enterprise/issues/2716))
- `[Locale/Initialize]` Fixed an issue where opening some components like Contextual Action Panel would change the current locale because it calls initialize when it loads. ([#2873](https://github.com/infor-design/enterprise/issues/2873))
- `[Mask]` Added an example showing how to user percent format with the locale. ([#434](https://github.com/infor-design/enterprise/issues/434))
- `[Modal]` Fixed an issue where encoded html would not be recoded on the title. ([#246](https://github.com/infor-design/enterprise/issues/246))
- `[Modal]` Fixed an issue where the page content behind the modal is still scrollable while the modal window is open on iOS devices. ([#2678](https://github.com/infor-design/enterprise/issues/2678))
- `[Popupmenu]` Prevent popupmenus from closing after exit and reentry to the popupmenu submenu structure. ([#2702](https://github.com/infor-design/enterprise/issues/2702))
- `[Swaplist]` Fixed an issue where passed data for searched items were not syncing for beforeswap event. ([#2819](https://github.com/infor-design/enterprise/issues/2819))
- `[Tabs]` Add more padding to the count styles. ([#2744](https://github.com/infor-design/enterprise/issues/2744))
- `[Tabs]` Fixed the disabled tab color. ([#396](https://github.com/infor-design/design-system/issues/396))
- `[Tabs-Module]` Fixed styling and appearance issues on an example page demonstrating the Go Button alongside a Searchfield with Categories. ([#2745](https://github.com/infor-design/enterprise/issues/2745))
- `[Tabs-Multi]` Fixed an issue where tooltip was not showing when hovering a tab with cut-off text. ([#2747](https://github.com/infor-design/enterprise/issues/2747))
- `[Toolbar Flex]` Fixed a bug in toolbar flex where the title is getting truncated even if there's enough space for it. ([#2810](https://github.com/infor-design/enterprise/issues/2810))
- `[Validation]` Fixed an issue where if the mask is set to use a time other than the default time for the locale, this was not taken into account in validation. ([#2821](https://github.com/infor-design/enterprise/issues/2821))

### v4.22.0 Chores & Maintenance

- `[Demo App]` Changed the theme switch to call the page refresh. ([#2743](https://github.com/infor-design/enterprise/issues/2743))
- `[Export]` Added support for separator to use custom string or object type with Export to CSV. ([#2490](https://github.com/infor-design/enterprise/issues/2490))

(53 Issues Solved This Release, Backlog Enterprise 342, Backlog Ng 81, 892 Functional Tests, 909 e2e Tests)

## v4.21.0

### v4.21.0 Deprecation

- `[Icons]` Removed the hardcoded red color of the `icon-flag` so it can be used as a normal icon. If red is desired please add an additional class of `icon-flag icon-error`. ([#2548](https://github.com/infor-design/enterprise/issues/2548))

### v4.21.0 Features

- `[Calendar]` Added the ability to show tooltip on event and event icon and the ability to fire a context menu event. ([#2518](https://github.com/infor-design/enterprise/issues/2518))
- `[Datagrid]` Added the ability to use frozen columns with tree grid. ([#2102](https://github.com/infor-design/enterprise/issues/2102))
- `[Datagrid]` Added support for a fixed row size, this can be used in some cases like frozen columns where rows may have a different size than the three row heights (normal, short, medium). ([#2101](https://github.com/infor-design/enterprise/issues/2101))
- `[Datagrid]` Added filter row editor options to api setting. ([#2648](https://github.com/infor-design/enterprise/issues/2648))
- `[Datagrid]` Fixed an issue that alert text is cut off when using the textEllipsis option. ([#2773](https://github.com/infor-design/enterprise/issues/2773))
- `[Editor]` Added events to trigger on view change. ([#2430](https://github.com/infor-design/enterprise/issues/2430))
- `[Homepage]` Added a parameter to the `resize` event that provides metadata about the Homepage's state, including a calculated container height. ([#2446](https://github.com/infor-design/enterprise/issues/2446))
- `[Locale]` Added support for big numbers (18.6) to formatNumber and parseNumber. ([#1800](https://github.com/infor-design/enterprise/issues/1800))

### v4.21.0 Fixes

- `[Application Menu]` Fixed an indentation issue with child elements in an accordion in the Angular application (enterprise-ng). ([#2616](https://github.com/infor-design/enterprise/issues/2616))
- `[AppMenu/Accordion]` Improved performance on Angular by not calling siftFor on the app menu build. ([#2767](https://github.com/infor-design/enterprise/issues/2767))
- `[AppMenu/Accordion]` Fixed a bug where the busy indicator would immediately close. ([#2767](https://github.com/infor-design/enterprise/issues/2767))
- `[Button]` Fixed an issue where updated method was not teardown and re-init. ([#2304](https://github.com/infor-design/enterprise/issues/2304))
- `[Circle Pager]` Fixed a bug where it was not showing on mobile view. ([#2589](https://github.com/infor-design/enterprise/issues/2589))
- `[Contextual Action Panel]` Fixed an issue where if the title is longer, there will be an overflow causing a white space on the right on mobile view. ([#2605](https://github.com/infor-design/enterprise/issues/2605))
- `[Custom Builds]` Fixed a problem where including components with extra punctuation (periods, etc) may cause a build to fail. ([#1322](https://github.com/infor-design/enterprise/issues/1322))
- `[Datagrid]` Fixed an issue where key navigation was not working for inlineEditor. ([#2157](https://github.com/infor-design/enterprise/issues/2157))
- `[Datagrid]` Fixed a bug where calling update rows in the filter callback will cause an infinite loop. ([#2526](https://github.com/infor-design/enterprise/issues/2526))
- `[Datagrid]` Fixed a bug where the value would clear when using a lookup editor with a mask on new rows. ([#2305](https://github.com/infor-design/enterprise/issues/2305))
- `[Datagrid]` Fixed a bug where horizontal scrolling would not work when in a card/widget. ([#1785](https://github.com/infor-design/enterprise/issues/1785))
- `[Datagrid]` Fixed an issue where dirty and row status on the same cell would cause a UI issue. ([#2641](https://github.com/infor-design/enterprise/issues/2641))
- `[Datagrid]` Changed the onKeyDown callback to fire on any key. ([#536](https://github.com/infor-design/enterprise-ng/issues/536))
- `[Datagrid]` Added a more descriptive aria-label to checkboxes if the required descriptors exist. ([#2031](https://github.com/infor-design/enterprise-ng/issues/2031))
- `[Datagrid]` Added an announcement of the selection state of a row. ([#2535](https://github.com/infor-design/enterprise/issues/2535))
- `[Datagrid]` Fixed filtering on time columns when time is a string. ([#2535](https://github.com/infor-design/enterprise/issues/2535))
- `[Datagrid]` Fixed icon layout issues on the filter row in medium rowHeight mode. ([#2709](https://github.com/infor-design/enterprise/issues/2709))
- `[Datagrid]` Fixed an issue where short row height was misaligning in Uplift theme. ([#2717](https://github.com/infor-design/enterprise/issues/2717))
- `[Datagrid]` Fixed an issue where new row and dirty cell were not working when combined. ([#2729](https://github.com/infor-design/enterprise/issues/2729))
- `[Dropdown]` Fixed an issue where tooltip on all browsers and ellipsis on firefox, ie11 was not showing with long text after update. ([#2534](https://github.com/infor-design/enterprise/issues/2534))
- `[Editor]` Fixed an issue where clear formatting was causing to break while switch mode on Firefox. ([#2424](https://github.com/infor-design/enterprise/issues/2424))
- `[Empty Message]` Fixed padding and alignment issues, the icon is now centered better. ([#2424](https://github.com/infor-design/enterprise/issues/2733))
- `[Fileupload Advanced]` Added custom errors example page. ([#2620](https://github.com/infor-design/enterprise/issues/2620))
- `[Flex Toolbar]` Fixed a lifecycle problem that was preventing Menu Buttons with a `removeOnDestroy` setting from opening. ([#2664](https://github.com/infor-design/enterprise/issues/2664))
- `[Homepage]` Fixed an issue where dynamically added widget was not positioning correctly. ([#2425](https://github.com/infor-design/enterprise/issues/2425))
- `[Icons]` Fixed an issue with partially invisible empty messages in uplift theme. ([#2474](https://github.com/infor-design/enterprise/issues/2474))
- `[Icons (Component)]` Fixed a bug where it was possible to store a full base-tag prefixed URL in the `use` setting, which shouldn't be possible. ([PR#2738](https://github.com/infor-design/enterprise/pull/2738))
- `[Locale]` Fixed a bug where getCulturePath does not work if the sohoxi.js file name has a hash part. ([#2637](https://github.com/infor-design/enterprise/issues/2637))
- `[Locale]` Fixed a bug found when using NG8 that the default us locale causes issues. It is now an official requirement that you set a locale for all components that require locale information. ([#2640](https://github.com/infor-design/enterprise/issues/2640))
- `[Locale]` Fixed an occurrence where an nonstandard locale filename was not correctly processed. ([#2684](https://github.com/infor-design/enterprise/issues/2684))
- `[Lookup]` Fixed memory leak issues after destroy. ([#2494](https://github.com/infor-design/enterprise/issues/2494))
- `[Modal]` Fixed memory leak issues after destroy. ([#2497](https://github.com/infor-design/enterprise/issues/2497))
- `[Popupmenu]` Fixed DOM leak where many arrows could be inserted in the DOM. ([#568](https://github.com/infor-design/enterprise-ng/issues/568))
- `[Pager]` Fixed a bug where clicking disabled buttons caused a refresh of the page in NG. ([#2170](https://github.com/infor-design/enterprise/issues/2170))
- `[Slider]` Updated the color variant logic to match new uplift theming. ([#2647](https://github.com/infor-design/enterprise/issues/2647))
- `[Tabs]` Fixed a memory leak caused by removing a tab. ([#2686](https://github.com/infor-design/enterprise/issues/2686))
- `[Toast]` Fixed memory leak issues after destroy. ([#2634](https://github.com/infor-design/enterprise/issues/2634))
- `[Toolbar]` Fixed the conditions for when `noSearchfieldReinvoke` destroys an inner Searchfield that's been previously invoked. ([PR#2738](https://github.com/infor-design/enterprise/pull/2738))
- `[Uplift Theme]` Various improvements to the Dark/Contrast variants, with a focus on passing WCAG ([#2541](https://github.com/infor-design/enterprise/issues/2541)) ([#2588](https://github.com/infor-design/enterprise/issues/2588))

### v4.21.0 Chores & Maintenance

- `[Custom Builds]` Improved Sass builder's ability to code split and include partials once. ([#1038](https://github.com/infor-design/enterprise/issues/1038))

(61 Issues Solved This Release, Backlog Enterprise 335, Backlog Ng 76, 867 Functional Tests, 880 e2e Tests)

## v4.20.0

### v4.20.0 Deprecation

- `[ListFilter]` Deprecated `startsWith` in favor of `wordStartsWith`, due to the addition of the `phraseStartsWith` filterMode. ([#1606](https://github.com/infor-design/enterprise/issues/1606))
- `[Popdown]` Deprecated `Popdown` in favor of `Popover`. Both components have similar functionality and we want to trim the code logic down. ([#2468](https://github.com/infor-design/enterprise/issues/2468))
- `[StepProcess]` Deprecated `StepProcess` as the component is no longer commonly used. We will remove it within 3-6 versions. ([#1476](https://github.com/infor-design/enterprise/issues/1476))
- `[CompositeForm]` Deprecated `CompositeForm` as the component is no longer commonly used. We will remove it within 3-6 versions. ([#1476](https://github.com/infor-design/enterprise/issues/1476))
- `[FieldOptions]` Deprecated `FieldOptions` as the component is no longer commonly used. We will remove it within 3-6 versions. ([#1476](https://github.com/infor-design/enterprise/issues/1476))

### v4.20.0 Features

- `[Datagrid]` Added support to resize column widths after a value change via the stretchColumnOnChange setting. ([#2174](https://github.com/infor-design/enterprise/issues/2174))
- `[Datagrid]` Added a Sort Function to the datagrid column to allow the value to be formatted for the sort. ([#2274](https://github.com/infor-design/enterprise/issues/2274)))
- `[Datagrid]` Added placeholder functionality to Lookup, Dropdown, and Decimal Formatters. ([#2408](https://github.com/infor-design/enterprise/issues/2408)))
- `[Datagrid]` Added support to restrict the size of a column with minWidth and maxWidth setting on the column. ([#2313](https://github.com/infor-design/enterprise/issues/2313))
- `[Datagrid]` Automatically remove nonVisibleCellError when a row is removed. ([#2436](https://github.com/infor-design/enterprise/issues/2436))
- `[Datagrid]` Fixed header alignment with textOverflow ellipsis setting. ([#2351](https://github.com/infor-design/enterprise/issues/2351))
- `[Datagrid]` Fixed an issue where code-block editor focus was not working. ([#526](https://github.com/infor-design/enterprise-ng/issues/526))
- `[Datagrid]` Automatically remove nonVisibleCellError when a row is removed. ([#2436](https://github.com/infor-design/enterprise/issues/2436))
- `[Datagrid]` Add a fix to show ellipsis text on lookups in the datagrid filter. ([#2122](https://github.com/infor-design/enterprise/issues/2122))
- `[Datagrid]` Made grouping work better with editable, including fixes to addRow, removeRow, messages, and dirty indication. ([#1851](https://github.com/infor-design/enterprise/issues/1851))
- `[Datagrid]` Changed the beforeCommitCellEdit event into a function on the column that is synchronous. ([#2442](https://github.com/infor-design/enterprise/issues/2442))
- `[Datagrid]` Fixed a bug that the selected event would fire when no rows are deselected and on initial load. ([#2472](https://github.com/infor-design/enterprise/issues/2472))
- `[Datagrid]` Removed a white background from the colorpicker editor in high contrast theme. ([#1574](https://github.com/infor-design/enterprise/issues/1574))
- `[Datepicker]` Made the showMonthYearPicker option true by default and added a newly designed panel to select the year and day. ([#1958](https://github.com/infor-design/enterprise/issues/1958))
- `[Datepicker]` Fixed a layout issue in IE 11 with the datepicker title. ([#2598](https://github.com/infor-design/enterprise/issues/2598))
- `[Datepicker]` Fixed issues with the mask when using the range picker. ([#2597](https://github.com/infor-design/enterprise/issues/2597))
- `[Dropdown]` Fixed an issue where ellipsis was not working when use firefox new tab. ([#2236](https://github.com/infor-design/enterprise/issues/2236))
- `[Form Compact]` Added checkboxes/radios, and improved visual style. ([#2193](https://github.com/infor-design/enterprise/issues/2193))
- `[Images]` Created an additional image class to apply focus state without coercing width and height. ([#2025](https://github.com/infor-design/enterprise/issues/2025))
- `[ListFilter]` Added `phraseStartsWith` filterMode for only matching a search term against the beginning of a string. ([#1606](https://github.com/infor-design/enterprise/issues/1606))
- `[Multiselect]` Changed interactions in filtered lists to no longer reset text inside the search input and the contents of the list. ([#920](https://github.com/infor-design/enterprise/issues/920))
- `[Toast]` Added api settings for drag drop and save position. ([#1876](https://github.com/infor-design/enterprise/issues/1876))
- `[Uplift Theme]` Various minor improvements. ([#2318](https://github.com/infor-design/enterprise/issues/2318))

### v4.20.0 Fixes

- `[Alerts]` Removed dirty tracker from the page due to layout issues. ([#1679](https://github.com/infor-design/enterprise/issues/1679))
- `[App Menu]` Fixed an issue where the lower toolbar inverts left and right keyboard actions. ([#2240](https://github.com/infor-design/enterprise/issues/2240))
- `[Bar Chart]` Fixed an issue where the tooltip would not show. ([#2097](https://github.com/infor-design/enterprise/issues/2097))
- `[Calendar]` Added more information to the onMonthRendered callback. ([#2419](https://github.com/infor-design/enterprise/issues/2419))
- `[Calendar]` Changed updated method so it can reinit the calendar with new data. ([#2419](https://github.com/infor-design/enterprise/issues/2419))
- `[Calendar]` Fixed stack exceeded error in angular using updated and legend. ([#2419](https://github.com/infor-design/enterprise/issues/2419))
- `[Calendar]` Added an eventclick and eventdoubleclick information to the onMonthRendered callback. ([#2419](https://github.com/infor-design/enterprise/issues/2419))
- `[Calendar]` Allow Validation of the Calendar Popup. ([#1742](https://github.com/infor-design/enterprise/issues/1742))
- `[Calendar]` Prevent double click from reopening the event popup. ([#1705](https://github.com/infor-design/enterprise/issues/1705))
- `[Calendar]` Enable vertical scrolling at short window sizes in monthview. ([#2489](https://github.com/infor-design/enterprise/issues/2489))
- `[Charts]` Made fixes so all charts change color in uplift theme. ([#2058](https://github.com/infor-design/enterprise/issues/2058))
- `[Charts]` Fixes dynamic tooltips on a bar chart. ([#2447](https://github.com/infor-design/enterprise/issues/2447))
- `[Colorpicker]` Fixed colorpicker left and right keys advanced oppositely in right-to-left mode. ([#2352](https://github.com/infor-design/enterprise/issues/2352))
- `[Column Chart]` Fixed an issue where the tooltip would not show. ([#2097](https://github.com/infor-design/enterprise/issues/2097))
- `[Datagrid]` Fixes an issue where method selectedRows() was returning incorrect information when new row added via addRow(). ([#1794](https://github.com/infor-design/enterprise/issues/1794))
- `[Datagrid]` Fixed the text width functions for better auto sized columns when using editors and special formatters. ([#2270](https://github.com/infor-design/enterprise/issues/2270))
- `[Datagrid]` Fixes the alignment of the alert and warning icons on a lookup editor. ([#2175](https://github.com/infor-design/enterprise/issues/2175))
- `[Datagrid]` Fixes tooltip on the non displayed table errors. ([#2264](https://github.com/infor-design/enterprise/issues/2264))
- `[Datagrid]` Fixes an issue with alignment when toggling the filter row. ([#2332](https://github.com/infor-design/enterprise/issues/2332))
- `[Datagrid]` Fixes an issue where method setFilterConditions() were not working for multiselect filter. ([#2414](https://github.com/infor-design/enterprise/issues/2414))
- `[Datagrid]` Fixes an error on tree grid when using server-side paging. ([#2132](https://github.com/infor-design/enterprise/issues/2132))
- `[Datagrid]` Fixed an issue where autocompletes popped up on cell editors. ([#1575](https://github.com/infor-design/enterprise/issues/1575))
- `[Datagrid]` Fixes reset columns to set the correct hidden status. ([#2315](https://github.com/infor-design/enterprise/issues/2315))
- `[Datagrid]` Fixes the filtering of null values. ([#2336](https://github.com/infor-design/enterprise/issues/2336))
- `[Datagrid]` Fixed an issue where performance was significantly slower for export methods. ([#2291](https://github.com/infor-design/enterprise/issues/2291))
- `[Datagrid]` Fixes a bug that stopped the search in datagrid personalization from working. ([#2299](https://github.com/infor-design/enterprise/issues/2299))
- `[Datagrid]` Fixes an error on tree grid when using server-side paging. ([#2132](https://github.com/infor-design/enterprise/issues/2132))
- `[Datagrid]` Fixed an issue where autocompletes popped up on cell editors. ([#1575](https://github.com/infor-design/enterprise/issues/1575))
- `[Datagrid]` Fixes the filtering of null values. ([#2336](https://github.com/infor-design/enterprise/issues/2336))
- `[Datagrid]` Fixed an issue where performance was significantly slower for export methods. ([#2291](https://github.com/infor-design/enterprise/issues/2291))
- `[Datagrid]` Fixed an issue where source would not fire on sorting. ([#2390](https://github.com/infor-design/enterprise/issues/2390))
- `[Datagrid]` Fixes the styling of non editable checkbox cells so they look disabled. ([#2340](https://github.com/infor-design/enterprise/issues/2340))
- `[Datagrid]` Changed the dynamic column tooltip function to pass the row and more details. This changes the order of parameters but since this feature is new did not consider this a breaking change. If you are using this please take note. ([#2333](https://github.com/infor-design/enterprise/issues/2333))
- `[Datagrid]` Fixed a bug is the isEditable column callback in editable tree grid where some data was missing in the callback. ([#2357](https://github.com/infor-design/enterprise/issues/2357))
- `[Datepicker]` Removed the advanceMonths option as the dropdowns for this are no longer there in the new design. ([#970](https://github.com/infor-design/enterprise/issues/970))
- `[Datepicker]` Fixed an issue where range selection was not working. ([#2569](https://github.com/infor-design/enterprise/issues/2569))
- `[Datepicker]` Fixed some issue where footer buttons were not working properly with range selection. ([#2595](https://github.com/infor-design/enterprise/issues/2595))
- `[Datepicker]` Fixed an issue where time was not updating after change on range selection. ([#2599](https://github.com/infor-design/enterprise/issues/2599))
- `[Datagrid]` Fixed a bug where deselect all would not deselect some rows when using grouping. ([#1796](https://github.com/infor-design/enterprise/issues/1796))
- `[Datagrid]` Fixed a bug where summary counts in grouping would show even if the group is collapsed. ([#2221](https://github.com/infor-design/enterprise/issues/2221))
- `[Datagrid]` Fixed issues when using paging (client side) and removeRow. ([#2590](https://github.com/infor-design/enterprise/issues/2590))
- `[Demoapp]` When displaying Uplift theme, now shows the correct alternate fonts for some locales when switching via the `locale` query string. ([#2365](https://github.com/infor-design/enterprise/issues/2365))
- `[Dropdown]` Fixed a memory leak when calling destroy. ([#2493](https://github.com/infor-design/enterprise/issues/2493))
- `[Editor]` Fixed a bug where tab or shift tab would break out of the editor when doing an indent/outdent. ([#2421](https://github.com/infor-design/enterprise/issues/2421))
- `[Editor]` Fixed a bug where the dirty indicator would be hidden above. ([#2577](https://github.com/infor-design/enterprise/issues/2577))
- `[Fieldfilter]` Fixed an issue where fields were getting wrap to second line on iPhone SE. ([#1861](https://github.com/infor-design/enterprise/issues/1861))
- `[Fieldfilter]` Fixed an issue where Dropdown was not switching mode on example page. ([#2288](https://github.com/infor-design/enterprise/issues/2288))
- `[Field Options]` Fixed an issue where input example was not working. ([#2348](https://github.com/infor-design/enterprise/issues/2348))
- `[Homepages]` Fixed an issue where personalize and chart text colors were not working with hero. ([#2097](https://github.com/infor-design/enterprise/issues/2097))
- `[Images]` Fixed an issue where images were not tabbable or receiving a visual focus state. ([#2025](https://github.com/infor-design/enterprise/issues/2025))
- `[Listview]` Fixed a bug that caused the listview to run initialize too many times. ([#2179](https://github.com/infor-design/enterprise/issues/2179))
- `[Lookup]` Added `autocomplete="off"` to lookup input fields to prevent browser interference. ([#2366](https://github.com/infor-design/enterprise/issues/2366))
- `[Lookup]` Fixed a bug that caused a filter to reapply when reopening the modal. ([#2566](https://github.com/infor-design/enterprise/issues/2566))
- `[Lookup]` Fixed a bug that caused a selections to reapply when reopening the modal. ([#2568](https://github.com/infor-design/enterprise/issues/2568))
- `[Locale]` Fixed race condition when using initialize and loading locales with a parent locale. ([#2540](https://github.com/infor-design/enterprise/issues/2540))
- `[Lookup]` Fixed a double scrollbar when the modal needs to be scrolled. ([#2586](https://github.com/infor-design/enterprise/issues/2586))
- `[Modal]` Fixed an issue where the modal component would disappear if its content had a checkbox in it in RTL. ([#332](https://github.com/infor-design/enterprise-ng/issues/332))
- `[Modal]` Fixed an issue where tabbing was very slow on large DOMs in IE 11. ([#2607](https://github.com/infor-design/enterprise/issues/2607))
- `[Personalization]` Fixed an issue where the text color was too dark. Changed the text color to be more readable in high contrast mode. ([#2539](https://github.com/infor-design/enterprise/issues/2539))
- `[Personalization]` Updated some of the colors to more readable in contrast mode. ([#2097](https://github.com/infor-design/enterprise/issues/2097))
- `[Personalization]` Fixes an issue where text color was too dark. ([#2476](https://github.com/infor-design/enterprise/issues/2476))
- `[Pager]` Fixed an issue where click was not firing on any of the buttons with ie11. ([#2560](https://github.com/infor-design/enterprise/issues/2560))
- `[Pager]` Added a complete Popupmenu settings object for configuring the Page Size Selector Button, and deprecated the `attachPageSizeMenuToBody` setting in favor of `pageSizeMenuSettings.attachToBody`. ([#2356](https://github.com/infor-design/enterprise/issues/2356))
- `[Pager]` Fixed memory leak when using the `attachToBody` setting to change the menu's render location. ([#2482](https://github.com/infor-design/enterprise/issues/2482))
- `[Popdown]` Fixed usability issue where the Popdown could close prematurely when attempting to use inner components, such as Dropdowns. ([#2092](https://github.com/infor-design/enterprise/issues/2092))
- `[Popover]` Correctly align the popover close button. ([#1576](https://github.com/infor-design/enterprise/issues/1576))
- `[Popover]` Fixed an issue where buttons inside the popover would overflow at smaller screen sizes. ([#2271](https://github.com/infor-design/enterprise/issues/2271))
- `[Popupmenu]` Fixed an issue where js error was showing after removing a menu item. ([#414](https://github.com/infor-design/enterprise-ng/issues/414))
- `[Popupmenu]` Fixed a layout issue on disabled checkboxes in multiselect popupmenus. ([#2340](https://github.com/infor-design/enterprise/issues/2340))
- `[Popupmenu]` Fixed a bug on IOS that prevented menu scrolling. ([#645](https://github.com/infor-design/enterprise/issues/645))
- `[Popupmenu]` Fixed a bug on IOS that prevented some submenus from showing. ([#1928](https://github.com/infor-design/enterprise/issues/1928))
- `[Popupmenu]` Added a type-check during building/rebuilding of submenus that prevents an error when a submenu `<ul>` tag is not present. ([#2458](https://github.com/infor-design/enterprise/issues/2458))
- `[Scatter Plot]` Fixed the incorrect color on the tooltips. ([#1066](https://github.com/infor-design/enterprise/issues/1066))
- `[Stepprocess]` Fixed an issue where a newly enabled step is not shown. ([#2391](https://github.com/infor-design/enterprise/issues/2391))
- `[Searchfield]` Fixed an issue where the close icon on a searchfield is inoperable. ([#2578](https://github.com/infor-design/enterprise/issues/2578))
- `[Searchfield]` Fixed strange alignment of text/icons on the Uplift theme. ([#2612](https://github.com/infor-design/enterprise/issues/2612))
- `[Tabs]` Fixed the more tabs button to style as disabled when the tabs component is disabled. ([#2347](https://github.com/infor-design/enterprise/issues/2347))
- `[Tabs]` Added the select method inside the hide method to ensure proper focusing of the selected tab. ([#2346](https://github.com/infor-design/enterprise/issues/2346))
- `[Tabs]` Added an independent count for adding new tabs and their associated IDs to prevent duplication. ([#2345](https://github.com/infor-design/enterprise/issues/2345))
- `[Toolbar]` Fixed memory leaks. ([#2496](https://github.com/infor-design/enterprise/issues/2496))
- `[Toolbar]` Fixed an issue where `noSearchfieldReinvoke` was not being respected during the teardown method, causing lifecycle issues in Angular. ([#2691](https://github.com/infor-design/enterprise/issues/2691))
- `[Toolbar Flex]` Removed a 100% height on the toolbar which caused issues when nested in some situations. ([#474](https://github.com/infor-design/enterprise-ng/issues/474))
- `[Listview]` Fixed search to work when not using templates. ([#466](https://github.com/infor-design/enterprise-ng/issues/466))

### v4.20.0 Chores & Maintenance

- `[Build]` Add a file verification tool to the build process to ensure all necessary files are present. ([#2384](https://github.com/infor-design/enterprise/issues/2384))
- `[Demo App]` Add the uplift theme to the theme switcher menu. ([#2335](https://github.com/infor-design/enterprise/issues/2335))
- `[Demo App]` Fixed routing issues that could cause 500 errors or crash the Demoapp. ([#2343](https://github.com/infor-design/enterprise/issues/2343))
- `[Demo App]` Fixed an issue where the sorting was wrong on compressor data. ([#2390](https://github.com/infor-design/enterprise/issues/2390))

(95 Issues Solved This Release, Backlog Enterprise 296, Backlog Ng 79, 852 Functional Tests, 865 e2e Tests)

## v4.19.3

- `[Datagrid]` Fixes the multiselect filter on header from reloading during serverside filtering. ([#2383](https://github.com/infor-design/enterprise/issues/2383))
- `[Datagrid]` Fixed an issue where contextmenu was not opening with first click. ([#2398](https://github.com/infor-design/enterprise/issues/2398))
- `[Datagrid / Tooltip]` Fixed an error on some datagrid cells when tooltips are attached. ([#2403](https://github.com/infor-design/enterprise/issues/2403))

## v4.19.2

- `[Build]` Fixes missing minified files in the build and a missing svg-extended.html deprecated file for backwards compatibility. ([Teams](https://bit.ly/2FlzYCT))

## v4.19.0

### v4.19.0 Deprecations

- `[CSS]` The Soho light theme CSS file has been renamed from `light-theme.css` to `theme-soho-light.css` ([1972](https://github.com/infor-design/enterprise/issues/1972))
- `[CSS]` The Soho dark theme CSS file has been renamed from `dark-theme.css` to `theme-soho-dark.css` ([1972](https://github.com/infor-design/enterprise/issues/1972))
- `[CSS]` The Soho high-contrast theme CSS file has been renamed from `high-contrast-theme.css` to `theme-soho-contrast.css` ([1972](https://github.com/infor-design/enterprise/issues/1972))
- `[Datagrid]` The older savedColumns method has been deprecated since 4.10 and is now removed. Use saveUserSettings instead. ([#1766](https://github.com/infor-design/enterprise/issues/1766))

### v4.19.0 Features

- `[App Menu]` Improved style of personalized app menu. ([#2195](https://github.com/infor-design/enterprise/pull/2195))
- `[Column]` Added support to existing custom tooltip content in the callback setting. ([#1909](https://github.com/infor-design/enterprise/issues/1909))
- `[Contextual Action Panel]` Fixed an issue where the close button was misaligned. ([#1943](https://github.com/infor-design/enterprise/issues/1943))
- `[Datagrid]` Added support for disabling rows by data or a dynamic function, rows are disabled from selection and editing. ([#1614](https://github.com/infor-design/enterprise/issues/1614))
- `[Datagrid]` Fixes a column alignment issue when resizing and sorting columns that were originally set to percentage width. ([#1797](https://github.com/infor-design/enterprise/issues/1797))
- `[Datagrid]` Fixes a column alignment issue when there are duplicate column ids. ([#1797](https://github.com/infor-design/enterprise/issues/1797))
- `[Datagrid]` Fixes a column alignment by clearing a cache to help prevent column misalignment from randomly happening. ([#1797](https://github.com/infor-design/enterprise/issues/1797))
- `[Datagrid]` Fixes an issue that caused the active page to not restore correctly when saving user settings, . ([#1766](https://github.com/infor-design/enterprise/issues/1766))
- `[Datagrid]` Fixes an issue with dropdown filters when the ids are numbers. ([#1879](https://github.com/infor-design/enterprise/issues/1879))
- `[Datagrid]` Fixed alignment issues in the new uplift theme. ([#2212](https://github.com/infor-design/enterprise/issues/2212))
- `[Datagrid]` Fixes Datagrid time filtering for string type dates. ([#2281](https://github.com/infor-design/enterprise/issues/2281))
- `[Form Compact]` Adds support for Datepicker, Timepicker, Lookup, and File Uploader fields. ([#1955](https://github.com/infor-design/enterprise/issues/1955))
- `[Keyboard]` Added a new API that you can call at anytime to see what key is being pressed at the moment. ([#1906](https://github.com/infor-design/enterprise/issues/1906))
- `[Targeted/Completion Chart]` Added back the ability to inline svg icons and hyperlinks. ([#2152](https://github.com/infor-design/enterprise/issues/2152))
- `[Themes]` Added support for multiple themes in the demo app and renamed distribute Uplift (only) theme files. ([#1972](https://github.com/infor-design/enterprise/issues/1972))

### v4.19.0 Fixes

- `[App Menu]` Fixed an issue where the menu would not be entirely colored if short. ([#2062](https://github.com/infor-design/enterprise/issues/2062))
- `[App Menu]` Changed the scroll area to the outside when using a footer. ([#2062](https://github.com/infor-design/enterprise/issues/2062))
- `[App Menu]` Expandable area updates within application menu. ([#1982](https://github.com/infor-design/enterprise/pull/1982))
- `[App Menu]` Fixed an issue where role switcher was not clickable with long title. ([#2060](https://github.com/infor-design/enterprise/issues/2060))
- `[App Menu]` Fixed an issue where it was not possible to manually add a filter field that you can control on your own. Caveat to this is if you set filterable: false it will no longer remove the filter field from the DOM, if you do that you must now do it manually. ([#2066](https://github.com/infor-design/enterprise/issues/2066))
- `[App Menu]` Added support for mobile when dismissOnClickMobile setting is true to dismiss application menu when a role is selected. ([#2520](https://github.com/infor-design/enterprise/issues/2520))
- `[App Menu]` Fixed an issue with the logo which was positioned badly when scrolling. ([#2116](https://github.com/infor-design/enterprise/issues/2116))
- `[Calendar]` Fixed some bugs having a calendar month along or just a legend, fixed the clicking of upcoming days and added a dblclick even emitter. ([#2149](https://github.com/infor-design/enterprise/issues/2149))
- `[Colorpicker]` Fixed an issue where the colorpicker label is cut off in extra small input field. ([#2023](https://github.com/infor-design/enterprise/issues/2023))
- `[Colorpicker]` Fixed an issue where the colorpickers are not responsive at mobile screen sizes. ([#1995](https://github.com/infor-design/enterprise/issues/1995))
- `[Colorpicker]` Fixed an issue where the text is not visible on IE11 after choosing a color. ([#2134](https://github.com/infor-design/enterprise/issues/2134))
- `[Completion Chart]` Cleaned up excessive padding in some cases. ([#2171](https://github.com/infor-design/enterprise/issues/2171))
- `[Context Menu]` Fixes a bug where a left click on the originating field would not close a context menu opened with a right click. ([#1992](https://github.com/infor-design/enterprise/issues/1992))
- `[Contextual Action Panel]` Fixed an issue where the CAP title is too close to the edge at small screen sizes. ([#2249](https://github.com/infor-design/enterprise/issues/2249))
- `[Datagrid]` Fixed an issue where using the context menu with datagrid was not properly destroyed which being created multiple times. ([#392](https://github.com/infor-design/enterprise-ng/issues/392))
- `[Datagrid]` Fixed charts in columns not resizing correctly to short row height. ([#1930](https://github.com/infor-design/enterprise/issues/1930))
- `[Datagrid]` Fixed an issue for xss where console.log was not sanitizing and make grid to not render. ([#1941](https://github.com/infor-design/enterprise/issues/1941))
- `[Datagrid]` Fixed charts in columns not resizing correctly to short row height. ([#1930](https://github.com/infor-design/enterprise/issues/1930))
- `[Datagrid]` Fixed a layout issue on primary buttons in expandable rows. ([#1999](https://github.com/infor-design/enterprise/issues/1999))
- `[Datagrid]` Fixed a layout issue on short row grouped header buttons. ([#2005](https://github.com/infor-design/enterprise/issues/2005))
- `[Datagrid]` Fixed an issue where disabled button color for contextual toolbar was not applying. ([#2150](https://github.com/infor-design/enterprise/issues/2150))
- `[Datagrid]` Fixed an issue for xss where console.log was not sanitizing and make grid to not render. ([#1941](https://github.com/infor-design/enterprise/issues/1941))
- `[Datagrid]` Added an onBeforeSelect call back that you can return false from to disable row selection. ([#1906](https://github.com/infor-design/enterprise/issues/1906))
- `[Datagrid]` Fixed an issue where header checkbox was not sync after removing selected rows. ([#2226](https://github.com/infor-design/enterprise/issues/2226))
- `[Datagrid]` Fixed an issue where custom filter conditions were not setting up filter button. ([#2234](https://github.com/infor-design/enterprise/issues/2234))
- `[Datagrid]` Fixed an issue where pager was not updating while removing rows. ([#1985](https://github.com/infor-design/enterprise/issues/1985))
- `[Datagrid]` Adds a function to add a visual dirty indictaor and a new function to get all modified rows. Modified means either dirty, in-progress or in error. Existing API's are not touched. ([#2091](https://github.com/infor-design/enterprise/issues/2091))
- `[Datagrid]` Fixes an error when saving columns if you have a lookup column. ([#2279](https://github.com/infor-design/enterprise/issues/2279))
- `[Datagrid]` Fixed a bug with column reset not working sometimes. ([#1921](https://github.com/infor-design/enterprise/issues/1921))
- `[Datagrid]` Fixed grouped headers not sorting when selectable is multiselect. ([#2251](https://github.com/infor-design/enterprise/issues/2251))
- `[Datagrid]` Fixed a bug where the sort indicator disappeared when changing pages. ([#2228](https://github.com/infor-design/enterprise/issues/2228))
- `[Datagrid]` Fixed rendering on modals with single columns. ([#1923](https://github.com/infor-design/enterprise/issues/1923))
- `[Datagrid]` Fixed double firing of popupmenu events. ([#2140](https://github.com/infor-design/enterprise/issues/2140))
- `[Datagrid]` Fixed incorrect pattern in filterConditions. ([#2159](https://github.com/infor-design/enterprise/issues/2159))
- `[Datepicker]` Fixed an issue loading on IE 11. ([#2183](https://github.com/infor-design/enterprise-ng/issues/2183))
- `[Dropdown]` Fixed the dropdown appearing misaligned at smaller screen sizes. ([#2248](https://github.com/infor-design/enterprise/issues/2248))
- `[Editor]` Fixed an issue where button state for toolbar buttons were wrong when clicked one after another. ([#391](https://github.com/infor-design/enterprise/issues/391))
- `[Hierarchy]` Fixed a bug where the hierarchy will only partially load with two instances on a page. ([#2205](https://github.com/infor-design/enterprise/issues/2205))
- `[Field Options]` Fixed an issue where field options were misaligning, especially spin box was focusing outside of the field. ([#1862](https://github.com/infor-design/enterprise/issues/1862))
- `[Field Options]` Fixed a border alignment issue. ([#2107](https://github.com/infor-design/enterprise/issues/2107))
- `[Fileuploader]` Fixed an issue where the fileuploader icon and close icon were misplaced and not visible in RTL after uploading a file. ([#2098](https://github.com/infor-design/enterprise/issues/2098))
- `[Fileuploader]` Fixed an issue where backspace in IE11 caused the browser to go back instead of removing the uploaded file from the input. ([#2184](https://github.com/infor-design/enterprise/issues/2184))
- `[Input]` Improved alignment of icons in the uplift theme input components. ([#2072](https://github.com/infor-design/enterprise/issues/2072))
- `[Listview]` Improved accessibility when configured as selectable (all types), as well as re-enabled accessibility e2e Tests. ([#403](https://github.com/infor-design/enterprise/issues/403))
- `[Locale]` Synced up date and time patterns with the CLDR several time patterns in particular were corrected. ([#2022](https://github.com/infor-design/enterprise/issues/2022))
- `[Locale]` Fixed an issue loading duplicate locales such as en-GB where the strings are copies, before you might get undefined strings. ([#2216](https://github.com/infor-design/enterprise/issues/2216))
- `[Locale]` Added support for es-419 locale. ([#2204](https://github.com/infor-design/enterprise/issues/2204))
- `[Locale]` Restored functionality for dynamically changing fonts for some languages. ([#2144](https://github.com/infor-design/enterprise/issues/2144))
- `[Modal]` Fixed a demoapp issue where the select all checkbox wasn't selecting all. ([2225](https://github.com/infor-design/enterprise/issues/2225))
- `[Monthview]` Fixed an issue where the previous and next buttons were not correctly reversed in right-to-left mode. ([1910](https://github.com/infor-design/enterprise/issues/1910))
- `[Personalization]` Changed the default turquoise personalization to a darker one. ([#2063](https://github.com/infor-design/enterprise/issues/2063))
- `[Personalization]` Changed the default turquoise personalization to a darker one. ([#2063](https://github.com/infor-design/enterprise/issues/2063))
- `[Personalization]` Added a default option to the personalization color pickers. ([#2063](https://github.com/infor-design/enterprise/issues/2063))
- `[Personalization]` Added more classes and examples for the personalization colors so that you can personalize certain form elements. ([#2120](https://github.com/infor-design/enterprise/issues/2120))
- `[Personalization]` Added several form examples with buttons and completion chart that can be personalized. ([#1963](https://github.com/infor-design/enterprise/issues/1963))
- `[Personalization]` Added an example of normal tabs behaving like header tabs in a personalized area. ([#1962](https://github.com/infor-design/enterprise/issues/1962))
- `[Personalization]` Added completion chart and alerts to the list of header items that will work when personalized. ([#2171](https://github.com/infor-design/enterprise/issues/2171))
- `[Personalization]` Fixed a bug where the overlay would not disappear when manually loading stylesheets. ([#2258](https://github.com/infor-design/enterprise/issues/2258))
- `[Popupmenu]` Fixed an issue where disabled submenus were opening on mouseover. ([#1863](https://github.com/infor-design/enterprise/issues/1863))
- `[Radios]` Fixed an issue where in `RTL` the radio seems visually separate from it's label. ([#2096](https://github.com/infor-design/enterprise/issues/2096))
- `[Summary Form]` Updated to improve readability. ([#1765](https://github.com/infor-design/enterprise/issues/1765))
- `[Targeted Achievement]` Updated to work in uplift theme. ([#2220](https://github.com/infor-design/enterprise/issues/2220))
- `[Timepicker]` Fixed an issue where AM/PM dropdown tooltip was displaying on android devices. ([#1446](https://github.com/infor-design/enterprise/issues/1446))
- `[Timepicker]` Fixed an issue where dropdown popup was out of position on android devices. ([#2021](https://github.com/infor-design/enterprise/issues/2021))
- `[Timepicker]` Updated the Swedish translation for Set Time. ([#2153](https://github.com/infor-design/enterprise/issues/2153))
- `[Tree]` Fixed an issue where children property null was breaking tree to not render. ([#1908](https://github.com/infor-design/enterprise/issues/1908))

### v4.19.0 Chores & Maintenance

- `[General]` Updated to jquery 3.4.1 to fix a jquery bug seen occasionally. ([#2109](https://github.com/infor-design/enterprise/issues/2109))
- `[General]` Fixed relative links in several markdown files.
- `[Demo App]` Fixed CSP and handling of image paths for better support of images in examples on IDS demo sites (demo.design.infor.com). ([#1888](https://github.com/infor-design/enterprise/issues/1888))
- `[Personalize]` Separated personalization styles into standalone file for improved maintainability. ([#2127](https://github.com/infor-design/enterprise/issues/2127))

(84 Issues Solved This Release, Backlog Enterprise 311, Backlog Ng 79, 839 Functional Tests, 876 e2e Tests)

## v4.18.2

### v4.18.2 Fixes

- `[Autocomplete]` Fixed an XSS injection issue. ([#502](https://github.com/infor-design/enterprise-ng/issues/502)).
- `[Dropdown]` Fixed an XSS injection issue. ([#503](https://github.com/infor-design/enterprise-ng/issues/503)).

## v4.18.1

### v4.18.1 Fixes

- `[Input]` Added backwards-compatibility for previous accessibility changes to labels. ([#2118](https://github.com/infor-design/enterprise/issues/2118)). Additional information can be found in the [Form Component documentation](https://github.com/infor-design/enterprise/blob/4.18.x/src/components/form/readme.md#field-labels).

## v4.18.0

### v4.18.0 Features

- `[App Menu]` Added support for personalization by adding the `is-personalizable` class the menu will now change colors along with headers ([#1847](https://github.com/infor-design/enterprise/issues/1847))
- `[App Menu]` Added a special role switcher dropdown to change the menu role. ([#1935](https://github.com/infor-design/enterprise/issues/1935))
- `[Personalize]` Added classes for the personalization colors so that you can personalize certain form elements. ([#1847](https://github.com/infor-design/enterprise/issues/1847))
- `[Expandable Area]` Added example of a standalone button the toggles a form area. ([#1935](https://github.com/infor-design/enterprise/issues/1935))
- `[Datagrid]` Added support so if there are multiple inputs within an editor they work with the keyboard tab key. ([#355](https://github.com/infor-design/enterprise-ng/issues/355))
- `[Datagrid]` Fixed an error on IE when doing an excel export. ([#2018](https://github.com/infor-design/enterprise/issues/2018))
- `[Editor]` Added a JS setting and CSS styles to support usage of a Flex Toolbar ([#1120](https://github.com/infor-design/enterprise/issues/1120))
- `[Header]` Added a JS setting and CSS styles to support usage of a Flex Toolbar ([#1120](https://github.com/infor-design/enterprise/issues/1120))
- `[Mask]` Added a setting for passing a locale string, allowing Number masks to be localized.  This enables usage of the `groupSize` property, among others, from locale data in the Mask. ([#440](https://github.com/infor-design/enterprise/issues/440))
- `[Masthead]` Added CSS styles to support usage of a Flex Toolbar ([#1120](https://github.com/infor-design/enterprise/issues/1120))
- `[Notification]` Added example of a Widget/Card with notification and add code to truncate the text (via ellipsis) if it is lengthy. ([#1881](https://github.com/infor-design/enterprise/issues/1881))
- `[Theme/Colors]` Added new component for getting theme and color information. This is used throughout the code. There was a hidden property `Soho.theme`, if you used this in some way you should now use `Soho.theme.currentTheme`. ([#1866](https://github.com/infor-design/enterprise/issues/1866))

### v4.18.0 Fixes

- `[App Menu]` Fixed some accessibility issues on the nav menu. ([#1721](https://github.com/infor-design/enterprise/issues/1721))
- `[Busy Indicator]` Fixed a bug that causes a javascript error when the busy indicator is used on the body tag. ([#1918](https://github.com/infor-design/enterprise/issues/1918))
- `[Css/Sass]` Fixed an issue where the High Contrast theme and Uplift theme were not using the right tokens. ([#1897](https://github.com/infor-design/enterprise/pull/1897))
- `[Colors]` Fixed the color palette demo page to showcase the correct hex values based on the current theme ([#1801](https://github.com/infor-design/enterprise/issues/1801))
- `[Contextual Action Panel]` Fixed an issue where cap modal would only open the first time. ([#1993](https://github.com/infor-design/enterprise/issues/1993))
- `[Datepicker]` Fixed an issue in NG where the custom validation is removed during the teardown of a datepicker.([NG #411](https://github.com/infor-design/enterprise-ng/issues/411))
- `[Datagrid]` Fixed an issue where lookup filterConditions were not rendering. ([#1873](https://github.com/infor-design/enterprise/issues/1873))
- `[Datagrid]` Fixed an issue where when using filtering and server side paging the filter operations would cause two ajax requests. ([#2069](https://github.com/infor-design/enterprise/issues/2069))
- `[Datagrid]` Fixed issue where header columns are misaligned with body columns on load. ([#1892](https://github.com/infor-design/enterprise/issues/1892))
- `[Datagrid]` Fixed an issue where filtering was missing translation. ([#1900](https://github.com/infor-design/enterprise/issues/1900))
- `[Datagrid]` Fixed an issue with the checkbox formatter where string based 1 or 0 would not work as a dataset source. ([#1948](https://github.com/infor-design/enterprise/issues/1948))
- `[Datagrid]` Fixed a bug where text would be misaligned when repeatedly toggling the filter row. ([#1969](https://github.com/infor-design/enterprise/issues/1969))
- `[Datagrid]` Added an example of expandOnActivate on a customer editor. ([#353](https://github.com/infor-design/enterprise-ng/issues/353))
- `[Datagrid]` Added ability to pass a function to the tooltip option for custom formatting. ([#354](https://github.com/infor-design/enterprise-ng/issues/354))
- `[Datagrid]` Fixed `aria-checked` not toggling correctly on selection of multiselect checkbox. ([#1961](https://github.com/infor-design/enterprise/issues/1961))
- `[Datagrid]` Fixed incorrectly exported CSV/Excel data. ([#2001](https://github.com/infor-design/enterprise/issues/2001))
- `[Dropdown]` Changed the way dropdowns work with screen readers to be a collapsible listbox.([#404](https://github.com/infor-design/enterprise/issues/404))
- `[Dropdown]` Fixed an issue where multiselect dropdown unchecking "Select All" was not getting clear after close list with Safari browser.([#1882](https://github.com/infor-design/enterprise/issues/1882))
- `[Dropdown]` Added an example of a color dropdown showing palette colors as icons.([#2013](https://github.com/infor-design/enterprise/issues/2013))
- `[Datagrid]` Fixed a misalignment of the close icon on mobile. ([#2018](https://github.com/infor-design/enterprise/issues/2018))
- `[List/Detail]` Removed some legacy CSS code that was causing text inside of inline Toolbar Searchfields to become transparent. ([#2075](https://github.com/infor-design/enterprise/issues/2075))
- `[Listbuilder]` Fixed an issue where the text was not sanitizing. ([#1692](https://github.com/infor-design/enterprise/issues/1692))
- `[Lookup]` Fixed an issue where the tooltip was using audible text in the code block component. ([#354](https://github.com/infor-design/enterprise-ng/issues/354))
- `[Locale]` Fixed trailing zeros were getting ignored when displaying thousands values. ([#404](https://github.com/infor-design/enterprise/issues/1840))
- `[MenuButton]` Improved the way menu buttons work with screen readers.([#404](https://github.com/infor-design/enterprise/issues/404))
- `[Message]` Added an audible announce of the message type.([#964](https://github.com/infor-design/enterprise/issues/964))
- `[Message]` Change audible announce of message type added in #964 to an option that is strictly audible.([#2120](https://github.com/infor-design/enterprise/issues/2120))
- `[Modal]` Changed text and button font colors to pass accessibility checks.([#964](https://github.com/infor-design/enterprise/issues/964))
- `[Multiselect]` Fixed an issue where previous selection was still selected after clear all by "Select All" option. ([#2003](https://github.com/infor-design/enterprise/issues/2003))
- `[Notifications]` Fixed a few issues with notification background colors by using the corresponding ids-identity token for each. ([1857](https://github.com/infor-design/enterprise/issues/1857), [1865](https://github.com/infor-design/enterprise/issues/1865))
- `[Notifications]` Fixed an issue where you couldn't click the close icon in Firefox. ([1573](https://github.com/infor-design/enterprise/issues/1573))
- `[Radios]` Fixed the last radio item was being selected when clicking on the first when displayed horizontal. ([#1878](https://github.com/infor-design/enterprise/issues/1878))
- `[Signin]` Fixed accessibility issues. ([#421](https://github.com/infor-design/enterprise/issues/421))
- `[Skiplink]` Fixed a z-index issue on skip links over the nav menu. ([#1721](https://github.com/infor-design/enterprise/issues/1721))
- `[Slider]` Changed the demo so the tooltip will hide when resizing the page. ([#2033](https://github.com/infor-design/enterprise/issues/2033))
- `[Stepprocess]` Fixed rtl style issues. ([#413](https://github.com/infor-design/enterprise/issues/413))
- `[Swaplist]` Fixed disabled styling on swap header buttons. ([#2019](https://github.com/infor-design/enterprise/issues/2019))
- `[Tabs]` Fixed an issue where focus was changed after enable/disable tabs. ([#1934](https://github.com/infor-design/enterprise/issues/1934))
- `[Tabs-Module]` Fixed an issue where the close icon was outside the searchfield. ([#1704](https://github.com/infor-design/enterprise/issues/1704))
- `[Toolbar]` Fixed issues when tooltip shows on hover of toolbar ([#1622](https://github.com/infor-design/enterprise/issues/1622))
- `[Validation]` Fixed an issue where the isAlert settings set to true, the border color, control text color, control icon color was displaying the color for the alert rather than displaying the default color. ([#1922](https://github.com/infor-design/enterprise/issues/1922))

### v4.18.0 Chore & Maintenance

- `[Buttons]` Updated button disabled states with corresponding ids-identity tokens. ([1914](https://github.com/infor-design/enterprise/issues/1914)
- `[Docs]` Added a statement on supporting accessibility. ([#1540](https://github.com/infor-design/enterprise/issues/1540))
- `[Docs]` Added the supported screen readers and some notes on accessibility. ([#1722](https://github.com/infor-design/enterprise/issues/1722))

(50 Issues Solved This Release, Backlog Enterprise 294, Backlog Ng 80, 809 Functional Tests, 803 e2e Tests)

## v4.17.1

### v4.17.1 Fixes

- `[Datagrid]` Fixed an issue where the second to last column was having resize issues with frozen column sets.(<https://github.com/infor-design/enterprise/issues/1890>)
- `[Datagrid]` Re-align icons and items in the datagrid's "short header" configuration.(<https://github.com/infor-design/enterprise/issues/1880>)
- `[Locale]` Fixed incorrect "groupsize" for `en-US` locale.(<https://github.com/infor-design/enterprise/issues/1907>)

### v4.17.1 Chores & Maintenance

- `[Demoapp]` Fixed embedded icons example with missing icons.(<https://github.com/infor-design/enterprise/issues/1889>)
- `[Demoapp]` Fixed notification demo examples.(<https://github.com/infor-design/enterprise/issues/1893>, <https://github.com/infor-design/enterprise/pull/1896>)

(5 Issues Solved this patch release)

## v4.17.0

- [Npm Package](https://www.npmjs.com/package/ids-enterprise)
- [IDS Enterprise Angular Change Log](https://github.com/infor-design/enterprise-ng/blob/master/docs/CHANGELOG.md)

### v4.17.0 Future Deprecation

- `[Mask]` Using legacy mask options is now deprecated (was starting 4.3.2) and we will remove this in approximately 6 months from the code base. This means using the `data-mask` option and the `mode` as well as legacy patterns in favor of the newer settings and regexes. ([#439](https://github.com/infor-design/enterprise/issues/439))

### v4.17.0 Features

- `[Datagrid]` Added support for ellipsis to header text. ([#842](https://github.com/infor-design/enterprise/issues/842))
- `[Datagrid]` Added support to cancel `rowactivated` event. Now it will trigger the new event `beforerowactivated` which will wait/sync to cancel or proceed to do `rowactivated` event. ([#1021](https://github.com/infor-design/enterprise/issues/1021))
- `[Datagrid]` Added option to align grouped headers text. ([#1714](https://github.com/infor-design/enterprise/issues/1714))
- `[Datagrid]` Tabbing through a new row moves focus to next line for a lookup column. ([#1822](https://github.com/infor-design/enterprise/issues/1822))
- `[Datagrid]` Validation tooltip does not wrap words correctly across multiple lines. ([#1829](https://github.com/infor-design/enterprise/issues/1829))
- `[Dropdown]` Added support to make dropdown readonly fields optionally not tab-able. ([#1591](https://github.com/infor-design/enterprise/issues/1591))
- `[Form Compact]` Implemented design for field-heavy forms. This design is experimental, likely not production ready, and subject to change without notice. ([#1699](https://github.com/infor-design/enterprise/issues/1699))
- `[Hierarchy]` Changed the newer stacked layout to support mutiple root elements. ([#1677](https://github.com/infor-design/enterprise/issues/1677))
- `[Locale]` Added support for passing in `locale` or `language` to the `parse` and `format` and `translation` functions so they will work without changing the current locale or language. ([#462](https://github.com/infor-design/enterprise/issues/462))
- `[Locale]` Added support for setting a specific group size other than the ones in the locale. This includes using no group size. ([#462](https://github.com/infor-design/enterprise/issues/462))
- `[Locale]` Added support for showing timezones in the current language with a fall back for IE 11. ([#592](https://github.com/infor-design/enterprise/issues/592))
- `[Locale]` Added support for different group sizes. This was previously not working correctly for locales like hi-IN (using 3, 2 group sizes) and en-US (using 3, 0 group sizes). We will later make this work on masks on a separate issue. ([#441](https://github.com/infor-design/enterprise/issues/441))
- `[Locale]` Its now possible to add new locales in by adding them to the `defaultLocales` and `supportedLocales` sets. ([#402](https://github.com/infor-design/enterprise/issues/402))
- `[Locale]` Added an example to show extending locales with new strings and an api method to make it easier. because of the way this is split, if your directly adding to `Locale.cultures` you will need to adjust your code to extend from `Locale.languages` instead. ([#402](https://github.com/infor-design/enterprise/issues/402))
- `[Locale]` Added support for having a different language and locale. This is done by calling the new `setLanguage` function. ([#1552](https://github.com/infor-design/enterprise/issues//1552))
- `[Locale / Mask]` Added limited initial support for some unicode languages. This means you can convert to and from numbers typed in Devangari, Arabic, and Chinese (Financial and Simplified). ([#439](https://github.com/infor-design/enterprise/issues/439))
- `[Locale]` Added support for passing a `locale` other the the current locale to calendar, monthview, datepicker and timepicker. ([#462](https://github.com/infor-design/enterprise/issues/462))
- `[Mask]` It is now possible to type numbers in unicode such as Devangari, Arabic, and Chinese (Financial and Simplified) into the the masks that involve numbers. ([#439](https://github.com/infor-design/enterprise/issues/439))
- `[Modal]` Added an option to dictate the maximum width of the modal. ([#1802](https://github.com/infor-design/enterprise/issues/1802))
- `[Icons]` Add support for creating an svg file for the Uplift theme's (alpha) new icons from ids-identity@2.4.0 assets. ([#1759](https://github.com/infor-design/enterprise/issues/1759))
- `[Radar]` Added support to three label sizes (name, abbrName, shortName). ([#1553](https://github.com/infor-design/enterprise/issues/1553))

### v4.17.0 Fixes

- `[Accordion]` Fixed a bug where some truncated text elements were not generating a tooltip. ([#1736](https://github.com/infor-design/enterprise/issues/1736))
- `[Builder]` Cropped Header for Builder Panel When Text is Long. ([#1814](https://github.com/infor-design/enterprise/issues/1814))
- `[Calendar]` Event model title color is not correct if the modal is opened and another event is selected. ([#1739](https://github.com/infor-design/enterprise/issues/1739))
- `[Calendar]` Modal is still displayed after changing months. ([#1741](https://github.com/infor-design/enterprise/issues/1741))
- `[Calendar]` Changing some event spans is causing missing dates on the dialogs. ([#1708](https://github.com/infor-design/enterprise/issues/1708))
- `[Composite Form]` Fix a bug in IE11 where composite form content overflows to the lower container. ([#1768](https://github.com/infor-design/enterprise/issues/1768))
- `[Datagrid]` Added a fix where the column is next to the edge of the browser and the filter dropdown popup overflow the page.([#1604](https://github.com/infor-design/enterprise/issues/1604))
- `[Datagrid]` Added a fix to allow the commit of a cell edit after tabbing into a cell once having clicked into a previous cell.([#1608](https://github.com/infor-design/enterprise/issues/1608))
- `[Datagrid]` Stretch column not working in Edge browser. ([#1716](https://github.com/infor-design/enterprise/issues/1716))
- `[Datagrid]` Fixed a bug where the source callback was not called when filtering. ([#1688](https://github.com/infor-design/enterprise/issues/1688))
- `[Datagrid]` Fixed a bug where filtering Order Date with `is-not-empty` on a null value would not correctly filter out results. ([#1718](https://github.com/infor-design/enterprise/issues/1718))
- `[Datagrid]` Fixed a bug where when using the `disableClientSideFilter` setting the filtered event would not be called correctly. ([#1689](https://github.com/infor-design/enterprise/issues/1689))
- `[Datagrid]` Fixed a bug where hidden columns inside a colspan were aligning incorrectly. ([#1764](https://github.com/infor-design/enterprise/issues/1764))
- `[Dropdown]` Fixed a layout error on non inline fields with errors. ([#1770](https://github.com/infor-design/enterprise/issues/1770))
- `[Dropdown]` Fixed a bug where the dropdown did not close when tabbing if using the `noSearch` setting. ([#1731](https://github.com/infor-design/enterprise/issues/1731))
- `[Modal]` Fixed a bug where the modal can overflow the page. ([#1802](https://github.com/infor-design/enterprise/issues/1802))
- `[Radio Button]` Fixed a rendering problem on the selected state of Radio Buttons used inside of Accordion components. ([#1568](https://github.com/infor-design/enterprise/issues/1568))
- `[Radio Button]` Fixed a z-index issue that was causing radio buttons to sometimes display over top of page sections where they should have instead scrolled beneath. ([#1014](https://github.com/infor-design/enterprise/issues/1014))

### v4.17.0 Chore & Maintenance

- `[Css/Sass]` Replaced font-size numerical declarations with their ids-identity token counterpart. ([#1640](https://github.com/infor-design/enterprise/issues/1640))
- `[Demoapp]` Removed query parameter for changing fonts. ([#1747](https://github.com/infor-design/enterprise/issues/1747))
- `[Build]` Added a process to notify developers that things are being deprecated or going away. Documented the current deprecations in this system and made [notes for developers](https://github.com/infor-design/enterprise/blob/master/docs/CODING-STANDARDS.md#deprecations). ([#1747](https://github.com/infor-design/enterprise/issues/1747))

(30 Issues Solved This Release, Backlog Enterprise 224, Backlog Ng 59, 785 Functional Tests, 793 e2e Tests)

## v4.16.0

- [Npm Package](https://www.npmjs.com/package/ids-enterprise)
- [IDS Enterprise Angular Change Log](https://github.com/infor-design/enterprise-ng/blob/master/docs/CHANGELOG.md)

### v4.16.0 Features

- `[Busy Indicator]` Made a fix to make it possible to use a busy indicator on a modals. ([#827](https://github.com/infor-design/enterprise/issues/827))
- `[Datagrid]` Added an option to freeze columns from scrolling on the left and/or right. The new option is called `frozenColumns`. See notes on what works and doesnt with frozen column in the datagrid docs frozen column section. ([#464](https://github.com/infor-design/enterprise/issues/464))
- `[Editor]` Added new state called "preview" a non editable mode to editor. Where it only shows the HTML with no toolbar, borders etc. ([#1413](https://github.com/infor-design/enterprise/issues/1413))
- `[Field Filter]` Added support to get and set filter type programmatically. ([#1181](https://github.com/infor-design/enterprise/issues/1181))
- `[Hierarchy]` Add print media styles to decrease ink usage and increase presentability for print format. Note that you may need to enable the setting to print background images, both Mac and PC have a setting for this. ([#456](https://github.com/infor-design/enterprise/issues/456))
- `[Hierarchy]` Added a new "stacked" layout to eventually replace the current layouts. This works better responsively and prevents horizontal scrolling. ([#1629](https://github.com/infor-design/enterprise/issues/1629))
- `[Pager]` Added a "condensed" page size selector button for use on pagers in smaller containers, such as the list side of the list/detail pattern. ([#1459](https://github.com/infor-design/enterprise/issues/1459))

### v4.16.0 Future Deprecation

- `[Hierarchy]` The following options are now deprecated and will be removed approximately 2019-05-15. `paging` and `mobileView`. ([#1629](https://github.com/infor-design/enterprise/issues/1629))
- `[Hierarchy]` Stacked layout will become the default layout in favor of the existing horizontal layout, so the horizontal layout is now considered deprecated and will be removed approximately 2019-05-15. ([#1629](https://github.com/infor-design/enterprise/issues/1629))

### v4.16.0 Fixes

- `[Application Menu]` Fixed the truncation of long text in an accordion element in the application menu by adding a tooltip to truncated elements. ([#457](https://github.com/infor-design/enterprise/issues/457))
- `[Calendar]` Disable the new event modal when no template is defined. ([#1700](https://github.com/infor-design/enterprise/issues/1700))
- `[Dropdown]` Fixed a bug where the ellipsis was not showing on long text in some browsers. ([#1550](https://github.com/infor-design/enterprise/issues/1550))
- `[Datagrid]` Fixed a bug in equals filter on multiselect filters. ([#1586](https://github.com/infor-design/enterprise/issues/1586))
- `[Datagrid]` Fixed a bug where incorrect data is shown in the events in tree grid. ([#315](https://github.com/infor-design/enterprise-ng/issues/315))
- `[Datagrid]` Fixed a bug where when using minWidth on a column and sorting the column will become misaligned. ([#1481](https://github.com/infor-design/enterprise/issues/1481))
- `[Datagrid]` Fixed a bug where when resizing the last column may become invisible. ([#1456](https://github.com/infor-design/enterprise/issues/1456))
- `[Datagrid]` Fixed a bug where a checkbox column will become checked when selecting if there is no selection checkbox. ([#1641](https://github.com/infor-design/enterprise/issues/1641))
- `[Datagrid]` Fixed a bug where the last column would sometimes not render fully for buttons with longer text. ([#1246](https://github.com/infor-design/enterprise/issues/1246))
- `[Datagrid]` Fixed a bug where showMonthYearPicker did not work correctly on date filters. ([#1532](https://github.com/infor-design/enterprise-ng/issues/1532))
- `[Validation]` Fixed a bug in removeError where the icon is sometimes not removed. ([#1556](https://github.com/infor-design/enterprise/issues/1556))
- `[Datepicker]` Fixed the range picker to clear when changing months in a filter. ([#1537](https://github.com/infor-design/enterprise/issues/1537))
- `[Datepicker]` Fixed disabled dates example to validate again on disabled dates. ([#1445](https://github.com/infor-design/enterprise/issues/1445))
- `[Datagrid]` Fixed a Date Editor bug when passing a series of zeroes to a datagrid cell with an editable date. ([#1020](https://github.com/infor-design/enterprise/issues/1020))
- `[Dropdown]` Fixed a bug where a dropdown will never reopen if it is closed by clicking a menu button. ([#1670](https://github.com/infor-design/enterprise/issues/1670))
- `[Icons]` Established missing icon sourcing and sizing consistency from ids-identity icon/svg assets. ([PR#1628](https://github.com/infor-design/enterprise/pull/1628))
- `[Listview]` Addressed performance issues with paging on all platforms, especially Windows and IE/Edge browsers. As part of this, reworked all components that integrate with the Pager component to render their contents based on a dataset, as opposed to DOM elements. ([#922](https://github.com/infor-design/enterprise/issues/922))
- `[Lookup]` Fixed a bug with settings: async, server-side, and single select modes.  The grid was not deselecting the previously selected value when a new row was clicked.  If the value is preselected in the markup, the lookup modal will no longer close prematurely. ([PR#1654](https://github.com/infor-design/enterprise/issues/1654))
- `[Pager]` Made it possible to set and persist custom tooltips on first, previous, next and last pager buttons. ([#922](https://github.com/infor-design/enterprise/issues/922))
- `[Pager]` Fixed propagation of the `pagesizes` setting when using `updated()`. Previously the array was deep extended instead of being replaced outright. ([#1466](https://github.com/infor-design/enterprise/issues/1466))
- `[Tree]` Fixed a bug when calling the disable or enable methods of the tree. This was not working with ie11. ([PR#1600](https://github.com/infor-design/enterprise/issues/1600))
- `[Stepprocess]` Fixed a bug where the step folder was still selected when it was collapsed or expanded. ([#1633](https://github.com/infor-design/enterprise/issues/1633))
- `[Swaplist]` Fixed a bug where items were not able to drag anymore after make the search. ([#1703](https://github.com/infor-design/enterprise/issues/1703))
- `[Toolbar Flex]` Added the ability to pass in a `beforeOpen` callback to the More Actions menu (fixes a bug where it wasn't possible to dynamically add content to the More Actions menu in same way that was possible on the original Toolbar component)
- `[Toolbar Flex]` Fixed a bug where selected events were not bubbling up for a menu button on a flex toolbar. ([#1709](https://github.com/infor-design/enterprise/issues/1709))
- `[Stepprocess]` Disabled step selected when using the next or previous button. ([#1697](https://github.com/infor-design/enterprise/issues/1697))
- `[Tree]` Fixed a bug when calling the disable or enable methods of the tree. This was not working with ie11. ([PR#1600](https://github.com/infor-design/enterprise/issues/1600))

### v4.16.0 Chore & Maintenance

- `[Demo App]` Removed the search icon from the header on test pages as it doesn't function. ([#1449](https://github.com/infor-design/enterprise/issues/1449))
- `[Demo App]` Added a fix for incorrect links when running on windows. ([#1549](https://github.com/infor-design/enterprise/issues/1549))
- `[Docs]` Added a fix to prevent the documentation generator from failing intermittently. ([#1377](https://github.com/infor-design/enterprise/issues/1377))

(29 Issues Solved This Release, Backlog Enterprise 203, Backlog Ng 69, 735 Functional Tests, 670 e2e Tests)

## v4.15.0

- [Npm Package](https://www.npmjs.com/package/ids-enterprise)
- [IDS Enterprise Angular Change Log](https://github.com/infor-design/enterprise-ng/blob/master/docs/CHANGELOG.md)

### v4.15.0 Features

- `[Datagrid]` Added support for lookup in the datagrid filter. ([#653](https://github.com/infor-design/enterprise/issues/653))
- `[Datagrid]` Added support for masks on lookup editors. ([#406](https://github.com/infor-design/enterprise/issues/406))
- `[Validation]` When using legacy mode validation, made the icon dim if the text was on top of it. ([#644](https://github.com/infor-design/enterprise/issues/644))
- `[Calendar]` Now possible to edit events both with the API and by clicking/double clicking events. And other improvements. ([#1436](https://github.com/infor-design/enterprise/issues/1436))
- `[Datagrid]` Added new methods to clear dirty cells on cells, rows, and all. ([#1303](https://github.com/infor-design/enterprise/issues/1303))
- `[Tree]` Added several improvements: the ability to show a dropdown on the tree node, the ability to add nodes in between current nodes, the ability to set checkboxes for selection only on some nodes, and the ability to customize icons. ([#1364](https://github.com/infor-design/enterprise/issues/1364))
- `[Datagrid]` Added the ability to display or hide the new row indicator with a new `showNewIndicator` option. ([#1589](https://github.com/infor-design/enterprise/issues/1589))

### v4.15.0 Fixes

- `[Icons]` Icons with the word `confirm` have been changed to `success`. This is partially backwards compatible for now. We deprecated `confirm` and will remove in the next major version so rename your icons. Example `icon-confirm` to `icon-success`. ([#963](https://github.com/infor-design/enterprise/issues/963))
- `[Icons]` The alert icons now have a white background allowing them to appear on colored sections. There are now two versions, for example: `icon-error` and `icon-error-solid`. These are used in calendar. ([#1436](https://github.com/infor-design/enterprise/issues/1436))
- `[Circle Pager]` Made significant improvements to resizing, especially on tabs. ([#1284](https://github.com/infor-design/enterprise/issues/1284))
- `[Datagrid]` In high contrast mode the background is now white when editing cells. ([#1421](https://github.com/infor-design/enterprise/issues/1421))
- `[Dropdown]` Fixed an issue where filter did not work in no-search mode with the Caps Lock key. ([#1500](https://github.com/infor-design/enterprise/issues/1500))
- `[Popupmenu]` Fixed an issue when using the same menu on multiple inputs wherein destroying one instance actually destroyed all instances. ([#1025](https://github.com/infor-design/enterprise/issues/1025))
- `[Swaplist]` Fixed a bug where Shift+M did not work when typing in the search. ([#1408](https://github.com/infor-design/enterprise/issues/1408))
- `[Popupmenu]` Fixed a bug in immediate mode where right click only worked the first time. ([#1507](https://github.com/infor-design/enterprise/issues/1507))
- `[Editor]` Fixed a bug where clear formatting did not work in safari. ([#911](https://github.com/infor-design/enterprise/issues/911))
- `[Colorpicker]` Fixed a bug in Angular where the picker did not respond correctly to `editable=false` and `disabled=true`. ([#257](https://github.com/infor-design/enterprise-ng/issues/257))
- `[Locale]` Fixed a bug where the callback did not complete on nonexistent locales. ([#1267](https://github.com/infor-design/enterprise/issues/1267))
- `[Calendar]` Fixed a bug where event details remain when filtering event types. ([#1436](https://github.com/infor-design/enterprise/issues/1436))
- `[Busy Indicator]` Fixed a bug where the indicator closed when clicking on accordions. ([#281](https://github.com/infor-design/enterprise-ng/issues/281))
- `[Datagrid Tree]` Fixed the need for unique IDs on the tree nodes. ([#1361](https://github.com/infor-design/enterprise/issues/1361))
- `[Editor]` Improved the result of pasting bullet lists from MS Word. ([#1351](https://github.com/infor-design/enterprise/issues/1351))
- `[Hierarchy]` Fixed layout issues in the context menu in RTL mode. ([#1310](https://github.com/infor-design/enterprise/issues/1310))
- `[Datagrid]` Added a setting `allowChildExpandOnMatch` that optionally determines if a search/filter will show and allow nonmatching children to be shown. ([#1422](https://github.com/infor-design/enterprise/issues/1422))
- `[Datagrid]` If a link is added with a href it will now be followed when clicking, rather than needing to use the click method setting on columns. ([#1473](https://github.com/infor-design/enterprise/issues/1473))
- `[Datagrid Tree]` Fixed a bug where Expand/Collapse text is added into the +/- cell. ([#1145](https://github.com/infor-design/enterprise/issues/1145))
- `[Dropdown]` Fixed a bug in NG where two dropdowns in different components would cause each other to freeze. ([#229](https://github.com/infor-design/enterprise-ng/issues/229))
- `[Editor]` Verified a past fix where editor would not work with all buttons when in a modal. ([#408](https://github.com/infor-design/enterprise/issues/408))
- `[Datagrid Tree]` Fixed a bug in `updateRow` that caused the indent of the tree grid to collapse. ([#405](https://github.com/infor-design/enterprise/issues/405))
- `[Empty Message]` Fixed a bug where a null empty message would not be possible. This is used to show no empty message on initial load delays. ([#1467](https://github.com/infor-design/enterprise/issues/1467))
- `[Lookup]` Fixed a bug where nothing is inserted when you click a link editor in the lookup. ([#1315](https://github.com/infor-design/enterprise/issues/1315))
- `[About]` Fixed a bug where the version would not show when set. It would show the IDS version. ([#1414](https://github.com/infor-design/enterprise/issues/1414))
- `[Datagrid]` Fixed a bug in `disableClientSort` / `disableClientFilter`. It now retains visual indicators on sort and filter. ([#1248](https://github.com/infor-design/enterprise/issues/1248))
- `[Tree]` Fixed a bug where selected nodes are selected again after loading child nodes. ([#1270](https://github.com/infor-design/enterprise/issues/1270))
- `[Input]` Fixed a bug where inputs that have tooltips will not be selectable with the cursor. ([#1354](https://github.com/infor-design/enterprise/issues/1354))
- `[Accordion]` Fixed a bug where double clicking a header will open and then close the accordion. ([#1314](https://github.com/infor-design/enterprise/issues/1314))
- `[Datagrid]` Fixed a bug on hover with taller cells where the hover state would not cover the entire cell. ([#1490](https://github.com/infor-design/enterprise/issues/1490))
- `[Editor]` Fixed a bug where the image would still be shown if you press the Esc key and cancel the image dialog. ([#1489](https://github.com/infor-design/enterprise/issues/1489))
- `[Datagrid Lookup]` Added additional missing event info for ajax requests and filtering. ([#1486](https://github.com/infor-design/enterprise/issues/1486))
- `[Tabs]` Added protection from inserting HTML tags in the add method (XSS). ([#1462](https://github.com/infor-design/enterprise/issues/1462))
- `[App Menu]` Added better text wrapping for longer titles. ([#1116](https://github.com/infor-design/enterprise/issues/1116))
- `[Contextual Action Panel]` Fixed some examples so that they reopen more than one time. ([#1116](https://github.com/infor-design/enterprise/issues/506))
- `[Searchfield]` Fixed a border styling issue on longer labels in the search. ([#1500](https://github.com/infor-design/enterprise/issues/1500))
- `[Tabs Multi]` Improved the experience on mobile by collapsing the menus a bit. ([#971](https://github.com/infor-design/enterprise/issues/971))
- `[Lookup]` Fixed missing ellipsis menu on mobile devices. ([#1068](https://github.com/infor-design/enterprise/issues/1068))
- `[Accordion]` Fixed incorrect font size on p tags in the accordion. ([#1116](https://github.com/infor-design/enterprise/issues/1116))
- `[Line Chart]` Fixed and improved the legend text on mobile viewport. ([#609](https://github.com/infor-design/enterprise/issues/609))

### v4.15.0 Chore & Maintenance

- `[General]` Migrated sass to use IDS color variables. ([#1435](https://github.com/infor-design/enterprise/issues/1435))
- `[Angular]` Added all settings from 4.13 in time for future 5.1.0 ([#274](https://github.com/infor-design/enterprise-ng/issues/274))
- `[General]` Fixed some incorrect layouts. ([#1357](https://github.com/infor-design/enterprise/issues/1357))
- `[Targeted Achievement]` Removed some older non working examples. ([#520](https://github.com/infor-design/enterprise/issues/520))

(50 Issues Solved This Release, Backlog Enterprise 294, Backlog Ng 80, 809 Functional Tests, 716 e2e Tests)

## v4.14.0

- [Npm Package](https://www.npmjs.com/package/ids-enterprise)
- [IDS Enterprise Angular Change Log](https://github.com/infor-design/enterprise-ng/blob/master/docs/CHANGELOG.md)

### v4.14.0 Features

- `[Datepicker/Monthview]` Added a setting for the day of week the calendar starts that can be used outside of the Locale setting. ([#1179](https://github.com/infor-design/enterprise/issues/1179))
- `[Datagrid]` Made the tree datagrid work a lot better with filtering. ([#1281](https://github.com/infor-design/enterprise/issues/1281))
- `[Autocomplete/SearchField]` Added a caseSensitive filtering option. ([#385](https://github.com/infor-design/enterprise/issues/385))
- `[Datagrid]` Added an option `headerAlign` to set alignment on the header different than the rows. ([#420](https://github.com/infor-design/enterprise/issues/420))
- `[Message]` Added the ability to use certain formatter html tags in the message content. ([#379](https://github.com/infor-design/enterprise/issues/379))

### v4.14.0 Fixes

- `[Swaplist]` Fixed a bug that if you drag really fast everything disappears. ([#1195](https://github.com/infor-design/enterprise/issues/1195))
- `[Hierarchy]` Fixed a bug that part of the profile menu is cut off. ([#931](https://github.com/infor-design/enterprise/issues/931))
- `[Datagrid/Dropdown]` Fixed a bug that part of the dropdown menu is cut off. ([#1420](https://github.com/infor-design/enterprise/issues/1420))
- `[Modal]` Fixed bugs where with certain field types modal validation was not working. ([#1213](https://github.com/infor-design/enterprise/issues/1213))
- `[Dropdown]` Fixed a regression where the tooltip was not showing when data is overflowed. ([#1400](https://github.com/infor-design/enterprise/issues/1400))
- `[Tooltip]` Fixed a bugs where a tooltip would show up in unexpected places. ([#1396](https://github.com/infor-design/enterprise/issues/1396))
- `[Datagrid/Dropdown]` Fixed a bug where an error would occur if showSelectAll is used. ([#1360](https://github.com/infor-design/enterprise/issues/1360))
- `[Datagrid/Tooltip]` Fixed a bugs where a tooltip would show up in the header unexpectedly. ([#1395](https://github.com/infor-design/enterprise/issues/1395))
- `[Popupmenu]` Fixed incorrect highlighting on disabled list items.  ([#982](https://github.com/infor-design/enterprise/issues/982))
- `[Contextual Action Panel]` Fixed issues with certain styles of invoking the CAP where it would not reopen a second time. ([#1139](https://github.com/infor-design/enterprise/issues/1139))
- `[Spinbox]` Added a fix so the page will not zoom when click + and - on mobile devices. ([#1070](https://github.com/infor-design/enterprise/issues/1070))
- `[Splitter]` Removed the tooltip from the expand/collapse button as it was superfluous. ([#1180](https://github.com/infor-design/enterprise/issues/1180))
- `[Datagrid]` Added a fix so the last column when stretching will do so with percentage so it will stay when the page resize or the menu opens/closes. ([#1168](https://github.com/infor-design/enterprise/issues/1168))
- `[Datagrid]` Fixed bugs in the server side and filtering example. ([#396](https://github.com/infor-design/enterprise/issues/396))
- `[Datagrid]` Fixed a bug in applyFilter with datefields. ([#1269](https://github.com/infor-design/enterprise/issues/1269))
- `[Datagrid]` Fixed a bug in updateCellNode where sometimes it did not work. ([#1122](https://github.com/infor-design/enterprise/issues/1122))
- `[Hierarchy]` Made the empty image ring the same color as the left edge. ([#932](https://github.com/infor-design/enterprise/issues/932))
- `[Datagrid/Dropdown]` Fixed an issue that tab did not close dropdown editors. ([#1198](https://github.com/infor-design/enterprise/issues/1198))
- `[Datagrid/Dropdown]` Fixed a bug that if you click open a dropdown editor then you cannot use arrow keys to select. ([#1387](https://github.com/infor-design/enterprise/issues/1387))
- `[Datagrid/Dropdown]` Fixed a bug that if a smaller number of items the menu would be too short. ([#1298](https://github.com/infor-design/enterprise/issues/1298))
- `[Searchfield]` Fixed a bug that the search field didnt work in safari. ([#225](https://github.com/infor-design/enterprise/issues/225))
- `[Datagrid/Dropdown]` Fixed a bug that source is used the values may be cleared out when opening the list. ([#1185](https://github.com/infor-design/enterprise/issues/1185))
- `[Personalization]` Fixed a bug that when calling initialize the personalization would reset. ([#1231](https://github.com/infor-design/enterprise/issues/1231))
- `[Tabs]` Fixed the alignment of the closing icon. ([#1056](https://github.com/infor-design/enterprise/issues/1056))
- `[Dropdown]` Fixed list alignment issues on mobile. ([#1069](https://github.com/infor-design/enterprise/issues/1069))
- `[Dropdown]` Fixed issues where the listbox would not close on mobile. ([#1119](https://github.com/infor-design/enterprise/issues/1119))
- `[Dropdown]` Fixed a bug where modals would close on url hash change. ([#1207](https://github.com/infor-design/enterprise/issues/1207))
- `[Contextual Action Panel]` Fixed an issue where buttons would occasionally be out of view. ([#283](https://github.com/infor-design/enterprise/issues/283))
- `[Empty Message]` Added a new icon to indicate using the search function. ([#1325](https://github.com/infor-design/enterprise/issues/1325))
- `[Searchfield]` Added a fix for landscape mode on mobile. ([#1102](https://github.com/infor-design/enterprise/issues/1102))
- `[Datagrid]` Added a fix for hard to read fields in high contrast mode. ([#1193](https://github.com/infor-design/enterprise/issues/1193))

### v4.14.0 Chore & Maintenance

- `[General]` Fixed problems with the css mapping where the line numbers were wrong in the map files. ([#962](https://github.com/infor-design/enterprise/issues/962))
- `[Docs]` Added setting so themes can be shown in the documentation pages. ([#1327](https://github.com/infor-design/enterprise/issues/1327))
- `[Docs]` Made links to example pages open in a new window. ([#1132](https://github.com/infor-design/enterprise/issues/1132))

(43 Issues Solved This Release, Backlog Enterprise 181, Backlog Ng 64, 682 Functional Tests, 612 e2e Tests)

## v4.13.0

- [Npm Package](https://www.npmjs.com/package/ids-enterprise)
- [IDS Enterprise Angular Change Log](https://github.com/infor-design/enterprise-ng/blob/master/docs/CHANGELOG.md)

### v4.13.0 Features

- `[Calendar]` Added some new features such as upcoming events view, RTL, keyboard support and fixed styling issues and bugs. ([#1221](https://github.com/infor-design/enterprise/issues/1221))
- `[Flex Toolbar]` Added search field integration, so that the search field is mainly close to being able to replace the legacy toolbar. ([#269](https://github.com/infor-design/enterprise/issues/269))
- `[Bar]` Added short, medium label support for adapting the chart to responsive views. ([#1094](https://github.com/infor-design/enterprise/issues/1094))
- `[Textarea]` Added maxLength option to prevent typing over a set maximum. ([#1046](https://github.com/infor-design/enterprise/issues/1046))
- `[Textarea]` Added maxGrow option to prevent growing when typing over a set max. ([#1147](https://github.com/infor-design/enterprise/issues/1147))
- `[Datagrid]` If using the `showDirty` option the indication will now be on each cell. ([#1183](https://github.com/infor-design/enterprise/issues/1183))
- `[Datepicker]` Added an option `useCurrentTime` that will insert current time instead of noon time with date and timepickers. ([#1087](https://github.com/infor-design/enterprise/issues/1087))
- `[General]` Included an IE 11 polyfill for ES6 Promises, this is a new dependency in the package.json you should include. ([#1172](https://github.com/infor-design/enterprise/issues/1172))
- `[General]` Add translations in 38 languages including new support for Slovak (sk-SK). ([#557](https://github.com/infor-design/enterprise/issues/557))

### v4.13.0 Fixes

- `[Tooltips]` Fixed an important bug where tooltips would stick around in the page on the top corner. ([#1273](https://github.com/infor-design/enterprise/issues/1273))
- `[Tooltips]` Fixed some contrast issues on the high contrast theme. ([#1249](https://github.com/infor-design/enterprise/issues/1249))
- `[Tooltips]` Fixed a bug where Toolbar "More Actions" menu buttons could incorrectly display a tooltip overlapping an open menu. ([#1242](https://github.com/infor-design/enterprise/issues/1242))
- `[Datepicker / Timepicker]` Removed the need to use the customValidation setting. You can remove this option from your code. The logic will pick up if you added customValidation to your input by adding a data-validate option. You also may need to add `date` or `availableDate` validation to your  data-validate attribute if these validations are desired along with your custom or required validation. ([#862](https://github.com/infor-design/enterprise/issues/862))
- `[Menubutton]` Added a new setting `hideMenuArrow` you can use for buttons that don't require an arrow, such as menu buttons. ([#1088](https://github.com/infor-design/enterprise/issues/1088))
- `[Dropdown]` Fixed issues with destroy when multiple dropdown components are on the page. ([#1202](https://github.com/infor-design/enterprise/issues/1202))
- `[Datagrid]` Fixed alignment issues when using filtering with some columns that do not have a filter. ([#1124](https://github.com/infor-design/enterprise/issues/1124))
- `[Datagrid]` Fixed an error when dynamically adding context menus. ([#1216](https://github.com/infor-design/enterprise/issues/1216))
- `[Datagrid]` Added an example of dynamic intermediate paging and filtering. ([#396](https://github.com/infor-design/enterprise/issues/396))
- `[Dropdown]` Fixed alignment issues on mobile devices. ([#1069](https://github.com/infor-design/enterprise/issues/1069))
- `[Datepicker]` Fixed incorrect assumptions, causing incorrect umalqura calendar calculations. ([#1189](https://github.com/infor-design/enterprise/issues/1189))
- `[Datepicker]` Fixed an issue where the dialog would not close on click out if opening the time dropdown components first. ([#1278](https://github.com/infor-design/enterprise/issues/))
- `[General]` Added the ability to stop renderLoop. ([#214](https://github.com/infor-design/enterprise/issues/214))
- `[Datepicker]` Fixed an issue reselecting ranges with the date picker range option. ([#1197](https://github.com/infor-design/enterprise/issues/1197))
- `[Editor]` Fixed bugs on IE with background color option. ([#392](https://github.com/infor-design/enterprise/issues/392))
- `[Colorpicker]` Fixed issue where the palette is not closed on enter key / click. ([#1050](https://github.com/infor-design/enterprise/issues/1050))
- `[Accordion]` Fixed issues with context menus on the accordion. ([#639](https://github.com/infor-design/enterprise/issues/639))
- `[Searchfield]` Made no results appear not clickable. ([#329](https://github.com/infor-design/enterprise/issues/329))
- `[Datagrid]` Added an example of groups and paging. ([#435](https://github.com/infor-design/enterprise/issues/435))
- `[Editor]` Fixed the dirty indicator when using toolbar items. ([#910](https://github.com/infor-design/enterprise/issues/910))
- `[Datagrid]` Fixed a bug that made tooltips disappear when a lookup editor is closed. ([#1186](https://github.com/infor-design/enterprise/issues/1186))
- `[Datagrid]` Fixed a bug where not all rows are removed in the removeSelected function. ([#1036](https://github.com/infor-design/enterprise/issues/1036))
- `[Datagrid]` Fixed bugs in activateRow and deactivateRow in some edge cases. ([#948](https://github.com/infor-design/enterprise/issues/948))
- `[Datagrid]` Fixed formatting of tooltips on the header and filter. ([#955](https://github.com/infor-design/enterprise/issues/955))
- `[Datagrid]` Fixed wrong page number when saving the page number in localstorage and reloading. ([#798](https://github.com/infor-design/enterprise/issues/798))
- `[Tree]` Fixed issues when expanding and collapsing after dragging nodes around. ([#1183](https://github.com/infor-design/enterprise/issues/1183))
- `[ContextualActionPanel]` Fixed a bug where the CAP will be closed if clicking an accordion in it. ([#1138](https://github.com/infor-design/enterprise/issues/1138))
- `[Colorpicker]` Added a setting (customColors) to prevent adding default colors if totally custom colors are used. ([#1135](https://github.com/infor-design/enterprise/issues/1135))
- `[AppMenu]` Improved contrast in high contrast theme. ([#1146](https://github.com/infor-design/enterprise/issues/1146))
- `[Searchfield]` Fixed issue where ascenders/descenders are cut off. ([#1101](https://github.com/infor-design/enterprise/issues/1101))
- `[Tree]` Added sortstop and sortstart events. ([#1003](https://github.com/infor-design/enterprise/issues/1003))
- `[Searchfield]` Fixed some alignment issues in different browsers. ([#1106](https://github.com/infor-design/enterprise/issues/1106))
- `[Searchfield]` Fixed some contrast issues in different browsers. ([#1104](https://github.com/infor-design/enterprise/issues/1104))
- `[Searchfield]` Prevent multiple selected events from firing. ([#1259](https://github.com/infor-design/enterprise/issues/1259))
- `[Autocomplete]` Added a beforeOpen setting ([#398](https://github.com/infor-design/enterprise/issues/398))
- `[Toolbar]` Fixed an error where toolbar tried to focus a DOM item that was removed. ([#1177](https://github.com/infor-design/enterprise/issues/1177))
- `[Dropdown]` Fixed a problem where the bottom of some lists is cropped. ([#909](https://github.com/infor-design/enterprise/issues/909))
- `[General]` Fixed a few components so that they could still initialize when hidden. ([#230](https://github.com/infor-design/enterprise/issues/230))
- `[Datagrid]` Fixed missing tooltips on new row. ([#1081](https://github.com/infor-design/enterprise/issues/1081))
- `[Lookup]` Fixed a bug using select all where it would select the previous list. ([#295](https://github.com/infor-design/enterprise/issues/295))
- `[Datagrid]` Fixed missing summary row on initial render in some cases. ([#330](https://github.com/infor-design/enterprise/issues/330))
- `[Button]` Fixed alignment of text and icons. ([#973](https://github.com/infor-design/enterprise/issues/973))
- `[Datagrid]` Fixed missing source call when loading last page first. ([#1162](https://github.com/infor-design/enterprise/issues/1162))
- `[SwapList]` Made sure swap list will work in all cases and in angular. ([#152](https://github.com/infor-design/enterprise/issues/152))
- `[Toast]` Fixed a bug where some toasts on certain urls may not close. ([#1305](https://github.com/infor-design/enterprise/issues/1305))
- `[Datepicker / Lookup]` Fixed bugs where they would not load on tabs. ([#1304](https://github.com/infor-design/enterprise/issues/1304))

### v4.13.0 Chore & Maintenance

- `[General]` Added more complete visual tests. ([#978](https://github.com/infor-design/enterprise/issues/978))
- `[General]` Cleaned up some of the sample pages start at A, making sure examples work and tests are covered for better QA (on going). ([#1136](https://github.com/infor-design/enterprise/issues/1136))
- `[General]` Upgraded to ids-identity 2.0.x ([#1062](https://github.com/infor-design/enterprise/issues/1062))
- `[General]` Cleanup missing files in the directory listings. ([#985](https://github.com/infor-design/enterprise/issues/985))
- `[Angular 1.0]` We removed the angular 1.0 directives from the code and examples. These are no longer being updated. You can still use older versions of this or move on to Angular 7.x ([#1136](https://github.com/infor-design/enterprise/issues/1136))
- `[Uplift]` Included the uplift theme again as alpha for testing. It will show with a watermark and is only available via the personalize api or url params in the demo app. ([#1224](https://github.com/infor-design/enterprise/issues/1224))

(69 Issues Solved This Release, Backlog Enterprise 199, Backlog Ng 63, 662 Functional Tests, 659 e2e Tests)

## v4.12.0

- [Npm Package](https://www.npmjs.com/package/ids-enterprise)
- [IDS Enterprise Angular Change Log](https://github.com/infor-design/enterprise-ng/blob/master/docs/CHANGELOG.md)

### v4.12.0 Features

- `[General]` The ability to make custom/smaller builds has further been improved. We improved the component matching, made it possible to run the tests on only included components, fixed the banner, and improved the terminal functionality. Also removed/deprecated the older mapping tool. ([#417](https://github.com/infor-design/enterprise/issues/417))
- `[Message]` Added the ability to have different types (Info, Confirm, Error, Alert). ([#963](https://github.com/infor-design/enterprise/issues/963))
- `[General]` Further fixes to for xss issues. ([#683](https://github.com/infor-design/enterprise/issues/683))
- `[Pager]` Made it possible to use the pager as a standalone component. ([#250](https://github.com/infor-design/enterprise/issues/250))
- `[Editor]` Added a clear formatting button. ([#473](https://github.com/infor-design/enterprise/issues/473))
- `[Datepicker]` Added an option to show the time as current time instead of midnight. ([#889](https://github.com/infor-design/enterprise/issues/889))
- `[About]` Dialog now shows device information. ([#684](https://github.com/infor-design/enterprise/issues/684))

### v4.12.0 Fixes

- `[Datagrid Tree]` Fixed incorrect data on activated event. ([#412](https://github.com/infor-design/enterprise/issues/412))
- `[Datagrid]` Improved the export function so it works on different locales. ([#378](https://github.com/infor-design/enterprise/issues/378))
- `[Tabs]` Fixed a bug where clicking the x on tabs with a dropdowns would incorrectly open the dropdown. ([#276](https://github.com/infor-design/enterprise/issues/276))
- `[Datagrid]` Changed the `settingschange` event so it will only fire once. ([#903](https://github.com/infor-design/enterprise/issues/903))
- `[Listview]` Improved rendering performance. ([#430](https://github.com/infor-design/enterprise/issues/430))
- `[General]` Fixed issues when using base tag, that caused icons to disappear. ([#766](https://github.com/infor-design/enterprise/issues/766))
- `[Empty Message]` Made it possible to assign code to the button click if used. ([#667](https://github.com/infor-design/enterprise/issues/667))
- `[Datagrid]` Added translations for the new tooltip. ([#227](https://github.com/infor-design/enterprise/issues/227))
- `[Dropdown]` Fixed contrast issue in high contrast theme. ([#945](https://github.com/infor-design/enterprise/issues/945))
- `[Datagrid]` Reset to default did not reset dropdown columns. ([#847](https://github.com/infor-design/enterprise/issues/847))
- `[Datagrid]` Fixed bugs in keyword search highlighting with special characters. ([#849](https://github.com/infor-design/enterprise/issues/849))
- `[Datagrid]` Fixed bugs that causes NaN to appear in date fields. ([#891](https://github.com/infor-design/enterprise/issues/891))
- `[Dropdown]` Fixed issue where validation is not trigger on IOS on click out. ([#659](https://github.com/infor-design/enterprise/issues/659))
- `[Lookup]` Fixed bug in select all in multiselect with paging. ([#926](https://github.com/infor-design/enterprise/issues/926))
- `[Modal]` Fixed bug where the modal would close if hitting enter on a checkbox and inputs. ([#320](https://github.com/infor-design/enterprise/issues/320))
- `[Lookup]` Fixed bug trying to reselect a second time. ([#296](https://github.com/infor-design/enterprise/issues/296))
- `[Tabs]` Fixed behavior when closing and disabling tabs. ([#947](https://github.com/infor-design/enterprise/issues/947))
- `[Dropdown]` Fixed layout issues when using icons in the dropdown. ([#663](https://github.com/infor-design/enterprise/issues/663))
- `[Datagrid]` Fixed a bug where the tooltip did not show on validation. ([#1008](https://github.com/infor-design/enterprise/issues/1008))
- `[Tabs]` Fixed issue with opening spillover on IOS. ([#619](https://github.com/infor-design/enterprise/issues/619))
- `[Datagrid]` Fixed bugs when using `exportable: false` in certain column positions. ([#787](https://github.com/infor-design/enterprise/issues/787))
- `[Searchfield]` Removed double border. ([#328](https://github.com/infor-design/enterprise/issues/328))

### v4.12.0 Chore & Maintenance

- `[Masks]` Added missing and more documentation, cleaned up existing docs. ([#1033](https://github.com/infor-design/enterprise/issues/1033))
- `[General]` Based on design site comments, we improved some pages and fixed some missing links. ([#1034](https://github.com/infor-design/enterprise/issues/1034))
- `[Bar Chart]` Added test coverage. ([#848](https://github.com/infor-design/enterprise/issues/848))
- `[Datagrid]` Added full api test coverage. ([#242](https://github.com/infor-design/enterprise/issues/242))

(55 Issues Solved This Release, Backlog Enterprise 185, Backlog Ng 50, 628 Functional Tests, 562 e2e Tests)

## v4.11.0

- [Npm Package](https://www.npmjs.com/package/ids-enterprise)
- [IDS Enterprise Angular Change Log](https://github.com/infor-design/enterprise-ng/blob/master/docs/CHANGELOG.md)

### v4.11.0 Features

- `[General]` It is now possible to make custom builds. With a custom build you specify a command with a list of components that you use. This can be used to reduce the bundle size for both js and css. ([#417](https://github.com/infor-design/enterprise/issues/417))
- `[Calendar]` Added more features including: a readonly view, ability for events to span days, tooltips and notifications ([#417](https://github.com/infor-design/enterprise/issues/417))
- `[Lookup]` Added the ability to select across pages, even when doing server side paging. ([#375](https://github.com/infor-design/enterprise/issues/375))
- `[Datagrid]` Improved tooltip performance, and now tooltips show on cells that are not fully displayed. ([#447](https://github.com/infor-design/enterprise/issues/447))

### v4.11.0 Fixes

- `[Dropdown]` The onKeyDown callback was not firing if CTRL key is used. This is fixed. ([#793](https://github.com/infor-design/enterprise/issues/793))
- `[Tree]` Added a small feature to preserve the tree node states on reload. ([#792](https://github.com/infor-design/enterprise/issues/792))
- `[Tree]` Added a disable/enable method to disable/enable the whole tree. ([#752](https://github.com/infor-design/enterprise/issues/752))
- `[App Menu]` Fixed a bug clearing the search filter box. ([#702](https://github.com/infor-design/enterprise/issues/702))
- `[Column Chart]` Added a yAxis option, you can use to format the yAxis in custom ways. ([#627](https://github.com/infor-design/enterprise/issues/627))
- `[General]` More fixes to use external ids tokens. ([#708](https://github.com/infor-design/enterprise/issues/708))
- `[Datagrid]` Fixed an error calling selectRows with an integer. ([#756](https://github.com/infor-design/enterprise/issues/756))
- `[Tree]` Fixed a bug that caused newly added rows to not be draggable. ([#618](https://github.com/infor-design/enterprise/issues/618))
- `[Dropdown / Multiselect]` Re-added the ability to have a placeholder on the component. ([#832](https://github.com/infor-design/enterprise/issues/832))
- `[Datagrid]` Fixed a bug that caused dropdown filters to not save on reload of page (saveUserSettings) ([#791](https://github.com/infor-design/enterprise/issues/791))
- `[Dropdown]` Fixed a bug that caused an unneeded scrollbar. ([#786](https://github.com/infor-design/enterprise/issues/786))
- `[Tree]` Added drag events and events for when the data is changed. ([#801](https://github.com/infor-design/enterprise/issues/801))
- `[Datepicker]` Fixed a bug updating settings, where time was not changing correctly. ([#305](https://github.com/infor-design/enterprise/issues/305))
- `[Tree]` Fixed a bug where the underlying dataset was not synced up. ([#718](https://github.com/infor-design/enterprise/issues/718))
- `[Lookup]` Fixed incorrect text color on chrome. ([#762](https://github.com/infor-design/enterprise/issues/762))
- `[Editor]` Fixed duplicate ID's on the popup dialogs. ([#746](https://github.com/infor-design/enterprise/issues/746))
- `[Dropdown]` Fixed misalignment of icons on IOS. ([#657](https://github.com/infor-design/enterprise/issues/657))
- `[Demos]` Fixed a bug that caused RTL pages to sometimes load blank. ([#814](https://github.com/infor-design/enterprise/issues/814))
- `[Modal]` Fixed a bug that caused the modal to close when clicking an accordion on the modal. ([#747](https://github.com/infor-design/enterprise/issues/747))
- `[Tree]` Added a restoreOriginalState method to set the tree back to its original state. ([#751](https://github.com/infor-design/enterprise/issues/751))
- `[Datagrid]` Added an example of a nested datagrid with scrolling. ([#172](https://github.com/infor-design/enterprise/issues/172))
- `[Datagrid]` Fixed column alignment issues on grouped column examples. ([#147](https://github.com/infor-design/enterprise/issues/147))
- `[Datagrid]` Fixed bugs when dragging and resizing grouped columns. ([#374](https://github.com/infor-design/enterprise/issues/374))
- `[Validation]` Fixed a bug that caused validations with changing messages to not go away on correction. ([#640](https://github.com/infor-design/enterprise/issues/640))
- `[Datagrid]` Fixed bugs in actionable mode (enter was not moving down). ([#788](https://github.com/infor-design/enterprise/issues/788))
- `[Bar Charts]` Fixed bug that caused tooltips to occasionally not show up. ([#739](https://github.com/infor-design/enterprise/issues/739))
- `[Dirty]` Fixed appearance/contrast on high contrast theme. ([#692](https://github.com/infor-design/enterprise/issues/692))
- `[Locale]` Fixed incorrect date time format. ([#608](https://github.com/infor-design/enterprise/issues/608))
- `[Dropdown]` Fixed bug where filtering did not work with CAPS lock on. ([#608](https://github.com/infor-design/enterprise/issues/608))
- `[Accordion]` Fixed styling issue on safari. ([#282](https://github.com/infor-design/enterprise/issues/282))
- `[Dropdown]` Fixed a bug on mobile devices, where the list would close on scrolling. ([#656](https://github.com/infor-design/enterprise/issues/656))

### v4.11.0 Chore & Maintenance

- `[Textarea]` Added additional test coverage. ([#337](https://github.com/infor-design/enterprise/issues/337))
- `[Tree]` Added additional test coverage. ([#752](https://github.com/infor-design/enterprise/issues/752))
- `[Busy Indicator]` Added additional test coverage. ([#233](https://github.com/infor-design/enterprise/issues/233))
- `[Docs]` Added additional information for developers on how to use IDS. ([#721](https://github.com/infor-design/enterprise/issues/721))
- `[Docs]` Added Id's and test notes to all pages. ([#259](https://github.com/infor-design/enterprise/issues/259))
- `[Docs]` Fixed issues on the wizard docs. ([#824](https://github.com/infor-design/enterprise/issues/824))
- `[Accordion]` Added additional test coverage. ([#516](https://github.com/infor-design/enterprise/issues/516))
- `[General]` Added sass linter (stylelint). ([#767](https://github.com/infor-design/enterprise/issues/767))

(53 Issues Solved This Release, Backlog Enterprise 170, Backlog Ng 41, 587 Functional Tests, 458 e2e Tests)

## v4.10.0

- [Npm Package](https://www.npmjs.com/package/ids-enterprise)
- [IDS Enterprise Angular Change Log](https://github.com/infor-design/enterprise-ng/blob/master/docs/CHANGELOG.md)

### v4.10.0 Features

- `[Tooltips]` Will now activate on longpress on mobile devices. ([#400](https://github.com/infor-design/enterprise/issues/400))
- `[Contextmenu]` Will now activate on longpress on mobile devices (except when on inputs). ([#245](https://github.com/infor-design/enterprise/issues/245))
- `[Locale]` Added support for zh-Hant and zh-Hans. ([#397](https://github.com/infor-design/enterprise/issues/397))
- `[Tree]` Greatly improved rendering and expanding performance. ([#251](https://github.com/infor-design/enterprise/issues/251))
- `[General]` Internally all of the sass is now extended from [IDS Design tokens]( https://github.com/infor-design/design-system) ([#354](https://github.com/infor-design/enterprise/issues/354))
- `[Calendar]` Added initial readonly calendar. At the moment the calendar can only render events and has a filtering feature. More will be added next sprint. ([#261](https://github.com/infor-design/enterprise/issues/261))

### v4.10.0 Fixes

- `[Dropdown]` Minor Breaking Change for Xss reasons we removed the ability to set a custom hex color on icons in the dropdown. You can still pass in one of the alert colors from the colorpalette (fx alert, good, info). This was not even shown in the examples so may not be missed. ([#256](https://github.com/infor-design/enterprise/issues/256))
- `[Popupmenu]` Fixed a problem in popupmenu, if it was opened in immediate mode, submenus will be cleared of their text when the menu is eventually closed. ([#701](https://github.com/infor-design/enterprise/issues/701))
- `[Editor]` Fixed xss injection problem on the link dialog. ([#257](https://github.com/infor-design/enterprise/issues/257))
- `[Spinbox]` Fixed a height / alignment issue on spinboxes when used in short height configuration. ([#547](https://github.com/infor-design/enterprise/issues/547))
- `[Datepicker / Mask]` Fixed an issue in angular that caused using backspace to not save back to the model. ([#51](https://github.com/infor-design/enterprise-ng/issues/51))
- `[Field Options]` Fixed mobile support so they now work on touch better on IOS and Android. ([#555](https://github.com/infor-design/enterprise-ng/issues/555))
- `[Tree]` Tree with + and - for the folders was inversed visually. This was fixed, update your svg.html ([#685](https://github.com/infor-design/enterprise-ng/issues/685))
- `[Modal]` Fixed an alignment issue with the closing X on the top corner. ([#662](https://github.com/infor-design/enterprise-ng/issues/662))
- `[Popupmenu]` Fixed a visual flickering when opening dynamic submenus. ([#588](https://github.com/infor-design/enterprise/issues/588))
- `[Tree]` Added full unit and functional tests. ([#264](https://github.com/infor-design/enterprise/issues/264))
- `[Lookup]` Added full unit and functional tests. ([#344](https://github.com/infor-design/enterprise/issues/344))
- `[Datagrid]` Added more unit and functional tests. ([#242](https://github.com/infor-design/enterprise/issues/242))
- `[General]` Updated the develop tools and sample app to Node 10. During this update we set package-lock.json to be ignored in .gitignore ([#540](https://github.com/infor-design/enterprise/issues/540))
- `[Modal]` Allow beforeOpen callback to run optionally whether you have content or not passed back. ([#409](https://github.com/infor-design/enterprise/issues/409))
- `[Datagrid]` The lookup editor now supports left, right, and center align on the column settings. ([#228](https://github.com/infor-design/enterprise/issues/228))
- `[Mask]` When adding prefixes and suffixes (like % and $) if all the rest of the text is cleared, these will also now be cleared. ([#433](https://github.com/infor-design/enterprise/issues/433))
- `[Popupmenu]` Fixed low contrast selection icons in high contrast theme. ([#410](https://github.com/infor-design/enterprise/issues/410))
- `[Header Popupmenu]` Fixed missing focus state. ([#514](https://github.com/infor-design/enterprise/issues/514))
- `[Datepicker]` When using legends on days, fixed a problem that the hover states are shown incorrectly when changing month. ([#514](https://github.com/infor-design/enterprise/issues/514))
- `[Listview]` When the search field is disabled, it was not shown with disabled styling, this is fixed. ([#422](https://github.com/infor-design/enterprise/issues/422))
- `[Donut]` When having 4 or 2 sliced the tooltip would not show up on some slices. This is fixed. ([#482](https://github.com/infor-design/enterprise/issues/482))
- `[Datagrid]` Added a searchExpandableRow option so that you can control if data in expandable rows is searched/expanded. ([#480](https://github.com/infor-design/enterprise/issues/480))
- `[Multiselect]` If more items then fit are selected the tooltip was not showing on initial load, it only showed after changing values. This is fixed. ([#633](https://github.com/infor-design/enterprise/issues/633))
- `[Tooltip]` An example was added showing how you can show tooltips on disabled buttons. ([#453](https://github.com/infor-design/enterprise/issues/453))
- `[Modal]` A title with brackets in it was not escaping the text correctly. ([#246](https://github.com/infor-design/enterprise/issues/246))
- `[Modal]` Pressing enter when on inputs such as file upload no longer closes the modal. ([#321](https://github.com/infor-design/enterprise/issues/321))
- `[Locale]` Sent out translations so things like the Editor New/Same window dialog will be translated in the future. ([#511](https://github.com/infor-design/enterprise/issues/511))
- `[Nested Datagrid]` Fixed focus issues, the wrong cell in the nest was getting focused. ([#371](https://github.com/infor-design/enterprise/issues/371))

(44 Issues Solved This Release, Backlog Enterprise 173, Backlog Ng 44, 565 Functional Tests, 426 e2e Tests)

## v4.9.0

- [Npm Package](https://www.npmjs.com/package/ids-enterprise)
- [IDS Enterprise Angular Change Log](https://github.com/infor-design/enterprise-ng/blob/master/docs/CHANGELOG.md)

### v4.9.0 Features

- `[Datagrid]` Changed the way alerts work on rows. It now no longer requires an extra column. The rowStatus column will now be ignored so can be removed. When an alert / error / info message is added to the row the whole row will highlight. ([Check out the example.](https://bit.ly/2LC33iJ) ([#258](https://github.com/infor-design/enterprise/issues/258))
- `[Modal]` Added an option `showCloseBtn` which when set to true will show a X button on the top left corner. ([#358](https://github.com/infor-design/enterprise/issues/358))
- `[Multiselect / Dropdown]` Added the ability to see the search term during ajax requests. ([#267](https://github.com/infor-design/enterprise/issues/267))
- `[Scatterplot]` Added a scatter plot chart similar to a bubble chart but with shapes. ([Check out the example.](https://bit.ly/2K9N59M) ([#341](https://github.com/infor-design/enterprise/issues/341))
- `[Toast]` Added an option `allowLink` which when set to true will allow you to specify a `<a>` in the message content to add a link to the message. ([#341](https://github.com/infor-design/enterprise/issues/341))

### v4.9.0 Fixes

- `[Accordion]` Fixed an issue that prevented a right click menu from working on the accordion. ([#238](https://github.com/infor-design/enterprise/issues/238))
- `[Charts]` Fixed up missing empty states and selection methods so they work on all charts. ([#265](https://github.com/infor-design/enterprise/issues/265))
- `[Datagrid]` Fixed the performance of pasting from excel. ([#240](https://github.com/infor-design/enterprise/issues/240))
- `[Datagrid]` The keyword search will now clear when reloading data. ([#307](https://github.com/infor-design/enterprise/issues/307))
- `[Docs]` Fixed several noted missing pages and broken links in the docs. ([#244](https://github.com/infor-design/enterprise/issues/244))
- `[Dropdown]` Fixed bug in badges configuration. ([#270](https://github.com/infor-design/enterprise/issues/270))
- `[Flex Layout]` Fixed field-flex to work better on IE. ([#252](https://github.com/infor-design/enterprise/issues/252))
- `[Editor]` Fixed bug that made it impossible to edit the visual tab. ([#478](https://github.com/infor-design/enterprise/issues/478))
- `[Editor]` Fixed a bug with dirty indicator that caused a messed up layout. ([#241](https://github.com/infor-design/enterprise/issues/241))
- `[Lookup]` Fixed it so that select will work correctly when filtering. ([#248](https://github.com/infor-design/enterprise/issues/248))
- `[Header]` Fixed missing `More` tooltip on the header. ([#345](https://github.com/infor-design/enterprise/issues/345))
- `[Validation]` Added fixes to prevent `error` and `valid` events from going off more than once. ([#237](https://github.com/infor-design/enterprise/issues/237))
- `[Validation]` Added fixes to make multiple messages work better. There is now a `getMessages()` function that will return all erros on a field as an array. The older `getMessage()` will still return a string. ([#237](https://github.com/infor-design/enterprise/issues/237))
- `[Validation]` Fixed un-needed event handlers when using fields on a tab. ([#332](https://github.com/infor-design/enterprise/issues/332))

### v4.9.0 Chore & Maintenance

- `[Blockgrid]` Added full test coverage ([#234](https://github.com/infor-design/enterprise/issues/234))
- `[CAP]` Fixed some examples that would not close ([#283](https://github.com/infor-design/enterprise/issues/283))
- `[Datepicker]` Added full test coverage ([#243](https://github.com/infor-design/enterprise/issues/243))
- `[Datagrid]` Fixed an example so that it shows how to clear a dropdown filter. ([#254](https://github.com/infor-design/enterprise/issues/254))
- `[Docs]` Added TEAMS.MD for collecting info on the teams using ids. If you are not in the list let us know or make a pull request. ([#350](https://github.com/infor-design/enterprise/issues/350))
- `[Listview]` Fixed some links in the sample app that caused some examples to fail. ([#273](https://github.com/infor-design/enterprise/issues/273))
- `[Tabs]` Added more test coverage ([#239](https://github.com/infor-design/enterprise/issues/239))
- `[Toast]` Added full test coverage ([#232](https://github.com/infor-design/enterprise/issues/232))
- `[Testing]` Added visual regression tests, and more importantly a system for doing them via CI. ([#255](https://github.com/infor-design/enterprise/issues/255))

(34 Issues Solved This Release, Backlog Enterprise 158, Backlog Ng 41, 458 Functional Tests, 297 e2e Tests)

## v4.8.0

- [Npm Package](https://www.npmjs.com/package/ids-enterprise)
- [IDS Enterprise Angular Change Log](https://github.com/infor-design/enterprise-ng/blob/master/docs/CHANGELOG.md)

### v4.8.0 Features

- `[Datagrid]` Added an example of Nested Datagrids with ([basic nested grid support.](https://bit.ly/2lGKM4a)) ([#SOHO-3474](https://jira.infor.com/browse/SOHO-3474))
- `[Datagrid]` Added support for async validation. ([#SOHO-7943](https://jira.infor.com/browse/SOHO-7943))
- `[Export]` Extracted excel export code so it can be run outside the datagrid. ([#SOHO-7246](https://jira.infor.com/browse/SOHO-7246))

### v4.8.0 Fixes

- `[Searchfield / Toolbar Searchfield]` Merged code between them so there is just one component. This reduced code and fixed many bugs. ([#161](https://github.com/infor-design/enterprise/pull/161))
- `[Datagrid]` Fixed issues using expand row after hiding/showing columns. ([#SOHO-8103](https://jira.infor.com/browse/SOHO-8103))
- `[Datagrid]` Fixed issue that caused nested grids in expandable rows to hide after hiding/showing columns on the parent grid. ([#SOHO-8102](https://jira.infor.com/browse/SOHO-8102))
- `[Datagrid]` Added an example showing Math rounding on numeric columns ([#SOHO-5168](https://jira.infor.com/browse/SOHO-5168))
- `[Datagrid]` Date editors now maintain date format correctly. ([#SOHO-5861](https://jira.infor.com/browse/SOHO-5861))
- `[Datagrid]` Fixed alignment off sort indicator on centered columns. ([#SOHO-7444](https://jira.infor.com/browse/SOHO-7444))
- `[Datagrid]` Behavior Change - Sorting clicking now no longer refocuses last cell. ([#SOHO-7682](https://jira.infor.com/browse/SOHO-7682))
- `[Datagrid]` Fixed formatter error that showed NaN on some number cells. ([#SOHO-7839](https://jira.infor.com/browse/SOHO-7682))
- `[Datagrid]` Fixed a bug rendering last column in some situations. ([#SOHO-7987](https://jira.infor.com/browse/SOHO-7987))
- `[Datagrid]` Fixed incorrect data in context menu event. ([#SOHO-7991](https://jira.infor.com/browse/SOHO-7991))
- `[Dropdown]` Added an onKeyDown option so keys can be overriden. ([#SOHO-4815](https://jira.infor.com/browse/SOHO-4815))
- `[Slider]` Fixed step slider to work better jumping across steps. ([#SOHO-6271](https://jira.infor.com/browse/SOHO-6271))
- `[Tooltip]` Will strip tooltip markup to prevent xss. ([#SOHO-6522](https://jira.infor.com/browse/SOHO-6522))
- `[Contextual Action Panel]` Fixed alignment issue on x icon. ([#SOHO-6612](https://jira.infor.com/browse/SOHO-6612))
- `[Listview]` Fixed scrollbar size when removing items. ([#SOHO-7402](https://jira.infor.com/browse/SOHO-7402))
- `[Navigation Popup]` Fixed a bug setting initial selected value. ([#SOHO-7411](https://jira.infor.com/browse/SOHO-7411))
- `[Grid]` Added a no-margin setting for nested grids with no indentation. ([#SOHO-7495](https://jira.infor.com/browse/SOHO-7495))
- `[Grid]` Fixed positioning of checkboxes in the grid. ([#SOHO-7979](https://jira.infor.com/browse/SOHO-7979))
- `[Tabs]` Fixed bug calling add in NG applications. ([#SOHO-7511](https://jira.infor.com/browse/SOHO-7511))
- `[Listview]` Selected event now contains the dataset row. ([#SOHO-7512](https://jira.infor.com/browse/SOHO-7512))
- `[Multiselect]` Fixed incorrect showing of delselect button in certain states. ([#SOHO-7535](https://jira.infor.com/browse/SOHO-7535))
- `[Search]` Fixed bug where highlight search terms where not shown in bold. ([#SOHO-7796](https://jira.infor.com/browse/SOHO-7796))
- `[Multiselect]` Improved performance on select all. ([#SOHO-7816](https://jira.infor.com/browse/SOHO-7816))
- `[Spinbox]` Fixed problem where you could arrow up in a readonly spinbox. ([#SOHO-8025](https://jira.infor.com/browse/SOHO-8025))
- `[Dropdown]` Fixed bug selecting two items with same value. ([#SOHO-8029](https://jira.infor.com/browse/SOHO-8029))
- `[Modal]` Fixed incorrect enabling of submit on validating modals. ([#SOHO-8042](https://jira.infor.com/browse/SOHO-8042))
- `[Modal]` Fixed incorrect closing of modal on enter key. ([#SOHO-8059](https://jira.infor.com/browse/SOHO-8059))
- `[Rating]` Allow decimal values for example 4.3. ([#SOHO-8063](https://jira.infor.com/browse/SOHO-8063))
- `[Datepicker]` Prevent datepicker from scrolling to the top of the browser. ([#SOHO-8107](https://jira.infor.com/browse/SOHO-8107))
- `[Tag]` Fixed layout on Right-To-Left. ([#SOHO-8120](https://jira.infor.com/browse/SOHO-8120))
- `[Listview]` Fixed missing render event. ([#SOHO-8129](https://jira.infor.com/browse/SOHO-8129))
- `[Angular Datagrid]` Fixed maskOptions input definition. ([#SOHO-8131](https://jira.infor.com/browse/SOHO-8131))
- `[Datepicker]` Fixed several bugs on the UmAlQura Calendar. ([#SOHO-8147](https://jira.infor.com/browse/SOHO-8147))
- `[Datagrid]` Fixed bug on expanding and collapsing multiple expandable rows. ([#SOHO-8154](https://jira.infor.com/browse/SOHO-8154))
- `[Pager]` Fixed focus state clicking page numbers. ([#SOHO-4528](https://jira.infor.com/browse/SOHO-4528))
- `[SearchField]` Fixed bug initializing search field with text. ([#SOHO-4820](https://jira.infor.com/browse/SOHO-4820))
- `[ColorPicker]` Fixed bug with incorrect cursor on readonly color picker. ([#SOHO-8030](https://jira.infor.com/browse/SOHO-8030))
- `[Pie]` Fixed ui glitch on mobile when pressing slices. ([#SOHO-8141](https://jira.infor.com/browse/SOHO-8141))

### v4.8.0 Chore & Maintenance

- `[Npm Package]` Added back sass files in correct folder structure. ([#SOHO-7583](https://jira.infor.com/browse/SOHO-7583))
- `[Menu Button]` Added button functional and e2e Tests. ([#SOHO-7600](https://jira.infor.com/browse/SOHO-7600))
- `[Textarea]` Added Textarea functional and e2e Tests. ([#SOHO-7929](https://jira.infor.com/browse/SOHO-7929))
- `[ListFilter]` Added ListFilter functional and e2e Tests. ([#SOHO-7975](https://jira.infor.com/browse/SOHO-7975))
- `[Colorpicker]` Added Colorpicker functional and e2e Tests. ([#SOHO-8078](https://jira.infor.com/browse/SOHO-8078))
- `[Site / Docs]` Fixed a few broken links ([#SOHO-7993](https://jira.infor.com/browse/SOHO-7993))

(62 Jira Issues Solved This Release, Backlog Dev 186, Design 110, Unresolved 349, Test Count 380 Functional, 178 e2e )

## v4.7.0

- [Full Jira Release Notes](https://bit.ly/2HyT3zF)
- [Npm Package](https://www.npmjs.com/package/ids-enterprise)
- [IDS Enterprise Angular Change Log](https://github.com/infor-design/enterprise-ng/blob/master/docs/CHANGELOG.md)

### v4.7.0 Features

- `[Github]` The project was migrated to be open source on github with a new workflow and testing suite.
- `[Tag]` Added a Tag angular component. ([#SOHO-8005](https://jira.infor.com/browse/SOHO-8006))
- `[Validate]` Exposed validate and removeMessage methods. ([#SOHO-8003](https://jira.infor.com/browse/SOHO-8003))
- `[General]` Upgrade to Angular 6 ([#SOHO-7927](https://jira.infor.com/browse/SOHO-7927))
- `[General]` Introduced nightly versions in npm ([#SOHO-7804](https://jira.infor.com/browse/SOHO-7804))
- `[Multiselect]` A tooltip now shows if more content is selected than fits in the input. ([#SOHO-7799](https://jira.infor.com/browse/SOHO-7799))
- `[Datepicker]` Added an option to restrict moving to months that are not available to select from. ([#SOHO-7384](https://jira.infor.com/browse/SOHO-7384))
- `[Validation]` Added and icon alert([#SOHO-7225](https://jira.infor.com/browse/SOHO-7225)
- `[General]` Code is now available on ([public npm](https://www.npmjs.com/package/ids-enterprise)) ([#SOHO-7083](https://jira.infor.com/browse/SOHO-7083))

### v4.7.0 Fixes

- `[Lookup]` Fixed existing example that shows using an autocomplete on a lookup. ([#SOHO-8070](https://jira.infor.com/browse/SOHO-8070))
- `[Lookup]` Fixed existing example that shows creating a customized dialog on the lookup ([#SOHO-8069](https://jira.infor.com/browse/SOHO-8069))
- `[Lookup]` Fixed existing example that incorrectly showed a checkbox column. ([#SOHO-8068](https://jira.infor.com/browse/SOHO-8068))
- `[Line Chart]` Fixed an error when provoking the tooltip. ([#/SOHO-8051](https://jira.infor.com/browse/SOHO-8051))
- `[Module Tabs]` Fixed a bug toggling the menu on mobile. ([#/SOHO-8043](https://jira.infor.com/browse/SOHO-8043))
- `[Autocomplete]` Fixed a bug that made enter key not work to select. ([#SOHO-8036](https://jira.infor.com/browse/SOHO-8036))
- `[Tabs]` Removed an errant scrollbar that appeared sometimes on IE ([#SOHO-8034](https://jira.infor.com/browse/SOHO-8034))
- `[Datagrid]` The drill down click event now currently shows the right row information in the event data. ([#SOHO-8023](https://jira.infor.com/browse/SOHO-8023))
- `[Datagrid]` Fixed a broken nested data example. ([#SOHO-8019](https://jira.infor.com/browse/SOHO-8019))
- `[Datagrid]` Fixed a broken paging example. ([#SOHO-8013](https://jira.infor.com/browse/SOHO-8013))
- `[Datagrid]` Hyperlinks now can be clicked when in a datagrid expandable row. ([#SOHO-8009](https://jira.infor.com/browse/SOHO-8009))
- `[Popupmenu]` Removed extra padding on icon menus ([#SOHO-8006](https://jira.infor.com/browse/SOHO-8006))
- `[Spinbox]` Range limits now work correctly ([#SOHO-7999](https://jira.infor.com/browse/SOHO-7999))
- `[Dropdown]` Fixed not working filtering on nosearch option. ([#SOHO-7998](https://jira.infor.com/browse/SOHO-7998))
- `[Hierarchy]` Children layout and in general layouts where improved. ([#SOHO-7992](https://jira.infor.com/browse/SOHO-7992))
- `[Buttons]` Fixed layout issues on mobile. ([#SOHO-7982](https://jira.infor.com/browse/SOHO-7982))
- `[Datagrid]` Fixed format initialization issue ([#SOHO-7982](https://jira.infor.com/browse/SOHO-7982))
- `[Lookup]` Fixed a problem that caused the lookup to only work once. ([#SOHO-7971](https://jira.infor.com/browse/SOHO-7971))
- `[Treemap]` Fix a bug using `fixture.detectChanges()`. ([#SOHO-7969](https://jira.infor.com/browse/SOHO-7969))
- `[Textarea]` Fixed a bug that made it possible for the count to go to a negative value. ([#SOHO-7952](https://jira.infor.com/browse/SOHO-7952))
- `[Tabs]` Fixed a bug that made extra events fire. ([#SOHO-7948](https://jira.infor.com/browse/SOHO-7948))
- `[Toolbar]` Fixed a with showing icons and text in the overflowmenu. ([#SOHO-7942](https://jira.infor.com/browse/SOHO-7942))
- `[DatePicker]` Fixed an error when restricting dates. ([#SOHO-7922](https://jira.infor.com/browse/SOHO-7922))
- `[TimePicker]` Fixed sort order of times in arabic locales. ([#SOHO-7920](https://jira.infor.com/browse/SOHO-7920))
- `[Multiselect]` Fixed initialization of selected items. ([#SOHO-7916](https://jira.infor.com/browse/SOHO-7916))
- `[Line Chart]` Solved a problem clicking lines to select. ([#SOHO-7912](https://jira.infor.com/browse/SOHO-7912))
- `[Hierarchy]` Improved RTL version ([#SOHO-7888](https://jira.infor.com/browse/SOHO-7888))
- `[Datagrid]` Row click event now shows correct data when using Groups ([#SOHO-7861](https://jira.infor.com/browse/SOHO-7861))
- `[Modal]` Fixed cut of border on checkboxe focus states. ([#SOHO-7856](https://jira.infor.com/browse/SOHO-7856))
- `[Colorpicker]` Fixed cropped labels when longer ([#SOHO-7817](https://jira.infor.com/browse/SOHO-7817))
- `[Label]` Fixed cut off Thai characters ([#SOHO-7814](https://jira.infor.com/browse/SOHO-7814))
- `[Colorpicker]` Fixed styling issue on margins ([#SOHO-7776](https://jira.infor.com/browse/SOHO-7776))
- `[Hierarchy]` Fixed several layout issues and changed the paging example to show the back button on the left. ([#SOHO-7622](https://jira.infor.com/browse/SOHO-7622))
- `[Bar Chart]` Fixed RTL layout issues ([#SOHO-5196](https://jira.infor.com/browse/SOHO-5196))
- `[Lookup]` Made delimiter an option / changable ([#SOHO-4695](https://jira.infor.com/browse/SOHO-4695))

### v4.7.0 Chore & Maintenance

- `[Timepicker]` Added functional and e2e Tests ([#SOHO-7809](https://jira.infor.com/browse/SOHO-7809))
- `[General]` Restructured the project to clean up and separate the demo app from code. ([#SOHO-7803](https://jira.infor.com/browse/SOHO-7803))

(56 Jira Issues Solved This Release, Backlog Dev 218, Design 101, Unresolved 391, Test Count 232 Functional, 117 e2e )

## v4.6.0

- [Full Jira Release Notes](https://bit.ly/2jodbem)
- [Npm Package](http://npm.infor.com)
- [IDS Enterprise Angular Change Log](https://github.com/infor-design/enterprise-ng/blob/master/docs/CHANGELOG.md)

### v4.6.0 Key New Features

- `[Treemap]` New Component Added
- `[Website]` Launch of new docs site <https://design.infor.com/code/ids-enterprise/latest>
- `[Security]` Ids Now passes CSP (Content Security Policy) Compliance for info see <docs/SECURITY.md>.
- `[Toolbar]` New ["toolbar"](http://usalvlhlpool1.infor.com/4.6.0/components/toolbar-flex/list)
    - Based on css so it is much faster.
    - Expect a future breaking change from flex-toolbar to this toolbar when all features are implemented.
    - As of now collapsible search is not supported yet.

### v4.6.0 Behavior Changes

- `[App Menu]` Now automatically closes when items are clicked on mobile devices.

### v4.6.0 Improvements

- `[Angular]` Validation now allows dynamic functions.
- `[Editor]` Added a clear method.
- `[Locale]` Map iw locale to Hebrew.
- `[Locale]` Now defaults locals with no country. For example en maps to en-US es and es-ES.
- `[Color Picker]` Added option to clear the color.
- `[Angular]` Allow Formatters, Editors to work with Soho. without the migration script.
- `[Added a new labels example <http://usalvlhlpool1.infor.com/4.6.0/components/form/example-labels.html>
- `[Angular]` Added new Chart Wrappers (Line, Bar, Column ect ).
- `[Datagrid]` Added file up load editor.
- `[Editor]` Its possible to put a link on an image now.

### v4.6.0 Code Updates / Breaking Changes

- `[Templates]` The internal template engine changed for better XSS security as a result one feature is no longer supported. If you have a delimiter syntax to embed html like `{{& name}}`, change this to be `{{{name}}}`.
- `[jQuery]` Updated from 3.1.1 to 3.3.1.

### v4.6.0 Bug Fixes

- `[Angular]` Added fixes so that the `soho.migrate` script is no longer needed.
- `[Angular Datagrid]` Added filterWhenTyping option.
- `[Angular Popup]` Expose close, isOpen and keepOpen.
- `[Angular Linechart]` Added "xAxis" and "yAxis" options.
- `[Angular Treemap]` Added new wrapper.
- `[Angular Rating]` Added a rating wrapper.
- `[Angular Circle Page]` Added new wrapper.
- `[Checkbox]` Fixed issue when you click the top left of the page, would toggle the last checkbox.
- `[Composite Form]` Fixed broken swipe.
- `[Colorpicker]` Fixed cases where change did not fire.
- `[Colorpicker]` Added short field option.
- `[Completion Chart]` Added more colors.
- `[Datagrid]` Fixed some misaligned icons on short row height.
- `[Datagrid]` Fixed issue that blank dropdown filter items would not show.
- `[Datagrid]` Added click arguments for more information on editor clicks and callback data.
- `[Datagrid]` Fixed wrong data on events on second page with expandable row.
- `[Datagrid]` Fixed focus / filter bugs.
- `[Datagrid]` Fixed bug with filter dropdowns on IOS.
- `[Datagrid]` Fixed column alignment when scrolling and RTL.
- `[Datagrid]` Fixed NaN error when using the colspan example.
- `[Datagrid]` Made totals work correctly when filtering.
- `[Datagrid]` Fixed issue with focus when multiple grids on a page.
- `[Datagrid]` Removed extra rows from the grid export when using expandable rows.
- `[Datagrid]` Fixed performance of select all on paging client side.
- `[Datagrid]` Fixed text alignment on header when some columns are not filterable.
- `[Datagrid]` Fixed wrong cursor on non actionable rows.
- `[Hierarchy]` Fixed layout issues.
- `[Mask]` Fixed issue when not using decimals in the pattern option.
- `[Modal]` Allow editor and dropdown to properly block the submit button.
- `[Menu Button]` Fixed beforeOpen so it also runs on submenus.
- `[Message]` Fixed XSS vulnerability.
- `[Pager]` Added fixes for RTL.
- `[List Detail]` Improved amount of space the header takes
- `[Multiselect]` Fixed problems when using the tab key well manipulating the multiselect.
- `[Multiselect]` Fixed bug with select all not working correctly.
- `[Multiselect]` Fixed bug with required validation rule.
- `[Spinbox]` Fixed issue on short field versions.
- `[Textarea]` Fixed issue with counter when in angular and on a modal.
- `[Toast]` Fixed XSS vulnerability.
- `[Tree]` Fixed checkbox click issue.
- `[Lookup]` Fixed issue in the example when running on Edge.
- `[Validation]` Fixed broken form submit validation.
- `[Vertical Tabs]` Fix cut off header.

(98 Jira Issues Solved This Release, Backlog Dev 388, Design 105, Unresolved 595, Test Coverage 6.66%)

## v4.5.0

### v4.5.0 Key New Features

- `[Font]` Experimental new font added from IDS as explained.
- `[Datagrid]` Added support for pasting from excel.
- `[Datagrid]` Added option to specify which column stretches.

### v4.5.0 Behavior Changes

- `[Search Field]` `ESC` incorrectly cleared the field and was inconsistent. The proper key is `ctrl + backspace` (PC )/ `alt + delete` (mac) to clear all field contents. `ESC` no longer does anything.

### v4.5.0 Improvements

- `[Datagrid]` Added support for a two line title on the header.
- `[Dropdown]` Added onKeyPress override for custom key strokes.
- `[Contextual Action Panel]` Added an option to add a right side close button.
- `[Datepicker]` Added support to select ranges.
- `[Maintenence]` Added more unit tests.
- `[Maintenence]` Removed jsHint in favor of Eslint.

### v4.5.0 Code Updates / Breaking Changes

- `[Swaplist]` changed custom events `beforeswap and swapupdate` data (SOHO-7407). From `Array: list-items-moved` to `Object: from: container-info, to: container-info and items: list-items-moved`. It now uses data in a more reliable way

### v4.5.0 Bug Fixes

- `[Angular]` Added new wrappers for Radar, Bullet, Line, Pie, Sparkline.
- `[Angular Dropdown]` Fixed missing data from select event.
- `[Colorpicker]` Added better translation support.
- `[Compound Field]` Fixed layout with some field types.
- `[Datepicker]` Fixed issues with validation in certain locales.
- `[Datepicker]` Not able to validate on MMMM.
- `[Datagrid]` Fixed bug that filter did not work when it started out hidden.
- `[Datagrid]` Fixed issue with context menu not opening repeatedly.
- `[Datagrid]` Fixed bug in indeterminate paging with smaller page sizes.
- `[Datagrid]` Fixed error when editing some numbers.
- `[Datagrid]` Added support for single line markup.
- `[Datagrid]` Fixed exportable option, which was not working for both csv and xls export.
- `[Datagrid]` Fixed column sizing logic to work better with alerts and alerts plus text.
- `[Datagrid]` Fixed bug when reordering rows with expandable rows.
- `[Datagrid]` Added events for opening and closing the filter row.
- `[Datagrid]` Fixed bugs on multiselect + tree grid.
- `[Datagrid]` Fixed problems with missing data on click events when paging.
- `[Datagrid]` Fixed problems editing with paging.
- `[Datagrid]` Fixed Column alignment calling updateDataset.
- `[Datagrid]` Now passes sourceArgs for the filter row.
- `[Dropdown]` Fixed cursor on disabled items.
- `[Editor]` Added paste support for links.
- `[Editor]` Fixed bug that prevented some shortcut keys from working.
- `[Editor]` Fixed link pointers in readonly mode.
- `[Expandable Area]` Fixed bug when not working on second page.
- `[General]` Some ES6 imports missing.
- `[Personalization]` Added support for cache bust.
- `[Locale]` Fixed some months missing in some cultures.
- `[Listview]` Removed redundant resize events.
- `[Line]` Fixed problems updating data.
- `[Mask]` Fixed bug on alpha masks that ignored the last character.
- `[Modal]` Allow enter key to be stopped for forms.
- `[Modal]` Allow filter row to work if a grid is on a modal.
- `[Fileupload]` Fixed bug when running in Contextual Action Panel.
- `[Searchfield]` Fixed wrong width.
- `[Step Process]` Improved layout and responsive.
- `[Step Process]` Improved wrapping of step items.
- `[Targeted Achievement]` Fixed icon alignment.
- `[Timepicker]` Fixed error calling removePunctuation.
- `[Text Area]` Adding missing classes for use in responsive-forms.
- `[Toast]` Fixed missing animation.
- `[Tree]` Fixed a bug where if the callback is not async the node wont open.
- `[Track Dirty]` Fixed error when used on a file upload.
- `[Track Dirty]` Did not work to reset dirty on editor and Multiselect.
- `[Validation]` Fixed more extra events firing.

(67 Jira Issues Solved This Release, Backlog Dev 378, Design 105, Unresolved 585, Test Coverage 6% )<|MERGE_RESOLUTION|>--- conflicted
+++ resolved
@@ -5,15 +5,12 @@
 ### v4.31.0 Fixes
 
 - `[Application Menu]` Fixed a bug where the border top color is wrong in uplift dark and high contrast theme. ([#4042](https://github.com/infor-design/enterprise/issues/4042))
-<<<<<<< HEAD
-- `[Tooltip]` Fixed a bug where the title doesn't display when the title starts with '#'. ([#2512](https://github.com/infor-design/enterprise/issues/2512))
-=======
 - `[Datagrid]` Fixed an issue where the tooltip for tree grid was not working properly. ([#827](https://github.com/infor-design/enterprise-ng/issues/827))
 - `[Datepicker]` Fixed a number of translation issues in the datepicker component. ([#4046](https://github.com/infor-design/enterprise/issues/4046))
 - `[Editor]` Fixed a number of translation issues in the editor component. ([#4049](https://github.com/infor-design/enterprise/issues/4049))
 - `[Locale]` The Added placeholder for missing Thai `Locale` translation. ([#4041](https://github.com/infor-design/enterprise/issues/4041))
 - `[Locale]` The Added placeholder for incorrect French `SetTime` translation. ([#4045](https://github.com/infor-design/enterprise/issues/4045))
->>>>>>> 6c777b8b
+- `[Tooltip]` Fixed a bug where the title doesn't display when the title starts with '#'. ([#2512](https://github.com/infor-design/enterprise/issues/2512))
 
 ## v4.30.0
 
