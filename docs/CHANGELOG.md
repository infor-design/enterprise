--- conflicted
+++ resolved
@@ -2,11 +2,8 @@
 
 ## v4.54.0 Fixes
 
-<<<<<<< HEAD
 - `[Donut]` Changed legend design when item exceeds maximum width of chart. ([#5292](https://github.com/infor-design/enterprise/issues/5292))
-=======
 - `[Input]` Fixed a bug where clear icon were not properly aligned with the input field in classic mode. ([#5324](https://github.com/infor-design/enterprise/issues/5324))
->>>>>>> 144035d6
 
 ## v4.53.0 Features
 
