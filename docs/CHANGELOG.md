--- conflicted
+++ resolved
@@ -16,11 +16,8 @@
 - `[Locale]` Fixed a bug in Turkish translations. ([#4788](https://github.com/infor-design/enterprise/issues/4788))
 - `[Locale]` Fixed a bug in Thai translations. ([#4738](https://github.com/infor-design/enterprise/issues/4738))
 - `[Searchfield]` Fixed an accessibility issue where the X was not tabbable with the keyboard. To fix this added a tabbable setting which is on by default. If you want it off you can set it to false but you would pass accessibility testing. ([#4815](https://github.com/infor-design/enterprise/issues/4815))
-<<<<<<< HEAD
 - `[Tabs]` Fixed an iOS bug that was preventing dismissible tabs to be dismissed by tap. ([#4763](https://github.com/infor-design/enterprise/issues/4763))
-=======
 - `[TabsModule]` Fixed positioning of the icon in tabs module. ([#4842](https://github.com/infor-design/enterprise/issues/4842))
->>>>>>> 68fe73d2
 
 ## v4.37.0
 
