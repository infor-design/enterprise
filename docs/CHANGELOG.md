# What's New with Enterprise

<<<<<<< HEAD
## v4.92.0

## v4.92.0 Features

## v4.92.0 Fixes

- `[Modal]` Fixed a bug where the modal would shift up when toggling a switch inside of it. ([#8018](https://github.com/infor-design/enterprise/issues/8018))
- `[Tabs]` Fixed size in close button of tab list. ([#8274](https://github.com/infor-design/enterprise/issues/8274))

## v4.91.0

## v4.91.0 Features

- `[Dates]` Added a new `twoDigitYear` setting to set the switch over for two digit years. ([#8061](https://github.com/infor-design/enterprise/issues/8061))
- `[ModuleNav]` Added a new "guest" section and some new settings to toggle the search and module switcher section. ([#8232](https://github.com/infor-design/enterprise/issues/8232))
- `[ModuleNav]` Added `attributes` setting (for automation id) in the module nav switcher. ([#8270](https://github.com/infor-design/enterprise/issues/8270))

## v4.91.0 Fixes

- `[Accordion]` Fixed a bug where focus border was not fully shown in subheader. ([#8109](https://github.com/infor-design/enterprise/issues/8109))
- `[Breadcrumb]` Fixed a bug where overflow menu items don't fire a callback function. ([#8154](https://github.com/infor-design/enterprise/issues/8154))
- `[Cards/Widget]` Fixed vertical alignment of detail title in cards/widget. ([#8235](https://github.com/infor-design/enterprise/issues/8235))
- `[Charts]` Improved the positioning of chart legend color. ([#8159](https://github.com/infor-design/enterprise/issues/8159))
- `[Circlepager]` Fixed the positioning of the next and previous buttons. ([#8266](https://github.com/infor-design/enterprise/issues/8266))
- `[Bar Chart]` Displayed the x-axis ticks for the bar grouped when single group. ([#7976](https://github.com/infor-design/enterprise/issues/7976))
- `[Button]` Fixed wrong hover color on button. ([#8220](https://github.com/infor-design/enterprise/issues/8220))
- `[BusyIndicator]` Fixed updated method of busy indicator throwing error when calling with no parameters. ([#8257](https://github.com/infor-design/enterprise/issues/8257))
- `[Datagrid]` Fixed rendering issues on filter range when selected by render default. ([#8147](https://github.com/infor-design/enterprise/issues/8147))
- `[Datagrid]` Fixed the contextual toolbar not hiding after peforming button action. ([NG#1580](https://github.com/infor-design/enterprise-ng/issues/1580))
- `[Datagrid]` Fixed a bug where dropdown remains open when scrolling and modal is closed. ([#8127](https://github.com/infor-design/enterprise/issues/8127))
- `[Datagrid]` Fixed extra space increase on editable fields when clicking in and out of it. ([#8155](https://github.com/infor-design/enterprise/issues/8155))
- `[Datagrid]` Added `contentWidth` column setting to set width in formatters. ([#8132](https://github.com/infor-design/enterprise/issues/8132))
- `[Datagrid]` Fixed tab key navigation when using actionable mode when having editor. ([#8141](https://github.com/infor-design/enterprise/issues/8141))
- `[Datagrid]` Fixed tab key navigation when using actionable mode when having formatter. ([#8245](https://github.com/infor-design/enterprise/issues/8245))
- `[Datagrid]` Fixed invisible color on required icon in datagrid. ([#8260](https://github.com/infor-design/enterprise/issues/8260))
- `[Datagrid]` Fixed disabled color for colorpicker. ([#8218](https://github.com/infor-design/enterprise/issues/8218))
- `[Datagrid]` Fixed dropdown icon misalignment in extra small rowheight. ([#8216](https://github.com/infor-design/enterprise/issues/8216))
- `[Dropdown]` Fixed a bug where list is broken when empty icon is in the first option. ([#8105](https://github.com/infor-design/enterprise/issues/8105))
- `[Message]` Fixed success icon alignment in message header. ([#8240](https://github.com/infor-design/enterprise/issues/8240))
- `[ModuleNav]` Removed usage guidance from readme.md to support updated doc site structure. ([#8282](https://github.com/infor-design/enterprise/issues/8282))
- `[Pager]` Fixed double call on update pager when using keydown. ([#8156](https://github.com/infor-design/enterprise/issues/8156))
- `[Pie/Donut]` Fixed rendering issues when having bordered class in the widget. ([#8164](https://github.com/infor-design/enterprise/issues/8164))
- `[Personalization]` Removed box shadow on selected tabs. ([#8086](https://github.com/infor-design/enterprise/issues/8086))
- `[Popupmenu]` Fixed a bug where menu buttons did not close when toggled. ([#8232](https://github.com/infor-design/enterprise/issues/8232))
- `[Searchfield]` Fixed styling issues in RTL. ([#6982](https://github.com/infor-design/enterprise/issues/6982))
- `[Searchfield]` Fixed searchfield stylings in RTL and in mobile viewport. ([#8103](https://github.com/infor-design/enterprise/issues/8103))
=======
## v4.89.1 (Preview)

## v4.89.1 (Preview) Fixes

- `[Personalization]` Fixed incorrect values in the `Soho.theme.personalizationColors` api. ([#8151](https://github.com/infor-design/enterprise/issues/8151))
>>>>>>> 7c5a2ec1

## v4.90.0

## v4.90.0 Features

## v4.90.0 Fixes

- `[About]` Removed operating system field. ([#8118](https://github.com/infor-design/enterprise/issues/8118))
- `[Accordion]` Fixed a bug where the plus-minus icon shows ellipsis on mobile viewport. ([#8044](https://github.com/infor-design/enterprise/issues/8044))
- `[Badges]` Adjusted color and positioning of dismissible button in multiselect dropdown tags. ([#8036](https://github.com/infor-design/enterprise/issues/8036))
- `[Breadcrumb]` Fixed misaligned item in RTL in Safari browser. ([#8167](https://github.com/infor-design/enterprise/issues/8167))
- `[BusyIndicator]` Fixed unescaped html strings not rendering properly. ([#8189](https://github.com/infor-design/enterprise/issues/8189))
- `[Button]` Adjusted personalize button hover colors. ([#8035](https://github.com/infor-design/enterprise/issues/8035))
- `[Calendar]` Added additional check on triggering `eventclick` to avoid executing twice. ([#8051](https://github.com/infor-design/enterprise/issues/8051))
- `[Colorpicker]` Updated color palette for colorpicker. ([#8165](https://github.com/infor-design/enterprise/issues/8165))
- `[ColumnChart]` Fixed position of rotate feature of column chart in RTL. ([#8010](https://github.com/infor-design/enterprise/issues/8010))
- `[ContextualActionPanel]` Fixed close button layout for RTL. ([#8166](https://github.com/infor-design/enterprise/issues/8166))
- `[ContextualActionPanel]` Removed 'Run' button from vertical examples. ([#8120](https://github.com/infor-design/enterprise/issues/8120))
- `[Datagrid]` Fixed a bug where error icon was not showing in the correct position in RTL mode. ([#8022](https://github.com/infor-design/enterprise/issues/8022))
- `[Datagrid]` Fixed a bug where the drag handle was overlapping the header text in firefox. ([#8012](https://github.com/infor-design/enterprise/issues/8012))
- `[Datagrid]` Adjusted hover styling for search and expand buttons. ([#8078](https://github.com/infor-design/enterprise/issues/8078))
- `[Datagrid]` Fixed issue where cells with custom component are changed on update row. ([NG#1564](https://github.com/infor-design/enterprise-ng/issues/1564))
- `[Datagrid]` Fixed misalignment on date cells when selected. ([#8021](https://github.com/infor-design/enterprise/issues/8021))
- `[Datagrid]` Fixed an issue where the new row did not display an error tooltip on the first cell. ([#8071](https://github.com/infor-design/enterprise/issues/8071))
- `[Datagrid]` Fixed an issue where script values are executed on updating cell. ([#8083](https://github.com/infor-design/enterprise/issues/8083))
- `[Datagrid]` Fixed an issue where dirty tracker will appear even no change was made from the cell. ([#8020](https://github.com/infor-design/enterprise/issues/8020))
- `[Dropdown]` Fixed a bug where values containing double quotes threw an error. ([#8179](https://github.com/infor-design/enterprise/issues/8179))
- `[Homepage]` Improve hover animation after resize. ([#8201](https://github.com/infor-design/enterprise/issues/8201))
- `[Fileupload]` Added condition to not allow for input clearing for readonly and disabled. ([#8024](https://github.com/infor-design/enterprise/issues/8024))
- `[Locale]` Added new locales from the translation team. ([#8196](https://github.com/infor-design/enterprise/issues/8196))
- `[Modal]` Adjusted modal title spacing to avoid icon from cropping. ([#8031](https://github.com/infor-design/enterprise/issues/8031))
- `[Datagrid]` Added ability for expandable and summary rows to be updated after cell update. ([#8058](https://github.com/infor-design/enterprise/issues/8058))
- `[Tabs]` Changed all azure components like header and header tabs to be alabaster by default. ([#7861](https://github.com/infor-design/enterprise/issues/7861))

## v4.89.0 (Preview)

## v4.89.0 (Preview) Features

- `[Icons]` Added new icon designs. ([#8129](https://github.com/infor-design/enterprise/issues/8129))
- `[Tabs]` Changed all azure components like header and header tabs to be alabaster by default. ([#7861](https://github.com/infor-design/enterprise/issues/7861))
- `[Timepicker]` Remove `disabled` prop in trigger button on enable call. ([NG#1567](https://github.com/infor-design/enterprise-ng/issues/1567))
- `[Modal]` Fixed the searchfield size when settings has title in toolbar. ([#8025](https://github.com/infor-design/enterprise/issues/8025))
- `[Page-Patterns]` Fixed background on hovered selected tab. ([#8088](https://github.com/infor-design/enterprise/issues/8088))
- `[ProcessIndicator]` Fixed icon alignment in RTL. ([#8168](https://github.com/infor-design/enterprise/issues/8168))
- `[Popupmenu]` Added fix for icon size in new. ([#8175](https://github.com/infor-design/enterprise/issues/8175))
- `[Popupmenu]` Fixed submenu icon is overlapped with the item label in RTL. ([#8172](https://github.com/infor-design/enterprise/issues/8172))
- `[Popupmenu]` Fixed popupmenu submenu not closing in some scenarios. ([#8043](https://github.com/infor-design/enterprise/issues/8043))
- `[Popupmenu]` Added fix for extra space in submenu text. ([#8161](https://github.com/infor-design/enterprise/issues/8161))
- `[Searchfield]` Fixed animation of collapsible searchfield. ([#8076](https://github.com/infor-design/enterprise/issues/8076))
- `[Searchfield]` Adjusted height so that focus is fully seen. ([#8085](https://github.com/infor-design/enterprise/issues/8085))
- `[Searchfield]` Fixed border and height for searchfield with categories in RTL. ([#8101](https://github.com/infor-design/enterprise/issues/8101))
- `[Searchfield]` Fixed border radius for searchfield with dropdown in RTL. ([#8102](https://github.com/infor-design/enterprise/issues/8102))
- `[Splitter]` Fixed position of splitter when using in modal. ([#8005](https://github.com/infor-design/enterprise/issues/8005))
- `[Tabs Header]` Fixed gradient color for personalizable overflowing header tabs. ([#8110](https://github.com/infor-design/enterprise/issues/8110))
- `[Tabs-Module]` Removed padding in embedded mode. ([#8060](https://github.com/infor-design/enterprise/issues/8060))
- `[Timepicker]` Removed `disabled` prop in trigger button on enable call. ([NG#1567](https://github.com/infor-design/enterprise-ng/issues/1567))

## v4.89.0

## v4.89.0 Features

- `[Datagrid]` Added ability for expandable and summary rows to be updated after cell update. ([#8058](https://github.com/infor-design/enterprise/issues/8058))

## v4.89.0 Fixes

- `[Accordion]` Adjusted rules of accordion top border to be consistent whether open or closed. ([#7978](https://github.com/infor-design/enterprise/issues/7978))
- `[BarStacked]` Fixed the uneven legend spaces. ([#7874](https://github.com/infor-design/enterprise/issues/7874))
- `[Button]` Adjusted rule for primary button styling when hovered in new version. ([#7977](https://github.com/infor-design/enterprise/issues/7977))
- `[Button]` Adjusted rule for button styling on contextual action toolbars. ([#8084](https://github.com/infor-design/enterprise/issues/8084))
- `[Cards]` Adjusted menu button positioning for no header. ([#8081](https://github.com/infor-design/enterprise/issues/8081))
- `[Circlepager]` Fixed a bug causing a visual glitch when resizing the circle pager. ([#7894](https://github.com/infor-design/enterprise/issues/7894))
- `[Datagrid]` Fixed the position of empty message without icon in the datagrid. ([#7854](https://github.com/infor-design/enterprise/issues/7854))
- `[Datagrid]` Space between text in rows are not trimmed as default. ([#7849](https://github.com/infor-design/enterprise/issues/7849))
- `[Datagrid]` Added option to use for flex toolbar. ([#7928](https://github.com/infor-design/enterprise/issues/7928))
- `[Datagrid]` Whitespace should be shown on cell when expanded. ([#7848](https://github.com/infor-design/enterprise/issues/7848))
- `[Datagrid]` Additional check for modal width. ([#7923](https://github.com/infor-design/enterprise/issues/7923))
- `[Datagrid]` Additional check for select row when datagrid has grouping and filter. ([NG#1549](https://github.com/infor-design/enterprise-ng/issues/1549))
- `[Datepicker]` Adjusted sizing of monthview popup to better accommodate smaller dimensions. ([#7974](https://github.com/infor-design/enterprise/issues/7974))
- `[Datepicker]` Fixed datepicker prematurely closing after selecting a date when having a time format. ([#7916](https://github.com/infor-design/enterprise/issues/7916))
- `[Dropdown]` Fixed a bug where the text and dropdown icon were overlapping on smaller viewports. ([#8000](https://github.com/infor-design/enterprise/issues/8000))
- `[EmptyMessage]` Fixed empty message card content to center position. ([#7883](https://github.com/infor-design/enterprise/issues/7883))
- `[General]` Adjusted the reset for spans. ([#1513](https://github.com/infor-design/enterprise/issues/7854))
- `[Module Nav]` Fixed a bug where the settings was behind the main module nav element. ([#8063](https://github.com/infor-design/enterprise/issues/8063))
- `[Module Nav]` Fixed a bug where the accordion in the page container inherited module nav accordion styles. ([#8040](https://github.com/infor-design/enterprise/issues/7884))
- `[Pie/Donut]` Fixed the displayed legend when selecting a different one. ([#7845](https://github.com/infor-design/enterprise/issues/7845))
- `[Pie/Donut]` Fixed a bug in clicking legends causing to change whole list to the last clicked legend name. ([#8139](https://github.com/infor-design/enterprise/issues/8139))
- `[Pie/Donut]` Fixed a bug in where legends can be clicked if selectable settings set to false. ([#8140](https://github.com/infor-design/enterprise/issues/8140))
- `[Popupmenu]` Fixed shared menu not closing and opening correctly. ([NG#1552](https://github.com/infor-design/enterprise-ng/issues/1552))
- `[ProcessIndicator]` Adjusted icon sizing to remove gaps between separators. ([#7982](https://github.com/infor-design/enterprise/issues/7982))
- `[Radios]` Adjusted styling of checked disabled radio button. ([#8082](https://github.com/infor-design/enterprise/issues/8082))
- `[Searchfield]` Adjusted icon colors in classic. ([#7947](https://github.com/infor-design/enterprise/issues/7947))
- `[Searchfield]` Adjusted width on mobile. ([#6831](https://github.com/infor-design/enterprise/issues/6831))
- `[Slider]` Added handling of slider touch events. ([#7957](https://github.com/infor-design/enterprise/issues/7957))
- `[Spinbox]` Adjusted spinbox wrapper sizing to stop increment button from overflowing in classic. ([#7988](https://github.com/infor-design/enterprise/issues/7988))
- `[Tabs]` Fixed alabaster design issues in header, tab, tab-header, tabs-module, tabs-multi components. ([#7922](https://github.com/infor-design/enterprise/issues/7922))
- `[Tabs]` Adjusted placement of icons in tab list spillover. ([#7970](https://github.com/infor-design/enterprise/issues/7970))
- `[Tabs]` Fixed the focus state of radio button not fully shown in tabs. ([#7955](https://github.com/infor-design/enterprise/issues/7955))
- `[Targeted-Achievement]` Fixed waring color not displaying properly. ([#7891](https://github.com/infor-design/enterprise/issues/7891))
- `[Treemap]` Adjusted label styling in RTL. ([#6891](https://github.com/infor-design/enterprise/issues/6891))
- `[Validation]` Fixed the position of exclamation points of validation in non english localization. ([#5119](https://github.com/infor-design/enterprise/issues/5119))
- `[Weekview]` Added overnight event view when end time goes to next day. ([#7840](https://github.com/infor-design/enterprise/issues/7840))
- `[Weekview]` Fixed an issue with the week change when clicking the `Today` button. ([#7792](https://github.com/infor-design/enterprise/issues/7792))
- `[Weekview]` Fixed selected day keeps getting restarted when changing theme or mode in mobile view. ([#7927](https://github.com/infor-design/enterprise/issues/7927))
- `[Weekview]` Use abbreviated month names when in mobile size. ([#7924](https://github.com/infor-design/enterprise/issues/7924))

## v4.88.0

## v4.88.0 Features

- `[Checkbox]` Changed color of checkbox in dark mode. ([#7991](https://github.com/infor-design/enterprise/issues/7991))
- `[Form/Label]` Implemented a form layout designed to facilitate an inline design within a responsive-form container. ([#7764](https://github.com/infor-design/enterprise/issues/7764))
- `[Homepages]` Changed incorrect width on quad widgets. ([#8056](https://github.com/infor-design/enterprise/issues/8056))
- `[Module Nav]` Added usage guidance to docs. ([#7869](https://github.com/infor-design/enterprise/issues/7869))
- `[Module Nav]` Added mobile behaviors. ([#7804](https://github.com/infor-design/enterprise/issues/7804))
- `[Module Nav]` Fixed an alignment issue. ([#7934](https://github.com/infor-design/enterprise/issues/7934))
- `[Module Nav]` Added mobile click to close setting, and made breakpoints fire on resize, added hamburger logic and new mobile states per phone vs bigger. ([#8019](https://github.com/infor-design/enterprise/issues/8019))

## v4.88.0 Fixes

- `[Accordion]` Updated selected header text color. ([#7769](https://github.com/infor-design/enterprise/issues/7769))
- `[ApplicationMenu]` Fixed an issue where the hover button background color was incorrect. ([#7933](https://github.com/infor-design/enterprise/issues/7782))
- `[Bar]` Fixed overlapping and cropped axis labels (left & right) when horizontal bar label is lengthy. ([#7614](https://github.com/infor-design/enterprise/issues/7614))
- `[Breadcrumb]` Updated hover color for breadcrumb in header. ([#7801](https://github.com/infor-design/enterprise/issues/7801))
- `[Build]` Fixed wrong filename in build download. ([#7992](https://github.com/infor-design/enterprise/issues/7992))
- `[Button]` Updated hover color for header and CAP. ([#7944/7943](https://github.com/infor-design/enterprise/issues/7944))
- `[Button]` Fixed stylings for button menu and secondary combo. ([#7783](https://github.com/infor-design/enterprise/issues/7783))
- `[Button]` Formatted the appending of a cssClass property to include a prefix whitespace. ([#7852](https://github.com/infor-design/enterprise/issues/7852))
- `[Card/Widget]` Fixed a bug where the button action was not aligned properly in RTL mode. ([#7843](https://github.com/infor-design/enterprise/issues/7843))
- `[Card/Widget]` Fixed inconsistency in widget size. ([#7896](https://github.com/infor-design/enterprise/issues/7896))
- `[Calendar]` Fixed legend colors for selected days of week. ([#7800](https://github.com/infor-design/enterprise/issues/7800))
- `[Calendar]` Added check on setting current date so it doesn't override provided date settings. ([#7806](https://github.com/infor-design/enterprise/issues/7806))
- `[Calendar]` Adjusted indentation to avoid button overlapping. ([#7966](https://github.com/infor-design/enterprise/issues/7966))
- `[Card]` Fixed issues when using both card and tabs component. ([#7915](https://github.com/infor-design/enterprise/issues/7915))
- `[Card/Widget]` Fixed inconsistency in widget size. ([#7896](https://github.com/infor-design/enterprise/issues/7896))
- `[Chart]` Fixed on focus border being off in chart legend items. ([#7850](https://github.com/infor-design/enterprise/issues/7850))
- `[Column]` Fixed the size of the chart titles in columns. ([#7889](https://github.com/infor-design/enterprise/issues/7889))
- `[Column]` Fixed an error loading on windows and a warning. ([#7941](https://github.com/infor-design/enterprise/issues/7941))
- `[Contextmenu]` Changed color of checkbox in dark mode. ([#7991](https://github.com/infor-design/enterprise/issues/7991))
- `[Datagrid]` Fixed a bug where the validation icon position was not correct in RTL (Right-to-Left) mode. ([#7768](https://github.com/infor-design/enterprise/issues/7768))
- `[Datagrid]` Added undefined check for column settings to avoid errors in spacer. ([#7807](https://github.com/infor-design/enterprise/issues/7807))
- `[Datagrid]` Added Placeholder for Datagrid Date Field. ([NG#1531](https://github.com/infor-design/enterprise-ng/issues/1531))
- `[Datagrid]` Adjusted positioning of `drilldown` button. ([#7014](https://github.com/infor-design/enterprise/issues/7014))
- `[Datagrid]` Added a test page for column filter locale settings. ([#7554](https://github.com/infor-design/enterprise/issues/7554)
- `[Datagrid]` Adjusted positioning of `drilldown` button. ([#7014](https://github.com/infor-design/enterprise/issues/7014))
- `[Datagrid]` Fixed a bug where expanded rows showed as activated. ([#7979](https://github.com/infor-design/enterprise/issues/7979))
- `[Dropdown]` Fix on dropdown not focusing in mobile. ([#7815](https://github.com/infor-design/enterprise/issues/7815))
- `[Dropdown]` Fixed on dropdown not focusing in mobile. ([#7815](https://github.com/infor-design/enterprise/issues/7815))
- `[Dropdown]` Fixed dropdown position when expanded on corners. ([NG#1541](https://github.com/infor-design/enterprise-ng/issues/1541))
- `[Dropdown]` Fixed display render when the option has no icon. ([#7813](https://github.com/infor-design/enterprise/issues/7813))
- `[Editor]` Fixed editor text not changing to other font headers after changing colors. ([#7793](https://github.com/infor-design/enterprise/issues/7793))
- `[Editor]` Fixed editor text not changing to other font headers in some scenarios after changing colors in Firefox. ([#7796](https://github.com/infor-design/enterprise/issues/7796))
- `[Fieldfilter]` Fixed uneven focus border for clear button. Adjusted day focus border sizing. Fixed misaligned datepicker short field. ([#7919](https://github.com/infor-design/enterprise/issues/7919))
- `[Icons]` Fixed icon pipeline, made icons downloadable and added new empty state icons and a few standard icons. ([#518](https://github.com/infor-design/design-system/issues/518))
- `[Homepage]` Added better default color for hero now that its white. ([#7938](https://github.com/infor-design/enterprise/issues/7938))
- `[Line]` Fixed bottom spacing issue in RTL. ([#7776](https://github.com/infor-design/enterprise/issues/7776))
- `[Listview]` Adjusted searchfield in listview when inside modal to fix alignment. ([NG#1547](https://github.com/infor-design/enterprise-ng/issues/1547))
- `[Lookup]` Fixed count text positioning. ([#7905](https://github.com/infor-design/enterprise/issues/7905))
- `[Module Nav]` Updated examples to closer reflect usage guidance. ([#7870](https://github.com/infor-design/enterprise/issues/7870))
- `[Modal]` Added overflow in modal body for horizontal scroll. ([#7827](https://github.com/infor-design/enterprise/issues/7827))
- `[Popover]` Added scrollable class for popover. ([#7678](https://github.com/infor-design/enterprise/issues/7678))
- `[Popupmenu]` Fixed placement of shared popupmenu. ([NG#1546](https://github.com/infor-design/enterprise-ng/issues/1546))
- `[Radios]` Adjusted the styling of the checked and unchecked radio button. ([#7899](https://github.com/infor-design/enterprise/issues/7899))
- `[Searchfield]` Fixed no results text should not be selected. ([#7756](https://github.com/infor-design/enterprise/issues/7756))
- `[Searchfield]` Fixed on go button misalignment. ([#7910](https://github.com/infor-design/enterprise/issues/7910))
- `[Searchfield]` Adjusted position and hover color for custom button. ([#7832](https://github.com/infor-design/enterprise/issues/7832))
- `[Searchfield]` Fix on go button misalignment. ([#7910](https://github.com/infor-design/enterprise/issues/7910))
- `[Searchfield]` Fix ability to select and delete text in firefox. Adjusted custom button positioning. ([#7962](https://github.com/infor-design/enterprise/issues/7962))
- `[Searchfield]` Fixed on go button misalignment. ([#7910](https://github.com/infor-design/enterprise/issues/7910))
- `[Tabs]` Fixed the focus alignment in tabs for RTL. ([#7772](https://github.com/infor-design/enterprise/issues/7772))
- `[Tabs]` Added fixes for zoom issue on vertical tabs. ([#8046](https://github.com/infor-design/enterprise/issues/8046))
- `[Toolbar]` Added additional selectors and colors for dark theme dropdown label. ([#7897](https://github.com/infor-design/enterprise/issues/7897))
- `[Tree]` Fixed Cross-Site Scripting (XSS) when setting up tree node. ([#7631](https://github.com/infor-design/enterprise/issues/7631))
- `[Weekview]` Adjusted the positioning of text within the footer cell to keep it centered. Adjusted calendar icon position to be better aligned. ([#7926](https://github.com/infor-design/enterprise/issues/7926))
- `[Weekview]` Added event modal on `doubleclick`. ([#7824](https://github.com/infor-design/enterprise/issues/7824))

## v4.87.0

## v4.87.0 Features

- `[Datagrid]` Has a new design with a soft grey header. The white header background option is removed and this is now the default. ([#7814](https://github.com/infor-design/enterprise/issues/7814))
- `[Datagrid]` Fix the datagrid filter color when disabled. ([#7908](https://github.com/infor-design/enterprise/issues/7908))
- `[Icons]` Fixed shape and markup of status icons. Note: May need to update your code. ([#7747](https://github.com/infor-design/enterprise/issues/7661))
- `[Masthead]` Set height of masthead to 40px. ([#7857](https://github.com/infor-design/enterprise/issues/7857))
- `[Popover]` Improved popover title style and position, excluding the 'alternate' class. ([#7676](https://github.com/infor-design/enterprise/issues/7676))
- `[Radios]` Added hitbox feature for mobile devices. ([#7659](https://github.com/infor-design/enterprise/issues/7659))
- `[Timepicker]` Fix issue with `enable` function. ([#7887](https://github.com/infor-design/enterprise/issues/7887))
- `[Typography]` Added `text-wrap` class. ([#7497](https://github.com/infor-design/enterprise/issues/7497))

## v4.87.0 Fixes

- `[Badges/Alerts/Tags/Icons]` Added docs and clearer examples. ([#7661](https://github.com/infor-design/enterprise-ng/issues/7661))
- `[Bar]` Fixed an issue where the x-axis labels on the bar chart were not visible. ([#7797](https://github.com/infor-design/enterprise/issues/7797))
- `[Badges/Tags/]` Changed border radius to 12px. ([#7862](https://github.com/infor-design/enterprise-ng/issues/7862))
- `[Calendar]` Fixed uncaught error in `cordova` apps. ([#7818](https://github.com/infor-design/enterprise/issues/7818))
- `[Circlepager]` Fixed circle pager's position inside of a card. ([#7724](https://github.com/infor-design/enterprise/issues/7724))
- `[Color]` Fixed on Slate's personalization header text color. ([#7811](https://github.com/infor-design/enterprise-ng/issues/7811))
- `[Calendar]` Fixed uncaught error in `cordova` apps. ([#7818](https://github.com/infor-design/enterprise/issues/7818))
- `[ColorPicker]` Fixed color selection on color picker. ([#7760](https://github.com/infor-design/enterprise-ng/issues/7760))
- `[Column-Stacked]` Corrected the misalignment of legend labels. ([#7722](https://github.com/infor-design/enterprise/issues/7722))
- `[Dropdown]` Adjusted dropdown text in Firefox. ([#7763](https://github.com/infor-design/enterprise/issues/7763))
- `[Datagrid]` Fixed bug where default filter wasn't honored for date or time columns. ([#7766](https://github.com/infor-design/enterprise/issues/7766))
- `[Datagrid]` Fixed datagrid column filter not open after a series of simultaneous clicking of column filters. ([#7750](https://github.com/infor-design/enterprise/issues/7750))
- `[Datagrid]` Added expanded default for expandable formatter. ([#7680](https://github.com/infor-design/enterprise/issues/7680))
- `[Datepicker]` Fixed bug where date range selected is not properly rendered in some scenarios. ([#7528](https://github.com/infor-design/enterprise/issues/7528))
- `[Datepicker]` Added a new `listcontextmenu` event that fires on right click of menu items. ([#7822](https://github.com/infor-design/enterprise/issues/7822))
- `[Editor]` Re-fixed an xss issue in editor (iframes not permitted). ([#7590](https://github.com/infor-design/enterprise/issues/7590))
- `[Editor]` Added swatch bar on colorpicker button. ([#7571](https://github.com/infor-design/enterprise/issues/7571))
- `[Editor]` Fixed fonts selection selection on editor. ([#7762](https://github.com/infor-design/enterprise-ng/issues/7762))
- `[Editor]` Changed the header color from dark to grey and other minor style improvements. ([#7606](https://github.com/infor-design/enterprise-ng/issues/7606))
- `[FieldFilter]` Fixed Dropdown border not rendered properly. ([#7600](https://github.com/infor-design/enterprise/issues/7600))
- `[Fileupload]` Fixed a bug where validation is not triggered after clearing the input. ([#7645](https://github.com/infor-design/enterprise/issues/7645))
- `[FileuploadAdvanced]` Fixed Close Button not rendered properly. ([#7604](https://github.com/infor-design/enterprise/issues/7604))
- `[FileuploadAdvanced]` Changed file upload copy. ([#7787](https://github.com/infor-design/enterprise/issues/7787))
- `[Header]` Changed toolbar to flex-toolbar in header. ([#7479](https://github.com/infor-design/enterprise/issues/7479))
- `[Homepage]` Changed selector so multiple hero banners in a page will work. ([#7819](https://github.com/infor-design/enterprise/issues/7819))
- `[Icon]` Adjusted width of icons. ([#7616](https://github.com/infor-design/enterprise/issues/7616))
- `[Hyperlink]` Fixed hyperlink focus style in completion chart. ([#7731](https://github.com/infor-design/enterprise/issues/7731))
- `[Icon]` Adjusted width of icons. ([#7616](https://github.com/infor-design/enterprise/issues/7616))
- `[Images]` Fixed incorrect image size. ([#7616](https://github.com/infor-design/enterprise/issues/7616))
- `[ListView]` Fix the hyperlinks in lists to have an underline. ([#7616](https://github.com/infor-design/enterprise/issues/7838))
- `[ModuleNav]` Added css to constrain images to 32px. ([#7820](https://github.com/infor-design/enterprise-ng/issues/7820))
- `[ModuleNav]` Fixed missing tooltip on the settings button. ([#1525](https://github.com/infor-design/enterprise-ng/issues/1525))
- `[ModuleNav]` Added `enableOutsideClick()` feature to collapse/hide menu via content click. ([#7786](https://github.com/infor-design/enterprise/issues/7786))
- `[ModuleNav]` Fixed missing tooltip on the settings button. ([NG#1525](https://github.com/infor-design/enterprise-ng/issues/1525))
- `[ModuleNav/Dropdown]` Added support for external URLs to the Dropdown component's list, as well as support for setting these in Module Nav Switcher. ([NG#1533](https://github.com/infor-design/enterprise-ng/issues/1533))
- `[ModuleNav]` Reduced item padding so more items can fit in the menu before scrolling occurs. ([#7770](https://github.com/infor-design/enterprise/issues/7770))
- `[ModuleNav]` Fixed issues in dark mode. ([#7753](https://github.com/infor-design/enterprise/issues/7753))
- `[ModuleNav]` Added option/example to disable search in the dropdown menu ([NG#1535](https://github.com/infor-design/enterprise-ng/issues/1535))
- `[ModuleNav]` Added option/example to disable search in the dropdown menu ([#1535](https://github.com/infor-design/enterprise-ng/issues/1535))
- `[Number]` Added additional check for `formatNumber`. ([#7752](https://github.com/infor-design/enterprise/issues/7752))
- `[Popover]` Fixes on issues with textarea and datagrid in popover when opening and closing. ([#7677](https://github.com/infor-design/enterprise/issues/7677))
- `[Popover]` Fixes on issues with textarea and datagrid in popover when opening and closing. ([#7677](https://github.com/infor-design/enterprise/issues/7677))
- `[Pager]` Fixed pager `pagesizes` default settings cannot be overridden with custom settings. ([#7629](https://github.com/infor-design/enterprise/issues/7629))
- `[Popover]` Fixed popover having issues on simultaneous clicks. ([#7679](https://github.com/infor-design/enterprise/issues/7679))
- `[Popover]` Fixed where popover connected on click will not close on click (it just reopened). ([#7679](https://github.com/infor-design/enterprise/issues/7679))
- `[Sparkline]` Fixed median fill on dark theme. ([#7717](https://github.com/infor-design/enterprise/issues/7717))
- `[Searchfield]` Adjusted height for go button. ([#6695](https://github.com/infor-design/enterprise/issues/6695))
- `[Tabs]` Fixed alabaster design issues in tabs, tab-headers, tabs-module, tabs-multi components. ([#7803](https://github.com/infor-design/enterprise/issues/7803))
- `[Tooltip]` Fixed in `extraClass` example page for tooltip. ([#7669](https://github.com/infor-design/enterprise/issues/7669))
- `[WeekView]` Fixed bug where going to next didn't render the complete week. ([#7684](https://github.com/infor-design/enterprise/issues/7684))
- `[WeekView]` Fixed the response of render on breakpoint in week view. ([#7727](https://github.com/infor-design/enterprise/issues/7727))

## v4.86.0

## v4.86.0 Features

- `[Dropdown/ModuleNav]` Added no results text when filtering and no items are found. ([#7662](https://github.com/infor-design/enterprise/issues/7662))

## v4.86.0 Fixes

- `[Accordion/ModuleNav/Appmenu]` Focus does not focus the expander buttons only the parent items. ([#7626](https://github.com/infor-design/enterprise/issues/7626))
- `[Bar]` Fixed a bug where the bottom axis label was cut off. ([#7612](https://github.com/infor-design/enterprise/issues/7612))
- `[Bar]` Fixed incorrect legend position on stacked charts. ([#7693](https://github.com/infor-design/enterprise/issues/7693))
- `[Button]` Fixed a bug where submenu icons were not aligned correctly. ([#7626](https://github.com/infor-design/enterprise/issues/7626))
- `[Button/Header]` Fixed some colors in dark mode. ([7586](https://github.com/infor-design/enterprise/issues/7586))
- `[Cards]` Fixed alignments and positioning of other elements inside a card widget. ([#7589](https://github.com/infor-design/enterprise/issues/7589))
- `[Column-Stacked]` Fixed a regression bug where the stacked column chart was not rendering correctly. ([#7644](https://github.com/infor-design/enterprise/issues/7644))
- `[Datagrid]` Fixed button icon background hover color when rows are selected. ([#7607](https://github.com/infor-design/enterprise/issues/7607))
- `[Datagrid]` Fixed a bug in datagrid where default operator for lookup is not rendered properly. ([#7530](https://github.com/infor-design/enterprise/issues/7530))
- `[Datagrid]` Changed `updateColumns` to update column groups when null or empty. ([#7720](https://github.com/infor-design/enterprise/issues/7720))
- `[Datepicker]` Fixed a bug in datepicker range not rendering properly in modal IOS. ([#7603](https://github.com/infor-design/enterprise/issues/7603))
- `[Dropdown/ModuleNav]` Fixed indents and UI improvements. ([#7662](https://github.com/infor-design/enterprise/issues/7662))
- `[Dropdown/ModuleNav]` Fixed indents and UI improvements and added empty states. ([#7662](https://github.com/infor-design/enterprise/issues/7662))
- `[Editor]` Fixed an issue where an editor with an initial value containing `<br \>` tags were being seen as dirty when `resetdirty` is called. ([#7483](https://github.com/infor-design/enterprise/issues/7483))
- `[Editor]` Fixed a bug where pasting an html table into the editor wouldn't show the borders. ([#7463](https://github.com/infor-design/enterprise/issues/7463))
- `[FileUpload]` Fixed the alignment of the close button and file icon button. ([#7570](https://github.com/infor-design/enterprise/issues/7570))
- `[Homepage]` In some cases the new background color did not fill all the way in the page. ([#7696](https://github.com/infor-design/enterprise/issues/7696))
- `[Icons]` Removed `phone-linear` in some examples as the icon is now called `phone`. ([#7747](https://github.com/infor-design/enterprise/issues/7747))
- `[Locale]` Updated all internal strings in local files to sentence case. Updated translations will follow in a month. ([#7683](https://github.com/infor-design/enterprise/issues/7711))
- `[Modal]` On some devices the overflow/scrolling is still missing on modal and contents can break out the bottom of the modal. ([#7711](https://github.com/infor-design/enterprise/issues/7711))
- `[Layouts]` Removed some older layouts and examples from page layouts. ([#7733](https://github.com/infor-design/enterprise/issues/7733))
- `[Message]` Fixed alignment issue on the icons. ([#7746](https://github.com/infor-design/enterprise/issues/7746))
- `[ModuleNav]` Fixed rounding and `zindex` issues. ([#7654](https://github.com/infor-design/enterprise/issues/7654))
- `[ModuleNav]` Added an option to set the icon to false initially. ([#7740](https://github.com/infor-design/enterprise/issues/7740))
- `[Notification]` Updated color styles when notification is in sub header. ([#7623](https://github.com/infor-design/enterprise/issues/7623))
- `[Page-Patterns]` Fixed the width of the search field in page pattern example. ([#7561](https://github.com/infor-design/enterprise/issues/7561))
- `[Popupmenu]` Fixed the behavior of the component when having submenus in NG. ([#7556](https://github.com/infor-design/enterprise/issues/7556))
- `[Tabs]` Fixed an error in tabs where it is not sortable in NG. ([NG#1480](https://github.com/infor-design/enterprise-ng/issues/1480))
- `[Tabs Header]` Fixed colors of disabled in dark mode. ([#7465](https://github.com/infor-design/enterprise/issues/7465))
- `[Tooltip]` Fixed an error in tooltip where some string is unrecognizable. ([NG#1499](https://github.com/infor-design/enterprise-ng/issues/1499))
- `[Tooltip]` Fixed invisible links on hover on tooltips in contrast mode. ([7737](https://github.com/infor-design/enterprise/issues/7737))
- `[WeekView]` Fixed bug where agenda variant ignored `showAllDay` setting. ([#7700](https://github.com/infor-design/enterprise/issues/7700))

## v4.85.0

## v4.85.0 Features

- `[Colors]` Added new slate color palette with lower range colors. Some elements are updated. ([#7624](https://github.com/infor-design/enterprise/issues/7624))
- `[Stats]` Added a new component called stats similar to counts. We would like counts deprecated so please use stats in place of counts now as it has a cleaner UI. ([#7506](https://github.com/infor-design/enterprise/issues/7506))

## v4.85.0 Fixes

- `[Accordion]` Updated color style for accordion selected panel. ([#7593](https://github.com/infor-design/enterprise/issues/7593))
- `[Applicationmenu]` Fixed menu items cannot be seen properly when using alabaster. ([#7609](https://github.com/infor-design/enterprise/issues/7609))
- `[Applicationmenu]` Fixed bottom border color cannot be seen properly. ([#7565](https://github.com/infor-design/enterprise/issues/7565))
- `[Button]` Adjusted the left and right paddings of the button from `30px` to `32px`. ([#7508](https://github.com/infor-design/enterprise/issues/7508))
- `[Card]` Fixed widget size for subtitle examples. ([#7580](https://github.com/infor-design/enterprise/issues/7580))
- `[Card]` Fixed height for card button. ([#7637](https://github.com/infor-design/enterprise/issues/7637))
- `[Card]` Updated hover style for button in listview. ([#7636](https://github.com/infor-design/enterprise/issues/7636))
- `[Chart]` Added setting to force legend to popup. ([#7453](https://github.com/infor-design/enterprise/issues/7453))
- `[Column-Stacked]` Improved the column stacked and labels to be aligned correctly. ([#7266](https://github.com/infor-design/enterprise/issues/7266))
- `[ContextualActionPanel]` Fixed overflow issues on mobile view. ([#7585](https://github.com/infor-design/enterprise/issues/7585))
- `[Datagrid]` Fixed on incorrect row updates on adding a new row to the next page. ([#7486](https://github.com/infor-design/enterprise/issues/7486))
- `[Datagrid]` Fixed disabled filter columns in datagrid. ([#7467](https://github.com/infor-design/enterprise/issues/7467))
- `[Datagrid]` Fixed a bug where the select all checkbox was not clickable. ([#7499](https://github.com/infor-design/enterprise/issues/7499))
- `[Datagrid]` Fixed a bug in datepicker filter icon's hover state and alignment. ([#7562](https://github.com/infor-design/enterprise/issues/7562))
- `[Datagrid]` Fixed a bug where disabled buttons in cells were `hoverable`. ([#7611](https://github.com/infor-design/enterprise/issues/7611))
- `[Dropdown]` Fixed a bug in dropdown where `mouseenter` and keydown triggers simultaneous. ([#7464](https://github.com/infor-design/enterprise/issues/7464))
- `[Editor]` Fixed an xss issue in editor (iframes not permitted). ([#7590](https://github.com/infor-design/enterprise/issues/7590))
- `[Homepage]` Fixed invisible edit options and vertical dragging/resizing. ([#7579](https://github.com/infor-design/enterprise/issues/7579))
- `[Icons]` Fixed size of icons and made them 80x80. ([#1369](https://jira.infor.com/browse/IDS-1360))
- `[Listview/Card]` Fixed the UI of listview search with filters. ([#7546](https://github.com/infor-design/enterprise/issues/7546))
- `[Listview]` Adjusted overflow styles for list views in cards. ([#7557](https://github.com/infor-design/enterprise/issues/7557))
- `[Locale]` Fixed a bug using extend translations on some languages (`fr-CA/pt-BR`). ([#7491](https://github.com/infor-design/enterprise/issues/7491))
- `[Locale/Multiselect]` Changed text from selected to selection as requested by translators. ([#5886](https://github.com/infor-design/enterprise/issues/5886))
- `[Lookup]` Fixed a bug in lookup width not responsive in grid system. ([#7205](https://github.com/infor-design/enterprise/issues/7205))
- `[MonthView]` Added event triggers for when monthview is expanded and collapsed. ([#7605](https://github.com/infor-design/enterprise/issues/7605))
- `[Modal]` Fixed icon alignment in the title. ([#7639](https://github.com/infor-design/enterprise/issues/7639))
- `[Modal]` Added ID check in event triggers. ([#7475](https://github.com/infor-design/enterprise/issues/7475))
- `[Module Nav]` Added new settings for configuration of accordion, and auto-initialization of child components. ([NG#1477](https://github.com/infor-design/enterprise-ng/issues/1477))
- `[Module Nav Switcher]` Made compatibility improvements for the Module Nav Switcher NG component. ([NG#1477](https://github.com/infor-design/enterprise-ng/issues/1477))
- `[Multiselect]` Fixed a bug where the multiselect dropdown icon was overlapping the field. ([#7502](https://github.com/infor-design/enterprise/issues/7502))
- `[Popupmenu]` Fixed the placement of popup when parent element is outside of viewport. ([#5018](https://github.com/infor-design/enterprise/issues/5018))
- `[SearchField]` Fixed x alignment on older toolbar example. ([#7572](https://github.com/infor-design/enterprise/issues/58875726))
- `[Splitter]` Added new design changes and more examples. Note that the collapse button is no longer supported for now. ([#7542](https://github.com/infor-design/enterprise/issues/7542))
- `[Toolbar]` Fixed a bug where search icon was not aligned properly. ([#7642](https://github.com/infor-design/enterprise/issues/7642))
- `[Toolbar Flex]` Updated popupmenu color styles. ([#7383](https://github.com/infor-design/enterprise/issues/7383))
- `[Tooltip]` Improved consistency of tooltip size between text and text with icon. ([#7509](https://github.com/infor-design/enterprise/issues/7509))
- `[Tooltip]` Changed response method in beforeShow to allow passing true instead of content explicitly ([#7594](https://github.com/infor-design/enterprise/issues/7594))
- `[Toast]` Changed background color in dark mode for better contrast. ([#7648](https://github.com/infor-design/enterprise/issues/7648))

## v4.84.3 Fixes

- `[Applicationmenu]` Fixed bottom border color cannot be seen properly. ([#7565](https://github.com/infor-design/enterprise/issues/7565))
- `[ContextualActionPanel/Modal]` Fixed overflow issues on mobile view. ([#7585](https://github.com/infor-design/enterprise/issues/7585))
- `[Colors]` Added dark and contrast mode for app nav. ([#7624](https://github.com/infor-design/enterprise/issues/7624))
- `[Module Nav]` Added new settings for configuration of accordion, and auto-initialization of child components. ([NG#1477](https://github.com/infor-design/enterprise-ng/issues/1477))

## v4.84.2 Fixes

- `[Module Nav]` Added more fixes to support the angular wrapper. ([#7386](https://github.com/infor-design/enterprise/issues/7386))
- `[Card]` Fixed widget size for subtitle examples. ([#7580](https://github.com/infor-design/enterprise/issues/7580))
- `[Homepage]` Fixed invisible edit options and vertical dragging/resizing. ([#7579](https://github.com/infor-design/enterprise/issues/7579))

## v4.84.1

## v4.84.1 Fixes

- `[Dropdown]` Fixed an issue where Module Nav Role Switcher wasn't properly rendering the Dropdown pseudo-elements in Angular environments. ([NG #1477](https://github.com/infor-design/enterprise-ng/issues/1477))
- `[Module Nav]` Fixed an issue where it was not possible to disable filtering events. ([NG #1477](https://github.com/infor-design/enterprise-ng/issues/1477))
- `[Popupmenu]` Fixed some styling bugs when attached as a menu button menu in Module Nav components. ([NG #1477](https://github.com/infor-design/enterprise-ng/issues/1477))

## v4.84.0

## v4.84.0 Features

- `[Line Chart]` Added short and abbreviated name options for the data. ([#5906](https://github.com/infor-design/enterprise/issues/5906))
- `[Masked Input]` Added setting to retain value if maximum length is already reached. ([#7274](https://github.com/infor-design/enterprise/issues/7274))
- `[Module Nav]` Added the new Module Nav component. ([#7386](https://github.com/infor-design/enterprise/issues/7386))
- `[WeekView]` Added stacked view template for week view agenda variant. ([#7373](https://github.com/infor-design/enterprise/issues/7373))

## v4.84.0 Fixes

- `[Bar]` Added a setting called `defaultTickCount` (`5` as default) to automatically add ticks when there are no dataset values. ([#NG1463](https://github.com/infor-design/enterprise-ng/issues/1463))
- `[Busy Indicator]` Updated colors for busy indicator. ([#7098](https://github.com/infor-design/enterprise/issues/7098))
- `[Button]` Adjusted alignment for popupmenu icon buttons. ([#7408](https://github.com/infor-design/enterprise/issues/7408))
- `[Charts]` Improved the positioning of chart legend. ([#7452](https://github.com/infor-design/enterprise/issues/7452))
- `[Datagrid]` Fixed an issue where the table was not filling the entire datagrid container in firefox. ([#6956](https://github.com/infor-design/enterprise/issues/6956))
- `[Datagrid]` Fixed a bug where the colorpicker editor could not be toggles. ([#7362](https://github.com/infor-design/enterprise/issues/7362))
- `[Datagrid]` Clear `rowstatus` in tree node for clearRowError to work correctly. ([#6033](https://github.com/infor-design/enterprise/issues/6033))
- `[Datagrid]` Fixed an issue where `showColumn` was not functioning correctly with frozen columns. ([#7428](https://github.com/infor-design/enterprise/issues/7428))
- `[Datagrid]` Changed `enterkeykhint` behavior for filtering to filter with the virtual keyboard on mobile devices. ([#1489](https://github.com/infor-design/enterprise/issues/1489))
- `[Datagrid]` Fixed Pager not rendering correctly on page refresh. ([#6811](https://github.com/infor-design/enterprise/issues/6811))
- `[Dropdown]` Fixed the visibility of dropdown palette icons in dark mode. ([#7431](https://github.com/infor-design/enterprise/issues/7431))
- `[Dropdown]` Removed overflow none style for dropdown modal. ([#6033](https://github.com/infor-design/enterprise/issues/6033))
- `[Header]` Fix on header text not being readable due to color styles. ([#7466](https://github.com/infor-design/enterprise/issues/7466))
- `[Images]` Added class for images cursor pointer and make an example with click handler. ([#7007](https://github.com/infor-design/enterprise/issues/7007))
- `[Editor]` Fixed editor hover styles. ([#7535](https://github.com/infor-design/enterprise/issues/7535))
- `[Header]` Fixed an issue where the header text was difficult to read due to color styles. ([#7466](https://github.com/infor-design/enterprise/issues/7466))
- `[Header]` Fixed on header text not being readable due to color styles. ([#7466](https://github.com/infor-design/enterprise/issues/7466))
- `[Locale]` Added Comma translate option for locale for generating lists. ([#5887](https://github.com/infor-design/enterprise/issues/5887))
- `[Lookup]` Added undefined check for lookup values when updating grid. ([#7403](https://github.com/infor-design/enterprise/issues/7403))
- `[Listview]` Fixed invisible button on hover. ([#7544](https://github.com/infor-design/enterprise/issues/7544))
- `[Modal]` Fixed button alignment on modals. ([#7543](https://github.com/infor-design/enterprise/issues/7543))
- `[Tabs/Module]` Fixed a bug the personalization color was the same as the tab color (again). ([#7516](https://github.com/infor-design/enterprise/issues/7516))
- `[SearchField]` Fixed misaligned icons on toolbar search and pager buttons. ([#7527](https://github.com/infor-design/enterprise/issues/7527))
- `[Textarea]` Fixed an issue where the textarea was throwing an error. ([#7536](https://github.com/infor-design/enterprise/issues/7536))
- `[Toolbar]` Fixed x alignment on old toolbars. ([#7550](https://github.com/infor-design/enterprise/issues/7550))

## v4.83.0

## v4.83.0 Features

- `[Cards/Widgets]` Added new design and features for the cards/widget component, this includes different rounded corners and shadows. ([#7379](https://github.com/infor-design/enterprise/issues/7379))
- `[Cards/Widgets]` All icon buttons on cards should use a new icon please change `icon-more` to `icon-vertical-ellipsis`. ([#7379](https://github.com/infor-design/enterprise/issues/7379))
- `[CSS Utilities]` Added CSS utility classes to the library to provide a standardized and efficient way of achieving consistent styling. ([#7377](https://github.com/infor-design/enterprise/issues/7377))
- `[Homepage]` Changed the gutter size, banner size, and widget size for the homepage. ([#7445](https://github.com/infor-design/enterprise/issues/7445))
- `[Icons]` Icon updated for 16 icons, added new icons `change-department, shifting, shift-origin, shift-destination, swap-list-left, swap-list-right`. ([#7510](https://github.com/infor-design/enterprise/issues/7510))

## v4.83.0 Fixes

- `[Busy Indicator]` Updated colors for busy indicator. ([#7098](https://github.com/infor-design/enterprise/issues/7098))
- `[Builder]` Fixed subtitle text not shown properly. ([#7207](https://github.com/infor-design/enterprise/issues/7207))
- `[Builder]` Fixed a bug where subtitle text was not shown properly. ([#7207](https://github.com/infor-design/enterprise/issues/7207))
- `[Button]` Adjusted alignment for popupmenu icon buttons. ([#7408](https://github.com/infor-design/enterprise/issues/7408))
- `[Button]` Adjusted personalized colors. ([#7406](https://github.com/infor-design/enterprise/issues/7406))
- `[Datagrid]` Fix on unique ID generator for tooltips. ([#7393](https://github.com/infor-design/enterprise/issues/7393))
- `[Datagrid]` Made `clearRowStatus` in tree node for `clearRowError` work correctly. ([#6033](https://github.com/infor-design/enterprise/issues/6033))
- `[Datepicker]` Fixed validation not showing after component update. ([#7240](https://github.com/infor-design/enterprise/issues/7240))
- `[EmptyMessage]` Improved centering of widget and homepage contents for various widget sizes to enhance the overall user experience. ([#7360](https://github.com/infor-design/enterprise/issues/7360))
- `[Header]` Fixed header components not aligned and visibly shown properly. ([#7209](https://github.com/infor-design/enterprise/issues/7209))
- `[Header]` Fix on header text not being readable due to color styles. ([#7466](https://github.com/infor-design/enterprise/issues/7466))
- `[Icons]` Icons updated for 44 icons, added new `success-message` empty state and two new icons `vertical-ellipsis` and `microphone-filled`. ([#7394](https://github.com/infor-design/enterprise/issues/7394))
- `[Icons]` Icons updated for 44 icons, added new `success-message` empty state and two new icons: `vertical-ellipsis` and `microphone-filled`. ([#7394](https://github.com/infor-design/enterprise/issues/7394))
- `[Monthview]` Fixed on updated method creating duplicates. ([NG#1446](https://github.com/infor-design/enterprise-ng/issues/1446))
- `[Popupmenu]` Fix on popupmenu arrow not appearing when showArrow is true. ([#5061](https://github.com/infor-design/enterprise/issues/5061))
- `[Popupmenu]` Fixed a bug where the popupmenu arrow was not appearing despite `showArrow` being set to true. ([#5061](https://github.com/infor-design/enterprise/issues/5061))
- `[Popupmenu]` Fixed on popupmenu arrow not appearing when showArrow is true. ([#5061](https://github.com/infor-design/enterprise/issues/5061))
- `[Popupmenu]` Fixed popupmenu previous states not getting saved when called resize and update. ([#6601](https://github.com/infor-design/enterprise/issues/6601))
- `[Searchfield]` Fixed collapsible issues with search icon color and behavior. ([#7390](https://github.com/infor-design/enterprise/issues/7390))
- `[Popupmenu]` Fixed on popupmenu arrow not appearing when showArrow is true. ([#5061](https://github.com/infor-design/enterprise/issues/5061))
- `[Locale]` Added new translations. ([#1243](https://github.com/infor-design/enterprise/issues/7512)
- `[Monthview]` Fix on updated method creating duplicates. ([NG#1446](https://github.com/infor-design/enterprise-ng/issues/1446))
- `[Monthview]` Fixed on updated method creating duplicates. ([NG#1446](https://github.com/infor-design/enterprise-ng/issues/1446))
- `[Tabs Module]` Fixed closing an active tab in the overflow menu results in a blank screen. ([#7321](https://github.com/infor-design/enterprise/issues/7321))
- `[Toolbar]` Added hover style for contextual toolbar. ([#7459](https://github.com/infor-design/enterprise/issues/7459))
- `[Toolbar/Toolbar Flex]` Added hover state to buttons. ([#7327](https://github.com/infor-design/enterprise/issues/7327))
- `[Toolbar-Flex]` Fixed redundant aria-disabled in toolbar when element is disabled. ([#6339](https://github.com/infor-design/enterprise/issues/6339))
- `[Toolbar Flex]` Fixed buttons being not visible on window resize. ([#7421](https://github.com/infor-design/enterprise/issues/7421))
- `[Toolbar Flex]` Updated header examples and included header to use flex toolbar by default. ([#6837](https://github.com/infor-design/enterprise/issues/6837))

## v4.82.0

## v4.82.0 Features

- `[Card]` Added borderless class for cards. ([WC#1169](https://github.com/infor-design/enterprise-wc/issues/1169))

## v4.82.0 Fixes

- `[App Menu]` Colors should remain the same when changing theme colors. ([#7302](https://github.com/infor-design/enterprise/issues/7302))
- `[Badge]` Fixed success state badge color in new light theme. ([#7353](https://github.com/infor-design/enterprise/issues/7353))
- `[Bar]` Fixed items not being selected/deselected from the legend. ([#7330](https://github.com/infor-design/enterprise/issues/7330))
- `[Breadcrumb]` Updated breadcrumb hover color. ([#7337](https://github.com/infor-design/enterprise/issues/7337))
- `[Card]` Updated background color in classic high contrast. ([#7374](https://github.com/infor-design/enterprise/issues/7374))
- `[Card]` Fixed group-action unnecessary scroll bar. ([#7343](https://github.com/infor-design/enterprise/issues/7343))
- `[Count]` Fix personalize styles for instance count to adjust icon colors. ([6947](https://github.com/infor-design/enterprise/issues/6947))
- `[Column]` Fixed data chart and legend doesn't match up. ([#7199](https://github.com/infor-design/enterprise/issues/7199))
- `[Datagrid]` Fixed on styling in row status icon when first column is not a select column. ([NG#5913](https://github.com/infor-design/enterprise-ng/issues/5913))
- `[Datagrid]` Fixed table layout with a distinct hover background color for both activated and non-activated rows. ([#7320](https://github.com/infor-design/enterprise/issues/7369))
- `[Body]` Updated background color in classic high contrast. ([#7374](https://github.com/infor-design/enterprise/issues/7374))
- `[Card]` Fixed group-action unnecessary scroll bar. ([#7343](https://github.com/infor-design/enterprise/issues/7343))
- `[Datagrid]` Fixed header icon tooltip showing when undefined. ([#6929](https://github.com/infor-design/enterprise/issues/6929))
- `[Datagrid]` Fix on styling in row status icon when first column is not a select column. ([NG#5913](https://github.com/infor-design/enterprise-ng/issues/5913))
- `[Datagrid]` Fixed paging source argument is empty when re-assigning grid options. ([6947](https://github.com/infor-design/enterprise/issues/6947))
- `[Datagrid]` Changed pager type to initial when updating datagrid with paging setting. ([#7398](https://github.com/infor-design/enterprise/issues/7398))
- `[Datagrid]` Fixed datagrid toolbar to be able to show buttons more than two. ([6921](https://github.com/infor-design/enterprise/issues/6921))
- `[Editor]` Fixed links are not readable in dark mode. ([#7331](https://github.com/infor-design/enterprise/issues/7331))
- `[Field-Filter]` Fixed a bug in field filter where the design is not properly aligned on Modal. ([#7358](https://github.com/infor-design/enterprise/issues/7358))
- `[Header]` Fixed border in search field in the header. ([#7297](https://github.com/infor-design/enterprise/issues/7297))
- `[Header]` Fixed the font sizes and alignments. ([#7317](https://github.com/infor-design/enterprise/issues/7317))
- `[Listbuilder]` Fixed icon alignment on toolbar so that it's centered on focused. ([#7397](https://github.com/infor-design/enterprise/issues/7397))
- `[Listview]` Fixed the height restriction in listview when used in card. ([#7094](https://github.com/infor-design/enterprise/issues/7094))
- `[Lookup]` Fix in keyword search not filtering single comma. ([#7165](https://github.com/infor-design/enterprise/issues/7165))
- `[Lookup]` Fix in keyword search not filtering single quote. ([#7165](https://github.com/infor-design/enterprise/issues/7165))
- `[Notification]` Fix in example page of notification, updated parent element. ([#7391](https://github.com/infor-design/enterprise/issues/7391))
- `[Pager]` Fixed the pager's underline style to enhance its appearance when it is being hovered over. ([#7352](https://github.com/infor-design/enterprise/issues/7352))
- `[Personalization]` Changed default color back to azure and add alabaster in personalization colors. ([#7320](https://github.com/infor-design/enterprise/issues/7320))
- `[Personalization]` Fixed color changing doesn't add CSS class to the header in Safari browser. ([#7338](https://github.com/infor-design/enterprise/issues/7338))
- `[Personalization]` Adjusted header text/tabs colors. ([#7319](https://github.com/infor-design/enterprise/issues/7319))
- `[Personalization]` Additional fixes for default color back to azure and added alabaster in personalization colors. ([#7340](https://github.com/infor-design/enterprise/issues/7340))
- `[Popupmenu]` Fixed on popupmenu more icon not visible when open. ([#7383](https://github.com/infor-design/enterprise/issues/7383))
- `[Searchfield]` Fixed on misalignment in searchfield clear icon. ([#7382](https://github.com/infor-design/enterprise/issues/7382))
- `[Searchfield]` Fixed searchfield icon adjustments. ([#7387](https://github.com/infor-design/enterprise/issues/7387))
- `[SearchField]` Fixed undefined error on `toolbarFlexItem`. ([#7402](https://github.com/infor-design/enterprise/issues/7402))
- `[Tabs]` Fixed the alignment of focus in RTL view. ([#6992](https://github.com/infor-design/enterprise/issues/6992))
- `[Tabs Header]` Fixed the alignment of close button. ([#7273](https://github.com/infor-design/enterprise/issues/7273))
- `[Textarea]` Fixed track dirty when updated() method was triggered. ([NG#1429](https://github.com/infor-design/enterprise-ng/issues/1429))
- `[Timeline]` Fixed the alignment when timeline is inside a card. ([#7278](https://github.com/infor-design/enterprise/issues/7278))
- `[Timeline]` Fixed issue with timeline content exceeding allotted space when additional elements were added. ([#7299](https://github.com/infor-design/enterprise/issues/7299))
- `[Timeline]` Added test page to test scenario of timeline with no dates. ([#7298](https://github.com/infor-design/enterprise/issues/7298))
- `[Tooltip]` Added appendTo settings to fix tooltip positioning on the structure. ([#7220](https://github.com/infor-design/enterprise/issues/7220))
- `[Tooltip]` Fixed tooltip not on top of all elements when shown and manually moved. ([#7130](https://github.com/infor-design/enterprise/issues/7130))
- `[Tooltip]` Added appendTo settings to fix tooltip positioning on the structure. ([#7220](https://github.com/infor-design/enterprise/issues/7220))

## v4.81.0

## v4.81.0 Important Changes

- `[Docs]` Added action sheet to the doc site. ([#7230](https://github.com/infor-design/enterprise/issues/7230))
- `[General]` Project now uses node 18 (18.13.0) for development. All dependencies are updated. ([#6634](https://github.com/infor-design/enterprise/issues/6634))
- `[General]` Updated to d3.v7 which impacts all charts. ([#6634](https://github.com/infor-design/enterprise/issues/6634))
- `[Bar]` Fixed missing left axis label. ([#7181](https://github.com/infor-design/enterprise/issues/7181))
- `[Bar]` Fixed regressed long text example. ([#7183](https://github.com/infor-design/enterprise/issues/7183))
- `[Build]` Fixed build errors on windows. ([#7228](https://github.com/infor-design/enterprise/issues/7228))
- `[Icons]` Added new empty state icons, and in different and larger sizes. ([#7115](https://github.com/infor-design/enterprise/issues/7115))

## v4.81.0 Features

- `[Calendar]` Added `weekview` number on the monthview in datepicker. Use `showWeekNumber` to enable it. ([#5785](https://github.com/infor-design/enterprise/issues/5785))

## v4.81.0 Fixes

- `[Actionsheet]` Updated font and icon colors for classic actionsheet. ([#7012](https://github.com/infor-design/enterprise/issues/7012))
- `[Accordion]` Additional fix in accordion collapsing cards on expand bug. ([#6820](https://github.com/infor-design/enterprise/issues/6820))
- `[Alerts/Badges/Tags]` Updated warning and alert colors. ([#7162](https://github.com/infor-design/enterprise/issues/7162))
- `[App Menu]` Updated `appmenu` icon colors. ([#7303](https://github.com/infor-design/enterprise/issues/7303))
- `[Background]` Updated default background color in high contrast. ([#7261](https://github.com/infor-design/enterprise/issues/7261))
- `[Bar]` Fixed bug introduced by d3 changes with bar selection. ([#7182](https://github.com/infor-design/enterprise/issues/7182))
- `[Button]` Fixed icon button size and icon centering. ([#7201](https://github.com/infor-design/enterprise/issues/7201))
- `[Button]` Fixed disabled button color in classic version. ([#7185](https://github.com/infor-design/enterprise/issues/7185))
- `[Button]` Button adjustments for compact mode. ([#7161](https://github.com/infor-design/enterprise/issues/7161))
- `[Button]` Button adjustments for secondary menu in dark and contrast mode. ([#7221](https://github.com/infor-design/enterprise/issues/7221))
- `[ContextMenu]` Fixed a bug where wrong menu is displayed in nested menus on mobile device. ([NG#1417](https://github.com/infor-design/enterprise-ng/issues/1417))
- `[Datagrid]` Fixed re-rendering of the grid when `disableClientFilter` set to true. ([#7282](https://github.com/infor-design/enterprise/issues/7282))
- `[Datagrid]` Fixed a bug in datagrid where sorting is not working properly. ([#6787](https://github.com/infor-design/enterprise/issues/6787))
- `[Datagrid]` Fixed background color of lookups in filter row when in light mode. ([#7176](https://github.com/infor-design/enterprise/issues/7176))
- `[Datagrid]` Fixed a bug in datagrid where custom toolbar is being replaced with data grid generated toolbar. ([NG#1434](https://github.com/infor-design/enterprise-ng/issues/1434))
- `[Datagrid]` Fixed bug in Safari where dynamically switching from RTL to LTR doesn't update all the alignments. ([NG#1431](https://github.com/infor-design/enterprise-ng/issues/1431))
- `[Datagrid]` Fixed odd hover color when using row activation and is list. ([#7232](https://github.com/infor-design/enterprise/issues/7232))
- `[Datagrid]` Fixed dragging columns after a cancelled drop moves more than one column. ([#7017](https://github.com/infor-design/enterprise/issues/7017))
- `[Dropdown]` Fixed swatch default color in themes. ([#7108](https://github.com/infor-design/enterprise/issues/7108))
- `[Dropdown/Multiselect]` Fixed disabled options are not displayed as disabled when using ajax. ([#7150](https://github.com/infor-design/enterprise/issues/7150))
- `[EmptyMessage]` Updated the example page for widgets. ([#7033](https://github.com/infor-design/enterprise/issues/7033))
- `[Field-Filter]` Fixed a bug in field filter where the design is not properly aligned. ([#7001](https://github.com/infor-design/enterprise/issues/7001))
- `[Field-Filter]` Icon adjustments in Safari. ([#7264](https://github.com/infor-design/enterprise/issues/7264))
- `[Fileupload]` Icon adjustments in compact mode. ([#7149](https://github.com/infor-design/enterprise/issues/7149))
- `[Fileupload]` Icon adjustments in classic mode. ([#7265](https://github.com/infor-design/enterprise/issues/7265))
- `[Header]` Fixed a bug in `subheader` where the color its not appropriate on default theme. ([#7173](https://github.com/infor-design/enterprise/issues/7173))
- `[Header]` Changed the header from pseudo elements to actual icon. Please make the follow [change to your app menu icon](https://github.com/infor-design/enterprise/pull/7285/files#diff-4ee8ef8a5fe8ef128f558004ce5a73d8b2939256ea3c614ac26492078171529bL3-R5) to get the best output. ([#7163](https://github.com/infor-design/enterprise/issues/7163))
- `[Homepage/Personalize/Page-Patterns]` Fixed homepage hero widget, builder header, and other section of tabs with the new design and color combination. ([#7136](https://github.com/infor-design/enterprise/issues/7136))
- `[MenuButton]` Fixed some color on menu buttons. ([#7184](https://github.com/infor-design/enterprise/issues/7184))
- `[Modal]` Fixed alignment of tooltip error in modal. ([#7125](https://github.com/infor-design/enterprise/issues/7125))
- `[Hyperlink]` Changed hover color in dark theme. ([#7095](https://github.com/infor-design/enterprise/issues/7095))
- `[Icon]` Changed icon alert info color in dark theme. ([#7158](https://github.com/infor-design/enterprise/issues/7158))
- `[Icon]` Updated icon name in example page. ([#7269](https://github.com/infor-design/enterprise/issues/7269))
- `[Listview]` Added an additional translation for records selected in listview. ([#6528](https://github.com/infor-design/enterprise/issues/6528))
- `[Lookup]` Fixed a bug in lookup where items are not selected for async data. ([NG#1409](https://github.com/infor-design/enterprise-ng/issues/1409))
- `[Listview]` Fixed overflow in listview when there is a search bar included. ([#7015](https://github.com/infor-design/enterprise/issues/7015))
- `[Personalization]` Added color mapping in personalization. ([#7073](https://github.com/infor-design/enterprise/issues/7073))
- `[Personalization]` Fixed style changed when changing the modes and colors. ([#7171](https://github.com/infor-design/enterprise/issues/7171))
- `[Personalization]` Fix default values in the personalization API. ([#7167](https://github.com/infor-design/enterprise/issues/7167))
- `[Personalization]` Fix header tabs/header colors for a variation when header tabs are not in header element. ([#7153](https://github.com/infor-design/enterprise/issues/7153) [#7211](https://github.com/infor-design/enterprise/issues/7211) [#7212](https://github.com/infor-design/enterprise/issues/7212) [#7217](https://github.com/infor-design/enterprise/issues/7217) [#7218](https://github.com/infor-design/enterprise/issues/7218))
- `[Personalization]` Fix secondary button color in header. ([#7204](https://github.com/infor-design/enterprise/issues/7204))
- `[Popupmenu]` Fix on inverse colors not showing in popupmenu in masthead. ([#7005](https://github.com/infor-design/enterprise/issues/7005))
- `[Searchfield]` Custom button adjustments in mobile. ([#7134](https://github.com/infor-design/enterprise/issues/7134))
- `[Searchfield]` Go button adjustments for flex toolbar. ([#6014](https://github.com/infor-design/enterprise/issues/6014))
- `[Searchfield]` Collapse button adjustments in mobile. ([#7164](https://github.com/infor-design/enterprise/issues/7164))
- `[Searchfield]` Collapse button adjustments in header. ([#7210](https://github.com/infor-design/enterprise/issues/7210))
- `[Slider]` Fixed sliding and dropping the handle outside of the component doesn't trigger the change event. ([#7028](https://github.com/infor-design/enterprise/issues/7028))
- `[Tabs]` Changed header tabs disabled color to darker color. ([#7219](https://github.com/infor-design/enterprise/issues/7219))
- `[Tabs]` Fixed incorrect fade out color in horizontal header tabs. ([#7244](https://github.com/infor-design/enterprise/issues/7244))
- `[Timepicker]` Fixed 24h time validation. ([#7188](https://github.com/infor-design/enterprise/issues/7188))
- `[Toolbar]` Fixed buttons aren't going in the overflow menu if placed after search field. ([#7194](https://github.com/infor-design/enterprise/issues/7194))
- `[Typography]` Updated documentation to align usage guidance. ([#7187](https://github.com/infor-design/enterprise/issues/7187))

## v4.80.1 Fixes

- `[Button]` Fixed button status colors disabled in toolbar/toolbar flex in alabaster and personalize colors. ([#7166](https://github.com/infor-design/enterprise/issues/7166))
- `[Dropdown]` Fixed swatch default color in themes. ([#7108](https://github.com/infor-design/enterprise/issues/7108))
- `[Hyperlink]` Changed hover color in dark theme. ([#7095](https://github.com/infor-design/enterprise/issues/7095))
- `[Timepicker]` Fixed field value when day period goes first in the time format. ([#7116](https://github.com/infor-design/enterprise/issues/7116))
- `[Datagrid]` Fixed background color of lookups in filter row when in light mode. ([#7176](https://github.com/infor-design/enterprise/issues/7176))
- `[Dropdown/Multiselect]` Fixed disabled options are not displayed as disabled when using ajax. ([#7150](https://github.com/infor-design/enterprise/issues/7150))
- `[Header]` Fixed a bug in `subheader` where the color its not appropriate on default theme. ([#7173](https://github.com/infor-design/enterprise/issues/7173))
- `[MenuButton]` Fixed some color on menu buttons. ([#7184](https://github.com/infor-design/enterprise/issues/7184))

## v4.80.0

## v4.80.0 Important Changes

- `[Personalization]` The default color is now alabaster (white) rather than the previous azure color. This effects header and tabs header as previously noted. ([#6979](https://github.com/infor-design/enterprise/issues/6979))
- `[Header]` Changed the default color from azure to alabaster. I.E. The default header color is now alabaster but can still be set to any of the other 8 colors. So far the older look azure can be used. ([#6979](https://github.com/infor-design/enterprise/issues/6979))
- `[Tabs Header]` Changed the default background color for tabs header to also use alabaster with the same ability to use any of the other 8 personalization colors. ([#6979](https://github.com/infor-design/enterprise/issues/6979))
- `[Button]` The style of all buttons (primary/tertiary and secondary) have been updated and changed, in addition we added new destructive buttons. ([#6977](https://github.com/infor-design/enterprise/issues/6977))
- `[Button]` Fixed button status colors disabled in toolbar/toolbar flex in alabaster and personalize colors. ([#7166](https://github.com/infor-design/enterprise/issues/7166))
- `[Datagrid]` Added ability to change the color of the header in datagrid between (`dark` or `light (alabaster)`). ([#7008](https://github.com/infor-design/enterprise/issues/7008))
- `[Searchfield]` Completed a design review of searchfield and enhanced it with updated several design improvements. ([#6707](https://github.com/infor-design/enterprise/issues/6707))

## v4.80.0 Features

- `[About]` Browser version for chrome no longer contains minor version. ([#7067](https://github.com/infor-design/enterprise/issues/7067))
- `[Lookup]` Added modal settings to lookup. ([#4319](https://github.com/infor-design/enterprise/issues/4319))
- `[Radar]` Converted Radar scripts to puppeteer. ([#6989](https://github.com/infor-design/enterprise/issues/6989))
- `[Colors]` Correct Status Colors.([#6993](https://github.com/infor-design/enterprise/issues/6993))
- `[Colors]` Re-add yellow alerts.([#6922](https://github.com/infor-design/enterprise/issues/6922))
- `[Chart]` Added 'info' and theme color options in settings.([#7084](https://github.com/infor-design/enterprise/issues/7084))
- `[Icons]` Added three new icons: `icon-paint-brush, icon-psych-precaution, icon-observation-precaution`. ([#7040](https://github.com/infor-design/enterprise/issues/7040))
- `[Icons]` Added four new icons: `up-down-chevron, approve-all, import-spreadsheet, microphone`. ([#7142](https://github.com/infor-design/enterprise/issues/7142))

## v4.80.0 Fixes

- `[Button]` Fixed a bug where buttons are not readable in dark mode in the new design. ([#7082](https://github.com/infor-design/enterprise/issues/7082))
- `[Checkbox]` Fixed a bug where checkbox labels not wrapping when using `form-responsive` class. ([#6826](https://github.com/infor-design/enterprise/issues/6826))
- `[Datagrid]` Fixed a bug in datagrid where icon is not aligned in custom card. ([#7000](https://github.com/infor-design/enterprise/issues/7000))
- `[Datagrid]` Fixed a bug where datepicker icon background color is incorrect upon hovering. ([#7053](https://github.com/infor-design/enterprise/issues/7053))
- `[Datagrid]` Fixed a bug in datagrid where dropdown filter does not render correctly. ([#7006](https://github.com/infor-design/enterprise/issues/7006))
- `[Datagrid]` Fixed a bug in datagrid where flex toolbar is not properly destroyed. ([NG#1423](https://github.com/infor-design/enterprise-ng/issues/1423))
- `[Datagrid]` Fixed a bug in datagrid in datagrid where the icon cause clipping issues. ([#7000](https://github.com/infor-design/enterprise/issues/7000))
- `[Datagrid]` Fixed a bug in datagrid where date cell is still in edit state after editing when using Safari. ([#6963](https://github.com/infor-design/enterprise/issues/6963))
- `[Datagrid]` Fixed a bug in datagrid where summary row become selected after selecting row one. ([#7128](https://github.com/infor-design/enterprise/issues/7128))
- `[Datagrid]` Updated dirty cell check in datagrid. ([#6893](https://github.com/infor-design/enterprise/issues/6893))
- `[Datepicker]` Fixed a bug in datagrid where disabled dates were not showing in Safari. ([#6920](https://github.com/infor-design/enterprise/issues/6920))
- `[Datepicker]` Fixed a bug where range display is malformed in RTL. ([#6933](https://github.com/infor-design/enterprise/issues/6933))
- `[Datepicker]` Fixed exception occurring in disable dates. ([#7086](https://github.com/infor-design/enterprise/issues/7086))
- `[Header]` Adjusted classic header colors. ([#7069](https://github.com/infor-design/enterprise/issues/7069))
- `[Lookup]` Adjusted width in lookup. ([#6924](https://github.com/infor-design/enterprise/issues/6924))
- `[Searchfield]` Searchfield enhancement bugfixes on colors. ([#7079](https://github.com/infor-design/enterprise/issues/7079))
- `[Searchfield]` Searchfield icon placement fixes in classic. ([#7134](https://github.com/infor-design/enterprise/issues/7134))
- `[Lookup]` Adjusted width in lookup. ([#6924](https://github.com/infor-design/enterprise/issues/6924))
- `[Lookup]` Fixed a bug where custom modal script gets error after closing the modal in the second time. ([#7057](https://github.com/infor-design/enterprise/issues/7057))
- `[Listview]` Fix on contextual button hover color. ([#7090](https://github.com/infor-design/enterprise/issues/7090))
- `[Searchfield]` Searchfield enhancement bugfixes on colors. ([#7079](https://github.com/infor-design/enterprise/issues/7079))
- `[Searchfield]` Fix on non-collapsible positioning and borders. ([#7111](https://github.com/infor-design/enterprise/issues/7111))
- `[Searchfield]` Adjust icon position and colors. ([#7106](https://github.com/infor-design/enterprise/issues/7106))
- `[Searchfield]` Adjust border colors in category. ([#7110](https://github.com/infor-design/enterprise/issues/7110))
- `[Splitter]` Store location only when save setting is set to true. ([#7045](https://github.com/infor-design/enterprise/issues/7045))
- `[Tabs]` Fixed a bug where add tab button is not visible in new default view. ([#7146](https://github.com/infor-design/enterprise/issues/7146))
- `[Tabs]` Fixed a bug where tab list is not viewable dark mode classic view. ([#7097](https://github.com/infor-design/enterprise/issues/7097))
- `[Tabs]` Fixed a bug in tabs header and swatch personalize colors. ([#7046](https://github.com/infor-design/enterprise/issues/7046))
- `[Tabs]` Added puppeteer scripts for tooltip title. ([#7003](https://github.com/infor-design/enterprise/issues/7003))
- `[Tabs Header]` Updated example page, recalibrated positioning and fixed theme discrepancies. ([#7085](https://github.com/infor-design/enterprise/issues/7085))
- `[Tabs Module]` Fixed a bug in go button where it was affected by the latest changes for button. ([#7037](https://github.com/infor-design/enterprise/issues/7037))
- `[Textarea]` Added paste event listener for textarea. ([NG#6924](https://github.com/infor-design/enterprise-ng/issues/1401))
- `[Toolbar]` Adjustment in title width. ([#7113](https://github.com/infor-design/enterprise/issues/7113))
- `[Toolbar Flex]` Fix on toolbar key navigation.([#7041](https://github.com/infor-design/enterprise/issues/7041))
- `[User Status Icons]` Now have a more visible fill and a stroke behind them. ([#7040](https://github.com/infor-design/enterprise/issues/7040))

## v4.70.0

## v4.70.0 Important Notes

- `[General]` Some elements are no longer hooked under `window` for example `Locale` `Formatters` and `Editors`. To resolve it using Locale.set as an example use the `Soho` namespace i.e. `Soho.Locale.set()`. ([#6634](https://github.com/infor-design/enterprise/issues/6634))

## v4.70.0 Features

- `[Checkbox]` Converted Checkbox scripts to puppeteer. ([#6936](https://github.com/infor-design/enterprise/issues/6936))
- `[Circlepager]` Converted `Circlepager` scripts to puppeteer. ([#6971](https://github.com/infor-design/enterprise/issues/6971))
- `[Icons]` Bumped `ids-identity` to get a new empty state icon `empty-no-search-result` and a new system icon `advance-settings`.([#6999](https://github.com/infor-design/enterprise/issues/6999))

## v4.70.0 Fixes

- `[Accordion]` Fixed a bug where expanded card closes in NG when opening accordion. ([#6820](https://github.com/infor-design/enterprise/issues/6820))
- `[Counts]` Fixed a bug in counts where two rows of labels cause misalignment. ([#6845](https://github.com/infor-design/enterprise/issues/6845))
- `[Counts]` Added example page for widget count with color background. ([#7234](https://github.com/infor-design/enterprise/issues/7234))
- `[Datagrid]` Fixed a bug in datagrid where expandable row input cannot edit the value. ([#6781](https://github.com/infor-design/enterprise/issues/6781))
- `[Datagrid]` Fixed a bug in datagrid where clear dirty cell does not work properly in frozen columns. ([#6952](https://github.com/infor-design/enterprise/issues/6952))
- `[Datagrid]` Adjusted date and timepicker icons in datagrid filter. ([#6917](https://github.com/infor-design/enterprise/issues/6917))
- `[Datagrid]` Fixed a bug where frozen column headers are not rendered on update. ([NG#1399](https://github.com/infor-design/enterprise-ng/issues/1399))
- `[Datagrid]` Added toolbar update on datagrid update. ([NG#1357](https://github.com/infor-design/enterprise-ng/issues/1357))
- `[Datepicker]` Added Firefox increment/decrement keys. ([#6877](https://github.com/infor-design/enterprise/issues/6877))
- `[Datepicker]` Fixed a bug in mask value in datepicker when update is called. ([NG#1380](https://github.com/infor-design/enterprise-ng/issues/1380))
- `[Dropdown]` Fixed a bug in dropdown where there is a null in a list when changing language to Chinese. ([#6916](https://github.com/infor-design/enterprise/issues/6916))
- `[Editor]` Fixed a bug in editor where insert image is not working properly when adding attributes. ([#6864](https://github.com/infor-design/enterprise/issues/6864))
- `[Editor]` Fixed a bug in editor where paste and plain text is not cleaning the text/html properly. ([#6892](https://github.com/infor-design/enterprise/issues/6892))
- `[Locale]` Fixed a bug in locale where same language translation does not render properly. ([#6847](https://github.com/infor-design/enterprise/issues/6847))
- `[Icons]` Fixed incorrect colors of new empty state icons. ([#6965](https://github.com/infor-design/enterprise/issues/6965))
- `[Popupmenu]` Fixed a bug in popupmenu where submenu and submenu items are not indented properly. ([#6860](https://github.com/infor-design/enterprise/issues/6860))
- `[Process Indicator]` Fix on extra line after final step. ([#6744](https://github.com/infor-design/enterprise/issues/6744))
- `[Searchfield]` Changed toolbar in example page to flex toolbar. ([#6737](https://github.com/infor-design/enterprise/issues/6737))
- `[Tabs]` Added tooltip on add new tab button. ([#6902](https://github.com/infor-design/enterprise/issues/6902))
- `[Tabs]` Adjusted header and tab colors in themes. ([#6673](https://github.com/infor-design/enterprise/issues/6673))
- `[Timepicker]` Filter method in datagrid is called on timepicker's change event. ([#6896](https://github.com/infor-design/enterprise/issues/6896))

## v4.69.0

## v4.69.0 Important Features

- `[Icons]` All icons have padding on top and bottom effectively making them 4px smaller by design. This change may require some UI corrections to css. ([#6868](https://github.com/infor-design/enterprise/issues/6868))
- `[Icons]` Over 60 new icons and 126 new industry focused icons. ([#6868](https://github.com/infor-design/enterprise/issues/6868))
- `[Icons]` The icon `save-closed` is now `save-closed-old` in the deprecated, we suggest not using this old icon. ([#6868](https://github.com/infor-design/enterprise/issues/6868))
- `[Icons]` Alert icons come either filled or not filled (outlined) filled alert icons like  `icon-alert-alert` are now `icon-success-alert` and `alert-filled` we suggest no longer using filled alert icons, use only the outlined ones. ([#6868](https://github.com/infor-design/enterprise/issues/6868))

## v4.69.0 Features

- `[Datagrid]` Added puppeteer script for extra class for tooltip. ([#6900](https://github.com/infor-design/enterprise/issues/6900))
- `[Header]` Converted Header scripts to puppeteer. ([#6919](https://github.com/infor-design/enterprise/issues/6919))
- `[Icons]` Added [enhanced and new empty states icons](https://main-enterprise.demo.design.infor.com/components/icons/example-empty-widgets.html) with a lot more color. These should replace existing ones but it is opt-in. ([#6868](https://github.com/infor-design/enterprise/issues/6868))
- `[Lookup]` Added puppeteer script for lookup double click apply enhancement. ([#6886](https://github.com/infor-design/enterprise/issues/6886))
- `[Stepchart]` Converted Stepchart scripts to puppeteer. ([#6940](https://github.com/infor-design/enterprise/issues/6940))

## v4.69.0 Fixes

- `[Datagrid]` Fixed a bug in datagrid where sorting is not working properly. ([#6787](https://github.com/infor-design/enterprise/issues/6787))
- `[Datagrid]` Fixed a bug in datagrid where add row is not working properly when using frozen columns. ([#6918](https://github.com/infor-design/enterprise/issues/6918))
- `[Datagrid]` Fixed a bug in datagrid where tooltip flashes continuously on hover. ([#5907](https://github.com/infor-design/enterprise/issues/5907))
- `[Datagrid]` Fixed a bug in datagrid where is empty and is not empty is not working properly. ([#5273](https://github.com/infor-design/enterprise/issues/5273))
- `[Datagrid]` Fixed a bug in datagrid where inline editor input text is not being selected upon clicking. ([NG#1365](https://github.com/infor-design/enterprise-ng/issues/1365))
- `[Datagrid]` Fixed a bug in datagrid where multiselect filter is not rendering properly. ([#6846](https://github.com/infor-design/enterprise/issues/6846))
- `[Datagrid]` Fixed a bug in datagrid where row shading is not rendered properly. ([#6850](https://github.com/infor-design/enterprise/issues/6850))
- `[Datagrid]` Fixed a bug in datagrid where icon is not rendering properly in small and extra small row height. ([#6866](https://github.com/infor-design/enterprise/issues/6866))
- `[Datagrid]` Fixed a bug in datagrid where sorting is not rendering properly when there is a previously focused cell. ([#6851](https://github.com/infor-design/enterprise/issues/6851))
- `[Datagrid]` Additional checks when updating cell so that numbers aren't converted twice. ([NG#1370](https://github.com/infor-design/enterprise-ng/issues/1370))
- `[Datagrid]` Additional fixes on dirty indicator not updating on drag columns. ([#6867](https://github.com/infor-design/enterprise/issues/6867))
- `[General]` Instead of optional dependencies use a custom command. ([#6876](https://github.com/infor-design/enterprise/issues/6876))
- `[Modal]` Fixed a bug where suppress key setting is not working. ([#6793](https://github.com/infor-design/enterprise/issues/6793))
- `[Searchfield]` Additional visual fixes in classic on go button in searchfield toolbar. ([#6686](https://github.com/infor-design/enterprise/issues/6686))
- `[Splitter]` Fixed on splitter not working when parent height changes dynamically. ([#6819](https://github.com/infor-design/enterprise/issues/6819))
- `[Toolbar Flex]` Added additional checks for destroying toolbar. ([#6844](https://github.com/infor-design/enterprise/issues/6844))

## v4.68.0

## v4.68.0 Features

- `[Button]` Added Protractor to Puppeteer conversion scripts. ([#6626](https://github.com/infor-design/enterprise/issues/6626))
- `[Calendar]` Added puppeteer script for show/hide legend. ([#6810](https://github.com/infor-design/enterprise/issues/6810))
- `[Colors]` Added puppeteer script for color classes targeting color & border color. ([#6801](https://github.com/infor-design/enterprise/issues/6801))
- `[Column]` Added puppeteer script for combined column chart. ([#6381](https://github.com/infor-design/enterprise/issues/6381))
- `[Datagrid]` Added additional setting in datagrid header for tooltip extra class. ([#6802](https://github.com/infor-design/enterprise/issues/6802))
- `[Datagrid]` Added `dblClickApply` setting in lookup for selection of item. ([#6546](https://github.com/infor-design/enterprise/issues/6546))

## v4.68.0 Fixes

- `[Bar Chart]` Fixed a bug in bar charts grouped, where arias are identical to each series. ([#6748](https://github.com/infor-design/enterprise/issues/6748))
- `[Datagrid]` Fixed a bug in datagrid where tooltip flashes continuously on hover. ([#5907](https://github.com/infor-design/enterprise/issues/5907))
- `[Datagrid]` Fixed a bug in datagrid where expandable row animation is not rendering properly. ([#6813](https://github.com/infor-design/enterprise/issues/6813))
- `[Datagrid]` Fixed a bug in datagrid where dropdown filter does not render correctly. ([#6834](https://github.com/infor-design/enterprise/issues/6834))
- `[Datagrid]` Fixed alignment issues in trigger fields. ([#6678](https://github.com/infor-design/enterprise/issues/6678))
- `[Datagrid]` Added a null guard in tree list when list is not yet loaded. ([#6816](https://github.com/infor-design/enterprise/issues/6816))
- `[Datagrid]` Added a setting `ariaDescribedBy` in the column to override `aria-describedby` value of the cells. ([#6530](https://github.com/infor-design/enterprise/issues/6530))
- `[Datagrid]` Allowed beforeCommitCellEdit event to be sent for Editors.Fileupload. ([#6821](https://github.com/infor-design/enterprise/issues/6821))]
- `[Datagrid]` Classic theme trigger field adjustments in datagrid. ([#6678](https://github.com/infor-design/enterprise/issues/6678))
- `[Datagrid]` Added null guard in tree list when list is not yet loaded. ([#6816](https://github.com/infor-design/enterprise/issues/6816))
- `[Datagrid]` Fix on dirty indicator not updating on drag columns. ([#6867](https://github.com/infor-design/enterprise/issues/6867))
- `[Editor]` Fixed a bug in editor where block quote is not continued in the next line. ([#6794](https://github.com/infor-design/enterprise/issues/6794))
- `[Editor]` Fixed a bug in editor where breaking space doesn't render dirty indicator properly. ([NG#1363](https://github.com/infor-design/enterprise-ng/issues/1363))
- `[Searchfield]` Visual fixes on go button in searchfield toolbar. ([#6686](https://github.com/infor-design/enterprise/issues/6686))
- `[Searchfield]` Added null check in xButton. ([#6858](https://github.com/infor-design/enterprise/issues/6858))
- `[Textarea]` Fixed a bug in textarea where validation breaks after enabling/disabling. ([#6773](https://github.com/infor-design/enterprise/issues/6773))
- `[Typography]` Updated text link color in dark theme. ([#6807](https://github.com/infor-design/enterprise/issues/6807))
- `[Lookup]` Fixed where field stays disabled when enable API is called ([#6145](https://github.com/infor-design/enterprise/issues/6145))

(28 Issues Solved This Release, Backlog Enterprise 274, Backlog Ng 51, 1105 Functional Tests, 1303 e2e Tests, 561 Puppeteer Tests)

## v4.67.0

## v4.67.0 Important Notes

- `[CDN]` The former CDN `cdn.hookandloop.infor.com` can no longer be maintained by IT and needs to be discontinued. It will exist for approximately one year more (TBD), so please remove direct use from any production code. ([#6754](https://github.com/infor-design/enterprise/issues/6754))
- `[Datepicker]` The functionality to enter today with a `t` is now under a setting `todayWithKeyboard-false`, it is false because you cant type days like September in a full picker. ([#6653](https://github.com/infor-design/enterprise/issues/6653))
- `[Datepicker]` The functionality to increase the day with a `+/-` it defaults to false because it conflicts with many other internal shortcut keys. ([#6632](https://github.com/infor-design/enterprise/issues/6632))

## v4.67.0 Markup Changes

- `[AppMenu]` As a design change the `Infor` logo is no longer to be shown on the app menu and has been removed. This reduces visual clutter, and is more inline with Koch global brand to leave it out. ([#6726](https://github.com/infor-design/enterprise/issues/6726))

## v4.67.0 Features

- `[Calendar]` Add a setting for calendar to show and hide the legend. ([#6533](https://github.com/infor-design/enterprise/issues/6533))
- `[Datagrid]` Added puppeteer script for header icon with tooltip. ([#6738](https://github.com/infor-design/enterprise/issues/6738))
- `[Icons]` Added new icons for `interaction` and `interaction-reply`. ([#6721](https://github.com/infor-design/enterprise/issues/6721))
- `[Monthview]` Added puppeteer script for monthview legend visibility when month changes ([#6382](https://github.com/infor-design/enterprise/issues/6382))
- `[Searchfield]` Added puppeteer script for filter and sort icon. ([#6007](https://github.com/infor-design/enterprise/issues/6007))
- `[Searchfield]` Added puppeteer script for custom icon. ([#6723](https://github.com/infor-design/enterprise/issues/6723))

## v4.67.0 Fixes

- `[Accordion]` Added a safety check in accordion. ([#6789](https://github.com/infor-design/enterprise/issues/6789))
- `[Badge/Tag/Icon]` Fixed info color in dark mode. ([#6763](https://github.com/infor-design/enterprise/issues/6763))
- `[Button]` Added notification badges for buttons with labels. ([NG#1347](https://github.com/infor-design/enterprise-ng/issues/1347))
- `[Button]` Added dark theme button colors. ([#6512](https://github.com/infor-design/enterprise/issues/6512))
- `[Calendar]` Fixed a bug in calendar where bottom border is not properly rendering. ([#6668](https://github.com/infor-design/enterprise/issues/6668))
- `[Color Palette]` Added status color CSS classes for color and border-color properties. ([#6711](https://github.com/infor-design/enterprise/issues/6711))
- `[Datagrid]` Fixed a bug in datagrid inside a modal where the column is rendering wider than normal. ([#6782](https://github.com/infor-design/enterprise/issues/6782))
- `[Datagrid]` Fixed a bug in datagrid where when changing rowHeight as a setting and re-rendering it doesn't apply. ([#6783](https://github.com/infor-design/enterprise/issues/6783))
- `[Datagrid]` Fixed a bug in datagrid where isEditable is not returning row correctly. ([#6746](https://github.com/infor-design/enterprise/issues/6746))
- `[Datagrid]` Updated datagrid header CSS height. ([#6697](https://github.com/infor-design/enterprise/issues/6697))
- `[Datagrid]` Fixed on datagrid column width. ([#6725](https://github.com/infor-design/enterprise/issues/6725))
- `[Datagrid]` Fixed an error editing in datagrid with grouped headers. ([#6759](https://github.com/infor-design/enterprise/issues/6759))
- `[Datagrid]` Updated space key checks for expand button. ([#6756](https://github.com/infor-design/enterprise/issues/6756))
- `[Datagrid]` Fixed an error when hovering cells with tooltips setup and using grouped headers. ([#6753](https://github.com/infor-design/enterprise/issues/6753))
- `[Editor]` Fixed bug in editor where background color is not rendering properly. ([#6685](https://github.com/infor-design/enterprise/issues/6685))
- `[Listview]` Fixed a bug where listview is not rendering properly when dataset has zero integer value. ([#6640](https://github.com/infor-design/enterprise/issues/6640))
- `[Popupmenu]` Fixed a bug in popupmenu where getSelected() is not working on multiselect. ([NG#1349](https://github.com/infor-design/enterprise/issues-ng/1349))
- `[Toolbar-Flex]` Removed deprecated message by using `beforeMoreMenuOpen` setting. ([#NG1352](https://github.com/infor-design/enterprise-ng/issues/1352))
- `[Trackdirty]` Added optional chaining for safety check of trackdirty element. ([#6696](https://github.com/infor-design/enterprise/issues/6696))
- `[WeekView]` Added Day View and Week View Shading. ([#6568](https://github.com/infor-design/enterprise/issues/6568))

(30 Issues Solved This Release, Backlog Enterprise 252, Backlog Ng 49, 1104 Functional Tests, 1342 e2e Tests, 506 Puppeteer Tests)

## v4.66.0

## v4.66.0 Features

- `[Busyindicator]` Converted protractor tests to puppeteer. ([#6623](https://github.com/infor-design/enterprise/issues/6623))
- `[Calendar]` Converted protractor tests to puppeteer. ([#6524](https://github.com/infor-design/enterprise/issues/6524))
- `[Datagrid]` Added puppeteer script for render only one row. ([#6645](https://github.com/infor-design/enterprise/issues/6645))
- `[Datagrid]` Added test scripts for add row. ([#6644](https://github.com/infor-design/enterprise/issues/6644))
- `[Datepicker]` Added setting for adjusting day using +/- in datepicker. ([#6632](https://github.com/infor-design/enterprise/issues/6632))
- `[Targeted-Achievement]` Add puppeteer test for show tooltip on targeted achievement. ([#6550](https://github.com/infor-design/enterprise/issues/6550))
- `[Icons]` Added new icons for `interaction` and `interaction-reply`. ([#6666](https://github.com/infor-design/enterprise/issues/6629))
- `[Searchfield]` Added option to add custom icon button. ([#6453](https://github.com/infor-design/enterprise/issues/6453))
- `[Targeted-Achievement]` Added puppeteer test for show tooltip on targeted achievement. ([#6550](https://github.com/infor-design/enterprise/issues/6550))
- `[Textarea]` Converted protractor tests to puppeteer. ([#6629](https://github.com/infor-design/enterprise/issues/6629))

## v4.66.0 Fixes

- `[Datagrid]` Fixed trigger icon background color on hover when row is activated. ([#6679](https://github.com/infor-design/enterprise/issues/6679))
- `[Datagrid]` Fixed the datagrid alert icon was not visible and the trigger cell moves when hovering over when editor has trigger icon. ([#6663](https://github.com/infor-design/enterprise/issues/6663))
- `[Datagrid]` Fixed redundant `aria-describedby` attributes at cells. ([#6530](https://github.com/infor-design/enterprise/issues/6530))
- `[Datagrid]` Fixed on edit outline in textarea not filling the entire cell. ([#6588](https://github.com/infor-design/enterprise/issues/6588))
- `[Datagrid]` Updated filter phrases for datepicker. ([#6587](https://github.com/infor-design/enterprise/issues/6587))
- `[Datagrid]` Fixed the overflowing of the multiselect dropdown on the page and pushes the container near the screen's edge. ([#6580](https://github.com/infor-design/enterprise/issues/6580))
- `[Datagrid]` Fixed unselectRow on `treegrid` sending rowData incorrectly. ([#6548](https://github.com/infor-design/enterprise/issues/6548))
- `[Datagrid]` Fixed incorrect rowData for grouping tooltip callback. ([NG#1298](https://github.com/infor-design/enterprise-ng/issues/1298))
- `[Datagrid]` Fixed a bug in `treegrid` where data are duplicated when row height is changed. ([#4979](https://github.com/infor-design/enterprise/issues/4979))
- `[Datagrid]` Fix bug on where changing `groupable` and dataset does not update datagrid. ([NG#1332](https://github.com/infor-design/enterprise-ng/issues/1332))
- `[Datepicker]` Fixed missing `monthrendered` event on initial calendar open. ([NG#1345](https://github.com/infor-design/enterprise-ng/issues/1345))
- `[Editor]` Fixed a bug where paste function is not working on editor when copied from Windows Adobe Reader. ([#6521](https://github.com/infor-design/enterprise/issues/6521))
- `[Editor]` Fixed a bug where editor has dark screen after inserting an image. ([NG#1323](https://github.com/infor-design/enterprise-ng/issues/1323))
- `[Editor]` Fixed a bug where reset dirty is not working on special characters in Edge browser. ([#6584](https://github.com/infor-design/enterprise/issues/6584))
- `[Fileupload Advanced]` Fixed on max fileupload limit. ([#6625](https://github.com/infor-design/enterprise/issues/6625))
- `[Monthview]` Fixed missing legend data on visible previous / next month with using loadLegend API. ([#6665](https://github.com/infor-design/enterprise/issues/6665))
- `[Notification]` Updated css of notification to fix alignment in RTL mode. ([#6555](https://github.com/infor-design/enterprise/issues/6555))
- `[Searchfield]` Fixed a bug on Mac OS Safari where x button can't clear the contents of the searchfield. ([#6631](https://github.com/infor-design/enterprise/issues/6631))
- `[Popdown]` Fixed `popdown` not closing when clicking outside in NG. ([NG#1304](https://github.com/infor-design/enterprise-ng/issues/1304))
- `[Tabs]` Fixed on close button not showing in Firefox. ([#6610](https://github.com/infor-design/enterprise/issues/6610))
- `[Tabs]` Remove target panel element on remove event. ([#6621](https://github.com/infor-design/enterprise/issues/6621))
- `[Tabs Module]` Fixed category border when focusing the searchfield. ([#6618](https://github.com/infor-design/enterprise/issues/6618))
- `[Toolbar Searchfield]` Fixed searchfield toolbar in alternate style. ([#6615](https://github.com/infor-design/enterprise/issues/6615))
- `[Tooltip]` Fixed tooltip event handlers created on show not cleaning up properly on hide. ([#6613](https://github.com/infor-design/enterprise/issues/6613))

(39 Issues Solved This Release, Backlog Enterprise 230, Backlog Ng 42, 1102 Functional Tests, 1380 e2e Tests, 462 Puppeteer Tests)

## v4.65.0

## v4.65.0 Features

- `[Bar]` Enhanced the VPAT accessibility in bar chart. ([#6074](https://github.com/infor-design/enterprise/issues/6074))
- `[Bar]` Added puppeteer script for axis labels test. ([#6551](https://github.com/infor-design/enterprise/issues/6551))
- `[Bubble]` Converted protractor tests to puppeteer. ([#6527](https://github.com/infor-design/enterprise/issues/6527))
- `[Bullet]` Converted protractor tests to puppeteer. ([#6622](https://github.com/infor-design/enterprise/issues/6622))
- `[Cards]` Added puppeteer script for cards test. ([#6525](https://github.com/infor-design/enterprise/issues/6525))
- `[Datagrid]` Added tooltipOption settings for columns. ([#6361](https://github.com/infor-design/enterprise/issues/6361))
- `[Datagrid]` Added add multiple rows option. ([#6404](https://github.com/infor-design/enterprise/issues/6404))
- `[Datagrid]` Added puppeteer script for refresh column. ([#6212](https://github.com/infor-design/enterprise/issues/6212))
- `[Datagrid]` Added puppeteer script for cell editing test. ([#6552](https://github.com/infor-design/enterprise/issues/6552))
- `[Modal]` Added icon puppeteer test for modal component. ([#6549](https://github.com/infor-design/enterprise/issues/6549))
- `[Tabs]` Added puppeteer script for new searchfield design ([#6282](https://github.com/infor-design/enterprise/issues/6282))
- `[Tag]` Converted protractor tests to puppeteer. ([#6617](https://github.com/infor-design/enterprise/issues/6617))
- `[Targeted Achievement]` Converted protractor tests to puppeteer. ([#6627](https://github.com/infor-design/enterprise/issues/6627))

## v4.65.0 Fixes

- `[Accordion]` Fixed the bottom border of the completely disabled accordion in dark mode. ([#6406](https://github.com/infor-design/enterprise/issues/6406))
- `[AppMenu]` Fixed a bug where events are added to the wrong elements for filtering. Also fixed an issue where if no accordion is added the app menu will error. ([#6592](https://github.com/infor-design/enterprise/issues/6592))
- `[Chart]` Removed automatic legend bottom placement when reaching a minimum width. ([#6474](https://github.com/infor-design/enterprise/issues/6474))
- `[Chart]` Fixed the result logged in console to be same as the Soho Interfaces. ([NG#1296](https://github.com/infor-design/enterprise-ng/issues/1296))
- `[ContextualActionPanel]` Fixed a bug where the toolbar searchfield with close icon looks off on mobile viewport. ([#6448](https://github.com/infor-design/enterprise/issues/6448))
- `[Datagrid]` Fixed a bug in datagrid where focus is not behaving properly when inlineEditor is set to true. ([NG#1300](https://github.com/infor-design/enterprise-ng/issues/1300))
- `[Datagrid]` Fixed a bug where `treegrid` doesn't expand a row via keyboard when editable is set to true. ([#6434](https://github.com/infor-design/enterprise/issues/6434))
- `[Datagrid]` Fixed a bug where the search icon and x icon are misaligned across datagrid and removed extra margin space in modal in Firefox. ([#6418](https://github.com/infor-design/enterprise/issues/6418))
- `[Datagrid]` Fixed a bug where page changed to one on removing a row in datagrid. ([#6475](https://github.com/infor-design/enterprise/issues/6475))
- `[Datagrid]` Header is rerendered when calling updated method, also added paging info settings. ([#6476](https://github.com/infor-design/enterprise/issues/6476))
- `[Datagrid]` Fixed a bug where column widths were not changing in settings. ([#5227](https://github.com/infor-design/enterprise/issues/5227))
- `[Datagrid]` Fixed a bug where it renders all rows in the datagrid when adding one row. ([#6491](https://github.com/infor-design/enterprise/issues/6491))
- `[Datagrid]` Fixed a bug where using shift-click to multiselect on datagrid with treeGrid setting = true selects from the first row until bottom row. ([NG#1274](https://github.com/infor-design/enterprise-ng/issues/1274))
- `[Datepicker]` Fixed a bug where the datepicker is displaying NaN when using french format. ([NG#1273](https://github.com/infor-design/enterprise-ng/issues/1273))
- `[Datepicker]` Added listener for calendar `monthrendered` event and pass along. ([NG#1324](https://github.com/infor-design/enterprise-ng/issues/1324))
- `[Input]` Fixed a bug where the password does not show or hide in Firefox. ([#6481](https://github.com/infor-design/enterprise/issues/6481))
- `[Listview]` Fixed disabled font color not showing in listview. ([#6391](https://github.com/infor-design/enterprise/issues/6391))
- `[Listview]` Changed toolbar-flex to contextual-toolbar for multiselect listview. ([#6591](https://github.com/infor-design/enterprise/issues/6591))
- `[Locale]` Added monthly translations. ([#6556](https://github.com/infor-design/enterprise/issues/6556))
- `[Lookup]` Fixed a bug where search-list icon, launch icon, and ellipses is misaligned and the table and title overlaps in responsive view. ([#6487](https://github.com/infor-design/enterprise/issues/6487))
- `[Modal]` Fixed an issue on some monitors where the overlay is too dim. ([#6566](https://github.com/infor-design/enterprise/issues/6566))
- `[Page-Patterns]` Fixed a bug where the header disappears when the the last item in the list is clicked and the browser is smaller in Chrome and Edge. ([#6328](https://github.com/infor-design/enterprise/issues/6328))
- `[Tabs Module]` Fixed multiple UI issues in tabs module with searchfield. ([#6526](https://github.com/infor-design/enterprise/issues/6526))
- `[ToolbarFlex]` Fixed a bug where the teardown might error on situations. ([#1327](https://github.com/infor-design/enterprise/issues/1327))
- `[Tabs]` Fixed a bug where tabs focus indicator is not fixed on Classic Theme. ([#6464](https://github.com/infor-design/enterprise/issues/6464))
- `[Validation]` Fixed a bug where the tooltip would show on the header when the message has actually been removed. ([#6547](https://github.com/infor-design/enterprise/issues/6547)

(45 Issues Solved This Release, Backlog Enterprise 233, Backlog Ng 42, 1102 Functional Tests, 1420 e2e Tests, 486 Puppeteer Tests)

## v4.64.2 Fixes

- `[Datepicker]` Added listener for calendar `monthrendered` event and pass along. ([NG#1324](https://github.com/infor-design/enterprise-ng/issues/1324))
- `[Modal]` Fixed bug where popup goes behind modal when in application menu in resizable mode. ([NG#1272](https://github.com/infor-design/enterprise-ng/issues/1272))
- `[Monthview]` Fixed bug where monthview duplicates on updating legends. ([NG#1305](https://github.com/infor-design/enterprise-ng/issues/1305))

## v4.64.0

### v4.64.0 Important Notes

- `[General]` Fixed the map file is no longer included with the minified version of `sohoxi.min.js`. ([#6489](https://github.com/infor-design/enterprise/issues/6489))

## v4.64.0 Features

- `[Accordion]` Added visual regression tests in puppeteer. ([#5836](https://github.com/infor-design/enterprise/issues/5836))
- `[Autocomplete]` Removed protractor tests. ([#6248](https://github.com/infor-design/enterprise/issues/6248))
- `[Bar]` Added the ability to set axis labels on different positions (top, right, bottom, left). ([#5382](https://github.com/infor-design/enterprise/issues/5382))
- `[Blockgrid]` Converted protractor tests to puppeteer. ([#6327](https://github.com/infor-design/enterprise/issues/6327))
- `[Breadcrumb]` Converted protractor tests to puppeteer. ([#6505](https://github.com/infor-design/enterprise/issues/6505))
- `[Button]` Added puppeteer script for button badge toggle test. ([#6449](https://github.com/infor-design/enterprise/issues/6449))
- `[Colors]` Converted protractor tests to puppeteer. ([#6513](https://github.com/infor-design/enterprise/issues/6513))
- `[Counts]` Converted protractor tests to puppeteer. ([#6517](https://github.com/infor-design/enterprise/issues/6517))
- `[Datagrid]` Added a new method for cell editing for new row added. ([#6338](https://github.com/infor-design/enterprise/issues/6338))
- `[Datepicker]` Added puppeteer script for datepicker clear (empty string) test . ([#6421](https://github.com/infor-design/enterprise/issues/6421))
- `[Error Page]` Converted protractor tests to puppeteer. ([#6518](https://github.com/infor-design/enterprise/issues/6518))
- `[Modal]` Added an ability to add icon in title section of the modal. ([#5905](https://github.com/infor-design/enterprise/issues/5905))

## v4.64.0 Fixes

- `[Bar Stacked]` Fixed a bug where chart tooltip total shows 99.999 instead of 100 on 100% Stacked Bar Chart. ([#6236](https://github.com/infor-design/enterprise/issues/6326))
- `[ContextMenu]` Fixed a bug in context menu where it is not indented properly. ([#6223](https://github.com/infor-design/enterprise/issues/6223))
- `[Button]` Fixed a bug where changing from primary to secondary disrupts the css styling. ([#6223](https://github.com/infor-design/enterprise-ng/issues/1282))
- `[Datagrid]` Fixed a bug where toolbar is still visible even no buttons, title and errors appended. ([#6290](https://github.com/infor-design/enterprise/issues/6290))
- `[Datagrid]` Added setting for color change in active checkbox selection. ([#6303](https://github.com/infor-design/enterprise/issues/6303))
- `[Datagrid]` Set changed cell to active when update is finished. ([#6317](https://github.com/infor-design/enterprise/issues/6317))
- `[Datagrid]` Fixed row height of extra-small rows on editable datagrid with icon columns. ([#6284](https://github.com/infor-design/enterprise/issues/6284))
- `[Datagrid]` Added trimSpaces option for leading spaces upon blur. ([#6244](https://github.com/infor-design/enterprise/issues/6244))
- `[Datagrid]` Fixed header alignment when formatter is ellipsis. ([#6251](https://github.com/infor-design/enterprise/issues/6251))
- `[Datagrid]` Fixed a bug where the datepicker icon is not visible when the datagrid starts as non editable and toggled to editable and is visible when the datagrid starts as editable and toggled to non editable. ([#6289](https://github.com/infor-design/enterprise/issues/6289))
- `[Datagrid]` Changed the minDate and maxDate on a demo page to be more current. ([#6416](https://github.com/infor-design/enterprise/issues/6416))
- `[Datepicker]` Fixed a bug where selecting a date that's consecutive to the previous range won't select that date. ([#6272](https://github.com/infor-design/enterprise/issues/6272))
- `[Datepicker]` Fixed a bug where datepicker is not setting time and date consistently in Arabic locale. ([#6270](https://github.com/infor-design/enterprise/issues/6270))
- `[Flex Toolbar]` Fixed the data automation id to be more reliable for popupmenu and overflowed buttons. ([#6175](https://github.com/infor-design/enterprise/issues/6175))
- `[Icons]` Fixed the inconsistency between solid and outlined icons. ([#6165](https://github.com/infor-design/enterprise/issues/6165))
- `[Icons]` Changed the error color to change in themes in some areas. ([#6273](https://github.com/infor-design/enterprise/issues/6273))
- `[Line Chart]` Fixed a bug where the alignment of focus is overlapping another component. ([#6384](https://github.com/infor-design/enterprise/issues/6384))
- `[Listview]` Fixed a bug where the search icon is misaligned in Firefox and Safari. ([#6390](https://github.com/infor-design/enterprise/issues/6390))
- `[Locale]` Fixed incorrect date format for Latvian language. ([#6123](https://github.com/infor-design/enterprise/issues/6123))
- `[Locale]` Fixed incorrect data in `ms-my`, `nn-No` and `nb-NO`. ([#6472](https://github.com/infor-design/enterprise/issues/6472))
- `[Lookup]` Fixed bug where lookup still appeared when modal closes. ([#6218](https://github.com/infor-design/enterprise/issues/6218))
- `[Modal]` Fixed bug where popup goes behind modal when in application menu in resizable mode. ([NG#1272](https://github.com/infor-design/enterprise-ng/issues/1272))
- `[Modal]` Fixed bug where popup goes behind modal when in application menu in resizable mode. ([NG#1272](https://github.com/infor-design/enterprise-ng/issues/1272))
- `[Monthview]` Fixed bug where monthview duplicates on updating legends. ([NG#1305](https://github.com/infor-design/enterprise-ng/issues/1305))
- `[Personalization]` Fixed bug where the dark mode header color was not correct in the tokens and caused the personalization dropdown to be incorrect. ([#6446](https://github.com/infor-design/enterprise/issues/6446))
- `[Tabs]` Fixed memory leak in tabs component. ([NG#1286](https://github.com/infor-design/enterprise-ng/issues/1286))
- `[Tabs]` Fixed a bug where tab focus indicator is not aligned properly in RTL composite forms. ([#6464](https://github.com/infor-design/enterprise/issues/6464))
- `[Targeted-Achievement]` Fixed a bug where the icon is cut off in Firefox. ([#6400](https://github.com/infor-design/enterprise/issues/6400))
- `[Toolbar]` Fixed a bug where the search icon is misaligned in Firefox. ([#6405](https://github.com/infor-design/enterprise/issues/6405))
- `[Toolbar Flex]` Fixed a bug where the `addMenuElementLinks` function execute incorrectly when menu item has multi-level submenus. ([#6120](https://github.com/infor-design/enterprise/issues/6120))
- `[Tree]` The expanded event did not fire when source is being used. ([#1294](https://github.com/infor-design/enterprise-ng/issues/1294))
- `[Typography]` Fixed a bug where the text are overlapping in Firefox. ([#6450](https://github.com/infor-design/enterprise/issues/6450))
- `[WeekView]` Fixed a bug where 'today' date is not being rendered properly. ([#6260](https://github.com/infor-design/enterprise/issues/6260))
- `[WeekView]` Fixed a bug where month-year label is not changing upon clicking the arrow button. ([#6415](https://github.com/infor-design/enterprise/issues/6415))
- `[Validator]` Fixed a bug where toolbar error message still appears after error is removed. ([#6253](https://github.com/infor-design/enterprise/issues/6253))

(61 Issues Solved This Release, Backlog Enterprise 219, Backlog Ng 41, 1100 Functional Tests, 1468 e2e Tests, 436 Puppeteer Tests)

## v4.63.3 Fixes

- `[Validation]` Fixed a bug where the tooltip would show on the header when the message has actually been removed. ([#6547](https://github.com/infor-design/enterprise/issues/6547)

## v4.63.2 Fixes

- `[Personalization]` Re-Fixed bug where the dark mode header color was not correct in the tokens and caused the personalization dropdown to be incorrect, classic theme was missed. ([#6446](https://github.com/infor-design/enterprise/issues/6446)

## v4.63.1 Fixes

- `[Personalization]` Fixed bug where the dark mode header color was not correct in the tokens and caused the personalization dropdown to be incorrect. ([#6446](https://github.com/infor-design/enterprise/issues/6446)

## v4.63.0

## v4.63.0 Fixes

- `[Accordion]` Added expand animation back. ([#6268](https://github.com/infor-design/enterprise/issues/6268))
- `[Badges]` Fixed a bug where in badges is not properly aligned in Contrast Mode. ([#6273](https://github.com/infor-design/enterprise/issues/6273))
- `[Button]` Fixed a bug where notification badges are not destroyed when updating the button settings. ([NG#1241](https://github.com/infor-design/enterprise-ng/issues/1241))
- `[Calendar]` Allowed product devs to add custom css class to event labels in Calendar Component. ([#6304](https://github.com/infor-design/enterprise/issues/6304))
- `[Calendar]` Fixed the thickness of right and bottom border. ([#6246](https://github.com/infor-design/enterprise/issues/6246))
- `[Card]` Fixed a regression bug where the flex toolbar's position was not properly aligned when selecting listview items. ([#6346](https://github.com/infor-design/enterprise/issues/6346)]
- `[Charts]` Fixed the misalignment of the legend and legend color with the highlight of the selected legend. ([#6301](https://github.com/infor-design/enterprise/issues/6301))
- `[ContextualActionPanel]` Moved notification to appropriate location and trigger redraw of styles. ([#6264](https://github.com/infor-design/enterprise/issues/6264))
- `[ContextualActionPanel]` Added close CAP function to a demo example. ([#6274](https://github.com/infor-design/enterprise/issues/6274))
- `[Datagrid]` Fixed misaligned lookup icon button upon click/editing. ([#6233](https://github.com/infor-design/enterprise/issues/6233))
- `[Datagrid]` Fixed a bug where tooltip is not displayed even when settings is turned on in disabled rows. ([#6128](https://github.com/infor-design/enterprise/issues/6128))
- `[Datagrid]` Fixed misaligned lookup icon button upon click/editing. ([#6233](https://github.com/infor-design/enterprise/issues/6233))
- `[Datepicker]` Fixed a bug on setValue() when pass an empty string for clearing field. ([#6168](https://github.com/infor-design/enterprise/issues/6168))
- `[Datepicker]` Fixed a bug on datepicker not clearing in angular version. ([NG#1256](https://github.com/infor-design/enterprise-ng/issues/1256))
- `[Dropdown]` Fixed on keydown events not working when dropdown is nested in label. ([NG#1262](https://github.com/infor-design/enterprise-ng/issues/1262))
- `[Editor]` Fixed editor where toolbar is being focused on after pressing bold/italic keys instead of the text itself. ([#5262](https://github.com/infor-design/enterprise-ng/issues/5262))
- `[Field-Filter]` Fixed alignment of filter icons and text field. ([#5866](https://github.com/infor-design/enterprise/issues/5866))
- `[Field-Options]` Fixed field options label overflow. ([#6255](https://github.com/infor-design/enterprise/issues/6255))
- `[Field-Options]` Fixed a bug where in the text and highlight box are not fit accordingly. ([#6322](https://github.com/infor-design/enterprise/issues/6322))
- `[Field-Options]` Fixed alignment of field options in the Color Picker when in compact mode in Safari and alignment of search icon in Clearable Searchfield. ([#6256](https://github.com/infor-design/enterprise/issues/6256))
- `[Form-Compact]` Fixed alignment of Field 16 and Field 18 in Safari. ([#6345](https://github.com/infor-design/enterprise/issues/6345))
- `[General]` Fixed memory leaks in listview, toolbar, datagrid, cards and header. ([NG#1275](https://github.com/infor-design/enterprise-ng/issues/1275))
- `[Listview]` Added flex toolbar for multiselect listview. ([NG#1249](https://github.com/infor-design/enterprise-ng/issues/1249))
- `[Listview]` Adjusted spaces between the search icon and filter wrapper. ([#6007](https://github.com/infor-design/enterprise/issues/6007))
- `[Listview]` Changed the font size of heading, subheading, and micro in Listview Component. ([#4996](https://github.com/infor-design/enterprise/issues/4996))
- `[Modal]` Fixed on too wide minimum width when close button is enabled. ([NG#1240](https://github.com/infor-design/enterprise-ng/issues/1240))
- `[Searchfield]` Fixed on searchfield clear button not working in Safari. ([6185](https://github.com/infor-design/enterprise-ng/issues/6185))
- `[Searchfield]` Fixed UI issues on the new searchfield design. ([#6331](https://github.com/infor-design/enterprise/issues/6331))
- `[Sink Page]` Fixed misaligned search icon toolbar in sink page. ([#6369](https://github.com/infor-design/enterprise/issues/6369))
- `[Sink Page]` Fixed close icon position in Datagrid section Personalized Column. ([#6375](https://github.com/infor-design/enterprise/issues/6375))
- `[Slider]` Fixed background color of slider in a modal in new dark theme. ([6211](https://github.com/infor-design/enterprise-ng/issues/6211))
- `[Swaplist]` Fixed a bug in swaplist where the filter is not behaving correctly on certain key search. ([#6222](https://github.com/infor-design/enterprise/issues/6222))
- `[SwipeAction]` Fixed scrollbar being visible in `firefox`. ([#6312](https://github.com/infor-design/enterprise/issues/6312))
- `[Tabs]` Fixed Z-index conflict between modal overlay and draggable module tabs. ([#6297](https://github.com/infor-design/enterprise/issues/6297))
- `[Tabs]` Fixed a bug where the tab activated events are fired on closing a tab. ([#1452](https://github.com/infor-design/enterprise/issues/1452))
- `[Tabs Module` Fixed the new UI searchfield design in Tabs Module component. ([#6348](https://github.com/infor-design/enterprise/issues/6348))
- `[Tabs Module` Ensure searchfield X clear button is visible at smaller breakpoints. ([#5173](https://github.com/infor-design/enterprise/issues/5173))
- `[Tabs Module` Ensure searchfield X clear button is visible at smaller breakpoints. ([#5178](https://github.com/infor-design/enterprise/issues/5178))
- `[Targeted-Achievement]` Added tooltip on icon in targeted-achievement chart ([#6308](https://github.com/infor-design/enterprise/issues/6308))
- `[TextArea]` Fixed medium size text area when in responsive view. ([#6334](https://github.com/infor-design/enterprise/issues/6334))
- `[Validation]` Updated example page to include validation event for email field. ([#6296](https://github.com/infor-design/enterprise/issues/6296))

## v4.63.0 Features

- `[Datagrid]` Added close button on file error message ([#6178](https://github.com/infor-design/enterprise/issues/6178))
- `[Datagrid]` Added puppeteer script for fallback image tooltip text. ([#6278](https://github.com/infor-design/enterprise/issues/6278))
- `[File Upload]` Added close button on file error message. ([#6229](https://github.com/infor-design/enterprise/issues/6229))
- `[Searchfield]` Implemented a new design for searchfield. ([#5865](https://github.com/infor-design/enterprise/issues/5865))

(40 Issues Solved This Release, Backlog Enterprise 191, Backlog Ng 42, 1101 Functional Tests, 1576 e2e Tests, 295 Puppeteer Tests)

## v4.62.3 Fixes

- `[Personalization]` Re-Fixed bug where the dark mode header color was not correct in the tokens and caused the personalization dropdown to be incorrect, classic theme was missed. ([#6446](https://github.com/infor-design/enterprise/issues/6446)

## v4.62.2 Fixes

- `[Personalization]` Fixed bug where the dark mode header color was not correct in the tokens and caused the personalization dropdown to be incorrect. ([#6446](https://github.com/infor-design/enterprise/issues/6446))
- `[Locale]` Fixed incorrect data in `ms-my`, `nn-No` and `nb-NO`. ([#6472](https://github.com/infor-design/enterprise/issues/6472))

## v4.62.1 Fixes

- `[Calendar]` Allow product devs to add custom css class to event labels in Calendar Component. ([#6304](https://github.com/infor-design/enterprise/issues/6304))

## v4.62.0

## v4.62.0 Features

- `[Datagrid]` Added tooltip for fallback image. ([#6178](https://github.com/infor-design/enterprise/issues/6178))
- `[Datepicker]` Added legend load for datepicker. ([NG#1261](https://github.com/infor-design/enterprise-ng/issues/1261))
- `[File Upload]` Added setFailed status ([#5671](https://github.com/infor-design/enterprise/issues/5671))
- `[Icon]` Created a puppeteer script for the new launch icon. ([#5854](https://github.com/infor-design/enterprise/issues/5854))
- `[Icon]` Created a puppeteer script for the new mobile icon. ([#6199](https://github.com/infor-design/enterprise/issues/6199))
- `[Listview]` Added filters in Listview Component. ([#6007](https://github.com/infor-design/enterprise/issues/6007))
- `[Spinbox]` Created a puppeteer script for Spinbox Field sizes on mobile. ([#5843](https://github.com/infor-design/enterprise/issues/5843))
- `[ToolbarFlex]` Allow toolbar flex navigation buttons to have notification badge. ([NG#1235](https://github.com/infor-design/enterprise-ng/issues/1235))

## v4.62.0 Fixes

- `[ApplicationMenu]` Remove a Safari-specific style rule the misaligns the button svg arrow. ([#5722](https://github.com/infor-design/enterprise/issues/5722))
- `[Arrange]` Fix an alignment issue in the demo app. ([#5281](https://github.com/infor-design/enterprise/issues/5281))
- `[Calendar]` Fix day of the week to show three letters as default in range calendar. ([#6193](https://github.com/infor-design/enterprise/issues/6193))
- `[ContextualActionPanel]` Fix an issue with the example page where the Contextual Action Panel is not initialized on open. ([#6065](https://github.com/infor-design/enterprise/issues/6065))
- `[ContextualActionPanel]` Remove unnecessary markup injection behavior from example. ([#6065](https://github.com/infor-design/enterprise/issues/6065))
- `[Datagrid]` Fixed a regression bug where the datepicker icon button and time value upon click were misaligned. ([#6198](https://github.com/infor-design/enterprise/issues/6198))
- `[Datagrid]` Show pagesize selector even in hidePagerOnOnePage mode ([#3706](https://github.com/infor-design/enterprise/issues/3706))
- `[Datagrid]` Corrected a filter type in a demo app page. ([#5497](https://github.com/infor-design/enterprise/issues/5497))
- `[Datagrid]` Remove widths in demo app page to prevent truncation of column. ([#5495](https://github.com/infor-design/enterprise/issues/5495))
- `[Datagrid]` Fixed a regression bug where the datepicker icon button and time value upon click were misaligned. ([#6198](https://github.com/infor-design/enterprise/issues/6198))
- `[Dropdown]` Fixed multiple accessibility issues with multiselect dropdown. ([#6075](https://github.com/infor-design/enterprise/issues/6075))
- `[Dropdown]` Fixed an overflow issue on Windows 10 Chrome. ([#4940](https://github.com/infor-design/enterprise/issues/4940))
- `[Editor]` Fix on editor changing text in another editor. ([NG#1232](https://github.com/infor-design/enterprise-ng/issues/1232))
- `[FileUploadAdvanced]` Fixed a missing link in french locale. ([#6226](https://github.com/infor-design/enterprise/issues/6226))
- `[Homepage]` Fixed instability of the visual tests. ([#6179](https://github.com/infor-design/enterprise/issues/6179))
- `[Lookup]` Remove unnecessary filter from example page. ([#5677](https://github.com/infor-design/enterprise/issues/5677))
- `[Modal]` Updated close method that will close even if there are subcomponents opened. ([#6048](https://github.com/infor-design/enterprise/issues/6048))
- `[Modal]` Fix a demo app issue where the proper settings were not added to the required key in the validation object. ([#5571](https://github.com/infor-design/enterprise/issues/5571))
- `[Tabs/Module]` Override fill style of search icon created by 'soho-personalization'. Fix alignment of close icon in specific circumstance. ([#6207](https://github.com/infor-design/enterprise/issues/6207))
- `[Searchfield]` Fix on searchfield categories where popup wrapper gets duplicated whenever update is called. ([NG#1186](https://github.com/infor-design/enterprise-ng/issues/1186))
- `[Searchfield/Header]` Enhanced the font colors, background colors for the searchfield inside of the `header` & `subheader`. ([#6047](https://github.com/infor-design/enterprise/issues/6047))
- `[Tabs]` Fix a bug where tabs indicator is not properly aligned in RTL. ([#6068](https://github.com/infor-design/enterprise/issues/6068))
- `[Tabs/Module]` Fixed a bug the personalization color was the same as the tab color. ([#6236](https://github.com/infor-design/enterprise/issues/6236))
- `[Tag]` Fix on tag text not showing when placed inside a popover. ([#6092](https://github.com/infor-design/enterprise/issues/6092))
- `[Toolbar]` Fixed an issue where the input disappears in toolbar at mobile size. ([#5388](https://github.com/infor-design/enterprise/issues/5388))
- `[Tooltip]` Fixed the `maxWidth` setting to work properly. ([#6100](https://github.com/infor-design/enterprise/issues/6100))
- `[Widget]` Fix on drag image including the overflow area. ([NG#1216](https://github.com/infor-design/enterprise-ng/issues/1216))

(47 Issues Solved This Release, Backlog Enterprise 187, Backlog Ng 37, 1101 Functional Tests, 1574 e2e Tests, 293 Puppeteer Tests)

## v4.61.1

## v4.61.1 Fixes

- `[Datagrid]` Fixed a regression bug where the datepicker icon button and time value upon click were misaligned. ([#6198](https://github.com/infor-design/enterprise/issues/6198))
- `[Tag]` Fix on tag text not showing when placed inside a popover. ([#6092](https://github.com/infor-design/enterprise/issues/6092))
- `[Tooltip]` Fixed the `maxWidth` setting to work properly. ([#6100](https://github.com/infor-design/enterprise/issues/6100))
- `[Widget]` Fix on drag image including the overflow area. ([NG#1216](https://github.com/infor-design/enterprise-ng/issues/1216))

## v4.61.0 Features

- `[ApplicationMenu]` Converted protractor test suites to puppeteer. ([#5835](https://github.com/infor-design/enterprise/issues/5835))
- `[Bar]` Fixed an issue with legend text overlapping. ([#6113](https://github.com/infor-design/enterprise/issues/6113)
- `[Bar]` Converted protractor test suites to puppeteer. ([#5838](https://github.com/infor-design/enterprise/issues/5838)
- `[Bar Stacked]` Converted protractor test suites to puppeteer. ([#5840](https://github.com/infor-design/enterprise/issues/5840))
- `[ContextualActionPanel]` Added setting for cssClass option. ([#1215](https://github.com/infor-design/enterprise-ng/issues/1215))
- `[Datagrid]` Added visual test for responsive view with puppeteer. ([#5844](https://github.com/infor-design/enterprise/issues/5844))
- `[Datagrid]` Changed where image events are added. ([#5442](https://github.com/infor-design/enterprise/issues/5442))
- `[Datepicker]` Added setting in datepicker where you can disable masking input. ([#6080](https://github.com/infor-design/enterprise/issues/6080))
- `[Editor]` Fix a bug where dirty tracker is not reset when using lots of new line in Edge. ([#6032](https://github.com/infor-design/enterprise/issues/6032))
- `[Card]` Fix a memory leak on events. ([#6155](https://github.com/infor-design/enterprise/issues/6155))
- `[Card]` Create a Puppeteer Script for Actionable Button Card ([#6062](https://github.com/infor-design/enterprise/issues/6062))
- `[General]` Added jest image snapshot for visual regression testing with puppeteer. ([#6105](https://github.com/infor-design/enterprise/issues/6105))
- `[General]` Removed global inline function that adds disabled labels to disabled inputs. ([#6131](https://github.com/infor-design/enterprise/issues/6131))
- `[Hierarchy]` Converted the old protractor e2e test suites to puppeteer tests. ([#5833](https://github.com/infor-design/enterprise/issues/5833))
- `[Homepage]` Added homepage puppeteer test scripts and snapshots. ([#5831](https://github.com/infor-design/enterprise/issues/5831))
- `[Icons]` Design removed some deprecated icons. If you are using `info-field` -> should use `icon-info`. If you are using `info-field-solid` -> should use `icon-info-alert`. If you are using `info-field-alert` -> should use `icon-info-alert`. ([#6091](https://github.com/infor-design/enterprise/issues/6091))
- `[Icons]` Update icon design for `icon-mobile`. ([#6144](https://github.com/infor-design/enterprise/issues/6144))
- `[Locale]` Refined some Latvian translations. ([#5969](https://github.com/infor-design/enterprise/issues/5969))
- `[Locale]` Refined some Lithuanian translations. ([#5960](https://github.com/infor-design/enterprise/issues/5960))
- `[Locale]` Refined some Filipino translations. ([#5864](https://github.com/infor-design/enterprise/issues/5864))
- `[Locale]` Refined some Japanese translations. ([#6115](https://github.com/infor-design/enterprise/issues/6115))
- `[Locale]` Added puppeteer script for PH translation ([#6150](https://github.com/infor-design/enterprise/pull/6150))
- `[Process Indicator]` Fixes a double line separator issue on Windows10 Chrome. ([#5997](https://github.com/infor-design/enterprise/issues/5997))
- `[Swipe-action]` Added a Puppeteer Script for Swipe Container. ([#6129](https://github.com/infor-design/enterprise/issues/6129))
- `[Tag]` The dismiss button was missing a button type causing the form to submit. ([#6149](https://github.com/infor-design/enterprise/issues/6149))

## v4.61.0 Fixes

- `[Column Grouped]` Fix an issue where columns with small values were floating above the baseline axis. ([#6109](https://github.com/infor-design/enterprise/issues/6109))
- `[Chart]` Fix collision of legend text and color block. ([#6113](https://github.com/infor-design/enterprise/issues/6113))
- `[ContextualActionPanel]` Fixed UI issues where the toolbars inside of the body moved to the CAPs header instead of retaining to its original place. ([#6041](https://github.com/infor-design/enterprise/issues/6041))
- `[ContextualActionPanel]` Update and fix example-markup page to a working example. ([#6065](https://github.com/infor-design/enterprise/issues/6065))
- `[Datagrid]` Fix a bug in timepicker inside datagrid where hours is reset 0 when changing it to 12. ([#6076](https://github.com/infor-design/enterprise/issues/6076))
- `[Datagrid]` Fix on value not shown in lookup cell in safari. ([#6003](https://github.com/infor-design/enterprise/issues/6003))
- `[Datagrid]` Fix a bug in datagrid where text is align right when using mask options in filter. ([#5999](https://github.com/infor-design/enterprise/issues/5999))
- `[Datagrid]` Fix a bug in datagrid where datepicker range having an exception when having values before changing to range type. ([#6008](https://github.com/infor-design/enterprise/issues/6008))
- `[Datepicker]` Fix on the flickering behavior when range datepicker is shown. ([#6098](https://github.com/infor-design/enterprise/issues/6098))
- `[Dropdown]` Fix on dropdown multiselect where change event is not triggered when clicking X. ([#6098](https://github.com/infor-design/enterprise/issues/6098))
- `[Editor]` Fix a bug in editor where CTRL-H (add hyperlink) breaks the interface. ([#6015](https://github.com/infor-design/enterprise/issues/6015))
- `[Modal]` Changed maximum modal width. ([#6024](https://github.com/infor-design/enterprise/issues/6024))
- `[Dropdown]` Fix a misaligned input in Classic Theme in Firefox. ([#6096](https://github.com/infor-design/enterprise/issues/6096))
- `[Dropdown]` Fix an issue specific to Windows 10 and Chrome where entering a capital letter (Shift + T, e.g.) after opening the dropdown does not focus the entry associated with the letter pressed. ([#6069](https://github.com/infor-design/enterprise/issues/6069))
- `[Dropdown]` Fix on dropdown multiselect where change event is not triggered when clicking X. ([#6098](https://github.com/infor-design/enterprise/issues/6098))
- `[Donut]` Fix center tooltip showing on wrong donut chart when multiple donut charts. ([#6103](https://github.com/infor-design/enterprise/issues/6103))
- `[Editor]` Fix a bug in editor where CTRL-H (add hyperlink) breaks the interface. ([#6015](https://github.com/infor-design/enterprise/issues/6015))
- `[Hyperlinks]` Remove margin and padding from hyperlinks. ([#5991](https://github.com/infor-design/enterprise/issues/5991))
- `[Masthead]` Remove actions button from header in example page. ([#5959](https://github.com/infor-design/enterprise/issues/5959))
- `[Searchfield]` Fix a bug in NG where searchfield is in full width even when it's collapsible. ([NG#1225](https://github.com/infor-design/enterprise-ng/issues/1225))
- `[Spinbox]` Spinbox should update to correct value when Enter is pressed. ([#6036](https://github.com/infor-design/enterprise/issues/6036))
- `[Tabs]` Fixed a bug where the tabs container is focused in Windows10 on Firefox. ([#6110](https://github.com/infor-design/enterprise/issues/6110))
- `[Tabs Module]` Fixes a misaligned search field close button icon. ([#6126](https://github.com/infor-design/enterprise/issues/6126))
- `[Timepicker]` Fix a bug in timepicker where hours reset to 1 when changing period. ([#6049](https://github.com/infor-design/enterprise/issues/6049))
- `[Timepicker]` Fix a bug in timepicker where hours is not properly created when changing from AM/PM. ([#6104](https://github.com/infor-design/enterprise/issues/6104))

(41 Issues Solved This Release, Backlog Enterprise 198, Backlog Ng 38, 1100 Functional Tests, 1635 e2e Tests, 321 Puppeteer Tests)

## v4.60.3

## v4.60.3 Fixes

- `[Tabs/Module]` Fixed a bug the personalization color was the same as the tab color. ([#6236](https://github.com/infor-design/enterprise/issues/6236))

## v4.60.2

## v4.60.2 Fixes

- `[Datagrid]` Fixed a regression bug where the datepicker icon button and time value upon click were misaligned. ([#6198](https://github.com/infor-design/enterprise/issues/6198))

## v4.60.1 Fixes

- `[Column Grouped]` Fix an issue where columns with small values were floating above the baseline axis. ([#6109](https://github.com/infor-design/enterprise/issues/6109))
- `[Datepicker]` Added setting in datepicker where you can disable masking input. ([#6080](https://github.com/infor-design/enterprise/issues/6080))
- `[Datagrid]` Fix a bug in timepicker inside datagrid where hours is reset 0 when changing it to 12. ([#6076](https://github.com/infor-design/enterprise/issues/6076))
- `[Datagrid]` Fix on value not shown in lookup cell in safari. ([#6003](https://github.com/infor-design/enterprise/issues/6003))
- `[Donut]` Fix center tooltip showing on wrong donut chart when multiple donut charts. ([#6103](https://github.com/infor-design/enterprise/issues/6103))
- `[Dropdown]` Fix an issue specific to Windows 10 and Chrome where entering a capital letter (Shift + T, e.g.) after opening the dropdown does not focus the entry associated with the letter pressed. ([#6069](https://github.com/infor-design/enterprise/issues/6069))
- `[Dropdown]` Fix a misaligned input in Classic Theme in Firefox. ([#6096](https://github.com/infor-design/enterprise/issues/6096))
- `[General]` Removed global inline function that adds disabled labels to disabled inputs. ([#6131](https://github.com/infor-design/enterprise/issues/6131))
- `[Tabs]` Fixed a bug where the tabs container is focused in Windows10 on Firefox. ([#6110](https://github.com/infor-design/enterprise/issues/6110))
- `[Timepicker]` Fix a bug in timepicker where hours reset to 1 when changing period. ([#6049](https://github.com/infor-design/enterprise/issues/6049))
- `[Timepicker]` Fix a bug in timepicker where hours is not properly created when changing from AM/PM. ([#6104](https://github.com/infor-design/enterprise/issues/6104))

## v4.60.0 Features

- `[Application Menu]` Added puppeteer tests for resizable application menu. ([#5755](https://github.com/infor-design/enterprise/issues/5755))
- `[Badges]` Update styling of badges. ([#5608](https://github.com/infor-design/enterprise/issues/5608))
- `[Badges/Tags]` Corrected the colors of badges/tags for better accessibility contrast. ([#5673](https://github.com/infor-design/enterprise/issues/5673))
- `[Button]` Fix a bug where updated settings not properly rendering disabled state. ([#5928](https://github.com/infor-design/enterprise/issues/5928))
- `[Calendar]` Added puppeteer script for event colors and legend. ([#6084](https://github.com/infor-design/enterprise/pull/6084))
- `[Card]` Added actionable button card by using `<button>` or `<a>` tags. ([#5768](https://github.com/infor-design/enterprise/issues/5768))
- `[Card]` Added actionable button card by using `<button>` or `<a>` tags. ([#5768](https://github.com/infor-design/enterprise/issues/5768))
- `[Datagrid]` Fix a will add a setting in column to toggle the clearing of cells. ([#5849](https://github.com/infor-design/enterprise/issues/5849))
- `[Dropdown]` Create a Puppeteer Script for Enter key opens dropdown list, when it should only be used to select items within an open list. ([#5842](https://github.com/infor-design/enterprise/issues/5842))
- `[Fileupload]` Added puppeteer test to check that progress bar is present when uploading a file. ([#5808](https://github.com/infor-design/enterprise/issues/5808))
- `[Monthview]` Added ability to update legend on month change. ([#5988](https://github.com/infor-design/enterprise/issues/5988))
- `[Popupmenu]` Correctly position dismissible close icon inside Popupmenu. ([#6083](https://github.com/infor-design/enterprise/issues/6083))
- `[Swipe Container]` Added mobile enhancements and style changes. ([#5615](https://github.com/infor-design/enterprise/issues/5615))
- `[Tooltip]` Converted the tooltip protractor test suites to puppeteer. ([#5830](https://github.com/infor-design/enterprise/issues/5830))

## v4.60.0 Fixes

- `[About/Form]` Fixed a translation issue where there's a space before the colon that is incorrect in French Locales. ([#5817](https://github.com/infor-design/enterprise/issues/5817))
- `[About]` Added event exposure in about component. ([NG#1124](https://github.com/infor-design/enterprise-ng/issues/1124))
- `[Actionsheet]` Fixed an Angular issue where the `renderRootElems` method was not re-rendered when going to other action sheet test pages due to SPA routing concept. ([NG#1188](https://github.com/infor-design/enterprise-ng/issues/1188))
- `[Calendar]` Fixed an issue where you could not have more than one in the same page. ([#6042](https://github.com/infor-design/enterprise/issues/6042))
- `[Column]` Fix a bug where bar size is still showing even the value is zero in column chart. ([#5911](https://github.com/infor-design/enterprise/issues/5911))
- `[Datagrid]` Fix a bug where targeted achievement colors are not displaying correctly when using other locales. ([#5972](https://github.com/infor-design/enterprise/issues/5972))
- `[Datagrid]` Fix a bug in datagrid where filterable headers cannot be tab through in modal. ([#5735](https://github.com/infor-design/enterprise/issues/5735))
- `[Datagrid]` Fix a bug in datagrid where stretch column last broke and the resize would loose the last column. ([#6063](https://github.com/infor-design/enterprise/issues/6063))
- `[Datagrid]` Fix a bug where leading spaces not triggering dirty indicator in editable data cell. ([#5927](https://github.com/infor-design/enterprise/issues/5927))
- `[Datagrid]` Fix Edit Input Date Field on medium row height in Datagrid. ([#5955](https://github.com/infor-design/enterprise/issues/5955))
- `[Datagrid]` Fixed close icon alignment on mobile viewport. ([#6023](https://github.com/infor-design/enterprise/issues/6023))
- `[Datagrid]` Fixed close icon alignment on mobile viewport, Safari browser. ([#5946](https://github.com/infor-design/enterprise/issues/5946))
- `[Datagrid]` Fixed UI alignment of close icon button on mobile view. ([#5947](https://github.com/infor-design/enterprise/issues/5947))
- `[Datagrid]` Fixed file upload icon alignment in datagrid. ([#5846](https://github.com/infor-design/enterprise/issues/5846))
- `[Datepicker]` Fix on initial range values not showing in datepicker. ([NG#1200](https://github.com/infor-design/enterprise-ng/issues/1200))
- `[Dropdown]` Fixed a regression bug where pressing function keys while the dropdown has focus causes letters to be typed. ([#4976](https://github.com/infor-design/enterprise/issues/4976))
- `[Editor]` Changed selector for for image value selection from id to name. ([#5915](https://github.com/infor-design/enterprise/issues/5915))
- `[Editor]` Fix a bug which changes the approach intended by the user after typing in editor. ([#5937](https://github.com/infor-design/enterprise/issues/5937))
- `[Editor]` Fix a bug which clears list format when it's not part of the selected text. ([#5592](https://github.com/infor-design/enterprise/issues/5592))
- `[Editor]` Changed language on the link dialog to use the term "link" for better translations. ([#5987](https://github.com/infor-design/enterprise/issues/5987))
- `[Export]` Added data sanitization in Export to CSV. ([#5982](https://github.com/infor-design/enterprise/issues/5982))
- `[Field Options]` Fixed UI alignment of close icon button (searchfield) in Field Options. ([#5983](https://github.com/infor-design/enterprise/issues/5983))
- `[General]` Fixed several memory leaks with the attached data object. ([#6020](https://github.com/infor-design/enterprise/issues/6020))
- `[Header]` Fixed a regression bug where the buttonset was not properly aligned correctly. ([#6039](https://github.com/infor-design/enterprise/issues/6039))
- `[Icon]` Fixed the translate icon so it can take a color, fixed the tag icon as it was rendered oddly. ([#5870](https://github.com/infor-design/enterprise/issues/5870))
- `[Listbuilder]` Fix on disable bug: Will not enable on call to enable() after disable() twice. ([#5885](https://github.com/infor-design/enterprise/issues/5885))
- `[Locale]` Changed the text from Insert Anchor to Insert Hyperlink. Some translations my still reference anchor until updated from the translation team. ([#5987](https://github.com/infor-design/enterprise/issues/5987))
- `[Modal]` Fixed a bug on hidden elements not focusable when it is turned visible. ([#6086](https://github.com/infor-design/enterprise/issues/6086))
- `[Modal]` Fixed a regression bug where elements inside of the tab panel were being disabled when its `li` tab is not selected (is-selected class) initially. ([NG#1210](https://github.com/infor-design/enterprise-ng/issues/1210))
- `[Searchfield]` Fixed UI alignment of close icon button (searchfield) in Datagrid. ([#5954](https://github.com/infor-design/enterprise/issues/5954))
- `[Tabs Module]` Fixed UI alignment of close icon button on mobile view([#5951](https://github.com/infor-design/enterprise/issues/5951))
- `[Tooltip]` Fixed a bug where the inner html value of the tooltip adds unnecessary whitespace and new line when getting the text value. ([#6059](https://github.com/infor-design/enterprise/issues/6059))

(52 Issues Solved This Release, Backlog Enterprise 222, Backlog Ng 35, 1100 Functional Tests, 1695 e2e Tests, 263 Puppeteer Tests)

## v4.59.4 Fixes

- `[Modal]` Reverted problematic issue. ([#6086](https://github.com/infor-design/enterprise/issues/6086))

## v4.59.3 Fixes

- `[Modal]` Fixed a bug on hidden elements not focusable when it is turned visible. ([#6086](https://github.com/infor-design/enterprise/issues/6086))

## v4.59.2 Fixes

- `[Calendar]` Fixed an issue where you could not have more than one in the same page. ([#6042](https://github.com/infor-design/enterprise/issues/6042))
- `[Header]` Fixed a regression bug where the buttonset was not properly aligned correctly. ([#6039](https://github.com/infor-design/enterprise/issues/6039))

## v4.59.1 Fixes

- `[Modal]` Fixed a regression bug where elements inside of the tab panel were being disabled when its `li` tab is not selected (is-selected class) initially. ([NG#1210](https://github.com/infor-design/enterprise-ng/issues/1210))

## v4.59.0 Markup Changes

- `[About]` Changed the OS Version to not show the version. This is because this information is incorrect and the correct information is no longer given by newer versions of Operating systems in any browser. or this reason the version is removed from the OS field on the about dialog. ([#5813](https://github.com/infor-design/enterprise/issues/5813))

## v4.59.0 Fixes

- `[Calendar]` Added an option to configure month label to use abbreviation and changed month label to display on the first day of the months rendered in calendar. ([#5941](https://github.com/infor-design/enterprise/issues/5941))
- `[Calendar]` Fixed the personalize column checkbox not syncing when having two datagrids. ([#5859](https://github.com/infor-design/enterprise/issues/5859))
- `[Cards]` Added focus state on selected cards. ([#5684](https://github.com/infor-design/enterprise/issues/5684))
- `[Colorpicker]` Fixed a bug where the red diagonal line that goes beyond its border when field-short/form-layout-compact is used. ([#5744](https://github.com/infor-design/enterprise/issues/5744))
- `[Datagrid]` Fixed a bug where the maskOptions function is never called when the grid has filtering. ([#5847](https://github.com/infor-design/enterprise/issues/5847))
- `[Calendar]` Fixed the personalize column checkbox not syncing when having two datagrids. ([#5859](https://github.com/infor-design/enterprise/issues/5859))
- `[Fieldset]` Implemented design improvements. ([#5638](https://github.com/infor-design/enterprise/issues/5638))
- `[Fileupload-Advanced]` Fixed a bug where it cannot add a new file after removing the old one. ([#5598](https://github.com/infor-design/enterprise/issues/5598))
- `[Datagrid]` Fixed a bug where the maskOptions function is never called when the grid has filtering. ([#5847](https://github.com/infor-design/enterprise/issues/5847))
- `[Datagrid]` Fixed a bug where fileupload value is undefined when trying to upload. ([#5846](https://github.com/infor-design/enterprise/issues/5846))
- `[Dropdown]` Clear search matches after an item is selected. ([#5632](https://github.com/infor-design/enterprise/issues/5632))
- `[Dropdown]` Shorten filter delay for single character entries. ([#5793](https://github.com/infor-design/enterprise/issues/5793))
- `[Fieldset]` Implemented design improvements. ([#5638](https://github.com/infor-design/enterprise/issues/5638))
- `[Linechart]` Added default values on line width and y-axis when data in dataset is blank. ([#1172](https://github.com/infor-design/enterprise-ng/issues/1172))
- `[Listview]` Fixed a bug where the alert icons in RTL were missing. ([#5827](https://github.com/infor-design/enterprise/issues/5827))
- `[Locale]` Fixed `latvian` translation for records per page. ([#5969](https://github.com/infor-design/enterprise/issues/5969))
- `[Locale]` Fixed `latvian` translation for Select All. ([#5895](https://github.com/infor-design/enterprise/issues/5895))
- `[Locale]` Capitalized the `finnish` translation for seconds. ([#5894](https://github.com/infor-design/enterprise/issues/5894))
- `[Locale]` Added missing translations for font picker. ([#5784](https://github.com/infor-design/enterprise/issues/5784))
- `[Modal]` Fixed a close button overlapped when title is long. ([#5795](https://github.com/infor-design/enterprise/issues/5795))
- `[Modal]` Modal exits if Escape key is pressed in datagrid. ([#5796](https://github.com/infor-design/enterprise/issues/5796))
- `[Modal]` Fixed modal focus issues with inline display none. ([#5875](https://github.com/infor-design/enterprise/issues/5875))
- `[Searchfield]` Fixed a bug where the close button icon is overlapping with the search icon in RTL. ([#5807](https://github.com/infor-design/enterprise/issues/5807))
- `[Spinbox]` Fixed a bug where the spinbox controls still show the ripple effect even it's disabled. ([#5719](https://github.com/infor-design/enterprise/issues/5719))
- `[Tabs]` Added the ability to set the position of counts via settings (top & bottom), removed the counts in spillover, and positioned the counts depending on the current locale. ([#5258](https://github.com/infor-design/enterprise/issues/5258))
- `[Tabs Module]` Fixed the searchfield menu inside of tabs module in responsive layout. ([#6320](https://github.com/infor-design/enterprise/issues/6320))
- `[Toolbar]` Fixed an issue where things in the page get scrambled if you have a button with undefined ids. ([#1194](https://github.com/infor-design/enterprise-ng/issues/1194))

## v4.59.0 Features

- `[Calendar]` Modify validations to allow custom colors. ([#5743](https://github.com/infor-design/enterprise/issues/5743))
- `[Accordion]` Adjusted spacing and hitboxes for Mobile Enhancements. ([#5611](https://github.com/infor-design/enterprise/issues/5611))
- `[Area]` Converted the area protractor test suites to puppeteer. ([#5834](https://github.com/infor-design/enterprise/issues/5834))
- `[Cards]` Added mobile enhancements and style changes. ([#5609](https://github.com/infor-design/enterprise/issues/5609))
- `[Button]` Added test scripts for button. ([#5851](https://github.com/infor-design/enterprise/issues/5851))
- `[BusyIndicator]` Added hide event. ([#5794](https://github.com/infor-design/enterprise/issues/5794))
- `[Column]` Added example page for legend colors. ([#5761](https://github.com/infor-design/enterprise/issues/5761))
- `[Datagrid]` Added datagrid feature using arrow keys to select. ([#5713](https://github.com/infor-design/enterprise/issues/5713))
- `[Datagrid]` Added exportToCsv option for datagrid toolbar. ([#5786](https://github.com/infor-design/enterprise/issues/5786))
- `[Datagrid]` Added new event `filteroperatorchanged` to datagrid. ([#5899](https://github.com/infor-design/enterprise/issues/5899))
- `[File Upload]` Added puppeteer tests for file upload. ([#5808](https://github.com/infor-design/enterprise/issues/5808))
- `[Toolbar-Flex]` Added responsive design for searchfield with categories and basic searchfield. ([#5619](https://github.com/infor-design/enterprise/issues/5619))
- `[Timepicker]` Added settings in timepicker to limit the hours that can be selected. ([#5880](https://github.com/infor-design/enterprise/issues/5880))
- `[TrackDirty]` Converted the trackdirty protractor test suites to puppeteer. ([#5829](https://github.com/infor-design/enterprise/issues/5829))

(47 Issues Solved This Release, Backlog Enterprise 219, Backlog Ng 34, 1100 Functional Tests, 1692 e2e Tests, 179 Puppeteer Tests)

## v4.58.3 Fixes

- `[Datagrid]` Added new event `filteroperatorchanged` to datagrid. ([#5899](https://github.com/infor-design/enterprise/issues/5899))

## v4.58.2 Fixes

- `[Toolbar]` Fixed an issue where things in the page get scrambled if you have a button with undefined ids. ([#1194](https://github.com/infor-design/enterprise-ng/issues/1194))

## v4.58.1 Fixes

- `[Misc]` Fixed several security issues with xss (details hidden). ([#GSHA](https://github.com/infor-design/enterprise/security/advisories))

## v4.58.0 Features

- `[Accordion]` Added puppeteer tests for accordion. ([#5836](https://github.com/infor-design/enterprise/issues/5836))
- `[App Menu]` Fixed a bug causing re-invoke of the entire Application Menu and its child components whenever a new App Menu trigger is added to the stored `triggers` array. ([#5480](https://github.com/infor-design/enterprise/issues/5480))
- `[Actionsheet]` Added puppeteer tests for actionsheet. ([#5832](https://github.com/infor-design/enterprise/issues/5832))
- `[Column]` Added support to add a line chart in column-grouped. ([#4598](https://github.com/infor-design/enterprise/issues/4598))
- `[Column]` Added feature to rotate labels. ([#5773](https://github.com/infor-design/enterprise/issues/5773))
- `[Column Chart]` Added the ability to add axis labels in column-grouped chart. ([#5721](https://github.com/infor-design/enterprise/issues/5721))
- `[Datagrid]` Added option to format numbers and dates based on current locale. ([#5663](https://github.com/infor-design/enterprise/issues/5663))
- `[Slider]` Added support for tooltip to show on load in slider. ([#3747](https://github.com/infor-design/enterprise/issues/3747))

## v4.58.0 Fixes

- `[Modal]` Added option to disable primary trigger on field. ([#5728](https://github.com/infor-design/enterprise/issues/5728))
- `[Calendar]` Fix the header days where it should be seen when scrolled down. ([#5742](https://github.com/infor-design/enterprise/issues/5742))
- `[Datagrid]` Tab doesn't go to cells if cellNavigation is false. ([#5734](https://github.com/infor-design/enterprise/issues/5734))
- `[Calendar]` Fix the header days where it should be seen when scrolled down. ([#5742](https://github.com/infor-design/enterprise/issues/5742))
- `[Contextmenu/Popupmenu]` Fixed breaking of shared menu if a datagrid is present on the page. ([#5818](https://github.com/infor-design/enterprise/issues/5818))
- `[Datagrid]` Tab doesn't go to cells if cellNavigation is false. ([#5734](https://github.com/infor-design/enterprise/issues/5734))
- `[Dropdown]` Clear search matches after an item is selected. ([#5632](https://github.com/infor-design/enterprise/issues/5632))
- `[Locale]` Fix issue in parsing date when AM/PM comes first before Hours `a:hh:mm`. ([#5129](https://github.com/infor-design/enterprise/issues/5129))
- `[Modal]` Added option to disable primary trigger on field. ([#5728](https://github.com/infor-design/enterprise/issues/5728))
- `[Searchfield]` Save input value when searchfield collapses but is not cleared via button click or key. ([#5792](https://github.com/infor-design/enterprise/issues/5792))
- `[Tabs]` Fixed regression bug where tabs are no longer working inside the modal. ([#5867](https://github.com/infor-design/enterprise/issues/5867))
- `[Tabs]` Fix focus indicator in Sink Page. ([#5714](https://github.com/infor-design/enterprise/issues/5714))
- `[Tabs-Vertical]` Fixed on Tabs Vertical Aria and Roles. ([#5712](https://github.com/infor-design/enterprise/issues/5712))
- `[Toolbar Searchfield]` Fixed the height the collapse button on a smaller viewport (`766px` and below). ([#5791](https://github.com/infor-design/enterprise/issues/5791))
- `[Lookup]` Rows are selected based on the initial values in the input field. ([#1132](https://github.com/infor-design/enterprise-ng/issues/1132))

(30 Issues Solved This Release, Backlog Enterprise 224, Backlog Ng 33, 1269 Functional Tests, 1689 e2e Tests, 167 Puppeteer Tests)

## v4.57.2 Fixes

- `[Misc]` Fixed several security issues with xss (details hidden). ([#GSHA](https://github.com/infor-design/enterprise/security/advisories))

## v4.57.1 Fixes

- `[Tabs]` Fixed regression bug where tabs are no longer working inside the modal. ([#5867](https://github.com/infor-design/enterprise/issues/5867))

## v4.57.0 Features

- `[Accordion]` Added the ability to have a notification badge in accordion headers. ([#5594](https://github.com/infor-design/enterprise/issues/5594))
- `[Breadcrumb]` Added hitbox styles for breadcrumb. ([#5408](https://github.com/infor-design/enterprise/issues/5408))
- `[Button]` Added the ability to have a hitbox. With this feature, it will have a better tapping/clicking on smaller devices. ([#5568](https://github.com/infor-design/enterprise/issues/5568))
- `[Button]` Added the ability to have a notification badge in buttons. ([#5594](https://github.com/infor-design/enterprise/issues/5594))
- `[Calendar]` Added hitbox option for calendar. ([#5602](https://github.com/infor-design/enterprise/issues/5602))
- `[Checkbox]` Added hitbox area styles for checkboxes. ([#5603](https://github.com/infor-design/enterprise/issues/5603))
- `[Datagrid]` Added Datagrid Fallback Image when image cannot be loaded. ([#5442](https://github.com/infor-design/enterprise/issues/5442))
- `[File Upload]` Show progress percent while file is uploading. ([#3934](https://github.com/infor-design/enterprise/issues/3934))
- `[Input]` Added a new form style `form-layout-large` to input component. ([#5606](https://github.com/infor-design/enterprise/issues/5606))
- `[Icon]` Updated several icons see issue for details. ([#5774](https://github.com/infor-design/enterprise/issues/5774))
- `[Message]` Changed some stylings on mobile experience. ([#5567](https://github.com/infor-design/enterprise/issues/5567))
- `[Modal]` Adjusted stylings on mobile viewport. ([#5601](https://github.com/infor-design/enterprise/issues/5601))
- `[Notification]` Added tooltip in notification. ([#5562](https://github.com/infor-design/enterprise/issues/5562))
- `[Notification]` Added close functions (by ID and latest) in notification. ([#5562](https://github.com/infor-design/enterprise/issues/5562))
- `[Datagrid]` Added support for text filter types to specify a selected filter condition. ([#5750](https://github.com/infor-design/enterprise/issues/5750))
- `[Environment]` Fixed `ie` css class included to html tag for Edge browser. ([#5587](https://github.com/infor-design/enterprise/issues/5587))

### v4.57.0 Markup Changes

- `[Tabs]` Some of the aria attributes have been changed, see the issue for details.([#5712](https://github.com/infor-design/enterprise/issues/5712))
- `[Notification Badge]` Rename methods in Notification Badge for better readability. ([#1169](https://github.com/infor-design/enterprise-ng/issues/1169))

## v4.57.0 Fixes

- `[ApplicationMenu]` Fix for broken UI in Safari when hiding and expanding the navigation menu. ([#5620](https://github.com/infor-design/enterprise/issues/5620))
- `[ApplicationMenu]` Fix application menu broken UI on first render. ([#5766](https://github.com/infor-design/enterprise/issues/5766))
- `[Calendar]` Removed the example legend in the default settings. ([#1130](https://github.com/infor-design/enterprise-ng/issues/1130))
- `[Cards]` Fixed misaligned list within expandable cards pane. ([#5223](https://github.com/infor-design/enterprise/issues/5223))
- `[Counts]` Updated the font size of `xl-text` from `50px` to `48px`. ([#5588](https://github.com/infor-design/enterprise/issues/5588))
- `[Counts]` Fixed title and icon position when in RTL. ([#5566](https://github.com/infor-design/enterprise/issues/5566))
- `[Datagrid]` Removed margin in icon when size is small or extra small. ([#5726](https://github.com/infor-design/enterprise/issues/5726))
- `[Datagrid]` Added additional check for vertical scroll. ([#1154](https://github.com/infor-design/enterprise-ng/issues/1154))
- `[Datepicker]` Fix on default legends being shown regardless if settings have custom legends. ([#5683](https://github.com/infor-design/enterprise/issues/5683))
- `[EmptyMessage]` Added `16px` spacings in the empty message container. ([#5639](https://github.com/infor-design/enterprise/issues/5639))
- `[FieldFilter]` Fixed missing trigger icons on short field filter options. ([#5727](https://github.com/infor-design/enterprise/issues/5727))
- `[Form]` Fixed misaligned trigger icon of datepicker on safari. ([#5751](https://github.com/infor-design/enterprise/issues/5751))
- `[Header]` Fix on Advanced Search not seen on headers when changing colors. ([#5782](https://github.com/infor-design/enterprise/issues/5782))
- `[Locale]` Fixed currency position and a translation on `tl-PH` locale. ([#5695](https://github.com/infor-design/enterprise/issues/5695))
- `[Lookup]` Fix an uncentered lookup icon in composite form. ([#5657](https://github.com/infor-design/enterprise/issues/5657))
- `[Searchfield]` Fix on uneven searchfield in firefox. ([#5620](https://github.com/infor-design/enterprise/issues/5620))
- `[Searchfield]` Fix on uneven searchfield in firefox. ([#5695](https://github.com/infor-design/enterprise/issues/5695))
- `[Searchfield]` Fix on misaligned close button on mobile view. ([#5782](https://github.com/infor-design/enterprise/issues/5782))
- `[Searchfield]` Change width when parent container becomes smaller. ([#4696](https://github.com/infor-design/enterprise/issues/4696))
- `[Spinbox]` Remove functionality of Home and End buttons on Spinbox. ([#5659](https://github.com/infor-design/enterprise/issues/5659))
- `[Spinbox]` Fix spinbox misalignment on sample sizes. ([#5733](https://github.com/infor-design/enterprise/issues/5733))
- `[Tabs]` Fix a bug on vertical tabs scroll on panel containers. ([#5565](https://github.com/infor-design/enterprise/issues/5565))
- `[Treemap]` Fix Treemap's misaligned footer-text on the new theme. ([#5365](https://github.com/infor-design/enterprise/issues/5365))

(41 Issues Solved This Release, Backlog Enterprise 192, Backlog Ng 28, 1166 Functional Tests, 1712 e2e Tests, 150 Puppeteer Tests)

## v4.56.0 Features

- `[ContextualActionPanel]` Changed the color of the toolbar header in the new theme. ([#5685](https://github.com/infor-design/enterprise/issues/5685))
- `[Charts]` Added ability to disable the selection of the charts including the legend. ([#2736](https://github.com/infor-design/enterprise/issues/2736))
- `[Datagrid]` Adds the ability to update values of a specific column on Datagrid. ([#3491](https://github.com/infor-design/enterprise/issues/3491))
- `[Icon]` Updated the launch icon to be less Philippines. ([#5595](https://github.com/infor-design/enterprise/issues/5595))
- `[Locale]` Added a new locale `tl-PH` for Philippines (`tagalog`). ([#5695](https://github.com/infor-design/enterprise/issues/5695))
- `[Tabs]` Adds the ability to split the tabs. ([#4600](https://github.com/infor-design/enterprise/issues/4600))
- `[Toolbar Flex]` Adds control of button set areas via the Button set API. ([NG#1101](https://github.com/infor-design/enterprise-ng/issues/1101))

## v4.56.0 Fixes

- `[BusyIndicator]` Sized and Aligned busy indicator within a compact form field. ([#5655](https://github.com/infor-design/enterprise/issues/5655))
- `[Calendar]` Calendar event IDs can support numbers. ([#5556](https://github.com/infor-design/enterprise/issues/5556))
- `[Calendar]` Fixed wrong color on icons on the header. ([#5647](https://github.com/infor-design/enterprise/issues/5647))
- `[Calendar]` Fixed markForRefresh for display range in calendar. ([#5675](https://github.com/infor-design/enterprise/issues/5675))
- `[Calendar]` Adds the ability to support cross year date range in calendar. ([#5675](https://github.com/infor-design/enterprise/issues/5675))
- `[Calendar]` Fixed additional row due to DST for display range in calendar. ([#5675](https://github.com/infor-design/enterprise/issues/5675))
- `[Datagrid]` Date format should reflect in date filter when range option is selected. ([#4864](https://github.com/infor-design/enterprise/issues/4864))
- `[Datagrid]` Add test page for `selectAllCurrentPage` with toolbar count. ([#4921](https://github.com/infor-design/enterprise/issues/4921))
- `[Datepicker]` Fix on datepicker header not being shown in smaller screens. ([#5550](https://github.com/infor-design/enterprise/issues/5550))
- `[Datagrid]` Fixed an issue where the selection idx was not updating after append/update data to child nodes for tree. ([#5631](https://github.com/infor-design/enterprise/issues/5631))
- `[Datagrid]` Fixed a bug where row status is not properly rendered on Tree List. ([#5552](https://github.com/infor-design/enterprise/issues/5552))
- `[Dropdown]` Fixed disabling of function keys F1 to F12. ([#4976](https://github.com/infor-design/enterprise/issues/4976))
- `[Dropdown]` Fixed a bug where selecting the first item on the list doesn't trigger the `change` event that will select the value immediately. ([NG#1102](https://github.com/infor-design/enterprise-ng/issues/1102))
- `[Dropdown]` Fixed an accessibility issue where the error message was unannounced using a screen reader. ([#5130](https://github.com/infor-design/enterprise/issues/5130))
- `[Homepage]` Fix on homepage example charts misaligned when on mobile. ([#5650](https://github.com/infor-design/enterprise/issues/5650))
- `[Popupmenu]` Fixed an not released issue where opening menus limited the ability to click after. ([#5648/#5649](https://github.com/infor-design/enterprise/issues/5648))
- `[Popupmenu]` Allow switches to be clickable in popupmenu for backwards compatibility. ([#1127](https://github.com/infor-design/enterprise-ng/issues/1127))
- `[Icons]` Fix sizes on some of the icons in classic mode. ([#5626](https://github.com/infor-design/enterprise/issues/5626))
- `[Icons]` Fix sizes on some of the icons in tree in classic mode. ([#5626](https://github.com/infor-design/enterprise/issues/5626))
- `[Line Chart]` Fixed a bug where the line chart was not positioned correctly when all the values were zero. ([#5640](https://github.com/infor-design/enterprise/issues/5640))
- `[Listview]` Fixed the links example to better show disabled links. ([#5678](https://github.com/infor-design/enterprise/issues/5678))
- `[Locale]` Fixed an additional case where large numbers cannot be formatted correctly. ([#5605](https://github.com/infor-design/enterprise/issues/5605))
- `[Locale]` Expanded support from 10 to 20 decimal places. Max number is 21, 20 now. ([#5622](https://github.com/infor-design/enterprise/issues/5622))
- `[Tabs]` Fix a bug where tabs indicator is not aligned when scaled down. ([#5164](https://github.com/infor-design/enterprise/issues/5164))
- `[Tabs]` Fix a bug where tabs indicator is not aligned on RTL. ([#5541](https://github.com/infor-design/enterprise/issues/5541))
- `[Tree]` Fix on return item when calling addNode. ([#5334](https://github.com/infor-design/enterprise/issues/5334))

(44 Issues Solved This Release, Backlog Enterprise 176, Backlog Ng 25, 1134 Functional Tests, 1693 e2e Tests)

## v4.55.3 Fixes

- `[Datagrid]` Fixed an issue where the selection idx was not updating after append/update data to child nodes for tree. ([#5631](https://github.com/infor-design/enterprise/issues/5631))
- `[Locale]` Fixed a bug where very large numbers would get a zero added. ([#5308](https://github.com/infor-design/enterprise/issues/5308))
- `[Locale]` Fixed a bug where very large numbers with negative added an extra zero in formatNumber. ([#5318](https://github.com/infor-design/enterprise/issues/5318))
- `[Locale]` Expanded support from 10 to 20 decimal places. Max number is 21, 20 now. ([#5622](https://github.com/infor-design/enterprise/issues/5622))

## v4.55.2 Fixes

- `[Icons]` Fix sizes on some of the icons in classic mode. ([#5626](https://github.com/infor-design/enterprise/issues/5626))

## v4.55.1 Fixes

- `[Locale]` Fixed an additional case where large numbers cannot be formatted correctly. ([#5605](https://github.com/infor-design/enterprise/issues/5605))

## v4.55.0 Features

- `[ApplicationMenu]` Added the ability to resize the app menu. ([#5193](https://github.com/infor-design/enterprise/issues/5193))
- `[Completion Chart]` Added tooltip in completion chart. ([#5346](https://github.com/infor-design/enterprise/issues/5346))
- `[Custom Builds]` Fixed a bug where importing the base Charts API directly would cause an error. ([#5463](https://github.com/infor-design/enterprise/issues/5463))
- `[Datagrid]` Adds the ability to have a selection radio buttons on Datagrid. ([#5384](https://github.com/infor-design/enterprise/issues/5384))
- `[Datagrid]` Added a `verticalScrollToEnd` property when you reached the end of the datagrid list. ([#5435](https://github.com/infor-design/enterprise/issues/5435))
- `[Datagrid]` Added separate mask options for filter row. ([#5519](https://github.com/infor-design/enterprise/issues/5519))
- `[Editor]` Added support for `ol` type attribute to be able to use the other list styles (`alphabetically ordered (lowercase and uppercase)`, and `roman numbers (lowercase and uppercase)`) of `ol` tag. ([#5462](https://github.com/infor-design/enterprise/issues/5462))
- `[Icons]` Now generating the icons from figma instead of sketch, this should be of low impact but keep your eye on icons in general as they have all changed in generation and log any issues found. ([#5170](https://github.com/infor-design/enterprise/issues/5170))
- `[Lookup]` Fixed a bug for short field and its icons not rendering properly. ([#5541](https://github.com/infor-design/enterprise/issues/5541))
- `[Message]` Add info status handling to message.([#5459](https://github.com/infor-design/enterprise/issues/5459))
- `[Message]` Add an optional close button setting to dismiss the message. ([#5464](https://github.com/infor-design/enterprise/issues/5464))
- `[Modal]` Added the ability to have a custom tooltip on modal close button. ([#5391](https://github.com/infor-design/enterprise/issues/5391))
- `[Swaplist]` Added option to copy items from lists instead of moving them. ([#5513](https://github.com/infor-design/enterprise/issues/5513))
- `[Popdown]` Added a click outside event in popdown. ([#3618](https://github.com/infor-design/enterprise/issues/3618))
- `[Timepicker]` Fixed a bug for timepicker icon not rendering properly. ([#5558](https://github.com/infor-design/enterprise/issues/5558))
- `[Typography]` New typography paragraph text style. ([#5325](https://github.com/infor-design/enterprise/issues/5325))

## v4.55.0 Fixes

- `[Cards]` Fixed a bug card group toolbar overlaps then disappears after clicking the checkboxes. ([#5445](https://github.com/infor-design/enterprise/issues/5445))
- `[Calendar]` Fixed month label not set on first enabled date of the month. ([#5581](https://github.com/infor-design/enterprise/issues/5581))
- `[Calendar]` Fix on overlap in today text and calendar view changer when in mobile. ([#5438](https://github.com/infor-design/enterprise/issues/5438))
- `[Charts]` Fixed a bug where automation ids is not properly rendered on legend, text and slices. ([#5441](https://github.com/infor-design/enterprise/issues/5441))
- `[Datagrid]` Fixed a bug where the checkbox overlaps with the label when `editorOptions.multiple` is set to true. Also added formatters and editor for multiselect. ([NG#1075](https://github.com/infor-design/enterprise-ng/issues/1075))
- `[Datagrid]` Fixed an issue where tree list indentation is not left aligned when row has no children and datagrid row height is extra small or small. ([#5487](https://github.com/infor-design/enterprise/issues/5487))
- `[Message]` Added maxWidth setting to allow message to go full width when title is long. ([#5443](https://github.com/infor-design/enterprise/issues/5443))
- `[Datagrid]` Fix unescaped HTML of range value to match escaped HTML of data value. ([#4832](https://github.com/infor-design/enterprise/issues/4832))
- `[Datagrid]` Fix an XSS vulnerability in the name property of the columns objects array. ([#5428](https://github.com/infor-design/enterprise/issues/5428))
- `[Datagrid]` Fixed an issue where the excel export did not download in MS Edge. ([#5507](https://github.com/infor-design/enterprise/issues/5507))
- `[Editor]` Fixed an issue where font color was not working and extra spaces were get removed. ([#5137](https://github.com/infor-design/enterprise/issues/5137))
- `[EmptyMessage]` Fixed a bug where the empty message chart were not properly rendered when using auto height widget/card. ([#5527](https://github.com/infor-design/enterprise/issues/5527))
- `[Hierarchy]` Fixed line and icon alignment in hierarchy when in RTL format. ([#5544](https://github.com/infor-design/enterprise/issues/5544))
- `[Message]` Added maxWidth setting to allow message to go full width when title is long. ([#5443](https://github.com/infor-design/enterprise/issues/5443))
- `[Modal]` Fixed a bug where events are not properly called when calling stacked dialogs. ([#5471](https://github.com/infor-design/enterprise/issues/5471))
- `[Timepicker]` Fixed a bug where the Chinese time format doesn't render correctly after selecting time and periods (AM/PM). ([#5420](https://github.com/infor-design/enterprise/issues/5420))
- `[Tree]` Fixed an issue where lengthy node text doesn't wrap to lines and cuts off. ([#5499](https://github.com/infor-design/enterprise/issues/5499))

(51 Issues Solved This Release, Backlog Enterprise 129, Backlog Ng 29, 1222 Functional Tests, 1693 e2e Tests)

## v4.54.3 Fixes

- `[Locale]` Fixed a bug where very large numbers would get a zero added. ([#5308](https://github.com/infor-design/enterprise/issues/5308))
- `[Locale]` Fixed a bug where very large numbers with negative added an extra zero in formatNumber. ([#5318](https://github.com/infor-design/enterprise/issues/5318))
- `[Locale]` Expanded support from 10 to 20 decimal places. Max number is 21, 20 now. ([#5622](https://github.com/infor-design/enterprise/issues/5622))

## v4.54.2 Fixes

- `[Locale]` Fixed an additional case where large numbers cannot be formatted correctly. ([#5605](https://github.com/infor-design/enterprise/issues/5605))

## v4.54.1 Fixes

- `[Datagrid]` Added separate mask options for filter row. ([#5519](https://github.com/infor-design/enterprise/issues/5519))

## v4.54.0 Features

- `[Cards]` Added the ability of single and multi selection of cards. ([#5253](https://github.com/infor-design/enterprise/issues/5253))
- `[Datagrid]` Added support to row reorder for groupable settings. ([#5233](https://github.com/infor-design/enterprise/issues/5233))
- `[Donut]` Added the ability to add center tooltip for Donut. ([#5302](https://github.com/infor-design/enterprise/issues/5302))
- `[Notification Badge]` Added Notification Badge component that has the ability to move to any corner of the icon element. ([#5344](https://github.com/infor-design/enterprise/issues/5344))

## v4.54.0 Fixes

- `[Blockgrid]` Added additional design with no image ([#5379](https://github.com/infor-design/enterprise/issues/5379))
- `[Charts]` Fixed a bug where the vertical grid line strokes were invisible when in High Contrast and Colors was non-Default ([#5301](https://github.com/infor-design/enterprise/issues/5301))
- `[CirclePager]` Fixed a bug where the slides were not properly showing for RTL languages ([#2885](https://github.com/infor-design/enterprise/issues/2885))
- `[CirclePager]` Fixed a bug where the CSS was the same for all of the circles in homepage/example-hero-widget ([#5337](https://github.com/infor-design/enterprise/issues/5337))
- `[ContextualActionPanel]` Added `title` prop in CAP to control the title via `modaSettings`, and added missing `beforeclose` event. ([NG#1048](https://github.com/infor-design/enterprise-ng/issues/1048))
- `[ContextMenu]` Fixed a bug where field option is not rendered properly on mobile ([#5335](https://github.com/infor-design/enterprise/issues/5335))
- `[Datagrid]` - Fixed a bug where the row height cut off the focus ring on the Action Item buttons for Classic/New mode and XS, S, M settings ([#5394](https://github.com/infor-design/enterprise/issues/5394))
- `[Datagrid]` - Fixed a bug where the selection color would bleed through clickable tags. ([#5533](https://github.com/infor-design/enterprise/issues/5533))
- `[Datagrid]` Fixed an issue where toggling the selectable setting did not correctly enable the checkbox. ([#5482](https://github.com/infor-design/enterprise/issues/5482))
- `[Datagrid]` Fixed an issue where row reorder handle align was not right for extra small and small height. ([#5233](https://github.com/infor-design/enterprise/issues/5233))
- `[Datagrid]` - Fixed a bug where the first two columns row heights did not match the others for the Medium setting ([#5366](https://github.com/infor-design/enterprise/issues/5366))
- `[Datagrid]` - Fixed a bug where the font color on tags was black when a row was hovered over in dark mode. Font color now white. ([#5289](https://github.com/infor-design/enterprise/issues/5289))
- `[Datagrid]` Fixed a bug where the font color on tags was black when a row was hovered over in dark mode. Font color now white. ([#5289](https://github.com/infor-design/enterprise/issues/5289))
- `[Datagrid]` Fixed issues with NaN displaying on Decimal and Dropdown inputs when blank options are selected. ([#5395](https://github.com/infor-design/enterprise/issues/5395))
- `[Datagrid]` - Fixed a bug where the row height cut off the focus ring on the Action Item buttons for Classic/New mode and XS, S, M settings ([#5394](https://github.com/infor-design/enterprise/issues/5394))
- `[Datagrid]` Fixed a bug where the font color on tags was black when a row was hovered over in dark mode. Font color now white. ([#5289](https://github.com/infor-design/enterprise/issues/5289))
- `[Datagrid]` Fixed issues with NaN displaying on Decimal and Dropdown inputs when blank options are selected. ([#5395](https://github.com/infor-design/enterprise/issues/5395))
- `[Datagrid]` Delete key should fire event in dropdown search. ([#5402](https://github.com/infor-design/enterprise/issues/5402))
- `[Datepicker]` Fixed a bug where the -/+ keys were not detected in datepicker. ([#5353](https://github.com/infor-design/enterprise/issues/5353))
- `[Datagrid]` Fixed a bug that prevented the headers of the right frozen columns as well as the order date column from being exported properly. ([#5332](https://github.com/infor-design/enterprise/issues/5332))
- `[Datagrid]` Fixed a bug where the font color on tags was black when a row was hovered over in dark mode. Font color now white. ([#5289](https://github.com/infor-design/enterprise/issues/5289))
- `[Datagrid]` Fixed issues with NaN displaying on Decimal and Dropdown inputs when blank options are selected. ([#5395](https://github.com/infor-design/enterprise/issues/5395))
- `[Datagrid]` Fixed a bug where filter options were unable to reopen after doing pagination and clicking other filter options. ([#5286](https://github.com/infor-design/enterprise/issues/5286))
- `[Datepicker]` Fixed a bug where the -/+ keys were not detected in datepicker. ([#5353](https://github.com/infor-design/enterprise/issues/5353))
- `[Donut]` Changed legend design when item exceeds maximum width of chart. ([#5292](https://github.com/infor-design/enterprise/issues/5292))
- `[Dropdown]` Fixed a bug where backspace in Dropdown is not working when pressed. ([#5113](https://github.com/infor-design/enterprise/issues/5113))
- `[Editor]` Added tooltip in fontpicker. ([#5472](https://github.com/infor-design/enterprise/issues/5472))
- `[Fileupload]` Fixed a bug where the required asterisk does not appear on the labels associated with required fields. ([#5285](https://github.com/infor-design/enterprise/issues/5285))
- `[Homepage]` Adjusted height and width of example homepage ([#5425](https://github.com/infor-design/enterprise/issues/5425))
- `[Icon]` Changed button icon colors to slate6 ([#5307](https://github.com/infor-design/enterprise/issues/5307))
- `[Input]` Fixed a bug where clear icon were not properly aligned with the input field in classic mode. ([#5324](https://github.com/infor-design/enterprise/issues/5324))
- `[Locale]` Fixed an issue with the finish time format. ([#5447](https://github.com/infor-design/enterprise/issues/5447))
- `[Lookup]` Fixed an issue where in autoApply with single select the modal will close when paging. ([#5466](https://github.com/infor-design/enterprise/issues/5466))
- `[Lookup]` Fixed an issue where selection for server side and paging was not working. ([#986](https://github.com/infor-design/enterprise-ng/issues/986))
- `[Lookup]` Added api setting to allow duplicate selected value to input element. ([#986](https://github.com/infor-design/enterprise-ng/issues/986))
- `[Modal]` Enter key will trigger primary button when in an input field. ([#5198](https://github.com/infor-design/enterprise/issues/5198))
- `[Monthview]` Fixed a bug where a vertical scroll is showing when it is unnecessary. ([#5350](https://github.com/infor-design/enterprise/issues/5350))
- `[Multiselect]` Fixed a regression bug where clear icon were not properly aligned on compact mode. ([#5396](https://github.com/infor-design/enterprise/issues/5396))
- `[Personalize]` Added css to remove color gradient on overflowing horizontal tab headers. fix is limited to personalize styling ([#5303](https://github.com/infor-design/enterprise/issues/5303))
- `[Popdown]` Remove deprecation console warning. We still consider this component deprecated but will not remove until 5.0 version. The warning was only removed for now. ([#1070](https://github.com/infor-design/enterprise-ng/issues/1070))
- `[ToolbarFlex]` updated logic to account for the AllowTabs property and set toolbar items with a tab-index of 0 when allowTabs is true ([#5387](https://github.com/infor-design/enterprise/issues/5387))
- `[Tabs]` Remove tabs animation when clicking tabs. ([#4818](https://github.com/infor-design/enterprise-ng/issues/4818))

(40 Issues Solved This Release, Backlog Enterprise 145, Backlog Ng 24, 1195 Functional Tests, 1697 e2e Tests)

### v4.54.0 Markup Changes

- `[TrackDirty]` Removed Track Dirty from the main components list and integrated the underlying examples into their corresponding individual components.([#5319](https://github.com/infor-design/enterprise/issues/5319))

## v4.53.5 Fixes

- `[Lookup]` Fixed two additional issues where selection for server side and paging was not working. ([#986](https://github.com/infor-design/enterprise-ng/issues/986))
- `[Lookup]` Fixed an issue where in autoApply with single select the modal will close when paging. ([#5466](https://github.com/infor-design/enterprise/issues/5466))

## v4.53.3 Fixes

- `[Lookup]` Fixed an issue where selection for server side and paging was not working. ([#986](https://github.com/infor-design/enterprise-ng/issues/986))

## v4.53.0 Features

- `[Action Sheet]` Added a mobile device-friendly action sheet component. ([#5256](https://github.com/infor-design/enterprise/issues/5256))
- `[Cards]` Added card variations (Status, Hyperlink and Photo Card) with improve hitboxes for tapping. ([#5250](https://github.com/infor-design/enterprise/issues/5250))
- `[Cards]` Added improvements to the expandable cards and made a jQuery instance to be available in the angular wrapper. ([#5252](https://github.com/infor-design/enterprise/issues/5252))
- `[ContextualActionPanel]` Added vertical tabs example on the Contextual Action Panel. ([#5234](https://github.com/infor-design/enterprise/issues/5234))
- `[Swipe Action]` Added a mobile device-friendly swipe action component. ([#5254](https://github.com/infor-design/enterprise/issues/5254))

## v4.53.0 Fixes

- `[Application Menu]` Fixed a bug where the menu list will not properly rendered on autocomplete if you type a character that is not available in the list. ([#4863](https://github.com/infor-design/enterprise/issues/4863))
- `[Calendar]` Fixed a bug where calendar event is not rendered on WeekView if add event (modal) is used before add event (api). ([#5236](https://github.com/infor-design/enterprise/issues/5236))
- `[Circle Pager]` Fixed size interactions and changes for mobile view port. ([#5251](https://github.com/infor-design/enterprise/issues/5251))
- `[Datagrid]` Fixed an issue where personalize column headers were not rendering properly. ([#5361](https://github.com/infor-design/enterprise/issues/5361))
- `[Datagrid]` Fixed a bug where animation blue circle is off-center. ([#5246](https://github.com/infor-design/enterprise/issues/5246))
- `[Datagrid]` Fixed a bug where hovering lookup cells showed a grey background. ([#5157](https://github.com/infor-design/enterprise/issues/5157))
- `[Datagrid]` Fixed an issue for xss where special characters was not sanitizing and make grid to not render. ([#975](https://github.com/infor-design/enterprise-ng/issues/975))
- `[Datagrid]` Fixed a bug where the home and end key should behave as default when in editable cell and not shifting to the first and end row in datagrid. ([#5179](https://github.com/infor-design/enterprise/issues/5179))
- `[Datepicker]` Fixed a bug where the setting attributes were missing in datepicker input and datepicker trigger on NG wrapper. ([#1044](https://github.com/infor-design/enterprise-ng/issues/1044))
- `[Datepicker]` Fixed a bug where the selection range was not being properly rendered in mobile. ([#5211](https://github.com/infor-design/enterprise/issues/5211))
- `[Datepicker]` Made the `autocomplete` attribute configurable by using the `autocompleteAttribute` setting. ([#5092](https://github.com/infor-design/enterprise/issues/5092))
- `[Dropdown]` Made the `noSearch` setting prevent filtering using the Dropdown's search input element as expected. ([#5159](https://github.com/infor-design/enterprise/issues/5159))
- `[Dropdown]` Prevented the Dropdown from re-selecting and firing change events if the same value is picked from its list. ([#5159](https://github.com/infor-design/enterprise/issues/5159))
- `[Dropdown]` Fixed a bug that resulted in the updatable dropdown value being changed when selecting the more actions button. ([#5222](https://github.com/infor-design/enterprise/issues/5222))
- `[Editor]` Fixed a bug where automation id attributes are not properly rendered on editor elements. ([#5082](https://github.com/infor-design/enterprise/issues/5082))
- `[Lookup]` Fixed a bug where lookup attributes are not added in the cancel and apply/save button. ([#5202](https://github.com/infor-design/enterprise/issues/5202))
- `[Lookup]` Exposed two events from the datagrid `afterpaging` and `selected` for more flexibility. ([#986](https://github.com/infor-design/enterprise-ng/issues/986))
- `[Locale]` Fixed a bug where very large numbers with negative added an extra zero in formatNumber. ([#5308](https://github.com/infor-design/enterprise/issues/5308))
- `[Locale]` Fixed a bug where very large numbers would get a zero added. ([#5308](https://github.com/infor-design/enterprise/issues/5308))
- `[Locale]` Fixed a bug where very large numbers with negative added an extra zero in formatNumber. ([#5318](https://github.com/infor-design/enterprise/issues/5318))
- `[Lookup]` Fixed a regression bug where the close/clear icon were not properly aligned on mobile and tablet viewport. ([#5299](https://github.com/infor-design/enterprise/issues/5299))
- `[Lookup]` Fixed a bug where rows become unselected when reopened. ([#5261](https://github.com/infor-design/enterprise/issues/5261))
- `[Modal]` Added the ability to set the tabindex. ([#5358](https://github.com/infor-design/enterprise/issues/5358))
- `[Monthview]` Fixed an issue where month year pick list was misaligning for in page examples. ([#5345](https://github.com/infor-design/enterprise/issues/5345))
- `[Multiselect]` Fixed a regression bug where close icon in badge/tags were not properly aligned. ([#5351](https://github.com/infor-design/enterprise/issues/5351))
- `[Page-Patterns]` Fixed an issue where the weight range slider was overlapping the sales amount text area. ([#5284](https://github.com/infor-design/enterprise/issues/5284))
- `[Pager]` Fixed an issue where tooltip was not working after switch to 2nd page for disable/enable buttons with standalone Pager. ([#1047](https://github.com/infor-design/enterprise-ng/issues/1047))
- `[Personalization]` Fixed a bug where user was unable to see highlighted text in the header when using the new light default theme. ([#5219](https://github.com/infor-design/enterprise/issues/5219))
- `[Personalization]` Fixed an issue where hyperlinks were not showing up for dark theme. ([#5144](https://github.com/infor-design/enterprise-ng/issues/5144))
- `[Popupmenu]` Fixed a bug where unwanted link/hash occurs if the menu if the menu is destroyed when clicking a menu item. ([#NG1046](https://github.com/infor-design/enterprise-ng/issues/1046))
- `[Spinbox]` Fixed a bug where spinbox and its border is not properly rendered on responsive view. ([#5146](https://github.com/infor-design/enterprise/issues/5146))
- `[Searchfield]` Fixed a bug where the close button is not rendered properly on mobile view. ([#5182](https://github.com/infor-design/enterprise/issues/5182))
- `[Searchfield]` Fixed a bug where the search icon in search field is not aligned properly on firefox view. ([#5290](https://github.com/infor-design/enterprise/issues/5290))
- `[Searchfield]` Made the `autocomplete` attribute configurable by using the `autocompleteAttribute` setting. ([#5092](https://github.com/infor-design/enterprise/issues/5092))
- `[Searchfield]` Fixed a bug where the button does not have the same height as the searchfield input. ([#5314](https://github.com/infor-design/enterprise/issues/5314))
- `[Searchbar]` Fixed a bug where the search bar overlapped the "Websites" header when browser is minimized or viewed in mobile. ([#5248](https://github.com/infor-design/enterprise/issues/5248))
- `[Slider]` Fixed a bug where the slider produces NaN value on tooltip. ([#5336](https://github.com/infor-design/enterprise/issues/5336))
- `[Splitter]` Fixed position of splitter button. ([#5121](https://github.com/infor-design/enterprise/issues/5121))
- `[Tooltip/Popover]` Split the Popover and Tooltip into separate components. ([#5197](https://github.com/infor-design/enterprise/issues/5197))

(52 Issues Solved This Release, Backlog Enterprise 147, Backlog Ng 28, 1095 Functional Tests, 1668 e2e Tests)

## v4.52.3 Fixes

- `[Locale]` Expanded support from 10 to 20 decimal places. Max number is 21, 20 now. ([#5622](https://github.com/infor-design/enterprise/issues/5622))

## v4.52.2 Fixes

- `[Locale]` Fixed a bug where very large numbers would get a zero added. ([#5308](https://github.com/infor-design/enterprise/issues/5308))
- `[Locale]` Fixed a bug where very large numbers with negative added an extra zero in formatNumber. ([#5318](https://github.com/infor-design/enterprise/issues/5318))

## v4.52.1 Fixes

- `[Datagrid]` Fixed an issue where personalize column headers were not rendering properly. ([#5361](https://github.com/infor-design/enterprise/issues/5361))

## v4.52.0

### v4.52.0 Markup Changes

- `[Datagrid]` When fixing bugs in datagrid hover states we removed the use of `is-focused` on table `td` elements. ([#5091](https://github.com/infor-design/enterprise/issues/5091))

### v4.52.0 Fixes

- `[Application Menu]` Fixed a bug where the expanded accordion were incorrectly colored as selected when uses the personalization colors. ([#5128](https://github.com/infor-design/enterprise/issues/5128))
- `[About]` Fixed a bug where overflowing scrollbar in About Modal is shown on a smaller viewport. ([#5206](https://github.com/infor-design/enterprise/issues/5206))
- `[Bar Chart]` Fixed an issue where the `onerror` script was able to execute. ([#1030](https://github.com/infor-design/enterprise-ng/issues/1030))
- `[Calendar]` Fixed a bug where if the calendar event is not set to whole day then the week view and day view will not properly render on UI. ([#5195](https://github.com/infor-design/enterprise/issues/5195))
- `[Datagrid]` Fixed a bug where changing a selection mode between single and mixed on a datagrid with frozen columns were not properly rendered on UI. ([#5067](https://github.com/infor-design/enterprise/issues/5067))
- `[Datagrid]` Fixed a bug where filter options were not opening anymore after doing sorting on server-side paging. ([#5073](https://github.com/infor-design/enterprise/issues/5073))
- `[Datagrid/Lookup]` Fixed a bug where unselecting all items in an active page affects other selected items on other pages. ([#4503](https://github.com/infor-design/enterprise/issues/4503))
- `[Datagrid]` When fixing bugs in datagrid hover states we removed the use of `is-focused` on table `td` elements. ([#5091](https://github.com/infor-design/enterprise/issues/5091))
- `[Datagrid/Lookup]` Fixed a bug where the plus minus icon animation was cut off. ([#4962](https://github.com/infor-design/enterprise/issues/4962))
- `[Datagrid]` Fixed a bug where unselecting all items in an active page affects other selected items on other pages. ([#4503](https://github.com/infor-design/enterprise/issues/4503))
- `[Datagrid]` Fixed a bug where the tag text in the column is not shown properly when hovering it on Alternate Row Shading. ([#5210](https://github.com/infor-design/enterprise/issues/5210))
- `[Datagrid]` Fixed a bug where the clear filter icons position were not properly aligned with the lookup. ([#5239](https://github.com/infor-design/enterprise/issues/5239))
- `[Dropdown]` Fixed a bug where automatic highlighting of a blank option after opening the list was not working ([#5095](https://github.com/infor-design/enterprise/issues/5095))
- `[Dropdown/Multiselect]` Fixed a bug where the id attribute prefix were missing from the dropdown list when searching with typeahead settings. ([#5053](https://github.com/infor-design/enterprise/issues/5053))
- `[Field Options]` Fixed misalignment of field options for the colorpicker, clearable input field, and clearable searchfield with its close icon. ([#5139](https://github.com/infor-design/enterprise/issues/5139))
- `[Field Options]` Fixed misalignment of close button in searchfield with field options. ([#5138](https://github.com/infor-design/enterprise/issues/5138))
- `[Homepage]` Fixed an issue where remove card event was not triggered on card/widget. ([#4798](https://github.com/infor-design/enterprise/issues/4798))
- `[Locale]` Changed the start day of the week to Monday as per translation team request. ([#5199](https://github.com/infor-design/enterprise/issues/5199))
- `[Mask/Datagrid]` Fixed a bug in number masks where entering a decimal while the field's entire text content was selected could cause unexpected formatting. ([#4974](https://github.com/infor-design/enterprise/issues/4974))
- `[Monthview]` Fixed an issue where selected date was not stay on provided day/month/year. ([#5064](https://github.com/infor-design/enterprise/issues/5064))
- `[Monthview]` Added support for mobile view. ([#5075](https://github.com/infor-design/enterprise/issues/5075))
- `[Spinbox]` Fixed a bug where spinbox and its border is not properly rendered on responsive view. ([#5146](https://github.com/infor-design/enterprise/issues/5146))
- `[Tabs Module]` Fixed a bug where long tab labels overflowed behind the close icon. ([#5187](https://github.com/infor-design/enterprise/issues/5187))

(33 Issues Solved This Release, Backlog Enterprise 134, Backlog Ng 34, 1183 Functional Tests, 1652 e2e Tests)

## v4.51.4

### v4.51.4 Fixes

- `[Locale]` Fixed a bug where very large numbers would get a zero added. ([#5308](https://github.com/infor-design/enterprise/issues/5308))

## v4.51.3

### v4.51.3 Fixes

- `[Locale]` Fixed a bug where very large numbers with negative added an extra zero in formatNumber. ([#5308](https://github.com/infor-design/enterprise/issues/5308))
- `[Mask/Datagrid]` Fixed a bug in number masks where entering a decimal while the field's entire text content was selected could cause unexpected formatting. ([#4974](https://github.com/infor-design/enterprise/issues/4974))

## v4.51.2

### v4.51.2 Fixes

- `[Locale]` Fixed a bug where very large numbers with negative added an extra zero in formatNumber. ([#5308](https://github.com/infor-design/enterprise/issues/5308))
- `[Mask/Datagrid]` Fixed a bug in number masks where entering a decimal while the field's entire text content was selected could cause unexpected formatting. ([#4974](https://github.com/infor-design/enterprise/issues/4974))

## v4.51.1

### v4.51.1 Fixes

- `[Datagrid]` Fixed a bug where cells with a leading space triggered the dirty indicator even without changing the cell value on second blur/selection. ([#4825](https://github.com/infor-design/enterprise/issues/4825))
- `[Radio]` Fixed a bug where legend tag blinks when clicking the radio buttons. ([#4901](https://github.com/infor-design/enterprise/issues/4901))

## v4.51.0

### v4.51.0 Markup Changes

- `[About]` The version in the html section of the document was not added correctly and is now showing the correct version string. ([#5069](https://github.com/infor-design/enterprise/issues/5069))
- `[Datagrid]` Fixed a bug where cells with a leading space triggered the dirty indicator even without changing the cell value on second blur/selection. ([#4825](https://github.com/infor-design/enterprise/issues/4825))
- `[Datepicker/Monthview/Calendar]` We changed all Chinese locales to have monday as the first day of the week and this could impact scripts. ([#5147](https://github.com/infor-design/enterprise/issues/5147))
- `[Dropdown]` We added  `aria-readonly` to all readonly dropdowns. ([#5107](https://github.com/infor-design/enterprise/issues/5107))
- `[Dropdown]` Dropdowns are now appended to the section in the page with `role="main"` there should be just one of these sections in each page. ([#1033](https://github.com/infor-design/enterprise-ng/issues/1033))
- `[Input]` If using the password reveal feature, note that we change dit from using a `type="password"` to using a class to toggle the state. ([#5099](https://github.com/infor-design/enterprise/issues/5099))
- `[Pager]` When fixing an accessibility complaint on pager we made all pager buttons tabbable and removed the `tabindex` this could impact some test scripts. ([#4862](https://github.com/infor-design/enterprise/issues/4862))
- `[Tabs]` We add the ability to drag tabs, if this is enabled there are a number of sort properties and classes that have been added that may need to be scripted in the future. ([#4520](https://github.com/infor-design/enterprise/issues/4520))

### v4.51.0 Fixes

- `[Circlepager]` Fixed a bug where circle buttons doesn't work on smaller viewport and first initialization of the page. ([#4966](https://github.com/infor-design/enterprise/issues/4966))
- `[General]` The master branch is now called main. Also cleaned up some language in the repo known to be less inclusive. ([#5027](https://github.com/infor-design/enterprise/issues/5027))
- `[Datagrid]` Fixed an issue where stretching the last column of a table was not consistent when resizing the window. ([#5045](https://github.com/infor-design/enterprise/issues/5045))
- `[Datagrid]` Fixed an issue where time format HHmm was not working for time picker editor. ([#4926](https://github.com/infor-design/enterprise/issues/4926))
- `[Datagrid]` Fixed an issue where setting stretchColumn to 'last' did not stretch the last column in the table. ([#4913](https://github.com/infor-design/enterprise/issues/4913))
- `[Datagrid]` Fixed an issue where when focusing dropdowns and then using arrow key, it would move across the grid columns leaving multiple open dropdowns. ([#4851](https://github.com/infor-design/enterprise/issues/4851))
- `[Datagrid]` Fixed an issue where the copy paste html to editable cell was cause to generate new cells. ([#4848](https://github.com/infor-design/enterprise/issues/4848))
- `[Datagrid]` Fixed some visual glitches related to focus/hover state and editable date/time cells. ([#5091](https://github.com/infor-design/enterprise/issues/5091))
- `[Datepicker]` Fixed an issue where time was changing, if selected time was before noon for Danish language locale da-DK. ([#4987](https://github.com/infor-design/enterprise/issues/4987))
- `[Datepicker]` Removed deprecation warning for close method. ([#5120](https://github.com/infor-design/enterprise/issues/5120))
- `[Dropdown]` Fixed a bug where the dropdown list gets detached to the input field. ([5056](https://github.com/infor-design/enterprise/issues/5056))
- `[Dropdown]` Improved accessibility on readonly dropdowns by adding the aria-readonly property. ([#5107](https://github.com/infor-design/enterprise/issues/5107))
- `[Editor]` Fixed a bug where the anchor link does not firing the change event. ([#5141](https://github.com/infor-design/enterprise/issues/5141))
- `[Editor]` Fixed a bug that links would not wrap in the editor when multiline. ([#5145](https://github.com/infor-design/enterprise/issues/5145))
- `[General]` Fixed incorrect version that was showing up as `[Object]` in the about dialog and html. ([#5069](https://github.com/infor-design/enterprise/issues/5069))
- `[Hierarchy]` Improved accessibility on readonly dropdowns by adding the aria-readonly property. ([#5107](https://github.com/infor-design/enterprise/issues/5107))
- `[Hierarchy]` Fixed an issue where the action refs passed around were broken. ([#5124](https://github.com/infor-design/enterprise/issues/5124))
- `[Listview]` Fixed a bug where changing selectable setting from 'mixed' to 'single' does not remove checkboxes. ([#5048](https://github.com/infor-design/enterprise/issues/5048))
- `[Locale]` Fixed an issue where the date and available date validation was not working for Croatian locale hr-HR. ([#4964](https://github.com/infor-design/enterprise/issues/4964))
- `[Locale]` Fixed an issue where the am/pm dot was causing issue to parseDate() method for greek language. ([#4793](https://github.com/infor-design/enterprise/issues/4793))
- `[Locale]` Fixed all chinese locales to have monday as the first day of the week. ([#5147](https://github.com/infor-design/enterprise/issues/5147))
- `[Lookup]` Fixed an issue where readonly lookups showed up as enabled. ([#5149](https://github.com/infor-design/enterprise/issues/5149))
- `[Multiselect]` Fixed a bug where the position of dropdown list was not correct when selecting multiple items on mobile. ([#5021](https://github.com/infor-design/enterprise/issues/5021))
- `[Modal]` Fixed a bug that prevented modals from closing while a tooltip was displayed inside ([#5047](https://github.com/infor-design/enterprise/issues/5047))
- `[Pager]` Fixed an accessibility issue to use tabs instead arrow keys. ([#4862](https://github.com/infor-design/enterprise/issues/4862))
- `[Password]` Changed the password reveal feature to not use `text="password"` and use css instead. This makes it possible to hide autocomplete. ([#5098](https://github.com/infor-design/enterprise/issues/5098))
- `[Radio]` Fixed a bug where legend tag blinks when clicking the radio buttons. ([#4901](https://github.com/infor-design/enterprise/issues/4901))
- `[Tabs]` Fixed a bug where where if urls contain a href with a forward slash (paths), then this would error. Note that in this situation you need to make sure the tab panel is linked without the hash. ([#5014](https://github.com/infor-design/enterprise/issues/5014))
- `[Tabs]` Added support to sortable drag and drop tabs. Non touch devices it good with almost every type of tabs `Module`, `Vertical`, `Header`, `Scrollable` and `Regular`. For touch devices only support with `Module` and `Vertical` Tabs. ([#4520](https://github.com/infor-design/enterprise/issues/4520))
- `[Tabs]` Changed the `rename()` method to also modify a tab's corresponding "More Tabs" menu item, if the menu is open. ([#5105](https://github.com/infor-design/enterprise/issues/5105))
- `[Toast]` Fixed a bug where toast message were unable to drag down to it's current position when `position` sets to 'bottom right'. ([#5015](https://github.com/infor-design/enterprise/issues/5015))
- `[Toolbar]` Add fix for invisible inputs in the toolbar. ([#5122](https://github.com/infor-design/enterprise/issues/5122))
- `[Toolbar]` Prevent individual buttons from getting stuck inside the Toolbar's overflow menu ([#4857](https://github.com/infor-design/enterprise/issues/4857))
- `[Tree]` Added api support for collapse/expand node methods. ([#4707](https://github.com/infor-design/enterprise/issues/4707))

(42 Issues Solved This Release, Backlog Enterprise 166, Backlog Ng 28, 1081 Functional Tests, 1647 e2e Tests)

## v4.50.4

### v4.50.4 Fixes

- `[Locale]` Fixed a bug where very large numbers with negative added an extra zero in formatNumber. ([#5308](https://github.com/infor-design/enterprise/issues/5308))

## v4.50.3

### v4.50.3 Fixes

- `[Lookup]` Fixed an issue where readonly lookups showed up as enabled. ([#5149](https://github.com/infor-design/enterprise/issues/5149))

## v4.50.2

### v4.50.2 Fixes

- `[General]` Fixed incorrect version that was showing up as `[Object]` in the about dialog and html. ([#5069](https://github.com/infor-design/enterprise/issues/5069))

## v4.50.1

### v4.50.1 Fixes

- `[Datagrid]` Set the tabbable feature off for the datagrid editors. ([#5089](https://github.com/infor-design/enterprise/issues/5089))
- `[Datagrid]` Fixed issues with misalignment on filter fields with icons. ([#5063](https://github.com/infor-design/enterprise/issues/5063))
- `[Lookup]` Fixed a bug where non editable lookups could not be clicked/opened. ([#5062](https://github.com/infor-design/enterprise/issues/5062))
- `[Lookup]` Fixed a bug where non strict / non editable lookups could not be clicked/opened. ([#5087](https://github.com/infor-design/enterprise/issues/5087))

## v4.50.0

### v4.50.0 Important Notes

- `[General]` We bumped the version from 4.39 (four - thirty nine) to 4.50 (four - fifty) to correspond with the general release of Soho (IDS) Design system 4.5 so the versions sync up better. We could not use 4.5 since it was already in use previously. ([#5012](https://github.com/infor-design/enterprise/issues/5012))
- `[General]` We Updated development dependencies. Most important things to note are: we now support node 14 for development and this is recommended. ([#4998](https://github.com/infor-design/enterprise/issues/4998))
- `[Tabs]` Changed the target element from 'li' to 'a' to be consistent. ([#4566](https://github.com/infor-design/enterprise/issues/4566))

### v4.50.0 Fixes

- `[Breadcrumb]` Changed the colors for disabled breadcrumbs to make them lighter than the enabled ones. ([#4917](https://github.com/infor-design/enterprise/issues/4917))
- `[Bar Chart]` Added support for double click to Bar, Bar Grouped, Bar Stacked. ([#3229](https://github.com/infor-design/enterprise/issues/3229))
- `[Bullet Chart]` Added support for double click. ([#3229](https://github.com/infor-design/enterprise/issues/3229))
- `[BusyIndicator]` Fixed a bug that caused the busy-indicator to show below the busy indicator container. ([#4953](https://github.com/infor-design/enterprise/issues/4953))
- `[Color Picker]`Fix issue with text disappearing and improve responsiveness when there isn't space horizontally ([#4930](https://github.com/infor-design/enterprise/issues/4930))
- `[Column Chart]` Added support for double click to Column, Column Grouped, Column Stacked, Column Stacked-singular and Column Positive Negative. ([#3229](https://github.com/infor-design/enterprise/issues/3229))
- `[Datagrid]` Added api setting `allowChildExpandOnMatchOnly` with Datagrid. It will show/hide children match only or all of them this setting only will effect if use with `allowChildExpandOnMatch:true`. ([#4209](https://github.com/infor-design/enterprise/issues/4209))
- `[Datagrid]` Fixed a bug where filter dropdown menus did not close when focusing a filter input. ([#4766](https://github.com/infor-design/enterprise/issues/4766))
- `[Datagrid]` Fixed an issue where the keyboard was not working to sort data for sortable columns. ([#4858](https://github.com/infor-design/enterprise/issues/4858))
- `[Datagrid]` Fixed an issue where the keyboard was not working to select all from header checkbox. ([#4859](https://github.com/infor-design/enterprise/issues/4859))
- `[Datagrid]` Fixed an issue where the selection was getting clear after use pagesize dropdown for client side paging. ([#4915](https://github.com/infor-design/enterprise/issues/4915))
- `[Datagrid]` Fixed an error seen clicking items if using a flex toolbar for the datagrid toolbar. ([#4941](https://github.com/infor-design/enterprise/issues/4941))
- `[Datagrid]` Only show row status when dirty indicator and row status both exist to address conflicting visual issue. ([#4918](https://github.com/infor-design/enterprise/issues/4918))
- `[Datagrid]` Fixed an issue where selecting a row added background to row-status. ([#4918](https://github.com/infor-design/enterprise/issues/4918))
- `[Datagrid]` Fixed an issue where the filter menu would not reopen in some cases. ([#4995](https://github.com/infor-design/enterprise/issues/4995))
- `[Datepicker]` Added a setting that replaces the trigger icon with an actual button for better accessibility, enabled by default. ([#4820](https://github.com/infor-design/enterprise/issues/4820))
- `[Datepicker]` Updated validation.js to check if date picker contains a time value ([#4888](https://github.com/infor-design/enterprise/issues/4888))
- `[Datepicker]` Fixed a UI issue where the apply and cancel buttons were unable to see on small screens. ([#4950](https://github.com/infor-design/enterprise/issues/4950))
- `[Datagrid]` Clean up hover appearance of datagrid actions button when the grid is viewed as a list. ([#4963](https://github.com/infor-design/enterprise/issues/4963))
- `[Editor]`Adjusted the editor to not treat separators after headers as leading and removing them. ([#4751](https://github.com/infor-design/enterprise/issues/4751))
- `[Environment]`Updated the regular expression search criteria from `Edge` to `Edg` to resolve the EDGE is not detected issue. ([#4603](https://github.com/infor-design/enterprise/issues/4603))
- `[Field Filter]` Fixed a UI issues where the input field has a missing border and the dropdown list does not properly align when it opened. ([#4982](https://github.com/infor-design/enterprise/issues/4982))
- `[Editor]`Adjusted the editor to not treat separators after headers as leading and removing them. ([#4751](https://github.com/infor-design/enterprise/issues/4751))
- `[General]` Can run stylelint command on W10 cmd for development ([#4993](https://github.com/infor-design/enterprise/issues/4993))
- `[General]` We Updated jQuery to use 3.6.0. ([#1690](https://github.com/infor-design/enterprise/issues/1690))
- `[Header]` Removed breadcrumb coloring from current class, which was causing the wrong kind of emphasis for breadcrumbs in headers. ([#5003](https://github.com/infor-design/enterprise/issues/5003))
- `[Input]` Changed the disabled search field color for Safari to match that of other browsers. ([#4611](https://github.com/infor-design/enterprise/issues/4611))
- `[Lookup]` Isolated the scss/css .close.icon class inside of .modal-content and removed any extra top property to fix the alignment issue.([#4933](https://github.com/infor-design/enterprise/issues/4933))
- `[Lookup]` Added a setting that replaces the trigger icon with an actual button for better accessibility, enabled by default. ([#4820](https://github.com/infor-design/enterprise/issues/4820))
- `[Lookup]` fix close button alignment issue. ([#5088](https://github.com/infor-design/enterprise/issues/5088))
- `[Line Chart]` Added support for double click to Area, Bubble, Line and Scatterplot. ([#3229](https://github.com/infor-design/enterprise/issues/3229))
- `[Message]` Added automation id's to the message's modal main area dialog as well with `modal` prefix. ([#4871](https://github.com/infor-design/enterprise/issues/4871))
- `[Modal]` Fixed a bug where full size responsive setting doesn't work on android phones in landscape mode. ([#4451](https://github.com/infor-design/enterprise/issues/4451))
- `[Pie Chart]` Added support for double click to Pie and Donut. ([#3229](https://github.com/infor-design/enterprise/issues/3229))
- `[Pie Chart]` Fixed bug were pie chart type does not remove old class name ([#3144](https://github.com/infor-design/enterprise/issues/3144))
- `[Pie Chart]` Improved the accessibility of legend items with roles and offscreen labels. ([#4831](https://github.com/infor-design/enterprise/issues/4831))
- `[Radar Chart]` Added support for double click. ([#3229](https://github.com/infor-design/enterprise/issues/3229))
- `[Rating]` Fixed color of the un-checked rating star. ([#4853](https://github.com/infor-design/enterprise/issues/4853))
- `[Popupmenu]` Fixed a lifecycle issue on menus that are shared between trigger elements, where these menus were incorrectly being torn down. ([NG#987](https://github.com/infor-design/enterprise-ng/issues/987))
- `[Searchfield]` Fixed alignment issues with the close button in various scenarios ([#4989](https://github.com/infor-design/enterprise/issues/4989), [#5096](https://github.com/infor-design/enterprise/issues/5096), [#5158](https://github.com/infor-design/enterprise/issues/4989), [#5090](https://github.com/infor-design/enterprise/issues/4989))
- `[Switch]` Adjust styles to be more discernible between checked and checked+disabled ([#4341](https://github.com/infor-design/enterprise/issues/4341))
- `[Tabs (Horizontal/Header)]` Fixed bug with the placement of the focus state in RTL mode, and other minor visual improvements. ([#4877](https://github.com/infor-design/enterprise/issues/4877))
- `[Tabs Module]` Fixed a bug where clear button was missing when clearable setting is activated in tabs module searchfield. ([#4898](https://github.com/infor-design/enterprise/issues/4898))
- `[Textarea]` Fixed a bug where the textarea options like autogrow, autoGrowMaxHeight doesn't work after the initialization inside of the accordion. ([#4977](https://github.com/infor-design/enterprise/issues/4977))
- `[Timepicker]` Added a setting that replaces the trigger icon with an actual button for better accessibility, enabled by default. ([#4820](https://github.com/infor-design/enterprise/issues/4820))
- `[Toast]` Fixed a bug where the first toast in the page is not announced to screen readers. ([#4519](https://github.com/infor-design/enterprise/issues/4519))
- `[Tooltip]` Fixed a bug in tooltip that prevented linking id-based tooltip content. ([#4827](https://github.com/infor-design/enterprise/issues/4827))

(48 Issues Solved This Release, Backlog Enterprise 152, Backlog Ng 32, 1086 Functional Tests, 1640 e2e Tests)

## v4.38.1

### v4.38.1 Fixes

- `[BusyIndicator]` Fixed a bug that caused the busy-indicator to show below the busy indicator container. ([#4953](https://github.com/infor-design/enterprise/issues/4953))

## v4.38.0

### v4.38.0 Important Changes

- `[Themes]` Renamed the concept of themes to versions and renamed uplift to new and soho to classic. The new/uplift theme is now the default and its recommend you use it as your default. The old scripts and names will still work ok but new copies with the new names are added for you. In addition Variants are now called Modes. But we got rid of the older script names from 2017 as they have been deprecated for a while now. In addition the ids-identity package thats included was bumped to 4.0 if using tokens directly from this the paths there have been changed to reflect the new names. ([#2606](https://github.com/infor-design/enterprise/issues/2606))

### v4.38.0 Fixes

- `[Application Menu]` Fixed visibility of expander icon on classic theme. ([#4874](https://github.com/infor-design/enterprise/issues/4874))
- `[Accordion]` Fixed an issue where the afterexpand and aftercollapse events fired before the states are set.  ([#4838](https://github.com/infor-design/enterprise/issues/4838))
- `[Breadcrumb]` Fixed unnecessary scrollbar in safari on a flex toolbar. ([#4839](https://github.com/infor-design/enterprise/issues/4839))
- `[Calendar]` Fixed calendar event details listview on mobile perspective. ([#4886](https://github.com/infor-design/enterprise/issues/4886))
- `[Datagrid]` Fixed an issue with missing scrollbars when in frozen column mode on wide screens. ([#4922](https://github.com/infor-design/enterprise/issues/4922))
- `[Datagrid]` Added the ability to use shift click to select in mixed selection mode. ([#4748](https://github.com/infor-design/enterprise/issues/4748))
- `[Datagrid]` Fixed alignment issue when editing. ([#4814](https://github.com/infor-design/enterprise/issues/4814))
- `[Datagrid]` Added a fix for checkbox aria cells, the aria was in the wrong location. ([#4790](https://github.com/infor-design/enterprise/issues/4790))
- `[Datagrid]` Fixed a bug where shift+f10 did not open the context menu in the Datagrid. ([#4614](https://github.com/infor-design/enterprise/issues/4614))
- `[Datagrid]` Fixed an issue where tooltips on buttons in the contextual action toolbar in datagrid would never show up. ([#4876](https://github.com/infor-design/enterprise/issues/4876))
- `[Datagrid]` Fixed an issue where when using selectAllCurrentPage the deselect all did not trigger an event. ([#4916](https://github.com/infor-design/enterprise/issues/4916))
- `[Datagrid]` Fixed an issue where when using a scroll-flex container to contain datagrid it did not show the Y scrollbar. ([#4914](https://github.com/infor-design/enterprise/issues/4914))
- `[EmptyMessage]` Fixed an issue where you may get double the click handlers. ([#4889](https://github.com/infor-design/enterprise/issues/4889))
- `[Environment]` Fixed feature detection classes and routines on IPad 13 and up. ([#4855](https://github.com/infor-design/enterprise/issues/4855))
- `[Fileupload Advanced]` Fixed a bug where the disable and enable methods were not working correctly. ([#4872](https://github.com/infor-design/enterprise/issues/4872))
- `[General]` Increased windows custom css scrollbars from 8px to 12px. ([#4837](https://github.com/infor-design/enterprise/issues/4837))
- `[Input]` Fixed a bug where the cursor overlapped the icon in right aligned lookup and input fields when selecting the field. ([#4718](https://github.com/infor-design/enterprise/issues/4718))
- `[ListView]` Fixed an issue selecting after focusing the list with the keyboard. ([#4621](https://github.com/infor-design/enterprise/issues/4621))
- `[Lookup]` Fixed an issue with select all across pages in lookup. ([#4503](https://github.com/infor-design/enterprise/issues/4503))
- `[Lookup]` Fixed an issue clearing selections with selectAcrossPages. ([#4539](https://github.com/infor-design/enterprise/issues/4539))
- `[Message]` Fixed multiple events were firing. ([#953](https://github.com/infor-design/enterprise-ng/issues/953))
- `[Popover]` Fixed a bug where the close button did not get an automation ID and added automation ID to the title. ([#4743](https://github.com/infor-design/enterprise/issues/4743))
- `[Locale/Multiselect]` Fixed a bug where translations could not be made correctly on All label and Selected Label, so we dropped having the label in the field. You can use the allTextString and selectedTextString if you want something special. ([#4505](https://github.com/infor-design/enterprise/issues/4505))
- `[Locale]` Fixed a bug in Estonian translations. ([#4805](https://github.com/infor-design/enterprise/issues/4805))
- `[Locale]` Fixed several bugs in Greek translations. ([#4791](https://github.com/infor-design/enterprise/issues/4791))
- `[Locale]` Fixed a bug in Turkish translations. ([#4788](https://github.com/infor-design/enterprise/issues/4788))
- `[Locale]` Fixed a bug in Thai translations. ([#4738](https://github.com/infor-design/enterprise/issues/4738))
- `[Searchfield]` Fixed an accessibility issue where the X was not tabbable with the keyboard. To fix this added a tabbable setting which is on by default. If you want it off you can set it to false but you would pass accessibility testing. ([#4815](https://github.com/infor-design/enterprise/issues/4815))
- `[Tabs]` Fixed an iOS bug that was preventing dismissible tabs to be dismissed by tap. ([#4763](https://github.com/infor-design/enterprise/issues/4763))
- `[Tabs Module]` Fixed positioning of the icon in tabs module. ([#4842](https://github.com/infor-design/enterprise/issues/4842))
- `[Tabs Module]` Fixed the focus border of the home button and make it tabbable in tabs module. ([#4850](https://github.com/infor-design/enterprise/issues/4850))
- `[Tabs Vertical]` Fixed black hover state in new (uplift) theme contrast mode. ([#4867](https://github.com/infor-design/enterprise/issues/4867))
- `[Validation]` Fixed an issue where validation messages did not have the correct aria for accessibility. ([#4830](https://github.com/infor-design/enterprise/issues/4830))
- `[TabsModule]` Fixed positioning of the icon in tabs module. ([#4842](https://github.com/infor-design/enterprise/issues/4842))
- `[Timepicker]` Improved accessibility on both the input field and its inner picker elements. ([#4403](https://github.com/infor-design/enterprise/issues/4403))

(37 Issues Solved This Release, Backlog Enterprise 136, Backlog Ng 32, 1082 Functional Tests, 1638 e2e Tests)

## v4.37.3

### v4.37.3 Fixes

- `[BusyIndicator]` Fixed a bug that caused the busy-indicator to show below the busy indicator container. ([#4953](https://github.com/infor-design/enterprise/issues/4953))

### v4.37.2 Fixes

- `[Datagrid]` Fixed an issue with missing scrollbars when in frozen column mode on wide screens. ([#4922](https://github.com/infor-design/enterprise/issues/4922))

## v4.37.1

### v4.37.1 Fixes

- `[General]` Increased windows custom css scrollbars from 8px to 12px. ([#4837](https://github.com/infor-design/enterprise/issues/4837))
- `[Datagrid]` Fixed an issue where when using a scroll-flex container to contain datagrid it did not show the Y scrollbar. ([#4914](https://github.com/infor-design/enterprise/issues/4914))

## v4.37.0

### v4.37.0 Features

- `[FileUpload]` Added the ability to drag files onto the file upload field like in 3.x versions. ([#4723](https://github.com/infor-design/enterprise/issues/4723))
- `[Datagrid]` Added the ability to edit columns formatted with tags and badges with an Input editor. ([#4637](https://github.com/infor-design/enterprise/issues/4637))
- `[Datagrid]` Added the ability to pass a locale numberFormat to the TargetedAchievement formatter and also set the default to two decimals. ([#4802](https://github.com/infor-design/enterprise/issues/4802))
- `[Dropdown]` Added basic virtual scrolling to dropdown for if you have thousands of items. Only basic dropdown functionality will work with this setting but it improved performance on larger dropdown lists. ([#4708](https://github.com/infor-design/enterprise/issues/4708))
- `[Sidebar]` Added the ability to hide and show the side bar with the list detail view. ([#4394](https://github.com/infor-design/enterprise/issues/4394))

### v4.37.0 Fixes

- `[App Menu]` Fixed a regression bug  where the searchfield icon duplicated and were not properly aligned with the searchfield. ([#4737](https://github.com/infor-design/enterprise/issues/4737))
- `[App Menu]` Removed the close button animation on the hamburger button when app menus open. ([#4756](https://github.com/infor-design/enterprise/issues/4756))
- `[Bar Chart]` Fixed an issue where the data was passing wrong for grouped type custom tooltip. ([#4548](https://github.com/infor-design/enterprise/issues/4548))
- `[Busy Indicator]` Fixed an error was showing when called `close()` method too soon after `activate()`. ([#980](https://github.com/infor-design/enterprise-ng/issues/980))
- `[Calendar]` Fixed a regression where clicking Legend checkboxes was no longer possible. ([#4746](https://github.com/infor-design/enterprise/issues/4746))
- `[Checkboxes]` Fixed a bug where if checkboxes are in a specific relative layout the checkboxes may click the wrong one. ([#4808](https://github.com/infor-design/enterprise/issues/4808))
- `[Column Chart]` Fixed an issue where the data was passing wrong for grouped type custom tooltip. ([#4548](https://github.com/infor-design/enterprise/issues/4548))
- `[Datagrid]` Fixed an issue where the filter border on readonly lookups was not displayed in high contrast mode. ([#4724](https://github.com/infor-design/enterprise/issues/4724))
- `[Datagrid]` Added missing aria row group role to the datagrid. ([#4479](https://github.com/infor-design/enterprise/issues/4479))
- `[Datagrid]` Fixed a bug where when setting a group and decimal out of the current locale then editing would not work. ([#4806](https://github.com/infor-design/enterprise/issues/4806))
- `[Dropdown]` Fixed an issue where some elements did not correctly get an id in the dropdown. ([#4742](https://github.com/infor-design/enterprise/issues/4742))
- `[Dropdown]` Fixed a bug where you could click the label and focus a disabled dropdown. ([#4739](https://github.com/infor-design/enterprise/issues/4739))
- `[Homepage]` Fixed the wrong metadata was sending for resize, reorder and remove card events. ([#4798](https://github.com/infor-design/enterprise/issues/4798))
- `[Locale]` Fixed an issue where if the 11th digit is a zero the formatNumbers and truncateDecimals function will loose a digit. ([#4656](https://github.com/infor-design/enterprise/issues/4656))
- `[Modal]` Improved detection of non-focusable elements when a Modal is configured to auto focus one of its inner components. ([#4740](https://github.com/infor-design/enterprise/issues/4740))
- `[Module Tabs]` Fixed a bug related to automatic linking of Application Menu trigger tabs in Angular environments ([#4736](https://github.com/infor-design/enterprise/issues/4736))
- `[ProcessIndicator]` Fixed a layout issue on the index page and added a rejected icon. ([#4770](https://github.com/infor-design/enterprise/issues/4770))
- `[Rating]` Fixed an issue where the rating was not clear on toggle. ([#4571](https://github.com/infor-design/enterprise/issues/4571))
- `[Splitter]` Fixed the splitter was dragging to wrong direction in RTL. ([#1813](https://github.com/infor-design/enterprise/issues/1813))
- `[Swaplist]` Fixed an issue where the user attributes need to be override existing attributes. ([#4694](https://github.com/infor-design/enterprise/issues/4694))
- `[Tabs]` Fixed a bug where the info icon were not aligned correctly in the tab, and info message were not visible. ([#4711](https://github.com/infor-design/enterprise/issues/4711))
- `[Tabs]` Fixed a bug where the tab key would move through tabs rather than moving to the tab content. ([#4745](https://github.com/infor-design/enterprise/issues/4745))
- `[Toolbar Searchfield]` Fixed a bug where the toolbar searchfield were unable to focused when tabbing through the page. ([#4683](https://github.com/infor-design/enterprise/issues/4683))
- `[Toolbar Searchfield]` Fixed a bug where the search bar were showing extra outline when focused. ([#4682](https://github.com/infor-design/enterprise/issues/4682))
- `[Track Dirty]` Fixed an error that was showing when using dirty indicator within a tab component. ([#936](https://github.com/infor-design/enterprise-ng/issues/936))
- `[Tree]` Fixed an issue where the character entity was stripped for addNode() method. ([#4694](https://github.com/infor-design/enterprise/issues/4694))

(49 Issues Solved This Release, Backlog Enterprise 137, Backlog Ng 35, 1082 Functional Tests, 1639 e2e Tests)

## v4.36.2

### v4.36.2 Fixes

- `[App Menu]` Removed the close button animation on the hamburger button when app menus open. ([#4756](https://github.com/infor-design/enterprise/issues/4756))
- `[App Menu]` Fixed a regression bug  where the searchfield icon duplicated and were not properly aligned with the searchfield. ([#4737](https://github.com/infor-design/enterprise/issues/4737))
- `[Calendar]` Fixed a regression where clicking Legend checkboxes was no longer possible. ([#4746](https://github.com/infor-design/enterprise/issues/4746))
- `[FileUpload]` Added the ability to drag files onto the file upload field like in 3.x versions. ([#4723](https://github.com/infor-design/enterprise/issues/4723))
- `[Modal]` Improved detection of non-focusable elements when a Modal is configured to auto focus one of its inner components. ([#4740](https://github.com/infor-design/enterprise/issues/4740))
- `[Locale]` Fixed an issue where if the 11th digit is a zero the formatNumbers and truncateDecimals function will loose a digit. ([#4656](https://github.com/infor-design/enterprise/issues/4656))
- `[Rating]` Fixed an issue where the rating was not clear on toggle. ([#4571](https://github.com/infor-design/enterprise/issues/4571))

## v4.36.1

### v4.36.1 Fixes

- `[Calendar]` Fixed a regression where clicking Legend checkboxes was no longer possible. ([#4746](https://github.com/infor-design/enterprise/issues/4746))
- `[Dropdown]` Fixed an issue where some elements did not correctly get an id in the dropdown. ([#4742](https://github.com/infor-design/enterprise/issues/4742))
- `[Editor]` Fixed a follow up issue with readonly links in the editor. ([#4702](https://github.com/infor-design/enterprise/issues/4702))

## v4.36.0

### v4.36.0 Important Changes

- `[Datagrid]` Fixed a bug where the datagrid header checkbox had the wrong aria-checked state when only some rows are selected, this change occurred because the aria-checked was not on the focusable element so was not announced. If using automation scripts on this attribute, you should be aware and adjust accordingly. ([#4491](https://github.com/infor-design/enterprise/issues/4491))

### v4.36.0 Features

- `[Datagrid]` Made the summary row sticky on the bottom of the datagrid. ([#4645](https://github.com/infor-design/enterprise/issues/4645))
- `[Lookup]` Added a clear callback function like the click callback that fires when clicking the clear X if enabled. ([#4693](https://github.com/infor-design/enterprise/issues/4693))
- `[Tabs]` Added a setting for making the text on Module Tabs' optional Application Menu trigger only accessible to screen readers. ([#4590](https://github.com/infor-design/enterprise/issues/4590))

### v4.36.0 Fixes

- `[Application Menu]` Fixed an issue with filtering where nested items matching the filter were not always displayed. ([#4592](https://github.com/infor-design/enterprise/issues/4592))
- `[Column Chart]` Fixed an alignment issue with the labels in grouped column charts. ([#4645](https://github.com/infor-design/enterprise/issues/4645))
- `[Datagrid]` Fixed a bug where filterWhenTyping did not work on lookup filter columns. ([#4678](https://github.com/infor-design/enterprise/issues/4678))
- `[Datagrid]` Fixed an issue where updateRow will not correctly sync and merge data. ([#4674](https://github.com/infor-design/enterprise/issues/4674))
- `[Datagrid]` Fixed a bug where the error icon overlapped to the calendar icon when a row has been selected and hovered. ([#4670](https://github.com/infor-design/enterprise/issues/4670))
- `[Datagrid]` Fixed a bug where multiselect would loose selection across pages when using selectRowsAcrossPages. ([#954](https://github.com/infor-design/enterprise-ng/issues/954))
- `[Datagrid]` Made a fix that when calling applyFilter the lookup checkbox did not update. ([#4693](https://github.com/infor-design/enterprise/issues/4693))
- `[Datagrid]` Added the datagrid api to the current clearArguments setting's callback. ([#4693](https://github.com/infor-design/enterprise/issues/4693))
- `[Datagrid]` Fixed the inbuilt date validation to use the datagrid column settings for date fields. ([#4693](https://github.com/infor-design/enterprise/issues/4730))
- `[Dropdown]` Fixed a bug where the tooltips are invoked for each dropdown item. This was slow with a lot of items. ([#4672](https://github.com/infor-design/enterprise/issues/4672))
- `[Dropdown]` Fixed a bug where mouseup was used rather than click to open the list and this was inconsistent. ([#4638](https://github.com/infor-design/enterprise/issues/4638))
- `[Editor]` Fixed an issue where the dirty indicator was not reset when the contents contain `<br>` tags. ([#4624](https://github.com/infor-design/enterprise/issues/4624))
- `[Editor]` Fixed a bug where hyperlinks were not clickable in readonly state. ([#4702](https://github.com/infor-design/enterprise/issues/4702))
- `[Homepage]` Fixed a bug where the border behaves differently and does not change back correctly when hovering in editable mode. ([#4640](https://github.com/infor-design/enterprise/issues/4640))
- `[Homepage]` Added support for small size (260x260) widgets and six columns. ([#4663](https://github.com/infor-design/enterprise/issues/4663))
- `[Homepage]` Fixed an issue where the animation was not working on widget removed. ([#4686](https://github.com/infor-design/enterprise/issues/4686))
- `[Homepage]` Fixed a bug where the border behaves differently and does not change back correctly when hovering in editable mode. ([#4640](https://github.com/infor-design/enterprise/issues/4640))
- `[Listview]` Fixed an issue where the contextmenu was not open on longpress and text as not selectable for iOS device. ([#4655](https://github.com/infor-design/enterprise/issues/4655))
- `[Locale]` Don't attempt to set d3 locale if d3 is not being used ([#4668](https://github.com/infor-design/enterprise/issues/4486))
- `[Modal]` Fixed a bug where the autofocus was not working on anchor tag inside of the modal and moving the first button as a default focus if there's no `isDefault` property set up.
- `[Pager]` Fixed a bug that automation id's are not added when the attachToBody is used. ([#4692](https://github.com/infor-design/enterprise/issues/4692))
- `[Rating]` Fixed a bug with the readonly function, it did not toggle the readonly state correctly. ([#958](https://github.com/infor-design/enterprise-ng/issues/958))
- `[Tabs]` Added support for a "More Actions" button to exist beside horizontal/header tabs. ([#4532](https://github.com/infor-design/enterprise/issues/4532))
- `[Tree]` Fixed an issue where the parent value was get deleted after use `addNode()` method. ([#4486](https://github.com/infor-design/enterprise/issues/4486))
- `[Wizard]` Fixed a slight layout issue with the highlighted step in RTL mode. ([#4714](https://github.com/infor-design/enterprise/issues/4714))

(42 Issues Solved This Release, Backlog Enterprise 136, Backlog Ng 32, 1084 Functional Tests, 1642 e2e Tests)

## v4.35.4

### v4.35.4 Fixes

- `[Datagrid]` Added the datagrid api to the current clearArguments setting's callback. ([#4693](https://github.com/infor-design/enterprise/issues/4693))

## v4.35.3

### v4.35.3 Fixes

- `[Datagrid]` Made a fix that when calling applyFilter the lookup checkbox did not update. ([#4693](https://github.com/infor-design/enterprise/issues/4693))
- `[Dropdown]` Fixed a bug where the tooltips are invoked for each dropdown item. This was slow with a lot of items. ([#4672](https://github.com/infor-design/enterprise/issues/4672))
- `[Dropdown]` Fixed a bug where mouseup was used rather than click to open the list and this was inconsistent. ([#4638](https://github.com/infor-design/enterprise/issues/4638))
- `[Lookup]` Added a clear callback function like the click callback that fires when clicking the clear X if enabled. ([#4693](https://github.com/infor-design/enterprise/issues/4693))
- `[Pager]` Fixed a bug that automation id's are not added when the attachToBody is used. ([#4692](https://github.com/infor-design/enterprise/issues/4692))
- `[Rating]` Fixed a bug with the readonly function, it did not toggle the readonly state correctly. ([#958](https://github.com/infor-design/enterprise-ng/issues/958))

## v4.35.2

### v4.35.2 Fixes

- `[Datagrid]` Fixed an additional issue where updateRow will cause rows to no longer be reorderable. ([#4674](https://github.com/infor-design/enterprise/issues/4674))

## v4.35.1

### v4.35.1 Fixes

- `[Datagrid]` Fixed an issue where updateRow will not correctly sync and merge data. ([#4674](https://github.com/infor-design/enterprise/issues/4674))
- `[Datagrid]` Fixed a bug where filterWhenTyping did not work on lookup filter columns. ([#4678](https://github.com/infor-design/enterprise/issues/4678))
- `[Editor]` Fixed an issue where the dirty indicator was not reset when the contents contain `<br>` tags. ([#4624](https://github.com/infor-design/enterprise/issues/4624))

## v4.35.0

### v4.35.0 Important Notes

- `[Breadcrumb]` We added support for the use of `span` in place of `a` tags inside Breadcrumb List Items at the component API level.  In order to facilitate this, some internal API methods had to be changed to recognize the list item instead of the anchor.  If you rely on the Breadcrumb API and reference breadcrumb item anchor tags, please note that before adopting this version, you should change your code to instead reference the list items, or only use the BreadcrumbItem API.

### v4.35.0 Features

- `[Datagrid]` Added support to select all rows on current page only for client side paging. ([#4265](https://github.com/infor-design/enterprise/issues/4265))
- `[Datagrid]` Added a new ProcessIndicator formatter. ([#3918](https://github.com/infor-design/enterprise/issues/3918))
- `[Dropdown]` Improved behavior of list item navigation/selection when a Dropdown is configured with "no search" mode activated. ([#4483](https://github.com/infor-design/enterprise/issues/4483))
- `[Lookup]` Added the ability to change the lookup icon. ([#4527](https://github.com/infor-design/enterprise/issues/4527))
- `[ProcessIndicator]` Added: labels, more icon support, and a content areas and made it responsive. ([#3918](https://github.com/infor-design/enterprise/issues/3918))

### v4.35.0 Fixes

- `[Application Menu]` Fixed accessibility issues getting redundant info in expand/collapse button. ([#4462](https://github.com/infor-design/enterprise/issues/4462))
- `[Application Menu]` Fixed accessibility issues with missing instructional text and incorrect aria-role assignments on the App Menu triggers (hamburger buttons) and Role switcher buttons. ([#4489](https://github.com/infor-design/enterprise/issues/4489))
- `[About]` Made it possible to close About dialogs that previously had open, nested Modals present. ([NG#915](https://github.com/infor-design/enterprise-ng/issues/915))
- `[Badges]` Fixed alignment issues in uplift theme. ([#4578](https://github.com/infor-design/enterprise/issues/4578))
- `[Busy Indicator]` Fixed an issue where the whole page and parent div was shifts when active. ([#746](https://github.com/infor-design/enterprise-ng/issues/746))
- `[Button]` Fixed the tooltip in action button to be not visible when there's no title attribute. ([#4473](https://github.com/infor-design/enterprise/issues/4473))
- `[Column Chart]` Fixed a minor alignment issue in the xAxis labels ([#4460](https://github.com/infor-design/enterprise/issues/4460))
- `[Colorpicker]` Fixed an issue where values were not being selecting when multiple colorpickers are present. ([#4146](https://github.com/infor-design/enterprise/issues/4146))
- `[Datagrid]` Fix a bug where changing selectable on the fly did not change the select behavior. ([#4575](https://github.com/infor-design/enterprise/issues/4575))
- `[Datagrid]` Fixed an issue where the click event was not fire for hyperlinks keyword search results. ([#4550](https://github.com/infor-design/enterprise/issues/4550))
- `[Datagrid]` Added api setting for selection on enter edit mode. ([#4485](https://github.com/infor-design/enterprise/issues/4485))
- `[Datagrid]` Fixed a bug where the onPostRenderCell function would get an empty container if using frozen columns. ([#947](https://github.com/infor-design/enterprise-ng/issues/947))
- `[Datagrid]` Fix a bug where changing selectable on the fly did not change the select behavior. ([#4575](https://github.com/infor-design/enterprise/issues/4575))
- `[Dropdown]` Fixed a bug where the last option icon changes when searching/filtering in dropdown search field. ([#4474](https://github.com/infor-design/enterprise/issues/4474))
- `[Editor/Fontpicker]` Fixed a bug where the label relationship were not valid in the editor role. Adding `aria-labelledby` will fix the association for both editor and the label. Also, added an audible label in fontpicker. ([#4454](https://github.com/infor-design/enterprise/issues/4454))
- `[Field Options]` Fixed an issue where the action button was misaligned for safari. ([#4610](https://github.com/infor-design/enterprise/issues/4610))
- `[FileUploadAdvanced]` Fixed an issue where abort method was not working properly to remove the file block when upload fails. ([#938](https://github.com/infor-design/enterprise-ng/issues/938))
- `[Header]` Fixed a bug where the searchfield automatically expands when clicking the app menu button. ([#4617](https://github.com/infor-design/enterprise/issues/4617))
- `[Lookup]` Fixed some layout issues when using the editable and clearable options on the filter row. ([#4527](https://github.com/infor-design/enterprise/issues/4527))
- `[Lookup]` Fixed incorrect counts when using allowSelectAcrossPages. ([#4316](https://github.com/infor-design/enterprise/issues/4316))
- `[Mask]` Fixed broken date/time masks in the `sv-SE` locale. ([#4613](https://github.com/infor-design/enterprise/issues/4613))
- `[Tree]` Fixed an issue where the character entity references were render differently for parent and child levels. ([#4512](https://github.com/infor-design/enterprise/issues/4512))
- `[Tooltip/Pager]` Fixed an issue where the tooltip would show at the top when clicking paging buttons. ([#218](https://github.com/infor-design/enterprise-ng/issues/218))

(40 Issues Solved This Release, Backlog Enterprise 173, Backlog Ng 42, 1083 Functional Tests, 1638 e2e Tests)

## v4.34.3

### v4.34.3 Fixes

- `[Lookup]` Added the ability to change the lookup icon. ([#4527](https://github.com/infor-design/enterprise/issues/4527))
- `[Lookup]` Fixed some layout issues when using the editable and clearable options on the filter row. ([#4527](https://github.com/infor-design/enterprise/issues/4527))

## v4.34.2

### v4.34.2 Fixes

- `[Dropdown/Autocomplete]` Fix a bug where these components would fail in IE 11. Note that IE 11 isn't "supported" but we fixed these issues to give teams more time to migrate. ([#4608](https://github.com/infor-design/enterprise/issues/4608))
- `[General]` Fix a bug where the regex scripts will error on Big Sur. ([#4612](https://github.com/infor-design/enterprise/issues/4612))

## v4.34.1

### v4.34.1 Fixes

- `[Datagrid]` Fix a bug where changing selectable on the fly did not change the select behavior. ([#4575](https://github.com/infor-design/enterprise/issues/4575)

## v4.34.0

### v4.34.0 Features

- `[All Components]` Added `attributes` setting to set automation id's and id's. ([#4498](https://github.com/infor-design/enterprise/issues/4498))
- `[Datagrid]` Added a limited experimental sticky header feature. ([#3993](https://github.com/infor-design/enterprise/issues/3993))
- `[Input]` Add a `revealText` plugin that will add a button to password fields to hide and show sensitive information such as SIN or passwords. ([#4098](https://github.com/infor-design/enterprise/issues/4098))
- `[Listview]` Added a new setting `allowDeselect` which will make it such that if you select an item you cant deselect, you can only select another item. ([#4376](https://github.com/infor-design/enterprise/issues/4376))
- `[Locale]` Added a new set of translations from the translation team. ([#4501](https://github.com/infor-design/enterprise/issues/4501))
- `[Locale/Charts]` The numbers inside charts are now formatted using the current locale's, number settings. This can be disabled/changed in some charts by passing in a localeInfo object to override the default settings. ([#4437](https://github.com/infor-design/enterprise/issues/4437))
- `[Treemap]` Added ability to show a tooltip. ([#2794](https://github.com/infor-design/enterprise/issues/2794))

### v4.34.0 Fixes

- `[Autocomplete]` Fixed an issue where a slow and incomplete ajax request would cause the dropdown to briefly show wrong contents. ([#4387](https://github.com/infor-design/enterprise/issues/4387))
- `[Breadcrumb]` Fixed an issue where css only breadcrumbs were missing styles. ([#4501](https://github.com/infor-design/enterprise/issues/4501))
- `[Datepicker]` Fixed an issue where range highlight was not aligning for Mac/Safari. ([#4352](https://github.com/infor-design/enterprise/issues/4352))
- `[Datagrid]` Fixed an issue with a custom toolbar, where buttons would click twice. ([#4471](https://github.com/infor-design/enterprise/issues/4471))
- `[Datagrid]` Fixed an issue where the special characters (é, à, ü, û, ...) export to csv was not generated them correctly. ([#4347](https://github.com/infor-design/enterprise/issues/4347))
- `[Datagrid]` Fixed an issue where the leading spaces were removed on editing cells. ([#4380](https://github.com/infor-design/enterprise/issues/4380))
- `[Datagrid]` Fixed an issue where the double click event was not firing for checkbox columns. ([#4381](https://github.com/infor-design/enterprise/issues/4381))
- `[Datagrid]` Fixed an issue where the dropdown in a datagrid would stay open when clicking to the next page of results. ([#4396](https://github.com/infor-design/enterprise/issues/4396))
- `[Datagrid]` Fixed a bug where a scroll bar shows even when there's no data in datagrid. ([#4228](https://github.com/infor-design/enterprise/issues/4228))
- `[Datagrid]` Fixed an issue where calling setFocus on the datagrid would stop open menus from working. ([#4429](https://github.com/infor-design/enterprise/issues/4429))
- `[Datagrid]` To allow for some script tools to work we now set draggable to true. ([#4490](https://github.com/infor-design/enterprise/issues/4490))
- `[Datagrid]` Fixed an error on the filter box on the personalization dialog where it would error if there is a column with no name field. ([#4495](https://github.com/infor-design/enterprise/issues/4495))
- `[Datagrid]` Fixed links when changing personalization as they would inherit the wrong color. ([#4481](https://github.com/infor-design/enterprise/issues/4481))
- `[Datagrid]` Fixed a bug where searching with the search on the toolbar would not highlight results. ([#4488](https://github.com/infor-design/enterprise/issues/4488))
- `[Datagrid]` Fixed an issue with a custom toolbar, where buttons would click twice. ([#4471](https://github.com/infor-design/enterprise/issues/4471))
- `[Datagrid]` Fixed a bug in updateRow where it did not sync up all data passed in with the dataset. ([#4476](https://github.com/infor-design/enterprise/issues/4476))
- `[Datepicker]` Changed the month/year picker to skip 10 years instead of one. ([#4388](https://github.com/infor-design/enterprise/issues/4388))
- `[Dropdown]` Improved the behavior of the `noSearch` dropdown when using the keyboard. ([#4388](https://github.com/infor-design/enterprise/issues/4388))
- `[Editor]` Fixed an issue where the focus was getting lost after pressing toolbar buttons. ([#4335](https://github.com/infor-design/enterprise/issues/4335))
- `[Editor]` Fixed an issue where the color picker was not opening the popup for overflow menu and had name as undefined in list. ([#4398](https://github.com/infor-design/enterprise/issues/4398))
- `[Editor]` Fixed an issue where font-size tags are stripped from the css. ([#4557](https://github.com/infor-design/enterprise/issues/4557))
- `[Favorites]` Removed the favorites component as its not really a component, info on it can be found under buttons in the toggle example. ([#4405](https://github.com/infor-design/enterprise/issues/4405))
- `[Fieldset]` Fixed a bug where summary form data gets cut off on a smaller viewport. ([#3861](https://github.com/infor-design/enterprise/issues/3861))
- `[Homepage]` Fixed an issue where the four column widgets were incorrectly positioned, left aligned on large screen. ([#4541](https://github.com/infor-design/enterprise/issues/4541))
- `[List Detail]` Fixed css height for list detail in responsive view ([#4426](https://github.com/infor-design/enterprise/issues/4426))
- `[Listview]` Fixed a bug where readonly and non-selectable listview should not have hover state. ([#4452](https://github.com/infor-design/enterprise/issues/4452))
- `[Lookup]` Fixed a bug where the filter header together with the checkbox column is not properly align. ([#3774](https://github.com/infor-design/enterprise/issues/3774))
- `[MenuButton]` Removed the menubutton component sections as its not really a component, info on it can be found under buttons in the MenuButton examples. ([#4416](https://github.com/infor-design/enterprise/issues/4416))
- `[Message]` Added support for lists in the message, also fixed a problem when doing so, with screen readers. ([#4400](https://github.com/infor-design/enterprise/issues/4400))
- `[Message]` Added the `noRefocus` setting that will feed through to the modal. ([#4507](https://github.com/infor-design/enterprise/issues/4507))
- `[Splitter]` Added missing audible labels in splitter collapse button and splitter handle. ([#4404](https://github.com/infor-design/enterprise/issues/4404))
- `[Tabs Module]` Fixed a bug where tab items were not centered correctly in uplift theme. ([#4538](https://github.com/infor-design/enterprise/issues/4538))
- `[Treemap]` Fixed a bug where small slices may show a "tip" below the chart. ([#2794](https://github.com/infor-design/enterprise/issues/2794))

(56 Issues Solved This Release, Backlog Enterprise 185, Backlog Ng 42, 1082 Functional Tests, 1612 e2e Tests)<|MERGE_RESOLUTION|>--- conflicted
+++ resolved
@@ -1,6 +1,5 @@
 # What's New with Enterprise
 
-<<<<<<< HEAD
 ## v4.92.0
 
 ## v4.92.0 Features
@@ -47,13 +46,11 @@
 - `[Popupmenu]` Fixed a bug where menu buttons did not close when toggled. ([#8232](https://github.com/infor-design/enterprise/issues/8232))
 - `[Searchfield]` Fixed styling issues in RTL. ([#6982](https://github.com/infor-design/enterprise/issues/6982))
 - `[Searchfield]` Fixed searchfield stylings in RTL and in mobile viewport. ([#8103](https://github.com/infor-design/enterprise/issues/8103))
-=======
 ## v4.89.1 (Preview)
 
 ## v4.89.1 (Preview) Fixes
 
 - `[Personalization]` Fixed incorrect values in the `Soho.theme.personalizationColors` api. ([#8151](https://github.com/infor-design/enterprise/issues/8151))
->>>>>>> 7c5a2ec1
 
 ## v4.90.0
 
