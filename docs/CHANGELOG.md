# What's New with Enterprise

## v4.90.0

## v4.90.0 Features

## v4.90.0 Fixes

<<<<<<< HEAD
- `[Pie/Donut]` Fixed a bug in clicking legends causing to change whole list to the last clicked legend name. ([#8139](https://github.com/infor-design/enterprise/issues/8139))
- `[Pie/Donut]` Fixed a bug in where legends can be clicked if selectable settings set to false. ([#8140](https://github.com/infor-design/enterprise/issues/8140))
=======
- `[Modal]` Adjusted modal title spacing to avoid icon from cropping. ([#8031](https://github.com/infor-design/enterprise/issues/8031))
>>>>>>> ed651dc8

## v4.89.0

## v4.89.0 Features

- `[Datagrid]` Added ability for expandable and summary rows to be updated after cell update. ([#8058](https://github.com/infor-design/enterprise/issues/8058))

## v4.89.0 Fixes

- `[Accordion]` Adjusted rules of accordion top border to be consistent whether open or closed. ([#7978](https://github.com/infor-design/enterprise/issues/7978))
- `[BarStacked]` Fixed the uneven legend spaces. ([#7874](https://github.com/infor-design/enterprise/issues/7874))
- `[Button]` Adjusted rule for primary button styling when hovered in new version. ([#7977](https://github.com/infor-design/enterprise/issues/7977))
- `[Button]` Adjusted rule for button styling on contextual action toolbars. ([#8084](https://github.com/infor-design/enterprise/issues/8084))
- `[Cards]` Adjusted menu button positioning for no header. ([#8081](https://github.com/infor-design/enterprise/issues/8081))
- `[Circlepager]` Fixed a bug causing a visual glitch when resizing the circle pager. ([#7894](https://github.com/infor-design/enterprise/issues/7894))
- `[Datagrid]` Fixed the position of empty message without icon in the datagrid. ([#7854](https://github.com/infor-design/enterprise/issues/7854))
- `[Datagrid]` Space between text in rows are not trimmed as default. ([#7849](https://github.com/infor-design/enterprise/issues/7849))
- `[Datagrid]` Added option to use for flex toolbar. ([#7928](https://github.com/infor-design/enterprise/issues/7928))
- `[Datagrid]` Whitespace should be shown on cell when expanded. ([#7848](https://github.com/infor-design/enterprise/issues/7848))
- `[Datagrid]` Additional check for modal width. ([#7923](https://github.com/infor-design/enterprise/issues/7923))
- `[Datagrid]` Additional check for select row when datagrid has grouping and filter. ([NG#1549](https://github.com/infor-design/enterprise-ng/issues/1549))
- `[Datepicker]` Adjusted sizing of monthview popup to better accommodate smaller dimensions. ([#7974](https://github.com/infor-design/enterprise/issues/7974))
- `[Datepicker]` Fixed datepicker prematurely closing after selecting a date when having a time format. ([#7916](https://github.com/infor-design/enterprise/issues/7916))
- `[Dropdown]` Fixed a bug where the text and dropdown icon were overlapping on smaller viewports. ([#8000](https://github.com/infor-design/enterprise/issues/8000))
- `[EmptyMessage]` Fixed empty message card content to center position. ([#7883](https://github.com/infor-design/enterprise/issues/7883))
- `[General]` Adjusted the reset for spans. ([#1513](https://github.com/infor-design/enterprise/issues/7854))
- `[Module Nav]` Fixed a bug where the settings was behind the main module nav element. ([#8063](https://github.com/infor-design/enterprise/issues/8063))
- `[Module Nav]` Fixed a bug where the accordion in the page container inherited module nav accordion styles. ([#8040](https://github.com/infor-design/enterprise/issues/7884))
- `[Pie/Donut]` Fixed the displayed legend when selecting a different one. ([#7845](https://github.com/infor-design/enterprise/issues/7845))
- `[Popupmenu]` Fixed shared menu not closing and opening correctly. ([NG#1552](https://github.com/infor-design/enterprise-ng/issues/1552))
- `[ProcessIndicator]` Adjusted icon sizing to remove gaps between separators. ([#7982](https://github.com/infor-design/enterprise/issues/7982))
- `[Radios]` Adjusted styling of checked disabled radio button. ([#8082](https://github.com/infor-design/enterprise/issues/8082))
- `[Searchfield]` Adjusted icon colors in classic. ([#7947](https://github.com/infor-design/enterprise/issues/7947))
- `[Searchfield]` Adjusted width on mobile. ([#6831](https://github.com/infor-design/enterprise/issues/6831))
- `[Slider]` Added handling of slider touch events. ([#7957](https://github.com/infor-design/enterprise/issues/7957))
- `[Spinbox]` Adjusted spinbox wrapper sizing to stop increment button from overflowing in classic. ([#7988](https://github.com/infor-design/enterprise/issues/7988))
- `[Tabs]` Fixed alabaster design issues in header, tab, tab-header, tabs-module, tabs-multi components. ([#7922](https://github.com/infor-design/enterprise/issues/7922))
- `[Tabs]` Adjusted placement of icons in tab list spillover. ([#7970](https://github.com/infor-design/enterprise/issues/7970))
- `[Tabs]` Fixed the focus state of radio button not fully shown in tabs. ([#7955](https://github.com/infor-design/enterprise/issues/7955))
- `[Targeted-Achievement]` Fixed waring color not displaying properly. ([#7891](https://github.com/infor-design/enterprise/issues/7891))
- `[Treemap]` Adjusted label styling in RTL. ([#6891](https://github.com/infor-design/enterprise/issues/6891))
- `[Validation]` Fixed the position of exclamation points of validation in non english localization. ([#5119](https://github.com/infor-design/enterprise/issues/5119))
- `[Weekview]` Added overnight event view when end time goes to next day. ([#7840](https://github.com/infor-design/enterprise/issues/7840))
- `[Weekview]` Fixed an issue with the week change when clicking the `Today` button. ([#7792](https://github.com/infor-design/enterprise/issues/7792))
- `[Weekview]` Fixed selected day keeps getting restarted when changing theme or mode in mobile view. ([#7927](https://github.com/infor-design/enterprise/issues/7927))
- `[Weekview]` Use abbreviated month names when in mobile size. ([#7924](https://github.com/infor-design/enterprise/issues/7924))

## v4.88.0

## v4.88.0 Features

- `[Checkbox]` Changed color of checkbox in dark mode. ([#7991](https://github.com/infor-design/enterprise/issues/7991))
- `[Form/Label]` Implemented a form layout designed to facilitate an inline design within a responsive-form container. ([#7764](https://github.com/infor-design/enterprise/issues/7764))
- `[Homepages]` Changed incorrect width on quad widgets. ([#8056](https://github.com/infor-design/enterprise/issues/8056))
- `[Module Nav]` Added usage guidance to docs. ([#7869](https://github.com/infor-design/enterprise/issues/7869))
- `[Module Nav]` Added mobile behaviors. ([#7804](https://github.com/infor-design/enterprise/issues/7804))
- `[Module Nav]` Fixed an alignment issue. ([#7934](https://github.com/infor-design/enterprise/issues/7934))
- `[Module Nav]` Added mobile click to close setting, and made breakpoints fire on resize, added hamburger logic and new mobile states per phone vs bigger. ([#8019](https://github.com/infor-design/enterprise/issues/8019))

## v4.88.0 Fixes

- `[Accordion]` Updated selected header text color. ([#7769](https://github.com/infor-design/enterprise/issues/7769))
- `[ApplicationMenu]` Fixed an issue where the hover button background color was incorrect. ([#7933](https://github.com/infor-design/enterprise/issues/7782))
- `[Bar]` Fixed overlapping and cropped axis labels (left & right) when horizontal bar label is lengthy. ([#7614](https://github.com/infor-design/enterprise/issues/7614))
- `[Breadcrumb]` Updated hover color for breadcrumb in header. ([#7801](https://github.com/infor-design/enterprise/issues/7801))
- `[Build]` Fixed wrong filename in build download. ([#7992](https://github.com/infor-design/enterprise/issues/7992))
- `[Button]` Updated hover color for header and CAP. ([#7944/7943](https://github.com/infor-design/enterprise/issues/7944))
- `[Button]` Fixed stylings for button menu and secondary combo. ([#7783](https://github.com/infor-design/enterprise/issues/7783))
- `[Button]` Formatted the appending of a cssClass property to include a prefix whitespace. ([#7852](https://github.com/infor-design/enterprise/issues/7852))
- `[Card/Widget]` Fixed a bug where the button action was not aligned properly in RTL mode. ([#7843](https://github.com/infor-design/enterprise/issues/7843))
- `[Card/Widget]` Fixed inconsistency in widget size. ([#7896](https://github.com/infor-design/enterprise/issues/7896))
- `[Calendar]` Fixed legend colors for selected days of week. ([#7800](https://github.com/infor-design/enterprise/issues/7800))
- `[Calendar]` Added check on setting current date so it doesn't override provided date settings. ([#7806](https://github.com/infor-design/enterprise/issues/7806))
- `[Calendar]` Adjusted indentation to avoid button overlapping. ([#7966](https://github.com/infor-design/enterprise/issues/7966))
- `[Card]` Fixed issues when using both card and tabs component. ([#7915](https://github.com/infor-design/enterprise/issues/7915))
- `[Card/Widget]` Fixed inconsistency in widget size. ([#7896](https://github.com/infor-design/enterprise/issues/7896))
- `[Chart]` Fixed on focus border being off in chart legend items. ([#7850](https://github.com/infor-design/enterprise/issues/7850))
- `[Column]` Fixed the size of the chart titles in columns. ([#7889](https://github.com/infor-design/enterprise/issues/7889))
- `[Column]` Fixed an error loading on windows and a warning. ([#7941](https://github.com/infor-design/enterprise/issues/7941))
- `[Contextmenu]` Changed color of checkbox in dark mode. ([#7991](https://github.com/infor-design/enterprise/issues/7991))
- `[Datagrid]` Fixed a bug where the validation icon position was not correct in RTL (Right-to-Left) mode. ([#7768](https://github.com/infor-design/enterprise/issues/7768))
- `[Datagrid]` Added undefined check for column settings to avoid errors in spacer. ([#7807](https://github.com/infor-design/enterprise/issues/7807))
- `[Datagrid]` Added Placeholder for Datagrid Date Field. ([NG#1531](https://github.com/infor-design/enterprise-ng/issues/1531))
- `[Datagrid]` Adjusted positioning of `drilldown` button. ([#7014](https://github.com/infor-design/enterprise/issues/7014))
- `[Datagrid]` Added a test page for column filter locale settings. ([#7554](https://github.com/infor-design/enterprise/issues/7554)
- `[Datagrid]` Adjusted positioning of `drilldown` button. ([#7014](https://github.com/infor-design/enterprise/issues/7014))
- `[Datagrid]` Fixed a bug where expanded rows showed as activated. ([#7979](https://github.com/infor-design/enterprise/issues/7979))
- `[Dropdown]` Fix on dropdown not focusing in mobile. ([#7815](https://github.com/infor-design/enterprise/issues/7815))
- `[Dropdown]` Fixed on dropdown not focusing in mobile. ([#7815](https://github.com/infor-design/enterprise/issues/7815))
- `[Dropdown]` Fixed dropdown position when expanded on corners. ([NG#1541](https://github.com/infor-design/enterprise-ng/issues/1541))
- `[Dropdown]` Fixed display render when the option has no icon. ([#7813](https://github.com/infor-design/enterprise/issues/7813))
- `[Editor]` Fixed editor text not changing to other font headers after changing colors. ([#7793](https://github.com/infor-design/enterprise/issues/7793))
- `[Editor]` Fixed editor text not changing to other font headers in some scenarios after changing colors in Firefox. ([#7796](https://github.com/infor-design/enterprise/issues/7796))
- `[Fieldfilter]` Fixed uneven focus border for clear button. Adjusted day focus border sizing. Fixed misaligned datepicker short field. ([#7919](https://github.com/infor-design/enterprise/issues/7919))
- `[Icons]` Fixed icon pipeline, made icons downloadable and added new empty state icons and a few standard icons. ([#518](https://github.com/infor-design/design-system/issues/518))
- `[Homepage]` Added better default color for hero now that its white. ([#7938](https://github.com/infor-design/enterprise/issues/7938))
- `[Line]` Fixed bottom spacing issue in RTL. ([#7776](https://github.com/infor-design/enterprise/issues/7776))
- `[Listview]` Adjusted searchfield in listview when inside modal to fix alignment. ([NG#1547](https://github.com/infor-design/enterprise-ng/issues/1547))
- `[Lookup]` Fixed count text positioning. ([#7905](https://github.com/infor-design/enterprise/issues/7905))
- `[Module Nav]` Updated examples to closer reflect usage guidance. ([#7870](https://github.com/infor-design/enterprise/issues/7870))
- `[Modal]` Added overflow in modal body for horizontal scroll. ([#7827](https://github.com/infor-design/enterprise/issues/7827))
- `[Popover]` Added scrollable class for popover. ([#7678](https://github.com/infor-design/enterprise/issues/7678))
- `[Popupmenu]` Fixed placement of shared popupmenu. ([NG#1546](https://github.com/infor-design/enterprise-ng/issues/1546))
- `[Radios]` Adjusted the styling of the checked and unchecked radio button. ([#7899](https://github.com/infor-design/enterprise/issues/7899))
- `[Searchfield]` Fixed no results text should not be selected. ([#7756](https://github.com/infor-design/enterprise/issues/7756))
- `[Searchfield]` Fixed on go button misalignment. ([#7910](https://github.com/infor-design/enterprise/issues/7910))
- `[Searchfield]` Adjusted position and hover color for custom button. ([#7832](https://github.com/infor-design/enterprise/issues/7832))
- `[Searchfield]` Fix on go button misalignment. ([#7910](https://github.com/infor-design/enterprise/issues/7910))
- `[Searchfield]` Fix ability to select and delete text in firefox. Adjusted custom button positioning. ([#7962](https://github.com/infor-design/enterprise/issues/7962))
- `[Searchfield]` Fixed on go button misalignment. ([#7910](https://github.com/infor-design/enterprise/issues/7910))
- `[Tabs]` Fixed the focus alignment in tabs for RTL. ([#7772](https://github.com/infor-design/enterprise/issues/7772))
- `[Tabs]` Added fixes for zoom issue on vertical tabs. ([#8046](https://github.com/infor-design/enterprise/issues/8046))
- `[Toolbar]` Added additional selectors and colors for dark theme dropdown label. ([#7897](https://github.com/infor-design/enterprise/issues/7897))
- `[Tree]` Fixed Cross-Site Scripting (XSS) when setting up tree node. ([#7631](https://github.com/infor-design/enterprise/issues/7631))
- `[Weekview]` Adjusted the positioning of text within the footer cell to keep it centered. Adjusted calendar icon position to be better aligned. ([#7926](https://github.com/infor-design/enterprise/issues/7926))
- `[Weekview]` Added event modal on `doubleclick`. ([#7824](https://github.com/infor-design/enterprise/issues/7824))

## v4.87.0

## v4.87.0 Features

- `[Datagrid]` Has a new design with a soft grey header. The white header background option is removed and this is now the default. ([#7814](https://github.com/infor-design/enterprise/issues/7814))
- `[Datagrid]` Fix the datagrid filter color when disabled. ([#7908](https://github.com/infor-design/enterprise/issues/7908))
- `[Icons]` Fixed shape and markup of status icons. Note: May need to update your code. ([#7747](https://github.com/infor-design/enterprise/issues/7661))
- `[Masthead]` Set height of masthead to 40px. ([#7857](https://github.com/infor-design/enterprise/issues/7857))
- `[Popover]` Improved popover title style and position, excluding the 'alternate' class. ([#7676](https://github.com/infor-design/enterprise/issues/7676))
- `[Radios]` Added hitbox feature for mobile devices. ([#7659](https://github.com/infor-design/enterprise/issues/7659))
- `[Timepicker]` Fix issue with `enable` function. ([#7887](https://github.com/infor-design/enterprise/issues/7887))
- `[Typography]` Added `text-wrap` class. ([#7497](https://github.com/infor-design/enterprise/issues/7497))

## v4.87.0 Fixes

- `[Badges/Alerts/Tags/Icons]` Added docs and clearer examples. ([#7661](https://github.com/infor-design/enterprise-ng/issues/7661))
- `[Bar]` Fixed an issue where the x-axis labels on the bar chart were not visible. ([#7797](https://github.com/infor-design/enterprise/issues/7797))
- `[Badges/Tags/]` Changed border radius to 12px. ([#7862](https://github.com/infor-design/enterprise-ng/issues/7862))
- `[Calendar]` Fixed uncaught error in `cordova` apps. ([#7818](https://github.com/infor-design/enterprise/issues/7818))
- `[Circlepager]` Fixed circle pager's position inside of a card. ([#7724](https://github.com/infor-design/enterprise/issues/7724))
- `[Color]` Fixed on Slate's personalization header text color. ([#7811](https://github.com/infor-design/enterprise-ng/issues/7811))
- `[Calendar]` Fixed uncaught error in `cordova` apps. ([#7818](https://github.com/infor-design/enterprise/issues/7818))
- `[ColorPicker]` Fixed color selection on color picker. ([#7760](https://github.com/infor-design/enterprise-ng/issues/7760))
- `[Column-Stacked]` Corrected the misalignment of legend labels. ([#7722](https://github.com/infor-design/enterprise/issues/7722))
- `[Dropdown]` Adjusted dropdown text in Firefox. ([#7763](https://github.com/infor-design/enterprise/issues/7763))
- `[Datagrid]` Fixed bug where default filter wasn't honored for date or time columns. ([#7766](https://github.com/infor-design/enterprise/issues/7766))
- `[Datagrid]` Fixed datagrid column filter not open after a series of simultaneous clicking of column filters. ([#7750](https://github.com/infor-design/enterprise/issues/7750))
- `[Datagrid]` Added expanded default for expandable formatter. ([#7680](https://github.com/infor-design/enterprise/issues/7680))
- `[Datepicker]` Fixed bug where date range selected is not properly rendered in some scenarios. ([#7528](https://github.com/infor-design/enterprise/issues/7528))
- `[Datepicker]` Added a new `listcontextmenu` event that fires on right click of menu items. ([#7822](https://github.com/infor-design/enterprise/issues/7822))
- `[Editor]` Re-fixed an xss issue in editor (iframes not permitted). ([#7590](https://github.com/infor-design/enterprise/issues/7590))
- `[Editor]` Added swatch bar on colorpicker button. ([#7571](https://github.com/infor-design/enterprise/issues/7571))
- `[Editor]` Fixed fonts selection selection on editor. ([#7762](https://github.com/infor-design/enterprise-ng/issues/7762))
- `[Editor]` Changed the header color from dark to grey and other minor style improvements. ([#7606](https://github.com/infor-design/enterprise-ng/issues/7606))
- `[FieldFilter]` Fixed Dropdown border not rendered properly. ([#7600](https://github.com/infor-design/enterprise/issues/7600))
- `[Fileupload]` Fixed a bug where validation is not triggered after clearing the input. ([#7645](https://github.com/infor-design/enterprise/issues/7645))
- `[FileuploadAdvanced]` Fixed Close Button not rendered properly. ([#7604](https://github.com/infor-design/enterprise/issues/7604))
- `[FileuploadAdvanced]` Changed file upload copy. ([#7787](https://github.com/infor-design/enterprise/issues/7787))
- `[Header]` Changed toolbar to flex-toolbar in header. ([#7479](https://github.com/infor-design/enterprise/issues/7479))
- `[Homepage]` Changed selector so multiple hero banners in a page will work. ([#7819](https://github.com/infor-design/enterprise/issues/7819))
- `[Icon]` Adjusted width of icons. ([#7616](https://github.com/infor-design/enterprise/issues/7616))
- `[Hyperlink]` Fixed hyperlink focus style in completion chart. ([#7731](https://github.com/infor-design/enterprise/issues/7731))
- `[Icon]` Adjusted width of icons. ([#7616](https://github.com/infor-design/enterprise/issues/7616))
- `[Images]` Fixed incorrect image size. ([#7616](https://github.com/infor-design/enterprise/issues/7616))
- `[ListView]` Fix the hyperlinks in lists to have an underline. ([#7616](https://github.com/infor-design/enterprise/issues/7838))
- `[ModuleNav]` Added css to constrain images to 32px. ([#7820](https://github.com/infor-design/enterprise-ng/issues/7820))
- `[ModuleNav]` Fixed missing tooltip on the settings button. ([#1525](https://github.com/infor-design/enterprise-ng/issues/1525))
- `[ModuleNav]` Added `enableOutsideClick()` feature to collapse/hide menu via content click. ([#7786](https://github.com/infor-design/enterprise/issues/7786))
- `[ModuleNav]` Fixed missing tooltip on the settings button. ([NG#1525](https://github.com/infor-design/enterprise-ng/issues/1525))
- `[ModuleNav/Dropdown]` Added support for external URLs to the Dropdown component's list, as well as support for setting these in Module Nav Switcher. ([NG#1533](https://github.com/infor-design/enterprise-ng/issues/1533))
- `[ModuleNav]` Reduced item padding so more items can fit in the menu before scrolling occurs. ([#7770](https://github.com/infor-design/enterprise/issues/7770))
- `[ModuleNav]` Fixed issues in dark mode. ([#7753](https://github.com/infor-design/enterprise/issues/7753))
- `[ModuleNav]` Added option/example to disable search in the dropdown menu ([NG#1535](https://github.com/infor-design/enterprise-ng/issues/1535))
- `[ModuleNav]` Added option/example to disable search in the dropdown menu ([#1535](https://github.com/infor-design/enterprise-ng/issues/1535))
- `[Number]` Added additional check for `formatNumber`. ([#7752](https://github.com/infor-design/enterprise/issues/7752))
- `[Popover]` Fixes on issues with textarea and datagrid in popover when opening and closing. ([#7677](https://github.com/infor-design/enterprise/issues/7677))
- `[Popover]` Fixes on issues with textarea and datagrid in popover when opening and closing. ([#7677](https://github.com/infor-design/enterprise/issues/7677))
- `[Pager]` Fixed pager `pagesizes` default settings cannot be overridden with custom settings. ([#7629](https://github.com/infor-design/enterprise/issues/7629))
- `[Popover]` Fixed popover having issues on simultaneous clicks. ([#7679](https://github.com/infor-design/enterprise/issues/7679))
- `[Popover]` Fixed where popover connected on click will not close on click (it just reopened). ([#7679](https://github.com/infor-design/enterprise/issues/7679))
- `[Sparkline]` Fixed median fill on dark theme. ([#7717](https://github.com/infor-design/enterprise/issues/7717))
- `[Searchfield]` Adjusted height for go button. ([#6695](https://github.com/infor-design/enterprise/issues/6695))
- `[Tabs]` Fixed alabaster design issues in tabs, tab-headers, tabs-module, tabs-multi components. ([#7803](https://github.com/infor-design/enterprise/issues/7803))
- `[Tooltip]` Fixed in `extraClass` example page for tooltip. ([#7669](https://github.com/infor-design/enterprise/issues/7669))
- `[WeekView]` Fixed bug where going to next didn't render the complete week. ([#7684](https://github.com/infor-design/enterprise/issues/7684))
- `[WeekView]` Fixed the response of render on breakpoint in week view. ([#7727](https://github.com/infor-design/enterprise/issues/7727))

## v4.86.0

## v4.86.0 Features

- `[Dropdown/ModuleNav]` Added no results text when filtering and no items are found. ([#7662](https://github.com/infor-design/enterprise/issues/7662))

## v4.86.0 Fixes

- `[Accordion/ModuleNav/Appmenu]` Focus does not focus the expander buttons only the parent items. ([#7626](https://github.com/infor-design/enterprise/issues/7626))
- `[Bar]` Fixed a bug where the bottom axis label was cut off. ([#7612](https://github.com/infor-design/enterprise/issues/7612))
- `[Bar]` Fixed incorrect legend position on stacked charts. ([#7693](https://github.com/infor-design/enterprise/issues/7693))
- `[Button]` Fixed a bug where submenu icons were not aligned correctly. ([#7626](https://github.com/infor-design/enterprise/issues/7626))
- `[Button/Header]` Fixed some colors in dark mode. ([7586](https://github.com/infor-design/enterprise/issues/7586))
- `[Cards]` Fixed alignments and positioning of other elements inside a card widget. ([#7589](https://github.com/infor-design/enterprise/issues/7589))
- `[Column-Stacked]` Fixed a regression bug where the stacked column chart was not rendering correctly. ([#7644](https://github.com/infor-design/enterprise/issues/7644))
- `[Datagrid]` Fixed button icon background hover color when rows are selected. ([#7607](https://github.com/infor-design/enterprise/issues/7607))
- `[Datagrid]` Fixed a bug in datagrid where default operator for lookup is not rendered properly. ([#7530](https://github.com/infor-design/enterprise/issues/7530))
- `[Datagrid]` Changed `updateColumns` to update column groups when null or empty. ([#7720](https://github.com/infor-design/enterprise/issues/7720))
- `[Datepicker]` Fixed a bug in datepicker range not rendering properly in modal IOS. ([#7603](https://github.com/infor-design/enterprise/issues/7603))
- `[Dropdown/ModuleNav]` Fixed indents and UI improvements. ([#7662](https://github.com/infor-design/enterprise/issues/7662))
- `[Dropdown/ModuleNav]` Fixed indents and UI improvements and added empty states. ([#7662](https://github.com/infor-design/enterprise/issues/7662))
- `[Editor]` Fixed an issue where an editor with an initial value containing `<br \>` tags were being seen as dirty when `resetdirty` is called. ([#7483](https://github.com/infor-design/enterprise/issues/7483))
- `[Editor]` Fixed a bug where pasting an html table into the editor wouldn't show the borders. ([#7463](https://github.com/infor-design/enterprise/issues/7463))
- `[FileUpload]` Fixed the alignment of the close button and file icon button. ([#7570](https://github.com/infor-design/enterprise/issues/7570))
- `[Homepage]` In some cases the new background color did not fill all the way in the page. ([#7696](https://github.com/infor-design/enterprise/issues/7696))
- `[Icons]` Removed `phone-linear` in some examples as the icon is now called `phone`. ([#7747](https://github.com/infor-design/enterprise/issues/7747))
- `[Locale]` Updated all internal strings in local files to sentence case. Updated translations will follow in a month. ([#7683](https://github.com/infor-design/enterprise/issues/7711))
- `[Modal]` On some devices the overflow/scrolling is still missing on modal and contents can break out the bottom of the modal. ([#7711](https://github.com/infor-design/enterprise/issues/7711))
- `[Layouts]` Removed some older layouts and examples from page layouts. ([#7733](https://github.com/infor-design/enterprise/issues/7733))
- `[Message]` Fixed alignment issue on the icons. ([#7746](https://github.com/infor-design/enterprise/issues/7746))
- `[ModuleNav]` Fixed rounding and `zindex` issues. ([#7654](https://github.com/infor-design/enterprise/issues/7654))
- `[ModuleNav]` Added an option to set the icon to false initially. ([#7740](https://github.com/infor-design/enterprise/issues/7740))
- `[Notification]` Updated color styles when notification is in sub header. ([#7623](https://github.com/infor-design/enterprise/issues/7623))
- `[Page-Patterns]` Fixed the width of the search field in page pattern example. ([#7561](https://github.com/infor-design/enterprise/issues/7561))
- `[Popupmenu]` Fixed the behavior of the component when having submenus in NG. ([#7556](https://github.com/infor-design/enterprise/issues/7556))
- `[Tabs]` Fixed an error in tabs where it is not sortable in NG. ([NG#1480](https://github.com/infor-design/enterprise-ng/issues/1480))
- `[Tabs Header]` Fixed colors of disabled in dark mode. ([#7465](https://github.com/infor-design/enterprise/issues/7465))
- `[Tooltip]` Fixed an error in tooltip where some string is unrecognizable. ([NG#1499](https://github.com/infor-design/enterprise-ng/issues/1499))
- `[Tooltip]` Fixed invisible links on hover on tooltips in contrast mode. ([7737](https://github.com/infor-design/enterprise/issues/7737))
- `[WeekView]` Fixed bug where agenda variant ignored `showAllDay` setting. ([#7700](https://github.com/infor-design/enterprise/issues/7700))

## v4.85.0

## v4.85.0 Features

- `[Colors]` Added new slate color palette with lower range colors. Some elements are updated. ([#7624](https://github.com/infor-design/enterprise/issues/7624))
- `[Stats]` Added a new component called stats similar to counts. We would like counts deprecated so please use stats in place of counts now as it has a cleaner UI. ([#7506](https://github.com/infor-design/enterprise/issues/7506))

## v4.85.0 Fixes

- `[Accordion]` Updated color style for accordion selected panel. ([#7593](https://github.com/infor-design/enterprise/issues/7593))
- `[Applicationmenu]` Fixed menu items cannot be seen properly when using alabaster. ([#7609](https://github.com/infor-design/enterprise/issues/7609))
- `[Applicationmenu]` Fixed bottom border color cannot be seen properly. ([#7565](https://github.com/infor-design/enterprise/issues/7565))
- `[Button]` Adjusted the left and right paddings of the button from `30px` to `32px`. ([#7508](https://github.com/infor-design/enterprise/issues/7508))
- `[Card]` Fixed widget size for subtitle examples. ([#7580](https://github.com/infor-design/enterprise/issues/7580))
- `[Card]` Fixed height for card button. ([#7637](https://github.com/infor-design/enterprise/issues/7637))
- `[Card]` Updated hover style for button in listview. ([#7636](https://github.com/infor-design/enterprise/issues/7636))
- `[Chart]` Added setting to force legend to popup. ([#7453](https://github.com/infor-design/enterprise/issues/7453))
- `[Column-Stacked]` Improved the column stacked and labels to be aligned correctly. ([#7266](https://github.com/infor-design/enterprise/issues/7266))
- `[ContextualActionPanel]` Fixed overflow issues on mobile view. ([#7585](https://github.com/infor-design/enterprise/issues/7585))
- `[Datagrid]` Fixed on incorrect row updates on adding a new row to the next page. ([#7486](https://github.com/infor-design/enterprise/issues/7486))
- `[Datagrid]` Fixed disabled filter columns in datagrid. ([#7467](https://github.com/infor-design/enterprise/issues/7467))
- `[Datagrid]` Fixed a bug where the select all checkbox was not clickable. ([#7499](https://github.com/infor-design/enterprise/issues/7499))
- `[Datagrid]` Fixed a bug in datepicker filter icon's hover state and alignment. ([#7562](https://github.com/infor-design/enterprise/issues/7562))
- `[Datagrid]` Fixed a bug where disabled buttons in cells were `hoverable`. ([#7611](https://github.com/infor-design/enterprise/issues/7611))
- `[Dropdown]` Fixed a bug in dropdown where `mouseenter` and keydown triggers simultaneous. ([#7464](https://github.com/infor-design/enterprise/issues/7464))
- `[Editor]` Fixed an xss issue in editor (iframes not permitted). ([#7590](https://github.com/infor-design/enterprise/issues/7590))
- `[Homepage]` Fixed invisible edit options and vertical dragging/resizing. ([#7579](https://github.com/infor-design/enterprise/issues/7579))
- `[Icons]` Fixed size of icons and made them 80x80. ([#1369](https://jira.infor.com/browse/IDS-1360))
- `[Listview/Card]` Fixed the UI of listview search with filters. ([#7546](https://github.com/infor-design/enterprise/issues/7546))
- `[Listview]` Adjusted overflow styles for list views in cards. ([#7557](https://github.com/infor-design/enterprise/issues/7557))
- `[Locale]` Fixed a bug using extend translations on some languages (`fr-CA/pt-BR`). ([#7491](https://github.com/infor-design/enterprise/issues/7491))
- `[Locale/Multiselect]` Changed text from selected to selection as requested by translators. ([#5886](https://github.com/infor-design/enterprise/issues/5886))
- `[Lookup]` Fixed a bug in lookup width not responsive in grid system. ([#7205](https://github.com/infor-design/enterprise/issues/7205))
- `[MonthView]` Added event triggers for when monthview is expanded and collapsed. ([#7605](https://github.com/infor-design/enterprise/issues/7605))
- `[Modal]` Fixed icon alignment in the title. ([#7639](https://github.com/infor-design/enterprise/issues/7639))
- `[Modal]` Added ID check in event triggers. ([#7475](https://github.com/infor-design/enterprise/issues/7475))
- `[Module Nav]` Added new settings for configuration of accordion, and auto-initialization of child components. ([NG#1477](https://github.com/infor-design/enterprise-ng/issues/1477))
- `[Module Nav Switcher]` Made compatibility improvements for the Module Nav Switcher NG component. ([NG#1477](https://github.com/infor-design/enterprise-ng/issues/1477))
- `[Multiselect]` Fixed a bug where the multiselect dropdown icon was overlapping the field. ([#7502](https://github.com/infor-design/enterprise/issues/7502))
- `[Popupmenu]` Fixed the placement of popup when parent element is outside of viewport. ([#5018](https://github.com/infor-design/enterprise/issues/5018))
- `[SearchField]` Fixed x alignment on older toolbar example. ([#7572](https://github.com/infor-design/enterprise/issues/58875726))
- `[Splitter]` Added new design changes and more examples. Note that the collapse button is no longer supported for now. ([#7542](https://github.com/infor-design/enterprise/issues/7542))
- `[Toolbar]` Fixed a bug where search icon was not aligned properly. ([#7642](https://github.com/infor-design/enterprise/issues/7642))
- `[Toolbar Flex]` Updated popupmenu color styles. ([#7383](https://github.com/infor-design/enterprise/issues/7383))
- `[Tooltip]` Improved consistency of tooltip size between text and text with icon. ([#7509](https://github.com/infor-design/enterprise/issues/7509))
- `[Tooltip]` Changed response method in beforeShow to allow passing true instead of content explicitly ([#7594](https://github.com/infor-design/enterprise/issues/7594))
- `[Toast]` Changed background color in dark mode for better contrast. ([#7648](https://github.com/infor-design/enterprise/issues/7648))

## v4.84.3 Fixes

- `[Applicationmenu]` Fixed bottom border color cannot be seen properly. ([#7565](https://github.com/infor-design/enterprise/issues/7565))
- `[ContextualActionPanel/Modal]` Fixed overflow issues on mobile view. ([#7585](https://github.com/infor-design/enterprise/issues/7585))
- `[Colors]` Added dark and contrast mode for app nav. ([#7624](https://github.com/infor-design/enterprise/issues/7624))
- `[Module Nav]` Added new settings for configuration of accordion, and auto-initialization of child components. ([NG#1477](https://github.com/infor-design/enterprise-ng/issues/1477))

## v4.84.2 Fixes

- `[Module Nav]` Added more fixes to support the angular wrapper. ([#7386](https://github.com/infor-design/enterprise/issues/7386))
- `[Card]` Fixed widget size for subtitle examples. ([#7580](https://github.com/infor-design/enterprise/issues/7580))
- `[Homepage]` Fixed invisible edit options and vertical dragging/resizing. ([#7579](https://github.com/infor-design/enterprise/issues/7579))

## v4.84.1

## v4.84.1 Fixes

- `[Dropdown]` Fixed an issue where Module Nav Role Switcher wasn't properly rendering the Dropdown pseudo-elements in Angular environments. ([NG #1477](https://github.com/infor-design/enterprise-ng/issues/1477))
- `[Module Nav]` Fixed an issue where it was not possible to disable filtering events. ([NG #1477](https://github.com/infor-design/enterprise-ng/issues/1477))
- `[Popupmenu]` Fixed some styling bugs when attached as a menu button menu in Module Nav components. ([NG #1477](https://github.com/infor-design/enterprise-ng/issues/1477))

## v4.84.0

## v4.84.0 Features

- `[Line Chart]` Added short and abbreviated name options for the data. ([#5906](https://github.com/infor-design/enterprise/issues/5906))
- `[Masked Input]` Added setting to retain value if maximum length is already reached. ([#7274](https://github.com/infor-design/enterprise/issues/7274))
- `[Module Nav]` Added the new Module Nav component. ([#7386](https://github.com/infor-design/enterprise/issues/7386))
- `[WeekView]` Added stacked view template for week view agenda variant. ([#7373](https://github.com/infor-design/enterprise/issues/7373))

## v4.84.0 Fixes

- `[Bar]` Added a setting called `defaultTickCount` (`5` as default) to automatically add ticks when there are no dataset values. ([#NG1463](https://github.com/infor-design/enterprise-ng/issues/1463))
- `[Busy Indicator]` Updated colors for busy indicator. ([#7098](https://github.com/infor-design/enterprise/issues/7098))
- `[Button]` Adjusted alignment for popupmenu icon buttons. ([#7408](https://github.com/infor-design/enterprise/issues/7408))
- `[Charts]` Improved the positioning of chart legend. ([#7452](https://github.com/infor-design/enterprise/issues/7452))
- `[Datagrid]` Fixed an issue where the table was not filling the entire datagrid container in firefox. ([#6956](https://github.com/infor-design/enterprise/issues/6956))
- `[Datagrid]` Fixed a bug where the colorpicker editor could not be toggles. ([#7362](https://github.com/infor-design/enterprise/issues/7362))
- `[Datagrid]` Clear `rowstatus` in tree node for clearRowError to work correctly. ([#6033](https://github.com/infor-design/enterprise/issues/6033))
- `[Datagrid]` Fixed an issue where `showColumn` was not functioning correctly with frozen columns. ([#7428](https://github.com/infor-design/enterprise/issues/7428))
- `[Datagrid]` Changed `enterkeykhint` behavior for filtering to filter with the virtual keyboard on mobile devices. ([#1489](https://github.com/infor-design/enterprise/issues/1489))
- `[Datagrid]` Fixed Pager not rendering correctly on page refresh. ([#6811](https://github.com/infor-design/enterprise/issues/6811))
- `[Dropdown]` Fixed the visibility of dropdown palette icons in dark mode. ([#7431](https://github.com/infor-design/enterprise/issues/7431))
- `[Dropdown]` Removed overflow none style for dropdown modal. ([#6033](https://github.com/infor-design/enterprise/issues/6033))
- `[Header]` Fix on header text not being readable due to color styles. ([#7466](https://github.com/infor-design/enterprise/issues/7466))
- `[Images]` Added class for images cursor pointer and make an example with click handler. ([#7007](https://github.com/infor-design/enterprise/issues/7007))
- `[Editor]` Fixed editor hover styles. ([#7535](https://github.com/infor-design/enterprise/issues/7535))
- `[Header]` Fixed an issue where the header text was difficult to read due to color styles. ([#7466](https://github.com/infor-design/enterprise/issues/7466))
- `[Header]` Fixed on header text not being readable due to color styles. ([#7466](https://github.com/infor-design/enterprise/issues/7466))
- `[Locale]` Added Comma translate option for locale for generating lists. ([#5887](https://github.com/infor-design/enterprise/issues/5887))
- `[Lookup]` Added undefined check for lookup values when updating grid. ([#7403](https://github.com/infor-design/enterprise/issues/7403))
- `[Listview]` Fixed invisible button on hover. ([#7544](https://github.com/infor-design/enterprise/issues/7544))
- `[Modal]` Fixed button alignment on modals. ([#7543](https://github.com/infor-design/enterprise/issues/7543))
- `[Tabs/Module]` Fixed a bug the personalization color was the same as the tab color (again). ([#7516](https://github.com/infor-design/enterprise/issues/7516))
- `[SearchField]` Fixed misaligned icons on toolbar search and pager buttons. ([#7527](https://github.com/infor-design/enterprise/issues/7527))
- `[Textarea]` Fixed an issue where the textarea was throwing an error. ([#7536](https://github.com/infor-design/enterprise/issues/7536))
- `[Toolbar]` Fixed x alignment on old toolbars. ([#7550](https://github.com/infor-design/enterprise/issues/7550))

## v4.83.0

## v4.83.0 Features

- `[Cards/Widgets]` Added new design and features for the cards/widget component, this includes different rounded corners and shadows. ([#7379](https://github.com/infor-design/enterprise/issues/7379))
- `[Cards/Widgets]` All icon buttons on cards should use a new icon please change `icon-more` to `icon-vertical-ellipsis`. ([#7379](https://github.com/infor-design/enterprise/issues/7379))
- `[CSS Utilities]` Added CSS utility classes to the library to provide a standardized and efficient way of achieving consistent styling. ([#7377](https://github.com/infor-design/enterprise/issues/7377))
- `[Homepage]` Changed the gutter size, banner size, and widget size for the homepage. ([#7445](https://github.com/infor-design/enterprise/issues/7445))
- `[Icons]` Icon updated for 16 icons, added new icons `change-department, shifting, shift-origin, shift-destination, swap-list-left, swap-list-right`. ([#7510](https://github.com/infor-design/enterprise/issues/7510))

## v4.83.0 Fixes

- `[Busy Indicator]` Updated colors for busy indicator. ([#7098](https://github.com/infor-design/enterprise/issues/7098))
- `[Builder]` Fixed subtitle text not shown properly. ([#7207](https://github.com/infor-design/enterprise/issues/7207))
- `[Builder]` Fixed a bug where subtitle text was not shown properly. ([#7207](https://github.com/infor-design/enterprise/issues/7207))
- `[Button]` Adjusted alignment for popupmenu icon buttons. ([#7408](https://github.com/infor-design/enterprise/issues/7408))
- `[Button]` Adjusted personalized colors. ([#7406](https://github.com/infor-design/enterprise/issues/7406))
- `[Datagrid]` Fix on unique ID generator for tooltips. ([#7393](https://github.com/infor-design/enterprise/issues/7393))
- `[Datagrid]` Made `clearRowStatus` in tree node for `clearRowError` work correctly. ([#6033](https://github.com/infor-design/enterprise/issues/6033))
- `[Datepicker]` Fixed validation not showing after component update. ([#7240](https://github.com/infor-design/enterprise/issues/7240))
- `[EmptyMessage]` Improved centering of widget and homepage contents for various widget sizes to enhance the overall user experience. ([#7360](https://github.com/infor-design/enterprise/issues/7360))
- `[Header]` Fixed header components not aligned and visibly shown properly. ([#7209](https://github.com/infor-design/enterprise/issues/7209))
- `[Header]` Fix on header text not being readable due to color styles. ([#7466](https://github.com/infor-design/enterprise/issues/7466))
- `[Icons]` Icons updated for 44 icons, added new `success-message` empty state and two new icons `vertical-ellipsis` and `microphone-filled`. ([#7394](https://github.com/infor-design/enterprise/issues/7394))
- `[Icons]` Icons updated for 44 icons, added new `success-message` empty state and two new icons: `vertical-ellipsis` and `microphone-filled`. ([#7394](https://github.com/infor-design/enterprise/issues/7394))
- `[Monthview]` Fixed on updated method creating duplicates. ([NG#1446](https://github.com/infor-design/enterprise-ng/issues/1446))
- `[Popupmenu]` Fix on popupmenu arrow not appearing when showArrow is true. ([#5061](https://github.com/infor-design/enterprise/issues/5061))
- `[Popupmenu]` Fixed a bug where the popupmenu arrow was not appearing despite `showArrow` being set to true. ([#5061](https://github.com/infor-design/enterprise/issues/5061))
- `[Popupmenu]` Fixed on popupmenu arrow not appearing when showArrow is true. ([#5061](https://github.com/infor-design/enterprise/issues/5061))
- `[Popupmenu]` Fixed popupmenu previous states not getting saved when called resize and update. ([#6601](https://github.com/infor-design/enterprise/issues/6601))
- `[Searchfield]` Fixed collapsible issues with search icon color and behavior. ([#7390](https://github.com/infor-design/enterprise/issues/7390))
- `[Popupmenu]` Fixed on popupmenu arrow not appearing when showArrow is true. ([#5061](https://github.com/infor-design/enterprise/issues/5061))
- `[Locale]` Added new translations. ([#1243](https://github.com/infor-design/enterprise/issues/7512)
- `[Monthview]` Fix on updated method creating duplicates. ([NG#1446](https://github.com/infor-design/enterprise-ng/issues/1446))
- `[Monthview]` Fixed on updated method creating duplicates. ([NG#1446](https://github.com/infor-design/enterprise-ng/issues/1446))
- `[Tabs Module]` Fixed closing an active tab in the overflow menu results in a blank screen. ([#7321](https://github.com/infor-design/enterprise/issues/7321))
- `[Toolbar]` Added hover style for contextual toolbar. ([#7459](https://github.com/infor-design/enterprise/issues/7459))
- `[Toolbar/Toolbar Flex]` Added hover state to buttons. ([#7327](https://github.com/infor-design/enterprise/issues/7327))
- `[Toolbar-Flex]` Fixed redundant aria-disabled in toolbar when element is disabled. ([#6339](https://github.com/infor-design/enterprise/issues/6339))
- `[Toolbar Flex]` Fixed buttons being not visible on window resize. ([#7421](https://github.com/infor-design/enterprise/issues/7421))
- `[Toolbar Flex]` Updated header examples and included header to use flex toolbar by default. ([#6837](https://github.com/infor-design/enterprise/issues/6837))

## v4.82.0

## v4.82.0 Features

- `[Card]` Added borderless class for cards. ([WC#1169](https://github.com/infor-design/enterprise-wc/issues/1169))

## v4.82.0 Fixes

- `[App Menu]` Colors should remain the same when changing theme colors. ([#7302](https://github.com/infor-design/enterprise/issues/7302))
- `[Badge]` Fixed success state badge color in new light theme. ([#7353](https://github.com/infor-design/enterprise/issues/7353))
- `[Bar]` Fixed items not being selected/deselected from the legend. ([#7330](https://github.com/infor-design/enterprise/issues/7330))
- `[Breadcrumb]` Updated breadcrumb hover color. ([#7337](https://github.com/infor-design/enterprise/issues/7337))
- `[Card]` Updated background color in classic high contrast. ([#7374](https://github.com/infor-design/enterprise/issues/7374))
- `[Card]` Fixed group-action unnecessary scroll bar. ([#7343](https://github.com/infor-design/enterprise/issues/7343))
- `[Count]` Fix personalize styles for instance count to adjust icon colors. ([6947](https://github.com/infor-design/enterprise/issues/6947))
- `[Column]` Fixed data chart and legend doesn't match up. ([#7199](https://github.com/infor-design/enterprise/issues/7199))
- `[Datagrid]` Fixed on styling in row status icon when first column is not a select column. ([NG#5913](https://github.com/infor-design/enterprise-ng/issues/5913))
- `[Datagrid]` Fixed table layout with a distinct hover background color for both activated and non-activated rows. ([#7320](https://github.com/infor-design/enterprise/issues/7369))
- `[Body]` Updated background color in classic high contrast. ([#7374](https://github.com/infor-design/enterprise/issues/7374))
- `[Card]` Fixed group-action unnecessary scroll bar. ([#7343](https://github.com/infor-design/enterprise/issues/7343))
- `[Datagrid]` Fixed header icon tooltip showing when undefined. ([#6929](https://github.com/infor-design/enterprise/issues/6929))
- `[Datagrid]` Fix on styling in row status icon when first column is not a select column. ([NG#5913](https://github.com/infor-design/enterprise-ng/issues/5913))
- `[Datagrid]` Fixed paging source argument is empty when re-assigning grid options. ([6947](https://github.com/infor-design/enterprise/issues/6947))
- `[Datagrid]` Changed pager type to initial when updating datagrid with paging setting. ([#7398](https://github.com/infor-design/enterprise/issues/7398))
- `[Datagrid]` Fixed datagrid toolbar to be able to show buttons more than two. ([6921](https://github.com/infor-design/enterprise/issues/6921))
- `[Editor]` Fixed links are not readable in dark mode. ([#7331](https://github.com/infor-design/enterprise/issues/7331))
- `[Field-Filter]` Fixed a bug in field filter where the design is not properly aligned on Modal. ([#7358](https://github.com/infor-design/enterprise/issues/7358))
- `[Header]` Fixed border in search field in the header. ([#7297](https://github.com/infor-design/enterprise/issues/7297))
- `[Header]` Fixed the font sizes and alignments. ([#7317](https://github.com/infor-design/enterprise/issues/7317))
- `[Listbuilder]` Fixed icon alignment on toolbar so that it's centered on focused. ([#7397](https://github.com/infor-design/enterprise/issues/7397))
- `[Listview]` Fixed the height restriction in listview when used in card. ([#7094](https://github.com/infor-design/enterprise/issues/7094))
- `[Lookup]` Fix in keyword search not filtering single comma. ([#7165](https://github.com/infor-design/enterprise/issues/7165))
- `[Lookup]` Fix in keyword search not filtering single quote. ([#7165](https://github.com/infor-design/enterprise/issues/7165))
- `[Notification]` Fix in example page of notification, updated parent element. ([#7391](https://github.com/infor-design/enterprise/issues/7391))
- `[Pager]` Fixed the pager's underline style to enhance its appearance when it is being hovered over. ([#7352](https://github.com/infor-design/enterprise/issues/7352))
- `[Personalization]` Changed default color back to azure and add alabaster in personalization colors. ([#7320](https://github.com/infor-design/enterprise/issues/7320))
- `[Personalization]` Fixed color changing doesn't add CSS class to the header in Safari browser. ([#7338](https://github.com/infor-design/enterprise/issues/7338))
- `[Personalization]` Adjusted header text/tabs colors. ([#7319](https://github.com/infor-design/enterprise/issues/7319))
- `[Personalization]` Additional fixes for default color back to azure and added alabaster in personalization colors. ([#7340](https://github.com/infor-design/enterprise/issues/7340))
- `[Popupmenu]` Fixed on popupmenu more icon not visible when open. ([#7383](https://github.com/infor-design/enterprise/issues/7383))
- `[Searchfield]` Fixed on misalignment in searchfield clear icon. ([#7382](https://github.com/infor-design/enterprise/issues/7382))
- `[Searchfield]` Fixed searchfield icon adjustments. ([#7387](https://github.com/infor-design/enterprise/issues/7387))
- `[SearchField]` Fixed undefined error on `toolbarFlexItem`. ([#7402](https://github.com/infor-design/enterprise/issues/7402))
- `[Tabs]` Fixed the alignment of focus in RTL view. ([#6992](https://github.com/infor-design/enterprise/issues/6992))
- `[Tabs Header]` Fixed the alignment of close button. ([#7273](https://github.com/infor-design/enterprise/issues/7273))
- `[Textarea]` Fixed track dirty when updated() method was triggered. ([NG#1429](https://github.com/infor-design/enterprise-ng/issues/1429))
- `[Timeline]` Fixed the alignment when timeline is inside a card. ([#7278](https://github.com/infor-design/enterprise/issues/7278))
- `[Timeline]` Fixed issue with timeline content exceeding allotted space when additional elements were added. ([#7299](https://github.com/infor-design/enterprise/issues/7299))
- `[Timeline]` Added test page to test scenario of timeline with no dates. ([#7298](https://github.com/infor-design/enterprise/issues/7298))
- `[Tooltip]` Added appendTo settings to fix tooltip positioning on the structure. ([#7220](https://github.com/infor-design/enterprise/issues/7220))
- `[Tooltip]` Fixed tooltip not on top of all elements when shown and manually moved. ([#7130](https://github.com/infor-design/enterprise/issues/7130))
- `[Tooltip]` Added appendTo settings to fix tooltip positioning on the structure. ([#7220](https://github.com/infor-design/enterprise/issues/7220))

## v4.81.0

## v4.81.0 Important Changes

- `[Docs]` Added action sheet to the doc site. ([#7230](https://github.com/infor-design/enterprise/issues/7230))
- `[General]` Project now uses node 18 (18.13.0) for development. All dependencies are updated. ([#6634](https://github.com/infor-design/enterprise/issues/6634))
- `[General]` Updated to d3.v7 which impacts all charts. ([#6634](https://github.com/infor-design/enterprise/issues/6634))
- `[Bar]` Fixed missing left axis label. ([#7181](https://github.com/infor-design/enterprise/issues/7181))
- `[Bar]` Fixed regressed long text example. ([#7183](https://github.com/infor-design/enterprise/issues/7183))
- `[Build]` Fixed build errors on windows. ([#7228](https://github.com/infor-design/enterprise/issues/7228))
- `[Icons]` Added new empty state icons, and in different and larger sizes. ([#7115](https://github.com/infor-design/enterprise/issues/7115))

## v4.81.0 Features

- `[Calendar]` Added `weekview` number on the monthview in datepicker. Use `showWeekNumber` to enable it. ([#5785](https://github.com/infor-design/enterprise/issues/5785))

## v4.81.0 Fixes

- `[Actionsheet]` Updated font and icon colors for classic actionsheet. ([#7012](https://github.com/infor-design/enterprise/issues/7012))
- `[Accordion]` Additional fix in accordion collapsing cards on expand bug. ([#6820](https://github.com/infor-design/enterprise/issues/6820))
- `[Alerts/Badges/Tags]` Updated warning and alert colors. ([#7162](https://github.com/infor-design/enterprise/issues/7162))
- `[App Menu]` Updated `appmenu` icon colors. ([#7303](https://github.com/infor-design/enterprise/issues/7303))
- `[Background]` Updated default background color in high contrast. ([#7261](https://github.com/infor-design/enterprise/issues/7261))
- `[Bar]` Fixed bug introduced by d3 changes with bar selection. ([#7182](https://github.com/infor-design/enterprise/issues/7182))
- `[Button]` Fixed icon button size and icon centering. ([#7201](https://github.com/infor-design/enterprise/issues/7201))
- `[Button]` Fixed disabled button color in classic version. ([#7185](https://github.com/infor-design/enterprise/issues/7185))
- `[Button]` Button adjustments for compact mode. ([#7161](https://github.com/infor-design/enterprise/issues/7161))
- `[Button]` Button adjustments for secondary menu in dark and contrast mode. ([#7221](https://github.com/infor-design/enterprise/issues/7221))
- `[ContextMenu]` Fixed a bug where wrong menu is displayed in nested menus on mobile device. ([NG#1417](https://github.com/infor-design/enterprise-ng/issues/1417))
- `[Datagrid]` Fixed re-rendering of the grid when `disableClientFilter` set to true. ([#7282](https://github.com/infor-design/enterprise/issues/7282))
- `[Datagrid]` Fixed a bug in datagrid where sorting is not working properly. ([#6787](https://github.com/infor-design/enterprise/issues/6787))
- `[Datagrid]` Fixed background color of lookups in filter row when in light mode. ([#7176](https://github.com/infor-design/enterprise/issues/7176))
- `[Datagrid]` Fixed a bug in datagrid where custom toolbar is being replaced with data grid generated toolbar. ([NG#1434](https://github.com/infor-design/enterprise-ng/issues/1434))
- `[Datagrid]` Fixed bug in Safari where dynamically switching from RTL to LTR doesn't update all the alignments. ([NG#1431](https://github.com/infor-design/enterprise-ng/issues/1431))
- `[Datagrid]` Fixed odd hover color when using row activation and is list. ([#7232](https://github.com/infor-design/enterprise/issues/7232))
- `[Datagrid]` Fixed dragging columns after a cancelled drop moves more than one column. ([#7017](https://github.com/infor-design/enterprise/issues/7017))
- `[Dropdown]` Fixed swatch default color in themes. ([#7108](https://github.com/infor-design/enterprise/issues/7108))
- `[Dropdown/Multiselect]` Fixed disabled options are not displayed as disabled when using ajax. ([#7150](https://github.com/infor-design/enterprise/issues/7150))
- `[EmptyMessage]` Updated the example page for widgets. ([#7033](https://github.com/infor-design/enterprise/issues/7033))
- `[Field-Filter]` Fixed a bug in field filter where the design is not properly aligned. ([#7001](https://github.com/infor-design/enterprise/issues/7001))
- `[Field-Filter]` Icon adjustments in Safari. ([#7264](https://github.com/infor-design/enterprise/issues/7264))
- `[Fileupload]` Icon adjustments in compact mode. ([#7149](https://github.com/infor-design/enterprise/issues/7149))
- `[Fileupload]` Icon adjustments in classic mode. ([#7265](https://github.com/infor-design/enterprise/issues/7265))
- `[Header]` Fixed a bug in `subheader` where the color its not appropriate on default theme. ([#7173](https://github.com/infor-design/enterprise/issues/7173))
- `[Header]` Changed the header from pseudo elements to actual icon. Please make the follow [change to your app menu icon](https://github.com/infor-design/enterprise/pull/7285/files#diff-4ee8ef8a5fe8ef128f558004ce5a73d8b2939256ea3c614ac26492078171529bL3-R5) to get the best output. ([#7163](https://github.com/infor-design/enterprise/issues/7163))
- `[Homepage/Personalize/Page-Patterns]` Fixed homepage hero widget, builder header, and other section of tabs with the new design and color combination. ([#7136](https://github.com/infor-design/enterprise/issues/7136))
- `[MenuButton]` Fixed some color on menu buttons. ([#7184](https://github.com/infor-design/enterprise/issues/7184))
- `[Modal]` Fixed alignment of tooltip error in modal. ([#7125](https://github.com/infor-design/enterprise/issues/7125))
- `[Hyperlink]` Changed hover color in dark theme. ([#7095](https://github.com/infor-design/enterprise/issues/7095))
- `[Icon]` Changed icon alert info color in dark theme. ([#7158](https://github.com/infor-design/enterprise/issues/7158))
- `[Icon]` Updated icon name in example page. ([#7269](https://github.com/infor-design/enterprise/issues/7269))
- `[Listview]` Added an additional translation for records selected in listview. ([#6528](https://github.com/infor-design/enterprise/issues/6528))
- `[Lookup]` Fixed a bug in lookup where items are not selected for async data. ([NG#1409](https://github.com/infor-design/enterprise-ng/issues/1409))
- `[Listview]` Fixed overflow in listview when there is a search bar included. ([#7015](https://github.com/infor-design/enterprise/issues/7015))
- `[Personalization]` Added color mapping in personalization. ([#7073](https://github.com/infor-design/enterprise/issues/7073))
- `[Personalization]` Fixed style changed when changing the modes and colors. ([#7171](https://github.com/infor-design/enterprise/issues/7171))
- `[Personalization]` Fix default values in the personalization API. ([#7167](https://github.com/infor-design/enterprise/issues/7167))
- `[Personalization]` Fix header tabs/header colors for a variation when header tabs are not in header element. ([#7153](https://github.com/infor-design/enterprise/issues/7153) [#7211](https://github.com/infor-design/enterprise/issues/7211) [#7212](https://github.com/infor-design/enterprise/issues/7212) [#7217](https://github.com/infor-design/enterprise/issues/7217) [#7218](https://github.com/infor-design/enterprise/issues/7218))
- `[Personalization]` Fix secondary button color in header. ([#7204](https://github.com/infor-design/enterprise/issues/7204))
- `[Popupmenu]` Fix on inverse colors not showing in popupmenu in masthead. ([#7005](https://github.com/infor-design/enterprise/issues/7005))
- `[Searchfield]` Custom button adjustments in mobile. ([#7134](https://github.com/infor-design/enterprise/issues/7134))
- `[Searchfield]` Go button adjustments for flex toolbar. ([#6014](https://github.com/infor-design/enterprise/issues/6014))
- `[Searchfield]` Collapse button adjustments in mobile. ([#7164](https://github.com/infor-design/enterprise/issues/7164))
- `[Searchfield]` Collapse button adjustments in header. ([#7210](https://github.com/infor-design/enterprise/issues/7210))
- `[Slider]` Fixed sliding and dropping the handle outside of the component doesn't trigger the change event. ([#7028](https://github.com/infor-design/enterprise/issues/7028))
- `[Tabs]` Changed header tabs disabled color to darker color. ([#7219](https://github.com/infor-design/enterprise/issues/7219))
- `[Tabs]` Fixed incorrect fade out color in horizontal header tabs. ([#7244](https://github.com/infor-design/enterprise/issues/7244))
- `[Timepicker]` Fixed 24h time validation. ([#7188](https://github.com/infor-design/enterprise/issues/7188))
- `[Toolbar]` Fixed buttons aren't going in the overflow menu if placed after search field. ([#7194](https://github.com/infor-design/enterprise/issues/7194))
- `[Typography]` Updated documentation to align usage guidance. ([#7187](https://github.com/infor-design/enterprise/issues/7187))

## v4.80.1 Fixes

- `[Button]` Fixed button status colors disabled in toolbar/toolbar flex in alabaster and personalize colors. ([#7166](https://github.com/infor-design/enterprise/issues/7166))
- `[Dropdown]` Fixed swatch default color in themes. ([#7108](https://github.com/infor-design/enterprise/issues/7108))
- `[Hyperlink]` Changed hover color in dark theme. ([#7095](https://github.com/infor-design/enterprise/issues/7095))
- `[Timepicker]` Fixed field value when day period goes first in the time format. ([#7116](https://github.com/infor-design/enterprise/issues/7116))
- `[Datagrid]` Fixed background color of lookups in filter row when in light mode. ([#7176](https://github.com/infor-design/enterprise/issues/7176))
- `[Dropdown/Multiselect]` Fixed disabled options are not displayed as disabled when using ajax. ([#7150](https://github.com/infor-design/enterprise/issues/7150))
- `[Header]` Fixed a bug in `subheader` where the color its not appropriate on default theme. ([#7173](https://github.com/infor-design/enterprise/issues/7173))
- `[MenuButton]` Fixed some color on menu buttons. ([#7184](https://github.com/infor-design/enterprise/issues/7184))

## v4.80.0

## v4.80.0 Important Changes

- `[Personalization]` The default color is now alabaster (white) rather than the previous azure color. This effects header and tabs header as previously noted. ([#6979](https://github.com/infor-design/enterprise/issues/6979))
- `[Header]` Changed the default color from azure to alabaster. I.E. The default header color is now alabaster but can still be set to any of the other 8 colors. So far the older look azure can be used. ([#6979](https://github.com/infor-design/enterprise/issues/6979))
- `[Tabs Header]` Changed the default background color for tabs header to also use alabaster with the same ability to use any of the other 8 personalization colors. ([#6979](https://github.com/infor-design/enterprise/issues/6979))
- `[Button]` The style of all buttons (primary/tertiary and secondary) have been updated and changed, in addition we added new destructive buttons. ([#6977](https://github.com/infor-design/enterprise/issues/6977))
- `[Button]` Fixed button status colors disabled in toolbar/toolbar flex in alabaster and personalize colors. ([#7166](https://github.com/infor-design/enterprise/issues/7166))
- `[Datagrid]` Added ability to change the color of the header in datagrid between (`dark` or `light (alabaster)`). ([#7008](https://github.com/infor-design/enterprise/issues/7008))
- `[Searchfield]` Completed a design review of searchfield and enhanced it with updated several design improvements. ([#6707](https://github.com/infor-design/enterprise/issues/6707))

## v4.80.0 Features

- `[About]` Browser version for chrome no longer contains minor version. ([#7067](https://github.com/infor-design/enterprise/issues/7067))
- `[Lookup]` Added modal settings to lookup. ([#4319](https://github.com/infor-design/enterprise/issues/4319))
- `[Radar]` Converted Radar scripts to puppeteer. ([#6989](https://github.com/infor-design/enterprise/issues/6989))
- `[Colors]` Correct Status Colors.([#6993](https://github.com/infor-design/enterprise/issues/6993))
- `[Colors]` Re-add yellow alerts.([#6922](https://github.com/infor-design/enterprise/issues/6922))
- `[Chart]` Added 'info' and theme color options in settings.([#7084](https://github.com/infor-design/enterprise/issues/7084))
- `[Icons]` Added three new icons: `icon-paint-brush, icon-psych-precaution, icon-observation-precaution`. ([#7040](https://github.com/infor-design/enterprise/issues/7040))
- `[Icons]` Added four new icons: `up-down-chevron, approve-all, import-spreadsheet, microphone`. ([#7142](https://github.com/infor-design/enterprise/issues/7142))

## v4.80.0 Fixes

- `[Button]` Fixed a bug where buttons are not readable in dark mode in the new design. ([#7082](https://github.com/infor-design/enterprise/issues/7082))
- `[Checkbox]` Fixed a bug where checkbox labels not wrapping when using `form-responsive` class. ([#6826](https://github.com/infor-design/enterprise/issues/6826))
- `[Datagrid]` Fixed a bug in datagrid where icon is not aligned in custom card. ([#7000](https://github.com/infor-design/enterprise/issues/7000))
- `[Datagrid]` Fixed a bug where datepicker icon background color is incorrect upon hovering. ([#7053](https://github.com/infor-design/enterprise/issues/7053))
- `[Datagrid]` Fixed a bug in datagrid where dropdown filter does not render correctly. ([#7006](https://github.com/infor-design/enterprise/issues/7006))
- `[Datagrid]` Fixed a bug in datagrid where flex toolbar is not properly destroyed. ([NG#1423](https://github.com/infor-design/enterprise-ng/issues/1423))
- `[Datagrid]` Fixed a bug in datagrid in datagrid where the icon cause clipping issues. ([#7000](https://github.com/infor-design/enterprise/issues/7000))
- `[Datagrid]` Fixed a bug in datagrid where date cell is still in edit state after editing when using Safari. ([#6963](https://github.com/infor-design/enterprise/issues/6963))
- `[Datagrid]` Fixed a bug in datagrid where summary row become selected after selecting row one. ([#7128](https://github.com/infor-design/enterprise/issues/7128))
- `[Datagrid]` Updated dirty cell check in datagrid. ([#6893](https://github.com/infor-design/enterprise/issues/6893))
- `[Datepicker]` Fixed a bug in datagrid where disabled dates were not showing in Safari. ([#6920](https://github.com/infor-design/enterprise/issues/6920))
- `[Datepicker]` Fixed a bug where range display is malformed in RTL. ([#6933](https://github.com/infor-design/enterprise/issues/6933))
- `[Datepicker]` Fixed exception occurring in disable dates. ([#7086](https://github.com/infor-design/enterprise/issues/7086))
- `[Header]` Adjusted classic header colors. ([#7069](https://github.com/infor-design/enterprise/issues/7069))
- `[Lookup]` Adjusted width in lookup. ([#6924](https://github.com/infor-design/enterprise/issues/6924))
- `[Searchfield]` Searchfield enhancement bugfixes on colors. ([#7079](https://github.com/infor-design/enterprise/issues/7079))
- `[Searchfield]` Searchfield icon placement fixes in classic. ([#7134](https://github.com/infor-design/enterprise/issues/7134))
- `[Lookup]` Adjusted width in lookup. ([#6924](https://github.com/infor-design/enterprise/issues/6924))
- `[Lookup]` Fixed a bug where custom modal script gets error after closing the modal in the second time. ([#7057](https://github.com/infor-design/enterprise/issues/7057))
- `[Listview]` Fix on contextual button hover color. ([#7090](https://github.com/infor-design/enterprise/issues/7090))
- `[Searchfield]` Searchfield enhancement bugfixes on colors. ([#7079](https://github.com/infor-design/enterprise/issues/7079))
- `[Searchfield]` Fix on non-collapsible positioning and borders. ([#7111](https://github.com/infor-design/enterprise/issues/7111))
- `[Searchfield]` Adjust icon position and colors. ([#7106](https://github.com/infor-design/enterprise/issues/7106))
- `[Searchfield]` Adjust border colors in category. ([#7110](https://github.com/infor-design/enterprise/issues/7110))
- `[Splitter]` Store location only when save setting is set to true. ([#7045](https://github.com/infor-design/enterprise/issues/7045))
- `[Tabs]` Fixed a bug where add tab button is not visible in new default view. ([#7146](https://github.com/infor-design/enterprise/issues/7146))
- `[Tabs]` Fixed a bug where tab list is not viewable dark mode classic view. ([#7097](https://github.com/infor-design/enterprise/issues/7097))
- `[Tabs]` Fixed a bug in tabs header and swatch personalize colors. ([#7046](https://github.com/infor-design/enterprise/issues/7046))
- `[Tabs]` Added puppeteer scripts for tooltip title. ([#7003](https://github.com/infor-design/enterprise/issues/7003))
- `[Tabs Header]` Updated example page, recalibrated positioning and fixed theme discrepancies. ([#7085](https://github.com/infor-design/enterprise/issues/7085))
- `[Tabs Module]` Fixed a bug in go button where it was affected by the latest changes for button. ([#7037](https://github.com/infor-design/enterprise/issues/7037))
- `[Textarea]` Added paste event listener for textarea. ([NG#6924](https://github.com/infor-design/enterprise-ng/issues/1401))
- `[Toolbar]` Adjustment in title width. ([#7113](https://github.com/infor-design/enterprise/issues/7113))
- `[Toolbar Flex]` Fix on toolbar key navigation.([#7041](https://github.com/infor-design/enterprise/issues/7041))
- `[User Status Icons]` Now have a more visible fill and a stroke behind them. ([#7040](https://github.com/infor-design/enterprise/issues/7040))

## v4.70.0

## v4.70.0 Important Notes

- `[General]` Some elements are no longer hooked under `window` for example `Locale` `Formatters` and `Editors`. To resolve it using Locale.set as an example use the `Soho` namespace i.e. `Soho.Locale.set()`. ([#6634](https://github.com/infor-design/enterprise/issues/6634))

## v4.70.0 Features

- `[Checkbox]` Converted Checkbox scripts to puppeteer. ([#6936](https://github.com/infor-design/enterprise/issues/6936))
- `[Circlepager]` Converted `Circlepager` scripts to puppeteer. ([#6971](https://github.com/infor-design/enterprise/issues/6971))
- `[Icons]` Bumped `ids-identity` to get a new empty state icon `empty-no-search-result` and a new system icon `advance-settings`.([#6999](https://github.com/infor-design/enterprise/issues/6999))

## v4.70.0 Fixes

- `[Accordion]` Fixed a bug where expanded card closes in NG when opening accordion. ([#6820](https://github.com/infor-design/enterprise/issues/6820))
- `[Counts]` Fixed a bug in counts where two rows of labels cause misalignment. ([#6845](https://github.com/infor-design/enterprise/issues/6845))
- `[Counts]` Added example page for widget count with color background. ([#7234](https://github.com/infor-design/enterprise/issues/7234))
- `[Datagrid]` Fixed a bug in datagrid where expandable row input cannot edit the value. ([#6781](https://github.com/infor-design/enterprise/issues/6781))
- `[Datagrid]` Fixed a bug in datagrid where clear dirty cell does not work properly in frozen columns. ([#6952](https://github.com/infor-design/enterprise/issues/6952))
- `[Datagrid]` Adjusted date and timepicker icons in datagrid filter. ([#6917](https://github.com/infor-design/enterprise/issues/6917))
- `[Datagrid]` Fixed a bug where frozen column headers are not rendered on update. ([NG#1399](https://github.com/infor-design/enterprise-ng/issues/1399))
- `[Datagrid]` Added toolbar update on datagrid update. ([NG#1357](https://github.com/infor-design/enterprise-ng/issues/1357))
- `[Datepicker]` Added Firefox increment/decrement keys. ([#6877](https://github.com/infor-design/enterprise/issues/6877))
- `[Datepicker]` Fixed a bug in mask value in datepicker when update is called. ([NG#1380](https://github.com/infor-design/enterprise-ng/issues/1380))
- `[Dropdown]` Fixed a bug in dropdown where there is a null in a list when changing language to Chinese. ([#6916](https://github.com/infor-design/enterprise/issues/6916))
- `[Editor]` Fixed a bug in editor where insert image is not working properly when adding attributes. ([#6864](https://github.com/infor-design/enterprise/issues/6864))
- `[Editor]` Fixed a bug in editor where paste and plain text is not cleaning the text/html properly. ([#6892](https://github.com/infor-design/enterprise/issues/6892))
- `[Locale]` Fixed a bug in locale where same language translation does not render properly. ([#6847](https://github.com/infor-design/enterprise/issues/6847))
- `[Icons]` Fixed incorrect colors of new empty state icons. ([#6965](https://github.com/infor-design/enterprise/issues/6965))
- `[Popupmenu]` Fixed a bug in popupmenu where submenu and submenu items are not indented properly. ([#6860](https://github.com/infor-design/enterprise/issues/6860))
- `[Process Indicator]` Fix on extra line after final step. ([#6744](https://github.com/infor-design/enterprise/issues/6744))
- `[Searchfield]` Changed toolbar in example page to flex toolbar. ([#6737](https://github.com/infor-design/enterprise/issues/6737))
- `[Tabs]` Added tooltip on add new tab button. ([#6902](https://github.com/infor-design/enterprise/issues/6902))
- `[Tabs]` Adjusted header and tab colors in themes. ([#6673](https://github.com/infor-design/enterprise/issues/6673))
- `[Timepicker]` Filter method in datagrid is called on timepicker's change event. ([#6896](https://github.com/infor-design/enterprise/issues/6896))

## v4.69.0

## v4.69.0 Important Features

- `[Icons]` All icons have padding on top and bottom effectively making them 4px smaller by design. This change may require some UI corrections to css. ([#6868](https://github.com/infor-design/enterprise/issues/6868))
- `[Icons]` Over 60 new icons and 126 new industry focused icons. ([#6868](https://github.com/infor-design/enterprise/issues/6868))
- `[Icons]` The icon `save-closed` is now `save-closed-old` in the deprecated, we suggest not using this old icon. ([#6868](https://github.com/infor-design/enterprise/issues/6868))
- `[Icons]` Alert icons come either filled or not filled (outlined) filled alert icons like  `icon-alert-alert` are now `icon-success-alert` and `alert-filled` we suggest no longer using filled alert icons, use only the outlined ones. ([#6868](https://github.com/infor-design/enterprise/issues/6868))

## v4.69.0 Features

- `[Datagrid]` Added puppeteer script for extra class for tooltip. ([#6900](https://github.com/infor-design/enterprise/issues/6900))
- `[Header]` Converted Header scripts to puppeteer. ([#6919](https://github.com/infor-design/enterprise/issues/6919))
- `[Icons]` Added [enhanced and new empty states icons](https://main-enterprise.demo.design.infor.com/components/icons/example-empty-widgets.html) with a lot more color. These should replace existing ones but it is opt-in. ([#6868](https://github.com/infor-design/enterprise/issues/6868))
- `[Lookup]` Added puppeteer script for lookup double click apply enhancement. ([#6886](https://github.com/infor-design/enterprise/issues/6886))
- `[Stepchart]` Converted Stepchart scripts to puppeteer. ([#6940](https://github.com/infor-design/enterprise/issues/6940))

## v4.69.0 Fixes

- `[Datagrid]` Fixed a bug in datagrid where sorting is not working properly. ([#6787](https://github.com/infor-design/enterprise/issues/6787))
- `[Datagrid]` Fixed a bug in datagrid where add row is not working properly when using frozen columns. ([#6918](https://github.com/infor-design/enterprise/issues/6918))
- `[Datagrid]` Fixed a bug in datagrid where tooltip flashes continuously on hover. ([#5907](https://github.com/infor-design/enterprise/issues/5907))
- `[Datagrid]` Fixed a bug in datagrid where is empty and is not empty is not working properly. ([#5273](https://github.com/infor-design/enterprise/issues/5273))
- `[Datagrid]` Fixed a bug in datagrid where inline editor input text is not being selected upon clicking. ([NG#1365](https://github.com/infor-design/enterprise-ng/issues/1365))
- `[Datagrid]` Fixed a bug in datagrid where multiselect filter is not rendering properly. ([#6846](https://github.com/infor-design/enterprise/issues/6846))
- `[Datagrid]` Fixed a bug in datagrid where row shading is not rendered properly. ([#6850](https://github.com/infor-design/enterprise/issues/6850))
- `[Datagrid]` Fixed a bug in datagrid where icon is not rendering properly in small and extra small row height. ([#6866](https://github.com/infor-design/enterprise/issues/6866))
- `[Datagrid]` Fixed a bug in datagrid where sorting is not rendering properly when there is a previously focused cell. ([#6851](https://github.com/infor-design/enterprise/issues/6851))
- `[Datagrid]` Additional checks when updating cell so that numbers aren't converted twice. ([NG#1370](https://github.com/infor-design/enterprise-ng/issues/1370))
- `[Datagrid]` Additional fixes on dirty indicator not updating on drag columns. ([#6867](https://github.com/infor-design/enterprise/issues/6867))
- `[General]` Instead of optional dependencies use a custom command. ([#6876](https://github.com/infor-design/enterprise/issues/6876))
- `[Modal]` Fixed a bug where suppress key setting is not working. ([#6793](https://github.com/infor-design/enterprise/issues/6793))
- `[Searchfield]` Additional visual fixes in classic on go button in searchfield toolbar. ([#6686](https://github.com/infor-design/enterprise/issues/6686))
- `[Splitter]` Fixed on splitter not working when parent height changes dynamically. ([#6819](https://github.com/infor-design/enterprise/issues/6819))
- `[Toolbar Flex]` Added additional checks for destroying toolbar. ([#6844](https://github.com/infor-design/enterprise/issues/6844))

## v4.68.0

## v4.68.0 Features

- `[Button]` Added Protractor to Puppeteer conversion scripts. ([#6626](https://github.com/infor-design/enterprise/issues/6626))
- `[Calendar]` Added puppeteer script for show/hide legend. ([#6810](https://github.com/infor-design/enterprise/issues/6810))
- `[Colors]` Added puppeteer script for color classes targeting color & border color. ([#6801](https://github.com/infor-design/enterprise/issues/6801))
- `[Column]` Added puppeteer script for combined column chart. ([#6381](https://github.com/infor-design/enterprise/issues/6381))
- `[Datagrid]` Added additional setting in datagrid header for tooltip extra class. ([#6802](https://github.com/infor-design/enterprise/issues/6802))
- `[Datagrid]` Added `dblClickApply` setting in lookup for selection of item. ([#6546](https://github.com/infor-design/enterprise/issues/6546))

## v4.68.0 Fixes

- `[Bar Chart]` Fixed a bug in bar charts grouped, where arias are identical to each series. ([#6748](https://github.com/infor-design/enterprise/issues/6748))
- `[Datagrid]` Fixed a bug in datagrid where tooltip flashes continuously on hover. ([#5907](https://github.com/infor-design/enterprise/issues/5907))
- `[Datagrid]` Fixed a bug in datagrid where expandable row animation is not rendering properly. ([#6813](https://github.com/infor-design/enterprise/issues/6813))
- `[Datagrid]` Fixed a bug in datagrid where dropdown filter does not render correctly. ([#6834](https://github.com/infor-design/enterprise/issues/6834))
- `[Datagrid]` Fixed alignment issues in trigger fields. ([#6678](https://github.com/infor-design/enterprise/issues/6678))
- `[Datagrid]` Added a null guard in tree list when list is not yet loaded. ([#6816](https://github.com/infor-design/enterprise/issues/6816))
- `[Datagrid]` Added a setting `ariaDescribedBy` in the column to override `aria-describedby` value of the cells. ([#6530](https://github.com/infor-design/enterprise/issues/6530))
- `[Datagrid]` Allowed beforeCommitCellEdit event to be sent for Editors.Fileupload. ([#6821](https://github.com/infor-design/enterprise/issues/6821))]
- `[Datagrid]` Classic theme trigger field adjustments in datagrid. ([#6678](https://github.com/infor-design/enterprise/issues/6678))
- `[Datagrid]` Added null guard in tree list when list is not yet loaded. ([#6816](https://github.com/infor-design/enterprise/issues/6816))
- `[Datagrid]` Fix on dirty indicator not updating on drag columns. ([#6867](https://github.com/infor-design/enterprise/issues/6867))
- `[Editor]` Fixed a bug in editor where block quote is not continued in the next line. ([#6794](https://github.com/infor-design/enterprise/issues/6794))
- `[Editor]` Fixed a bug in editor where breaking space doesn't render dirty indicator properly. ([NG#1363](https://github.com/infor-design/enterprise-ng/issues/1363))
- `[Searchfield]` Visual fixes on go button in searchfield toolbar. ([#6686](https://github.com/infor-design/enterprise/issues/6686))
- `[Searchfield]` Added null check in xButton. ([#6858](https://github.com/infor-design/enterprise/issues/6858))
- `[Textarea]` Fixed a bug in textarea where validation breaks after enabling/disabling. ([#6773](https://github.com/infor-design/enterprise/issues/6773))
- `[Typography]` Updated text link color in dark theme. ([#6807](https://github.com/infor-design/enterprise/issues/6807))
- `[Lookup]` Fixed where field stays disabled when enable API is called ([#6145](https://github.com/infor-design/enterprise/issues/6145))

(28 Issues Solved This Release, Backlog Enterprise 274, Backlog Ng 51, 1105 Functional Tests, 1303 e2e Tests, 561 Puppeteer Tests)

## v4.67.0

## v4.67.0 Important Notes

- `[CDN]` The former CDN `cdn.hookandloop.infor.com` can no longer be maintained by IT and needs to be discontinued. It will exist for approximately one year more (TBD), so please remove direct use from any production code. ([#6754](https://github.com/infor-design/enterprise/issues/6754))
- `[Datepicker]` The functionality to enter today with a `t` is now under a setting `todayWithKeyboard-false`, it is false because you cant type days like September in a full picker. ([#6653](https://github.com/infor-design/enterprise/issues/6653))
- `[Datepicker]` The functionality to increase the day with a `+/-` it defaults to false because it conflicts with many other internal shortcut keys. ([#6632](https://github.com/infor-design/enterprise/issues/6632))

## v4.67.0 Markup Changes

- `[AppMenu]` As a design change the `Infor` logo is no longer to be shown on the app menu and has been removed. This reduces visual clutter, and is more inline with Koch global brand to leave it out. ([#6726](https://github.com/infor-design/enterprise/issues/6726))

## v4.67.0 Features

- `[Calendar]` Add a setting for calendar to show and hide the legend. ([#6533](https://github.com/infor-design/enterprise/issues/6533))
- `[Datagrid]` Added puppeteer script for header icon with tooltip. ([#6738](https://github.com/infor-design/enterprise/issues/6738))
- `[Icons]` Added new icons for `interaction` and `interaction-reply`. ([#6721](https://github.com/infor-design/enterprise/issues/6721))
- `[Monthview]` Added puppeteer script for monthview legend visibility when month changes ([#6382](https://github.com/infor-design/enterprise/issues/6382))
- `[Searchfield]` Added puppeteer script for filter and sort icon. ([#6007](https://github.com/infor-design/enterprise/issues/6007))
- `[Searchfield]` Added puppeteer script for custom icon. ([#6723](https://github.com/infor-design/enterprise/issues/6723))

## v4.67.0 Fixes

- `[Accordion]` Added a safety check in accordion. ([#6789](https://github.com/infor-design/enterprise/issues/6789))
- `[Badge/Tag/Icon]` Fixed info color in dark mode. ([#6763](https://github.com/infor-design/enterprise/issues/6763))
- `[Button]` Added notification badges for buttons with labels. ([NG#1347](https://github.com/infor-design/enterprise-ng/issues/1347))
- `[Button]` Added dark theme button colors. ([#6512](https://github.com/infor-design/enterprise/issues/6512))
- `[Calendar]` Fixed a bug in calendar where bottom border is not properly rendering. ([#6668](https://github.com/infor-design/enterprise/issues/6668))
- `[Color Palette]` Added status color CSS classes for color and border-color properties. ([#6711](https://github.com/infor-design/enterprise/issues/6711))
- `[Datagrid]` Fixed a bug in datagrid inside a modal where the column is rendering wider than normal. ([#6782](https://github.com/infor-design/enterprise/issues/6782))
- `[Datagrid]` Fixed a bug in datagrid where when changing rowHeight as a setting and re-rendering it doesn't apply. ([#6783](https://github.com/infor-design/enterprise/issues/6783))
- `[Datagrid]` Fixed a bug in datagrid where isEditable is not returning row correctly. ([#6746](https://github.com/infor-design/enterprise/issues/6746))
- `[Datagrid]` Updated datagrid header CSS height. ([#6697](https://github.com/infor-design/enterprise/issues/6697))
- `[Datagrid]` Fixed on datagrid column width. ([#6725](https://github.com/infor-design/enterprise/issues/6725))
- `[Datagrid]` Fixed an error editing in datagrid with grouped headers. ([#6759](https://github.com/infor-design/enterprise/issues/6759))
- `[Datagrid]` Updated space key checks for expand button. ([#6756](https://github.com/infor-design/enterprise/issues/6756))
- `[Datagrid]` Fixed an error when hovering cells with tooltips setup and using grouped headers. ([#6753](https://github.com/infor-design/enterprise/issues/6753))
- `[Editor]` Fixed bug in editor where background color is not rendering properly. ([#6685](https://github.com/infor-design/enterprise/issues/6685))
- `[Listview]` Fixed a bug where listview is not rendering properly when dataset has zero integer value. ([#6640](https://github.com/infor-design/enterprise/issues/6640))
- `[Popupmenu]` Fixed a bug in popupmenu where getSelected() is not working on multiselect. ([NG#1349](https://github.com/infor-design/enterprise/issues-ng/1349))
- `[Toolbar-Flex]` Removed deprecated message by using `beforeMoreMenuOpen` setting. ([#NG1352](https://github.com/infor-design/enterprise-ng/issues/1352))
- `[Trackdirty]` Added optional chaining for safety check of trackdirty element. ([#6696](https://github.com/infor-design/enterprise/issues/6696))
- `[WeekView]` Added Day View and Week View Shading. ([#6568](https://github.com/infor-design/enterprise/issues/6568))

(30 Issues Solved This Release, Backlog Enterprise 252, Backlog Ng 49, 1104 Functional Tests, 1342 e2e Tests, 506 Puppeteer Tests)

## v4.66.0

## v4.66.0 Features

- `[Busyindicator]` Converted protractor tests to puppeteer. ([#6623](https://github.com/infor-design/enterprise/issues/6623))
- `[Calendar]` Converted protractor tests to puppeteer. ([#6524](https://github.com/infor-design/enterprise/issues/6524))
- `[Datagrid]` Added puppeteer script for render only one row. ([#6645](https://github.com/infor-design/enterprise/issues/6645))
- `[Datagrid]` Added test scripts for add row. ([#6644](https://github.com/infor-design/enterprise/issues/6644))
- `[Datepicker]` Added setting for adjusting day using +/- in datepicker. ([#6632](https://github.com/infor-design/enterprise/issues/6632))
- `[Targeted-Achievement]` Add puppeteer test for show tooltip on targeted achievement. ([#6550](https://github.com/infor-design/enterprise/issues/6550))
- `[Icons]` Added new icons for `interaction` and `interaction-reply`. ([#6666](https://github.com/infor-design/enterprise/issues/6629))
- `[Searchfield]` Added option to add custom icon button. ([#6453](https://github.com/infor-design/enterprise/issues/6453))
- `[Targeted-Achievement]` Added puppeteer test for show tooltip on targeted achievement. ([#6550](https://github.com/infor-design/enterprise/issues/6550))
- `[Textarea]` Converted protractor tests to puppeteer. ([#6629](https://github.com/infor-design/enterprise/issues/6629))

## v4.66.0 Fixes

- `[Datagrid]` Fixed trigger icon background color on hover when row is activated. ([#6679](https://github.com/infor-design/enterprise/issues/6679))
- `[Datagrid]` Fixed the datagrid alert icon was not visible and the trigger cell moves when hovering over when editor has trigger icon. ([#6663](https://github.com/infor-design/enterprise/issues/6663))
- `[Datagrid]` Fixed redundant `aria-describedby` attributes at cells. ([#6530](https://github.com/infor-design/enterprise/issues/6530))
- `[Datagrid]` Fixed on edit outline in textarea not filling the entire cell. ([#6588](https://github.com/infor-design/enterprise/issues/6588))
- `[Datagrid]` Updated filter phrases for datepicker. ([#6587](https://github.com/infor-design/enterprise/issues/6587))
- `[Datagrid]` Fixed the overflowing of the multiselect dropdown on the page and pushes the container near the screen's edge. ([#6580](https://github.com/infor-design/enterprise/issues/6580))
- `[Datagrid]` Fixed unselectRow on `treegrid` sending rowData incorrectly. ([#6548](https://github.com/infor-design/enterprise/issues/6548))
- `[Datagrid]` Fixed incorrect rowData for grouping tooltip callback. ([NG#1298](https://github.com/infor-design/enterprise-ng/issues/1298))
- `[Datagrid]` Fixed a bug in `treegrid` where data are duplicated when row height is changed. ([#4979](https://github.com/infor-design/enterprise/issues/4979))
- `[Datagrid]` Fix bug on where changing `groupable` and dataset does not update datagrid. ([NG#1332](https://github.com/infor-design/enterprise-ng/issues/1332))
- `[Datepicker]` Fixed missing `monthrendered` event on initial calendar open. ([NG#1345](https://github.com/infor-design/enterprise-ng/issues/1345))
- `[Editor]` Fixed a bug where paste function is not working on editor when copied from Windows Adobe Reader. ([#6521](https://github.com/infor-design/enterprise/issues/6521))
- `[Editor]` Fixed a bug where editor has dark screen after inserting an image. ([NG#1323](https://github.com/infor-design/enterprise-ng/issues/1323))
- `[Editor]` Fixed a bug where reset dirty is not working on special characters in Edge browser. ([#6584](https://github.com/infor-design/enterprise/issues/6584))
- `[Fileupload Advanced]` Fixed on max fileupload limit. ([#6625](https://github.com/infor-design/enterprise/issues/6625))
- `[Monthview]` Fixed missing legend data on visible previous / next month with using loadLegend API. ([#6665](https://github.com/infor-design/enterprise/issues/6665))
- `[Notification]` Updated css of notification to fix alignment in RTL mode. ([#6555](https://github.com/infor-design/enterprise/issues/6555))
- `[Searchfield]` Fixed a bug on Mac OS Safari where x button can't clear the contents of the searchfield. ([#6631](https://github.com/infor-design/enterprise/issues/6631))
- `[Popdown]` Fixed `popdown` not closing when clicking outside in NG. ([NG#1304](https://github.com/infor-design/enterprise-ng/issues/1304))
- `[Tabs]` Fixed on close button not showing in Firefox. ([#6610](https://github.com/infor-design/enterprise/issues/6610))
- `[Tabs]` Remove target panel element on remove event. ([#6621](https://github.com/infor-design/enterprise/issues/6621))
- `[Tabs Module]` Fixed category border when focusing the searchfield. ([#6618](https://github.com/infor-design/enterprise/issues/6618))
- `[Toolbar Searchfield]` Fixed searchfield toolbar in alternate style. ([#6615](https://github.com/infor-design/enterprise/issues/6615))
- `[Tooltip]` Fixed tooltip event handlers created on show not cleaning up properly on hide. ([#6613](https://github.com/infor-design/enterprise/issues/6613))

(39 Issues Solved This Release, Backlog Enterprise 230, Backlog Ng 42, 1102 Functional Tests, 1380 e2e Tests, 462 Puppeteer Tests)

## v4.65.0

## v4.65.0 Features

- `[Bar]` Enhanced the VPAT accessibility in bar chart. ([#6074](https://github.com/infor-design/enterprise/issues/6074))
- `[Bar]` Added puppeteer script for axis labels test. ([#6551](https://github.com/infor-design/enterprise/issues/6551))
- `[Bubble]` Converted protractor tests to puppeteer. ([#6527](https://github.com/infor-design/enterprise/issues/6527))
- `[Bullet]` Converted protractor tests to puppeteer. ([#6622](https://github.com/infor-design/enterprise/issues/6622))
- `[Cards]` Added puppeteer script for cards test. ([#6525](https://github.com/infor-design/enterprise/issues/6525))
- `[Datagrid]` Added tooltipOption settings for columns. ([#6361](https://github.com/infor-design/enterprise/issues/6361))
- `[Datagrid]` Added add multiple rows option. ([#6404](https://github.com/infor-design/enterprise/issues/6404))
- `[Datagrid]` Added puppeteer script for refresh column. ([#6212](https://github.com/infor-design/enterprise/issues/6212))
- `[Datagrid]` Added puppeteer script for cell editing test. ([#6552](https://github.com/infor-design/enterprise/issues/6552))
- `[Modal]` Added icon puppeteer test for modal component. ([#6549](https://github.com/infor-design/enterprise/issues/6549))
- `[Tabs]` Added puppeteer script for new searchfield design ([#6282](https://github.com/infor-design/enterprise/issues/6282))
- `[Tag]` Converted protractor tests to puppeteer. ([#6617](https://github.com/infor-design/enterprise/issues/6617))
- `[Targeted Achievement]` Converted protractor tests to puppeteer. ([#6627](https://github.com/infor-design/enterprise/issues/6627))

## v4.65.0 Fixes

- `[Accordion]` Fixed the bottom border of the completely disabled accordion in dark mode. ([#6406](https://github.com/infor-design/enterprise/issues/6406))
- `[AppMenu]` Fixed a bug where events are added to the wrong elements for filtering. Also fixed an issue where if no accordion is added the app menu will error. ([#6592](https://github.com/infor-design/enterprise/issues/6592))
- `[Chart]` Removed automatic legend bottom placement when reaching a minimum width. ([#6474](https://github.com/infor-design/enterprise/issues/6474))
- `[Chart]` Fixed the result logged in console to be same as the Soho Interfaces. ([NG#1296](https://github.com/infor-design/enterprise-ng/issues/1296))
- `[ContextualActionPanel]` Fixed a bug where the toolbar searchfield with close icon looks off on mobile viewport. ([#6448](https://github.com/infor-design/enterprise/issues/6448))
- `[Datagrid]` Fixed a bug in datagrid where focus is not behaving properly when inlineEditor is set to true. ([NG#1300](https://github.com/infor-design/enterprise-ng/issues/1300))
- `[Datagrid]` Fixed a bug where `treegrid` doesn't expand a row via keyboard when editable is set to true. ([#6434](https://github.com/infor-design/enterprise/issues/6434))
- `[Datagrid]` Fixed a bug where the search icon and x icon are misaligned across datagrid and removed extra margin space in modal in Firefox. ([#6418](https://github.com/infor-design/enterprise/issues/6418))
- `[Datagrid]` Fixed a bug where page changed to one on removing a row in datagrid. ([#6475](https://github.com/infor-design/enterprise/issues/6475))
- `[Datagrid]` Header is rerendered when calling updated method, also added paging info settings. ([#6476](https://github.com/infor-design/enterprise/issues/6476))
- `[Datagrid]` Fixed a bug where column widths were not changing in settings. ([#5227](https://github.com/infor-design/enterprise/issues/5227))
- `[Datagrid]` Fixed a bug where it renders all rows in the datagrid when adding one row. ([#6491](https://github.com/infor-design/enterprise/issues/6491))
- `[Datagrid]` Fixed a bug where using shift-click to multiselect on datagrid with treeGrid setting = true selects from the first row until bottom row. ([NG#1274](https://github.com/infor-design/enterprise-ng/issues/1274))
- `[Datepicker]` Fixed a bug where the datepicker is displaying NaN when using french format. ([NG#1273](https://github.com/infor-design/enterprise-ng/issues/1273))
- `[Datepicker]` Added listener for calendar `monthrendered` event and pass along. ([NG#1324](https://github.com/infor-design/enterprise-ng/issues/1324))
- `[Input]` Fixed a bug where the password does not show or hide in Firefox. ([#6481](https://github.com/infor-design/enterprise/issues/6481))
- `[Listview]` Fixed disabled font color not showing in listview. ([#6391](https://github.com/infor-design/enterprise/issues/6391))
- `[Listview]` Changed toolbar-flex to contextual-toolbar for multiselect listview. ([#6591](https://github.com/infor-design/enterprise/issues/6591))
- `[Locale]` Added monthly translations. ([#6556](https://github.com/infor-design/enterprise/issues/6556))
- `[Lookup]` Fixed a bug where search-list icon, launch icon, and ellipses is misaligned and the table and title overlaps in responsive view. ([#6487](https://github.com/infor-design/enterprise/issues/6487))
- `[Modal]` Fixed an issue on some monitors where the overlay is too dim. ([#6566](https://github.com/infor-design/enterprise/issues/6566))
- `[Page-Patterns]` Fixed a bug where the header disappears when the the last item in the list is clicked and the browser is smaller in Chrome and Edge. ([#6328](https://github.com/infor-design/enterprise/issues/6328))
- `[Tabs Module]` Fixed multiple UI issues in tabs module with searchfield. ([#6526](https://github.com/infor-design/enterprise/issues/6526))
- `[ToolbarFlex]` Fixed a bug where the teardown might error on situations. ([#1327](https://github.com/infor-design/enterprise/issues/1327))
- `[Tabs]` Fixed a bug where tabs focus indicator is not fixed on Classic Theme. ([#6464](https://github.com/infor-design/enterprise/issues/6464))
- `[Validation]` Fixed a bug where the tooltip would show on the header when the message has actually been removed. ([#6547](https://github.com/infor-design/enterprise/issues/6547)

(45 Issues Solved This Release, Backlog Enterprise 233, Backlog Ng 42, 1102 Functional Tests, 1420 e2e Tests, 486 Puppeteer Tests)

## v4.64.2 Fixes

- `[Datepicker]` Added listener for calendar `monthrendered` event and pass along. ([NG#1324](https://github.com/infor-design/enterprise-ng/issues/1324))
- `[Modal]` Fixed bug where popup goes behind modal when in application menu in resizable mode. ([NG#1272](https://github.com/infor-design/enterprise-ng/issues/1272))
- `[Monthview]` Fixed bug where monthview duplicates on updating legends. ([NG#1305](https://github.com/infor-design/enterprise-ng/issues/1305))

## v4.64.0

### v4.64.0 Important Notes

- `[General]` Fixed the map file is no longer included with the minified version of `sohoxi.min.js`. ([#6489](https://github.com/infor-design/enterprise/issues/6489))

## v4.64.0 Features

- `[Accordion]` Added visual regression tests in puppeteer. ([#5836](https://github.com/infor-design/enterprise/issues/5836))
- `[Autocomplete]` Removed protractor tests. ([#6248](https://github.com/infor-design/enterprise/issues/6248))
- `[Bar]` Added the ability to set axis labels on different positions (top, right, bottom, left). ([#5382](https://github.com/infor-design/enterprise/issues/5382))
- `[Blockgrid]` Converted protractor tests to puppeteer. ([#6327](https://github.com/infor-design/enterprise/issues/6327))
- `[Breadcrumb]` Converted protractor tests to puppeteer. ([#6505](https://github.com/infor-design/enterprise/issues/6505))
- `[Button]` Added puppeteer script for button badge toggle test. ([#6449](https://github.com/infor-design/enterprise/issues/6449))
- `[Colors]` Converted protractor tests to puppeteer. ([#6513](https://github.com/infor-design/enterprise/issues/6513))
- `[Counts]` Converted protractor tests to puppeteer. ([#6517](https://github.com/infor-design/enterprise/issues/6517))
- `[Datagrid]` Added a new method for cell editing for new row added. ([#6338](https://github.com/infor-design/enterprise/issues/6338))
- `[Datepicker]` Added puppeteer script for datepicker clear (empty string) test . ([#6421](https://github.com/infor-design/enterprise/issues/6421))
- `[Error Page]` Converted protractor tests to puppeteer. ([#6518](https://github.com/infor-design/enterprise/issues/6518))
- `[Modal]` Added an ability to add icon in title section of the modal. ([#5905](https://github.com/infor-design/enterprise/issues/5905))

## v4.64.0 Fixes

- `[Bar Stacked]` Fixed a bug where chart tooltip total shows 99.999 instead of 100 on 100% Stacked Bar Chart. ([#6236](https://github.com/infor-design/enterprise/issues/6326))
- `[ContextMenu]` Fixed a bug in context menu where it is not indented properly. ([#6223](https://github.com/infor-design/enterprise/issues/6223))
- `[Button]` Fixed a bug where changing from primary to secondary disrupts the css styling. ([#6223](https://github.com/infor-design/enterprise-ng/issues/1282))
- `[Datagrid]` Fixed a bug where toolbar is still visible even no buttons, title and errors appended. ([#6290](https://github.com/infor-design/enterprise/issues/6290))
- `[Datagrid]` Added setting for color change in active checkbox selection. ([#6303](https://github.com/infor-design/enterprise/issues/6303))
- `[Datagrid]` Set changed cell to active when update is finished. ([#6317](https://github.com/infor-design/enterprise/issues/6317))
- `[Datagrid]` Fixed row height of extra-small rows on editable datagrid with icon columns. ([#6284](https://github.com/infor-design/enterprise/issues/6284))
- `[Datagrid]` Added trimSpaces option for leading spaces upon blur. ([#6244](https://github.com/infor-design/enterprise/issues/6244))
- `[Datagrid]` Fixed header alignment when formatter is ellipsis. ([#6251](https://github.com/infor-design/enterprise/issues/6251))
- `[Datagrid]` Fixed a bug where the datepicker icon is not visible when the datagrid starts as non editable and toggled to editable and is visible when the datagrid starts as editable and toggled to non editable. ([#6289](https://github.com/infor-design/enterprise/issues/6289))
- `[Datagrid]` Changed the minDate and maxDate on a demo page to be more current. ([#6416](https://github.com/infor-design/enterprise/issues/6416))
- `[Datepicker]` Fixed a bug where selecting a date that's consecutive to the previous range won't select that date. ([#6272](https://github.com/infor-design/enterprise/issues/6272))
- `[Datepicker]` Fixed a bug where datepicker is not setting time and date consistently in Arabic locale. ([#6270](https://github.com/infor-design/enterprise/issues/6270))
- `[Flex Toolbar]` Fixed the data automation id to be more reliable for popupmenu and overflowed buttons. ([#6175](https://github.com/infor-design/enterprise/issues/6175))
- `[Icons]` Fixed the inconsistency between solid and outlined icons. ([#6165](https://github.com/infor-design/enterprise/issues/6165))
- `[Icons]` Changed the error color to change in themes in some areas. ([#6273](https://github.com/infor-design/enterprise/issues/6273))
- `[Line Chart]` Fixed a bug where the alignment of focus is overlapping another component. ([#6384](https://github.com/infor-design/enterprise/issues/6384))
- `[Listview]` Fixed a bug where the search icon is misaligned in Firefox and Safari. ([#6390](https://github.com/infor-design/enterprise/issues/6390))
- `[Locale]` Fixed incorrect date format for Latvian language. ([#6123](https://github.com/infor-design/enterprise/issues/6123))
- `[Locale]` Fixed incorrect data in `ms-my`, `nn-No` and `nb-NO`. ([#6472](https://github.com/infor-design/enterprise/issues/6472))
- `[Lookup]` Fixed bug where lookup still appeared when modal closes. ([#6218](https://github.com/infor-design/enterprise/issues/6218))
- `[Modal]` Fixed bug where popup goes behind modal when in application menu in resizable mode. ([NG#1272](https://github.com/infor-design/enterprise-ng/issues/1272))
- `[Modal]` Fixed bug where popup goes behind modal when in application menu in resizable mode. ([NG#1272](https://github.com/infor-design/enterprise-ng/issues/1272))
- `[Monthview]` Fixed bug where monthview duplicates on updating legends. ([NG#1305](https://github.com/infor-design/enterprise-ng/issues/1305))
- `[Personalization]` Fixed bug where the dark mode header color was not correct in the tokens and caused the personalization dropdown to be incorrect. ([#6446](https://github.com/infor-design/enterprise/issues/6446))
- `[Tabs]` Fixed memory leak in tabs component. ([NG#1286](https://github.com/infor-design/enterprise-ng/issues/1286))
- `[Tabs]` Fixed a bug where tab focus indicator is not aligned properly in RTL composite forms. ([#6464](https://github.com/infor-design/enterprise/issues/6464))
- `[Targeted-Achievement]` Fixed a bug where the icon is cut off in Firefox. ([#6400](https://github.com/infor-design/enterprise/issues/6400))
- `[Toolbar]` Fixed a bug where the search icon is misaligned in Firefox. ([#6405](https://github.com/infor-design/enterprise/issues/6405))
- `[Toolbar Flex]` Fixed a bug where the `addMenuElementLinks` function execute incorrectly when menu item has multi-level submenus. ([#6120](https://github.com/infor-design/enterprise/issues/6120))
- `[Tree]` The expanded event did not fire when source is being used. ([#1294](https://github.com/infor-design/enterprise-ng/issues/1294))
- `[Typography]` Fixed a bug where the text are overlapping in Firefox. ([#6450](https://github.com/infor-design/enterprise/issues/6450))
- `[WeekView]` Fixed a bug where 'today' date is not being rendered properly. ([#6260](https://github.com/infor-design/enterprise/issues/6260))
- `[WeekView]` Fixed a bug where month-year label is not changing upon clicking the arrow button. ([#6415](https://github.com/infor-design/enterprise/issues/6415))
- `[Validator]` Fixed a bug where toolbar error message still appears after error is removed. ([#6253](https://github.com/infor-design/enterprise/issues/6253))

(61 Issues Solved This Release, Backlog Enterprise 219, Backlog Ng 41, 1100 Functional Tests, 1468 e2e Tests, 436 Puppeteer Tests)

## v4.63.3 Fixes

- `[Validation]` Fixed a bug where the tooltip would show on the header when the message has actually been removed. ([#6547](https://github.com/infor-design/enterprise/issues/6547)

## v4.63.2 Fixes

- `[Personalization]` Re-Fixed bug where the dark mode header color was not correct in the tokens and caused the personalization dropdown to be incorrect, classic theme was missed. ([#6446](https://github.com/infor-design/enterprise/issues/6446)

## v4.63.1 Fixes

- `[Personalization]` Fixed bug where the dark mode header color was not correct in the tokens and caused the personalization dropdown to be incorrect. ([#6446](https://github.com/infor-design/enterprise/issues/6446)

## v4.63.0

## v4.63.0 Fixes

- `[Accordion]` Added expand animation back. ([#6268](https://github.com/infor-design/enterprise/issues/6268))
- `[Badges]` Fixed a bug where in badges is not properly aligned in Contrast Mode. ([#6273](https://github.com/infor-design/enterprise/issues/6273))
- `[Button]` Fixed a bug where notification badges are not destroyed when updating the button settings. ([NG#1241](https://github.com/infor-design/enterprise-ng/issues/1241))
- `[Calendar]` Allowed product devs to add custom css class to event labels in Calendar Component. ([#6304](https://github.com/infor-design/enterprise/issues/6304))
- `[Calendar]` Fixed the thickness of right and bottom border. ([#6246](https://github.com/infor-design/enterprise/issues/6246))
- `[Card]` Fixed a regression bug where the flex toolbar's position was not properly aligned when selecting listview items. ([#6346](https://github.com/infor-design/enterprise/issues/6346)]
- `[Charts]` Fixed the misalignment of the legend and legend color with the highlight of the selected legend. ([#6301](https://github.com/infor-design/enterprise/issues/6301))
- `[ContextualActionPanel]` Moved notification to appropriate location and trigger redraw of styles. ([#6264](https://github.com/infor-design/enterprise/issues/6264))
- `[ContextualActionPanel]` Added close CAP function to a demo example. ([#6274](https://github.com/infor-design/enterprise/issues/6274))
- `[Datagrid]` Fixed misaligned lookup icon button upon click/editing. ([#6233](https://github.com/infor-design/enterprise/issues/6233))
- `[Datagrid]` Fixed a bug where tooltip is not displayed even when settings is turned on in disabled rows. ([#6128](https://github.com/infor-design/enterprise/issues/6128))
- `[Datagrid]` Fixed misaligned lookup icon button upon click/editing. ([#6233](https://github.com/infor-design/enterprise/issues/6233))
- `[Datepicker]` Fixed a bug on setValue() when pass an empty string for clearing field. ([#6168](https://github.com/infor-design/enterprise/issues/6168))
- `[Datepicker]` Fixed a bug on datepicker not clearing in angular version. ([NG#1256](https://github.com/infor-design/enterprise-ng/issues/1256))
- `[Dropdown]` Fixed on keydown events not working when dropdown is nested in label. ([NG#1262](https://github.com/infor-design/enterprise-ng/issues/1262))
- `[Editor]` Fixed editor where toolbar is being focused on after pressing bold/italic keys instead of the text itself. ([#5262](https://github.com/infor-design/enterprise-ng/issues/5262))
- `[Field-Filter]` Fixed alignment of filter icons and text field. ([#5866](https://github.com/infor-design/enterprise/issues/5866))
- `[Field-Options]` Fixed field options label overflow. ([#6255](https://github.com/infor-design/enterprise/issues/6255))
- `[Field-Options]` Fixed a bug where in the text and highlight box are not fit accordingly. ([#6322](https://github.com/infor-design/enterprise/issues/6322))
- `[Field-Options]` Fixed alignment of field options in the Color Picker when in compact mode in Safari and alignment of search icon in Clearable Searchfield. ([#6256](https://github.com/infor-design/enterprise/issues/6256))
- `[Form-Compact]` Fixed alignment of Field 16 and Field 18 in Safari. ([#6345](https://github.com/infor-design/enterprise/issues/6345))
- `[General]` Fixed memory leaks in listview, toolbar, datagrid, cards and header. ([NG#1275](https://github.com/infor-design/enterprise-ng/issues/1275))
- `[Listview]` Added flex toolbar for multiselect listview. ([NG#1249](https://github.com/infor-design/enterprise-ng/issues/1249))
- `[Listview]` Adjusted spaces between the search icon and filter wrapper. ([#6007](https://github.com/infor-design/enterprise/issues/6007))
- `[Listview]` Changed the font size of heading, subheading, and micro in Listview Component. ([#4996](https://github.com/infor-design/enterprise/issues/4996))
- `[Modal]` Fixed on too wide minimum width when close button is enabled. ([NG#1240](https://github.com/infor-design/enterprise-ng/issues/1240))
- `[Searchfield]` Fixed on searchfield clear button not working in Safari. ([6185](https://github.com/infor-design/enterprise-ng/issues/6185))
- `[Searchfield]` Fixed UI issues on the new searchfield design. ([#6331](https://github.com/infor-design/enterprise/issues/6331))
- `[Sink Page]` Fixed misaligned search icon toolbar in sink page. ([#6369](https://github.com/infor-design/enterprise/issues/6369))
- `[Sink Page]` Fixed close icon position in Datagrid section Personalized Column. ([#6375](https://github.com/infor-design/enterprise/issues/6375))
- `[Slider]` Fixed background color of slider in a modal in new dark theme. ([6211](https://github.com/infor-design/enterprise-ng/issues/6211))
- `[Swaplist]` Fixed a bug in swaplist where the filter is not behaving correctly on certain key search. ([#6222](https://github.com/infor-design/enterprise/issues/6222))
- `[SwipeAction]` Fixed scrollbar being visible in `firefox`. ([#6312](https://github.com/infor-design/enterprise/issues/6312))
- `[Tabs]` Fixed Z-index conflict between modal overlay and draggable module tabs. ([#6297](https://github.com/infor-design/enterprise/issues/6297))
- `[Tabs]` Fixed a bug where the tab activated events are fired on closing a tab. ([#1452](https://github.com/infor-design/enterprise/issues/1452))
- `[Tabs Module` Fixed the new UI searchfield design in Tabs Module component. ([#6348](https://github.com/infor-design/enterprise/issues/6348))
- `[Tabs Module` Ensure searchfield X clear button is visible at smaller breakpoints. ([#5173](https://github.com/infor-design/enterprise/issues/5173))
- `[Tabs Module` Ensure searchfield X clear button is visible at smaller breakpoints. ([#5178](https://github.com/infor-design/enterprise/issues/5178))
- `[Targeted-Achievement]` Added tooltip on icon in targeted-achievement chart ([#6308](https://github.com/infor-design/enterprise/issues/6308))
- `[TextArea]` Fixed medium size text area when in responsive view. ([#6334](https://github.com/infor-design/enterprise/issues/6334))
- `[Validation]` Updated example page to include validation event for email field. ([#6296](https://github.com/infor-design/enterprise/issues/6296))

## v4.63.0 Features

- `[Datagrid]` Added close button on file error message ([#6178](https://github.com/infor-design/enterprise/issues/6178))
- `[Datagrid]` Added puppeteer script for fallback image tooltip text. ([#6278](https://github.com/infor-design/enterprise/issues/6278))
- `[File Upload]` Added close button on file error message. ([#6229](https://github.com/infor-design/enterprise/issues/6229))
- `[Searchfield]` Implemented a new design for searchfield. ([#5865](https://github.com/infor-design/enterprise/issues/5865))

(40 Issues Solved This Release, Backlog Enterprise 191, Backlog Ng 42, 1101 Functional Tests, 1576 e2e Tests, 295 Puppeteer Tests)

## v4.62.3 Fixes

- `[Personalization]` Re-Fixed bug where the dark mode header color was not correct in the tokens and caused the personalization dropdown to be incorrect, classic theme was missed. ([#6446](https://github.com/infor-design/enterprise/issues/6446)

## v4.62.2 Fixes

- `[Personalization]` Fixed bug where the dark mode header color was not correct in the tokens and caused the personalization dropdown to be incorrect. ([#6446](https://github.com/infor-design/enterprise/issues/6446))
- `[Locale]` Fixed incorrect data in `ms-my`, `nn-No` and `nb-NO`. ([#6472](https://github.com/infor-design/enterprise/issues/6472))

## v4.62.1 Fixes

- `[Calendar]` Allow product devs to add custom css class to event labels in Calendar Component. ([#6304](https://github.com/infor-design/enterprise/issues/6304))

## v4.62.0

## v4.62.0 Features

- `[Datagrid]` Added tooltip for fallback image. ([#6178](https://github.com/infor-design/enterprise/issues/6178))
- `[Datepicker]` Added legend load for datepicker. ([NG#1261](https://github.com/infor-design/enterprise-ng/issues/1261))
- `[File Upload]` Added setFailed status ([#5671](https://github.com/infor-design/enterprise/issues/5671))
- `[Icon]` Created a puppeteer script for the new launch icon. ([#5854](https://github.com/infor-design/enterprise/issues/5854))
- `[Icon]` Created a puppeteer script for the new mobile icon. ([#6199](https://github.com/infor-design/enterprise/issues/6199))
- `[Listview]` Added filters in Listview Component. ([#6007](https://github.com/infor-design/enterprise/issues/6007))
- `[Spinbox]` Created a puppeteer script for Spinbox Field sizes on mobile. ([#5843](https://github.com/infor-design/enterprise/issues/5843))
- `[ToolbarFlex]` Allow toolbar flex navigation buttons to have notification badge. ([NG#1235](https://github.com/infor-design/enterprise-ng/issues/1235))

## v4.62.0 Fixes

- `[ApplicationMenu]` Remove a Safari-specific style rule the misaligns the button svg arrow. ([#5722](https://github.com/infor-design/enterprise/issues/5722))
- `[Arrange]` Fix an alignment issue in the demo app. ([#5281](https://github.com/infor-design/enterprise/issues/5281))
- `[Calendar]` Fix day of the week to show three letters as default in range calendar. ([#6193](https://github.com/infor-design/enterprise/issues/6193))
- `[ContextualActionPanel]` Fix an issue with the example page where the Contextual Action Panel is not initialized on open. ([#6065](https://github.com/infor-design/enterprise/issues/6065))
- `[ContextualActionPanel]` Remove unnecessary markup injection behavior from example. ([#6065](https://github.com/infor-design/enterprise/issues/6065))
- `[Datagrid]` Fixed a regression bug where the datepicker icon button and time value upon click were misaligned. ([#6198](https://github.com/infor-design/enterprise/issues/6198))
- `[Datagrid]` Show pagesize selector even in hidePagerOnOnePage mode ([#3706](https://github.com/infor-design/enterprise/issues/3706))
- `[Datagrid]` Corrected a filter type in a demo app page. ([#5497](https://github.com/infor-design/enterprise/issues/5497))
- `[Datagrid]` Remove widths in demo app page to prevent truncation of column. ([#5495](https://github.com/infor-design/enterprise/issues/5495))
- `[Datagrid]` Fixed a regression bug where the datepicker icon button and time value upon click were misaligned. ([#6198](https://github.com/infor-design/enterprise/issues/6198))
- `[Dropdown]` Fixed multiple accessibility issues with multiselect dropdown. ([#6075](https://github.com/infor-design/enterprise/issues/6075))
- `[Dropdown]` Fixed an overflow issue on Windows 10 Chrome. ([#4940](https://github.com/infor-design/enterprise/issues/4940))
- `[Editor]` Fix on editor changing text in another editor. ([NG#1232](https://github.com/infor-design/enterprise-ng/issues/1232))
- `[FileUploadAdvanced]` Fixed a missing link in french locale. ([#6226](https://github.com/infor-design/enterprise/issues/6226))
- `[Homepage]` Fixed instability of the visual tests. ([#6179](https://github.com/infor-design/enterprise/issues/6179))
- `[Lookup]` Remove unnecessary filter from example page. ([#5677](https://github.com/infor-design/enterprise/issues/5677))
- `[Modal]` Updated close method that will close even if there are subcomponents opened. ([#6048](https://github.com/infor-design/enterprise/issues/6048))
- `[Modal]` Fix a demo app issue where the proper settings were not added to the required key in the validation object. ([#5571](https://github.com/infor-design/enterprise/issues/5571))
- `[Tabs/Module]` Override fill style of search icon created by 'soho-personalization'. Fix alignment of close icon in specific circumstance. ([#6207](https://github.com/infor-design/enterprise/issues/6207))
- `[Searchfield]` Fix on searchfield categories where popup wrapper gets duplicated whenever update is called. ([NG#1186](https://github.com/infor-design/enterprise-ng/issues/1186))
- `[Searchfield/Header]` Enhanced the font colors, background colors for the searchfield inside of the `header` & `subheader`. ([#6047](https://github.com/infor-design/enterprise/issues/6047))
- `[Tabs]` Fix a bug where tabs indicator is not properly aligned in RTL. ([#6068](https://github.com/infor-design/enterprise/issues/6068))
- `[Tabs/Module]` Fixed a bug the personalization color was the same as the tab color. ([#6236](https://github.com/infor-design/enterprise/issues/6236))
- `[Tag]` Fix on tag text not showing when placed inside a popover. ([#6092](https://github.com/infor-design/enterprise/issues/6092))
- `[Toolbar]` Fixed an issue where the input disappears in toolbar at mobile size. ([#5388](https://github.com/infor-design/enterprise/issues/5388))
- `[Tooltip]` Fixed the `maxWidth` setting to work properly. ([#6100](https://github.com/infor-design/enterprise/issues/6100))
- `[Widget]` Fix on drag image including the overflow area. ([NG#1216](https://github.com/infor-design/enterprise-ng/issues/1216))

(47 Issues Solved This Release, Backlog Enterprise 187, Backlog Ng 37, 1101 Functional Tests, 1574 e2e Tests, 293 Puppeteer Tests)

## v4.61.1

## v4.61.1 Fixes

- `[Datagrid]` Fixed a regression bug where the datepicker icon button and time value upon click were misaligned. ([#6198](https://github.com/infor-design/enterprise/issues/6198))
- `[Tag]` Fix on tag text not showing when placed inside a popover. ([#6092](https://github.com/infor-design/enterprise/issues/6092))
- `[Tooltip]` Fixed the `maxWidth` setting to work properly. ([#6100](https://github.com/infor-design/enterprise/issues/6100))
- `[Widget]` Fix on drag image including the overflow area. ([NG#1216](https://github.com/infor-design/enterprise-ng/issues/1216))

## v4.61.0 Features

- `[ApplicationMenu]` Converted protractor test suites to puppeteer. ([#5835](https://github.com/infor-design/enterprise/issues/5835))
- `[Bar]` Fixed an issue with legend text overlapping. ([#6113](https://github.com/infor-design/enterprise/issues/6113)
- `[Bar]` Converted protractor test suites to puppeteer. ([#5838](https://github.com/infor-design/enterprise/issues/5838)
- `[Bar Stacked]` Converted protractor test suites to puppeteer. ([#5840](https://github.com/infor-design/enterprise/issues/5840))
- `[ContextualActionPanel]` Added setting for cssClass option. ([#1215](https://github.com/infor-design/enterprise-ng/issues/1215))
- `[Datagrid]` Added visual test for responsive view with puppeteer. ([#5844](https://github.com/infor-design/enterprise/issues/5844))
- `[Datagrid]` Changed where image events are added. ([#5442](https://github.com/infor-design/enterprise/issues/5442))
- `[Datepicker]` Added setting in datepicker where you can disable masking input. ([#6080](https://github.com/infor-design/enterprise/issues/6080))
- `[Editor]` Fix a bug where dirty tracker is not reset when using lots of new line in Edge. ([#6032](https://github.com/infor-design/enterprise/issues/6032))
- `[Card]` Fix a memory leak on events. ([#6155](https://github.com/infor-design/enterprise/issues/6155))
- `[Card]` Create a Puppeteer Script for Actionable Button Card ([#6062](https://github.com/infor-design/enterprise/issues/6062))
- `[General]` Added jest image snapshot for visual regression testing with puppeteer. ([#6105](https://github.com/infor-design/enterprise/issues/6105))
- `[General]` Removed global inline function that adds disabled labels to disabled inputs. ([#6131](https://github.com/infor-design/enterprise/issues/6131))
- `[Hierarchy]` Converted the old protractor e2e test suites to puppeteer tests. ([#5833](https://github.com/infor-design/enterprise/issues/5833))
- `[Homepage]` Added homepage puppeteer test scripts and snapshots. ([#5831](https://github.com/infor-design/enterprise/issues/5831))
- `[Icons]` Design removed some deprecated icons. If you are using `info-field` -> should use `icon-info`. If you are using `info-field-solid` -> should use `icon-info-alert`. If you are using `info-field-alert` -> should use `icon-info-alert`. ([#6091](https://github.com/infor-design/enterprise/issues/6091))
- `[Icons]` Update icon design for `icon-mobile`. ([#6144](https://github.com/infor-design/enterprise/issues/6144))
- `[Locale]` Refined some Latvian translations. ([#5969](https://github.com/infor-design/enterprise/issues/5969))
- `[Locale]` Refined some Lithuanian translations. ([#5960](https://github.com/infor-design/enterprise/issues/5960))
- `[Locale]` Refined some Filipino translations. ([#5864](https://github.com/infor-design/enterprise/issues/5864))
- `[Locale]` Refined some Japanese translations. ([#6115](https://github.com/infor-design/enterprise/issues/6115))
- `[Locale]` Added puppeteer script for PH translation ([#6150](https://github.com/infor-design/enterprise/pull/6150))
- `[Process Indicator]` Fixes a double line separator issue on Windows10 Chrome. ([#5997](https://github.com/infor-design/enterprise/issues/5997))
- `[Swipe-action]` Added a Puppeteer Script for Swipe Container. ([#6129](https://github.com/infor-design/enterprise/issues/6129))
- `[Tag]` The dismiss button was missing a button type causing the form to submit. ([#6149](https://github.com/infor-design/enterprise/issues/6149))

## v4.61.0 Fixes

- `[Column Grouped]` Fix an issue where columns with small values were floating above the baseline axis. ([#6109](https://github.com/infor-design/enterprise/issues/6109))
- `[Chart]` Fix collision of legend text and color block. ([#6113](https://github.com/infor-design/enterprise/issues/6113))
- `[ContextualActionPanel]` Fixed UI issues where the toolbars inside of the body moved to the CAPs header instead of retaining to its original place. ([#6041](https://github.com/infor-design/enterprise/issues/6041))
- `[ContextualActionPanel]` Update and fix example-markup page to a working example. ([#6065](https://github.com/infor-design/enterprise/issues/6065))
- `[Datagrid]` Fix a bug in timepicker inside datagrid where hours is reset 0 when changing it to 12. ([#6076](https://github.com/infor-design/enterprise/issues/6076))
- `[Datagrid]` Fix on value not shown in lookup cell in safari. ([#6003](https://github.com/infor-design/enterprise/issues/6003))
- `[Datagrid]` Fix a bug in datagrid where text is align right when using mask options in filter. ([#5999](https://github.com/infor-design/enterprise/issues/5999))
- `[Datagrid]` Fix a bug in datagrid where datepicker range having an exception when having values before changing to range type. ([#6008](https://github.com/infor-design/enterprise/issues/6008))
- `[Datepicker]` Fix on the flickering behavior when range datepicker is shown. ([#6098](https://github.com/infor-design/enterprise/issues/6098))
- `[Dropdown]` Fix on dropdown multiselect where change event is not triggered when clicking X. ([#6098](https://github.com/infor-design/enterprise/issues/6098))
- `[Editor]` Fix a bug in editor where CTRL-H (add hyperlink) breaks the interface. ([#6015](https://github.com/infor-design/enterprise/issues/6015))
- `[Modal]` Changed maximum modal width. ([#6024](https://github.com/infor-design/enterprise/issues/6024))
- `[Dropdown]` Fix a misaligned input in Classic Theme in Firefox. ([#6096](https://github.com/infor-design/enterprise/issues/6096))
- `[Dropdown]` Fix an issue specific to Windows 10 and Chrome where entering a capital letter (Shift + T, e.g.) after opening the dropdown does not focus the entry associated with the letter pressed. ([#6069](https://github.com/infor-design/enterprise/issues/6069))
- `[Dropdown]` Fix on dropdown multiselect where change event is not triggered when clicking X. ([#6098](https://github.com/infor-design/enterprise/issues/6098))
- `[Donut]` Fix center tooltip showing on wrong donut chart when multiple donut charts. ([#6103](https://github.com/infor-design/enterprise/issues/6103))
- `[Editor]` Fix a bug in editor where CTRL-H (add hyperlink) breaks the interface. ([#6015](https://github.com/infor-design/enterprise/issues/6015))
- `[Hyperlinks]` Remove margin and padding from hyperlinks. ([#5991](https://github.com/infor-design/enterprise/issues/5991))
- `[Masthead]` Remove actions button from header in example page. ([#5959](https://github.com/infor-design/enterprise/issues/5959))
- `[Searchfield]` Fix a bug in NG where searchfield is in full width even when it's collapsible. ([NG#1225](https://github.com/infor-design/enterprise-ng/issues/1225))
- `[Spinbox]` Spinbox should update to correct value when Enter is pressed. ([#6036](https://github.com/infor-design/enterprise/issues/6036))
- `[Tabs]` Fixed a bug where the tabs container is focused in Windows10 on Firefox. ([#6110](https://github.com/infor-design/enterprise/issues/6110))
- `[Tabs Module]` Fixes a misaligned search field close button icon. ([#6126](https://github.com/infor-design/enterprise/issues/6126))
- `[Timepicker]` Fix a bug in timepicker where hours reset to 1 when changing period. ([#6049](https://github.com/infor-design/enterprise/issues/6049))
- `[Timepicker]` Fix a bug in timepicker where hours is not properly created when changing from AM/PM. ([#6104](https://github.com/infor-design/enterprise/issues/6104))

(41 Issues Solved This Release, Backlog Enterprise 198, Backlog Ng 38, 1100 Functional Tests, 1635 e2e Tests, 321 Puppeteer Tests)

## v4.60.3

## v4.60.3 Fixes

- `[Tabs/Module]` Fixed a bug the personalization color was the same as the tab color. ([#6236](https://github.com/infor-design/enterprise/issues/6236))

## v4.60.2

## v4.60.2 Fixes

- `[Datagrid]` Fixed a regression bug where the datepicker icon button and time value upon click were misaligned. ([#6198](https://github.com/infor-design/enterprise/issues/6198))

## v4.60.1 Fixes

- `[Column Grouped]` Fix an issue where columns with small values were floating above the baseline axis. ([#6109](https://github.com/infor-design/enterprise/issues/6109))
- `[Datepicker]` Added setting in datepicker where you can disable masking input. ([#6080](https://github.com/infor-design/enterprise/issues/6080))
- `[Datagrid]` Fix a bug in timepicker inside datagrid where hours is reset 0 when changing it to 12. ([#6076](https://github.com/infor-design/enterprise/issues/6076))
- `[Datagrid]` Fix on value not shown in lookup cell in safari. ([#6003](https://github.com/infor-design/enterprise/issues/6003))
- `[Donut]` Fix center tooltip showing on wrong donut chart when multiple donut charts. ([#6103](https://github.com/infor-design/enterprise/issues/6103))
- `[Dropdown]` Fix an issue specific to Windows 10 and Chrome where entering a capital letter (Shift + T, e.g.) after opening the dropdown does not focus the entry associated with the letter pressed. ([#6069](https://github.com/infor-design/enterprise/issues/6069))
- `[Dropdown]` Fix a misaligned input in Classic Theme in Firefox. ([#6096](https://github.com/infor-design/enterprise/issues/6096))
- `[General]` Removed global inline function that adds disabled labels to disabled inputs. ([#6131](https://github.com/infor-design/enterprise/issues/6131))
- `[Tabs]` Fixed a bug where the tabs container is focused in Windows10 on Firefox. ([#6110](https://github.com/infor-design/enterprise/issues/6110))
- `[Timepicker]` Fix a bug in timepicker where hours reset to 1 when changing period. ([#6049](https://github.com/infor-design/enterprise/issues/6049))
- `[Timepicker]` Fix a bug in timepicker where hours is not properly created when changing from AM/PM. ([#6104](https://github.com/infor-design/enterprise/issues/6104))

## v4.60.0 Features

- `[Application Menu]` Added puppeteer tests for resizable application menu. ([#5755](https://github.com/infor-design/enterprise/issues/5755))
- `[Badges]` Update styling of badges. ([#5608](https://github.com/infor-design/enterprise/issues/5608))
- `[Badges/Tags]` Corrected the colors of badges/tags for better accessibility contrast. ([#5673](https://github.com/infor-design/enterprise/issues/5673))
- `[Button]` Fix a bug where updated settings not properly rendering disabled state. ([#5928](https://github.com/infor-design/enterprise/issues/5928))
- `[Calendar]` Added puppeteer script for event colors and legend. ([#6084](https://github.com/infor-design/enterprise/pull/6084))
- `[Card]` Added actionable button card by using `<button>` or `<a>` tags. ([#5768](https://github.com/infor-design/enterprise/issues/5768))
- `[Card]` Added actionable button card by using `<button>` or `<a>` tags. ([#5768](https://github.com/infor-design/enterprise/issues/5768))
- `[Datagrid]` Fix a will add a setting in column to toggle the clearing of cells. ([#5849](https://github.com/infor-design/enterprise/issues/5849))
- `[Dropdown]` Create a Puppeteer Script for Enter key opens dropdown list, when it should only be used to select items within an open list. ([#5842](https://github.com/infor-design/enterprise/issues/5842))
- `[Fileupload]` Added puppeteer test to check that progress bar is present when uploading a file. ([#5808](https://github.com/infor-design/enterprise/issues/5808))
- `[Monthview]` Added ability to update legend on month change. ([#5988](https://github.com/infor-design/enterprise/issues/5988))
- `[Popupmenu]` Correctly position dismissible close icon inside Popupmenu. ([#6083](https://github.com/infor-design/enterprise/issues/6083))
- `[Swipe Container]` Added mobile enhancements and style changes. ([#5615](https://github.com/infor-design/enterprise/issues/5615))
- `[Tooltip]` Converted the tooltip protractor test suites to puppeteer. ([#5830](https://github.com/infor-design/enterprise/issues/5830))

## v4.60.0 Fixes

- `[About/Form]` Fixed a translation issue where there's a space before the colon that is incorrect in French Locales. ([#5817](https://github.com/infor-design/enterprise/issues/5817))
- `[About]` Added event exposure in about component. ([NG#1124](https://github.com/infor-design/enterprise-ng/issues/1124))
- `[Actionsheet]` Fixed an Angular issue where the `renderRootElems` method was not re-rendered when going to other action sheet test pages due to SPA routing concept. ([NG#1188](https://github.com/infor-design/enterprise-ng/issues/1188))
- `[Calendar]` Fixed an issue where you could not have more than one in the same page. ([#6042](https://github.com/infor-design/enterprise/issues/6042))
- `[Column]` Fix a bug where bar size is still showing even the value is zero in column chart. ([#5911](https://github.com/infor-design/enterprise/issues/5911))
- `[Datagrid]` Fix a bug where targeted achievement colors are not displaying correctly when using other locales. ([#5972](https://github.com/infor-design/enterprise/issues/5972))
- `[Datagrid]` Fix a bug in datagrid where filterable headers cannot be tab through in modal. ([#5735](https://github.com/infor-design/enterprise/issues/5735))
- `[Datagrid]` Fix a bug in datagrid where stretch column last broke and the resize would loose the last column. ([#6063](https://github.com/infor-design/enterprise/issues/6063))
- `[Datagrid]` Fix a bug where leading spaces not triggering dirty indicator in editable data cell. ([#5927](https://github.com/infor-design/enterprise/issues/5927))
- `[Datagrid]` Fix Edit Input Date Field on medium row height in Datagrid. ([#5955](https://github.com/infor-design/enterprise/issues/5955))
- `[Datagrid]` Fixed close icon alignment on mobile viewport. ([#6023](https://github.com/infor-design/enterprise/issues/6023))
- `[Datagrid]` Fixed close icon alignment on mobile viewport, Safari browser. ([#5946](https://github.com/infor-design/enterprise/issues/5946))
- `[Datagrid]` Fixed UI alignment of close icon button on mobile view. ([#5947](https://github.com/infor-design/enterprise/issues/5947))
- `[Datagrid]` Fixed file upload icon alignment in datagrid. ([#5846](https://github.com/infor-design/enterprise/issues/5846))
- `[Datepicker]` Fix on initial range values not showing in datepicker. ([NG#1200](https://github.com/infor-design/enterprise-ng/issues/1200))
- `[Dropdown]` Fixed a regression bug where pressing function keys while the dropdown has focus causes letters to be typed. ([#4976](https://github.com/infor-design/enterprise/issues/4976))
- `[Editor]` Changed selector for for image value selection from id to name. ([#5915](https://github.com/infor-design/enterprise/issues/5915))
- `[Editor]` Fix a bug which changes the approach intended by the user after typing in editor. ([#5937](https://github.com/infor-design/enterprise/issues/5937))
- `[Editor]` Fix a bug which clears list format when it's not part of the selected text. ([#5592](https://github.com/infor-design/enterprise/issues/5592))
- `[Editor]` Changed language on the link dialog to use the term "link" for better translations. ([#5987](https://github.com/infor-design/enterprise/issues/5987))
- `[Export]` Added data sanitization in Export to CSV. ([#5982](https://github.com/infor-design/enterprise/issues/5982))
- `[Field Options]` Fixed UI alignment of close icon button (searchfield) in Field Options. ([#5983](https://github.com/infor-design/enterprise/issues/5983))
- `[General]` Fixed several memory leaks with the attached data object. ([#6020](https://github.com/infor-design/enterprise/issues/6020))
- `[Header]` Fixed a regression bug where the buttonset was not properly aligned correctly. ([#6039](https://github.com/infor-design/enterprise/issues/6039))
- `[Icon]` Fixed the translate icon so it can take a color, fixed the tag icon as it was rendered oddly. ([#5870](https://github.com/infor-design/enterprise/issues/5870))
- `[Listbuilder]` Fix on disable bug: Will not enable on call to enable() after disable() twice. ([#5885](https://github.com/infor-design/enterprise/issues/5885))
- `[Locale]` Changed the text from Insert Anchor to Insert Hyperlink. Some translations my still reference anchor until updated from the translation team. ([#5987](https://github.com/infor-design/enterprise/issues/5987))
- `[Modal]` Fixed a bug on hidden elements not focusable when it is turned visible. ([#6086](https://github.com/infor-design/enterprise/issues/6086))
- `[Modal]` Fixed a regression bug where elements inside of the tab panel were being disabled when its `li` tab is not selected (is-selected class) initially. ([NG#1210](https://github.com/infor-design/enterprise-ng/issues/1210))
- `[Searchfield]` Fixed UI alignment of close icon button (searchfield) in Datagrid. ([#5954](https://github.com/infor-design/enterprise/issues/5954))
- `[Tabs Module]` Fixed UI alignment of close icon button on mobile view([#5951](https://github.com/infor-design/enterprise/issues/5951))
- `[Tooltip]` Fixed a bug where the inner html value of the tooltip adds unnecessary whitespace and new line when getting the text value. ([#6059](https://github.com/infor-design/enterprise/issues/6059))

(52 Issues Solved This Release, Backlog Enterprise 222, Backlog Ng 35, 1100 Functional Tests, 1695 e2e Tests, 263 Puppeteer Tests)

## v4.59.4 Fixes

- `[Modal]` Reverted problematic issue. ([#6086](https://github.com/infor-design/enterprise/issues/6086))

## v4.59.3 Fixes

- `[Modal]` Fixed a bug on hidden elements not focusable when it is turned visible. ([#6086](https://github.com/infor-design/enterprise/issues/6086))

## v4.59.2 Fixes

- `[Calendar]` Fixed an issue where you could not have more than one in the same page. ([#6042](https://github.com/infor-design/enterprise/issues/6042))
- `[Header]` Fixed a regression bug where the buttonset was not properly aligned correctly. ([#6039](https://github.com/infor-design/enterprise/issues/6039))

## v4.59.1 Fixes

- `[Modal]` Fixed a regression bug where elements inside of the tab panel were being disabled when its `li` tab is not selected (is-selected class) initially. ([NG#1210](https://github.com/infor-design/enterprise-ng/issues/1210))

## v4.59.0 Markup Changes

- `[About]` Changed the OS Version to not show the version. This is because this information is incorrect and the correct information is no longer given by newer versions of Operating systems in any browser. or this reason the version is removed from the OS field on the about dialog. ([#5813](https://github.com/infor-design/enterprise/issues/5813))

## v4.59.0 Fixes

- `[Calendar]` Added an option to configure month label to use abbreviation and changed month label to display on the first day of the months rendered in calendar. ([#5941](https://github.com/infor-design/enterprise/issues/5941))
- `[Calendar]` Fixed the personalize column checkbox not syncing when having two datagrids. ([#5859](https://github.com/infor-design/enterprise/issues/5859))
- `[Cards]` Added focus state on selected cards. ([#5684](https://github.com/infor-design/enterprise/issues/5684))
- `[Colorpicker]` Fixed a bug where the red diagonal line that goes beyond its border when field-short/form-layout-compact is used. ([#5744](https://github.com/infor-design/enterprise/issues/5744))
- `[Datagrid]` Fixed a bug where the maskOptions function is never called when the grid has filtering. ([#5847](https://github.com/infor-design/enterprise/issues/5847))
- `[Calendar]` Fixed the personalize column checkbox not syncing when having two datagrids. ([#5859](https://github.com/infor-design/enterprise/issues/5859))
- `[Fieldset]` Implemented design improvements. ([#5638](https://github.com/infor-design/enterprise/issues/5638))
- `[Fileupload-Advanced]` Fixed a bug where it cannot add a new file after removing the old one. ([#5598](https://github.com/infor-design/enterprise/issues/5598))
- `[Datagrid]` Fixed a bug where the maskOptions function is never called when the grid has filtering. ([#5847](https://github.com/infor-design/enterprise/issues/5847))
- `[Datagrid]` Fixed a bug where fileupload value is undefined when trying to upload. ([#5846](https://github.com/infor-design/enterprise/issues/5846))
- `[Dropdown]` Clear search matches after an item is selected. ([#5632](https://github.com/infor-design/enterprise/issues/5632))
- `[Dropdown]` Shorten filter delay for single character entries. ([#5793](https://github.com/infor-design/enterprise/issues/5793))
- `[Fieldset]` Implemented design improvements. ([#5638](https://github.com/infor-design/enterprise/issues/5638))
- `[Linechart]` Added default values on line width and y-axis when data in dataset is blank. ([#1172](https://github.com/infor-design/enterprise-ng/issues/1172))
- `[Listview]` Fixed a bug where the alert icons in RTL were missing. ([#5827](https://github.com/infor-design/enterprise/issues/5827))
- `[Locale]` Fixed `latvian` translation for records per page. ([#5969](https://github.com/infor-design/enterprise/issues/5969))
- `[Locale]` Fixed `latvian` translation for Select All. ([#5895](https://github.com/infor-design/enterprise/issues/5895))
- `[Locale]` Capitalized the `finnish` translation for seconds. ([#5894](https://github.com/infor-design/enterprise/issues/5894))
- `[Locale]` Added missing translations for font picker. ([#5784](https://github.com/infor-design/enterprise/issues/5784))
- `[Modal]` Fixed a close button overlapped when title is long. ([#5795](https://github.com/infor-design/enterprise/issues/5795))
- `[Modal]` Modal exits if Escape key is pressed in datagrid. ([#5796](https://github.com/infor-design/enterprise/issues/5796))
- `[Modal]` Fixed modal focus issues with inline display none. ([#5875](https://github.com/infor-design/enterprise/issues/5875))
- `[Searchfield]` Fixed a bug where the close button icon is overlapping with the search icon in RTL. ([#5807](https://github.com/infor-design/enterprise/issues/5807))
- `[Spinbox]` Fixed a bug where the spinbox controls still show the ripple effect even it's disabled. ([#5719](https://github.com/infor-design/enterprise/issues/5719))
- `[Tabs]` Added the ability to set the position of counts via settings (top & bottom), removed the counts in spillover, and positioned the counts depending on the current locale. ([#5258](https://github.com/infor-design/enterprise/issues/5258))
- `[Tabs Module]` Fixed the searchfield menu inside of tabs module in responsive layout. ([#6320](https://github.com/infor-design/enterprise/issues/6320))
- `[Toolbar]` Fixed an issue where things in the page get scrambled if you have a button with undefined ids. ([#1194](https://github.com/infor-design/enterprise-ng/issues/1194))

## v4.59.0 Features

- `[Calendar]` Modify validations to allow custom colors. ([#5743](https://github.com/infor-design/enterprise/issues/5743))
- `[Accordion]` Adjusted spacing and hitboxes for Mobile Enhancements. ([#5611](https://github.com/infor-design/enterprise/issues/5611))
- `[Area]` Converted the area protractor test suites to puppeteer. ([#5834](https://github.com/infor-design/enterprise/issues/5834))
- `[Cards]` Added mobile enhancements and style changes. ([#5609](https://github.com/infor-design/enterprise/issues/5609))
- `[Button]` Added test scripts for button. ([#5851](https://github.com/infor-design/enterprise/issues/5851))
- `[BusyIndicator]` Added hide event. ([#5794](https://github.com/infor-design/enterprise/issues/5794))
- `[Column]` Added example page for legend colors. ([#5761](https://github.com/infor-design/enterprise/issues/5761))
- `[Datagrid]` Added datagrid feature using arrow keys to select. ([#5713](https://github.com/infor-design/enterprise/issues/5713))
- `[Datagrid]` Added exportToCsv option for datagrid toolbar. ([#5786](https://github.com/infor-design/enterprise/issues/5786))
- `[Datagrid]` Added new event `filteroperatorchanged` to datagrid. ([#5899](https://github.com/infor-design/enterprise/issues/5899))
- `[File Upload]` Added puppeteer tests for file upload. ([#5808](https://github.com/infor-design/enterprise/issues/5808))
- `[Toolbar-Flex]` Added responsive design for searchfield with categories and basic searchfield. ([#5619](https://github.com/infor-design/enterprise/issues/5619))
- `[Timepicker]` Added settings in timepicker to limit the hours that can be selected. ([#5880](https://github.com/infor-design/enterprise/issues/5880))
- `[TrackDirty]` Converted the trackdirty protractor test suites to puppeteer. ([#5829](https://github.com/infor-design/enterprise/issues/5829))

(47 Issues Solved This Release, Backlog Enterprise 219, Backlog Ng 34, 1100 Functional Tests, 1692 e2e Tests, 179 Puppeteer Tests)

## v4.58.3 Fixes

- `[Datagrid]` Added new event `filteroperatorchanged` to datagrid. ([#5899](https://github.com/infor-design/enterprise/issues/5899))

## v4.58.2 Fixes

- `[Toolbar]` Fixed an issue where things in the page get scrambled if you have a button with undefined ids. ([#1194](https://github.com/infor-design/enterprise-ng/issues/1194))

## v4.58.1 Fixes

- `[Misc]` Fixed several security issues with xss (details hidden). ([#GSHA](https://github.com/infor-design/enterprise/security/advisories))

## v4.58.0 Features

- `[Accordion]` Added puppeteer tests for accordion. ([#5836](https://github.com/infor-design/enterprise/issues/5836))
- `[App Menu]` Fixed a bug causing re-invoke of the entire Application Menu and its child components whenever a new App Menu trigger is added to the stored `triggers` array. ([#5480](https://github.com/infor-design/enterprise/issues/5480))
- `[Actionsheet]` Added puppeteer tests for actionsheet. ([#5832](https://github.com/infor-design/enterprise/issues/5832))
- `[Column]` Added support to add a line chart in column-grouped. ([#4598](https://github.com/infor-design/enterprise/issues/4598))
- `[Column]` Added feature to rotate labels. ([#5773](https://github.com/infor-design/enterprise/issues/5773))
- `[Column Chart]` Added the ability to add axis labels in column-grouped chart. ([#5721](https://github.com/infor-design/enterprise/issues/5721))
- `[Datagrid]` Added option to format numbers and dates based on current locale. ([#5663](https://github.com/infor-design/enterprise/issues/5663))
- `[Slider]` Added support for tooltip to show on load in slider. ([#3747](https://github.com/infor-design/enterprise/issues/3747))

## v4.58.0 Fixes

- `[Modal]` Added option to disable primary trigger on field. ([#5728](https://github.com/infor-design/enterprise/issues/5728))
- `[Calendar]` Fix the header days where it should be seen when scrolled down. ([#5742](https://github.com/infor-design/enterprise/issues/5742))
- `[Datagrid]` Tab doesn't go to cells if cellNavigation is false. ([#5734](https://github.com/infor-design/enterprise/issues/5734))
- `[Calendar]` Fix the header days where it should be seen when scrolled down. ([#5742](https://github.com/infor-design/enterprise/issues/5742))
- `[Contextmenu/Popupmenu]` Fixed breaking of shared menu if a datagrid is present on the page. ([#5818](https://github.com/infor-design/enterprise/issues/5818))
- `[Datagrid]` Tab doesn't go to cells if cellNavigation is false. ([#5734](https://github.com/infor-design/enterprise/issues/5734))
- `[Dropdown]` Clear search matches after an item is selected. ([#5632](https://github.com/infor-design/enterprise/issues/5632))
- `[Locale]` Fix issue in parsing date when AM/PM comes first before Hours `a:hh:mm`. ([#5129](https://github.com/infor-design/enterprise/issues/5129))
- `[Modal]` Added option to disable primary trigger on field. ([#5728](https://github.com/infor-design/enterprise/issues/5728))
- `[Searchfield]` Save input value when searchfield collapses but is not cleared via button click or key. ([#5792](https://github.com/infor-design/enterprise/issues/5792))
- `[Tabs]` Fixed regression bug where tabs are no longer working inside the modal. ([#5867](https://github.com/infor-design/enterprise/issues/5867))
- `[Tabs]` Fix focus indicator in Sink Page. ([#5714](https://github.com/infor-design/enterprise/issues/5714))
- `[Tabs-Vertical]` Fixed on Tabs Vertical Aria and Roles. ([#5712](https://github.com/infor-design/enterprise/issues/5712))
- `[Toolbar Searchfield]` Fixed the height the collapse button on a smaller viewport (`766px` and below). ([#5791](https://github.com/infor-design/enterprise/issues/5791))
- `[Lookup]` Rows are selected based on the initial values in the input field. ([#1132](https://github.com/infor-design/enterprise-ng/issues/1132))

(30 Issues Solved This Release, Backlog Enterprise 224, Backlog Ng 33, 1269 Functional Tests, 1689 e2e Tests, 167 Puppeteer Tests)

## v4.57.2 Fixes

- `[Misc]` Fixed several security issues with xss (details hidden). ([#GSHA](https://github.com/infor-design/enterprise/security/advisories))

## v4.57.1 Fixes

- `[Tabs]` Fixed regression bug where tabs are no longer working inside the modal. ([#5867](https://github.com/infor-design/enterprise/issues/5867))

## v4.57.0 Features

- `[Accordion]` Added the ability to have a notification badge in accordion headers. ([#5594](https://github.com/infor-design/enterprise/issues/5594))
- `[Breadcrumb]` Added hitbox styles for breadcrumb. ([#5408](https://github.com/infor-design/enterprise/issues/5408))
- `[Button]` Added the ability to have a hitbox. With this feature, it will have a better tapping/clicking on smaller devices. ([#5568](https://github.com/infor-design/enterprise/issues/5568))
- `[Button]` Added the ability to have a notification badge in buttons. ([#5594](https://github.com/infor-design/enterprise/issues/5594))
- `[Calendar]` Added hitbox option for calendar. ([#5602](https://github.com/infor-design/enterprise/issues/5602))
- `[Checkbox]` Added hitbox area styles for checkboxes. ([#5603](https://github.com/infor-design/enterprise/issues/5603))
- `[Datagrid]` Added Datagrid Fallback Image when image cannot be loaded. ([#5442](https://github.com/infor-design/enterprise/issues/5442))
- `[File Upload]` Show progress percent while file is uploading. ([#3934](https://github.com/infor-design/enterprise/issues/3934))
- `[Input]` Added a new form style `form-layout-large` to input component. ([#5606](https://github.com/infor-design/enterprise/issues/5606))
- `[Icon]` Updated several icons see issue for details. ([#5774](https://github.com/infor-design/enterprise/issues/5774))
- `[Message]` Changed some stylings on mobile experience. ([#5567](https://github.com/infor-design/enterprise/issues/5567))
- `[Modal]` Adjusted stylings on mobile viewport. ([#5601](https://github.com/infor-design/enterprise/issues/5601))
- `[Notification]` Added tooltip in notification. ([#5562](https://github.com/infor-design/enterprise/issues/5562))
- `[Notification]` Added close functions (by ID and latest) in notification. ([#5562](https://github.com/infor-design/enterprise/issues/5562))
- `[Datagrid]` Added support for text filter types to specify a selected filter condition. ([#5750](https://github.com/infor-design/enterprise/issues/5750))
- `[Environment]` Fixed `ie` css class included to html tag for Edge browser. ([#5587](https://github.com/infor-design/enterprise/issues/5587))

### v4.57.0 Markup Changes

- `[Tabs]` Some of the aria attributes have been changed, see the issue for details.([#5712](https://github.com/infor-design/enterprise/issues/5712))
- `[Notification Badge]` Rename methods in Notification Badge for better readability. ([#1169](https://github.com/infor-design/enterprise-ng/issues/1169))

## v4.57.0 Fixes

- `[ApplicationMenu]` Fix for broken UI in Safari when hiding and expanding the navigation menu. ([#5620](https://github.com/infor-design/enterprise/issues/5620))
- `[ApplicationMenu]` Fix application menu broken UI on first render. ([#5766](https://github.com/infor-design/enterprise/issues/5766))
- `[Calendar]` Removed the example legend in the default settings. ([#1130](https://github.com/infor-design/enterprise-ng/issues/1130))
- `[Cards]` Fixed misaligned list within expandable cards pane. ([#5223](https://github.com/infor-design/enterprise/issues/5223))
- `[Counts]` Updated the font size of `xl-text` from `50px` to `48px`. ([#5588](https://github.com/infor-design/enterprise/issues/5588))
- `[Counts]` Fixed title and icon position when in RTL. ([#5566](https://github.com/infor-design/enterprise/issues/5566))
- `[Datagrid]` Removed margin in icon when size is small or extra small. ([#5726](https://github.com/infor-design/enterprise/issues/5726))
- `[Datagrid]` Added additional check for vertical scroll. ([#1154](https://github.com/infor-design/enterprise-ng/issues/1154))
- `[Datepicker]` Fix on default legends being shown regardless if settings have custom legends. ([#5683](https://github.com/infor-design/enterprise/issues/5683))
- `[EmptyMessage]` Added `16px` spacings in the empty message container. ([#5639](https://github.com/infor-design/enterprise/issues/5639))
- `[FieldFilter]` Fixed missing trigger icons on short field filter options. ([#5727](https://github.com/infor-design/enterprise/issues/5727))
- `[Form]` Fixed misaligned trigger icon of datepicker on safari. ([#5751](https://github.com/infor-design/enterprise/issues/5751))
- `[Header]` Fix on Advanced Search not seen on headers when changing colors. ([#5782](https://github.com/infor-design/enterprise/issues/5782))
- `[Locale]` Fixed currency position and a translation on `tl-PH` locale. ([#5695](https://github.com/infor-design/enterprise/issues/5695))
- `[Lookup]` Fix an uncentered lookup icon in composite form. ([#5657](https://github.com/infor-design/enterprise/issues/5657))
- `[Searchfield]` Fix on uneven searchfield in firefox. ([#5620](https://github.com/infor-design/enterprise/issues/5620))
- `[Searchfield]` Fix on uneven searchfield in firefox. ([#5695](https://github.com/infor-design/enterprise/issues/5695))
- `[Searchfield]` Fix on misaligned close button on mobile view. ([#5782](https://github.com/infor-design/enterprise/issues/5782))
- `[Searchfield]` Change width when parent container becomes smaller. ([#4696](https://github.com/infor-design/enterprise/issues/4696))
- `[Spinbox]` Remove functionality of Home and End buttons on Spinbox. ([#5659](https://github.com/infor-design/enterprise/issues/5659))
- `[Spinbox]` Fix spinbox misalignment on sample sizes. ([#5733](https://github.com/infor-design/enterprise/issues/5733))
- `[Tabs]` Fix a bug on vertical tabs scroll on panel containers. ([#5565](https://github.com/infor-design/enterprise/issues/5565))
- `[Treemap]` Fix Treemap's misaligned footer-text on the new theme. ([#5365](https://github.com/infor-design/enterprise/issues/5365))

(41 Issues Solved This Release, Backlog Enterprise 192, Backlog Ng 28, 1166 Functional Tests, 1712 e2e Tests, 150 Puppeteer Tests)

## v4.56.0 Features

- `[ContextualActionPanel]` Changed the color of the toolbar header in the new theme. ([#5685](https://github.com/infor-design/enterprise/issues/5685))
- `[Charts]` Added ability to disable the selection of the charts including the legend. ([#2736](https://github.com/infor-design/enterprise/issues/2736))
- `[Datagrid]` Adds the ability to update values of a specific column on Datagrid. ([#3491](https://github.com/infor-design/enterprise/issues/3491))
- `[Icon]` Updated the launch icon to be less Philippines. ([#5595](https://github.com/infor-design/enterprise/issues/5595))
- `[Locale]` Added a new locale `tl-PH` for Philippines (`tagalog`). ([#5695](https://github.com/infor-design/enterprise/issues/5695))
- `[Tabs]` Adds the ability to split the tabs. ([#4600](https://github.com/infor-design/enterprise/issues/4600))
- `[Toolbar Flex]` Adds control of button set areas via the Button set API. ([NG#1101](https://github.com/infor-design/enterprise-ng/issues/1101))

## v4.56.0 Fixes

- `[BusyIndicator]` Sized and Aligned busy indicator within a compact form field. ([#5655](https://github.com/infor-design/enterprise/issues/5655))
- `[Calendar]` Calendar event IDs can support numbers. ([#5556](https://github.com/infor-design/enterprise/issues/5556))
- `[Calendar]` Fixed wrong color on icons on the header. ([#5647](https://github.com/infor-design/enterprise/issues/5647))
- `[Calendar]` Fixed markForRefresh for display range in calendar. ([#5675](https://github.com/infor-design/enterprise/issues/5675))
- `[Calendar]` Adds the ability to support cross year date range in calendar. ([#5675](https://github.com/infor-design/enterprise/issues/5675))
- `[Calendar]` Fixed additional row due to DST for display range in calendar. ([#5675](https://github.com/infor-design/enterprise/issues/5675))
- `[Datagrid]` Date format should reflect in date filter when range option is selected. ([#4864](https://github.com/infor-design/enterprise/issues/4864))
- `[Datagrid]` Add test page for `selectAllCurrentPage` with toolbar count. ([#4921](https://github.com/infor-design/enterprise/issues/4921))
- `[Datepicker]` Fix on datepicker header not being shown in smaller screens. ([#5550](https://github.com/infor-design/enterprise/issues/5550))
- `[Datagrid]` Fixed an issue where the selection idx was not updating after append/update data to child nodes for tree. ([#5631](https://github.com/infor-design/enterprise/issues/5631))
- `[Datagrid]` Fixed a bug where row status is not properly rendered on Tree List. ([#5552](https://github.com/infor-design/enterprise/issues/5552))
- `[Dropdown]` Fixed disabling of function keys F1 to F12. ([#4976](https://github.com/infor-design/enterprise/issues/4976))
- `[Dropdown]` Fixed a bug where selecting the first item on the list doesn't trigger the `change` event that will select the value immediately. ([NG#1102](https://github.com/infor-design/enterprise-ng/issues/1102))
- `[Dropdown]` Fixed an accessibility issue where the error message was unannounced using a screen reader. ([#5130](https://github.com/infor-design/enterprise/issues/5130))
- `[Homepage]` Fix on homepage example charts misaligned when on mobile. ([#5650](https://github.com/infor-design/enterprise/issues/5650))
- `[Popupmenu]` Fixed an not released issue where opening menus limited the ability to click after. ([#5648/#5649](https://github.com/infor-design/enterprise/issues/5648))
- `[Popupmenu]` Allow switches to be clickable in popupmenu for backwards compatibility. ([#1127](https://github.com/infor-design/enterprise-ng/issues/1127))
- `[Icons]` Fix sizes on some of the icons in classic mode. ([#5626](https://github.com/infor-design/enterprise/issues/5626))
- `[Icons]` Fix sizes on some of the icons in tree in classic mode. ([#5626](https://github.com/infor-design/enterprise/issues/5626))
- `[Line Chart]` Fixed a bug where the line chart was not positioned correctly when all the values were zero. ([#5640](https://github.com/infor-design/enterprise/issues/5640))
- `[Listview]` Fixed the links example to better show disabled links. ([#5678](https://github.com/infor-design/enterprise/issues/5678))
- `[Locale]` Fixed an additional case where large numbers cannot be formatted correctly. ([#5605](https://github.com/infor-design/enterprise/issues/5605))
- `[Locale]` Expanded support from 10 to 20 decimal places. Max number is 21, 20 now. ([#5622](https://github.com/infor-design/enterprise/issues/5622))
- `[Tabs]` Fix a bug where tabs indicator is not aligned when scaled down. ([#5164](https://github.com/infor-design/enterprise/issues/5164))
- `[Tabs]` Fix a bug where tabs indicator is not aligned on RTL. ([#5541](https://github.com/infor-design/enterprise/issues/5541))
- `[Tree]` Fix on return item when calling addNode. ([#5334](https://github.com/infor-design/enterprise/issues/5334))

(44 Issues Solved This Release, Backlog Enterprise 176, Backlog Ng 25, 1134 Functional Tests, 1693 e2e Tests)

## v4.55.3 Fixes

- `[Datagrid]` Fixed an issue where the selection idx was not updating after append/update data to child nodes for tree. ([#5631](https://github.com/infor-design/enterprise/issues/5631))
- `[Locale]` Fixed a bug where very large numbers would get a zero added. ([#5308](https://github.com/infor-design/enterprise/issues/5308))
- `[Locale]` Fixed a bug where very large numbers with negative added an extra zero in formatNumber. ([#5318](https://github.com/infor-design/enterprise/issues/5318))
- `[Locale]` Expanded support from 10 to 20 decimal places. Max number is 21, 20 now. ([#5622](https://github.com/infor-design/enterprise/issues/5622))

## v4.55.2 Fixes

- `[Icons]` Fix sizes on some of the icons in classic mode. ([#5626](https://github.com/infor-design/enterprise/issues/5626))

## v4.55.1 Fixes

- `[Locale]` Fixed an additional case where large numbers cannot be formatted correctly. ([#5605](https://github.com/infor-design/enterprise/issues/5605))

## v4.55.0 Features

- `[ApplicationMenu]` Added the ability to resize the app menu. ([#5193](https://github.com/infor-design/enterprise/issues/5193))
- `[Completion Chart]` Added tooltip in completion chart. ([#5346](https://github.com/infor-design/enterprise/issues/5346))
- `[Custom Builds]` Fixed a bug where importing the base Charts API directly would cause an error. ([#5463](https://github.com/infor-design/enterprise/issues/5463))
- `[Datagrid]` Adds the ability to have a selection radio buttons on Datagrid. ([#5384](https://github.com/infor-design/enterprise/issues/5384))
- `[Datagrid]` Added a `verticalScrollToEnd` property when you reached the end of the datagrid list. ([#5435](https://github.com/infor-design/enterprise/issues/5435))
- `[Datagrid]` Added separate mask options for filter row. ([#5519](https://github.com/infor-design/enterprise/issues/5519))
- `[Editor]` Added support for `ol` type attribute to be able to use the other list styles (`alphabetically ordered (lowercase and uppercase)`, and `roman numbers (lowercase and uppercase)`) of `ol` tag. ([#5462](https://github.com/infor-design/enterprise/issues/5462))
- `[Icons]` Now generating the icons from figma instead of sketch, this should be of low impact but keep your eye on icons in general as they have all changed in generation and log any issues found. ([#5170](https://github.com/infor-design/enterprise/issues/5170))
- `[Lookup]` Fixed a bug for short field and its icons not rendering properly. ([#5541](https://github.com/infor-design/enterprise/issues/5541))
- `[Message]` Add info status handling to message.([#5459](https://github.com/infor-design/enterprise/issues/5459))
- `[Message]` Add an optional close button setting to dismiss the message. ([#5464](https://github.com/infor-design/enterprise/issues/5464))
- `[Modal]` Added the ability to have a custom tooltip on modal close button. ([#5391](https://github.com/infor-design/enterprise/issues/5391))
- `[Swaplist]` Added option to copy items from lists instead of moving them. ([#5513](https://github.com/infor-design/enterprise/issues/5513))
- `[Popdown]` Added a click outside event in popdown. ([#3618](https://github.com/infor-design/enterprise/issues/3618))
- `[Timepicker]` Fixed a bug for timepicker icon not rendering properly. ([#5558](https://github.com/infor-design/enterprise/issues/5558))
- `[Typography]` New typography paragraph text style. ([#5325](https://github.com/infor-design/enterprise/issues/5325))

## v4.55.0 Fixes

- `[Cards]` Fixed a bug card group toolbar overlaps then disappears after clicking the checkboxes. ([#5445](https://github.com/infor-design/enterprise/issues/5445))
- `[Calendar]` Fixed month label not set on first enabled date of the month. ([#5581](https://github.com/infor-design/enterprise/issues/5581))
- `[Calendar]` Fix on overlap in today text and calendar view changer when in mobile. ([#5438](https://github.com/infor-design/enterprise/issues/5438))
- `[Charts]` Fixed a bug where automation ids is not properly rendered on legend, text and slices. ([#5441](https://github.com/infor-design/enterprise/issues/5441))
- `[Datagrid]` Fixed a bug where the checkbox overlaps with the label when `editorOptions.multiple` is set to true. Also added formatters and editor for multiselect. ([NG#1075](https://github.com/infor-design/enterprise-ng/issues/1075))
- `[Datagrid]` Fixed an issue where tree list indentation is not left aligned when row has no children and datagrid row height is extra small or small. ([#5487](https://github.com/infor-design/enterprise/issues/5487))
- `[Message]` Added maxWidth setting to allow message to go full width when title is long. ([#5443](https://github.com/infor-design/enterprise/issues/5443))
- `[Datagrid]` Fix unescaped HTML of range value to match escaped HTML of data value. ([#4832](https://github.com/infor-design/enterprise/issues/4832))
- `[Datagrid]` Fix an XSS vulnerability in the name property of the columns objects array. ([#5428](https://github.com/infor-design/enterprise/issues/5428))
- `[Datagrid]` Fixed an issue where the excel export did not download in MS Edge. ([#5507](https://github.com/infor-design/enterprise/issues/5507))
- `[Editor]` Fixed an issue where font color was not working and extra spaces were get removed. ([#5137](https://github.com/infor-design/enterprise/issues/5137))
- `[EmptyMessage]` Fixed a bug where the empty message chart were not properly rendered when using auto height widget/card. ([#5527](https://github.com/infor-design/enterprise/issues/5527))
- `[Hierarchy]` Fixed line and icon alignment in hierarchy when in RTL format. ([#5544](https://github.com/infor-design/enterprise/issues/5544))
- `[Message]` Added maxWidth setting to allow message to go full width when title is long. ([#5443](https://github.com/infor-design/enterprise/issues/5443))
- `[Modal]` Fixed a bug where events are not properly called when calling stacked dialogs. ([#5471](https://github.com/infor-design/enterprise/issues/5471))
- `[Timepicker]` Fixed a bug where the Chinese time format doesn't render correctly after selecting time and periods (AM/PM). ([#5420](https://github.com/infor-design/enterprise/issues/5420))
- `[Tree]` Fixed an issue where lengthy node text doesn't wrap to lines and cuts off. ([#5499](https://github.com/infor-design/enterprise/issues/5499))

(51 Issues Solved This Release, Backlog Enterprise 129, Backlog Ng 29, 1222 Functional Tests, 1693 e2e Tests)

## v4.54.3 Fixes

- `[Locale]` Fixed a bug where very large numbers would get a zero added. ([#5308](https://github.com/infor-design/enterprise/issues/5308))
- `[Locale]` Fixed a bug where very large numbers with negative added an extra zero in formatNumber. ([#5318](https://github.com/infor-design/enterprise/issues/5318))
- `[Locale]` Expanded support from 10 to 20 decimal places. Max number is 21, 20 now. ([#5622](https://github.com/infor-design/enterprise/issues/5622))

## v4.54.2 Fixes

- `[Locale]` Fixed an additional case where large numbers cannot be formatted correctly. ([#5605](https://github.com/infor-design/enterprise/issues/5605))

## v4.54.1 Fixes

- `[Datagrid]` Added separate mask options for filter row. ([#5519](https://github.com/infor-design/enterprise/issues/5519))

## v4.54.0 Features

- `[Cards]` Added the ability of single and multi selection of cards. ([#5253](https://github.com/infor-design/enterprise/issues/5253))
- `[Datagrid]` Added support to row reorder for groupable settings. ([#5233](https://github.com/infor-design/enterprise/issues/5233))
- `[Donut]` Added the ability to add center tooltip for Donut. ([#5302](https://github.com/infor-design/enterprise/issues/5302))
- `[Notification Badge]` Added Notification Badge component that has the ability to move to any corner of the icon element. ([#5344](https://github.com/infor-design/enterprise/issues/5344))

## v4.54.0 Fixes

- `[Blockgrid]` Added additional design with no image ([#5379](https://github.com/infor-design/enterprise/issues/5379))
- `[Charts]` Fixed a bug where the vertical grid line strokes were invisible when in High Contrast and Colors was non-Default ([#5301](https://github.com/infor-design/enterprise/issues/5301))
- `[CirclePager]` Fixed a bug where the slides were not properly showing for RTL languages ([#2885](https://github.com/infor-design/enterprise/issues/2885))
- `[CirclePager]` Fixed a bug where the CSS was the same for all of the circles in homepage/example-hero-widget ([#5337](https://github.com/infor-design/enterprise/issues/5337))
- `[ContextualActionPanel]` Added `title` prop in CAP to control the title via `modaSettings`, and added missing `beforeclose` event. ([NG#1048](https://github.com/infor-design/enterprise-ng/issues/1048))
- `[ContextMenu]` Fixed a bug where field option is not rendered properly on mobile ([#5335](https://github.com/infor-design/enterprise/issues/5335))
- `[Datagrid]` - Fixed a bug where the row height cut off the focus ring on the Action Item buttons for Classic/New mode and XS, S, M settings ([#5394](https://github.com/infor-design/enterprise/issues/5394))
- `[Datagrid]` - Fixed a bug where the selection color would bleed through clickable tags. ([#5533](https://github.com/infor-design/enterprise/issues/5533))
- `[Datagrid]` Fixed an issue where toggling the selectable setting did not correctly enable the checkbox. ([#5482](https://github.com/infor-design/enterprise/issues/5482))
- `[Datagrid]` Fixed an issue where row reorder handle align was not right for extra small and small height. ([#5233](https://github.com/infor-design/enterprise/issues/5233))
- `[Datagrid]` - Fixed a bug where the first two columns row heights did not match the others for the Medium setting ([#5366](https://github.com/infor-design/enterprise/issues/5366))
- `[Datagrid]` - Fixed a bug where the font color on tags was black when a row was hovered over in dark mode. Font color now white. ([#5289](https://github.com/infor-design/enterprise/issues/5289))
- `[Datagrid]` Fixed a bug where the font color on tags was black when a row was hovered over in dark mode. Font color now white. ([#5289](https://github.com/infor-design/enterprise/issues/5289))
- `[Datagrid]` Fixed issues with NaN displaying on Decimal and Dropdown inputs when blank options are selected. ([#5395](https://github.com/infor-design/enterprise/issues/5395))
- `[Datagrid]` - Fixed a bug where the row height cut off the focus ring on the Action Item buttons for Classic/New mode and XS, S, M settings ([#5394](https://github.com/infor-design/enterprise/issues/5394))
- `[Datagrid]` Fixed a bug where the font color on tags was black when a row was hovered over in dark mode. Font color now white. ([#5289](https://github.com/infor-design/enterprise/issues/5289))
- `[Datagrid]` Fixed issues with NaN displaying on Decimal and Dropdown inputs when blank options are selected. ([#5395](https://github.com/infor-design/enterprise/issues/5395))
- `[Datagrid]` Delete key should fire event in dropdown search. ([#5402](https://github.com/infor-design/enterprise/issues/5402))
- `[Datepicker]` Fixed a bug where the -/+ keys were not detected in datepicker. ([#5353](https://github.com/infor-design/enterprise/issues/5353))
- `[Datagrid]` Fixed a bug that prevented the headers of the right frozen columns as well as the order date column from being exported properly. ([#5332](https://github.com/infor-design/enterprise/issues/5332))
- `[Datagrid]` Fixed a bug where the font color on tags was black when a row was hovered over in dark mode. Font color now white. ([#5289](https://github.com/infor-design/enterprise/issues/5289))
- `[Datagrid]` Fixed issues with NaN displaying on Decimal and Dropdown inputs when blank options are selected. ([#5395](https://github.com/infor-design/enterprise/issues/5395))
- `[Datagrid]` Fixed a bug where filter options were unable to reopen after doing pagination and clicking other filter options. ([#5286](https://github.com/infor-design/enterprise/issues/5286))
- `[Datepicker]` Fixed a bug where the -/+ keys were not detected in datepicker. ([#5353](https://github.com/infor-design/enterprise/issues/5353))
- `[Donut]` Changed legend design when item exceeds maximum width of chart. ([#5292](https://github.com/infor-design/enterprise/issues/5292))
- `[Dropdown]` Fixed a bug where backspace in Dropdown is not working when pressed. ([#5113](https://github.com/infor-design/enterprise/issues/5113))
- `[Editor]` Added tooltip in fontpicker. ([#5472](https://github.com/infor-design/enterprise/issues/5472))
- `[Fileupload]` Fixed a bug where the required asterisk does not appear on the labels associated with required fields. ([#5285](https://github.com/infor-design/enterprise/issues/5285))
- `[Homepage]` Adjusted height and width of example homepage ([#5425](https://github.com/infor-design/enterprise/issues/5425))
- `[Icon]` Changed button icon colors to slate6 ([#5307](https://github.com/infor-design/enterprise/issues/5307))
- `[Input]` Fixed a bug where clear icon were not properly aligned with the input field in classic mode. ([#5324](https://github.com/infor-design/enterprise/issues/5324))
- `[Locale]` Fixed an issue with the finish time format. ([#5447](https://github.com/infor-design/enterprise/issues/5447))
- `[Lookup]` Fixed an issue where in autoApply with single select the modal will close when paging. ([#5466](https://github.com/infor-design/enterprise/issues/5466))
- `[Lookup]` Fixed an issue where selection for server side and paging was not working. ([#986](https://github.com/infor-design/enterprise-ng/issues/986))
- `[Lookup]` Added api setting to allow duplicate selected value to input element. ([#986](https://github.com/infor-design/enterprise-ng/issues/986))
- `[Modal]` Enter key will trigger primary button when in an input field. ([#5198](https://github.com/infor-design/enterprise/issues/5198))
- `[Monthview]` Fixed a bug where a vertical scroll is showing when it is unnecessary. ([#5350](https://github.com/infor-design/enterprise/issues/5350))
- `[Multiselect]` Fixed a regression bug where clear icon were not properly aligned on compact mode. ([#5396](https://github.com/infor-design/enterprise/issues/5396))
- `[Personalize]` Added css to remove color gradient on overflowing horizontal tab headers. fix is limited to personalize styling ([#5303](https://github.com/infor-design/enterprise/issues/5303))
- `[Popdown]` Remove deprecation console warning. We still consider this component deprecated but will not remove until 5.0 version. The warning was only removed for now. ([#1070](https://github.com/infor-design/enterprise-ng/issues/1070))
- `[ToolbarFlex]` updated logic to account for the AllowTabs property and set toolbar items with a tab-index of 0 when allowTabs is true ([#5387](https://github.com/infor-design/enterprise/issues/5387))
- `[Tabs]` Remove tabs animation when clicking tabs. ([#4818](https://github.com/infor-design/enterprise-ng/issues/4818))

(40 Issues Solved This Release, Backlog Enterprise 145, Backlog Ng 24, 1195 Functional Tests, 1697 e2e Tests)

### v4.54.0 Markup Changes

- `[TrackDirty]` Removed Track Dirty from the main components list and integrated the underlying examples into their corresponding individual components.([#5319](https://github.com/infor-design/enterprise/issues/5319))

## v4.53.5 Fixes

- `[Lookup]` Fixed two additional issues where selection for server side and paging was not working. ([#986](https://github.com/infor-design/enterprise-ng/issues/986))
- `[Lookup]` Fixed an issue where in autoApply with single select the modal will close when paging. ([#5466](https://github.com/infor-design/enterprise/issues/5466))

## v4.53.3 Fixes

- `[Lookup]` Fixed an issue where selection for server side and paging was not working. ([#986](https://github.com/infor-design/enterprise-ng/issues/986))

## v4.53.0 Features

- `[Action Sheet]` Added a mobile device-friendly action sheet component. ([#5256](https://github.com/infor-design/enterprise/issues/5256))
- `[Cards]` Added card variations (Status, Hyperlink and Photo Card) with improve hitboxes for tapping. ([#5250](https://github.com/infor-design/enterprise/issues/5250))
- `[Cards]` Added improvements to the expandable cards and made a jQuery instance to be available in the angular wrapper. ([#5252](https://github.com/infor-design/enterprise/issues/5252))
- `[ContextualActionPanel]` Added vertical tabs example on the Contextual Action Panel. ([#5234](https://github.com/infor-design/enterprise/issues/5234))
- `[Swipe Action]` Added a mobile device-friendly swipe action component. ([#5254](https://github.com/infor-design/enterprise/issues/5254))

## v4.53.0 Fixes

- `[Application Menu]` Fixed a bug where the menu list will not properly rendered on autocomplete if you type a character that is not available in the list. ([#4863](https://github.com/infor-design/enterprise/issues/4863))
- `[Calendar]` Fixed a bug where calendar event is not rendered on WeekView if add event (modal) is used before add event (api). ([#5236](https://github.com/infor-design/enterprise/issues/5236))
- `[Circle Pager]` Fixed size interactions and changes for mobile view port. ([#5251](https://github.com/infor-design/enterprise/issues/5251))
- `[Datagrid]` Fixed an issue where personalize column headers were not rendering properly. ([#5361](https://github.com/infor-design/enterprise/issues/5361))
- `[Datagrid]` Fixed a bug where animation blue circle is off-center. ([#5246](https://github.com/infor-design/enterprise/issues/5246))
- `[Datagrid]` Fixed a bug where hovering lookup cells showed a grey background. ([#5157](https://github.com/infor-design/enterprise/issues/5157))
- `[Datagrid]` Fixed an issue for xss where special characters was not sanitizing and make grid to not render. ([#975](https://github.com/infor-design/enterprise-ng/issues/975))
- `[Datagrid]` Fixed a bug where the home and end key should behave as default when in editable cell and not shifting to the first and end row in datagrid. ([#5179](https://github.com/infor-design/enterprise/issues/5179))
- `[Datepicker]` Fixed a bug where the setting attributes were missing in datepicker input and datepicker trigger on NG wrapper. ([#1044](https://github.com/infor-design/enterprise-ng/issues/1044))
- `[Datepicker]` Fixed a bug where the selection range was not being properly rendered in mobile. ([#5211](https://github.com/infor-design/enterprise/issues/5211))
- `[Datepicker]` Made the `autocomplete` attribute configurable by using the `autocompleteAttribute` setting. ([#5092](https://github.com/infor-design/enterprise/issues/5092))
- `[Dropdown]` Made the `noSearch` setting prevent filtering using the Dropdown's search input element as expected. ([#5159](https://github.com/infor-design/enterprise/issues/5159))
- `[Dropdown]` Prevented the Dropdown from re-selecting and firing change events if the same value is picked from its list. ([#5159](https://github.com/infor-design/enterprise/issues/5159))
- `[Dropdown]` Fixed a bug that resulted in the updatable dropdown value being changed when selecting the more actions button. ([#5222](https://github.com/infor-design/enterprise/issues/5222))
- `[Editor]` Fixed a bug where automation id attributes are not properly rendered on editor elements. ([#5082](https://github.com/infor-design/enterprise/issues/5082))
- `[Lookup]` Fixed a bug where lookup attributes are not added in the cancel and apply/save button. ([#5202](https://github.com/infor-design/enterprise/issues/5202))
- `[Lookup]` Exposed two events from the datagrid `afterpaging` and `selected` for more flexibility. ([#986](https://github.com/infor-design/enterprise-ng/issues/986))
- `[Locale]` Fixed a bug where very large numbers with negative added an extra zero in formatNumber. ([#5308](https://github.com/infor-design/enterprise/issues/5308))
- `[Locale]` Fixed a bug where very large numbers would get a zero added. ([#5308](https://github.com/infor-design/enterprise/issues/5308))
- `[Locale]` Fixed a bug where very large numbers with negative added an extra zero in formatNumber. ([#5318](https://github.com/infor-design/enterprise/issues/5318))
- `[Lookup]` Fixed a regression bug where the close/clear icon were not properly aligned on mobile and tablet viewport. ([#5299](https://github.com/infor-design/enterprise/issues/5299))
- `[Lookup]` Fixed a bug where rows become unselected when reopened. ([#5261](https://github.com/infor-design/enterprise/issues/5261))
- `[Modal]` Added the ability to set the tabindex. ([#5358](https://github.com/infor-design/enterprise/issues/5358))
- `[Monthview]` Fixed an issue where month year pick list was misaligning for in page examples. ([#5345](https://github.com/infor-design/enterprise/issues/5345))
- `[Multiselect]` Fixed a regression bug where close icon in badge/tags were not properly aligned. ([#5351](https://github.com/infor-design/enterprise/issues/5351))
- `[Page-Patterns]` Fixed an issue where the weight range slider was overlapping the sales amount text area. ([#5284](https://github.com/infor-design/enterprise/issues/5284))
- `[Pager]` Fixed an issue where tooltip was not working after switch to 2nd page for disable/enable buttons with standalone Pager. ([#1047](https://github.com/infor-design/enterprise-ng/issues/1047))
- `[Personalization]` Fixed a bug where user was unable to see highlighted text in the header when using the new light default theme. ([#5219](https://github.com/infor-design/enterprise/issues/5219))
- `[Personalization]` Fixed an issue where hyperlinks were not showing up for dark theme. ([#5144](https://github.com/infor-design/enterprise-ng/issues/5144))
- `[Popupmenu]` Fixed a bug where unwanted link/hash occurs if the menu if the menu is destroyed when clicking a menu item. ([#NG1046](https://github.com/infor-design/enterprise-ng/issues/1046))
- `[Spinbox]` Fixed a bug where spinbox and its border is not properly rendered on responsive view. ([#5146](https://github.com/infor-design/enterprise/issues/5146))
- `[Searchfield]` Fixed a bug where the close button is not rendered properly on mobile view. ([#5182](https://github.com/infor-design/enterprise/issues/5182))
- `[Searchfield]` Fixed a bug where the search icon in search field is not aligned properly on firefox view. ([#5290](https://github.com/infor-design/enterprise/issues/5290))
- `[Searchfield]` Made the `autocomplete` attribute configurable by using the `autocompleteAttribute` setting. ([#5092](https://github.com/infor-design/enterprise/issues/5092))
- `[Searchfield]` Fixed a bug where the button does not have the same height as the searchfield input. ([#5314](https://github.com/infor-design/enterprise/issues/5314))
- `[Searchbar]` Fixed a bug where the search bar overlapped the "Websites" header when browser is minimized or viewed in mobile. ([#5248](https://github.com/infor-design/enterprise/issues/5248))
- `[Slider]` Fixed a bug where the slider produces NaN value on tooltip. ([#5336](https://github.com/infor-design/enterprise/issues/5336))
- `[Splitter]` Fixed position of splitter button. ([#5121](https://github.com/infor-design/enterprise/issues/5121))
- `[Tooltip/Popover]` Split the Popover and Tooltip into separate components. ([#5197](https://github.com/infor-design/enterprise/issues/5197))

(52 Issues Solved This Release, Backlog Enterprise 147, Backlog Ng 28, 1095 Functional Tests, 1668 e2e Tests)

## v4.52.3 Fixes

- `[Locale]` Expanded support from 10 to 20 decimal places. Max number is 21, 20 now. ([#5622](https://github.com/infor-design/enterprise/issues/5622))

## v4.52.2 Fixes

- `[Locale]` Fixed a bug where very large numbers would get a zero added. ([#5308](https://github.com/infor-design/enterprise/issues/5308))
- `[Locale]` Fixed a bug where very large numbers with negative added an extra zero in formatNumber. ([#5318](https://github.com/infor-design/enterprise/issues/5318))

## v4.52.1 Fixes

- `[Datagrid]` Fixed an issue where personalize column headers were not rendering properly. ([#5361](https://github.com/infor-design/enterprise/issues/5361))

## v4.52.0

### v4.52.0 Markup Changes

- `[Datagrid]` When fixing bugs in datagrid hover states we removed the use of `is-focused` on table `td` elements. ([#5091](https://github.com/infor-design/enterprise/issues/5091))

### v4.52.0 Fixes

- `[Application Menu]` Fixed a bug where the expanded accordion were incorrectly colored as selected when uses the personalization colors. ([#5128](https://github.com/infor-design/enterprise/issues/5128))
- `[About]` Fixed a bug where overflowing scrollbar in About Modal is shown on a smaller viewport. ([#5206](https://github.com/infor-design/enterprise/issues/5206))
- `[Bar Chart]` Fixed an issue where the `onerror` script was able to execute. ([#1030](https://github.com/infor-design/enterprise-ng/issues/1030))
- `[Calendar]` Fixed a bug where if the calendar event is not set to whole day then the week view and day view will not properly render on UI. ([#5195](https://github.com/infor-design/enterprise/issues/5195))
- `[Datagrid]` Fixed a bug where changing a selection mode between single and mixed on a datagrid with frozen columns were not properly rendered on UI. ([#5067](https://github.com/infor-design/enterprise/issues/5067))
- `[Datagrid]` Fixed a bug where filter options were not opening anymore after doing sorting on server-side paging. ([#5073](https://github.com/infor-design/enterprise/issues/5073))
- `[Datagrid/Lookup]` Fixed a bug where unselecting all items in an active page affects other selected items on other pages. ([#4503](https://github.com/infor-design/enterprise/issues/4503))
- `[Datagrid]` When fixing bugs in datagrid hover states we removed the use of `is-focused` on table `td` elements. ([#5091](https://github.com/infor-design/enterprise/issues/5091))
- `[Datagrid/Lookup]` Fixed a bug where the plus minus icon animation was cut off. ([#4962](https://github.com/infor-design/enterprise/issues/4962))
- `[Datagrid]` Fixed a bug where unselecting all items in an active page affects other selected items on other pages. ([#4503](https://github.com/infor-design/enterprise/issues/4503))
- `[Datagrid]` Fixed a bug where the tag text in the column is not shown properly when hovering it on Alternate Row Shading. ([#5210](https://github.com/infor-design/enterprise/issues/5210))
- `[Datagrid]` Fixed a bug where the clear filter icons position were not properly aligned with the lookup. ([#5239](https://github.com/infor-design/enterprise/issues/5239))
- `[Dropdown]` Fixed a bug where automatic highlighting of a blank option after opening the list was not working ([#5095](https://github.com/infor-design/enterprise/issues/5095))
- `[Dropdown/Multiselect]` Fixed a bug where the id attribute prefix were missing from the dropdown list when searching with typeahead settings. ([#5053](https://github.com/infor-design/enterprise/issues/5053))
- `[Field Options]` Fixed misalignment of field options for the colorpicker, clearable input field, and clearable searchfield with its close icon. ([#5139](https://github.com/infor-design/enterprise/issues/5139))
- `[Field Options]` Fixed misalignment of close button in searchfield with field options. ([#5138](https://github.com/infor-design/enterprise/issues/5138))
- `[Homepage]` Fixed an issue where remove card event was not triggered on card/widget. ([#4798](https://github.com/infor-design/enterprise/issues/4798))
- `[Locale]` Changed the start day of the week to Monday as per translation team request. ([#5199](https://github.com/infor-design/enterprise/issues/5199))
- `[Mask/Datagrid]` Fixed a bug in number masks where entering a decimal while the field's entire text content was selected could cause unexpected formatting. ([#4974](https://github.com/infor-design/enterprise/issues/4974))
- `[Monthview]` Fixed an issue where selected date was not stay on provided day/month/year. ([#5064](https://github.com/infor-design/enterprise/issues/5064))
- `[Monthview]` Added support for mobile view. ([#5075](https://github.com/infor-design/enterprise/issues/5075))
- `[Spinbox]` Fixed a bug where spinbox and its border is not properly rendered on responsive view. ([#5146](https://github.com/infor-design/enterprise/issues/5146))
- `[Tabs Module]` Fixed a bug where long tab labels overflowed behind the close icon. ([#5187](https://github.com/infor-design/enterprise/issues/5187))

(33 Issues Solved This Release, Backlog Enterprise 134, Backlog Ng 34, 1183 Functional Tests, 1652 e2e Tests)

## v4.51.4

### v4.51.4 Fixes

- `[Locale]` Fixed a bug where very large numbers would get a zero added. ([#5308](https://github.com/infor-design/enterprise/issues/5308))

## v4.51.3

### v4.51.3 Fixes

- `[Locale]` Fixed a bug where very large numbers with negative added an extra zero in formatNumber. ([#5308](https://github.com/infor-design/enterprise/issues/5308))
- `[Mask/Datagrid]` Fixed a bug in number masks where entering a decimal while the field's entire text content was selected could cause unexpected formatting. ([#4974](https://github.com/infor-design/enterprise/issues/4974))

## v4.51.2

### v4.51.2 Fixes

- `[Locale]` Fixed a bug where very large numbers with negative added an extra zero in formatNumber. ([#5308](https://github.com/infor-design/enterprise/issues/5308))
- `[Mask/Datagrid]` Fixed a bug in number masks where entering a decimal while the field's entire text content was selected could cause unexpected formatting. ([#4974](https://github.com/infor-design/enterprise/issues/4974))

## v4.51.1

### v4.51.1 Fixes

- `[Datagrid]` Fixed a bug where cells with a leading space triggered the dirty indicator even without changing the cell value on second blur/selection. ([#4825](https://github.com/infor-design/enterprise/issues/4825))
- `[Radio]` Fixed a bug where legend tag blinks when clicking the radio buttons. ([#4901](https://github.com/infor-design/enterprise/issues/4901))

## v4.51.0

### v4.51.0 Markup Changes

- `[About]` The version in the html section of the document was not added correctly and is now showing the correct version string. ([#5069](https://github.com/infor-design/enterprise/issues/5069))
- `[Datagrid]` Fixed a bug where cells with a leading space triggered the dirty indicator even without changing the cell value on second blur/selection. ([#4825](https://github.com/infor-design/enterprise/issues/4825))
- `[Datepicker/Monthview/Calendar]` We changed all Chinese locales to have monday as the first day of the week and this could impact scripts. ([#5147](https://github.com/infor-design/enterprise/issues/5147))
- `[Dropdown]` We added  `aria-readonly` to all readonly dropdowns. ([#5107](https://github.com/infor-design/enterprise/issues/5107))
- `[Dropdown]` Dropdowns are now appended to the section in the page with `role="main"` there should be just one of these sections in each page. ([#1033](https://github.com/infor-design/enterprise-ng/issues/1033))
- `[Input]` If using the password reveal feature, note that we change dit from using a `type="password"` to using a class to toggle the state. ([#5099](https://github.com/infor-design/enterprise/issues/5099))
- `[Pager]` When fixing an accessibility complaint on pager we made all pager buttons tabbable and removed the `tabindex` this could impact some test scripts. ([#4862](https://github.com/infor-design/enterprise/issues/4862))
- `[Tabs]` We add the ability to drag tabs, if this is enabled there are a number of sort properties and classes that have been added that may need to be scripted in the future. ([#4520](https://github.com/infor-design/enterprise/issues/4520))

### v4.51.0 Fixes

- `[Circlepager]` Fixed a bug where circle buttons doesn't work on smaller viewport and first initialization of the page. ([#4966](https://github.com/infor-design/enterprise/issues/4966))
- `[General]` The master branch is now called main. Also cleaned up some language in the repo known to be less inclusive. ([#5027](https://github.com/infor-design/enterprise/issues/5027))
- `[Datagrid]` Fixed an issue where stretching the last column of a table was not consistent when resizing the window. ([#5045](https://github.com/infor-design/enterprise/issues/5045))
- `[Datagrid]` Fixed an issue where time format HHmm was not working for time picker editor. ([#4926](https://github.com/infor-design/enterprise/issues/4926))
- `[Datagrid]` Fixed an issue where setting stretchColumn to 'last' did not stretch the last column in the table. ([#4913](https://github.com/infor-design/enterprise/issues/4913))
- `[Datagrid]` Fixed an issue where when focusing dropdowns and then using arrow key, it would move across the grid columns leaving multiple open dropdowns. ([#4851](https://github.com/infor-design/enterprise/issues/4851))
- `[Datagrid]` Fixed an issue where the copy paste html to editable cell was cause to generate new cells. ([#4848](https://github.com/infor-design/enterprise/issues/4848))
- `[Datagrid]` Fixed some visual glitches related to focus/hover state and editable date/time cells. ([#5091](https://github.com/infor-design/enterprise/issues/5091))
- `[Datepicker]` Fixed an issue where time was changing, if selected time was before noon for Danish language locale da-DK. ([#4987](https://github.com/infor-design/enterprise/issues/4987))
- `[Datepicker]` Removed deprecation warning for close method. ([#5120](https://github.com/infor-design/enterprise/issues/5120))
- `[Dropdown]` Fixed a bug where the dropdown list gets detached to the input field. ([5056](https://github.com/infor-design/enterprise/issues/5056))
- `[Dropdown]` Improved accessibility on readonly dropdowns by adding the aria-readonly property. ([#5107](https://github.com/infor-design/enterprise/issues/5107))
- `[Editor]` Fixed a bug where the anchor link does not firing the change event. ([#5141](https://github.com/infor-design/enterprise/issues/5141))
- `[Editor]` Fixed a bug that links would not wrap in the editor when multiline. ([#5145](https://github.com/infor-design/enterprise/issues/5145))
- `[General]` Fixed incorrect version that was showing up as `[Object]` in the about dialog and html. ([#5069](https://github.com/infor-design/enterprise/issues/5069))
- `[Hierarchy]` Improved accessibility on readonly dropdowns by adding the aria-readonly property. ([#5107](https://github.com/infor-design/enterprise/issues/5107))
- `[Hierarchy]` Fixed an issue where the action refs passed around were broken. ([#5124](https://github.com/infor-design/enterprise/issues/5124))
- `[Listview]` Fixed a bug where changing selectable setting from 'mixed' to 'single' does not remove checkboxes. ([#5048](https://github.com/infor-design/enterprise/issues/5048))
- `[Locale]` Fixed an issue where the date and available date validation was not working for Croatian locale hr-HR. ([#4964](https://github.com/infor-design/enterprise/issues/4964))
- `[Locale]` Fixed an issue where the am/pm dot was causing issue to parseDate() method for greek language. ([#4793](https://github.com/infor-design/enterprise/issues/4793))
- `[Locale]` Fixed all chinese locales to have monday as the first day of the week. ([#5147](https://github.com/infor-design/enterprise/issues/5147))
- `[Lookup]` Fixed an issue where readonly lookups showed up as enabled. ([#5149](https://github.com/infor-design/enterprise/issues/5149))
- `[Multiselect]` Fixed a bug where the position of dropdown list was not correct when selecting multiple items on mobile. ([#5021](https://github.com/infor-design/enterprise/issues/5021))
- `[Modal]` Fixed a bug that prevented modals from closing while a tooltip was displayed inside ([#5047](https://github.com/infor-design/enterprise/issues/5047))
- `[Pager]` Fixed an accessibility issue to use tabs instead arrow keys. ([#4862](https://github.com/infor-design/enterprise/issues/4862))
- `[Password]` Changed the password reveal feature to not use `text="password"` and use css instead. This makes it possible to hide autocomplete. ([#5098](https://github.com/infor-design/enterprise/issues/5098))
- `[Radio]` Fixed a bug where legend tag blinks when clicking the radio buttons. ([#4901](https://github.com/infor-design/enterprise/issues/4901))
- `[Tabs]` Fixed a bug where where if urls contain a href with a forward slash (paths), then this would error. Note that in this situation you need to make sure the tab panel is linked without the hash. ([#5014](https://github.com/infor-design/enterprise/issues/5014))
- `[Tabs]` Added support to sortable drag and drop tabs. Non touch devices it good with almost every type of tabs `Module`, `Vertical`, `Header`, `Scrollable` and `Regular`. For touch devices only support with `Module` and `Vertical` Tabs. ([#4520](https://github.com/infor-design/enterprise/issues/4520))
- `[Tabs]` Changed the `rename()` method to also modify a tab's corresponding "More Tabs" menu item, if the menu is open. ([#5105](https://github.com/infor-design/enterprise/issues/5105))
- `[Toast]` Fixed a bug where toast message were unable to drag down to it's current position when `position` sets to 'bottom right'. ([#5015](https://github.com/infor-design/enterprise/issues/5015))
- `[Toolbar]` Add fix for invisible inputs in the toolbar. ([#5122](https://github.com/infor-design/enterprise/issues/5122))
- `[Toolbar]` Prevent individual buttons from getting stuck inside the Toolbar's overflow menu ([#4857](https://github.com/infor-design/enterprise/issues/4857))
- `[Tree]` Added api support for collapse/expand node methods. ([#4707](https://github.com/infor-design/enterprise/issues/4707))

(42 Issues Solved This Release, Backlog Enterprise 166, Backlog Ng 28, 1081 Functional Tests, 1647 e2e Tests)

## v4.50.4

### v4.50.4 Fixes

- `[Locale]` Fixed a bug where very large numbers with negative added an extra zero in formatNumber. ([#5308](https://github.com/infor-design/enterprise/issues/5308))

## v4.50.3

### v4.50.3 Fixes

- `[Lookup]` Fixed an issue where readonly lookups showed up as enabled. ([#5149](https://github.com/infor-design/enterprise/issues/5149))

## v4.50.2

### v4.50.2 Fixes

- `[General]` Fixed incorrect version that was showing up as `[Object]` in the about dialog and html. ([#5069](https://github.com/infor-design/enterprise/issues/5069))

## v4.50.1

### v4.50.1 Fixes

- `[Datagrid]` Set the tabbable feature off for the datagrid editors. ([#5089](https://github.com/infor-design/enterprise/issues/5089))
- `[Datagrid]` Fixed issues with misalignment on filter fields with icons. ([#5063](https://github.com/infor-design/enterprise/issues/5063))
- `[Lookup]` Fixed a bug where non editable lookups could not be clicked/opened. ([#5062](https://github.com/infor-design/enterprise/issues/5062))
- `[Lookup]` Fixed a bug where non strict / non editable lookups could not be clicked/opened. ([#5087](https://github.com/infor-design/enterprise/issues/5087))

## v4.50.0

### v4.50.0 Important Notes

- `[General]` We bumped the version from 4.39 (four - thirty nine) to 4.50 (four - fifty) to correspond with the general release of Soho (IDS) Design system 4.5 so the versions sync up better. We could not use 4.5 since it was already in use previously. ([#5012](https://github.com/infor-design/enterprise/issues/5012))
- `[General]` We Updated development dependencies. Most important things to note are: we now support node 14 for development and this is recommended. ([#4998](https://github.com/infor-design/enterprise/issues/4998))
- `[Tabs]` Changed the target element from 'li' to 'a' to be consistent. ([#4566](https://github.com/infor-design/enterprise/issues/4566))

### v4.50.0 Fixes

- `[Breadcrumb]` Changed the colors for disabled breadcrumbs to make them lighter than the enabled ones. ([#4917](https://github.com/infor-design/enterprise/issues/4917))
- `[Bar Chart]` Added support for double click to Bar, Bar Grouped, Bar Stacked. ([#3229](https://github.com/infor-design/enterprise/issues/3229))
- `[Bullet Chart]` Added support for double click. ([#3229](https://github.com/infor-design/enterprise/issues/3229))
- `[BusyIndicator]` Fixed a bug that caused the busy-indicator to show below the busy indicator container. ([#4953](https://github.com/infor-design/enterprise/issues/4953))
- `[Color Picker]`Fix issue with text disappearing and improve responsiveness when there isn't space horizontally ([#4930](https://github.com/infor-design/enterprise/issues/4930))
- `[Column Chart]` Added support for double click to Column, Column Grouped, Column Stacked, Column Stacked-singular and Column Positive Negative. ([#3229](https://github.com/infor-design/enterprise/issues/3229))
- `[Datagrid]` Added api setting `allowChildExpandOnMatchOnly` with Datagrid. It will show/hide children match only or all of them this setting only will effect if use with `allowChildExpandOnMatch:true`. ([#4209](https://github.com/infor-design/enterprise/issues/4209))
- `[Datagrid]` Fixed a bug where filter dropdown menus did not close when focusing a filter input. ([#4766](https://github.com/infor-design/enterprise/issues/4766))
- `[Datagrid]` Fixed an issue where the keyboard was not working to sort data for sortable columns. ([#4858](https://github.com/infor-design/enterprise/issues/4858))
- `[Datagrid]` Fixed an issue where the keyboard was not working to select all from header checkbox. ([#4859](https://github.com/infor-design/enterprise/issues/4859))
- `[Datagrid]` Fixed an issue where the selection was getting clear after use pagesize dropdown for client side paging. ([#4915](https://github.com/infor-design/enterprise/issues/4915))
- `[Datagrid]` Fixed an error seen clicking items if using a flex toolbar for the datagrid toolbar. ([#4941](https://github.com/infor-design/enterprise/issues/4941))
- `[Datagrid]` Only show row status when dirty indicator and row status both exist to address conflicting visual issue. ([#4918](https://github.com/infor-design/enterprise/issues/4918))
- `[Datagrid]` Fixed an issue where selecting a row added background to row-status. ([#4918](https://github.com/infor-design/enterprise/issues/4918))
- `[Datagrid]` Fixed an issue where the filter menu would not reopen in some cases. ([#4995](https://github.com/infor-design/enterprise/issues/4995))
- `[Datepicker]` Added a setting that replaces the trigger icon with an actual button for better accessibility, enabled by default. ([#4820](https://github.com/infor-design/enterprise/issues/4820))
- `[Datepicker]` Updated validation.js to check if date picker contains a time value ([#4888](https://github.com/infor-design/enterprise/issues/4888))
- `[Datepicker]` Fixed a UI issue where the apply and cancel buttons were unable to see on small screens. ([#4950](https://github.com/infor-design/enterprise/issues/4950))
- `[Datagrid]` Clean up hover appearance of datagrid actions button when the grid is viewed as a list. ([#4963](https://github.com/infor-design/enterprise/issues/4963))
- `[Editor]`Adjusted the editor to not treat separators after headers as leading and removing them. ([#4751](https://github.com/infor-design/enterprise/issues/4751))
- `[Environment]`Updated the regular expression search criteria from `Edge` to `Edg` to resolve the EDGE is not detected issue. ([#4603](https://github.com/infor-design/enterprise/issues/4603))
- `[Field Filter]` Fixed a UI issues where the input field has a missing border and the dropdown list does not properly align when it opened. ([#4982](https://github.com/infor-design/enterprise/issues/4982))
- `[Editor]`Adjusted the editor to not treat separators after headers as leading and removing them. ([#4751](https://github.com/infor-design/enterprise/issues/4751))
- `[General]` Can run stylelint command on W10 cmd for development ([#4993](https://github.com/infor-design/enterprise/issues/4993))
- `[General]` We Updated jQuery to use 3.6.0. ([#1690](https://github.com/infor-design/enterprise/issues/1690))
- `[Header]` Removed breadcrumb coloring from current class, which was causing the wrong kind of emphasis for breadcrumbs in headers. ([#5003](https://github.com/infor-design/enterprise/issues/5003))
- `[Input]` Changed the disabled search field color for Safari to match that of other browsers. ([#4611](https://github.com/infor-design/enterprise/issues/4611))
- `[Lookup]` Isolated the scss/css .close.icon class inside of .modal-content and removed any extra top property to fix the alignment issue.([#4933](https://github.com/infor-design/enterprise/issues/4933))
- `[Lookup]` Added a setting that replaces the trigger icon with an actual button for better accessibility, enabled by default. ([#4820](https://github.com/infor-design/enterprise/issues/4820))
- `[Lookup]` fix close button alignment issue. ([#5088](https://github.com/infor-design/enterprise/issues/5088))
- `[Line Chart]` Added support for double click to Area, Bubble, Line and Scatterplot. ([#3229](https://github.com/infor-design/enterprise/issues/3229))
- `[Message]` Added automation id's to the message's modal main area dialog as well with `modal` prefix. ([#4871](https://github.com/infor-design/enterprise/issues/4871))
- `[Modal]` Fixed a bug where full size responsive setting doesn't work on android phones in landscape mode. ([#4451](https://github.com/infor-design/enterprise/issues/4451))
- `[Pie Chart]` Added support for double click to Pie and Donut. ([#3229](https://github.com/infor-design/enterprise/issues/3229))
- `[Pie Chart]` Fixed bug were pie chart type does not remove old class name ([#3144](https://github.com/infor-design/enterprise/issues/3144))
- `[Pie Chart]` Improved the accessibility of legend items with roles and offscreen labels. ([#4831](https://github.com/infor-design/enterprise/issues/4831))
- `[Radar Chart]` Added support for double click. ([#3229](https://github.com/infor-design/enterprise/issues/3229))
- `[Rating]` Fixed color of the un-checked rating star. ([#4853](https://github.com/infor-design/enterprise/issues/4853))
- `[Popupmenu]` Fixed a lifecycle issue on menus that are shared between trigger elements, where these menus were incorrectly being torn down. ([NG#987](https://github.com/infor-design/enterprise-ng/issues/987))
- `[Searchfield]` Fixed alignment issues with the close button in various scenarios ([#4989](https://github.com/infor-design/enterprise/issues/4989), [#5096](https://github.com/infor-design/enterprise/issues/5096), [#5158](https://github.com/infor-design/enterprise/issues/4989), [#5090](https://github.com/infor-design/enterprise/issues/4989))
- `[Switch]` Adjust styles to be more discernible between checked and checked+disabled ([#4341](https://github.com/infor-design/enterprise/issues/4341))
- `[Tabs (Horizontal/Header)]` Fixed bug with the placement of the focus state in RTL mode, and other minor visual improvements. ([#4877](https://github.com/infor-design/enterprise/issues/4877))
- `[Tabs Module]` Fixed a bug where clear button was missing when clearable setting is activated in tabs module searchfield. ([#4898](https://github.com/infor-design/enterprise/issues/4898))
- `[Textarea]` Fixed a bug where the textarea options like autogrow, autoGrowMaxHeight doesn't work after the initialization inside of the accordion. ([#4977](https://github.com/infor-design/enterprise/issues/4977))
- `[Timepicker]` Added a setting that replaces the trigger icon with an actual button for better accessibility, enabled by default. ([#4820](https://github.com/infor-design/enterprise/issues/4820))
- `[Toast]` Fixed a bug where the first toast in the page is not announced to screen readers. ([#4519](https://github.com/infor-design/enterprise/issues/4519))
- `[Tooltip]` Fixed a bug in tooltip that prevented linking id-based tooltip content. ([#4827](https://github.com/infor-design/enterprise/issues/4827))

(48 Issues Solved This Release, Backlog Enterprise 152, Backlog Ng 32, 1086 Functional Tests, 1640 e2e Tests)

## v4.38.1

### v4.38.1 Fixes

- `[BusyIndicator]` Fixed a bug that caused the busy-indicator to show below the busy indicator container. ([#4953](https://github.com/infor-design/enterprise/issues/4953))

## v4.38.0

### v4.38.0 Important Changes

- `[Themes]` Renamed the concept of themes to versions and renamed uplift to new and soho to classic. The new/uplift theme is now the default and its recommend you use it as your default. The old scripts and names will still work ok but new copies with the new names are added for you. In addition Variants are now called Modes. But we got rid of the older script names from 2017 as they have been deprecated for a while now. In addition the ids-identity package thats included was bumped to 4.0 if using tokens directly from this the paths there have been changed to reflect the new names. ([#2606](https://github.com/infor-design/enterprise/issues/2606))

### v4.38.0 Fixes

- `[Application Menu]` Fixed visibility of expander icon on classic theme. ([#4874](https://github.com/infor-design/enterprise/issues/4874))
- `[Accordion]` Fixed an issue where the afterexpand and aftercollapse events fired before the states are set.  ([#4838](https://github.com/infor-design/enterprise/issues/4838))
- `[Breadcrumb]` Fixed unnecessary scrollbar in safari on a flex toolbar. ([#4839](https://github.com/infor-design/enterprise/issues/4839))
- `[Calendar]` Fixed calendar event details listview on mobile perspective. ([#4886](https://github.com/infor-design/enterprise/issues/4886))
- `[Datagrid]` Fixed an issue with missing scrollbars when in frozen column mode on wide screens. ([#4922](https://github.com/infor-design/enterprise/issues/4922))
- `[Datagrid]` Added the ability to use shift click to select in mixed selection mode. ([#4748](https://github.com/infor-design/enterprise/issues/4748))
- `[Datagrid]` Fixed alignment issue when editing. ([#4814](https://github.com/infor-design/enterprise/issues/4814))
- `[Datagrid]` Added a fix for checkbox aria cells, the aria was in the wrong location. ([#4790](https://github.com/infor-design/enterprise/issues/4790))
- `[Datagrid]` Fixed a bug where shift+f10 did not open the context menu in the Datagrid. ([#4614](https://github.com/infor-design/enterprise/issues/4614))
- `[Datagrid]` Fixed an issue where tooltips on buttons in the contextual action toolbar in datagrid would never show up. ([#4876](https://github.com/infor-design/enterprise/issues/4876))
- `[Datagrid]` Fixed an issue where when using selectAllCurrentPage the deselect all did not trigger an event. ([#4916](https://github.com/infor-design/enterprise/issues/4916))
- `[Datagrid]` Fixed an issue where when using a scroll-flex container to contain datagrid it did not show the Y scrollbar. ([#4914](https://github.com/infor-design/enterprise/issues/4914))
- `[EmptyMessage]` Fixed an issue where you may get double the click handlers. ([#4889](https://github.com/infor-design/enterprise/issues/4889))
- `[Environment]` Fixed feature detection classes and routines on IPad 13 and up. ([#4855](https://github.com/infor-design/enterprise/issues/4855))
- `[Fileupload Advanced]` Fixed a bug where the disable and enable methods were not working correctly. ([#4872](https://github.com/infor-design/enterprise/issues/4872))
- `[General]` Increased windows custom css scrollbars from 8px to 12px. ([#4837](https://github.com/infor-design/enterprise/issues/4837))
- `[Input]` Fixed a bug where the cursor overlapped the icon in right aligned lookup and input fields when selecting the field. ([#4718](https://github.com/infor-design/enterprise/issues/4718))
- `[ListView]` Fixed an issue selecting after focusing the list with the keyboard. ([#4621](https://github.com/infor-design/enterprise/issues/4621))
- `[Lookup]` Fixed an issue with select all across pages in lookup. ([#4503](https://github.com/infor-design/enterprise/issues/4503))
- `[Lookup]` Fixed an issue clearing selections with selectAcrossPages. ([#4539](https://github.com/infor-design/enterprise/issues/4539))
- `[Message]` Fixed multiple events were firing. ([#953](https://github.com/infor-design/enterprise-ng/issues/953))
- `[Popover]` Fixed a bug where the close button did not get an automation ID and added automation ID to the title. ([#4743](https://github.com/infor-design/enterprise/issues/4743))
- `[Locale/Multiselect]` Fixed a bug where translations could not be made correctly on All label and Selected Label, so we dropped having the label in the field. You can use the allTextString and selectedTextString if you want something special. ([#4505](https://github.com/infor-design/enterprise/issues/4505))
- `[Locale]` Fixed a bug in Estonian translations. ([#4805](https://github.com/infor-design/enterprise/issues/4805))
- `[Locale]` Fixed several bugs in Greek translations. ([#4791](https://github.com/infor-design/enterprise/issues/4791))
- `[Locale]` Fixed a bug in Turkish translations. ([#4788](https://github.com/infor-design/enterprise/issues/4788))
- `[Locale]` Fixed a bug in Thai translations. ([#4738](https://github.com/infor-design/enterprise/issues/4738))
- `[Searchfield]` Fixed an accessibility issue where the X was not tabbable with the keyboard. To fix this added a tabbable setting which is on by default. If you want it off you can set it to false but you would pass accessibility testing. ([#4815](https://github.com/infor-design/enterprise/issues/4815))
- `[Tabs]` Fixed an iOS bug that was preventing dismissible tabs to be dismissed by tap. ([#4763](https://github.com/infor-design/enterprise/issues/4763))
- `[Tabs Module]` Fixed positioning of the icon in tabs module. ([#4842](https://github.com/infor-design/enterprise/issues/4842))
- `[Tabs Module]` Fixed the focus border of the home button and make it tabbable in tabs module. ([#4850](https://github.com/infor-design/enterprise/issues/4850))
- `[Tabs Vertical]` Fixed black hover state in new (uplift) theme contrast mode. ([#4867](https://github.com/infor-design/enterprise/issues/4867))
- `[Validation]` Fixed an issue where validation messages did not have the correct aria for accessibility. ([#4830](https://github.com/infor-design/enterprise/issues/4830))
- `[TabsModule]` Fixed positioning of the icon in tabs module. ([#4842](https://github.com/infor-design/enterprise/issues/4842))
- `[Timepicker]` Improved accessibility on both the input field and its inner picker elements. ([#4403](https://github.com/infor-design/enterprise/issues/4403))

(37 Issues Solved This Release, Backlog Enterprise 136, Backlog Ng 32, 1082 Functional Tests, 1638 e2e Tests)

## v4.37.3

### v4.37.3 Fixes

- `[BusyIndicator]` Fixed a bug that caused the busy-indicator to show below the busy indicator container. ([#4953](https://github.com/infor-design/enterprise/issues/4953))

### v4.37.2 Fixes

- `[Datagrid]` Fixed an issue with missing scrollbars when in frozen column mode on wide screens. ([#4922](https://github.com/infor-design/enterprise/issues/4922))

## v4.37.1

### v4.37.1 Fixes

- `[General]` Increased windows custom css scrollbars from 8px to 12px. ([#4837](https://github.com/infor-design/enterprise/issues/4837))
- `[Datagrid]` Fixed an issue where when using a scroll-flex container to contain datagrid it did not show the Y scrollbar. ([#4914](https://github.com/infor-design/enterprise/issues/4914))

## v4.37.0

### v4.37.0 Features

- `[FileUpload]` Added the ability to drag files onto the file upload field like in 3.x versions. ([#4723](https://github.com/infor-design/enterprise/issues/4723))
- `[Datagrid]` Added the ability to edit columns formatted with tags and badges with an Input editor. ([#4637](https://github.com/infor-design/enterprise/issues/4637))
- `[Datagrid]` Added the ability to pass a locale numberFormat to the TargetedAchievement formatter and also set the default to two decimals. ([#4802](https://github.com/infor-design/enterprise/issues/4802))
- `[Dropdown]` Added basic virtual scrolling to dropdown for if you have thousands of items. Only basic dropdown functionality will work with this setting but it improved performance on larger dropdown lists. ([#4708](https://github.com/infor-design/enterprise/issues/4708))
- `[Sidebar]` Added the ability to hide and show the side bar with the list detail view. ([#4394](https://github.com/infor-design/enterprise/issues/4394))

### v4.37.0 Fixes

- `[App Menu]` Fixed a regression bug  where the searchfield icon duplicated and were not properly aligned with the searchfield. ([#4737](https://github.com/infor-design/enterprise/issues/4737))
- `[App Menu]` Removed the close button animation on the hamburger button when app menus open. ([#4756](https://github.com/infor-design/enterprise/issues/4756))
- `[Bar Chart]` Fixed an issue where the data was passing wrong for grouped type custom tooltip. ([#4548](https://github.com/infor-design/enterprise/issues/4548))
- `[Busy Indicator]` Fixed an error was showing when called `close()` method too soon after `activate()`. ([#980](https://github.com/infor-design/enterprise-ng/issues/980))
- `[Calendar]` Fixed a regression where clicking Legend checkboxes was no longer possible. ([#4746](https://github.com/infor-design/enterprise/issues/4746))
- `[Checkboxes]` Fixed a bug where if checkboxes are in a specific relative layout the checkboxes may click the wrong one. ([#4808](https://github.com/infor-design/enterprise/issues/4808))
- `[Column Chart]` Fixed an issue where the data was passing wrong for grouped type custom tooltip. ([#4548](https://github.com/infor-design/enterprise/issues/4548))
- `[Datagrid]` Fixed an issue where the filter border on readonly lookups was not displayed in high contrast mode. ([#4724](https://github.com/infor-design/enterprise/issues/4724))
- `[Datagrid]` Added missing aria row group role to the datagrid. ([#4479](https://github.com/infor-design/enterprise/issues/4479))
- `[Datagrid]` Fixed a bug where when setting a group and decimal out of the current locale then editing would not work. ([#4806](https://github.com/infor-design/enterprise/issues/4806))
- `[Dropdown]` Fixed an issue where some elements did not correctly get an id in the dropdown. ([#4742](https://github.com/infor-design/enterprise/issues/4742))
- `[Dropdown]` Fixed a bug where you could click the label and focus a disabled dropdown. ([#4739](https://github.com/infor-design/enterprise/issues/4739))
- `[Homepage]` Fixed the wrong metadata was sending for resize, reorder and remove card events. ([#4798](https://github.com/infor-design/enterprise/issues/4798))
- `[Locale]` Fixed an issue where if the 11th digit is a zero the formatNumbers and truncateDecimals function will loose a digit. ([#4656](https://github.com/infor-design/enterprise/issues/4656))
- `[Modal]` Improved detection of non-focusable elements when a Modal is configured to auto focus one of its inner components. ([#4740](https://github.com/infor-design/enterprise/issues/4740))
- `[Module Tabs]` Fixed a bug related to automatic linking of Application Menu trigger tabs in Angular environments ([#4736](https://github.com/infor-design/enterprise/issues/4736))
- `[ProcessIndicator]` Fixed a layout issue on the index page and added a rejected icon. ([#4770](https://github.com/infor-design/enterprise/issues/4770))
- `[Rating]` Fixed an issue where the rating was not clear on toggle. ([#4571](https://github.com/infor-design/enterprise/issues/4571))
- `[Splitter]` Fixed the splitter was dragging to wrong direction in RTL. ([#1813](https://github.com/infor-design/enterprise/issues/1813))
- `[Swaplist]` Fixed an issue where the user attributes need to be override existing attributes. ([#4694](https://github.com/infor-design/enterprise/issues/4694))
- `[Tabs]` Fixed a bug where the info icon were not aligned correctly in the tab, and info message were not visible. ([#4711](https://github.com/infor-design/enterprise/issues/4711))
- `[Tabs]` Fixed a bug where the tab key would move through tabs rather than moving to the tab content. ([#4745](https://github.com/infor-design/enterprise/issues/4745))
- `[Toolbar Searchfield]` Fixed a bug where the toolbar searchfield were unable to focused when tabbing through the page. ([#4683](https://github.com/infor-design/enterprise/issues/4683))
- `[Toolbar Searchfield]` Fixed a bug where the search bar were showing extra outline when focused. ([#4682](https://github.com/infor-design/enterprise/issues/4682))
- `[Track Dirty]` Fixed an error that was showing when using dirty indicator within a tab component. ([#936](https://github.com/infor-design/enterprise-ng/issues/936))
- `[Tree]` Fixed an issue where the character entity was stripped for addNode() method. ([#4694](https://github.com/infor-design/enterprise/issues/4694))

(49 Issues Solved This Release, Backlog Enterprise 137, Backlog Ng 35, 1082 Functional Tests, 1639 e2e Tests)

## v4.36.2

### v4.36.2 Fixes

- `[App Menu]` Removed the close button animation on the hamburger button when app menus open. ([#4756](https://github.com/infor-design/enterprise/issues/4756))
- `[App Menu]` Fixed a regression bug  where the searchfield icon duplicated and were not properly aligned with the searchfield. ([#4737](https://github.com/infor-design/enterprise/issues/4737))
- `[Calendar]` Fixed a regression where clicking Legend checkboxes was no longer possible. ([#4746](https://github.com/infor-design/enterprise/issues/4746))
- `[FileUpload]` Added the ability to drag files onto the file upload field like in 3.x versions. ([#4723](https://github.com/infor-design/enterprise/issues/4723))
- `[Modal]` Improved detection of non-focusable elements when a Modal is configured to auto focus one of its inner components. ([#4740](https://github.com/infor-design/enterprise/issues/4740))
- `[Locale]` Fixed an issue where if the 11th digit is a zero the formatNumbers and truncateDecimals function will loose a digit. ([#4656](https://github.com/infor-design/enterprise/issues/4656))
- `[Rating]` Fixed an issue where the rating was not clear on toggle. ([#4571](https://github.com/infor-design/enterprise/issues/4571))

## v4.36.1

### v4.36.1 Fixes

- `[Calendar]` Fixed a regression where clicking Legend checkboxes was no longer possible. ([#4746](https://github.com/infor-design/enterprise/issues/4746))
- `[Dropdown]` Fixed an issue where some elements did not correctly get an id in the dropdown. ([#4742](https://github.com/infor-design/enterprise/issues/4742))
- `[Editor]` Fixed a follow up issue with readonly links in the editor. ([#4702](https://github.com/infor-design/enterprise/issues/4702))

## v4.36.0

### v4.36.0 Important Changes

- `[Datagrid]` Fixed a bug where the datagrid header checkbox had the wrong aria-checked state when only some rows are selected, this change occurred because the aria-checked was not on the focusable element so was not announced. If using automation scripts on this attribute, you should be aware and adjust accordingly. ([#4491](https://github.com/infor-design/enterprise/issues/4491))

### v4.36.0 Features

- `[Datagrid]` Made the summary row sticky on the bottom of the datagrid. ([#4645](https://github.com/infor-design/enterprise/issues/4645))
- `[Lookup]` Added a clear callback function like the click callback that fires when clicking the clear X if enabled. ([#4693](https://github.com/infor-design/enterprise/issues/4693))
- `[Tabs]` Added a setting for making the text on Module Tabs' optional Application Menu trigger only accessible to screen readers. ([#4590](https://github.com/infor-design/enterprise/issues/4590))

### v4.36.0 Fixes

- `[Application Menu]` Fixed an issue with filtering where nested items matching the filter were not always displayed. ([#4592](https://github.com/infor-design/enterprise/issues/4592))
- `[Column Chart]` Fixed an alignment issue with the labels in grouped column charts. ([#4645](https://github.com/infor-design/enterprise/issues/4645))
- `[Datagrid]` Fixed a bug where filterWhenTyping did not work on lookup filter columns. ([#4678](https://github.com/infor-design/enterprise/issues/4678))
- `[Datagrid]` Fixed an issue where updateRow will not correctly sync and merge data. ([#4674](https://github.com/infor-design/enterprise/issues/4674))
- `[Datagrid]` Fixed a bug where the error icon overlapped to the calendar icon when a row has been selected and hovered. ([#4670](https://github.com/infor-design/enterprise/issues/4670))
- `[Datagrid]` Fixed a bug where multiselect would loose selection across pages when using selectRowsAcrossPages. ([#954](https://github.com/infor-design/enterprise-ng/issues/954))
- `[Datagrid]` Made a fix that when calling applyFilter the lookup checkbox did not update. ([#4693](https://github.com/infor-design/enterprise/issues/4693))
- `[Datagrid]` Added the datagrid api to the current clearArguments setting's callback. ([#4693](https://github.com/infor-design/enterprise/issues/4693))
- `[Datagrid]` Fixed the inbuilt date validation to use the datagrid column settings for date fields. ([#4693](https://github.com/infor-design/enterprise/issues/4730))
- `[Dropdown]` Fixed a bug where the tooltips are invoked for each dropdown item. This was slow with a lot of items. ([#4672](https://github.com/infor-design/enterprise/issues/4672))
- `[Dropdown]` Fixed a bug where mouseup was used rather than click to open the list and this was inconsistent. ([#4638](https://github.com/infor-design/enterprise/issues/4638))
- `[Editor]` Fixed an issue where the dirty indicator was not reset when the contents contain `<br>` tags. ([#4624](https://github.com/infor-design/enterprise/issues/4624))
- `[Editor]` Fixed a bug where hyperlinks were not clickable in readonly state. ([#4702](https://github.com/infor-design/enterprise/issues/4702))
- `[Homepage]` Fixed a bug where the border behaves differently and does not change back correctly when hovering in editable mode. ([#4640](https://github.com/infor-design/enterprise/issues/4640))
- `[Homepage]` Added support for small size (260x260) widgets and six columns. ([#4663](https://github.com/infor-design/enterprise/issues/4663))
- `[Homepage]` Fixed an issue where the animation was not working on widget removed. ([#4686](https://github.com/infor-design/enterprise/issues/4686))
- `[Homepage]` Fixed a bug where the border behaves differently and does not change back correctly when hovering in editable mode. ([#4640](https://github.com/infor-design/enterprise/issues/4640))
- `[Listview]` Fixed an issue where the contextmenu was not open on longpress and text as not selectable for iOS device. ([#4655](https://github.com/infor-design/enterprise/issues/4655))
- `[Locale]` Don't attempt to set d3 locale if d3 is not being used ([#4668](https://github.com/infor-design/enterprise/issues/4486))
- `[Modal]` Fixed a bug where the autofocus was not working on anchor tag inside of the modal and moving the first button as a default focus if there's no `isDefault` property set up.
- `[Pager]` Fixed a bug that automation id's are not added when the attachToBody is used. ([#4692](https://github.com/infor-design/enterprise/issues/4692))
- `[Rating]` Fixed a bug with the readonly function, it did not toggle the readonly state correctly. ([#958](https://github.com/infor-design/enterprise-ng/issues/958))
- `[Tabs]` Added support for a "More Actions" button to exist beside horizontal/header tabs. ([#4532](https://github.com/infor-design/enterprise/issues/4532))
- `[Tree]` Fixed an issue where the parent value was get deleted after use `addNode()` method. ([#4486](https://github.com/infor-design/enterprise/issues/4486))
- `[Wizard]` Fixed a slight layout issue with the highlighted step in RTL mode. ([#4714](https://github.com/infor-design/enterprise/issues/4714))

(42 Issues Solved This Release, Backlog Enterprise 136, Backlog Ng 32, 1084 Functional Tests, 1642 e2e Tests)

## v4.35.4

### v4.35.4 Fixes

- `[Datagrid]` Added the datagrid api to the current clearArguments setting's callback. ([#4693](https://github.com/infor-design/enterprise/issues/4693))

## v4.35.3

### v4.35.3 Fixes

- `[Datagrid]` Made a fix that when calling applyFilter the lookup checkbox did not update. ([#4693](https://github.com/infor-design/enterprise/issues/4693))
- `[Dropdown]` Fixed a bug where the tooltips are invoked for each dropdown item. This was slow with a lot of items. ([#4672](https://github.com/infor-design/enterprise/issues/4672))
- `[Dropdown]` Fixed a bug where mouseup was used rather than click to open the list and this was inconsistent. ([#4638](https://github.com/infor-design/enterprise/issues/4638))
- `[Lookup]` Added a clear callback function like the click callback that fires when clicking the clear X if enabled. ([#4693](https://github.com/infor-design/enterprise/issues/4693))
- `[Pager]` Fixed a bug that automation id's are not added when the attachToBody is used. ([#4692](https://github.com/infor-design/enterprise/issues/4692))
- `[Rating]` Fixed a bug with the readonly function, it did not toggle the readonly state correctly. ([#958](https://github.com/infor-design/enterprise-ng/issues/958))

## v4.35.2

### v4.35.2 Fixes

- `[Datagrid]` Fixed an additional issue where updateRow will cause rows to no longer be reorderable. ([#4674](https://github.com/infor-design/enterprise/issues/4674))

## v4.35.1

### v4.35.1 Fixes

- `[Datagrid]` Fixed an issue where updateRow will not correctly sync and merge data. ([#4674](https://github.com/infor-design/enterprise/issues/4674))
- `[Datagrid]` Fixed a bug where filterWhenTyping did not work on lookup filter columns. ([#4678](https://github.com/infor-design/enterprise/issues/4678))
- `[Editor]` Fixed an issue where the dirty indicator was not reset when the contents contain `<br>` tags. ([#4624](https://github.com/infor-design/enterprise/issues/4624))

## v4.35.0

### v4.35.0 Important Notes

- `[Breadcrumb]` We added support for the use of `span` in place of `a` tags inside Breadcrumb List Items at the component API level.  In order to facilitate this, some internal API methods had to be changed to recognize the list item instead of the anchor.  If you rely on the Breadcrumb API and reference breadcrumb item anchor tags, please note that before adopting this version, you should change your code to instead reference the list items, or only use the BreadcrumbItem API.

### v4.35.0 Features

- `[Datagrid]` Added support to select all rows on current page only for client side paging. ([#4265](https://github.com/infor-design/enterprise/issues/4265))
- `[Datagrid]` Added a new ProcessIndicator formatter. ([#3918](https://github.com/infor-design/enterprise/issues/3918))
- `[Dropdown]` Improved behavior of list item navigation/selection when a Dropdown is configured with "no search" mode activated. ([#4483](https://github.com/infor-design/enterprise/issues/4483))
- `[Lookup]` Added the ability to change the lookup icon. ([#4527](https://github.com/infor-design/enterprise/issues/4527))
- `[ProcessIndicator]` Added: labels, more icon support, and a content areas and made it responsive. ([#3918](https://github.com/infor-design/enterprise/issues/3918))

### v4.35.0 Fixes

- `[Application Menu]` Fixed accessibility issues getting redundant info in expand/collapse button. ([#4462](https://github.com/infor-design/enterprise/issues/4462))
- `[Application Menu]` Fixed accessibility issues with missing instructional text and incorrect aria-role assignments on the App Menu triggers (hamburger buttons) and Role switcher buttons. ([#4489](https://github.com/infor-design/enterprise/issues/4489))
- `[About]` Made it possible to close About dialogs that previously had open, nested Modals present. ([NG#915](https://github.com/infor-design/enterprise-ng/issues/915))
- `[Badges]` Fixed alignment issues in uplift theme. ([#4578](https://github.com/infor-design/enterprise/issues/4578))
- `[Busy Indicator]` Fixed an issue where the whole page and parent div was shifts when active. ([#746](https://github.com/infor-design/enterprise-ng/issues/746))
- `[Button]` Fixed the tooltip in action button to be not visible when there's no title attribute. ([#4473](https://github.com/infor-design/enterprise/issues/4473))
- `[Column Chart]` Fixed a minor alignment issue in the xAxis labels ([#4460](https://github.com/infor-design/enterprise/issues/4460))
- `[Colorpicker]` Fixed an issue where values were not being selecting when multiple colorpickers are present. ([#4146](https://github.com/infor-design/enterprise/issues/4146))
- `[Datagrid]` Fix a bug where changing selectable on the fly did not change the select behavior. ([#4575](https://github.com/infor-design/enterprise/issues/4575))
- `[Datagrid]` Fixed an issue where the click event was not fire for hyperlinks keyword search results. ([#4550](https://github.com/infor-design/enterprise/issues/4550))
- `[Datagrid]` Added api setting for selection on enter edit mode. ([#4485](https://github.com/infor-design/enterprise/issues/4485))
- `[Datagrid]` Fixed a bug where the onPostRenderCell function would get an empty container if using frozen columns. ([#947](https://github.com/infor-design/enterprise-ng/issues/947))
- `[Datagrid]` Fix a bug where changing selectable on the fly did not change the select behavior. ([#4575](https://github.com/infor-design/enterprise/issues/4575))
- `[Dropdown]` Fixed a bug where the last option icon changes when searching/filtering in dropdown search field. ([#4474](https://github.com/infor-design/enterprise/issues/4474))
- `[Editor/Fontpicker]` Fixed a bug where the label relationship were not valid in the editor role. Adding `aria-labelledby` will fix the association for both editor and the label. Also, added an audible label in fontpicker. ([#4454](https://github.com/infor-design/enterprise/issues/4454))
- `[Field Options]` Fixed an issue where the action button was misaligned for safari. ([#4610](https://github.com/infor-design/enterprise/issues/4610))
- `[FileUploadAdvanced]` Fixed an issue where abort method was not working properly to remove the file block when upload fails. ([#938](https://github.com/infor-design/enterprise-ng/issues/938))
- `[Header]` Fixed a bug where the searchfield automatically expands when clicking the app menu button. ([#4617](https://github.com/infor-design/enterprise/issues/4617))
- `[Lookup]` Fixed some layout issues when using the editable and clearable options on the filter row. ([#4527](https://github.com/infor-design/enterprise/issues/4527))
- `[Lookup]` Fixed incorrect counts when using allowSelectAcrossPages. ([#4316](https://github.com/infor-design/enterprise/issues/4316))
- `[Mask]` Fixed broken date/time masks in the `sv-SE` locale. ([#4613](https://github.com/infor-design/enterprise/issues/4613))
- `[Tree]` Fixed an issue where the character entity references were render differently for parent and child levels. ([#4512](https://github.com/infor-design/enterprise/issues/4512))
- `[Tooltip/Pager]` Fixed an issue where the tooltip would show at the top when clicking paging buttons. ([#218](https://github.com/infor-design/enterprise-ng/issues/218))

(40 Issues Solved This Release, Backlog Enterprise 173, Backlog Ng 42, 1083 Functional Tests, 1638 e2e Tests)

## v4.34.3

### v4.34.3 Fixes

- `[Lookup]` Added the ability to change the lookup icon. ([#4527](https://github.com/infor-design/enterprise/issues/4527))
- `[Lookup]` Fixed some layout issues when using the editable and clearable options on the filter row. ([#4527](https://github.com/infor-design/enterprise/issues/4527))

## v4.34.2

### v4.34.2 Fixes

- `[Dropdown/Autocomplete]` Fix a bug where these components would fail in IE 11. Note that IE 11 isn't "supported" but we fixed these issues to give teams more time to migrate. ([#4608](https://github.com/infor-design/enterprise/issues/4608))
- `[General]` Fix a bug where the regex scripts will error on Big Sur. ([#4612](https://github.com/infor-design/enterprise/issues/4612))

## v4.34.1

### v4.34.1 Fixes

- `[Datagrid]` Fix a bug where changing selectable on the fly did not change the select behavior. ([#4575](https://github.com/infor-design/enterprise/issues/4575)

## v4.34.0

### v4.34.0 Features

- `[All Components]` Added `attributes` setting to set automation id's and id's. ([#4498](https://github.com/infor-design/enterprise/issues/4498))
- `[Datagrid]` Added a limited experimental sticky header feature. ([#3993](https://github.com/infor-design/enterprise/issues/3993))
- `[Input]` Add a `revealText` plugin that will add a button to password fields to hide and show sensitive information such as SIN or passwords. ([#4098](https://github.com/infor-design/enterprise/issues/4098))
- `[Listview]` Added a new setting `allowDeselect` which will make it such that if you select an item you cant deselect, you can only select another item. ([#4376](https://github.com/infor-design/enterprise/issues/4376))
- `[Locale]` Added a new set of translations from the translation team. ([#4501](https://github.com/infor-design/enterprise/issues/4501))
- `[Locale/Charts]` The numbers inside charts are now formatted using the current locale's, number settings. This can be disabled/changed in some charts by passing in a localeInfo object to override the default settings. ([#4437](https://github.com/infor-design/enterprise/issues/4437))
- `[Treemap]` Added ability to show a tooltip. ([#2794](https://github.com/infor-design/enterprise/issues/2794))

### v4.34.0 Fixes

- `[Autocomplete]` Fixed an issue where a slow and incomplete ajax request would cause the dropdown to briefly show wrong contents. ([#4387](https://github.com/infor-design/enterprise/issues/4387))
- `[Breadcrumb]` Fixed an issue where css only breadcrumbs were missing styles. ([#4501](https://github.com/infor-design/enterprise/issues/4501))
- `[Datepicker]` Fixed an issue where range highlight was not aligning for Mac/Safari. ([#4352](https://github.com/infor-design/enterprise/issues/4352))
- `[Datagrid]` Fixed an issue with a custom toolbar, where buttons would click twice. ([#4471](https://github.com/infor-design/enterprise/issues/4471))
- `[Datagrid]` Fixed an issue where the special characters (é, à, ü, û, ...) export to csv was not generated them correctly. ([#4347](https://github.com/infor-design/enterprise/issues/4347))
- `[Datagrid]` Fixed an issue where the leading spaces were removed on editing cells. ([#4380](https://github.com/infor-design/enterprise/issues/4380))
- `[Datagrid]` Fixed an issue where the double click event was not firing for checkbox columns. ([#4381](https://github.com/infor-design/enterprise/issues/4381))
- `[Datagrid]` Fixed an issue where the dropdown in a datagrid would stay open when clicking to the next page of results. ([#4396](https://github.com/infor-design/enterprise/issues/4396))
- `[Datagrid]` Fixed a bug where a scroll bar shows even when there's no data in datagrid. ([#4228](https://github.com/infor-design/enterprise/issues/4228))
- `[Datagrid]` Fixed an issue where calling setFocus on the datagrid would stop open menus from working. ([#4429](https://github.com/infor-design/enterprise/issues/4429))
- `[Datagrid]` To allow for some script tools to work we now set draggable to true. ([#4490](https://github.com/infor-design/enterprise/issues/4490))
- `[Datagrid]` Fixed an error on the filter box on the personalization dialog where it would error if there is a column with no name field. ([#4495](https://github.com/infor-design/enterprise/issues/4495))
- `[Datagrid]` Fixed links when changing personalization as they would inherit the wrong color. ([#4481](https://github.com/infor-design/enterprise/issues/4481))
- `[Datagrid]` Fixed a bug where searching with the search on the toolbar would not highlight results. ([#4488](https://github.com/infor-design/enterprise/issues/4488))
- `[Datagrid]` Fixed an issue with a custom toolbar, where buttons would click twice. ([#4471](https://github.com/infor-design/enterprise/issues/4471))
- `[Datagrid]` Fixed a bug in updateRow where it did not sync up all data passed in with the dataset. ([#4476](https://github.com/infor-design/enterprise/issues/4476))
- `[Datepicker]` Changed the month/year picker to skip 10 years instead of one. ([#4388](https://github.com/infor-design/enterprise/issues/4388))
- `[Dropdown]` Improved the behavior of the `noSearch` dropdown when using the keyboard. ([#4388](https://github.com/infor-design/enterprise/issues/4388))
- `[Editor]` Fixed an issue where the focus was getting lost after pressing toolbar buttons. ([#4335](https://github.com/infor-design/enterprise/issues/4335))
- `[Editor]` Fixed an issue where the color picker was not opening the popup for overflow menu and had name as undefined in list. ([#4398](https://github.com/infor-design/enterprise/issues/4398))
- `[Editor]` Fixed an issue where font-size tags are stripped from the css. ([#4557](https://github.com/infor-design/enterprise/issues/4557))
- `[Favorites]` Removed the favorites component as its not really a component, info on it can be found under buttons in the toggle example. ([#4405](https://github.com/infor-design/enterprise/issues/4405))
- `[Fieldset]` Fixed a bug where summary form data gets cut off on a smaller viewport. ([#3861](https://github.com/infor-design/enterprise/issues/3861))
- `[Homepage]` Fixed an issue where the four column widgets were incorrectly positioned, left aligned on large screen. ([#4541](https://github.com/infor-design/enterprise/issues/4541))
- `[List Detail]` Fixed css height for list detail in responsive view ([#4426](https://github.com/infor-design/enterprise/issues/4426))
- `[Listview]` Fixed a bug where readonly and non-selectable listview should not have hover state. ([#4452](https://github.com/infor-design/enterprise/issues/4452))
- `[Lookup]` Fixed a bug where the filter header together with the checkbox column is not properly align. ([#3774](https://github.com/infor-design/enterprise/issues/3774))
- `[MenuButton]` Removed the menubutton component sections as its not really a component, info on it can be found under buttons in the MenuButton examples. ([#4416](https://github.com/infor-design/enterprise/issues/4416))
- `[Message]` Added support for lists in the message, also fixed a problem when doing so, with screen readers. ([#4400](https://github.com/infor-design/enterprise/issues/4400))
- `[Message]` Added the `noRefocus` setting that will feed through to the modal. ([#4507](https://github.com/infor-design/enterprise/issues/4507))
- `[Splitter]` Added missing audible labels in splitter collapse button and splitter handle. ([#4404](https://github.com/infor-design/enterprise/issues/4404))
- `[Tabs Module]` Fixed a bug where tab items were not centered correctly in uplift theme. ([#4538](https://github.com/infor-design/enterprise/issues/4538))
- `[Treemap]` Fixed a bug where small slices may show a "tip" below the chart. ([#2794](https://github.com/infor-design/enterprise/issues/2794))

(56 Issues Solved This Release, Backlog Enterprise 185, Backlog Ng 42, 1082 Functional Tests, 1612 e2e Tests)<|MERGE_RESOLUTION|>--- conflicted
+++ resolved
@@ -6,12 +6,7 @@
 
 ## v4.90.0 Fixes
 
-<<<<<<< HEAD
-- `[Pie/Donut]` Fixed a bug in clicking legends causing to change whole list to the last clicked legend name. ([#8139](https://github.com/infor-design/enterprise/issues/8139))
-- `[Pie/Donut]` Fixed a bug in where legends can be clicked if selectable settings set to false. ([#8140](https://github.com/infor-design/enterprise/issues/8140))
-=======
 - `[Modal]` Adjusted modal title spacing to avoid icon from cropping. ([#8031](https://github.com/infor-design/enterprise/issues/8031))
->>>>>>> ed651dc8
 
 ## v4.89.0
 
@@ -41,6 +36,8 @@
 - `[Module Nav]` Fixed a bug where the settings was behind the main module nav element. ([#8063](https://github.com/infor-design/enterprise/issues/8063))
 - `[Module Nav]` Fixed a bug where the accordion in the page container inherited module nav accordion styles. ([#8040](https://github.com/infor-design/enterprise/issues/7884))
 - `[Pie/Donut]` Fixed the displayed legend when selecting a different one. ([#7845](https://github.com/infor-design/enterprise/issues/7845))
+- `[Pie/Donut]` Fixed a bug in clicking legends causing to change whole list to the last clicked legend name. ([#8139](https://github.com/infor-design/enterprise/issues/8139))
+- `[Pie/Donut]` Fixed a bug in where legends can be clicked if selectable settings set to false. ([#8140](https://github.com/infor-design/enterprise/issues/8140))
 - `[Popupmenu]` Fixed shared menu not closing and opening correctly. ([NG#1552](https://github.com/infor-design/enterprise-ng/issues/1552))
 - `[ProcessIndicator]` Adjusted icon sizing to remove gaps between separators. ([#7982](https://github.com/infor-design/enterprise/issues/7982))
 - `[Radios]` Adjusted styling of checked disabled radio button. ([#8082](https://github.com/infor-design/enterprise/issues/8082))
