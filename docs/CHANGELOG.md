# What's New with Enterprise

## v4.71.0

## v4.71.0 Important Changes

- `[Button]` Changed style and features of existing buttons and added destructive buttons. ([#6977](https://github.com/infor-design/enterprise/issues/6977))

## v4.71.0 Features

- `[Datagrid]` Added ability to set the color of the header in datagrid (`dark` or `light`). ([#7008](https://github.com/infor-design/enterprise/issues/7008))
- `[Radar]` Converted Radar scripts to puppeteer. ([#6989](https://github.com/infor-design/enterprise/issues/6989))
- `[Searchfield]` Added enhancement changes in searchfield. ([#6707](https://github.com/infor-design/enterprise/issues/6707))
- `[Tabs]` Added puppeteer scripts for tooltip title. ([#7003](https://github.com/infor-design/enterprise/issues/7003))
- `[Datagrid]` Added ability to set the color of the header in datagrid (`dark` or `light`). ([#7008](https://github.com/infor-design/enterprise/issues/7008))

## v4.71.0 Fixes

- `[Datagrid]` Fixed a bug in datagrid where dropdown filter does not render correctly. ([#7006](https://github.com/infor-design/enterprise/issues/7006))
<<<<<<< HEAD
- `[Datagrid]` Fixed a bug in datagrid where the icon cause clipping issues. ([#7000](https://github.com/infor-design/enterprise/issues/7000))
- `[Datagrid]` Fixed a bug in datagrid where flex toolbar is not properly destroyed. ([NG#1423](https://github.com/infor-design/enterprise-ng/issues/1423))
=======
- `[Datagrid]` Fixed a bug in datagrid in datagrid where the icon cause clipping issues. ([#7000](https://github.com/infor-design/enterprise/issues/7000))
- `[Tabs Header]` Changed the default background for tabs header in default and alternate. ([#6979](https://github.com/infor-design/enterprise/issues/6979))
>>>>>>> 4c58d890

## v4.70.0

## v4.70.0 Important Features

## v4.70.0 Features

- `[Checkbox]` Converted Checkbox scripts to puppeteer. ([#6936](https://github.com/infor-design/enterprise/issues/6936))
- `[Circlepager]` Converted Circlepager scripts to puppeteer. ([#6971](https://github.com/infor-design/enterprise/issues/6971))
- `[Icons]` Bumped `ids-identity` to get a new empty state icon `empty-no-search-result` and a new system icon `advance-settings`.([#6999](https://github.com/infor-design/enterprise/issues/6999))

## v4.70.0 Fixes

- `[Accordion]` Fixed a bug where expanded card closes in NG when opening accordion. ([#6820](https://github.com/infor-design/enterprise/issues/6820))
- `[Counts]` Fixed a bug in counts where two rows of labels cause misalignment. ([#6845](https://github.com/infor-design/enterprise/issues/6845))
- `[Datagrid]` Fixed a bug in datagrid where expandable row input cannot edit the value. ([#6781](https://github.com/infor-design/enterprise/issues/6781))
- `[Datagrid]` Fixed a bug in datagrid where clear dirty cell does not work properly in frozen columns. ([#6952](https://github.com/infor-design/enterprise/issues/6952))
- `[Datagrid]` Adjusted date and timepicker icons in datagrid filter. ([#6917](https://github.com/infor-design/enterprise/issues/6917))
- `[Datagrid]` Fixed a bug where frozen column headers are not rendered on update. ([NG#1399](https://github.com/infor-design/enterprise-ng/issues/1399))
- `[Datagrid]` Added toolbar update on datagrid update. ([NG#1357](https://github.com/infor-design/enterprise-ng/issues/1357))
- `[Datepicker]` Added Firefox increment/decrement keys. ([#6877](https://github.com/infor-design/enterprise/issues/6877))
- `[Datepicker]` Fixed a bug in mask value in datepicker when update is called. ([NG#1380](https://github.com/infor-design/enterprise-ng/issues/1380))
- `[Dropdown]` Fixed a bug in dropdown where there is a null in a list when changing language to chinese. ([#6916](https://github.com/infor-design/enterprise/issues/6916))
- `[Editor]` Fixed a bug in editor where insert image is not working properly when adding attributes. ([#6864](https://github.com/infor-design/enterprise/issues/6864))
- `[Editor]` Fixed a bug in editor where paste and plain text is not cleaning the text/html properly. ([#6892](https://github.com/infor-design/enterprise/issues/6892))
- `[Locale]` Fixed a bug in locale where same language translation does not render properly. ([#6847](https://github.com/infor-design/enterprise/issues/6847))
- `[Icons]` Fixed incorrect colors of new empty state icons. ([#6965](https://github.com/infor-design/enterprise/issues/6965))
- `[Popupmenu]` Fixed a bug in popupmenu where submenu and submenu items are not indented properly. ([#6860](https://github.com/infor-design/enterprise/issues/6860))
- `[Process Indicator]` Fix on extra line after final step. ([#6744](https://github.com/infor-design/enterprise/issues/6744))
- `[Searchfield]` Changed toolbar in example page to flex toolbar. ([#6737](https://github.com/infor-design/enterprise/issues/6737))
- `[Tabs]` Added tooltip on add new tab button. ([#6902](https://github.com/infor-design/enterprise/issues/6902))
- `[Tabs]` Adjusted header and tab colors in themes. ([#6673](https://github.com/infor-design/enterprise/issues/6673))
- `[Timepicker]` Filter method in datagrid is called on timepicker's change event. ([#6896](https://github.com/infor-design/enterprise/issues/6896))

## v4.69.0

## v4.69.0 Important Features

- `[Icons]` All icons have padding on top and bottom effectively making them 4px smaller by design. This change may require some UI corrections to css. ([#6868](https://github.com/infor-design/enterprise/issues/6868))
- `[Icons]` Over 60 new icons and 126 new industry focused icons. ([#6868](https://github.com/infor-design/enterprise/issues/6868))
- `[Icons]` The icon `save-closed` is now `save-closed-old` in the deprecated, we suggest not using this old icon. ([#6868](https://github.com/infor-design/enterprise/issues/6868))
- `[Icons]` Alert icons come either filled or not filled (outlined) filled alert icons like  `icon-alert-alert` are now `icon-success-alert` and `alert-filled` we suggest no longer using filled alert icons, use only the outlined ones. ([#6868](https://github.com/infor-design/enterprise/issues/6868))

## v4.69.0 Features

- `[Datagrid]` Added puppeteer script for extra class for tooltip. ([#6900](https://github.com/infor-design/enterprise/issues/6900))
- `[Header]` Converted Header scripts to puppeteer. ([#6919](https://github.com/infor-design/enterprise/issues/6919))
- `[Icons]` Added [enhanced and new empty states icons](https://main-enterprise.demo.design.infor.com/components/icons/example-empty-widgets.html) with a lot more color. These should replace existing ones but it is opt-in. ([#6868](https://github.com/infor-design/enterprise/issues/6868))
- `[Lookup]` Added puppeteer script for lookup double click apply enhancement. ([#6886](https://github.com/infor-design/enterprise/issues/6886))
- `[Stepchart]` Converted Stepchart scripts to puppeteer. ([#6940](https://github.com/infor-design/enterprise/issues/6940))

## v4.69.0 Fixes

- `[Datagrid]` Fixed a bug in datagrid where sorting is not working properly. ([#6787](https://github.com/infor-design/enterprise/issues/6787))
- `[Datagrid]` Fixed a bug in datagrid where add row is not working properly when using frozen columns. ([#6918](https://github.com/infor-design/enterprise/issues/6918))
- `[Datagrid]` Fixed a bug in datagrid where tooltip flashes continuously on hover. ([#5907](https://github.com/infor-design/enterprise/issues/5907))
- `[Datagrid]` Fixed a bug in datagrid where is empty and is not empty is not working properly. ([#5273](https://github.com/infor-design/enterprise/issues/5273))
- `[Datagrid]` Fixed a bug in datagrid where inline editor input text is not being selected upon clicking. ([NG#1365](https://github.com/infor-design/enterprise-ng/issues/1365))
- `[Datagrid]` Fixed a bug in datagrid where multiselect filter is not rendering properly. ([#6846](https://github.com/infor-design/enterprise/issues/6846))
- `[Datagrid]` Fixed a bug in datagrid where row shading is not rendered properly. ([#6850](https://github.com/infor-design/enterprise/issues/6850))
- `[Datagrid]` Fixed a bug in datagrid where icon is not rendering properly in small and extra small row height. ([#6866](https://github.com/infor-design/enterprise/issues/6866))
- `[Datagrid]` Fixed a bug in datagrid where sorting is not rendering properly when there is a previously focused cell. ([#6851](https://github.com/infor-design/enterprise/issues/6851))
- `[Datagrid]` Additional checks when updating cell so that numbers aren't converted twice. ([NG#1370](https://github.com/infor-design/enterprise-ng/issues/1370))
- `[Datagrid]` Additional fixes on dirty indicator not updating on drag columns. ([#6867](https://github.com/infor-design/enterprise/issues/6867))
- `[General]` Instead of optional dependencies use a custom command. ([#6876](https://github.com/infor-design/enterprise/issues/6876))
- `[Modal]` Fixed a bug where suppress key setting is not working. ([#6793](https://github.com/infor-design/enterprise/issues/6793))
- `[Searchfield]` Additional visual fixes in classic on go button in searchfield toolbar. ([#6686](https://github.com/infor-design/enterprise/issues/6686))
- `[Splitter]` Fixed on splitter not working when parent height changes dynamically. ([#6819](https://github.com/infor-design/enterprise/issues/6819))
- `[Toolbar Flex]` Added additional checks for destroying toolbar. ([#6844](https://github.com/infor-design/enterprise/issues/6844))

## v4.68.0

## v4.68.0 Features

- `[Button]` Added Protractor to Puppeteer conversion scripts. ([#6626](https://github.com/infor-design/enterprise/issues/6626))
- `[Calendar]` Added puppeteer script for show/hide legend. ([#6810](https://github.com/infor-design/enterprise/issues/6810))
- `[Colors]` Added puppeteer script for color classes targeting color & border color. ([#6801](https://github.com/infor-design/enterprise/issues/6801))
- `[Column]` Added puppeteer script for combined column chart. ([#6381](https://github.com/infor-design/enterprise/issues/6381))
- `[Datagrid]` Added additional setting in datagrid header for tooltip extra class. ([#6802](https://github.com/infor-design/enterprise/issues/6802))
- `[Datagrid]` Added `dblClickApply` setting in lookup for selection of item. ([#6546](https://github.com/infor-design/enterprise/issues/6546))

## v4.68.0 Fixes

- `[Bar Chart]` Fixed a bug in bar charts grouped, where arias are identical to each series. ([#6748](https://github.com/infor-design/enterprise/issues/6748))
- `[Datagrid]` Fixed a bug in datagrid where tooltip flashes continuously on hover. ([#5907](https://github.com/infor-design/enterprise/issues/5907))
- `[Datagrid]` Fixed a bug in datagrid where expandable row animation is not rendering properly. ([#6813](https://github.com/infor-design/enterprise/issues/6813))
- `[Datagrid]` Fixed a bug in datagrid where dropdown filter does not render correctly. ([#6834](https://github.com/infor-design/enterprise/issues/6834))
- `[Datagrid]` Fixed alignment issues in trigger fields. ([#6678](https://github.com/infor-design/enterprise/issues/6678))
- `[Datagrid]` Added a null guard in tree list when list is not yet loaded. ([#6816](https://github.com/infor-design/enterprise/issues/6816))
- `[Datagrid]` Added a setting `ariaDescribedBy` in the column to override `aria-describedby` value of the cells. ([#6530](https://github.com/infor-design/enterprise/issues/6530))
- `[Datagrid]` Allowed beforeCommitCellEdit event to be sent for Editors.Fileupload. ([#6821](https://github.com/infor-design/enterprise/issues/6821))]
- `[Datagrid]` Classic theme trigger field adjustments in datagrid. ([#6678](https://github.com/infor-design/enterprise/issues/6678))
- `[Datagrid]` Added null guard in tree list when list is not yet loaded. ([#6816](https://github.com/infor-design/enterprise/issues/6816))
- `[Datagrid]` Fix on dirty indicator not updating on drag columns. ([#6867](https://github.com/infor-design/enterprise/issues/6867))
- `[Editor]` Fixed a bug in editor where block quote is not continued in the next line. ([#6794](https://github.com/infor-design/enterprise/issues/6794))
- `[Editor]` Fixed a bug in editor where breaking space doesn't render dirty indicator properly. ([NG#1363](https://github.com/infor-design/enterprise-ng/issues/1363))
- `[Searchfield]` Visual fixes on go button in searchfield toolbar. ([#6686](https://github.com/infor-design/enterprise/issues/6686))
- `[Searchfield]` Added null check in xButton. ([#6858](https://github.com/infor-design/enterprise/issues/6858))
- `[Textarea]` Fixed a bug in textarea where validation breaks after enabling/disabling. ([#6773](https://github.com/infor-design/enterprise/issues/6773))
- `[Typography]` Updated text link color in dark theme. ([#6807](https://github.com/infor-design/enterprise/issues/6807))
- `[Lookup]` Fixed where field stays disabled when enable API is called ([#6145](https://github.com/infor-design/enterprise/issues/6145))

(28 Issues Solved This Release, Backlog Enterprise 274, Backlog Ng 51, 1105 Functional Tests, 1303 e2e Tests, 561 Puppeteer Tests)

## v4.67.0

## v4.67.0 Important Notes

- `[CDN]` The former CDN `cdn.hookandloop.infor.com` can no longer be maintained by IT and needs to be discontinued. It will exist for approximately one year more (TBD), so please remove direct use from any production code. ([#6754](https://github.com/infor-design/enterprise/issues/6754))
- `[Datepicker]` The functionality to enter today with a `t` is now under a setting `todayWithKeyboard-false`, it is false because you cant type days like September in a full picker. ([#6653](https://github.com/infor-design/enterprise/issues/6653))
- `[Datepicker]` The functionality to increase the day with a `+/-` it defaults to false because it conflicts with many other internal shortcut keys. ([#6632](https://github.com/infor-design/enterprise/issues/6632))

## v4.67.0 Markup Changes

- `[AppMenu]` As a design change the `Infor` logo is no longer to be shown on the app menu and has been removed. This reduces visual clutter, and is more inline with Koch global brand to leave it out. ([#6726](https://github.com/infor-design/enterprise/issues/6726))

## v4.67.0 Features

- `[Calendar]` Add a setting for calendar to show and hide the legend. ([#6533](https://github.com/infor-design/enterprise/issues/6533))
- `[Datagrid]` Added puppeteer script for header icon with tooltip. ([#6738](https://github.com/infor-design/enterprise/issues/6738))
- `[Icons]` Added new icons for `interaction` and `interaction-reply`. ([#6721](https://github.com/infor-design/enterprise/issues/6721))
- `[Monthview]` Added puppeteer script for monthview legend visibility when month changes ([#6382](https://github.com/infor-design/enterprise/issues/6382))
- `[Searchfield]` Added puppeteer script for filter and sort icon. ([#6007](https://github.com/infor-design/enterprise/issues/6007))
- `[Searchfield]` Added puppeteer script for custom icon. ([#6723](https://github.com/infor-design/enterprise/issues/6723))

## v4.67.0 Fixes

- `[Accordion]` Added a safety check in accordion. ([#6789](https://github.com/infor-design/enterprise/issues/6789))
- `[Badge/Tag/Icon]` Fixed info color in dark mode. ([#6763](https://github.com/infor-design/enterprise/issues/6763))
- `[Button]` Added notification badges for buttons with labels. ([NG#1347](https://github.com/infor-design/enterprise-ng/issues/1347))
- `[Button]` Added dark theme button colors. ([#6512](https://github.com/infor-design/enterprise/issues/6512))
- `[Calendar]` Fixed a bug in calendar where bottom border is not properly rendering. ([#6668](https://github.com/infor-design/enterprise/issues/6668))
- `[Color Palette]` Added status color CSS classes for color and border-color properties. ([#6711](https://github.com/infor-design/enterprise/issues/6711))
- `[Datagrid]` Fixed a bug in datagrid inside a modal where the column is rendering wider than normal. ([#6782](https://github.com/infor-design/enterprise/issues/6782))
- `[Datagrid]` Fixed a bug in datagrid where when changing rowHeight as a setting and re-rendering it doesn't apply. ([#6783](https://github.com/infor-design/enterprise/issues/6783))
- `[Datagrid]` Fixed a bug in datagrid where isEditable is not returning row correctly. ([#6746](https://github.com/infor-design/enterprise/issues/6746))
- `[Datagrid]` Updated datagrid header CSS height. ([#6697](https://github.com/infor-design/enterprise/issues/6697))
- `[Datagrid]` Fixed on datagrid column width. ([#6725](https://github.com/infor-design/enterprise/issues/6725))
- `[Datagrid]` Fixed an error editing in datagrid with grouped headers. ([#6759](https://github.com/infor-design/enterprise/issues/6759))
- `[Datagrid]` Updated space key checks for expand button. ([#6756](https://github.com/infor-design/enterprise/issues/6756))
- `[Datagrid]` Fixed an error when hovering cells with tooltips setup and using grouped headers. ([#6753](https://github.com/infor-design/enterprise/issues/6753))
- `[Editor]` Fixed bug in editor where background color is not rendering properly. ([#6685](https://github.com/infor-design/enterprise/issues/6685))
- `[Listview]` Fixed a bug where listview is not rendering properly when dataset has zero integer value. ([#6640](https://github.com/infor-design/enterprise/issues/6640))
- `[Popupmenu]` Fixed a bug in popupmenu where getSelected() is not working on multiselectable. ([NG#1349](https://github.com/infor-design/enterprise/issues-ng/1349))
- `[Toolbar-Flex]` Removed deprecated message by using `beforeMoreMenuOpen` setting. ([#NG1352](https://github.com/infor-design/enterprise-ng/issues/1352))
- `[Trackdirty]` Added optional chaining for safety check of trackdirty element. ([#6696](https://github.com/infor-design/enterprise/issues/6696))
- `[WeekView]` Added Day View and Week View Shading. ([#6568](https://github.com/infor-design/enterprise/issues/6568))

(30 Issues Solved This Release, Backlog Enterprise 252, Backlog Ng 49, 1104 Functional Tests, 1342 e2e Tests, 506 Puppeteer Tests)

## v4.66.0

## v4.66.0 Features

- `[Busyindicator]` Converted protractor tests to puppeteer. ([#6623](https://github.com/infor-design/enterprise/issues/6623))
- `[Calendar]` Converted protractor tests to puppeteer. ([#6524](https://github.com/infor-design/enterprise/issues/6524))
- `[Datagrid]` Added puppeteer script for render only one row. ([#6645](https://github.com/infor-design/enterprise/issues/6645))
- `[Datagrid]` Added test scripts for add row. ([#6644](https://github.com/infor-design/enterprise/issues/6644))
- `[Datepicker]` Added setting for adjusting day using +/- in datepicker. ([#6632](https://github.com/infor-design/enterprise/issues/6632))
- `[Targeted-Achievement]` Add puppeteer test for show tooltip on targeted achievement. ([#6550](https://github.com/infor-design/enterprise/issues/6550))
- `[Icons]` Added new icons for `interaction` and `interaction-reply`. ([#6666](https://github.com/infor-design/enterprise/issues/6629))
- `[Searchfield]` Added option to add custom icon button. ([#6453](https://github.com/infor-design/enterprise/issues/6453))
- `[Targeted-Achievement]` Added puppeteer test for show tooltip on targeted achievement. ([#6550](https://github.com/infor-design/enterprise/issues/6550))
- `[Textarea]` Converted protractor tests to puppeteer. ([#6629](https://github.com/infor-design/enterprise/issues/6629))

## v4.66.0 Fixes

- `[Datagrid]` Fixed trigger icon background color on hover when row is activated. ([#6679](https://github.com/infor-design/enterprise/issues/6679))
- `[Datagrid]` Fixed the datagrid alert icon was not visible and the trigger cell moves when hovering over when editor has trigger icon. ([#6663](https://github.com/infor-design/enterprise/issues/6663))
- `[Datagrid]` Fixed redundant `aria-describedby` attributes at cells. ([#6530](https://github.com/infor-design/enterprise/issues/6530))
- `[Datagrid]` Fixed on edit outline in textarea not filling the entire cell. ([#6588](https://github.com/infor-design/enterprise/issues/6588))
- `[Datagrid]` Updated filter phrases for datepicker. ([#6587](https://github.com/infor-design/enterprise/issues/6587))
- `[Datagrid]` Fixed the overflowing of the multiselect dropdown on the page and pushes the container near the screen's edge. ([#6580](https://github.com/infor-design/enterprise/issues/6580))
- `[Datagrid]` Fixed unselectRow on `treegrid` sending rowData incorrectly. ([#6548](https://github.com/infor-design/enterprise/issues/6548))
- `[Datagrid]` Fixed incorrect rowData for grouping tooltip callback. ([NG#1298](https://github.com/infor-design/enterprise-ng/issues/1298))
- `[Datagrid]` Fixed a bug in `treegrid` where data are duplicated when row height is changed. ([#4979](https://github.com/infor-design/enterprise/issues/4979))
- `[Datagrid]` Fix bug on where changing `groupable` and dataset does not update datagrid. ([NG#1332](https://github.com/infor-design/enterprise-ng/issues/1332))
- `[Datepicker]` Fixed missing `monthrendered` event on initial calendar open. ([NG#1345](https://github.com/infor-design/enterprise-ng/issues/1345))
- `[Editor]` Fixed a bug where paste function is not working on editor when copied from Windows Adobe Reader. ([#6521](https://github.com/infor-design/enterprise/issues/6521))
- `[Editor]` Fixed a bug where editor has dark screen after inserting an image. ([NG#1323](https://github.com/infor-design/enterprise-ng/issues/1323))
- `[Editor]` Fixed a bug where reset dirty is not working on special characters in Edge browser. ([#6584](https://github.com/infor-design/enterprise/issues/6584))
- `[Fileupload Advanced]` Fixed on max fileupload limit. ([#6625](https://github.com/infor-design/enterprise/issues/6625))
- `[Monthview]` Fixed missing legend data on visible previous / next month with using loadLegend API. ([#6665](https://github.com/infor-design/enterprise/issues/6665))
- `[Notification]` Updated css of notification to fix alignment in RTL mode. ([#6555](https://github.com/infor-design/enterprise/issues/6555))
- `[Searchfield]` Fixed a bug on Mac OS Safari where x button can't clear the contents of the searchfield. ([#6631](https://github.com/infor-design/enterprise/issues/6631))
- `[Popdown]` Fixed `popdown` not closing when clicking outside in NG. ([NG#1304](https://github.com/infor-design/enterprise-ng/issues/1304))
- `[Tabs]` Fixed on close button not showing in Firefox. ([#6610](https://github.com/infor-design/enterprise/issues/6610))
- `[Tabs]` Remove target panel element on remove event. ([#6621](https://github.com/infor-design/enterprise/issues/6621))
- `[Tabs Module]` Fixed category border when focusing the searchfield. ([#6618](https://github.com/infor-design/enterprise/issues/6618))
- `[Toolbar Searchfield]` Fixed searchfield toolbar in alternate style. ([#6615](https://github.com/infor-design/enterprise/issues/6615))
- `[Tooltip]` Fixed tooltip event handlers created on show not cleaning up properly on hide. ([#6613](https://github.com/infor-design/enterprise/issues/6613))

(39 Issues Solved This Release, Backlog Enterprise 230, Backlog Ng 42, 1102 Functional Tests, 1380 e2e Tests, 462 Puppeteer Tests)

## v4.65.0

## v4.65.0 Features

- `[Bar]` Enhanced the VPAT accessibility in bar chart. ([#6074](https://github.com/infor-design/enterprise/issues/6074))
- `[Bar]` Added puppeteer script for axis labels test. ([#6551](https://github.com/infor-design/enterprise/issues/6551))
- `[Bubble]` Converted protractor tests to puppeteer. ([#6527](https://github.com/infor-design/enterprise/issues/6527))
- `[Bullet]` Converted protractor tests to puppeteer. ([#6622](https://github.com/infor-design/enterprise/issues/6622))
- `[Cards]` Added puppeteer script for cards test. ([#6525](https://github.com/infor-design/enterprise/issues/6525))
- `[Datagrid]` Added tooltipOption settings for columns. ([#6361](https://github.com/infor-design/enterprise/issues/6361))
- `[Datagrid]` Added add multiple rows option. ([#6404](https://github.com/infor-design/enterprise/issues/6404))
- `[Datagrid]` Added puppeteer script for refresh column. ([#6212](https://github.com/infor-design/enterprise/issues/6212))
- `[Datagrid]` Added puppeteer script for cell editing test. ([#6552](https://github.com/infor-design/enterprise/issues/6552))
- `[Modal]` Added icon puppeteer test for modal component. ([#6549](https://github.com/infor-design/enterprise/issues/6549))
- `[Tabs]` Added puppeteer script for new searchfield design ([#6282](https://github.com/infor-design/enterprise/issues/6282))
- `[Tag]` Converted protractor tests to puppeteer. ([#6617](https://github.com/infor-design/enterprise/issues/6617))
- `[Targeted Achievement]` Converted protractor tests to puppeteer. ([#6627](https://github.com/infor-design/enterprise/issues/6627))

## v4.65.0 Fixes

- `[Accordion]` Fixed the bottom border of the completely disabled accordion in dark mode. ([#6406](https://github.com/infor-design/enterprise/issues/6406))
- `[AppMenu]` Fixed a bug where events are added to the wrong elements for filtering. Also fixed an issue where if no accordion is added the app menu will error. ([#6592](https://github.com/infor-design/enterprise/issues/6592))
- `[Chart]` Removed automatic legend bottom placement when reaching a minimum width. ([#6474](https://github.com/infor-design/enterprise/issues/6474))
- `[Chart]` Fixed the result logged in console to be same as the Soho Interfaces. ([NG#1296](https://github.com/infor-design/enterprise-ng/issues/1296))
- `[ContextualActionPanel]` Fixed a bug where the toolbar searchfield with close icon looks off on mobile viewport. ([#6448](https://github.com/infor-design/enterprise/issues/6448))
- `[Datagrid]` Fixed a bug in datagrid where focus is not behaving properly when inlineEditor is set to true. ([NG#1300](https://github.com/infor-design/enterprise-ng/issues/1300))
- `[Datagrid]` Fixed a bug where `treegrid` doesn't expand a row via keyboard when editable is set to true. ([#6434](https://github.com/infor-design/enterprise/issues/6434))
- `[Datagrid]` Fixed a bug where the search icon and x icon are misaligned across datagrid and removed extra margin space in modal in Firefox. ([#6418](https://github.com/infor-design/enterprise/issues/6418))
- `[Datagrid]` Fixed a bug where page changed to one on removing a row in datagrid. ([#6475](https://github.com/infor-design/enterprise/issues/6475))
- `[Datagrid]` Header is rerendered when calling updated method, also added paging info settings. ([#6476](https://github.com/infor-design/enterprise/issues/6476))
- `[Datagrid]` Fixed a bug where column widths were not changing in settings. ([#5227](https://github.com/infor-design/enterprise/issues/5227))
- `[Datagrid]` Fixed a bug where it renders all rows in the datagrid when adding one row. ([#6491](https://github.com/infor-design/enterprise/issues/6491))
- `[Datagrid]` Fixed a bug where using shift-click to multiselect on datagrid with treeGrid setting = true selects from the first row until bottom row. ([NG#1274](https://github.com/infor-design/enterprise-ng/issues/1274))
- `[Datepicker]` Fixed a bug where the datepicker is displaying NaN when using french format. ([NG#1273](https://github.com/infor-design/enterprise-ng/issues/1273))
- `[Datepicker]` Added listener for calendar `monthrendered` event and pass along. ([NG#1324](https://github.com/infor-design/enterprise-ng/issues/1324))
- `[Input]` Fixed a bug where the password does not show or hide in Firefox. ([#6481](https://github.com/infor-design/enterprise/issues/6481))
- `[Listview]` Fixed disabled font color not showing in listview. ([#6391](https://github.com/infor-design/enterprise/issues/6391))
- `[Listview]` Changed toolbar-flex to contextual-toolbar for multiselect listview. ([#6591](https://github.com/infor-design/enterprise/issues/6591))
- `[Locale]` Added monthly translations. ([#6556](https://github.com/infor-design/enterprise/issues/6556))
- `[Lookup]` Fixed a bug where search-list icon, launch icon, and ellipses is misaligned and the table and title overlaps in responsive view. ([#6487](https://github.com/infor-design/enterprise/issues/6487))
- `[Modal]` Fixed an issue on some monitors where the overlay is too dim. ([#6566](https://github.com/infor-design/enterprise/issues/6566))
- `[Page-Patterns]` Fixed a bug where the header disappears when the the last item in the list is clicked and the browser is smaller in Chrome and Edge. ([#6328](https://github.com/infor-design/enterprise/issues/6328))
- `[Tabs Module]` Fixed multiple UI issues in tabs module with searchfield. ([#6526](https://github.com/infor-design/enterprise/issues/6526))
- `[ToolbarFlex]` Fixed a bug where the teardown might error on situations. ([#1327](https://github.com/infor-design/enterprise/issues/1327))
- `[Tabs]` Fixed a bug where tabs focus indicator is not fixed on Classic Theme. ([#6464](https://github.com/infor-design/enterprise/issues/6464))
- `[Validation]` Fixed a bug where the tooltip would show on the header when the message has actually been removed. ([#6547](https://github.com/infor-design/enterprise/issues/6547)

(45 Issues Solved This Release, Backlog Enterprise 233, Backlog Ng 42, 1102 Functional Tests, 1420 e2e Tests, 486 Puppeteer Tests)

## v4.64.2 Fixes

- `[Datepicker]` Added listener for calendar `monthrendered` event and pass along. ([NG#1324](https://github.com/infor-design/enterprise-ng/issues/1324))
- `[Modal]` Fixed bug where popup goes behind modal when in application menu in resizable mode. ([NG#1272](https://github.com/infor-design/enterprise-ng/issues/1272))
- `[Monthview]` Fixed bug where monthview duplicates on updating legends. ([NG#1305](https://github.com/infor-design/enterprise-ng/issues/1305))

## v4.64.0

### v4.64.0 Important Notes

- `[General]` Fixed the map file is no longer included with the minified version of `sohoxi.min.js`. ([#6489](https://github.com/infor-design/enterprise/issues/6489))

## v4.64.0 Features

- `[Accordion]` Added visual regression tests in puppeteer. ([#5836](https://github.com/infor-design/enterprise/issues/5836))
- `[Autocomplete]` Removed protractor tests. ([#6248](https://github.com/infor-design/enterprise/issues/6248))
- `[Bar]` Added the ability to set axis labels on different positions (top, right, bottom, left). ([#5382](https://github.com/infor-design/enterprise/issues/5382))
- `[Blockgrid]` Converted protractor tests to puppeteer. ([#6327](https://github.com/infor-design/enterprise/issues/6327))
- `[Breadcrumb]` Converted protractor tests to puppeteer. ([#6505](https://github.com/infor-design/enterprise/issues/6505))
- `[Button]` Added puppeteer script for button badge toggle test. ([#6449](https://github.com/infor-design/enterprise/issues/6449))
- `[Colors]` Converted protractor tests to puppeteer. ([#6513](https://github.com/infor-design/enterprise/issues/6513))
- `[Counts]` Converted protractor tests to puppeteer. ([#6517](https://github.com/infor-design/enterprise/issues/6517))
- `[Datagrid]` Added a new method for cell editing for new row added. ([#6338](https://github.com/infor-design/enterprise/issues/6338))
- `[Datepicker]` Added puppeteer script for datepicker clear (empty string) test . ([#6421](https://github.com/infor-design/enterprise/issues/6421))
- `[Error Page]` Converted protractor tests to puppeteer. ([#6518](https://github.com/infor-design/enterprise/issues/6518))
- `[Modal]` Added an ability to add icon in title section of the modal. ([#5905](https://github.com/infor-design/enterprise/issues/5905))

## v4.64.0 Fixes

- `[Bar Stacked]` Fixed a bug where chart tooltip total shows 99.999 instead of 100 on 100% Stacked Bar Chart. ([#6236](https://github.com/infor-design/enterprise/issues/6326))
- `[ContextMenu]` Fixed a bug in context menu where it is not indented properly. ([#6223](https://github.com/infor-design/enterprise/issues/6223))
- `[Button]` Fixed a bug where changing from primary to secondary disrupts the css styling. ([#6223](https://github.com/infor-design/enterprise-ng/issues/1282))
- `[Datagrid]` Fixed a bug where toolbar is still visible even no buttons, title and errors appended. ([#6290](https://github.com/infor-design/enterprise/issues/6290))
- `[Datagrid]` Added setting for color change in active checkbox selection. ([#6303](https://github.com/infor-design/enterprise/issues/6303))
- `[Datagrid]` Set changed cell to active when update is finished. ([#6317](https://github.com/infor-design/enterprise/issues/6317))
- `[Datagrid]` Fixed row height of extra-small rows on editable datagrid with icon columns. ([#6284](https://github.com/infor-design/enterprise/issues/6284))
- `[Datagrid]` Added trimSpaces option for leading spaces upon blur. ([#6244](https://github.com/infor-design/enterprise/issues/6244))
- `[Datagrid]` Fixed header alignment when formatter is ellipsis. ([#6251](https://github.com/infor-design/enterprise/issues/6251))
- `[Datagrid]` Fixed a bug where the datepicker icon is not visible when the datagrid starts as non editable and toggled to editable and is visible when the datagrid starts as editable and toggled to non editable. ([#6289](https://github.com/infor-design/enterprise/issues/6289))
- `[Datagrid]` Changed the minDate and maxDate on a demo page to be more current. ([#6416](https://github.com/infor-design/enterprise/issues/6416))
- `[Datepicker]` Fixed a bug where selecting a date that's consecutive to the previous range won't select that date. ([#6272](https://github.com/infor-design/enterprise/issues/6272))
- `[Datepicker]` Fixed a bug where datepicker is not setting time and date consistently in Arabic locale. ([#6270](https://github.com/infor-design/enterprise/issues/6270))
- `[Flex Toolbar]` Fixed the data automation id to be more reliable for popupmenu and overflowed buttons. ([#6175](https://github.com/infor-design/enterprise/issues/6175))
- `[Icons]` Fixed the inconsistency between solid and outlined icons. ([#6165](https://github.com/infor-design/enterprise/issues/6165))
- `[Icons]` Changed the error color to change in themes in some areas. ([#6273](https://github.com/infor-design/enterprise/issues/6273))
- `[Line Chart]` Fixed a bug where the alignment of focus is overlapping another component. ([#6384](https://github.com/infor-design/enterprise/issues/6384))
- `[Listview]` Fixed a bug where the search icon is misaligned in Firefox and Safari. ([#6390](https://github.com/infor-design/enterprise/issues/6390))
- `[Locale]` Fixed incorrect date format for Latvian language. ([#6123](https://github.com/infor-design/enterprise/issues/6123))
- `[Locale]` Fixed incorrect data in `ms-my`, `nn-No` and `nb-NO`. ([#6472](https://github.com/infor-design/enterprise/issues/6472))
- `[Lookup]` Fixed bug where lookup still appeared when modal closes. ([#6218](https://github.com/infor-design/enterprise/issues/6218))
- `[Modal]` Fixed bug where popup goes behind modal when in application menu in resizable mode. ([NG#1272](https://github.com/infor-design/enterprise-ng/issues/1272))
- `[Modal]` Fixed bug where popup goes behind modal when in application menu in resizable mode. ([NG#1272](https://github.com/infor-design/enterprise-ng/issues/1272))
- `[Monthview]` Fixed bug where monthview duplicates on updating legends. ([NG#1305](https://github.com/infor-design/enterprise-ng/issues/1305))
- `[Personalization]` Fixed bug where the dark mode header color was not correct in the tokens and caused the personalization dropdown to be incorrect. ([#6446](https://github.com/infor-design/enterprise/issues/6446))
- `[Tabs]` Fixed memory leak in tabs component. ([NG#1286](https://github.com/infor-design/enterprise-ng/issues/1286))
- `[Tabs]` Fixed a bug where tab focus indicator is not aligned properly in RTL composite forms. ([#6464](https://github.com/infor-design/enterprise/issues/6464))
- `[Targeted-Achievement]` Fixed a bug where the icon is cut off in Firefox. ([#6400](https://github.com/infor-design/enterprise/issues/6400))
- `[Toolbar]` Fixed a bug where the search icon is misaligned in Firefox. ([#6405](https://github.com/infor-design/enterprise/issues/6405))
- `[Toolbar Flex]` Fixed a bug where the `addMenuElementLinks` function execute incorrectly when menu item has multi-level submenus. ([#6120](https://github.com/infor-design/enterprise/issues/6120))
- `[Tree]` The expanded event did not fire when source is being used. ([#1294](https://github.com/infor-design/enterprise-ng/issues/1294))
- `[Typography]` Fixed a bug where the text are overlapping in Firefox. ([#6450](https://github.com/infor-design/enterprise/issues/6450))
- `[WeekView]` Fixed a bug where 'today' date is not being rendered properly. ([#6260](https://github.com/infor-design/enterprise/issues/6260))
- `[WeekView]` Fixed a bug where month-year label is not changing upon clicking the arrow button. ([#6415](https://github.com/infor-design/enterprise/issues/6415))
- `[Validator]` Fixed a bug where toolbar error message still appears after error is removed. ([#6253](https://github.com/infor-design/enterprise/issues/6253))

(61 Issues Solved This Release, Backlog Enterprise 219, Backlog Ng 41, 1100 Functional Tests, 1468 e2e Tests, 436 Puppeteer Tests)

## v4.63.3 Fixes

- `[Validation]` Fixed a bug where the tooltip would show on the header when the message has actually been removed. ([#6547](https://github.com/infor-design/enterprise/issues/6547)

## v4.63.2 Fixes

- `[Personalization]` Re-Fixed bug where the dark mode header color was not correct in the tokens and caused the personalization dropdown to be incorrect, classic theme was missed. ([#6446](https://github.com/infor-design/enterprise/issues/6446)

## v4.63.1 Fixes

- `[Personalization]` Fixed bug where the dark mode header color was not correct in the tokens and caused the personalization dropdown to be incorrect. ([#6446](https://github.com/infor-design/enterprise/issues/6446)

## v4.63.0

## v4.63.0 Fixes

- `[Accordion]` Added expand animation back. ([#6268](https://github.com/infor-design/enterprise/issues/6268))
- `[Badges]` Fixed a bug where in badges is not properly aligned in Contrast Mode. ([#6273](https://github.com/infor-design/enterprise/issues/6273))
- `[Button]` Fixed a bug where notification badges are not destroyed when updating the button settings. ([NG#1241](https://github.com/infor-design/enterprise-ng/issues/1241))
- `[Calendar]` Allowed product devs to add custom css class to event labels in Calendar Component. ([#6304](https://github.com/infor-design/enterprise/issues/6304))
- `[Calendar]` Fixed the thickness of right and bottom border. ([#6246](https://github.com/infor-design/enterprise/issues/6246))
- `[Card]` Fixed a regression bug where the flex toolbar's position was not properly aligned when selecting listview items. ([#6346](https://github.com/infor-design/enterprise/issues/6346)]
- `[Charts]` Fixed the misalignment of the legend and legend color with the highlight of the selected legend. ([#6301](https://github.com/infor-design/enterprise/issues/6301))
- `[ContextualActionPanel]` Moved notification to appropriate location and trigger redraw of styles. ([#6264](https://github.com/infor-design/enterprise/issues/6264))
- `[ContextualActionPanel]` Added close CAP function to a demo example. ([#6274](https://github.com/infor-design/enterprise/issues/6274))
- `[Datagrid]` Fixed misaligned lookup icon button upon click/editing. ([#6233](https://github.com/infor-design/enterprise/issues/6233))
- `[Datagrid]` Fixed a bug where tooltip is not displayed even when settings is turned on in disabled rows. ([#6128](https://github.com/infor-design/enterprise/issues/6128))
- `[Datagrid]` Fixed misaligned lookup icon button upon click/editing. ([#6233](https://github.com/infor-design/enterprise/issues/6233))
- `[Datepicker]` Fixed a bug on setValue() when pass an empty string for clearing field. ([#6168](https://github.com/infor-design/enterprise/issues/6168))
- `[Datepicker]` Fixed a bug on datepicker not clearing in angular version. ([NG#1256](https://github.com/infor-design/enterprise-ng/issues/1256))
- `[Dropdown]` Fixed on keydown events not working when dropdown is nested in label. ([NG#1262](https://github.com/infor-design/enterprise-ng/issues/1262))
- `[Editor]` Fixed editor where toolbar is being focused on after pressing bold/italic keys instead of the text itself. ([#5262](https://github.com/infor-design/enterprise-ng/issues/5262))
- `[Field-Filter]` Fixed alignment of filter icons and text field. ([#5866](https://github.com/infor-design/enterprise/issues/5866))
- `[Field-Options]` Fixed field options label overflow. ([#6255](https://github.com/infor-design/enterprise/issues/6255))
- `[Field-Options]` Fixed a bug where in the text and highlight box are not fit accordingly. ([#6322](https://github.com/infor-design/enterprise/issues/6322))
- `[Field-Options]` Fixed alignment of field options in the Color Picker when in compact mode in Safari and alignment of search icon in Clearable Searchfield. ([#6256](https://github.com/infor-design/enterprise/issues/6256))
- `[Form-Compact]` Fixed alignment of Field 16 and Field 18 in Safari. ([#6345](https://github.com/infor-design/enterprise/issues/6345))
- `[General]` Fixed memory leaks in listview, toolbar, datagrid, cards and header. ([NG#1275](https://github.com/infor-design/enterprise-ng/issues/1275))
- `[Listview]` Added flex toolbar for multiselect listview. ([NG#1249](https://github.com/infor-design/enterprise-ng/issues/1249))
- `[Listview]` Adjusted spaces between the search icon and filter wrapper. ([#6007](https://github.com/infor-design/enterprise/issues/6007))
- `[Listview]` Changed the font size of heading, subheading, and micro in Listview Component. ([#4996](https://github.com/infor-design/enterprise/issues/4996))
- `[Modal]` Fixed on too wide minimum width when close button is enabled. ([NG#1240](https://github.com/infor-design/enterprise-ng/issues/1240))
- `[Searchfield]` Fixed on searchfield clear button not working in Safari. ([6185](https://github.com/infor-design/enterprise-ng/issues/6185))
- `[Searchfield]` Fixed UI issues on the new searchfield design. ([#6331](https://github.com/infor-design/enterprise/issues/6331))
- `[Sink Page]` Fixed misaligned search icon toolbar in sink page. ([#6369](https://github.com/infor-design/enterprise/issues/6369))
- `[Sink Page]` Fixed close icon position in Datagrid section Personalized Column. ([#6375](https://github.com/infor-design/enterprise/issues/6375))
- `[Slider]` Fixed background color of slider in a modal in new dark theme. ([6211](https://github.com/infor-design/enterprise-ng/issues/6211))
- `[Swaplist]` Fixed a bug in swaplist where the filter is not behaving correctly on certain key search. ([#6222](https://github.com/infor-design/enterprise/issues/6222))
- `[SwipeAction]` Fixed scrollbar being visible in `firefox`. ([#6312](https://github.com/infor-design/enterprise/issues/6312))
- `[Tabs]` Fixed Z-index conflict between modal overlay and draggable module tabs. ([#6297](https://github.com/infor-design/enterprise/issues/6297))
- `[Tabs]` Fixed a bug where the tab activated events are fired on closing a tab. ([#1452](https://github.com/infor-design/enterprise/issues/1452))
- `[Tabs Module` Fixed the new UI searchfield design in Tabs Module component. ([#6348](https://github.com/infor-design/enterprise/issues/6348))
- `[Tabs Module` Ensure searchfield X clear button is visible at smaller breakpoints. ([#5173](https://github.com/infor-design/enterprise/issues/5173))
- `[Tabs Module` Ensure searchfield X clear button is visible at smaller breakpoints. ([#5178](https://github.com/infor-design/enterprise/issues/5178))
- `[Targeted-Achievement]` Added tooltip on icon in targeted-achievement chart ([#6308](https://github.com/infor-design/enterprise/issues/6308))
- `[TextArea]` Fixed medium size text area when in responsive view. ([#6334](https://github.com/infor-design/enterprise/issues/6334))
- `[Validation]` Updated example page to include validation event for email field. ([#6296](https://github.com/infor-design/enterprise/issues/6296))

## v4.63.0 Features

- `[Datagrid]` Added close button on file error message ([#6178](https://github.com/infor-design/enterprise/issues/6178))
- `[Datagrid]` Added puppeteer script for fallback image tooltip text. ([#6278](https://github.com/infor-design/enterprise/issues/6278))
- `[File Upload]` Added close button on file error message. ([#6229](https://github.com/infor-design/enterprise/issues/6229))
- `[Searchfield]` Implemented a new design for searchfield. ([#5865](https://github.com/infor-design/enterprise/issues/5865))

(40 Issues Solved This Release, Backlog Enterprise 191, Backlog Ng 42, 1101 Functional Tests, 1576 e2e Tests, 295 Puppeteer Tests)

## v4.62.3 Fixes

- `[Personalization]` Re-Fixed bug where the dark mode header color was not correct in the tokens and caused the personalization dropdown to be incorrect, classic theme was missed. ([#6446](https://github.com/infor-design/enterprise/issues/6446)

## v4.62.2 Fixes

- `[Personalization]` Fixed bug where the dark mode header color was not correct in the tokens and caused the personalization dropdown to be incorrect. ([#6446](https://github.com/infor-design/enterprise/issues/6446))
- `[Locale]` Fixed incorrect data in `ms-my`, `nn-No` and `nb-NO`. ([#6472](https://github.com/infor-design/enterprise/issues/6472))

## v4.62.1 Fixes

- `[Calendar]` Allow product devs to add custom css class to event labels in Calendar Component. ([#6304](https://github.com/infor-design/enterprise/issues/6304))

## v4.62.0

## v4.62.0 Features

- `[Datagrid]` Added tooltip for fallback image. ([#6178](https://github.com/infor-design/enterprise/issues/6178))
- `[Datepicker]` Added legend load for datepicker. ([NG#1261](https://github.com/infor-design/enterprise-ng/issues/1261))
- `[File Upload]` Added setFailed status ([#5671](https://github.com/infor-design/enterprise/issues/5671))
- `[Icon]` Created a puppeteer script for the new launch icon. ([#5854](https://github.com/infor-design/enterprise/issues/5854))
- `[Icon]` Created a puppeteer script for the new mobile icon. ([#6199](https://github.com/infor-design/enterprise/issues/6199))
- `[Listview]` Added filters in Listview Component. ([#6007](https://github.com/infor-design/enterprise/issues/6007))
- `[Spinbox]` Created a puppeteer script for Spinbox Field sizes on mobile. ([#5843](https://github.com/infor-design/enterprise/issues/5843))
- `[ToolbarFlex]` Allow toolbar flex navigation buttons to have notification badge. ([NG#1235](https://github.com/infor-design/enterprise-ng/issues/1235))

## v4.62.0 Fixes

- `[ApplicationMenu]` Remove a Safari-specific style rule the misaligns the button svg arrow. ([#5722](https://github.com/infor-design/enterprise/issues/5722))
- `[Arrange]` Fix an alignment issue in the demo app. ([#5281](https://github.com/infor-design/enterprise/issues/5281))
- `[Calendar]` Fix day of the week to show three letters as default in range calendar. ([#6193](https://github.com/infor-design/enterprise/issues/6193))
- `[ContextualActionPanel]` Fix an issue with the example page where the Contextual Action Panel is not initialized on open. ([#6065](https://github.com/infor-design/enterprise/issues/6065))
- `[ContextualActionPanel]` Remove unnecessary markup injection behavior from example. ([#6065](https://github.com/infor-design/enterprise/issues/6065))
- `[Datagrid]` Fixed a regression bug where the datepicker icon button and time value upon click were misaligned. ([#6198](https://github.com/infor-design/enterprise/issues/6198))
- `[Datagrid]` Show pagesize selector even in hidePagerOnOnePage mode ([#3706](https://github.com/infor-design/enterprise/issues/3706))
- `[Datagrid]` Corrected a filter type in a demo app page. ([#5497](https://github.com/infor-design/enterprise/issues/5497))
- `[Datagrid]` Remove widths in demo app page to prevent truncation of column. ([#5495](https://github.com/infor-design/enterprise/issues/5495))
- `[Datagrid]` Fixed a regression bug where the datepicker icon button and time value upon click were misaligned. ([#6198](https://github.com/infor-design/enterprise/issues/6198))
- `[Dropdown]` Fixed multiple accessibility issues with multiselect dropdown. ([#6075](https://github.com/infor-design/enterprise/issues/6075))
- `[Dropdown]` Fixed an overflow issue on Windows 10 Chrome. ([#4940](https://github.com/infor-design/enterprise/issues/4940))
- `[Editor]` Fix on editor changing text in another editor. ([NG#1232](https://github.com/infor-design/enterprise-ng/issues/1232))
- `[FileUploadAdvanced]` Fixed a missing link in french locale. ([#6226](https://github.com/infor-design/enterprise/issues/6226))
- `[Homepage]` Fixed instability of the visual tests. ([#6179](https://github.com/infor-design/enterprise/issues/6179))
- `[Lookup]` Remove unnecessary filter from example page. ([#5677](https://github.com/infor-design/enterprise/issues/5677))
- `[Modal]` Updated close method that will close even if there are subcomponents opened. ([#6048](https://github.com/infor-design/enterprise/issues/6048))
- `[Modal]` Fix a demo app issue where the proper settings were not added to the required key in the validation object. ([#5571](https://github.com/infor-design/enterprise/issues/5571))
- `[Tabs/Module]` Override fill style of search icon created by 'soho-personalization'. Fix alignment of close icon in specific circumstance. ([#6207](https://github.com/infor-design/enterprise/issues/6207))
- `[Searchfield]` Fix on searchfield categories where popup wrapper gets duplicated whenever update is called. ([NG#1186](https://github.com/infor-design/enterprise-ng/issues/1186))
- `[Searchfield/Header]` Enhanced the font colors, background colors for the searchfield inside of the `header` & `subheader`. ([#6047](https://github.com/infor-design/enterprise/issues/6047))
- `[Tabs]` Fix a bug where tabs indicator is not properly aligned in RTL. ([#6068](https://github.com/infor-design/enterprise/issues/6068))
- `[Tabs/Module]` Fixed a bug the personalization color was the same as the tab color. ([#6236](https://github.com/infor-design/enterprise/issues/6236))
- `[Tag]` Fix on tag text not showing when placed inside a popover. ([#6092](https://github.com/infor-design/enterprise/issues/6092))
- `[Toolbar]` Fixed an issue where the input disappears in toolbar at mobile size. ([#5388](https://github.com/infor-design/enterprise/issues/5388))
- `[Tooltip]` Fixed the `maxWidth` setting to work properly. ([#6100](https://github.com/infor-design/enterprise/issues/6100))
- `[Widget]` Fix on drag image including the overflow area. ([NG#1216](https://github.com/infor-design/enterprise-ng/issues/1216))

(47 Issues Solved This Release, Backlog Enterprise 187, Backlog Ng 37, 1101 Functional Tests, 1574 e2e Tests, 293 Puppeteer Tests)

## v4.61.1

## v4.61.1 Fixes

- `[Datagrid]` Fixed a regression bug where the datepicker icon button and time value upon click were misaligned. ([#6198](https://github.com/infor-design/enterprise/issues/6198))
- `[Tag]` Fix on tag text not showing when placed inside a popover. ([#6092](https://github.com/infor-design/enterprise/issues/6092))
- `[Tooltip]` Fixed the `maxWidth` setting to work properly. ([#6100](https://github.com/infor-design/enterprise/issues/6100))
- `[Widget]` Fix on drag image including the overflow area. ([NG#1216](https://github.com/infor-design/enterprise-ng/issues/1216))

## v4.61.0 Features

- `[ApplicationMenu]` Converted protractor test suites to puppeteer. ([#5835](https://github.com/infor-design/enterprise/issues/5835))
- `[Bar]` Fixed an issue with legend text overlapping. ([#6113](https://github.com/infor-design/enterprise/issues/6113)
- `[Bar]` Converted protractor test suites to puppeteer. ([#5838](https://github.com/infor-design/enterprise/issues/5838)
- `[Bar Stacked]` Converted protractor test suites to puppeteer. ([#5840](https://github.com/infor-design/enterprise/issues/5840))
- `[ContextualActionPanel]` Added setting for cssClass option. ([#1215](https://github.com/infor-design/enterprise-ng/issues/1215))
- `[Datagrid]` Added visual test for responsive view with puppeteer. ([#5844](https://github.com/infor-design/enterprise/issues/5844))
- `[Datagrid]` Changed where image events are added. ([#5442](https://github.com/infor-design/enterprise/issues/5442))
- `[Datepicker]` Added setting in datepicker where you can disable masking input. ([#6080](https://github.com/infor-design/enterprise/issues/6080))
- `[Editor]` Fix a bug where dirty tracker is not reset when using lots of new line in Edge. ([#6032](https://github.com/infor-design/enterprise/issues/6032))
- `[Card]` Fix a memory leak on events. ([#6155](https://github.com/infor-design/enterprise/issues/6155))
- `[Card]` Create a Puppeteer Script for Actionable Button Card ([#6062](https://github.com/infor-design/enterprise/issues/6062))
- `[General]` Added jest image snapshot for visual regression testing with puppeteer. ([#6105](https://github.com/infor-design/enterprise/issues/6105))
- `[General]` Removed global inline function that adds disabled labels to disabled inputs. ([#6131](https://github.com/infor-design/enterprise/issues/6131))
- `[Hierarchy]` Converted the old protractor e2e test suites to puppeteer tests. ([#5833](https://github.com/infor-design/enterprise/issues/5833))
- `[Homepage]` Added homepage puppeteer test scripts and snapshots. ([#5831](https://github.com/infor-design/enterprise/issues/5831))
- `[Icons]` Design removed some deprecated icons. If you are using `info-field` -> should use `icon-info`. If you are using `info-field-solid` -> should use `icon-info-alert`. If you are using `info-field-alert` -> should use `icon-info-alert`. ([#6091](https://github.com/infor-design/enterprise/issues/6091))
- `[Icons]` Update icon design for `icon-mobile`. ([#6144](https://github.com/infor-design/enterprise/issues/6144))
- `[Locale]` Refined some Latvian translations. ([#5969](https://github.com/infor-design/enterprise/issues/5969))
- `[Locale]` Refined some Lithuanian translations. ([#5960](https://github.com/infor-design/enterprise/issues/5960))
- `[Locale]` Refined some Filipino translations. ([#5864](https://github.com/infor-design/enterprise/issues/5864))
- `[Locale]` Refined some Japanese translations. ([#6115](https://github.com/infor-design/enterprise/issues/6115))
- `[Locale]` Added puppeteer script for PH translation ([#6150](https://github.com/infor-design/enterprise/pull/6150))
- `[Process Indicator]` Fixes a double line separator issue on Windows10 Chrome. ([#5997](https://github.com/infor-design/enterprise/issues/5997))
- `[Swipe-action]` Added a Puppeteer Script for Swipe Container. ([#6129](https://github.com/infor-design/enterprise/issues/6129))
- `[Tag]` The dismiss button was missing a button type causing the form to submit. ([#6149](https://github.com/infor-design/enterprise/issues/6149))

## v4.61.0 Fixes

- `[Column Grouped]` Fix an issue where columns with small values were floating above the baseline axis. ([#6109](https://github.com/infor-design/enterprise/issues/6109))
- `[Chart]` Fix collision of legend text and color block. ([#6113](https://github.com/infor-design/enterprise/issues/6113))
- `[ContextualActionPanel]` Fixed UI issues where the toolbars inside of the body moved to the CAPs header instead of retaining to its original place. ([#6041](https://github.com/infor-design/enterprise/issues/6041))
- `[ContextualActionPanel]` Update and fix example-markup page to a working example. ([#6065](https://github.com/infor-design/enterprise/issues/6065))
- `[Datagrid]` Fix a bug in timepicker inside datagrid where hours is reset 0 when changing it to 12. ([#6076](https://github.com/infor-design/enterprise/issues/6076))
- `[Datagrid]` Fix on value not shown in lookup cell in safari. ([#6003](https://github.com/infor-design/enterprise/issues/6003))
- `[Datagrid]` Fix a bug in datagrid where text is align right when using mask options in filter. ([#5999](https://github.com/infor-design/enterprise/issues/5999))
- `[Datagrid]` Fix a bug in datagrid where datepicker range having an exception when having values before changing to range type. ([#6008](https://github.com/infor-design/enterprise/issues/6008))
- `[Datepicker]` Fix on the flickering behavior when range datepicker is shown. ([#6098](https://github.com/infor-design/enterprise/issues/6098))
- `[Dropdown]` Fix on dropdown multiselect where change event is not triggered when clicking X. ([#6098](https://github.com/infor-design/enterprise/issues/6098))
- `[Editor]` Fix a bug in editor where CTRL-H (add hyperlink) breaks the interface. ([#6015](https://github.com/infor-design/enterprise/issues/6015))
- `[Modal]` Changed maximum modal width. ([#6024](https://github.com/infor-design/enterprise/issues/6024))
- `[Dropdown]` Fix a misaligned input in Classic Theme in Firefox. ([#6096](https://github.com/infor-design/enterprise/issues/6096))
- `[Dropdown]` Fix an issue specific to Windows 10 and Chrome where entering a capital letter (Shift + T, e.g.) after opening the dropdown does not focus the entry associated with the letter pressed. ([#6069](https://github.com/infor-design/enterprise/issues/6069))
- `[Dropdown]` Fix on dropdown multiselect where change event is not triggered when clicking X. ([#6098](https://github.com/infor-design/enterprise/issues/6098))
- `[Donut]` Fix center tooltip showing on wrong donut chart when multiple donut charts. ([#6103](https://github.com/infor-design/enterprise/issues/6103))
- `[Editor]` Fix a bug in editor where CTRL-H (add hyperlink) breaks the interface. ([#6015](https://github.com/infor-design/enterprise/issues/6015))
- `[Hyperlinks]` Remove margin and padding from hyperlinks. ([#5991](https://github.com/infor-design/enterprise/issues/5991))
- `[Masthead]` Remove actions button from header in example page. ([#5959](https://github.com/infor-design/enterprise/issues/5959))
- `[Searchfield]` Fix a bug in NG where searchfield is in full width even when it's collapsible. ([NG#1225](https://github.com/infor-design/enterprise-ng/issues/1225))
- `[Spinbox]` Spinbox should update to correct value when Enter is pressed. ([#6036](https://github.com/infor-design/enterprise/issues/6036))
- `[Tabs]` Fixed a bug where the tabs container is focused in Windows10 on Firefox. ([#6110](https://github.com/infor-design/enterprise/issues/6110))
- `[Tabs Module]` Fixes a misaligned search field close button icon. ([#6126](https://github.com/infor-design/enterprise/issues/6126))
- `[Timepicker]` Fix a bug in timepicker where hours reset to 1 when changing period. ([#6049](https://github.com/infor-design/enterprise/issues/6049))
- `[Timepicker]` Fix a bug in timepicker where hours is not properly created when changing from AM/PM. ([#6104](https://github.com/infor-design/enterprise/issues/6104))

(41 Issues Solved This Release, Backlog Enterprise 198, Backlog Ng 38, 1100 Functional Tests, 1635 e2e Tests, 321 Puppeteer Tests)

## v4.60.3

## v4.60.3 Fixes

- `[Tabs/Module]` Fixed a bug the personalization color was the same as the tab color. ([#6236](https://github.com/infor-design/enterprise/issues/6236))

## v4.60.2

## v4.60.2 Fixes

- `[Datagrid]` Fixed a regression bug where the datepicker icon button and time value upon click were misaligned. ([#6198](https://github.com/infor-design/enterprise/issues/6198))

## v4.60.1 Fixes

- `[Column Grouped]` Fix an issue where columns with small values were floating above the baseline axis. ([#6109](https://github.com/infor-design/enterprise/issues/6109))
- `[Datepicker]` Added setting in datepicker where you can disable masking input. ([#6080](https://github.com/infor-design/enterprise/issues/6080))
- `[Datagrid]` Fix a bug in timepicker inside datagrid where hours is reset 0 when changing it to 12. ([#6076](https://github.com/infor-design/enterprise/issues/6076))
- `[Datagrid]` Fix on value not shown in lookup cell in safari. ([#6003](https://github.com/infor-design/enterprise/issues/6003))
- `[Donut]` Fix center tooltip showing on wrong donut chart when multiple donut charts. ([#6103](https://github.com/infor-design/enterprise/issues/6103))
- `[Dropdown]` Fix an issue specific to Windows 10 and Chrome where entering a capital letter (Shift + T, e.g.) after opening the dropdown does not focus the entry associated with the letter pressed. ([#6069](https://github.com/infor-design/enterprise/issues/6069))
- `[Dropdown]` Fix a misaligned input in Classic Theme in Firefox. ([#6096](https://github.com/infor-design/enterprise/issues/6096))
- `[General]` Removed global inline function that adds disabled labels to disabled inputs. ([#6131](https://github.com/infor-design/enterprise/issues/6131))
- `[Tabs]` Fixed a bug where the tabs container is focused in Windows10 on Firefox. ([#6110](https://github.com/infor-design/enterprise/issues/6110))
- `[Timepicker]` Fix a bug in timepicker where hours reset to 1 when changing period. ([#6049](https://github.com/infor-design/enterprise/issues/6049))
- `[Timepicker]` Fix a bug in timepicker where hours is not properly created when changing from AM/PM. ([#6104](https://github.com/infor-design/enterprise/issues/6104))

## v4.60.0 Features

- `[Application Menu]` Added puppeteer tests for resizable application menu. ([#5755](https://github.com/infor-design/enterprise/issues/5755))
- `[Badges]` Update styling of badges. ([#5608](https://github.com/infor-design/enterprise/issues/5608))
- `[Badges/Tags]` Corrected the colors of badges/tags for better accessibility contrast. ([#5673](https://github.com/infor-design/enterprise/issues/5673))
- `[Button]` Fix a bug where updated settings not properly rendering disabled state. ([#5928](https://github.com/infor-design/enterprise/issues/5928))
- `[Calendar]` Added puppeteer script for event colors and legend. ([#6084](https://github.com/infor-design/enterprise/pull/6084))
- `[Card]` Added actionable button card by using `<button>` or `<a>` tags. ([#5768](https://github.com/infor-design/enterprise/issues/5768))
- `[Card]` Added actionable button card by using `<button>` or `<a>` tags. ([#5768](https://github.com/infor-design/enterprise/issues/5768))
- `[Datagrid]` Fix a will add a setting in column to toggle the clearing of cells. ([#5849](https://github.com/infor-design/enterprise/issues/5849))
- `[Dropdown]` Create a Puppeteer Script for Enter key opens dropdown list, when it should only be used to select items within an open list. ([#5842](https://github.com/infor-design/enterprise/issues/5842))
- `[Fileupload]` Added puppeteer test to check that progress bar is present when uploading a file. ([#5808](https://github.com/infor-design/enterprise/issues/5808))
- `[Monthview]` Added ability to update legend on month change. ([#5988](https://github.com/infor-design/enterprise/issues/5988))
- `[Popupmenu]` Correctly position dismissible close icon inside Popupmenu. ([#6083](https://github.com/infor-design/enterprise/issues/6083))
- `[Swipe Container]` Added mobile enhancements and style changes. ([#5615](https://github.com/infor-design/enterprise/issues/5615))
- `[Tooltip]` Converted the tooltip protractor test suites to puppeteer. ([#5830](https://github.com/infor-design/enterprise/issues/5830))

## v4.60.0 Fixes

- `[About/Form]` Fixed a translation issue where there's a space before the colon that is incorrect in French Locales. ([#5817](https://github.com/infor-design/enterprise/issues/5817))
- `[About]` Added event exposure in about component. ([NG#1124](https://github.com/infor-design/enterprise-ng/issues/1124))
- `[Actionsheet]` Fixed an Angular issue where the `renderRootElems` method was not re-rendered when going to other action sheet test pages due to SPA routing concept. ([NG#1188](https://github.com/infor-design/enterprise-ng/issues/1188))
- `[Calendar]` Fixed an issue where you could not have more than one in the same page. ([#6042](https://github.com/infor-design/enterprise/issues/6042))
- `[Column]` Fix a bug where bar size is still showing even the value is zero in column chart. ([#5911](https://github.com/infor-design/enterprise/issues/5911))
- `[Datagrid]` Fix a bug where targeted achievement colors are not displaying correctly when using other locales. ([#5972](https://github.com/infor-design/enterprise/issues/5972))
- `[Datagrid]` Fix a bug in datagrid where filterable headers cannot be tab through in modal. ([#5735](https://github.com/infor-design/enterprise/issues/5735))
- `[Datagrid]` Fix a bug in datagrid where stretch column last broke and the resize would loose the last column. ([#6063](https://github.com/infor-design/enterprise/issues/6063))
- `[Datagrid]` Fix a bug where leading spaces not triggering dirty indicator in editable data cell. ([#5927](https://github.com/infor-design/enterprise/issues/5927))
- `[Datagrid]` Fix Edit Input Date Field on medium row height in Datagrid. ([#5955](https://github.com/infor-design/enterprise/issues/5955))
- `[Datagrid]` Fixed close icon alignment on mobile viewport. ([#6023](https://github.com/infor-design/enterprise/issues/6023))
- `[Datagrid]` Fixed close icon alignment on mobile viewport, Safari browser. ([#5946](https://github.com/infor-design/enterprise/issues/5946))
- `[Datagrid]` Fixed UI alignment of close icon button on mobile view. ([#5947](https://github.com/infor-design/enterprise/issues/5947))
- `[Datagrid]` Fixed file upload icon alignment in datagrid. ([#5846](https://github.com/infor-design/enterprise/issues/5846))
- `[Datepicker]` Fix on initial range values not showing in datepicker. ([NG#1200](https://github.com/infor-design/enterprise-ng/issues/1200))
- `[Dropdown]` Fixed a regression bug where pressing function keys while the dropdown has focus causes letters to be typed. ([#4976](https://github.com/infor-design/enterprise/issues/4976))
- `[Editor]` Changed selector for for image value selection from id to name. ([#5915](https://github.com/infor-design/enterprise/issues/5915))
- `[Editor]` Fix a bug which changes the approach intended by the user after typing in editor. ([#5937](https://github.com/infor-design/enterprise/issues/5937))
- `[Editor]` Fix a bug which clears list format when it's not part of the selected text. ([#5592](https://github.com/infor-design/enterprise/issues/5592))
- `[Editor]` Changed language on the link dialog to use the term "link" for better translations. ([#5987](https://github.com/infor-design/enterprise/issues/5987))
- `[Export]` Added data sanitization in Export to CSV. ([#5982](https://github.com/infor-design/enterprise/issues/5982))
- `[Field Options]` Fixed UI alignment of close icon button (searchfield) in Field Options. ([#5983](https://github.com/infor-design/enterprise/issues/5983))
- `[General]` Fixed several memory leaks with the attached data object. ([#6020](https://github.com/infor-design/enterprise/issues/6020))
- `[Header]` Fixed a regression bug where the buttonset was not properly aligned correctly. ([#6039](https://github.com/infor-design/enterprise/issues/6039))
- `[Icon]` Fixed the translate icon so it can take a color, fixed the tag icon as it was rendered oddly. ([#5870](https://github.com/infor-design/enterprise/issues/5870))
- `[Listbuilder]` Fix on disable bug: Will not enable on call to enable() after disable() twice. ([#5885](https://github.com/infor-design/enterprise/issues/5885))
- `[Locale]` Changed the text from Insert Anchor to Insert Hyperlink. Some translations my still reference anchor until updated from the translation team. ([#5987](https://github.com/infor-design/enterprise/issues/5987))
- `[Modal]` Fixed a bug on hidden elements not focusable when it is turned visible. ([#6086](https://github.com/infor-design/enterprise/issues/6086))
- `[Modal]` Fixed a regression bug where elements inside of the tab panel were being disabled when its `li` tab is not selected (is-selected class) initially. ([NG#1210](https://github.com/infor-design/enterprise-ng/issues/1210))
- `[Searchfield]` Fixed UI alignment of close icon button (searchfield) in Datagrid. ([#5954](https://github.com/infor-design/enterprise/issues/5954))
- `[Tabs Module]` Fixed UI alignment of close icon button on mobile view([#5951](https://github.com/infor-design/enterprise/issues/5951))
- `[Tooltip]` Fixed a bug where the inner html value of the tooltip adds unnecessary whitespace and new line when getting the text value. ([#6059](https://github.com/infor-design/enterprise/issues/6059))

(52 Issues Solved This Release, Backlog Enterprise 222, Backlog Ng 35, 1100 Functional Tests, 1695 e2e Tests, 263 Puppeteer Tests)

## v4.59.4 Fixes

- `[Modal]` Reverted problematic issue. ([#6086](https://github.com/infor-design/enterprise/issues/6086))

## v4.59.3 Fixes

- `[Modal]` Fixed a bug on hidden elements not focusable when it is turned visible. ([#6086](https://github.com/infor-design/enterprise/issues/6086))

## v4.59.2 Fixes

- `[Calendar]` Fixed an issue where you could not have more than one in the same page. ([#6042](https://github.com/infor-design/enterprise/issues/6042))
- `[Header]` Fixed a regression bug where the buttonset was not properly aligned correctly. ([#6039](https://github.com/infor-design/enterprise/issues/6039))

## v4.59.1 Fixes

- `[Modal]` Fixed a regression bug where elements inside of the tab panel were being disabled when its `li` tab is not selected (is-selected class) initially. ([NG#1210](https://github.com/infor-design/enterprise-ng/issues/1210))

## v4.59.0 Markup Changes

- `[About]` Changed the OS Version to not show the version. This is because this information is incorrect and the correct information is no longer given by newer versions of Operating systems in any browser. or this reason the version is removed from the OS field on the about dialog. ([#5813](https://github.com/infor-design/enterprise/issues/5813))

## v4.59.0 Fixes

- `[Calendar]` Added an option to configure month label to use abbreviation and changed month label to display on the first day of the months rendered in calendar. ([#5941](https://github.com/infor-design/enterprise/issues/5941))
- `[Calendar]` Fixed the personalize column checkbox not syncing when having two datagrids. ([#5859](https://github.com/infor-design/enterprise/issues/5859))
- `[Cards]` Added focus state on selected cards. ([#5684](https://github.com/infor-design/enterprise/issues/5684))
- `[Colorpicker]` Fixed a bug where the red diagonal line that goes beyond its border when field-short/form-layout-compact is used. ([#5744](https://github.com/infor-design/enterprise/issues/5744))
- `[Datagrid]` Fixed a bug where the maskOptions function is never called when the grid has filtering. ([#5847](https://github.com/infor-design/enterprise/issues/5847))
- `[Calendar]` Fixed the personalize column checkbox not syncing when having two datagrids. ([#5859](https://github.com/infor-design/enterprise/issues/5859))
- `[Fieldset]` Implemented design improvements. ([#5638](https://github.com/infor-design/enterprise/issues/5638))
- `[Fileupload-Advanced]` Fixed a bug where it cannot add a new file after removing the old one. ([#5598](https://github.com/infor-design/enterprise/issues/5598))
- `[Datagrid]` Fixed a bug where the maskOptions function is never called when the grid has filtering. ([#5847](https://github.com/infor-design/enterprise/issues/5847))
- `[Datagrid]` Fixed a bug where fileupload value is undefined when trying to upload. ([#5846](https://github.com/infor-design/enterprise/issues/5846))
- `[Dropdown]` Clear search matches after an item is selected. ([#5632](https://github.com/infor-design/enterprise/issues/5632))
- `[Dropdown]` Shorten filter delay for single character entries. ([#5793](https://github.com/infor-design/enterprise/issues/5793))
- `[Fieldset]` Implemented design improvements. ([#5638](https://github.com/infor-design/enterprise/issues/5638))
- `[Linechart]` Added default values on line width and y-axis when data in dataset is blank. ([#1172](https://github.com/infor-design/enterprise-ng/issues/1172))
- `[Listview]` Fixed a bug where the alert icons in RTL were missing. ([#5827](https://github.com/infor-design/enterprise/issues/5827))
- `[Locale]` Fixed `latvian` translation for records per page. ([#5969](https://github.com/infor-design/enterprise/issues/5969))
- `[Locale]` Fixed `latvian` translation for Select All. ([#5895](https://github.com/infor-design/enterprise/issues/5895))
- `[Locale]` Capitalized the `finnish` translation for seconds. ([#5894](https://github.com/infor-design/enterprise/issues/5894))
- `[Locale]` Added missing translations for font picker. ([#5784](https://github.com/infor-design/enterprise/issues/5784))
- `[Modal]` Fixed a close button overlapped when title is long. ([#5795](https://github.com/infor-design/enterprise/issues/5795))
- `[Modal]` Modal exits if Escape key is pressed in datagrid. ([#5796](https://github.com/infor-design/enterprise/issues/5796))
- `[Modal]` Fixed modal focus issues with inline display none. ([#5875](https://github.com/infor-design/enterprise/issues/5875))
- `[Searchfield]` Fixed a bug where the close button icon is overlapping with the search icon in RTL. ([#5807](https://github.com/infor-design/enterprise/issues/5807))
- `[Spinbox]` Fixed a bug where the spinbox controls still show the ripple effect even it's disabled. ([#5719](https://github.com/infor-design/enterprise/issues/5719))
- `[Tabs]` Added the ability to set the position of counts via settings (top & bottom), removed the counts in spillover, and positioned the counts depending on the current locale. ([#5258](https://github.com/infor-design/enterprise/issues/5258))
- `[Tabs Module]` Fixed the searchfield menu inside of tabs module in responsive layout. ([#6320](https://github.com/infor-design/enterprise/issues/6320))
- `[Toolbar]` Fixed an issue where things in the page get scrambled if you have a button with undefined ids. ([#1194](https://github.com/infor-design/enterprise-ng/issues/1194))

## v4.59.0 Features

- `[Calendar]` Modify validations to allow custom colors. ([#5743](https://github.com/infor-design/enterprise/issues/5743))
- `[Accordion]` Adjusted spacing and hitboxes for Mobile Enhancements. ([#5611](https://github.com/infor-design/enterprise/issues/5611))
- `[Area]` Converted the area protractor test suites to puppeteer. ([#5834](https://github.com/infor-design/enterprise/issues/5834))
- `[Cards]` Added mobile enhancements and style changes. ([#5609](https://github.com/infor-design/enterprise/issues/5609))
- `[Button]` Added test scripts for button. ([#5851](https://github.com/infor-design/enterprise/issues/5851))
- `[BusyIndicator]` Added hide event. ([#5794](https://github.com/infor-design/enterprise/issues/5794))
- `[Column]` Added example page for legend colors. ([#5761](https://github.com/infor-design/enterprise/issues/5761))
- `[Datagrid]` Added datagrid feature using arrow keys to select. ([#5713](https://github.com/infor-design/enterprise/issues/5713))
- `[Datagrid]` Added exportToCsv option for datagrid toolbar. ([#5786](https://github.com/infor-design/enterprise/issues/5786))
- `[Datagrid]` Added new event `filteroperatorchanged` to datagrid. ([#5899](https://github.com/infor-design/enterprise/issues/5899))
- `[File Upload]` Added puppeteer tests for file upload. ([#5808](https://github.com/infor-design/enterprise/issues/5808))
- `[Toolbar-Flex]` Added responsive design for searchfield with categories and basic searchfield. ([#5619](https://github.com/infor-design/enterprise/issues/5619))
- `[Timepicker]` Added settings in timepicker to limit the hours that can be selected. ([#5880](https://github.com/infor-design/enterprise/issues/5880))
- `[TrackDirty]` Converted the trackdirty protractor test suites to puppeteer. ([#5829](https://github.com/infor-design/enterprise/issues/5829))

(47 Issues Solved This Release, Backlog Enterprise 219, Backlog Ng 34, 1100 Functional Tests, 1692 e2e Tests, 179 Puppeteer Tests)

## v4.58.3 Fixes

- `[Datagrid]` Added new event `filteroperatorchanged` to datagrid. ([#5899](https://github.com/infor-design/enterprise/issues/5899))

## v4.58.2 Fixes

- `[Toolbar]` Fixed an issue where things in the page get scrambled if you have a button with undefined ids. ([#1194](https://github.com/infor-design/enterprise-ng/issues/1194))

## v4.58.1 Fixes

- `[Misc]` Fixed several security issues with xss (details hidden). ([#GSHA](https://github.com/infor-design/enterprise/security/advisories))

## v4.58.0 Features

- `[Accordion]` Added puppeteer tests for accordion. ([#5836](https://github.com/infor-design/enterprise/issues/5836))
- `[App Menu]` Fixed a bug causing re-invoke of the entire Application Menu and its child components whenever a new App Menu trigger is added to the stored `triggers` array. ([#5480](https://github.com/infor-design/enterprise/issues/5480))
- `[Actionsheet]` Added puppeteer tests for actionsheet. ([#5832](https://github.com/infor-design/enterprise/issues/5832))
- `[Column]` Added support to add a line chart in column-grouped. ([#4598](https://github.com/infor-design/enterprise/issues/4598))
- `[Column]` Added feature to rotate labels. ([#5773](https://github.com/infor-design/enterprise/issues/5773))
- `[Column Chart]` Added the ability to add axis labels in column-grouped chart. ([#5721](https://github.com/infor-design/enterprise/issues/5721))
- `[Datagrid]` Added option to format numbers and dates based on current locale. ([#5663](https://github.com/infor-design/enterprise/issues/5663))
- `[Slider]` Added support for tooltip to show on load in slider. ([#3747](https://github.com/infor-design/enterprise/issues/3747))

## v4.58.0 Fixes

- `[Modal]` Added option to disable primary trigger on field. ([#5728](https://github.com/infor-design/enterprise/issues/5728))
- `[Calendar]` Fix the header days where it should be seen when scrolled down. ([#5742](https://github.com/infor-design/enterprise/issues/5742))
- `[Datagrid]` Tab doesn't go to cells if cellNavigation is false. ([#5734](https://github.com/infor-design/enterprise/issues/5734))
- `[Calendar]` Fix the header days where it should be seen when scrolled down. ([#5742](https://github.com/infor-design/enterprise/issues/5742))
- `[Contextmenu/Popupmenu]` Fixed breaking of shared menu if a datagrid is present on the page. ([#5818](https://github.com/infor-design/enterprise/issues/5818))
- `[Datagrid]` Tab doesn't go to cells if cellNavigation is false. ([#5734](https://github.com/infor-design/enterprise/issues/5734))
- `[Dropdown]` Clear search matches after an item is selected. ([#5632](https://github.com/infor-design/enterprise/issues/5632))
- `[Locale]` Fix issue in parsing date when AM/PM comes first before Hours (a:hh:mm). ([#5129](https://github.com/infor-design/enterprise/issues/5129))
- `[Modal]` Added option to disable primary trigger on field. ([#5728](https://github.com/infor-design/enterprise/issues/5728))
- `[Searchfield]` Save input value when searchfield collapses but is not cleared via button click or key. ([#5792](https://github.com/infor-design/enterprise/issues/5792))
- `[Tabs]` Fixed regression bug where tabs are no longer working inside the modal. ([#5867](https://github.com/infor-design/enterprise/issues/5867))
- `[Tabs]` Fix focus indicator in Sink Page. ([#5714](https://github.com/infor-design/enterprise/issues/5714))
- `[Tabs-Vertical]` Fixed on Tabs Vertical Aria and Roles. ([#5712](https://github.com/infor-design/enterprise/issues/5712))
- `[Toolbar Searchfield]` Fixed the height the collapse button on a smaller viewport (`766px` and below). ([#5791](https://github.com/infor-design/enterprise/issues/5791))
- `[Lookup]` Rows are selected based on the initial values in the input field. ([#1132](https://github.com/infor-design/enterprise-ng/issues/1132))

(30 Issues Solved This Release, Backlog Enterprise 224, Backlog Ng 33, 1269 Functional Tests, 1689 e2e Tests, 167 Puppeteer Tests)

## v4.57.2 Fixes

- `[Misc]` Fixed several security issues with xss (details hidden). ([#GSHA](https://github.com/infor-design/enterprise/security/advisories))

## v4.57.1 Fixes

- `[Tabs]` Fixed regression bug where tabs are no longer working inside the modal. ([#5867](https://github.com/infor-design/enterprise/issues/5867))

## v4.57.0 Features

- `[Accordion]` Added the ability to have a notification badge in accordion headers. ([#5594](https://github.com/infor-design/enterprise/issues/5594))
- `[Breadcrumb]` Added hitbox styles for breadcrumb. ([#5408](https://github.com/infor-design/enterprise/issues/5408))
- `[Button]` Added the ability to have a hitbox. With this feature, it will have a better tapping/clicking on smaller devices. ([#5568](https://github.com/infor-design/enterprise/issues/5568))
- `[Button]` Added the ability to have a notification badge in buttons. ([#5594](https://github.com/infor-design/enterprise/issues/5594))
- `[Calendar]` Added hitbox option for calendar. ([#5602](https://github.com/infor-design/enterprise/issues/5602))
- `[Checkbox]` Added hitbox area styles for checkboxes. ([#5603](https://github.com/infor-design/enterprise/issues/5603))
- `[Datagrid]` Added Datagrid Fallback Image when image cannot be loaded. ([#5442](https://github.com/infor-design/enterprise/issues/5442))
- `[File Upload]` Show progress percent while file is uploading. ([#3934](https://github.com/infor-design/enterprise/issues/3934))
- `[Input]` Added a new form style `form-layout-large` to input component. ([#5606](https://github.com/infor-design/enterprise/issues/5606))
- `[Icon]` Updated several icons see issue for details. ([#5774](https://github.com/infor-design/enterprise/issues/5774))
- `[Message]` Changed some stylings on mobile experience. ([#5567](https://github.com/infor-design/enterprise/issues/5567))
- `[Modal]` Adjusted stylings on mobile viewport. ([#5601](https://github.com/infor-design/enterprise/issues/5601))
- `[Notification]` Added tooltip in notification. ([#5562](https://github.com/infor-design/enterprise/issues/5562))
- `[Notification]` Added close functions (by ID and latest) in notification. ([#5562](https://github.com/infor-design/enterprise/issues/5562))
- `[Datagrid]` Added support for text filter types to specify a selected filter condition. ([#5750](https://github.com/infor-design/enterprise/issues/5750))
- `[Environment]` Fixed `ie` css class included to html tag for Edge browser. ([#5587](https://github.com/infor-design/enterprise/issues/5587))

### v4.57.0 Markup Changes

- `[Tabs]` Some of the aria attributes have been changed, see the issue for details.([#5712](https://github.com/infor-design/enterprise/issues/5712))
- `[Notification Badge]` Rename methods in Notification Badge for better readability. ([#1169](https://github.com/infor-design/enterprise-ng/issues/1169))

## v4.57.0 Fixes

- `[ApplicationMenu]` Fix for broken UI in Safari when hiding and expanding the navigation menu. ([#5620](https://github.com/infor-design/enterprise/issues/5620))
- `[ApplicationMenu]` Fix application menu broken UI on first render. ([#5766](https://github.com/infor-design/enterprise/issues/5766))
- `[Calendar]` Removed the example legend in the default settings. ([#1130](https://github.com/infor-design/enterprise-ng/issues/1130))
- `[Cards]` Fixed misaligned list within expandable cards pane. ([#5223](https://github.com/infor-design/enterprise/issues/5223))
- `[Counts]` Updated the font size of `xl-text` from `50px` to `48px`. ([#5588](https://github.com/infor-design/enterprise/issues/5588))
- `[Counts]` Fixed title and icon position when in RTL. ([#5566](https://github.com/infor-design/enterprise/issues/5566))
- `[Datagrid]` Removed margin in icon when size is small or extra small. ([#5726](https://github.com/infor-design/enterprise/issues/5726))
- `[Datagrid]` Added additional check for vertical scroll. ([#1154](https://github.com/infor-design/enterprise-ng/issues/1154))
- `[Datepicker]` Fix on default legends being shown regardless if settings have custom legends. ([#5683](https://github.com/infor-design/enterprise/issues/5683))
- `[EmptyMessage]` Added `16px` spacings in the empty message container. ([#5639](https://github.com/infor-design/enterprise/issues/5639))
- `[FieldFilter]` Fixed missing trigger icons on short field filter options. ([#5727](https://github.com/infor-design/enterprise/issues/5727))
- `[Form]` Fixed misaligned trigger icon of datepicker on safari. ([#5751](https://github.com/infor-design/enterprise/issues/5751))
- `[Header]` Fix on Advanced Search not seen on headers when changing colors. ([#5782](https://github.com/infor-design/enterprise/issues/5782))
- `[Locale]` Fixed currency position and a translation on `tl-PH` locale. ([#5695](https://github.com/infor-design/enterprise/issues/5695))
- `[Lookup]` Fix an uncentered lookup icon in composite form. ([#5657](https://github.com/infor-design/enterprise/issues/5657))
- `[Searchfield]` Fix on uneven searchfield in firefox. ([#5620](https://github.com/infor-design/enterprise/issues/5620))
- `[Searchfield]` Fix on uneven searchfield in firefox. ([#5695](https://github.com/infor-design/enterprise/issues/5695))
- `[Searchfield]` Fix on misaligned close button on mobile view. ([#5782](https://github.com/infor-design/enterprise/issues/5782))
- `[Searchfield]` Change width when parent container becomes smaller. ([#4696](https://github.com/infor-design/enterprise/issues/4696))
- `[Spinbox]` Remove functionality of Home and End buttons on Spinbox. ([#5659](https://github.com/infor-design/enterprise/issues/5659))
- `[Spinbox]` Fix spinbox misalignment on sample sizes. ([#5733](https://github.com/infor-design/enterprise/issues/5733))
- `[Tabs]` Fix a bug on vertical tabs scroll on panel containers. ([#5565](https://github.com/infor-design/enterprise/issues/5565))
- `[Treemap]` Fix Treemap's misaligned footer-text on the new theme. ([#5365](https://github.com/infor-design/enterprise/issues/5365))

(41 Issues Solved This Release, Backlog Enterprise 192, Backlog Ng 28, 1166 Functional Tests, 1712 e2e Tests, 150 Puppeteer Tests)

## v4.56.0 Features

- `[ContextualActionPanel]` Changed the color of the toolbar header in the new theme. ([#5685](https://github.com/infor-design/enterprise/issues/5685))
- `[Charts]` Added ability to disable the selection of the charts including the legend. ([#2736](https://github.com/infor-design/enterprise/issues/2736))
- `[Datagrid]` Adds the ability to update values of a specific column on Datagrid. ([#3491](https://github.com/infor-design/enterprise/issues/3491))
- `[Icon]` Updated the launch icon to be less Philipines. ([#5595](https://github.com/infor-design/enterprise/issues/5595))
- `[Locale]` Added a new locale tl-PH for Philipines (tagalog). ([#5695](https://github.com/infor-design/enterprise/issues/5695))
- `[Tabs]` Adds the ability to split the tabs. ([#4600](https://github.com/infor-design/enterprise/issues/4600))
- `[Toolbar Flex]` Adds control of button set areas via the Button set API. ([NG#1101](https://github.com/infor-design/enterprise-ng/issues/1101))

## v4.56.0 Fixes

- `[BusyIndicator]` Sized and Aligned busy indicator within a compact form field. ([#5655](https://github.com/infor-design/enterprise/issues/5655))
- `[Calendar]` Calendar event IDs can support numbers. ([#5556](https://github.com/infor-design/enterprise/issues/5556))
- `[Calendar]` Fixed wrong color on icons on the header. ([#5647](https://github.com/infor-design/enterprise/issues/5647))
- `[Calendar]` Fixed markForRefresh for display range in calendar. ([#5675](https://github.com/infor-design/enterprise/issues/5675))
- `[Calendar]` Adds the ability to support cross year date range in calendar. ([#5675](https://github.com/infor-design/enterprise/issues/5675))
- `[Calendar]` Fixed additional row due to DST for display range in calendar. ([#5675](https://github.com/infor-design/enterprise/issues/5675))
- `[Datagrid]` Date format should reflect in date filter when range option is selected. ([#4864](https://github.com/infor-design/enterprise/issues/4864))
- `[Datagrid]` Add test page for `selectAllCurrentPage` with toolbar count. ([#4921](https://github.com/infor-design/enterprise/issues/4921))
- `[Datepicker]` Fix on datepicker header not being shown in smaller screens. ([#5550](https://github.com/infor-design/enterprise/issues/5550))
- `[Datagrid]` Fixed an issue where the selection idx was not updating after append/update data to child nodes for tree. ([#5631](https://github.com/infor-design/enterprise/issues/5631))
- `[Datagrid]` Fixed a bug where row status is not properly rendered on Tree List. ([#5552](https://github.com/infor-design/enterprise/issues/5552))
- `[Dropdown]` Fixed disabling of function keys F1 to F12. ([#4976](https://github.com/infor-design/enterprise/issues/4976))
- `[Dropdown]` Fixed a bug where selecting the first item on the list doesn't trigger the `change` event that will select the value immediately. ([NG#1102](https://github.com/infor-design/enterprise-ng/issues/1102))
- `[Dropdown]` Fixed an accessibility issue where the error message was unannounced using a screen reader. ([#5130](https://github.com/infor-design/enterprise/issues/5130))
- `[Homepage]` Fix on homepage example charts misaligned when on mobile. ([#5650](https://github.com/infor-design/enterprise/issues/5650))
- `[Popupmenu]` Fixed an not released issue where opening menus limited the ability to click after. ([#5648/#5649](https://github.com/infor-design/enterprise/issues/5648))
- `[Popupmenu]` Allow switches to be clickable in popupmenu for backwards compatibility. ([#1127](https://github.com/infor-design/enterprise-ng/issues/1127))
- `[Icons]` Fix sizes on some of the icons in classic mode. ([#5626](https://github.com/infor-design/enterprise/issues/5626))
- `[Icons]` Fix sizes on some of the icons in tree in classic mode. ([#5626](https://github.com/infor-design/enterprise/issues/5626))
- `[Line Chart]` Fixed a bug where the line chart was not positioned correctly when all the values were zero. ([#5640](https://github.com/infor-design/enterprise/issues/5640))
- `[Listview]` Fixed the links example to better show disabled links. ([#5678](https://github.com/infor-design/enterprise/issues/5678))
- `[Locale]` Fixed an additional case where large numbers cannot be formatted correctly. ([#5605](https://github.com/infor-design/enterprise/issues/5605))
- `[Locale]` Expanded support from 10 to 20 decimal places. Max number is 21, 20 now. ([#5622](https://github.com/infor-design/enterprise/issues/5622))
- `[Tabs]` Fix a bug where tabs indicator is not aligned when scaled down. ([#5164](https://github.com/infor-design/enterprise/issues/5164))
- `[Tabs]` Fix a bug where tabs indicator is not aligned on RTL. ([#5541](https://github.com/infor-design/enterprise/issues/5541))
- `[Tree]` Fix on return item when calling addNode. ([#5334](https://github.com/infor-design/enterprise/issues/5334))

(44 Issues Solved This Release, Backlog Enterprise 176, Backlog Ng 25, 1134 Functional Tests, 1693 e2e Tests)

## v4.55.3 Fixes

- `[Datagrid]` Fixed an issue where the selection idx was not updating after append/update data to child nodes for tree. ([#5631](https://github.com/infor-design/enterprise/issues/5631))
- `[Locale]` Fixed a bug where very large numbers would get a zero added. ([#5308](https://github.com/infor-design/enterprise/issues/5308))
- `[Locale]` Fixed a bug where very large numbers with negative added an extra zero in formatNumber. ([#5318](https://github.com/infor-design/enterprise/issues/5318))
- `[Locale]` Expanded support from 10 to 20 decimal places. Max number is 21, 20 now. ([#5622](https://github.com/infor-design/enterprise/issues/5622))

## v4.55.2 Fixes

- `[Icons]` Fix sizes on some of the icons in classic mode. ([#5626](https://github.com/infor-design/enterprise/issues/5626))

## v4.55.1 Fixes

- `[Locale]` Fixed an additional case where large numbers cannot be formatted correctly. ([#5605](https://github.com/infor-design/enterprise/issues/5605))

## v4.55.0 Features

- `[ApplicationMenu]` Added the ability to resize the app menu. ([#5193](https://github.com/infor-design/enterprise/issues/5193))
- `[Completion Chart]` Added tooltip in completion chart. ([#5346](https://github.com/infor-design/enterprise/issues/5346))
- `[Custom Builds]` Fixed a bug where importing the base Charts API directly would cause an error. ([#5463](https://github.com/infor-design/enterprise/issues/5463))
- `[Datagrid]` Adds the ability to have a selection radio buttons on Datagrid. ([#5384](https://github.com/infor-design/enterprise/issues/5384))
- `[Datagrid]` Added a `verticalScrollToEnd` property when you reached the end of the datagrid list. ([#5435](https://github.com/infor-design/enterprise/issues/5435))
- `[Datagrid]` Added separate mask options for filter row. ([#5519](https://github.com/infor-design/enterprise/issues/5519))
- `[Editor]` Added support for `ol` type attribute to be able to use the other list styles (`alphabetically ordered (lowercase and uppercase)`, and `roman numbers (lowercase and uppercase)`) of `ol` tag. ([#5462](https://github.com/infor-design/enterprise/issues/5462))
- `[Icons]` Now generating the icons from figma instead of sketch, this should be of low impact but keep your eye on icons in general as they have all changed in generation and log any issues found. ([#5170](https://github.com/infor-design/enterprise/issues/5170))
- `[Lookup]` Fixed a bug for short field and its icons not rendering properly. ([#5541](https://github.com/infor-design/enterprise/issues/5541))
- `[Message]` Add info status handling to message.([#5459](https://github.com/infor-design/enterprise/issues/5459))
- `[Message]` Add an optional close button setting to dismiss the message. ([#5464](https://github.com/infor-design/enterprise/issues/5464))
- `[Modal]` Added the ability to have a custom tooltip on modal close button. ([#5391](https://github.com/infor-design/enterprise/issues/5391))
- `[Swaplist]` Added option to copy items from lists instead of moving them. ([#5513](https://github.com/infor-design/enterprise/issues/5513))
- `[Popdown]` Added a click outside event in popdown. ([#3618](https://github.com/infor-design/enterprise/issues/3618))
- `[Timepicker]` Fixed a bug for timepicker icon not rendering properly. ([#5558](https://github.com/infor-design/enterprise/issues/5558))
- `[Typography]` New typography paragraph text style. ([#5325](https://github.com/infor-design/enterprise/issues/5325))

## v4.55.0 Fixes

- `[Cards]` Fixed a bug card group toolbar overlaps then disappears after clicking the checkboxes. ([#5445](https://github.com/infor-design/enterprise/issues/5445))
- `[Calendar]` Fixed month label not set on first enabled date of the month. ([#5581](https://github.com/infor-design/enterprise/issues/5581))
- `[Calendar]` Fix on overlap in today text and calendar view changer when in mobile. ([#5438](https://github.com/infor-design/enterprise/issues/5438))
- `[Charts]` Fixed a bug where automation ids is not properly rendered on legend, text and slices. ([#5441](https://github.com/infor-design/enterprise/issues/5441))
- `[Datagrid]` Fixed a bug where the checkbox overlaps with the label when `editorOptions.multiple` is set to true. Also added formatters and editor for multiselect. ([NG#1075](https://github.com/infor-design/enterprise-ng/issues/1075))
- `[Datagrid]` Fixed an issue where tree list indentation is not left aligned when row has no children and datagrid row height is extra small or small. ([#5487](https://github.com/infor-design/enterprise/issues/5487))
- `[Message]` Added maxWidth setting to allow message to go full width when title is long. ([#5443](https://github.com/infor-design/enterprise/issues/5443))
- `[Datagrid]` Fix unescaped HTML of range value to match escaped HTML of data value. ([#4832](https://github.com/infor-design/enterprise/issues/4832))
- `[Datagrid]` Fix an XSS vulnerability in the name property of the columns objects array. ([#5428](https://github.com/infor-design/enterprise/issues/5428))
- `[Datagrid]` Fixed an issue where the excel export did not download in MS Edge. ([#5507](https://github.com/infor-design/enterprise/issues/5507))
- `[Editor]` Fixed an issue where font color was not working and extra spaces were get removed. ([#5137](https://github.com/infor-design/enterprise/issues/5137))
- `[EmptyMessage]` Fixed a bug where the empty message chart were not properly rendered when using auto height widget/card. ([#5527](https://github.com/infor-design/enterprise/issues/5527))
- `[Hierarchy]` Fixed line and icon alignment in hierarchy when in rtl format. ([#5544](https://github.com/infor-design/enterprise/issues/5544))
- `[Message]` Added maxWidth setting to allow message to go full width when title is long. ([#5443](https://github.com/infor-design/enterprise/issues/5443))
- `[Modal]` Fixed a bug where events are not properly called when calling stacked dialogs. ([#5471](https://github.com/infor-design/enterprise/issues/5471))
- `[Timepicker]` Fixed a bug where the chinese time format doesn't render correctly after selecting time and periods (AM/PM). ([#5420](https://github.com/infor-design/enterprise/issues/5420))
- `[Tree]` Fixed an issue where lengthy node text doesn't wrap to lines and cuts off. ([#5499](https://github.com/infor-design/enterprise/issues/5499))

(51 Issues Solved This Release, Backlog Enterprise 129, Backlog Ng 29, 1222 Functional Tests, 1693 e2e Tests)

## v4.54.3 Fixes

- `[Locale]` Fixed a bug where very large numbers would get a zero added. ([#5308](https://github.com/infor-design/enterprise/issues/5308))
- `[Locale]` Fixed a bug where very large numbers with negative added an extra zero in formatNumber. ([#5318](https://github.com/infor-design/enterprise/issues/5318))
- `[Locale]` Expanded support from 10 to 20 decimal places. Max number is 21, 20 now. ([#5622](https://github.com/infor-design/enterprise/issues/5622))

## v4.54.2 Fixes

- `[Locale]` Fixed an additional case where large numbers cannot be formatted correctly. ([#5605](https://github.com/infor-design/enterprise/issues/5605))

## v4.54.1 Fixes

- `[Datagrid]` Added separate mask options for filter row. ([#5519](https://github.com/infor-design/enterprise/issues/5519))

## v4.54.0 Features

- `[Cards]` Added the ability of single and multi selection of cards. ([#5253](https://github.com/infor-design/enterprise/issues/5253))
- `[Datagrid]` Added support to row reorder for groupable settings. ([#5233](https://github.com/infor-design/enterprise/issues/5233))
- `[Donut]` Added the ability to add center tooltip for Donut. ([#5302](https://github.com/infor-design/enterprise/issues/5302))
- `[Notification Badge]` Added Notification Badge component that has the ability to move to any corner of the icon element. ([#5344](https://github.com/infor-design/enterprise/issues/5344))

## v4.54.0 Fixes

- `[Blockgrid]` Added additional design with no image ([#5379](https://github.com/infor-design/enterprise/issues/5379))
- `[Charts]` Fixed a bug where the vertical grid line strokes were invisible when in High Contrast and Colors was non-Default ([#5301](https://github.com/infor-design/enterprise/issues/5301))
- `[CirclePager]` Fixed a bug where the slides were not properly showing for RTL languages ([#2885](https://github.com/infor-design/enterprise/issues/2885))
- `[CirclePager]` Fixed a bug where the CSS was the same for all of the circles in homepage/example-hero-widget ([#5337](https://github.com/infor-design/enterprise/issues/5337))
- `[ContextualActionPanel]` Added `title` prop in CAP to control the title via `modaSettings`, and added missing `beforeclose` event. ([NG#1048](https://github.com/infor-design/enterprise-ng/issues/1048))
- `[ContextMenu]` Fixed a bug where field option is not rendered properly on mobile ([#5335](https://github.com/infor-design/enterprise/issues/5335))
- `[Datagrid]` - Fixed a bug where the row height cut off the focus ring on the Action Item buttons for Classic/New mode and XS, S, M settings ([#5394](https://github.com/infor-design/enterprise/issues/5394))
- `[Datagrid]` - Fixed a bug where the selection color would bleed through clickable tags. ([#5533](https://github.com/infor-design/enterprise/issues/5533))
- `[Datagrid]` Fixed an issue where toggling the selectable setting did not correctly enable the checkbox. ([#5482](https://github.com/infor-design/enterprise/issues/5482))
- `[Datagrid]` Fixed an issue where row reorder handle align was not right for extra small and small height. ([#5233](https://github.com/infor-design/enterprise/issues/5233))
- `[Datagrid]` - Fixed a bug where the first two columns row heights did not match the others for the Medium setting ([#5366](https://github.com/infor-design/enterprise/issues/5366))
- `[Datagrid]` - Fixed a bug where the font color on tags was black when a row was hovered over in dark mode. Font color now white. ([#5289](https://github.com/infor-design/enterprise/issues/5289))
- `[Datagrid]` Fixed a bug where the font color on tags was black when a row was hovered over in dark mode. Font color now white. ([#5289](https://github.com/infor-design/enterprise/issues/5289))
- `[Datagrid]` Fixed issues with NaN displaying on Decimal and Dropdown inputs when blank options are selected. ([#5395](https://github.com/infor-design/enterprise/issues/5395))
- `[Datagrid]` - Fixed a bug where the row height cut off the focus ring on the Action Item buttons for Classic/New mode and XS, S, M settings ([#5394](https://github.com/infor-design/enterprise/issues/5394))
- `[Datagrid]` Fixed a bug where the font color on tags was black when a row was hovered over in dark mode. Font color now white. ([#5289](https://github.com/infor-design/enterprise/issues/5289))
- `[Datagrid]` Fixed issues with NaN displaying on Decimal and Dropdown inputs when blank options are selected. ([#5395](https://github.com/infor-design/enterprise/issues/5395))
- `[Datagrid]` Delete key should fire event in dropdown search. ([#5402](https://github.com/infor-design/enterprise/issues/5402))
- `[Datepicker]` Fixed a bug where the -/+ keys were not detected in datepicker. ([#5353](https://github.com/infor-design/enterprise/issues/5353))
- `[Datagrid]` Fixed a bug that prevented the headers of the right frozen columns as well as the order date column from being exported properly. ([#5332](https://github.com/infor-design/enterprise/issues/5332))
- `[Datagrid]` Fixed a bug where the font color on tags was black when a row was hovered over in dark mode. Font color now white. ([#5289](https://github.com/infor-design/enterprise/issues/5289))
- `[Datagrid]` Fixed issues with NaN displaying on Decimal and Dropdown inputs when blank options are selected. ([#5395](https://github.com/infor-design/enterprise/issues/5395))
- `[Datagrid]` Fixed a bug where filter options were unable to reopen after doing pagination and clicking other filter options. ([#5286](https://github.com/infor-design/enterprise/issues/5286))
- `[Datepicker]` Fixed a bug where the -/+ keys were not detected in datepicker. ([#5353](https://github.com/infor-design/enterprise/issues/5353))
- `[Donut]` Changed legend design when item exceeds maximum width of chart. ([#5292](https://github.com/infor-design/enterprise/issues/5292))
- `[Dropdown]` Fixed a bug where backspace in Dropdown is not working when pressed. ([#5113](https://github.com/infor-design/enterprise/issues/5113))
- `[Editor]` Added tooltip in fontpicker. ([#5472](https://github.com/infor-design/enterprise/issues/5472))
- `[Fileupload]` Fixed a bug where the required asterisk does not appear on the labels associated with required fields. ([#5285](https://github.com/infor-design/enterprise/issues/5285))
- `[Homepage]` Adjusted height and width of example homepage ([#5425](https://github.com/infor-design/enterprise/issues/5425))
- `[Icon]` Changed button icon colors to slate6 ([#5307](https://github.com/infor-design/enterprise/issues/5307))
- `[Input]` Fixed a bug where clear icon were not properly aligned with the input field in classic mode. ([#5324](https://github.com/infor-design/enterprise/issues/5324))
- `[Locale]` Fixed an issue with the finish time format. ([#5447](https://github.com/infor-design/enterprise/issues/5447))
- `[Lookup]` Fixed an issue where in autoApply with single select the modal will close when paging. ([#5466](https://github.com/infor-design/enterprise/issues/5466))
- `[Lookup]` Fixed an issue where selection for server side and paging was not working. ([#986](https://github.com/infor-design/enterprise-ng/issues/986))
- `[Lookup]` Added api setting to allow duplicate selected value to input element. ([#986](https://github.com/infor-design/enterprise-ng/issues/986))
- `[Modal]` Enter key will trigger primary button when in an input field. ([#5198](https://github.com/infor-design/enterprise/issues/5198))
- `[Monthview]` Fixed a bug where a vertical scroll is showing when it is unnecessary. ([#5350](https://github.com/infor-design/enterprise/issues/5350))
- `[Multiselect]` Fixed a regression bug where clear icon were not properly aligned on compact mode. ([#5396](https://github.com/infor-design/enterprise/issues/5396))
- `[Personalize]` Added css to remove color gradient on overflowing horizontal tab headers. fix is limited to personalize styling ([#5303](https://github.com/infor-design/enterprise/issues/5303))
- `[Popdown]` Remove deprecation console warning. We still consider this component deprecated but will not remove until 5.0 version. The warning was only removed for now. ([#1070](https://github.com/infor-design/enterprise-ng/issues/1070))
- `[ToolbarFlex]` updated logic to account for the AllowTabs property and set toolbar items with a tab-index of 0 when allowTabs is ture ([#5387](https://github.com/infor-design/enterprise/issues/5387))
- `[Tabs]` Remove tabs animation when clicking tabs. ([#4818](https://github.com/infor-design/enterprise-ng/issues/4818))

(40 Issues Solved This Release, Backlog Enterprise 145, Backlog Ng 24, 1195 Functional Tests, 1697 e2e Tests)

### v4.54.0 Markup Changes

- `[TrackDirty]` Removed Track Dirty from the main components list and integrated the underlying examples into their corresponding individual components.([#5319](https://github.com/infor-design/enterprise/issues/5319))

## v4.53.5 Fixes

- `[Lookup]` Fixed two additional issues where selection for server side and paging was not working. ([#986](https://github.com/infor-design/enterprise-ng/issues/986))
- `[Lookup]` Fixed an issue where in autoApply with single select the modal will close when paging. ([#5466](https://github.com/infor-design/enterprise/issues/5466))

## v4.53.3 Fixes

- `[Lookup]` Fixed an issue where selection for server side and paging was not working. ([#986](https://github.com/infor-design/enterprise-ng/issues/986))

## v4.53.0 Features

- `[Action Sheet]` Added a mobile device-friendly action sheet component. ([#5256](https://github.com/infor-design/enterprise/issues/5256))
- `[Cards]` Added card variations (Status, Hyperlink and Photo Card) with improve hitboxes for tapping. ([#5250](https://github.com/infor-design/enterprise/issues/5250))
- `[Cards]` Added improvements to the expandable cards and made a jQuery instance to be available in the angular wrapper. ([#5252](https://github.com/infor-design/enterprise/issues/5252))
- `[ContextualActionPanel]` Added vertical tabs example on the Contextual Action Panel. ([#5234](https://github.com/infor-design/enterprise/issues/5234))
- `[Swipe Action]` Added a mobile device-friendly swipe action component. ([#5254](https://github.com/infor-design/enterprise/issues/5254))

## v4.53.0 Fixes

- `[Application Menu]` Fixed a bug where the menu list will not properly rendered on autocomplete if you type a character that is not available in the list. ([#4863](https://github.com/infor-design/enterprise/issues/4863))
- `[Calendar]` Fixed a bug where calendar event is not rendered on WeekView if add event (modal) is used before add event (api). ([#5236](https://github.com/infor-design/enterprise/issues/5236))
- `[Circle Pager]` Fixed size interactions and changes for mobile view port. ([#5251](https://github.com/infor-design/enterprise/issues/5251))
- `[Datagrid]` Fixed an issue where personalize column headers were not rendering properly. ([#5361](https://github.com/infor-design/enterprise/issues/5361))
- `[Datagrid]` Fixed a bug where animation blue circle is off-center. ([#5246](https://github.com/infor-design/enterprise/issues/5246))
- `[Datagrid]` Fixed a bug where hovering lookup cells showed a grey background. ([#5157](https://github.com/infor-design/enterprise/issues/5157))
- `[Datagrid]` Fixed an issue for xss where special characters was not sanitizing and make grid to not render. ([#975](https://github.com/infor-design/enterprise-ng/issues/975))
- `[Datagrid]` Fixed a bug where the home and end key should behave as default when in editable cell and not shifting to the first and end row in datagrid. ([#5179](https://github.com/infor-design/enterprise/issues/5179))
- `[Datepicker]` Fixed a bug where the setting attributes were missing in datepicker input and datepicker trigger on NG wrapper. ([#1044](https://github.com/infor-design/enterprise-ng/issues/1044))
- `[Datepicker]` Fixed a bug where the selection range was not being properly rendered in mobile. ([#5211](https://github.com/infor-design/enterprise/issues/5211))
- `[Datepicker]` Made the `autocomplete` attribute configurable by using the `autocompleteAttribute` setting. ([#5092](https://github.com/infor-design/enterprise/issues/5092))
- `[Dropdown]` Made the `noSearch` setting prevent filtering using the Dropdown's search input element as expected. ([#5159](https://github.com/infor-design/enterprise/issues/5159))
- `[Dropdown]` Prevented the Dropdown from re-selecting and firing change events if the same value is picked from its list. ([#5159](https://github.com/infor-design/enterprise/issues/5159))
- `[Dropdown]` Fixed a bug that resulted in the updatable dropdown value being changed when selecting the more actions button. ([#5222](https://github.com/infor-design/enterprise/issues/5222))
- `[Editor]` Fixed a bug where automation id attributes are not properly rendered on editor elements. ([#5082](https://github.com/infor-design/enterprise/issues/5082))
- `[Lookup]` Fixed a bug where lookup attributes are not added in the cancel and apply/save button. ([#5202](https://github.com/infor-design/enterprise/issues/5202))
- `[Lookup]` Exposed two events from the datagrid `afterpaging` and `selected` for more flexibility. ([#986](https://github.com/infor-design/enterprise-ng/issues/986))
- `[Locale]` Fixed a bug where very large numbers with negative added an extra zero in formatNumber. ([#5308](https://github.com/infor-design/enterprise/issues/5308))
- `[Locale]` Fixed a bug where very large numbers would get a zero added. ([#5308](https://github.com/infor-design/enterprise/issues/5308))
- `[Locale]` Fixed a bug where very large numbers with negative added an extra zero in formatNumber. ([#5318](https://github.com/infor-design/enterprise/issues/5318))
- `[Lookup]` Fixed a regression bug where the close/clear icon were not properly aligned on mobile and tablet viewport. ([#5299](https://github.com/infor-design/enterprise/issues/5299))
- `[Lookup]` Fixed a bug where rows become unselected when reopened. ([#5261](https://github.com/infor-design/enterprise/issues/5261))
- `[Modal]` Added the ability to set the tabindex. ([#5358](https://github.com/infor-design/enterprise/issues/5358))
- `[Monthview]` Fixed an issue where month year pick list was misaligning for inpage. ([#5345](https://github.com/infor-design/enterprise/issues/5345))
- `[Multiselect]` Fixed a regression bug where close icon in badge/tags were not properly aligned. ([#5351](https://github.com/infor-design/enterprise/issues/5351))
- `[Page-Patterns]` Fixed an issue where the weight range slider was overlapping the sales amount text area. ([#5284](https://github.com/infor-design/enterprise/issues/5284))
- `[Pager]` Fixed an issue where tooltip was not working after switch to 2nd page for disable/enable buttons with standalone Pager. ([#1047](https://github.com/infor-design/enterprise-ng/issues/1047))
- `[Personalization]` Fixed a bug where user was unable to see highlighted text in the header when using the new light default theme. ([#5219](https://github.com/infor-design/enterprise/issues/5219))
- `[Personalization]` Fixed an issue where hyperlinks were not showing up for dark theme. ([#5144](https://github.com/infor-design/enterprise-ng/issues/5144))
- `[Popupmenu]` Fixed a bug where unwanted link/hash occurs if the menu if the menu is destroyed when clicking a menu item. ([#NG1046](https://github.com/infor-design/enterprise-ng/issues/1046))
- `[Spinbox]` Fixed a bug where spinbox and its border is not properly rendered on responsive view. ([#5146](https://github.com/infor-design/enterprise/issues/5146))
- `[Searchfield]` Fixed a bug where the close button is not rendered properly on mobile view. ([#5182](https://github.com/infor-design/enterprise/issues/5182))
- `[Searchfield]` Fixed a bug where the search icon in search field is not aligned properly on firefox view. ([#5290](https://github.com/infor-design/enterprise/issues/5290))
- `[Searchfield]` Made the `autocomplete` attribute configurable by using the `autocompleteAttribute` setting. ([#5092](https://github.com/infor-design/enterprise/issues/5092))
- `[Searchfield]` Fixed a bug where the button does not have the same height as the searchfield input. ([#5314](https://github.com/infor-design/enterprise/issues/5314))
- `[Searchbar]` Fixed a bug where searchbar overlapped the "Websites" header when browser is minimized or viewed in mobile. ([#5248](https://github.com/infor-design/enterprise/issues/5248))
- `[Slider]` Fixed a bug where the slider produces NaN value on tooltip. ([#5336](https://github.com/infor-design/enterprise/issues/5336))
- `[Splitter]` Fixed position of splitter button. ([#5121](https://github.com/infor-design/enterprise/issues/5121))
- `[Tooltip/Popover]` Split the Popover and Tooltip into separate components. ([#5197](https://github.com/infor-design/enterprise/issues/5197))

(52 Issues Solved This Release, Backlog Enterprise 147, Backlog Ng 28, 1095 Functional Tests, 1668 e2e Tests)

## v4.52.3 Fixes

- `[Locale]` Expanded support from 10 to 20 decimal places. Max number is 21, 20 now. ([#5622](https://github.com/infor-design/enterprise/issues/5622))

## v4.52.2 Fixes

- `[Locale]` Fixed a bug where very large numbers would get a zero added. ([#5308](https://github.com/infor-design/enterprise/issues/5308))
- `[Locale]` Fixed a bug where very large numbers with negative added an extra zero in formatNumber. ([#5318](https://github.com/infor-design/enterprise/issues/5318))

## v4.52.1 Fixes

- `[Datagrid]` Fixed an issue where personalize column headers were not rendering properly. ([#5361](https://github.com/infor-design/enterprise/issues/5361))

## v4.52.0

### v4.52.0 Markup Changes

- `[Datagrid]` When fixing bugs in datagrid hover states we removed the use of `is-focused` on table `td` elements. ([#5091](https://github.com/infor-design/enterprise/issues/5091))

### v4.52.0 Fixes

- `[Application Menu]` Fixed a bug where the expanded accordion were incorrectly coloured as selected when uses the personalization colors. ([#5128](https://github.com/infor-design/enterprise/issues/5128))
- `[About]` Fixed a bug where overflowing scrollbar in About Modal is shown on a smaller viewport. ([#5206](https://github.com/infor-design/enterprise/issues/5206))
- `[Bar Chart]` Fixed an issue where onerror script was able to execute. ([#1030](https://github.com/infor-design/enterprise-ng/issues/1030))
- `[Calendar]` Fixed a bug where if the calendar event is not set to whole day then the week view and day view will not properly render on UI. ([#5195](https://github.com/infor-design/enterprise/issues/5195))
- `[Datagrid]` Fixed a bug where changing a selection mode between single and mixed on a datagrid with frozen columns were not properly rendered on UI. ([#5067](https://github.com/infor-design/enterprise/issues/5067))
- `[Datagrid]` Fixed a bug where filter options were not opening anymore after doing sorting on server-side paging. ([#5073](https://github.com/infor-design/enterprise/issues/5073))
- `[Datagrid/Lookup]` Fixed a bug where unselecting all items in an active page affects other selected items on other pages. ([#4503](https://github.com/infor-design/enterprise/issues/4503))
- `[Datagrid]` When fixing bugs in datagrid hover states we removed the use of `is-focused` on table `td` elements. ([#5091](https://github.com/infor-design/enterprise/issues/5091))
- `[Datagrid/Lookup]` Fixed a bug where the plus minus icon animation was cut off. ([#4962](https://github.com/infor-design/enterprise/issues/4962))
- `[Datagrid]` Fixed a bug where unselecting all items in an active page affects other selected items on other pages. ([#4503](https://github.com/infor-design/enterprise/issues/4503))
- `[Datagrid]` Fixed a bug where the tag text in the column is not shown properly when hovering it on Alternate Row Shading. ([#5210](https://github.com/infor-design/enterprise/issues/5210))
- `[Datagrid]` Fixed a bug where the clear filter icons position were not properly aligned with the lookup. ([#5239](https://github.com/infor-design/enterprise/issues/5239))
- `[Dropdown]` Fixed a bug where automatic highlighting of a blank option after opening the list was not working ([#5095](https://github.com/infor-design/enterprise/issues/5095))
- `[Dropdown/Multiselect]` Fixed a bug where the id attribute prefix were missing from the dropdown list when searching with typeahead settings. ([#5053](https://github.com/infor-design/enterprise/issues/5053))
- `[Field Options]` Fixed misalignment of field options for the colorpicker, clearable input field, and clearable searchfield with its close icon. ([#5139](https://github.com/infor-design/enterprise/issues/5139))
- `[Field Options]` Fixed misalignment of close button in searchfield with field options. ([#5138](https://github.com/infor-design/enterprise/issues/5138))
- `[Homepage]` Fixed an issue where remove card event was not triggered on card/widget. ([#4798](https://github.com/infor-design/enterprise/issues/4798))
- `[Locale]` Changed the start day of the week to monday as per translation team request. ([#5199](https://github.com/infor-design/enterprise/issues/5199))
- `[Mask/Datagrid]` Fixed a bug in number masks where entering a decimal while the field's entire text content was selected could cause unexpected formatting. ([#4974](https://github.com/infor-design/enterprise/issues/4974))
- `[Monthview]` Fixed an issue where selected date was not stay on provided day/month/year. ([#5064](https://github.com/infor-design/enterprise/issues/5064))
- `[Monthview]` Added support for mobile view. ([#5075](https://github.com/infor-design/enterprise/issues/5075))
- `[Spinbox]` Fixed a bug where spinbox and its border is not properly rendered on responsive view. ([#5146](https://github.com/infor-design/enterprise/issues/5146))
- `[Tabs Module]` Fixed a bug where long tab labels overflowed behind the close icon. ([#5187](https://github.com/infor-design/enterprise/issues/5187))

(33 Issues Solved This Release, Backlog Enterprise 134, Backlog Ng 34, 1183 Functional Tests, 1652 e2e Tests)

## v4.51.4

### v4.51.4 Fixes

- `[Locale]` Fixed a bug where very large numbers would get a zero added. ([#5308](https://github.com/infor-design/enterprise/issues/5308))

## v4.51.3

### v4.51.3 Fixes

- `[Locale]` Fixed a bug where very large numbers with negative added an extra zero in formatNumber. ([#5308](https://github.com/infor-design/enterprise/issues/5308))
- `[Mask/Datagrid]` Fixed a bug in number masks where entering a decimal while the field's entire text content was selected could cause unexpected formatting. ([#4974](https://github.com/infor-design/enterprise/issues/4974))

## v4.51.2

### v4.51.2 Fixes

- `[Locale]` Fixed a bug where very large numbers with negative added an extra zero in formatNumber. ([#5308](https://github.com/infor-design/enterprise/issues/5308))
- `[Mask/Datagrid]` Fixed a bug in number masks where entering a decimal while the field's entire text content was selected could cause unexpected formatting. ([#4974](https://github.com/infor-design/enterprise/issues/4974))

## v4.51.1

### v4.51.1 Fixes

- `[Datagrid]` Fixed a bug where cells with a leading space triggered the dirty indicator even without changing the cell value on second blur/selection. ([#4825](https://github.com/infor-design/enterprise/issues/4825))
- `[Radio]` Fixed a bug where legend tag blinks when clicking the radio buttons. ([#4901](https://github.com/infor-design/enterprise/issues/4901))

## v4.51.0

### v4.51.0 Markup Changes

- `[About]` The version in the html section of the document was not added correctly and is now showing the correct version string. ([#5069](https://github.com/infor-design/enterprise/issues/5069))
- `[Datagrid]` Fixed a bug where cells with a leading space triggered the dirty indicator even without changing the cell value on second blur/selection. ([#4825](https://github.com/infor-design/enterprise/issues/4825))
- `[Datepicker/Monthview/Calendar]` We changed all Chinese locales to have monday as the first day of the week and this could impact scripts. ([#5147](https://github.com/infor-design/enterprise/issues/5147))
- `[Dropdown]` We added  `aria-readonly` to all readonly dropdowns. ([#5107](https://github.com/infor-design/enterprise/issues/5107))
- `[Dropdown]` Dropdowns are now appended to the section in the page with `role="main"` there should be just one of these sections in each page. ([#1033](https://github.com/infor-design/enterprise-ng/issues/1033))
- `[Input]` If using the password reveal feature, note that we change dit from using a `type="password"` to using a class to toggle the state. ([#5099](https://github.com/infor-design/enterprise/issues/5099))
- `[Pager]` When fixing an accessibility complaint on pager we made all pager buttons tabable and removed the `tabindex` this could impact some test scripts. ([#4862](https://github.com/infor-design/enterprise/issues/4862))
- `[Tabs]` We add the ability to drag tabs, if this is enabled there are a number of sort properties and classes that have been added that may need to be scripted in the future. ([#4520](https://github.com/infor-design/enterprise/issues/4520))

### v4.51.0 Fixes

- `[Circlepager]` Fixed a bug where circle buttons doesn't work on smaller viewport and first initialization of the page. ([#4966](https://github.com/infor-design/enterprise/issues/4966))
- `[General]` The master branch is now called main. Also cleaned up some language in the repo known to be less inclusive. ([#5027](https://github.com/infor-design/enterprise/issues/5027))
- `[Datagrid]` Fixed an issue where stretching the last column of a table was not consistent when resizing the window. ([#5045](https://github.com/infor-design/enterprise/issues/5045))
- `[Datagrid]` Fixed an issue where time format HHmm was not working for time picker editor. ([#4926](https://github.com/infor-design/enterprise/issues/4926))
- `[Datagrid]` Fixed an issue where setting stretchColumn to 'last' did not stretch the last column in the table. ([#4913](https://github.com/infor-design/enterprise/issues/4913))
- `[Datagrid]` Fixed an issue where when focusing dropdowns and then using arrow key, it would move across the grid columns leaving multiple open dropdowns. ([#4851](https://github.com/infor-design/enterprise/issues/4851))
- `[Datagrid]` Fixed an issue where the copy paste html to editable cell was cause to generate new cells. ([#4848](https://github.com/infor-design/enterprise/issues/4848))
- `[Datagrid]` Fixed some visual glitches related to focus/hover state and editable date/time cells. ([#5091](https://github.com/infor-design/enterprise/issues/5091))
- `[Datepicker]` Fixed an issue where time was changing, if selected time was before noon for Danish language locale da-DK. ([#4987](https://github.com/infor-design/enterprise/issues/4987))
- `[Datepicker]` Removed deprecation warning for close method. ([#5120](https://github.com/infor-design/enterprise/issues/5120))
- `[Dropdown]` Fixed a bug where the dropdown list gets detached to the input field. ([5056](https://github.com/infor-design/enterprise/issues/5056))
- `[Dropdown]` Improved accessibility on readonly dropdowns by adding the aria-readonly property. ([#5107](https://github.com/infor-design/enterprise/issues/5107))
- `[Editor]` Fixed a bug where the anchor link does not firing the change event. ([#5141](https://github.com/infor-design/enterprise/issues/5141))
- `[Editor]` Fixed a bug that links would not wrap in the editor when multiline. ([#5145](https://github.com/infor-design/enterprise/issues/5145))
- `[General]` Fixed incorrect version that was showing up as `[Object]` in the about dialog and html. ([#5069](https://github.com/infor-design/enterprise/issues/5069))
- `[Hierarchy]` Improved accessibility on readonly dropdowns by adding the aria-readonly property. ([#5107](https://github.com/infor-design/enterprise/issues/5107))
- `[Hierarchy]` Fixed an issue where the action refs passed around were broken. ([#5124](https://github.com/infor-design/enterprise/issues/5124))
- `[Listview]` Fixed a bug where changing selectable setting from 'mixed' to 'single' does not remove checkboxes. ([#5048](https://github.com/infor-design/enterprise/issues/5048))
- `[Locale]` Fixed an issue where the date and available date validation was not working for Croatian locale hr-HR. ([#4964](https://github.com/infor-design/enterprise/issues/4964))
- `[Locale]` Fixed an issue where the am/pm dot was causing issue to parseDate() method for greek language. ([#4793](https://github.com/infor-design/enterprise/issues/4793))
- `[Locale]` Fixed all chinese locales to have monday as the first day of the week. ([#5147](https://github.com/infor-design/enterprise/issues/5147))
- `[Lookup]` Fixed an issue where readonly lookups showed up as enabled. ([#5149](https://github.com/infor-design/enterprise/issues/5149))
- `[Multiselect]` Fixed a bug where the position of dropdown list was not correct when selecting multiple items on mobile. ([#5021](https://github.com/infor-design/enterprise/issues/5021))
- `[Modal]` Fixed a bug that prevented modals from closing while a tooltip was displayed inside ([#5047](https://github.com/infor-design/enterprise/issues/5047))
- `[Pager]` Fixed an accessibility issue to use tabs instead arrow keys. ([#4862](https://github.com/infor-design/enterprise/issues/4862))
- `[Password]` Changed the password reveal feature to not use `text="password"` and use css instead. This makes it possible to hide autocomplete. ([#5098](https://github.com/infor-design/enterprise/issues/5098))
- `[Radio]` Fixed a bug where legend tag blinks when clicking the radio buttons. ([#4901](https://github.com/infor-design/enterprise/issues/4901))
- `[Tabs]` Fixed a bug where where if urls contain a href with a forward slash (paths), then this would error. Note that in this situation you need to make sure the tab panel is linked without the hash. ([#5014](https://github.com/infor-design/enterprise/issues/5014))
- `[Tabs]` Added support to sortable drag and drop tabs. Non touch devices it good with almost every type of tabs `Module`, `Vertical`, `Header`, `Scrollable` and `Regular`. For touch devices only support with `Module` and `Vertical` Tabs. ([#4520](https://github.com/infor-design/enterprise/issues/4520))
- `[Tabs]` Changed the `rename()` method to also modify a tab's corresponding "More Tabs" menu item, if the menu is open. ([#5105](https://github.com/infor-design/enterprise/issues/5105))
- `[Toast]` Fixed a bug where toast message were unable to drag down to it's current position when `position` sets to 'bottom right'. ([#5015](https://github.com/infor-design/enterprise/issues/5015))
- `[Toolbar]` Add fix for invisible inputs in the toolbar. ([#5122](https://github.com/infor-design/enterprise/issues/5122))
- `[Toolbar]` Prevent individual buttons from getting stuck inside the Toolbar's overflow menu ([#4857](https://github.com/infor-design/enterprise/issues/4857))
- `[Tree]` Added api support for collapse/expand node methods. ([#4707](https://github.com/infor-design/enterprise/issues/4707))

(42 Issues Solved This Release, Backlog Enterprise 166, Backlog Ng 28, 1081 Functional Tests, 1647 e2e Tests)

## v4.50.4

### v4.50.4 Fixes

- `[Locale]` Fixed a bug where very large numbers with negative added an extra zero in formatNumber. ([#5308](https://github.com/infor-design/enterprise/issues/5308))

## v4.50.3

### v4.50.3 Fixes

- `[Lookup]` Fixed an issue where readonly lookups showed up as enabled. ([#5149](https://github.com/infor-design/enterprise/issues/5149))

## v4.50.2

### v4.50.2 Fixes

- `[General]` Fixed incorrect version that was showing up as `[Object]` in the about dialog and html. ([#5069](https://github.com/infor-design/enterprise/issues/5069))

## v4.50.1

### v4.50.1 Fixes

- `[Datagrid]` Set the tabbable feature off for the datagrid editors. ([#5089](https://github.com/infor-design/enterprise/issues/5089))
- `[Datagrid]` Fixed issues with misalignment on filter fields with icons. ([#5063](https://github.com/infor-design/enterprise/issues/5063))
- `[Lookup]` Fixed a bug where non editable lookups could not be clicked/opened. ([#5062](https://github.com/infor-design/enterprise/issues/5062))
- `[Lookup]` Fixed a bug where non strict / non editable lookups could not be clicked/opened. ([#5087](https://github.com/infor-design/enterprise/issues/5087))

## v4.50.0

### v4.50.0 Important Notes

- `[General]` We bumped the version from 4.39 (four - thirty nine) to 4.50 (four - fifty) to correspond with the general release of Soho (IDS) Design system 4.5 so the versions sync up better. We could not use 4.5 since it was already in use previously. ([#5012](https://github.com/infor-design/enterprise/issues/5012))
- `[General]` We Updated development dependencies. Most important things to note are: we now support node 14 for development and this is recommended. ([#4998](https://github.com/infor-design/enterprise/issues/4998))
- `[Tabs]` Changed the target element from 'li' to 'a' to be consistent. ([#4566](https://github.com/infor-design/enterprise/issues/4566))

### v4.50.0 Fixes

- `[Breadcrumb]` Changed the colors for disabled breadcrumbs to make them lighter than the enabled ones. ([#4917](https://github.com/infor-design/enterprise/issues/4917))
- `[Bar Chart]` Added support for double click to Bar, Bar Grouped, Bar Stacked. ([#3229](https://github.com/infor-design/enterprise/issues/3229))
- `[Bullet Chart]` Added support for double click. ([#3229](https://github.com/infor-design/enterprise/issues/3229))
- `[BusyIndicator]` Fixed a bug that caused the busy-indicator to show below the busy indicator container. ([#4953](https://github.com/infor-design/enterprise/issues/4953))
- `[Color Picker]`Fix issue with text disappearing and improve responsiveness when there isn't space horizontally ([#4930](https://github.com/infor-design/enterprise/issues/4930))
- `[Column Chart]` Added support for double click to Column, Column Grouped, Column Stacked, Column Stacked-singular and Column Positive Negative. ([#3229](https://github.com/infor-design/enterprise/issues/3229))
- `[Datagrid]` Added api setting `allowChildExpandOnMatchOnly` with Datagrid. It will show/hide children match only or all of them this setting only will effect if use with `allowChildExpandOnMatch:true`. ([#4209](https://github.com/infor-design/enterprise/issues/4209))
- `[Datagrid]` Fixed a bug where filter dropdown menus did not close when focusing a filter input. ([#4766](https://github.com/infor-design/enterprise/issues/4766))
- `[Datagrid]` Fixed an issue where the keyboard was not working to sort data for sortable columns. ([#4858](https://github.com/infor-design/enterprise/issues/4858))
- `[Datagrid]` Fixed an issue where the keyboard was not working to select all from header checkbox. ([#4859](https://github.com/infor-design/enterprise/issues/4859))
- `[Datagrid]` Fixed an issue where the selection was getting clear after use pagesize dropdown for client side paging. ([#4915](https://github.com/infor-design/enterprise/issues/4915))
- `[Datagrid]` Fixed an error seen clicking items if using a flex toolbar for the datagrid toolbar. ([#4941](https://github.com/infor-design/enterprise/issues/4941))
- `[Datagrid]` Only show row status when dirty indicator and row status both exist to address conflicting visual issue. ([#4918](https://github.com/infor-design/enterprise/issues/4918))
- `[Datagrid]` Fixed an issue where selecting a row added background to row-status. ([#4918](https://github.com/infor-design/enterprise/issues/4918))
- `[Datagrid]` Fixed an issue where the filter menu would not reopen in some cases. ([#4995](https://github.com/infor-design/enterprise/issues/4995))
- `[Datepicker]` Added a setting that replaces the trigger icon with an actual button for better accessibility, enabled by default. ([#4820](https://github.com/infor-design/enterprise/issues/4820))
- `[Datepicker]` Updated validation.js to check if date picker contains a time value ([#4888](https://github.com/infor-design/enterprise/issues/4888))
- `[Datepicker]` Fixed a UI issue where the apply and cancel buttons were unable to see on small screens. ([#4950](https://github.com/infor-design/enterprise/issues/4950))
- `[Datagrid]` Clean up hover appearance of datagrid actions button when the grid is viewed as a list. ([#4963](https://github.com/infor-design/enterprise/issues/4963))
- `[Editor]`Adjusted the editor to not treat separators after headers as leading and removing them. ([#4751](https://github.com/infor-design/enterprise/issues/4751))
- `[Environment]`Updated the regular expression search criteria from Edge to Edg to resolve the EDGE is not detected issue. ([#4603](https://github.com/infor-design/enterprise/issues/4603))
- `[Field Filter]` Fixed a UI issues where the input field has a missing border and the dropdown list does not properly align when it opened. ([#4982](https://github.com/infor-design/enterprise/issues/4982))
- `[Editor]`Adjusted the editor to not treat separators after headers as leading and removing them. ([#4751](https://github.com/infor-design/enterprise/issues/4751))
- `[General]` Can run stylelint command on W10 cmd for development ([#4993](https://github.com/infor-design/enterprise/issues/4993))
- `[General]` We Updated jQuery to use 3.6.0. ([#1690](https://github.com/infor-design/enterprise/issues/1690))
- `[Header]` Removed breadcrumb coloring from current class, which was causing the wrong kind of emphasis for breadcrumbs in headers. ([#5003](https://github.com/infor-design/enterprise/issues/5003))
- `[Input]` Changed the disabled search field color for Safari to match that of other browsers. ([#4611](https://github.com/infor-design/enterprise/issues/4611))
- `[Lookup]` Isolated the scss/css .close.icon class inside of .modal-content and removed any extra top property to fix the alignment issue.([#4933](https://github.com/infor-design/enterprise/issues/4933))
- `[Lookup]` Added a setting that replaces the trigger icon with an actual button for better accessibility, enabled by default. ([#4820](https://github.com/infor-design/enterprise/issues/4820))
- `[Lookup]` fix close button alignment issue. ([#5088](https://github.com/infor-design/enterprise/issues/5088))
- `[Line Chart]` Added support for double click to Area, Bubble, Line and Scatterplot. ([#3229](https://github.com/infor-design/enterprise/issues/3229))
- `[Message]` Added automation id's to the message's modal main area dialog as well with `modal` prefix. ([#4871](https://github.com/infor-design/enterprise/issues/4871))
- `[Modal]` Fixed a bug where full size responsive setting doesn't work on android phones in landscape mode. ([#4451](https://github.com/infor-design/enterprise/issues/4451))
- `[Pie Chart]` Added support for double click to Pie and Donut. ([#3229](https://github.com/infor-design/enterprise/issues/3229))
- `[Pie Chart]` Fixed bug were pie chart type does not remove old class name ([#3144](https://github.com/infor-design/enterprise/issues/3144))
- `[Pie Chart]` Improved the accessibility of legend items with roles and offscreen labels. ([#4831](https://github.com/infor-design/enterprise/issues/4831))
- `[Radar Chart]` Added support for double click. ([#3229](https://github.com/infor-design/enterprise/issues/3229))
- `[Rating]` Fixed color of the un-checked rating star. ([#4853](https://github.com/infor-design/enterprise/issues/4853))
- `[Popupmenu]` Fixed a lifecycle issue on menus that are shared between trigger elements, where these menus were incorrectly being torn down. ([NG#987](https://github.com/infor-design/enterprise-ng/issues/987))
- `[Searchfield]` Fixed alignment issues with the close button in various scenarios ([#4989](https://github.com/infor-design/enterprise/issues/4989), [#5096](https://github.com/infor-design/enterprise/issues/5096), [#5158](https://github.com/infor-design/enterprise/issues/4989), [#5090](https://github.com/infor-design/enterprise/issues/4989))
- `[Switch]` Adjust styles to be more discernable between checked and checked+disabled ([#4341](https://github.com/infor-design/enterprise/issues/4341))
- `[Tabs (Horizontal/Header)]` Fixed bug with the placement of the focus state in RTL mode, and other minor visual improvements. ([#4877](https://github.com/infor-design/enterprise/issues/4877))
- `[Tabs Module]` Fixed a bug where clear button was missing when clearable setting is activated in tabs module searchfield. ([#4898](https://github.com/infor-design/enterprise/issues/4898))
- `[Textarea]` Fixed a bug where the textarea options like autogrow, autoGrowMaxHeight doesn't work after the initialization inside of the accordion. ([#4977](https://github.com/infor-design/enterprise/issues/4977))
- `[Timepicker]` Added a setting that replaces the trigger icon with an actual button for better accessibility, enabled by default. ([#4820](https://github.com/infor-design/enterprise/issues/4820))
- `[Toast]` Fixed a bug where the first toast in the page is not announced to screen readers. ([#4519](https://github.com/infor-design/enterprise/issues/4519))
- `[Tooltip]` Fixed a bug in tooltip that prevented linking id-based tooltip content. ([#4827](https://github.com/infor-design/enterprise/issues/4827))

(48 Issues Solved This Release, Backlog Enterprise 152, Backlog Ng 32, 1086 Functional Tests, 1640 e2e Tests)

## v4.38.1

### v4.38.1 Fixes

- `[BusyIndicator]` Fixed a bug that caused the busy-indicator to show below the busy indicator container. ([#4953](https://github.com/infor-design/enterprise/issues/4953))

## v4.38.0

### v4.38.0 Important Changes

- `[Themes]` Renamed the concept of themes to versions and renamed uplift to new and soho to classic. The new/uplift theme is now the default and its recommend you use it as your default. The old scripts and names will still work ok but new copies with the new names are added for you. In addition Variants are now called Modes. But we got rid of the older script names from 2017 as they have been deprecated for a while now. In addition the ids-identity package thats included was bumped to 4.0 if using tokens directly from this the paths there have been changed to reflect the new names. ([#2606](https://github.com/infor-design/enterprise/issues/2606))

### v4.38.0 Fixes

- `[Application Menu]` Fixed visibility of expander icon on classic theme. ([#4874](https://github.com/infor-design/enterprise/issues/4874))
- `[Accordion]` Fixed an issue where the afterexpand and aftercollapse events fired before the states are set.  ([#4838](https://github.com/infor-design/enterprise/issues/4838))
- `[Breadcrumb]` Fixed unnecessary scrollbar in safari on a flex toolbar. ([#4839](https://github.com/infor-design/enterprise/issues/4839))
- `[Calendar]` Fixed calendar event details listview on mobile perspective. ([#4886](https://github.com/infor-design/enterprise/issues/4886))
- `[Datagrid]` Fixed an issue with missing scrollbars when in frozen column mode on wide screens. ([#4922](https://github.com/infor-design/enterprise/issues/4922))
- `[Datagrid]` Added the ability to use shift click to select in mixed selection mode. ([#4748](https://github.com/infor-design/enterprise/issues/4748))
- `[Datagrid]` Fixed alignment issue when editing. ([#4814](https://github.com/infor-design/enterprise/issues/4814))
- `[Datagrid]` Added a fix for checkbox aria cells, the aria was in the wrong location. ([#4790](https://github.com/infor-design/enterprise/issues/4790))
- `[Datagrid]` Fixed a bug where shift+f10 did not open the context menu in the Datagrid. ([#4614](https://github.com/infor-design/enterprise/issues/4614))
- `[Datagrid]` Fixed an issue where tooltips on buttons in the contextual action toolbar in datagrid would never show up. ([#4876](https://github.com/infor-design/enterprise/issues/4876))
- `[Datagrid]` Fixed an issue where when using selectAllCurrentPage the deselect all did not trigger an event. ([#4916](https://github.com/infor-design/enterprise/issues/4916))
- `[Datagrid]` Fixed an issue where when using a scroll-flex container to contain datagrid it did not show the Y scrollbar. ([#4914](https://github.com/infor-design/enterprise/issues/4914))
- `[EmptyMessage]` Fixed an issue where you may get double the click handlers. ([#4889](https://github.com/infor-design/enterprise/issues/4889))
- `[Environment]` Fixed feature detection classes and routines on IPad 13 and up. ([#4855](https://github.com/infor-design/enterprise/issues/4855))
- `[Fileupload Advanced]` Fixed a bug where the disable and enable methods were not working correctly. ([#4872](https://github.com/infor-design/enterprise/issues/4872))
- `[General]` Increased windows custom css scrollbars from 8px to 12px. ([#4837](https://github.com/infor-design/enterprise/issues/4837))
- `[Input]` Fixed a bug where the cursor overlapped the icon in right aligned lookup and input fields when selecting the field. ([#4718](https://github.com/infor-design/enterprise/issues/4718))
- `[ListView]` Fixed an issue selecting after focusing the list with the keyboard. ([#4621](https://github.com/infor-design/enterprise/issues/4621))
- `[Lookup]` Fixed an issue with select all across pages in lookup. ([#4503](https://github.com/infor-design/enterprise/issues/4503))
- `[Lookup]` Fixed an issue clearing selections with selectAcrossPages. ([#4539](https://github.com/infor-design/enterprise/issues/4539))
- `[Message]` Fixed multiple events were firing. ([#953](https://github.com/infor-design/enterprise-ng/issues/953))
- `[Popover]` Fixed a bug where the close button did not get an automation ID and added automation ID to the title. ([#4743](https://github.com/infor-design/enterprise/issues/4743))
- `[Locale/Multiselect]` Fixed a bug where translations could not be made correctly on All label and Selected Label, so we dropped having the label in the field. You can use the allTextString and selectedTextString if you want something special. ([#4505](https://github.com/infor-design/enterprise/issues/4505))
- `[Locale]` Fixed a bug in Estonian translations. ([#4805](https://github.com/infor-design/enterprise/issues/4805))
- `[Locale]` Fixed several bugs in Greek translations. ([#4791](https://github.com/infor-design/enterprise/issues/4791))
- `[Locale]` Fixed a bug in Turkish translations. ([#4788](https://github.com/infor-design/enterprise/issues/4788))
- `[Locale]` Fixed a bug in Thai translations. ([#4738](https://github.com/infor-design/enterprise/issues/4738))
- `[Searchfield]` Fixed an accessibility issue where the X was not tabbable with the keyboard. To fix this added a tabbable setting which is on by default. If you want it off you can set it to false but you would pass accessibility testing. ([#4815](https://github.com/infor-design/enterprise/issues/4815))
- `[Tabs]` Fixed an iOS bug that was preventing dismissible tabs to be dismissed by tap. ([#4763](https://github.com/infor-design/enterprise/issues/4763))
- `[Tabs Module]` Fixed positioning of the icon in tabs module. ([#4842](https://github.com/infor-design/enterprise/issues/4842))
- `[Tabs Module]` Fixed the focus border of the home button and make it tabbable in tabs module. ([#4850](https://github.com/infor-design/enterprise/issues/4850))
- `[Tabs Vertical]` Fixed black hover state in new (uplift) theme contrast mode. ([#4867](https://github.com/infor-design/enterprise/issues/4867))
- `[Validation]` Fixed an issue where validation messages did not have the correct aria for accessibility. ([#4830](https://github.com/infor-design/enterprise/issues/4830))
- `[TabsModule]` Fixed positioning of the icon in tabs module. ([#4842](https://github.com/infor-design/enterprise/issues/4842))
- `[Timepicker]` Improved accessibility on both the input field and its inner picker elements. ([#4403](https://github.com/infor-design/enterprise/issues/4403))

(37 Issues Solved This Release, Backlog Enterprise 136, Backlog Ng 32, 1082 Functional Tests, 1638 e2e Tests)

## v4.37.3

### v4.37.3 Fixes

- `[BusyIndicator]` Fixed a bug that caused the busy-indicator to show below the busy indicator container. ([#4953](https://github.com/infor-design/enterprise/issues/4953))

### v4.37.2 Fixes

- `[Datagrid]` Fixed an issue with missing scrollbars when in frozen column mode on wide screens. ([#4922](https://github.com/infor-design/enterprise/issues/4922))

## v4.37.1

### v4.37.1 Fixes

- `[General]` Increased windows custom css scrollbars from 8px to 12px. ([#4837](https://github.com/infor-design/enterprise/issues/4837))
- `[Datagrid]` Fixed an issue where when using a scroll-flex container to contain datagrid it did not show the Y scrollbar. ([#4914](https://github.com/infor-design/enterprise/issues/4914))

## v4.37.0

### v4.37.0 Features

- `[FileUpload]` Added the ability to drag files onto the file upload field like in 3.x versions. ([#4723](https://github.com/infor-design/enterprise/issues/4723))
- `[Datagrid]` Added the ability to edit columns formatted with tags and badges with an Input editor. ([#4637](https://github.com/infor-design/enterprise/issues/4637))
- `[Datagrid]` Added the ability to pass a locale numberFormat to the TargetedAchievement formatter and also set the default to two decimals. ([#4802](https://github.com/infor-design/enterprise/issues/4802))
- `[Dropdown]` Added basic virtual scrolling to dropdown for if you have thousands of items. Only basic dropdown functionality will work with this setting but it improved performance on larger dropdown lists. ([#4708](https://github.com/infor-design/enterprise/issues/4708))
- `[Sidebar]` Added the ability to hide and show the side bar with the list detail view. ([#4394](https://github.com/infor-design/enterprise/issues/4394))

### v4.37.0 Fixes

- `[App Menu]` Fixed a regression bug  where the searchfield icon duplicated and were not properly aligned with the searchfield. ([#4737](https://github.com/infor-design/enterprise/issues/4737))
- `[App Menu]` Removed the close button animation on the hamburger button when app menus open. ([#4756](https://github.com/infor-design/enterprise/issues/4756))
- `[Bar Chart]` Fixed an issue where the data was passing wrong for grouped type custom tooltip. ([#4548](https://github.com/infor-design/enterprise/issues/4548))
- `[Busy Indicator]` Fixed an error was showing when called `close()` method too soon after `activate()`. ([#980](https://github.com/infor-design/enterprise-ng/issues/980))
- `[Calendar]` Fixed a regression where clicking Legend checkboxes was no longer possible. ([#4746](https://github.com/infor-design/enterprise/issues/4746))
- `[Checkboxes]` Fixed a bug where if checkboxes are in a specific relative layout the checkboxes may click the wrong one. ([#4808](https://github.com/infor-design/enterprise/issues/4808))
- `[Column Chart]` Fixed an issue where the data was passing wrong for grouped type custom tooltip. ([#4548](https://github.com/infor-design/enterprise/issues/4548))
- `[Datagrid]` Fixed an issue where the filter border on readonly lookups was not displayed in high contrast mode. ([#4724](https://github.com/infor-design/enterprise/issues/4724))
- `[Datagrid]` Added missing aria row group role to the datagrid. ([#4479](https://github.com/infor-design/enterprise/issues/4479))
- `[Datagrid]` Fixed a bug where when setting a group and decimal out of the current locale then editing would not work. ([#4806](https://github.com/infor-design/enterprise/issues/4806))
- `[Dropdown]` Fixed an issue where some elements did not correctly get an id in the dropdown. ([#4742](https://github.com/infor-design/enterprise/issues/4742))
- `[Dropdown]` Fixed a bug where you could click the label and focus a disabled dropdown. ([#4739](https://github.com/infor-design/enterprise/issues/4739))
- `[Homepage]` Fixed the wrong metadata was sending for resize, reorder and remove card events. ([#4798](https://github.com/infor-design/enterprise/issues/4798))
- `[Locale]` Fixed an issue where if the 11th digit is a zero the formatNumbers and truncateDecimals function will loose a digit. ([#4656](https://github.com/infor-design/enterprise/issues/4656))
- `[Modal]` Improved detection of non-focusable elements when a Modal is configured to auto focus one of its inner components. ([#4740](https://github.com/infor-design/enterprise/issues/4740))
- `[Module Tabs]` Fixed a bug related to automatic linking of Application Menu trigger tabs in Angular environments ([#4736](https://github.com/infor-design/enterprise/issues/4736))
- `[ProcessIndicator]` Fixed a layout issue on the index page and added a rejected icon. ([#4770](https://github.com/infor-design/enterprise/issues/4770))
- `[Rating]` Fixed an issue where the rating was not clear on toggle. ([#4571](https://github.com/infor-design/enterprise/issues/4571))
- `[Splitter]` Fixed the splitter was dragging to wrong direction in RTL. ([#1813](https://github.com/infor-design/enterprise/issues/1813))
- `[Swaplist]` Fixed an issue where the user attributes need to be override existing attributes. ([#4694](https://github.com/infor-design/enterprise/issues/4694))
- `[Tabs]` Fixed a bug where the info icon were not aligned correctly in the tab, and info message were not visible. ([#4711](https://github.com/infor-design/enterprise/issues/4711))
- `[Tabs]` Fixed a bug where the tab key would move through tabs rather than moving to the tab content. ([#4745](https://github.com/infor-design/enterprise/issues/4745))
- `[Toolbar Searchfield]` Fixed a bug where the toolbar searchfield were unable to focused when tabbing through the page. ([#4683](https://github.com/infor-design/enterprise/issues/4683))
- `[Toolbar Searchfield]` Fixed a bug where the search bar were showing extra outline when focused. ([#4682](https://github.com/infor-design/enterprise/issues/4682))
- `[Track Dirty]` Fixed an error that was showing when using dirty indicator within a tab component. ([#936](https://github.com/infor-design/enterprise-ng/issues/936))
- `[Tree]` Fixed an issue where the character entity was stripped for addNode() method. ([#4694](https://github.com/infor-design/enterprise/issues/4694))

(49 Issues Solved This Release, Backlog Enterprise 137, Backlog Ng 35, 1082 Functional Tests, 1639 e2e Tests)

## v4.36.2

### v4.36.2 Fixes

- `[App Menu]` Removed the close button animation on the hamburger button when app menus open. ([#4756](https://github.com/infor-design/enterprise/issues/4756))
- `[App Menu]` Fixed a regression bug  where the searchfield icon duplicated and were not properly aligned with the searchfield. ([#4737](https://github.com/infor-design/enterprise/issues/4737))
- `[Calendar]` Fixed a regression where clicking Legend checkboxes was no longer possible. ([#4746](https://github.com/infor-design/enterprise/issues/4746))
- `[FileUpload]` Added the ability to drag files onto the file upload field like in 3.x versions. ([#4723](https://github.com/infor-design/enterprise/issues/4723))
- `[Modal]` Improved detection of non-focusable elements when a Modal is configured to auto focus one of its inner components. ([#4740](https://github.com/infor-design/enterprise/issues/4740))
- `[Locale]` Fixed an issue where if the 11th digit is a zero the formatNumbers and truncateDecimals function will loose a digit. ([#4656](https://github.com/infor-design/enterprise/issues/4656))
- `[Rating]` Fixed an issue where the rating was not clear on toggle. ([#4571](https://github.com/infor-design/enterprise/issues/4571))

## v4.36.1

### v4.36.1 Fixes

- `[Calendar]` Fixed a regression where clicking Legend checkboxes was no longer possible. ([#4746](https://github.com/infor-design/enterprise/issues/4746))
- `[Dropdown]` Fixed an issue where some elements did not correctly get an id in the dropdow n. ([#4742](https://github.com/infor-design/enterprise/issues/4742))
- `[Editor]` Fixed a follow up issue with readonly links in the editor. ([#4702](https://github.com/infor-design/enterprise/issues/4702))

## v4.36.0

### v4.36.0 Important Changes

- `[Datagrid]` Fixed a bug where the datagrid header checkbox had the wrong aria-checked state when only some rows are selected, this change occured because the aria-checked was not on the focusable element so was not announced. If using automation scripts on this attribute, you should be aware and adjust accordingly. ([#4491](https://github.com/infor-design/enterprise/issues/4491))

### v4.36.0 Features

- `[Datagrid]` Made the summary row sticky on the bottom of the datagrid. ([#4645](https://github.com/infor-design/enterprise/issues/4645))
- `[Lookup]` Added a clear callback function like the click callback that fires when clicking the clear X if enabled. ([#4693](https://github.com/infor-design/enterprise/issues/4693))
- `[Tabs]` Added a setting for making the text on Module Tabs' optional Application Menu trigger only accessible to screen readers. ([#4590](https://github.com/infor-design/enterprise/issues/4590))

### v4.36.0 Fixes

- `[Application Menu]` Fixed an issue with filtering where nested items matching the filter were not always displayed. ([#4592](https://github.com/infor-design/enterprise/issues/4592))
- `[Column Chart]` Fixed an alignment issue with the labels in grouped column charts. ([#4645](https://github.com/infor-design/enterprise/issues/4645))
- `[Datagrid]` Fixed a bug where filterWhenTyping did not work on lookup filter columns. ([#4678](https://github.com/infor-design/enterprise/issues/4678))
- `[Datagrid]` Fixed an issue where updateRow will not correctly sync and merge data. ([#4674](https://github.com/infor-design/enterprise/issues/4674))
- `[Datagrid]` Fixed a bug where the error icon overlapped to the calendar icon when a row has been selected and hovered. ([#4670](https://github.com/infor-design/enterprise/issues/4670))
- `[Datagrid]` Fixed a bug where multiselect would loose selection across pages when using selectRowsAcrossPages. ([#954](https://github.com/infor-design/enterprise-ng/issues/954))
- `[Datagrid]` Made a fix that when calling applyFilter the lookup checkbox did not update. ([#4693](https://github.com/infor-design/enterprise/issues/4693))
- `[Datagrid]` Added the datagrid api to the current clearArguments setting's callback. ([#4693](https://github.com/infor-design/enterprise/issues/4693))
- `[Datagrid]` Fixed the inbuilt date validation to use the datagrid column settings for date fields. ([#4693](https://github.com/infor-design/enterprise/issues/4730))
- `[Dropdown]` Fixed a bug where the tooltips are invoked for each dropdown item. This was slow with a lot of items. ([#4672](https://github.com/infor-design/enterprise/issues/4672))
- `[Dropdown]` Fixed a bug where mouseup was used rather than click to open the list and this was inconsistent. ([#4638](https://github.com/infor-design/enterprise/issues/4638))
- `[Editor]` Fixed an issue where the dirty indicator was not reset when the contents contain `<br>` tags. ([#4624](https://github.com/infor-design/enterprise/issues/4624))
- `[Editor]` Fixed a bug where hyperlinks were not clickable in readonly state. ([#4702](https://github.com/infor-design/enterprise/issues/4702))
- `[Homepage]` Fixed a bug where the border behaves differently and does not change back correctly when hovering in editable mode. ([#4640](https://github.com/infor-design/enterprise/issues/4640))
- `[Homepage]` Added support for small size (260x260) widgets and six columns. ([#4663](https://github.com/infor-design/enterprise/issues/4663))
- `[Homepage]` Fixed an issue where the animation was not working on widget removed. ([#4686](https://github.com/infor-design/enterprise/issues/4686))
- `[Homepage]` Fixed a bug where the border behaves differently and does not change back correctly when hovering in editable mode. ([#4640](https://github.com/infor-design/enterprise/issues/4640))
- `[Listview]` Fixed an issue where the contextmenu was not open on longpress and text as not selectable for iOS device. ([#4655](https://github.com/infor-design/enterprise/issues/4655))
- `[Locale]` Don't attempt to set d3 locale if d3 is not being used ([#4668](https://github.com/infor-design/enterprise/issues/4486))
- `[Modal]` Fixed a bug where the autofocus was not working on anchor tag inside of the modal and moving the first button as a default focus if there's no `isDefault` property set up.
- `[Pager]` Fixed a bug that automation id's are not added when the attachToBody is used. ([#4692](https://github.com/infor-design/enterprise/issues/4692))
- `[Rating]` Fixed a bug with the readonly function, it did not toggle the readonly state correctly. ([#958](https://github.com/infor-design/enterprise-ng/issues/958))
- `[Tabs]` Added support for a "More Actions" button to exist beside horizontal/header tabs. ([#4532](https://github.com/infor-design/enterprise/issues/4532))
- `[Tree]` Fixed an issue where the parent value was get deleted after use `addNode()` method. ([#4486](https://github.com/infor-design/enterprise/issues/4486))
- `[Wizard]` Fixed a slight layout issue with the highlighted step in RTL mode. ([#4714](https://github.com/infor-design/enterprise/issues/4714))

(42 Issues Solved This Release, Backlog Enterprise 136, Backlog Ng 32, 1084 Functional Tests, 1642 e2e Tests)

## v4.35.4

### v4.35.4 Fixes

- `[Datagrid]` Added the datagrid api to the current clearArguments setting's callback. ([#4693](https://github.com/infor-design/enterprise/issues/4693))

## v4.35.3

### v4.35.3 Fixes

- `[Datagrid]` Made a fix that when calling applyFilter the lookup checkbox did not update. ([#4693](https://github.com/infor-design/enterprise/issues/4693))
- `[Dropdown]` Fixed a bug where the tooltips are invoked for each dropdown item. This was slow with a lot of items. ([#4672](https://github.com/infor-design/enterprise/issues/4672))
- `[Dropdown]` Fixed a bug where mouseup was used rather than click to open the list and this was inconsistent. ([#4638](https://github.com/infor-design/enterprise/issues/4638))
- `[Lookup]` Added a clear callback function like the click callback that fires when clicking the clear X if enabled. ([#4693](https://github.com/infor-design/enterprise/issues/4693))
- `[Pager]` Fixed a bug that automation id's are not added when the attachToBody is used. ([#4692](https://github.com/infor-design/enterprise/issues/4692))
- `[Rating]` Fixed a bug with the readonly function, it did not toggle the readonly state correctly. ([#958](https://github.com/infor-design/enterprise-ng/issues/958))

## v4.35.2

### v4.35.2 Fixes

- `[Datagrid]` Fixed an additional issue where updateRow will cause rows to no longer be reorderable. ([#4674](https://github.com/infor-design/enterprise/issues/4674))

## v4.35.1

### v4.35.1 Fixes

- `[Datagrid]` Fixed an issue where updateRow will not correctly sync and merge data. ([#4674](https://github.com/infor-design/enterprise/issues/4674))
- `[Datagrid]` Fixed a bug where filterWhenTyping did not work on lookup filter columns. ([#4678](https://github.com/infor-design/enterprise/issues/4678))
- `[Editor]` Fixed an issue where the dirty indicator was not reset when the contents contain `<br>` tags. ([#4624](https://github.com/infor-design/enterprise/issues/4624))

## v4.35.0

### v4.35.0 Important Notes

- `[Breadcrumb]` We added support for the use of `span` in place of `a` tags inside Breadcrumb List Items at the component API level.  In order to facilitate this, some internal API methods had to be changed to recognize the list item instead of the anchor.  If you rely on the Breadcrumb API and reference breadcrumb item anchor tags, please note that before adopting this version, you should change your code to instead reference the list items, or only use the BreadcrumbItem API.

### v4.35.0 Features

- `[Datagrid]` Added support to select all rows on current page only for client side paging. ([#4265](https://github.com/infor-design/enterprise/issues/4265))
- `[Datagrid]` Added a new ProcessIndicator formatter. ([#3918](https://github.com/infor-design/enterprise/issues/3918))
- `[Dropdown]` Improved behavior of list item navigation/selection when a Dropdown is configured with "no search" mode activated. ([#4483](https://github.com/infor-design/enterprise/issues/4483))
- `[Lookup]` Added the ability to change the lookup icon. ([#4527](https://github.com/infor-design/enterprise/issues/4527))
- `[ProcessIndicator]` Added: labels, more icon support, and a content areas and made it responsive. ([#3918](https://github.com/infor-design/enterprise/issues/3918))

### v4.35.0 Fixes

- `[Application Menu]` Fixed accessibility issues getting redundant info in expand/collapse button. ([#4462](https://github.com/infor-design/enterprise/issues/4462))
- `[Application Menu]` Fixed accessibility issues with missing instructional text and incorrect aria-role assignments on the App Menu triggers (hamburger buttons) and Role switcher buttons. ([#4489](https://github.com/infor-design/enterprise/issues/4489))
- `[About]` Made it possible to close About dialogs that previously had open, nested Modals present. ([NG#915](https://github.com/infor-design/enterprise-ng/issues/915))
- `[Badges]` Fixed alignment issues in uplift theme. ([#4578](https://github.com/infor-design/enterprise/issues/4578))
- `[Busy Indicator]` Fixed an issue where the whole page and parent div was shifts when active. ([#746](https://github.com/infor-design/enterprise-ng/issues/746))
- `[Button]` Fixed the tooltip in action button to be not visible when there's no title attribute. ([#4473](https://github.com/infor-design/enterprise/issues/4473))
- `[Column Chart]` Fixed a minor alignment issue in the xAxis labels ([#4460](https://github.com/infor-design/enterprise/issues/4460))
- `[Colorpicker]` Fixed an issue where values were not being selecting when multiple colopickers are present. ([#4146](https://github.com/infor-design/enterprise/issues/4146))
- `[Datagrid]` Fix a bug where changing selectable on the fly did not change the select behavior. ([#4575](https://github.com/infor-design/enterprise/issues/4575))
- `[Datagrid]` Fixed an issue where the click event was not fire for hyperlinks keyword search results. ([#4550](https://github.com/infor-design/enterprise/issues/4550))
- `[Datagrid]` Added api setting for selection on enter edit mode. ([#4485](https://github.com/infor-design/enterprise/issues/4485))
- `[Datagrid]` Fixed a bug where the onPostRenderCell function would get an empty container if using frozen columns. ([#947](https://github.com/infor-design/enterprise-ng/issues/947))
- `[Datagrid]` Fix a bug where changing selectable on the fly did not change the select behavior. ([#4575](https://github.com/infor-design/enterprise/issues/4575))
- `[Dropdown]` Fixed a bug where the last option icon changes when searching/filtering in dropdown search field. ([#4474](https://github.com/infor-design/enterprise/issues/4474))
- `[Editor/Fontpicker]` Fixed a bug where the label relationship were not valid in the editor role. Adding aria-labelledby will fix the association for both editor and the label. Also, added an audible label in fontpicker. ([#4454](https://github.com/infor-design/enterprise/issues/4454))
- `[Field Options]` Fixed an issue where the action button was misaligned for safari. ([#4610](https://github.com/infor-design/enterprise/issues/4610))
- `[FileUploadAdvanced]` Fixed an issue where abort method was not working properly to remove the file block when upload fails. ([#938](https://github.com/infor-design/enterprise-ng/issues/938))
- `[Header]` Fixed a bug where the searchfield automatically expands when clicking the app menu button. ([#4617](https://github.com/infor-design/enterprise/issues/4617))
- `[Lookup]` Fixed some layout issues when using the editable and clearable options on the filter row. ([#4527](https://github.com/infor-design/enterprise/issues/4527))
- `[Lookup]` Fixed incorrect counts when using allowSelectAcrossPages. ([#4316](https://github.com/infor-design/enterprise/issues/4316))
- `[Mask]` Fixed broken date/time masks in the `sv-SE` locale. ([#4613](https://github.com/infor-design/enterprise/issues/4613))
- `[Tree]` Fixed an issue where the character entity references were render differently for parent and child levels. ([#4512](https://github.com/infor-design/enterprise/issues/4512))
- `[Tooltip/Pager]` Fixed an issue where the tooltip would show at the top when clicking paging buttons. ([#218](https://github.com/infor-design/enterprise-ng/issues/218))

(40 Issues Solved This Release, Backlog Enterprise 173, Backlog Ng 42, 1083 Functional Tests, 1638 e2e Tests)

## v4.34.3

### v4.34.3 Fixes

- `[Lookup]` Added the ability to change the lookup icon. ([#4527](https://github.com/infor-design/enterprise/issues/4527))
- `[Lookup]` Fixed some layout issues when using the editable and clearable options on the filter row. ([#4527](https://github.com/infor-design/enterprise/issues/4527))

## v4.34.2

### v4.34.2 Fixes

- `[Dropdown/Autocomplete]` Fix a bug where these components would fail in IE 11. Note that IE 11 isn't "supported" but we fixed these issues to give teams more time to migrate. ([#4608](https://github.com/infor-design/enterprise/issues/4608))
- `[General]` Fix a bug where the regex scripts will error on Big Sur. ([#4612](https://github.com/infor-design/enterprise/issues/4612))

## v4.34.1

### v4.34.1 Fixes

- `[Datagrid]` Fix a bug where changing selectable on the fly did not change the select behavior. ([#4575](https://github.com/infor-design/enterprise/issues/4575)

## v4.34.0

### v4.34.0 Features

- `[All Components]` Added `attributes` setting to set automation id's and id's. ([#4498](https://github.com/infor-design/enterprise/issues/4498))
- `[Datagrid]` Added a limited experimental sticky header feature. ([#3993](https://github.com/infor-design/enterprise/issues/3993))
- `[Input]` Add a `revealText` plugin that will add a button to password fields to hide and show sensitive information such as SIN or passwords. ([#4098](https://github.com/infor-design/enterprise/issues/4098))
- `[Listview]` Added a new setting `allowDeselect` which will make it such that if you select an item you cant deselect, you can only select another item. ([#4376](https://github.com/infor-design/enterprise/issues/4376))
- `[Locale]` Added a new set of translations from the translation team. ([#4501](https://github.com/infor-design/enterprise/issues/4501))
- `[Locale/Charts]` The numbers inside charts are now formatted using the current locale's, number settings. This can be disabled/changed in some charts by passing in a localeInfo object to override the default settings. ([#4437](https://github.com/infor-design/enterprise/issues/4437))
- `[Treemap]` Added ability to show a tooltip. ([#2794](https://github.com/infor-design/enterprise/issues/2794))

### v4.34.0 Fixes

- `[Autocomplete]` Fixed an issue where a slow and incomplete ajax request would cause the dropdown to briefly show wrong contents. ([#4387](https://github.com/infor-design/enterprise/issues/4387))
- `[Breadcrumb]` Fixed an issue where css only breadcrumbs were missing styles. ([#4501](https://github.com/infor-design/enterprise/issues/4501))
- `[Datepicker]` Fixed an issue where range highlight was not aligning for Mac/Safari. ([#4352](https://github.com/infor-design/enterprise/issues/4352))
- `[Datagrid]` Fixed an issue with a custom toolbar, where buttons would click twice. ([#4471](https://github.com/infor-design/enterprise/issues/4471))
- `[Datagrid]` Fixed an issue where the special characters (é, à, ü, û, ...) export to csv was not generated them correctly. ([#4347](https://github.com/infor-design/enterprise/issues/4347))
- `[Datagrid]` Fixed an issue where the leading spaces were removed on editing cells. ([#4380](https://github.com/infor-design/enterprise/issues/4380))
- `[Datagrid]` Fixed an issue where the double click event was not firing for checkbox columns. ([#4381](https://github.com/infor-design/enterprise/issues/4381))
- `[Datagrid]` Fixed an issue where the dropdown in a datagrid would stay open when clicking to the next page of results. ([#4396](https://github.com/infor-design/enterprise/issues/4396))
- `[Datagrid]` Fixed a bug where a scroll bar shows even when there's no data in datagrid. ([#4228](https://github.com/infor-design/enterprise/issues/4228))
- `[Datagrid]` Fixed an issue where calling setFocus on the datagrid would stop open menus from working. ([#4429](https://github.com/infor-design/enterprise/issues/4429))
- `[Datagrid]` To allow for some script tools to work we now set draggable to true. ([#4490](https://github.com/infor-design/enterprise/issues/4490))
- `[Datagrid]` Fixed an error on the filter box on the personalization dialog where it would error if there is a column with no name field. ([#4495](https://github.com/infor-design/enterprise/issues/4495))
- `[Datagrid]` Fixed links when changing personalization as they would inherit the wrong color. ([#4481](https://github.com/infor-design/enterprise/issues/4481))
- `[Datagrid]` Fixed a bug where seaching with the search on the toolbar would not highlight results. ([#4488](https://github.com/infor-design/enterprise/issues/4488))
- `[Datagrid]` Fixed an issue with a custom toolbar, where buttons would click twice. ([#4471](https://github.com/infor-design/enterprise/issues/4471))
- `[Datagrid]` Fixed a bug in updateRow where it did not sync up all data passed in with the dataset. ([#4476](https://github.com/infor-design/enterprise/issues/4476))
- `[Datepicker]` Changed the month/year picker to skip 10 years instead of one. ([#4388](https://github.com/infor-design/enterprise/issues/4388))
- `[Dropdown]` Improved the behavior of the `noSearch` dropdown when using the keyboard. ([#4388](https://github.com/infor-design/enterprise/issues/4388))
- `[Editor]` Fixed an issue where the focus was getting lost after pressing toolbar buttons. ([#4335](https://github.com/infor-design/enterprise/issues/4335))
- `[Editor]` Fixed an issue where the color picker was not opening the popup for overflow menu and had name as undefined in list. ([#4398](https://github.com/infor-design/enterprise/issues/4398))
- `[Editor]` Fixed an issue where font-size tags are stripped from the css. ([#4557](https://github.com/infor-design/enterprise/issues/4557))
- `[Favorites]` Removed the favorites component as its not really a component, info on it can be found under buttons in the toggle example. ([#4405](https://github.com/infor-design/enterprise/issues/4405))
- `[Fieldset]` Fixed a bug where summary form data gets cut off on a smaller viewport. ([#3861](https://github.com/infor-design/enterprise/issues/3861))
- `[Homepage]` Fixed an issue where the four column widgets were incorrectly positioned, left aligned on large screen. ([#4541](https://github.com/infor-design/enterprise/issues/4541))
- `[List Detail]` Fixed css height for list detail in responsive view ([#4426](https://github.com/infor-design/enterprise/issues/4426))
- `[Listview]` Fixed a bug where readonly and non-selectable listview should not have hover state. ([#4452](https://github.com/infor-design/enterprise/issues/4452))
- `[Lookup]` Fixed a bug where the filter header together with the checkbox column is not properly align. ([#3774](https://github.com/infor-design/enterprise/issues/3774))
- `[MenuButton]` Removed the menubutton component sections as its not really a component, info on it can be found under buttons in the MenuButton examples. ([#4416](https://github.com/infor-design/enterprise/issues/4416))
- `[Message]` Added support for lists in the message, also fixed a problem when doing so, with screen readers. ([#4400](https://github.com/infor-design/enterprise/issues/4400))
- `[Message]` Added the `noRefocus` setting that will feed through to the modal. ([#4507](https://github.com/infor-design/enterprise/issues/4507))
- `[Splitter]` Added missing audible labels in splitter collapse button and splitter handle. ([#4404](https://github.com/infor-design/enterprise/issues/4404))
- `[Tabs Module]` Fixed a bug where tab items were not centered correctly in uplift theme. ([#4538](https://github.com/infor-design/enterprise/issues/4538))
- `[Treemap]` Fixed a bug where small slices may show a "tip" below the chart. ([#2794](https://github.com/infor-design/enterprise/issues/2794))

(56 Issues Solved This Release, Backlog Enterprise 185, Backlog Ng 42, 1082 Functional Tests, 1612 e2e Tests)

## v4.33.2

### v4.33.2 Fixes

`[General]` Fix a bug where the regex blows up on Mac Big Sur. ([#4612](https://github.com/infor-design/enterprise/issues/4612))

## v4.33.1

### v4.33.1 Fixes

- `[Breadcrumb]` Fixed an issue were css only breadcrumbs were missing styles. ([#4501](https://github.com/infor-design/enterprise/issues/4501))

## v4.33.0

### v4.33.0 Features

- `[Locale]` Added a new dateTimeMillis and timeStampMillis format if milliseconds are needed. ([#4384](https://github.com/infor-design/enterprise/issues/4384))
- `[Toast]` Added a setting to enable setting ids or other attributes on the toast element. ([#4275](https://github.com/infor-design/enterprise/issues/4275))

### v4.33.0 Fixes

- `[Autocomplete]` Fix a bug when connected to NG where pressing the enter key would not select Autocomplete items/. ([ng#901](https://github.com/infor-design/enterprise-ng/issues/901))
- `[Autocomplete]` Fixed an issue where the Searchfield items were not selectable after 'All results for "xx"' was selected. ([#4446](https://github.com/infor-design/enterprise/issues/4446))
- `[Calendar]` Removed some extra keyboard stops when tabing. ([#4318](https://github.com/infor-design/enterprise/issues/4318))
- `[Calendar]` Fixed a bug where the incorrect color was shown when events are added with the dialog. ([#4439](https://github.com/infor-design/enterprise/issues/4439))
- `[Colorpicker]` Fixed an issue where the colorpicker closes when pressing or clicking outside the swatch. ([#3559](https://github.com/infor-design/enterprise/issues/3559))
- `[Datagrid]` Fixed an issue where activated row on 2nd or any subsequent page was not highlighting for mixed selection mode. ([ng#900](https://github.com/infor-design/enterprise-ng/issues/900))
- `[Datagrid]` Added support to disable column buttons. ([1590](https://github.com/infor-design/enterprise/issues/1590))
- `[Datagrid]` Fixed an issue where short field icon padding was misaligned in RTL mode. ([#1812](https://github.com/infor-design/enterprise/issues/1812))
- `[Datagrid]` Added support to `In Range` filter operator for numeric columns. ([#3988](https://github.com/infor-design/enterprise/issues/3988))
- `[Datagrid]` Fixed an issue where filter was not working if user types slow in the filter input for treegrid. ([#4270](https://github.com/infor-design/enterprise/issues/4270))
- `[Datagrid]` Fixed an issue where the icons right text was truncated for extra-small row height. ([#4355](https://github.com/infor-design/enterprise/issues/4355))
- `[Datagrid]` Fixed an issue where the column icons and content was overlapping. ([#4264](https://github.com/infor-design/enterprise/issues/4264))
- `[Datagrid]` Fixed an issue where using flex toolbar as a custom toolbar did not work. ([#4385](https://github.com/infor-design/enterprise/issues/4385))
- `[Datepicker]` Added missing off screen text for the picker buttons in the datepicker month/year view. ([#4318](https://github.com/infor-design/enterprise/issues/4318))
- `[Editor]` Fixed a bug where the Fontpicker's displayed style wasn't updating to match the current text selection in some cases. ([#4309](https://github.com/infor-design/enterprise/issues/4309))
- `[Editor]` Fixed a bug where b tags in an empty p tag would be stripped. ([#4411](https://github.com/infor-design/enterprise/issues/4411))
- `[Locale]` Added a new translation token for Records Per Page with no number. ([#4334](https://github.com/infor-design/enterprise/issues/4334))
- `[Locale]` Fixed an max stack error when setting `nb-NO` as a language. ([#874](https://github.com/infor-design/enterprise-ng/issues/874))
- `[Lookup]` Fixed an issue where the event `beforeShow` was only triggered the first time. ([#899](https://github.com/infor-design/enterprise-ng/issues/899))
- `[Lookup]` Fixed a bug where the lookup count doesn't update correctly. ([#4312](https://github.com/infor-design/enterprise/issues/4312))
- `[Mask]` Enabled editable sections of Date masks.  Editing within a section will no longer incorrectly alter values that may already exist in a date field's other editable sections. ([#4079](https://github.com/infor-design/enterprise/issues/4079))
- `[Modal Manager]` Modals now pass `isCancelled` properly when the Modal Manager API detects a request to close by using the Escape key. ([#4298](https://github.com/infor-design/enterprise/issues/4298))
- `[Pager]` Fixed an error when using arrow keys to select in the pagesize selector. ([#4383](https://github.com/infor-design/enterprise/issues/4383))
- `[Searchfield]` Allow for search terms to include special characters. ([#4291](https://github.com/infor-design/enterprise/issues/4291))
- `[Stepprocess]` Fixed a bug where padding and scrolling was missing. Note that this pattern will eventually be removed and we do not suggest any one use it for new development. ([#4249](https://github.com/infor-design/enterprise/issues/4249))
- `[Tabs]` Fixed multiple bugs where error icon in tabs and the animation bar were not properly aligned in RTL uplift theme. ([#4326](https://github.com/infor-design/enterprise/issues/4326))
- `[Tabs]` Fixed a bug where removing a nested tab would cause an error due to being invisible. ([#4356](https://github.com/infor-design/enterprise/issues/4356))
- `[Tabs]` Fixed a bug where the focus/activated state does not display correctly in RTL. ([#4332](https://github.com/infor-design/enterprise/issues/4332))
- `[Toolbar Flex]` Fixed detection of overflow in some toolbars where items were not properly displaying all overflowed items in the "More Actions" menu. ([#4296](https://github.com/infor-design/enterprise/issues/4296))
- `[Toolbar Flex]` Fixed an issue where in some examples/cases the first item did not get an initial tabindex. ([#4418](https://github.com/infor-design/enterprise/issues/4418))
- `[Tree]` Fixed an issue where calling togglenode without first doing a select/unselect was not working properly. ([#3927](https://github.com/infor-design/enterprise/issues/3927))
- `[Tree]` Fixed a bug that adding icons in with the tree text would encode it when using addNode. ([#4305](https://github.com/infor-design/enterprise/issues/4305))
- `[Validation]` Fixed an issue where after the execution `resetForm()` was not resting dropdown and editor the fields. ([#4259](https://github.com/infor-design/enterprise/issues/4259))

(48 Issues Solved This Release, Backlog Enterprise 184, Backlog Ng 48, 1084 Functional Tests, 1530 e2e Tests)

## v4.32.0

### v4.32.0 Important Notes

- `[Colors]` In Uplift (Vibrant) theme there is no longer any colors in graphite. All are slate. This involved bringing in a new version 3.0 of the design system with some breaking changes you should not if using the tokens directly. See the [design system change log](https://github.com/infor-design/design-system/blob/main/docs/CHANGELOG.md) for details. ([#4206](https://github.com/infor-design/enterprise/issues/4206))

### v4.32.0 Features

- `[Breadcrumb]` Add truncated style and made it the default for all Breadcrumb lists. ([#4091](https://github.com/infor-design/enterprise/issues/4091))
- `[Datagrid]` Add a new `RowNumber` formatter that will show a row number column that remains the same no matter how the grid is sorted. ([#1904](https://github.com/infor-design/enterprise/issues/1904))
- `[Datepicker]` Added the ability to use the range selection in date picker when using the UmAlQura Calendar (RTL). ([#4227](https://github.com/infor-design/enterprise/issues/4227))
- `[Homepage]` Added ability to support a 5 column option. ([#4101](https://github.com/infor-design/enterprise/issues/4101))
- `[Locale]` Added an example page to test translation strings more accurately. ([#4189](https://github.com/infor-design/enterprise/issues/4189))

### v4.32.0 Fixes

- `[Accordion]` Fixed a bug where disabled headers texts and icons were barely recognizable as disabled in uplift theme. ([#4065](https://github.com/infor-design/enterprise/issues/4065))
- `[Accordion]` Fixed a bug in the vibrant theme where nested header text was not showing because the width was pushing it to the next line. ([#4145](https://github.com/infor-design/enterprise/issues/4145))
- `[Application Menu]` Fixed too much spacing level when there's an icon in accordion header in uplift theme. ([#4202](http://localhost:4000/components/applicationmenu/test-six-levels-icons.html?theme=uplift&variant=light&colors=0066D4))
- `[Contextual Action Panel]` Made the close button work in cases where subcomponents are open inside the CAP. ([#4112](https://github.com/infor-design/enterprise/issues/4112))
- `[Colorpicker]` The sizes were inconsistent with other components in width so we adjusted them. ([#4310](https://github.com/infor-design/enterprise/issues/4310))
- `[Datagrid]` Fixed an issue where the selectedRows array contents continued to multiply each time running `selectAllRows`. ([#4195](https://github.com/infor-design/enterprise/issues/4195))
- `[Datagrid]` Fixed an issue where the dynamic tooltip was not working properly. ([#4260](https://github.com/infor-design/enterprise/issues/4260))
- `[Datagrid]` Fixed an issue where the check box filter was not working. ([#4271](https://github.com/infor-design/enterprise/issues/4271))
- `[Datagrid]` Fixed an issue where the filter and paging for treegrid was not working properly. ([#4293](https://github.com/infor-design/enterprise/issues/4293))
- `[Datepicker]` Fixed an issue where the minute and second interval for timepicker was not working properly when use along useCurrentTime setting. ([#4230](https://github.com/infor-design/enterprise/issues/4230))
- `[Dropdown]` Fixed a bug where italic-style highlighting would represent a matched filter term instead of bold-style on a Dropdown List item in some cases. ([#4141](https://github.com/infor-design/enterprise/issues/4141))
- `[Editor]` Fixed issue with incorrect padding when using bullets in RTL mode. ([#4327](https://github.com/infor-design/enterprise/issues/4327))
- `[General]` Fixed high contrast error color to have better contrast. ([#4344](https://github.com/infor-design/enterprise/issues/4344))
- `[FileUploadAdvanced]` Fixed an issue where the method `status.setCompleted()` not firing event `fileremoved`. ([#4294](https://github.com/infor-design/enterprise/issues/4294))
- `[Homepage]` Fixed an issue where the columns were not showing properly after resize by using the maximize button. ([#894](https://github.com/infor-design/enterprise-ng/issues/894))
- `[Homepage]` Fixed an issue where the columns were not showing properly after resize browser window. ([#895](https://github.com/infor-design/enterprise-ng/issues/895))
- `[Input]` Fixed a bug where the text input error state border color would be wrong in the vibrant, dark and high contrast. ([#4248](https://github.com/infor-design/enterprise/issues/4248))
- `[Locale]` Fixed issues with some timezone and datetime formats. ([#4297](https://github.com/infor-design/enterprise/issues/4297))
- `[Popupmenu]` Fixed a minor issue with the shortcut text on small breakpoints. ([#3984](https://github.com/infor-design/enterprise/issues/3984))
- `[Popover]` Fixed a regression where passing a popover content as a hash link to an ID no longer worked. ([#4281](https://github.com/infor-design/enterprise/issues/4281))
- `[Personalize]` Fixed an issue regarding the layout and scroll ability of a page. ([#3330](https://github.com/infor-design/enterprise/issues/3330))
- `[Searchfield]` Added a shadow to the focus state of searchfields with category buttons. ([#4181](https://github.com/infor-design/enterprise-ng/issues/4181))
- `[Splitter]` Fixes an issue where the collapse button was not working when splitter is on the right. ([#1730](https://github.com/infor-design/enterprise-ng/issues/1730))
- `[Tabs]` Added detection for width/height/style changes on a Tabs component, which now triggers a resize event. ([ng#860](https://github.com/infor-design/enterprise-ng/issues/860))
- `[Tabs]` Fixed a small error by removing a - 1 involved with testing. ([#4093](https://github.com/infor-design/enterprise/issues/4093))
- `[Tabs]` Fixed a bug where using `#` in a Tab title was not possible. ([#4179](https://github.com/infor-design/enterprise/issues/4179))
- `[Tabs Header]` Fixed a bug where the add icon were too small and the page form layout has a big space on top of it. ([#4289](https://github.com/infor-design/enterprise/issues/4289))
- `[Toolbar Flex]` Fixed a bug where in some cases a un-needed scrollbar would appear. [[#4325](https://github.com/infor-design/enterprise/issues/4325)]
- `[Toolbar Searchfield]` Fixed a bug where the searchfield doesn't perfectly align together with flex toolbar. [[#4226](https://github.com/infor-design/enterprise/issues/4226)]
- `[Tree]` Fixed an issue where the return focus state was not working properly after closing the context menu. ([#4252](https://github.com/infor-design/enterprise/issues/4252))
- `[Vertical Tabs]` Fixed an issue where the error icon was misaligning. ([#873](https://github.com/infor-design/enterprise-ng/issues/873))

(49 Issues Solved This Release, Backlog Enterprise 196, Backlog Ng 51, 1079 Functional Tests, 1525 e2e Tests)

## v4.31.5

### v4.31.5 Fixes

- `[General]` Fix a bug where the regex blows up on Mac Big Sur. ([#4612](https://github.com/infor-design/enterprise/issues/4612))

## v4.31.4

### v4.31.4 Fixes

- `[Datagrid]` Fixed an issue where the icons right text was truncated for extra-small row height. ([#4355](https://github.com/infor-design/enterprise/issues/4355))

## v4.31.3

### v4.31.3 Fixes

- `[Editor]` Fixed a bug where b tags in an empty p tag would be stripped. ([#4411](https://github.com/infor-design/enterprise/issues/4411))

## v4.31.2

### v4.31.2 Fixes

- `[Datagrid]` Added the ability to resize frozen columns, if you do not want this you must set columns to `resizable: false`. ([#3852](https://github.com/infor-design/enterprise/issues/3852))
- `[Datagrid]` Fixed hideColumn method to check if the column is hidden. ([#3852](https://github.com/infor-design/enterprise/issues/3852))
- `[Popdown]` Added a safety check to the destroy. ([#3852](https://github.com/infor-design/enterprise/issues/3852))

## v4.31.1

### v4.31.1 Fixes

- `[Datagrid]` Fixed a bug with icon alignment in editors in small or xtra small layout. ([#4266](https://github.com/infor-design/enterprise/issues/4266))
- `[Datagrid]` Fixed selection checkbox alignment. ([#4266](https://github.com/infor-design/enterprise/issues/4266))

## v4.31.0

### v4.31.0 Important Notes

- `[Buttons]` We reverted an inner Css rule that set all 'btn' classes to use contains vs starts with since this caused issues. One consequence is that if you use a class `dismissible-btn` it should now be `btn-dismissible`. This is a possible breaking change but for most cases this button is added by the tags component. ([#4120](https://github.com/infor-design/enterprise/issues/4120))

### v4.31.0 Features

- `[Calendar]` Added the ability to override an event `color` and `borderColor` see docs for details. ([#3923](https://github.com/infor-design/enterprise/issues/3923))
- `[Calendar]` Added the ability to use the monthview legend setting to colorsize day backgrounds. To use this set the `dayLegend` property. And this uses the same format for legend in the monthView. Just renamed it to avoid confusing with the event legend. ([#3893](https://github.com/infor-design/enterprise/issues/3893))
- `[Datagrid]` Added a `spacerColumn` setting, with this setting the last column fills any empty space instead of stretching everything out. ([#4032](https://github.com/infor-design/enterprise/issues/4032))
- `[Datagrid]` Added a `columnSizing` setting which impacts how the column widths are auto calculated. Options are: `both` (default), `data` or `header` (including filter). ([#4017](https://github.com/infor-design/enterprise/issues/4017))
- `[Datagrid]` Added the setting for empty message small height. ([#3609](https://github.com/infor-design/enterprise/issues/3609))
- `[Datagrid]` Fixed an alignment issue on rows when using alerts and tags with frozen columns and short row. ([#4237](https://github.com/infor-design/enterprise/issues/4237))
- `[Datagrid]` Fixed an alignment issue on hiding and showing rows when using grouped headers and frozen columns together. ([#4247](https://github.com/infor-design/enterprise/issues/4247))
- `[Datepicker]` Added the ability to use +/- to increment the day in the calendar. This is in addition to arrow key functionality. This works in the field or when the calendar is open. ([#4001](https://github.com/infor-design/enterprise/issues/4001))
- `[Masthead]` Added the ability use user images, status and initials in the masthead and masthead menu buttons. ([#800](https://github.com/infor-design/enterprise-ng/issues/800))
- `[MultiSelect]` Fixed an issue update multiselect on ajax with values already selected. ([#885](https://github.com/infor-design/enterprise-ng/issues/885))
- `[Tree]` Added option to add new child node on top or bottom. ([#3915](https://github.com/infor-design/enterprise/issues/3915))
- `[General]` Moved all the examples, patterns and layouts into their own sections or with the components they live with page patterns can now be found at `components/page-patterns` and layouts at `components/page-layouts`. Added a first pass of docs about these as well as more doc updates to forms, autocomplete and grid. ([#428](https://github.com/infor-design/enterprise/issues/428))

### v4.31.0 Fixes

- `[Application Menu]` Fixed an issue where the Header was unable to hide for RTL and ie11. ([#2154](https://github.com/infor-design/enterprise/issues/2154))
- `[Application Menu]` Fixed a bug where the border top color is wrong in uplift dark and high contrast theme. ([#4042](https://github.com/infor-design/enterprise/issues/4042))
- `[Application Menu]` Fixed a bug where some buttons did not have labels for the icon buttons in toolbars. Check your application if you use this pattern. ([#4085](https://github.com/infor-design/enterprise/issues/4085))
- `[Autocomplete]` Fixed an issue where the JavaScript error was thrown for ie11. ([#4148](https://github.com/infor-design/enterprise/issues/4148))
- `[Blockgrid]` Fixed an issue with paged datasets that would occasionally cause a JS console error. ([ng#836](https://github.com/infor-design/enterprise-ng/issues/836))
- `[Blockgrid]` Fixed a bug where first/last pager buttons would show and be disabled by default (buttons are now hidden by default). ([ng#836](https://github.com/infor-design/enterprise-ng/issues/836))
- `[Buttons]` Reverted an inner Css rule change that set 'btn' classes to contains vs starts with. ([#4120](https://github.com/infor-design/enterprise/issues/4120))
- `[Datagrid]` Fixed an issue when hiding columns after loading a datagrid up with grouped headers and frozen columns. ([#4218](https://github.com/infor-design/enterprise/issues/4218))
- `[Datagrid]` Fixed an issue where the rows where not render properly when use method `updateDataset()` for treegrid. ([#4213](https://github.com/infor-design/enterprise/issues/4213))
- `[Datagrid]` Fixed an issue where the tooltip for tree grid was not working properly. ([#827](https://github.com/infor-design/enterprise-ng/issues/827))
- `[Datagrid]` Fixed an issue where the keyword search was not working for server side paging. ([#3977](https://github.com/infor-design/enterprise/issues/3977))
- `[Datagrid]` Fixed a bug that nested datagrid columns could not be clicked. ([#4197](https://github.com/infor-design/enterprise/issues/4197))
- `[Datagrid]` Fixed an issue where the 'value' and 'oldValue' on cell change event where showing escaped. ([#4028](https://github.com/infor-design/enterprise/issues/4028))
- `[Datagrid]` Fixed an issue where the keyword search was not working for group headers. ([#4068](https://github.com/infor-design/enterprise/issues/4068))
- `[Datagrid]` Fixed an issue where the column filter results were inconsistent for tree grid. ([#4031](https://github.com/infor-design/enterprise/issues/4031))
- `[Datagrid]` Fixed an issue where the data was not exporting to excel when using the groupable setting. ([#4081](https://github.com/infor-design/enterprise/issues/4081))
- `[Datagrid]` Fixed an issue where if a context menu is opened and then closed with ESC the focus would be reset to the top of the page. ([#4085](https://github.com/infor-design/enterprise/issues/4085))
- `[Datagrid]` Fixed an issue where the tooltip would not show up if you focus a cell with ellipsis text with the keyboard. ([#4085](https://github.com/infor-design/enterprise/issues/4085))
- `[Datagrid]` Made the header checkbox focusable. ([#4085](https://github.com/infor-design/enterprise/issues/4085))
- `[Datagrid]` The selection checkbox cell had aria-selected on it which was incorrect. ([#4085](https://github.com/infor-design/enterprise/issues/4085))
- `[Datagrid]` Changed the auto width sizing of columns to include the padding of the rowHeight (16 16 8 8). So the column sizes are now more compact in lower rowHeight settings. Also to do this the grid is now rerendered when changing rowHeight. ([#4016](https://github.com/infor-design/enterprise/issues/4016))
- `[Datagrid]` Fixed a design QA bug where the column and data cell padding was not following the design system. Its now using 16px large, 16px medium, 8 px short and 8 px extar-short for text indenting. ([#4154](https://github.com/infor-design/enterprise/issues/4154))
- `[Datagrid]` Fixed an issue where the client side selection was not working. ([#4138](https://github.com/infor-design/enterprise/issues/4138))
- `[Datagrid]` Changed invalid css fill-available property. ([#4133](https://github.com/infor-design/enterprise/issues/4133))
- `[Datagrid]` Fixed issue where double keydown was required to open dropdown lists in datagrid cell. ([#3980](https://github.com/infor-design/enterprise/issues/3980))
- `[Datagrid]` Fixed an issue where the time picker editor was switching between AM and PM when set to 12:00. ([#4149](https://github.com/infor-design/enterprise/issues/4149))
- `[Datepicker]` Fixed a number of translation issues in the datepicker component. ([#4046](https://github.com/infor-design/enterprise/issues/4046))
- `[Datepicker]` Fixed a bug that the datepicker would focus the field when closing the month and year pane. ([#4085](https://github.com/infor-design/enterprise/issues/4085))
- `[Datepicker]` Fixed a bug where two dates may appear selected when moving forward/back in the picker dialog. ([#4018](https://github.com/infor-design/enterprise/issues/4018))
- `[Datepicker]` Fixed a bug where an error may occur if using the gregorian calendar on ar-SA locale. ([#4130](https://github.com/infor-design/enterprise/issues/4130))
- `[Dropdown]` Fixed an issue where "phraseStartsWith" does not filter the list after deleting a character. ([#4047](https://github.com/infor-design/enterprise/issues/4047))
- `[Dropdown]` Fixed a bug when backspacing in windows or fn + delete in Mac OS would render a ascii character in the input field. ([#4020](https://github.com/infor-design/enterprise/issues/4020))
- `[Editor]` Fixed a number of translation issues in the editor component. ([#4049](https://github.com/infor-design/enterprise/issues/4049))
- `[Editor]` Fixed an issue where the selection for shift + arrow keys was not working properly. ([#4070](https://github.com/infor-design/enterprise/issues/4070))
- `[Locale]` The Added placeholder for missing Thai `Locale` translation. ([#4041](https://github.com/infor-design/enterprise/issues/4041))
- `[Locale]` The Added placeholder for incorrect French `SetTime` translation. ([#4045](https://github.com/infor-design/enterprise/issues/4045))
- `[Lookup]` Fixed a bug where values are duplicated when selecting row on other pages and when paging is activated. ([#758](https://github.com/infor-design/enterprise-ng/issues/758))
- `[Locale]` Added July 2020 translation strings from the translation team. ([#4045](https://github.com/infor-design/enterprise/issues/4045))
- `[Mask]` Added the ability to pass date/time formats to the Mask API that do not contain separators or other literals. ([#3963](https://github.com/infor-design/enterprise/issues/3963))
- `[Masthead]` Added updated color and styles for uplift theme. ([#800](https://github.com/infor-design/enterprise-ng/issues/800))
- `[Mask]` Improved example pages in the demoapp, added some to the documentation index page for Mask. ([#556](https://github.com/infor-design/enterprise/issues/556))
- `[Modal]` Reverted nested modal behavior to being visually stacked, instead of one-at-a-time. Made it possible to show one-at-a-time via `hideUnderneath` setting. ([#3910](https://github.com/infor-design/enterprise/issues/3910))
- `[Multiselect]` Fixed an issue where multiselect fields with tags were not rendering properly. ([#4139](https://github.com/infor-design/enterprise/issues/4139))
- `[Popupmenu]` Fixed an issue where the icons were overlapping. ([#4201](https://github.com/infor-design/enterprise/issues/4201))
- `[Popupmenu]` Fixed a bug that the aria items are in the wrong place. Its now using [this guide](https://www.w3.org/TR/wai-aria-practices/examples/menu-button/menu-button-links.html). ([#4085](https://github.com/infor-design/enterprise/issues/4085))
- `[Popupmenu]` Fixed a bug where the heading doesn't display properly with multi-select menu. ([#3926](https://github.com/infor-design/enterprise/issues/3926))
- `[Searchfield]` Fixed an issue where some of the searchfield examples did not have focus states. ([#1060](https://github.com/infor-design/enterprise/issues/1060))
- `[Searchfield]` The `clear` function was misnamed as it didnt clear, it made the field clearable. Now we have a `clear` and `makeClearable` function. ([#4173](https://github.com/infor-design/enterprise/issues/4173))
- `[Textarea]` Fixed inconsistencies on styling of disabled field when using disable function, now the label will disable on all components when using this function. In general the label should be dimmed on disabled fields as per the design. ([#3917](https://github.com/infor-design/enterprise/issues/3917))
- `[Timepicker]` Fixed inconsistencies on readonly styling throughout different themes and variants. ([#4152](https://github.com/infor-design/enterprise/issues/4152))
- `[Toast]` Fixed a bug where the toast message doesn't close when pressing escape, and when it has multiple trigger elements and uses unique id's. ([#3986](https://github.com/infor-design/enterprise/issues/3986))
- `[Tooltip]` Fixed a bug where the title doesn't display when the title starts with '#'. ([#2512](https://github.com/infor-design/enterprise/issues/2512))
- `[Tooltip]` Fixed an issue where the tooltip would not show up if you focus a button with the keyboard. ([#4085](https://github.com/infor-design/enterprise/issues/4085))
- `[Tree]` Fixed an issue where the tree node still shows folder icon after all children and `children` property deleted. ([#4026](https://github.com/infor-design/enterprise/issues/4026))
- `[Tree]` Fixed an issue where the custom icon was changing back to default on toggle after use of method updateNode(). ([#4027](https://github.com/infor-design/enterprise/issues/4027))

(81 Issues Solved This Release, Backlog Enterprise 183, Backlog Ng 48, 1077 Functional Tests, 1489 e2e Tests)

## v4.30.1

### v4.30.1 Fixes

- `[Datepicker]` Fixed the datepicker in ar-SA setting timestamps would null the times in some situations. ([#4160](https://github.com/infor-design/enterprise/issues/4160))
- `[Datagrid]` The last row border was removed but this was incorrect, reverted this. ([#4140](https://github.com/infor-design/enterprise/issues/4140))
- `[Datagrid]` Fixed an alignment issue in datagrid filter that caused some fields to be misaligned. ([#4151](https://github.com/infor-design/enterprise/issues/4151))
- `[Datagrid]` Fixed an alignment issue with column colspan. In some situations it was not rendering correctly causing some cells to be misaligned. ([#4109](https://github.com/infor-design/enterprise/issues/4109))
- `[Datagrid]` Changed invalid css fill-available property. ([#4133](https://github.com/infor-design/enterprise/issues/4133))
- `[Locale]` Fixed a bug with MMMM dd format in ar-SA. ([#4160](https://github.com/infor-design/enterprise/issues/4160))
- `[Locale]` Changed the arguments names for better symmetry fromGregorian == toUmalqura and toGregorian === options.fromUmalqura. ([#4160](https://github.com/infor-design/enterprise/issues4160))

(71 Issues Solved This Release, Backlog Enterprise 197, Backlog Ng 53, 1078 Functional Tests, 1482 e2e Tests)

## v4.30.0

### v4.30.0 Announcements

- `[Datagrid]` The rowHeight setting has been changed to support extra-small, small, medium and large. short and normal are deprecated. If you have a custom toolbar you may need to update your [markup](https://github.com/infor-design/enterprise/blob/main/app/views/components/datagrid/example-custom-toolbar.html#L40-L44). ([#3755](https://github.com/infor-design/enterprise/issues/3755))

### v4.30.0 Features

- `[Breadcrumb]` Javascript Component API is now available. ([infor-design/enterprise-ng#700](https://github.com/infor-design/enterprise-ng/issues/700))
- `[Custom Builds]` The build script can now produce an ES Module version of the components that can be imported by your application. ([#3771](https://github.com/infor-design/enterprise/issues/3771))
- `[Datagrid]` Added a setting disableRowDeselection that if enabled does not allow selected rows to be toggled to deselected. ([#3791](https://github.com/infor-design/enterprise/issues/3791))
- `[Datagrid]` Added an additional row size extra-small. This row size may need a bit of further fleshing out. All of the previous row sizes have been renamed but using the old settings are supported but deprecated. The new sizes are Extra Small, Small, Medium, Large (Normal). ([#3755](https://github.com/infor-design/enterprise/issues/3755))
- `[Demoapp]` Added the ability to set runtime flags for persisting settings that were previously only possible to set via URL query parameters. ([n/a])
- `[Icons]` Changed the tree node icon to be more meaningful in uplift theme. Added a print-preview icon. This replaces the update-preview icon which has confusing meaning but was not removed.
- `[Searchfield]` Added the ability to clear the searchfield by calling a public clear() function. ([#3810](https://github.com/infor-design/enterprise/issues/3810))
- `[Tree]` Added a setting to support to expanding/collapsing when clicking only the icon portion of the tree node. ([#3730](https://github.com/infor-design/enterprise/issues/3730))
- `[Tree]` Added the ability to have separate icon button for expand/collapse and children count. ([#3847](https://github.com/infor-design/enterprise/issues/3847))

### v4.30.0 Fixes

- `[Accordion]` Fixed an issue where the chevron icon is not properly centered in Safari. ([#2161](https://github.com/infor-design/enterprise/issues/2161))
- `[Application Menu]` Fixed an issue where the dropdown icon is not properly centered in Safari. ([#3766](https://github.com/infor-design/enterprise/issues/3766))
- `[Accordion]` Fixed issue where hidden headers were not excluded from tab navigation. ([#3835](https://github.com/infor-design/enterprise/issues/3835))
- `[Calendar]` Fixed a bug that when setting accordions to allowOnePane it did not work. ([#3773](https://github.com/infor-design/enterprise/issues/3773))
- `[Calendar]` Fixed a bug where the accordion sections would show a line on hover in high contrast mode. ([#2779](https://github.com/infor-design/enterprise/issues/2779))
- `[Calendar]` Fixed a bug where the days would be out of alignment if the end and starts dates intersect. ([#1725](https://github.com/infor-design/enterprise/issues/1725))
- `[Contextual Action Panel]` Fixed an issue where the searchfield should be collapsible on mobile view. ([#918](https://github.com/infor-design/enterprise/issues/918))
- `[Counts]` Revamped the look and feel of widget counts in uplift theme. ([#3666](https://github.com/infor-design/enterprise/issues/3666))
- `[Datagrid]` Fixed an issue where the table doesn't filled the datagrid wrapper inside of modal. ([#3897](https://github.com/infor-design/enterprise/issues/3897))
- `[Datagrid]` Fix a bug with columns with buttons, they had an unneeded animation that caused states to be delayed when painting. ([#3808](https://github.com/infor-design/enterprise/issues/3808))
- `[Datagrid]` Fixed an issue where example page for filter and pager was not working properly. ([#3856](https://github.com/infor-design/enterprise/issues/3856))
- `[Datagrid]` Fix a bug with cellNavigation false, the focus state was still visible. ([#3937](https://github.com/infor-design/enterprise/issues/3937))
- `[Datagrid]` Updated example page for keyword search to fix error state. ([#3961](https://github.com/infor-design/enterprise/issues/3961))
- `[Datagrid]` Fix a bug with cellNavigation false, the focus state was incorrect on stretched rows in IE. ([#1644](https://github.com/infor-design/enterprise/issues/1644))
- `[Datagrid]` Fixed an issue where an extra border is shown in grid list mode and RTL. ([#3895](https://github.com/infor-design/enterprise/issues/3895))
- `[Datagrid]` Fixed a bug inside validateRow when passing in a zero the function would exit. ([#4002](https://github.com/infor-design/enterprise/issues/4002))
- `[Datagrid]` Fixed an issue where select all using keyboard in multiSelect/mixedSelect was not working. ([#3921](https://github.com/infor-design/enterprise/issues/3921))
- `[Datagrid]` Fix a bug with columns with buttons, they had an unneeded animation that caused states to be delayed when painting. ([#3808](https://github.com/infor-design/enterprise/issues/3808))
- `[Datagrid]` Fixed an issue where data was not in sync for row reorder and paging. ([#3749](https://github.com/infor-design/enterprise/issues/3749))
- `[Datagrid]` Fixed an issue where using selectRowsAcrossPages setting the selected rows were reseting by filter, to use this feature you may need to set columnIds in the settings to form whats unique for the row. ([#3601](https://github.com/infor-design/enterprise/issues/3601))
- `[Datagrid]` Fixed an issue where when using the contentTooltip setting on a datagrid on a modal, the column would expand when hovering rows. ([#3541](https://github.com/infor-design/enterprise/issues/3541))
- `[Datagrid]` Fixed an issue the arrow on tooltips flowed in the wrong direction. ([#3854](https://github.com/infor-design/enterprise/issues/3854))
- `[Datagrid]` Fixed an issue where readonly and checkbox cells would show up on the summary row. ([#3862](https://github.com/infor-design/enterprise/issues/3862))
- `[Datagrid]` Fixed an issue where text in nested objects where not encoded correctly. ([#4058](https://github.com/infor-design/enterprise/issues/3862))
- `[Datagrid]` Fixed an issue where text editor style editors are not saved properly. ([#4058](https://github.com/infor-design/enterprise/issues/4058))
- `[Datagrid]` Fixed an issue where checkboxes in an expandable area could not be checked. ([#4062](https://github.com/infor-design/enterprise/issues/4062))
- `[Datagrid]` Fix a bug where multiselect checkboxes were misaligned in a modal. ([#4086](https://github.com/infor-design/enterprise/issues/4086))
- `[Datepicker]` Fixed an issue where some languages like fr-CA and pt-BR (that are languages in a non default locale), would error when opening the picker. ([#4035](https://github.com/infor-design/enterprise/issues/4035))
- `[Datepicker]` Fixed an issue where change did not fire when rangeselecting the same day. ([#4075](https://github.com/infor-design/enterprise/issues/4075))
- `[Datepicker]` Fixed an issue where change did not fire when selecting today after having a cleared value in the field. ([#853](https://github.com/infor-design/enterprise-ng/issues/853))
- `[Dropdown]` Changed the keyboard dropdown so it will select the active item when tabbing out. ([#3028](https://github.com/infor-design/enterprise/issues/3028))
- `[Dropdown]` Fixed an issue where the search field does not stay in the initial position. ([#2659](https://github.com/infor-design/enterprise/issues/2659))
- `[Dropdown]` Fixed an issue where the search field does not stay in the initial position. ([#2659](https://github.com/infor-design/enterprise/issues/2659))
- `[Editor]` Fixed missing tooltips. ([#issues](https://github.com/infor-design/enterprise/issues/issues))
- `[Field Options]` Fixed an issue where the focus style was not aligning. ([#3628](https://github.com/infor-design/enterprise/issues/3628))
- `[Hierarchy]` Fixed an issue selection causes tab selection to be removed. ([#3597](https://github.com/infor-design/enterprise/issues/3597))
- `[Icons]` Fixed an issue with the amend icon in uplift theme. The meaning was lost on a design change and it has been updated. ([#3613](https://github.com/infor-design/enterprise/issues/3613))
- `[Locale]` Changed results text to lower case. ([#3974](https://github.com/infor-design/enterprise/issues/3974))
- `[Locale]` Fixed abbreviated chinese month translations. ([#4034](https://github.com/infor-design/enterprise/issues/4034))
- `[Lookup]` Fixed an issue in the min width examples that showed up in Safari only. ([#3949](https://github.com/infor-design/enterprise/issues/3949))
- `[Lookup]` Added example page for server side keyword search. ([#2806](https://github.com/infor-design/enterprise/issues/2806))
- `[Lookup]` Fixed a bug that the required validation would not reset from empty in certain cases. ([#810](https://github.com/infor-design/enterprise-ng/issues/810))
- `[Lookup]` Fixed an issue in the min width examples that showed up in Safari only. ([#3949](https://github.com/infor-design/enterprise/issues/3949))
- `[Popover]` Corrected the tabindex order of Popover elements when the Popover is contained within a Modal. ([#3644](https://github.com/infor-design/enterprise/issues/3644))
- `[Mask]` Fixed issue where languages with `,` as decimal were causing the fields to only show `.` instead of the actual characters that were input. ([#3933](https://github.com/infor-design/enterprise/issues/3933))
- `[Multiselect]` Fixed a bug that would incorrectly cause both text and tags to be rendered on the page when using the Select All checkbox. ([#3767](https://github.com/infor-design/enterprise/issues/3767))
- `[Multiselect]` When using the `showSelectAll` setting, if no selectable options are present, the Select All checkbox will now remain hidden and unusable. ([#3777](https://github.com/infor-design/enterprise/issues/3777))
- `[Multiselect]` Changed "Select All" checkbox's default behavior to only select items that match the current search filter, if a search filter is present.  The original filter behavior is available by setting `selectAllFilterOnly` to false. ([#3845](https://github.com/infor-design/enterprise/issues/3845))
- `[Textarea]` Added tests to show that the textarea count text is translated. ([#3807](https://github.com/infor-design/enterprise/issues/3807))
- `[Tooltip]` Fixed tooltip behavior so clicking and mousing out will not show the tooltip and fixed tooltip delay. ([#4050](https://github.com/infor-design/enterprise/issues/#4050))
- `[Tree]` Fixed an issue where previous text selection was not clearing after clicked to any tree-node. ([#3794](https://github.com/infor-design/enterprise/issues/3794))

(75 Issues Solved This Release, Backlog Enterprise 235, Backlog Ng 62, 1071 Functional Tests, 1448 e2e Tests)

## v4.29.0

### v4.29.0 Announcements

- `[General]` Heads Up that effective October 31, 2020 we will no longer support IE 11. Until that date we will test IE 11 but only critical issues will be fixed. See the linked issue for more details. ([#3756](https://github.com/infor-design/enterprise/issues/3756))

### v4.29.0 Features

- `[Accordion]` Added the ability to call collapse and expand with a header ID. ([#783](https://github.com/infor-design/enterprise-ng/issues/783))
- `[Lookup]` Added a tooltip functionality when the data is overflowed. ([#3703](https://github.com/infor-design/enterprise/issues/3703))
- `[Lookup]` Added a clear (x icon) button to clear the field. ([#740](https://github.com/infor-design/enterprise/issues/740))
- `[Lookup]` Added a clear (x icon) button and apply button inside of modal so there are now two options to clear the field. ([#2507](https://github.com/infor-design/enterprise/issues/2507))
- `[Lookup]` Fixed a bug where validation did not work if the lookup is non-editable (select only). ([#3950](https://github.com/infor-design/enterprise/issues/3950))
- `[Multiselect]` Moved the functionality for displaying the Multiselect List's searchfield underneath/above the pseudo element into a configurable setting. ([#3864](https://github.com/infor-design/enterprise/issues/3864))
- `[Popdown]` Fixed some integration problems with nested Lookups that were causing closing to happen prematurely. ([ng#760](https://github.com/infor-design/enterprise-ng/issues/760))
- `[Slider]` Added the ability to set position of the tooltip. ([#3746](https://github.com/infor-design/enterprise/issues/3746))
- `[Toast]` Added the ability to dismiss toasts via keyboard. ([#3521](https://github.com/infor-design/enterprise/issues/3521))
- `[Homepage]` Homepage edit events (resize, reorder, remove widgets) now fire on widget elements too ([#3679](https://github.com/infor-design/enterprise/issues/3679))

### v4.29.0 Fixes

- `[About]` Fixed a bug where About dialogs disappeared when being closed by the Modal Manager API. ([#3898](https://github.com/infor-design/enterprise/issues/3898))
- `[Application Menu]` Fixed personalization regressions on Soho theme ([#3704](github.com/infor-design/enterprise/issues/3704))
- `[General]` We Updated a lot of development dependencies. Most important things to note are: we now support node 12 for development and this is recommended, from tests 13 will also work. Node 14 will not work. We updated jQuery to 3.5.1 as a client side dependency and d3 to 5.16.0. If copying files from the `dist` folder note that the d3 file is called d3.v5.js. ([#1690](https://github.com/infor-design/enterprise/issues/1690))
- `[Bar Chart]` Fixed an issue where height was not calculating properly when used other elements along content container. ([#2670](https://github.com/infor-design/enterprise/issues/2670))
- `[Application Menu]` - Made it possible for App Menu Toolbars to dismiss the menu when the `dismissOnClickMobile` setting is true. ([#2831](https://github.com/infor-design/enterprise/issues/2831))
- `[Calendar/Weekview/Monthview]` Added more docs and exposed them on the design site. ([#3575](https://github.com/infor-design/enterprise/issues/3758))
- `[Checkbox]` Fixed an issue where the error icon was inconsistent between subtle and vibrant themes. ([#3575](https://github.com/infor-design/enterprise/issues/3575))
- `[Column Chart]` Fixed an issue where height was not calculating properly when used other elements along content container. ([#2670](https://github.com/infor-design/enterprise/issues/2670))
- `[Datagrid]` Fixed an issue where blank tooltip was showing when use Alert Formatter and no text. ([#2852](https://github.com/infor-design/enterprise/issues/2852))
- `[Datagrid]` Fixed a bug where the datagrid had blocked the clicking of buttons in an empty message area. ([#3922](https://github.com/infor-design/enterprise/issues/3922))
- `[Datagrid]` Fixed an issue where keyword search results were breaking the html markup for icons and badges. ([#3855](https://github.com/infor-design/enterprise/issues/3855))
- `[Datagrid]` Fixed an issue where keyword search results were breaking the html markup for hyperlink. ([#3731](https://github.com/infor-design/enterprise/issues/3731))
- `[Datagrid]` Fixed an issue where keyword search results were not showing for paging, if searched from other than 1st page it came blank table. ([#3629](https://github.com/infor-design/enterprise/issues/3629))
- `[Datagrid]` Fixed an issue where contents filtertype was not working on example page. ([#2887](https://github.com/infor-design/enterprise/issues/2887))
- `[Datagrid]` Fixed a bug in some themes, where the multi line cell would not be lined up correctly with a single line of data. ([#2703](https://github.com/infor-design/enterprise/issues/2703))
- `[Datagrid]` Fixed visibility of sort icons when toggling and when the column is in active. ([#3692](https://github.com/infor-design/enterprise/issues/3692))
- `[Datagrid]` Fixed a bug where the data passed to resultsText was incorrect in the case of reseting a filter. ([#2177](https://github.com/infor-design/enterprise/issues/2177))
- `[Datagrid/General]` Fixed an additional bug where when loading the datagrid with a columns object that contain recursive objects the grid would crash in saveColumns. [3759](https://github.com/infor-design/enterprise/issues/3759))
- `[Datepicker]` Fixed a bug where the modal would take aspects of the personalize colors by mistake. ([#3997](https://github.com/infor-design/enterprise/issues/3997))
- `[Dropdown]` Fixed tooltip content gets cut off inside of modal. ([#3106](https://github.com/infor-design/enterprise/issues/3106))
- `[DemoApp]` Fixed an issue with some pages in the design site where the did not have a height. ([#878](https://github.com/infor-design/website/issues/878))
- `[Fonts]` A note that the Source Sans Pro font thats used in the new theme and served at google fonts, now have a fix for the issue that capitalized letters and numbers had different heights. You may need to release any special caching. ([#1789](https://github.com/infor-design/enterprise/issues/1789))
- `[Form]` Fix broken links in the form readme file. ([#818](https://github.com/infor-design/website/issues/818))
- `[Line Chart]` Fixed an issue where height was not calculating properly when used other elements along content container. ([#2670](https://github.com/infor-design/enterprise/issues/2670))
- `[Locale]` Fixed the es-419 date time value, as it was incorrectly using the medium length date format. ([#3830](https://github.com/infor-design/enterprise/issues/3830))
- `[Modal]` Fixed the inconsistencies of spacing on required fields. ([#3587](https://github.com/infor-design/enterprise/issues/3587))
- `[Modal]` Fixed a bug where the title would overflow too soon. ([#3996](https://github.com/infor-design/enterprise/issues/3996))
- `[Multiselect]` Added ability to detect selected items from incoming data via `callSource()`. ([#2656](https://github.com/infor-design/enterprise/issues/2656))
- `[Multiselect]` Added support to api settings to `allTextString` and `selectedTextString` for custom headers. ([#3554](https://github.com/infor-design/enterprise/issues/3554))
- `[Pie Chart]` Fixed an issue where height was not calculating properly when used other elements along content container. ([#2670](https://github.com/infor-design/enterprise/issues/2670))
- `[Pie]` Fixed an issue where rounds decimal places for percent values were not working. ([#3599](https://github.com/infor-design/enterprise/issues/3599))
- `[Pie/Donut]` Fixed an issue where placing legend on bottom was not working for Homepage widget/Cards. ([#3560](https://github.com/infor-design/enterprise/issues/3560))
- `[Pager]` Reduced the space between buttons. ([#1942](https://github.com/infor-design/enterprise/issues/1942))
- `[Popupmenu]` Fixed an issue the shortcut text leaves gap when no icons are present. ([#3849](https://github.com/infor-design/enterprise/issues/3849))
- `[Tabs]` Fixed info and alert icons alignment on tabs and inside of modal. ([#2695](https://github.com/infor-design/enterprise/issues/2695))
- `[Tabs]` Fixes an issue where the search bar background color was going to transparent on smaller breakpoints. ([#3871](https://github.com/infor-design/enterprise/issues/3871))
- `[Notification]` Fixed an issue where the icons were lagging in the animation. ([#2099](https://github.com/infor-design/enterprise/issues/2099))
- `[Tree]` Fixed an issue where data was not in sync for children property. ([#1690](https://github.com/infor-design/enterprise/issues/1690))
- `[Splitter]` Fixed an issue the drag handle characters render incorrectly. ([#1458](https://github.com/infor-design/enterprise/issues/1458))
- `[Splitter]` Fixed an issue where dragging for RTL direction was not working. ([#1813](https://github.com/infor-design/enterprise/issues/1813))
- `[Spinbox]` Fixed an issue where a two or more digit min value would make it difficult to type in the spinbox. To fix this the values will only be validated on blur by default. ([#3909](https://github.com/infor-design/enterprise/issues/3909))
- `[Spinbox]` Fixed an issue where the number mask did not match the max value of the spinbox. ([#3939](https://github.com/infor-design/enterprise/issues/3939))
- `[Slider]` Improved the sliding so that decimal values would not trigger the change event. ([#787](https://github.com/infor-design/enterprise-ng/issues/787))
- `[Slider]` Reduced the number of change events that fire while sliding. ([#788](https://github.com/infor-design/enterprise-ng/issues/788))
- `[Swaplist]` Fixed an issue where dragging items more than once was not working on Android or iOS devices. ([#1423](https://github.com/infor-design/enterprise/issues/1423))
- `[Tree]` Fixed an issue where tree could not be expanded when using multiselect mode in IE 11. ([#3936](https://github.com/infor-design/enterprise/issues/3936))
- `[Tabs]` Fixed an issue where calling destroy did not remove the add tab button. ([#1439](https://github.com/infor-design/enterprise/issues/1439))
- `[Vertical Tabs]` Made personalization possible. ([#3029](https://github.com/infor-design/enterprise/issues/3029))

(64 Issues Solved This Release, Backlog Enterprise 248, Backlog Ng 69, 1149 Functional Tests, 1404 e2e Tests)

## v4.28.5

### v4.28.5 Fixes

- `[Datepicker]` Fixed an issue where change events did not fire consistently. ([#4087](https://github.com/infor-design/enterprise/issues/4087))

## v4.28.4

### v4.28.4 Fixes

- `[Datagrid]` Fixed an issue where checkboxes in an expandable area could not be checked. ([#4062](https://github.com/infor-design/enterprise/issues/4062))

## v4.28.3

### v4.28.3 Fixes

- `[Datepicker]` Fixed an issue where change did not fire when rangeselecting the same day. ([#4075](https://github.com/infor-design/enterprise/issues/4075))
- `[Datepicker]` Fixed an issue where change did not fire when selecting today after having a cleared value in the field. ([#853](https://github.com/infor-design/enterprise-ng/issues/853))

## v4.28.2

### v4.28.2 Fixes

- `[Splitter]` Fixed an issue where the splitter would remove the modal overlay in some cases. ([#3982](https://github.com/infor-design/enterprise/issues/3982))

## v4.28.1

### v4.28.1 Fixes

- `[Datagrid]` Fixed a bug where the datagrid had blocked the clicking of buttons in an empty message area. ([#3922](https://github.com/infor-design/enterprise/issues/3922))
- `[Datagrid]` Added ability to set the datagrid emptymessage as primary. ([#3922](https://github.com/infor-design/enterprise/issues/3922))

## v4.28.0

### v4.28.0 Important Changes

- `[Pager]` The Deprecated `pager` getter method was removed. Use `pagerAPI` instead for the same thing if accessing this internal object directly. ([#3759](https://github.com/infor-design/enterprise/issues/3759))

### v4.28.0 Features

- `[Bar Chart]` Added support to ellipsis for yaxis labels. ([#3702](https://github.com/infor-design/enterprise/issues/3702))
- `[Contextmenu]` Added support for shortcut display in menus. ([#3490](https://github.com/infor-design/enterprise/issues/3490))
- `[Datepicker]` Added support for custom api callback to disable passed dates and to disable dates by years. ([#3462](https://github.com/infor-design/enterprise/issues/3462))
- `[Datagrid]` Added and fixed up datagrid grouping aggregators. There is now aggregators for avg, count, list, max, min and sum. In addition null and undefined data will not cause issues. ([#3752](https://github.com/infor-design/enterprise/issues/3752))
- `[Error Page]` Added a new example showing a static error page. For example for a 404 page or generic error. ([#281](https://github.com/infor-design/design-system/issues/281))
- `[FileUploadAdvanced]` Added support to api settings `maxFiles` to limit number of uploads. ([#3512](https://github.com/infor-design/enterprise/issues/3512))
- `[FileUploadAdvanced]` Added support to fire event `fileremoved` for attached file removed. ([#3548](https://github.com/infor-design/enterprise/issues/3548))
- `[Line Chart]` Added support to ellipsis for yaxis labels. ([#3702](https://github.com/infor-design/enterprise/issues/3702))
- `[Modal]` Improved handling of multiple Modal windows stemming from a single trigger element. ([ng#705](https://github.com/infor-design/enterprise-ng/issues/705))

### v4.28.0 Fixes

- `[Accordion]` Fixed a regression where updating individual headers within an Accordion was no longer working ([#3826](https://github.com/infor-design/enterprise/issues/3070))
- `[Application Menu]` Fixed the icons on breaking apart it's appearance when zooming out the browser in IE11, uplift theme. ([#3070](https://github.com/infor-design/enterprise/issues/3070))
- `[Application Menu]` Fixed misalignment/size of bullet icons in the accordion on Android devices. ([#1429](http://localhost:4000/components/applicationmenu/test-six-levels.html))
- `[Application Menu]` Add keyboard support for closing Role Switcher panel ([#3477](https://github.com/infor-design/enterprise/issues/3477))
- `[Autocomplete]` Added a check to prevent the autocomplete from incorrectly stealing form focus, by checking for inner focus before opening a list on typeahead. ([#3639](https://github.com/infor-design/enterprise/issues/3070))
- `[Autocomplete]` Fixed an issue where an change event was not firing when selecting from the menu. ([#804](https://github.com/infor-design/enterprise/issues/804))
- `[Bubble Chart]` Fixed an issue where an extra axis line was shown when using the domain formatter. ([#501](https://github.com/infor-design/enterprise/issues/501))
- `[Bullet Chart]` Added support to format ranges and difference values. ([#3447](https://github.com/infor-design/enterprise/issues/3447))
- `[Button]` Fixed the button disabled method to no longer use class `is-disabled`. ([#3447](https://github.com/infor-design/enterprise-ng/issues/799))
- `[Charts]` Fixed an issue where selected items were being deselected after resizing the page. ([#323](https://github.com/infor-design/enterprise/issues/323))
- `[Colorpicker]` Fixed an issue where the color swatches shift when the colorpicker has a scrollbar. ([#2266](https://github.com/infor-design/enterprise/issues/2266))
- `[Custom Builds]` Fixed issues related to custom building Datagrid. ([#3784](https://github.com/infor-design/enterprise/issues/3784))
- `[Custom Builds]` Fixed issues related to custom building Locale. ([#3839](https://github.com/infor-design/enterprise/issues/3839))
- `[Custom Builds]` Fixed issues related to custom building Modal. ([#3822](https://github.com/infor-design/enterprise/issues/3822))
- `[Datagrid]` Fixed an issue where row data was not available for serializer with Treegrid. ([#3663](https://github.com/infor-design/enterprise/issues/3724))
- `[ContextualActionPanel]` Fixed an issue where toolbars in CAP are not torn down on destroy. ([#3785](https://github.com/infor-design/enterprise/issues/3785))
- `[ContextualActionPanel]` Fixed an issue where nested caps or closing and reopening caps would not work. ([#801](https://github.com/infor-design/enterprise-ng/issues/801))
- `[Datagrid]` Fixed a css issue in dark uplift mode where the group row lines were not visible. ([#3649](https://github.com/infor-design/enterprise/issues/3649))
- `[Datagrid]` Fixed some styling issues in alerts and tags, and made clickable tags available in the formatter. ([#3631](https://github.com/infor-design/enterprise/issues/3631))
- `[Datagrid]` Fixed a css issue in dark uplift mode where the group row lines were not visible . ([#3649](https://github.com/infor-design/enterprise/issues/3649))
- `[Datagrid]` Fixed lookup modal title to be visible and adjust the position to make it centered. ([#3635](https://github.com/infor-design/enterprise/issues/3635))
- `[Datagrid]` Fixed an issue where selected rows are not reset when calling loadData. ([#3718](https://github.com/infor-design/enterprise/issues/3718))
- `[Datagrid]` Fixed an issue where if using grouping totals and hiding and showing columns the page is not refreshed properly. ([#2564](https://github.com/infor-design/enterprise/issues/2564)
- `[Datagrid]` Fixed an issue the selected row header icon is the wrong state when using allowSelectAcrossPages. ([#3043](https://github.com/infor-design/enterprise/issues/3043)
- `[Datagrid]` Improved the `datagrid-default-modal-width` concept if setting a modal datagrid default with so it works on any parent. [3562](https://github.com/infor-design/enterprise/issues/3562))
- `[Datagrid]` Fixed a bug in the indeterminate paging example, that the select checkbox would not work and be out of sync when changing pages. [2230](https://github.com/infor-design/enterprise/issues/2230))
- `[Datagrid]` Fixed a bug when resizing the first column of the center pane when using frozen columns, the resize would jump out the size of the frozen section. [3741](https://github.com/infor-design/enterprise/issues/3741))
- `[Datagrid]` Fixed an issue where the filter condition leaves two selected if you just reorder. ([#3779](https://github.com/infor-design/enterprise/issues/3779))
- `[Datagrid/General]` Fixed a bug where when loading the datagrid with a columns object that contain recursive objects the grid would crash. [3759](https://github.com/infor-design/enterprise/issues/3759))
- `[Datagrid/Hyperlink]` Fixed layout issues with links in right text align mode. To do this refactored links to not use a psuedo element for the focus style. ([#3680](https://github.com/infor-design/enterprise/issues/3680))
- `[Datepicker]` Fixed a bug where for some locales like `af-ZA` and `fi_FI` with dots in the day periods, setting 24 hr time to AM did not work. [3750](https://github.com/infor-design/enterprise/issues/3750))
- `[Datepicker]` Fixed a bug where date picker erred on arabic dates. [3804](https://github.com/infor-design/enterprise/issues/3804))
- `[Datepicker]` Fixed a bug where date picker could not change arabic dates. [3819](https://github.com/infor-design/enterprise/issues/3819))
- `[Datepicker]` Fixed a bug the month only picker would error the second time opened. [3817](https://github.com/infor-design/enterprise/issues/3817))
- `[Datepicker]` Added fix for dates with month and day only format where day is first, this was incorrectly validating as invalid. ([#3833](https://github.com/infor-design/enterprise/issues/3833))
- `[Demoapp]` Fixed incorrect directory list hyperlinks in listview and listbuilder components. ([1783](https://github.com/infor-design/enterprise/issues/1783))
- `[Demoapp]` Did cleanup on the icons and patterns links. ([3790](https://github.com/infor-design/enterprise/issues/3790))
- `[Demoapp]` When deployed on a proxy the icons page would not change contents when changing theme. ([3790](https://github.com/infor-design/enterprise/issues/3790))
- `[Dropdown]` Fixed an issue that Dropdown did not close when scrolling in some nested containers. ([#3436](https://github.com/infor-design/enterprise/issues/3436))
- `[EmptyMessage]` Updated the text to be more subtle. ([#3476](https://github.com/infor-design/enterprise/issues/3476))
- `[Fieldset]` Fixed fieldset text data overlapping in compact mode on mobile view. ([#3627](https://github.com/infor-design/enterprise/issues/3627))
- `[General]` Added a number of small accessibility fixes base on older testing feedback. ([#1539](https://github.com/infor-design/enterprise/issues/1539))
- `[Hierarchy]` Added support for separators in the actions menu on a hierarchy leaf. ([#3636](https://github.com/infor-design/enterprise/issues/3636))
- `[Hierarchy]` Fixed an issue where clicking the "More Actions" menu trigger wouldn't open the menu anymore. ([#3873](https://github.com/infor-design/enterprise/issues/3873))
- `[Lookup]` Fixed an issue where `keywordFilter: true` and `filterable: true` used together cause the lookup modal to break. ([#3772](https://github.com/infor-design/enterprise/issues/3772))
- `[Masthead]` Fixed layout and color issues in uplift theme. ([#3526](https://github.com/infor-design/enterprise/issues/3526))
- `[Modal]` Fixed modal title to a two line with ellipsis when it's too long. ([#3479](https://github.com/infor-design/enterprise/issues/3479))
- `[Multiselect]` Fixed tags dismiss button on mobile devices. ([#3640](https://github.com/infor-design/enterprise/issues/3640))
- `[Icons]` Added new locked/unlocked icons in ids-identity [#3732](https://github.com/infor-design/enterprise/issues/3732)
- `[Radar Chart]` Fixed an issue where labels were cutoff at desktop view. ([#3510](https://github.com/infor-design/enterprise/issues/3510))
- `[Splitter]` Fixed an issue where collapse button was misaligned. ([#3825](https://github.com/infor-design/enterprise/issues/3825))
- `[Swaplist]` Fixed disabled swap buttons color in dark variant subtle theme. ([#3709](https://github.com/infor-design/enterprise/issues/3709))
- `[Utils]` Exposed `Soho.utils.isInViewport(elem)` for external use. ([#3436](https://github.com/infor-design/enterprise/issues/3436))
- `[Toolbar]` Improved the placeholder text color to be more visible in uplift (dark variant). ([#3727](https://github.com/infor-design/enterprise/issues/3727))
- `[Tree]` Fixed an issue where use `UpdateNode()` method the data was not sync. ([#3724](https://github.com/infor-design/enterprise/issues/3724))

(71 Issues Solved This Release, Backlog Enterprise 260, Backlog Ng 82, 1048 Functional Tests, 1370 e2e Tests)

## v4.27.4

### v4.27.4 Fixes

`[Button]` Fixed the button disabled method to no longer use class `is-disabled`. ([#3447](https://github.com/infor-design/enterprise-ng/issues/801))
`[Button]` Fixed a regression where some buttons would get a 100% width on mobile. ([#801](https://github.com/infor-design/enterprise-ng/issues/801))

## v4.27.3

### v4.27.3 Fixes

- `[Datagrid]` Fixed a bug in the indeterminate paging example, that the select checkbox would not work and be out of sync when changing pages. [2230](https://github.com/infor-design/enterprise/issues/2230))

## v4.27.2

### v4.27.2 Fixes

- `[Datagrid]` Fixed an issue in datagrid frozen columns, actions that re-render like sorting may cause rendering issues. ([#3735](https://github.com/infor-design/enterprise/issues/3735))
- `[Datagrid]` Fixed an issue in lookup datagrid editors that clicking a trigger in the cell would commit the cell causing editing not to work in some cases. ([#785](https://github.com/infor-design/enterprise-ng/issues/785))

## v4.27.1

### v4.27.1 Fixes

- `[Icons]` Added a fix to support both `href` and `xlink:href` in icons. ([#3734](https://github.com/infor-design/enterprise/issues/3734))

## v4.27.0

### v4.27.0 Important Changes

- `[Hierarchy]` Removed the following deprecated options `paging: <bool>` and `mobileView: <bool>`. Instead use `layout='paging'` or `layout='mobile-only'`.
- `[Icons]` Changed the svg icons to use `href` instead of deprecated `xlink:href`. This isnt a breaking change either will work but `href` works better with Ivy in Angular. ([#3611](https://github.com/infor-design/enterprise/issues/3611))

### v4.27.0 Features

- `[Button]` Add `toData()` and related API for programmatically handling control of buttons. ([ng#467](https://github.com/infor-design/enterprise-ng/issues/467))
- `[Calendar]` Enhanced the look and feel of monthview calendar by displaying legend and calendar event on mobile view. ([#925](https://github.com/infor-design/enterprise/issues/925))
- `[Modal]` Created API for controlling the Modal ButtonSet. ([ng#467](https://github.com/infor-design/enterprise-ng/issues/467))
- `[Datagrid]` Added support for api setting on expand and collapse children. ([#3274](https://github.com/infor-design/enterprise/issues/3274))
- `[Datagrid]` Updated the fixedRowHeight setting to accept `auto` as an option. This will calculate the row height for all frozenRows section. If you have a lot of rows this may be slow so a number is preferred. ([#3374](https://github.com/infor-design/enterprise/issues/3374))
- `[Editor]` Added an option to set the height of the editor in `rows`. If you set this the estimated number for rows can be specified for the source and html pane. It will scroll after that. ([#3688](https://github.com/infor-design/enterprise/issues/3688))
- `[Homepage]` Added support for reordering, resizing, and removing widgets by enabling edit mode on the homepage component. ([#3531](https://github.com/infor-design/enterprise/issues/3531))

### v4.27.0 Fixes

- `[Accordion]` Removed stoppage of event propagation when accordion headers are clicked, in order to allow external click event listeners to propagate. ([ng#321](https://github.com/infor-design/enterprise-ng/issues/321))
- `[Bar Chart]` Fixed an issue where chart was not resizing on homepage widget resize. ([#2669](https://github.com/infor-design/enterprise/issues/2669))
- `[Blockgrid]` Fixed an issue where there was no index if the data is empty, and removed deprecated internal calls. ([#748](https://github.com/infor-design/enterprise-ng/issues/748))
- `[Busy Indicator]` Fixed an issue where it throws an error when a display delay, the busy-indicator parent removed and added via ngIf before the busyindicator shown. ([#703](https://github.com/infor-design/enterprise-ng/issues/703))
- `[Busy Indicator]` Fixed an issue where the overlay would close when closing the Modal. ([#3424](https://github.com/infor-design/enterprise/issues/3424))
- `[Busy Indicator]` Fixed an issue where position was not aligning. ([#3341](https://github.com/infor-design/enterprise/issues/3341))
- `[Colorpicker]` Fixed the dropdown icon position is too close to the right edge of the field. ([#3508](https://github.com/infor-design/enterprise/issues/3508))
- `[Contextual Action Panel]` Fixed misaligned search icon in uplift theme. ([#3630](https://github.com/infor-design/enterprise/issues/3630))
- `[Contextual Action Panel]` Fixed close icon button in getting cut off on mobile view ([#3586](https://github.com/infor-design/enterprise/issues/3586))
- `[Datagrid]` Fixed an issue where lookup editor was removing all characters following and including the '|' pipe character. ([#3556](https://github.com/infor-design/enterprise/issues/3556))
- `[Datagrid]` Fixed an issue where date range filter was unable to filter data. ([#3503](https://github.com/infor-design/enterprise/issues/3503))
- `[Datagrid]` Fixed a bug where datagrid tree would have very big text in the tree nodes on IOS. ([#3347](https://github.com/infor-design/enterprise/issues/3347))
- `[Datagrid]` Fixed a focus trap issue when using actionable mode, tab will now move up and down rows. ([#2399](https://github.com/infor-design/enterprise/issues/2399))
- `[Datagrid]` Fixed a bug when setting the UI indicator with `setSortIndicator` then it would take two clicks to sort the inverse direction. ([#3391](https://github.com/infor-design/enterprise/issues/3391))
- `[Datagrid]` Fixed an issue where date range filter was not working. ([#3337](https://github.com/infor-design/enterprise/issues/3337))
- `[Datagrid]` Fixed a bug when combining multiselect and expandable rows. If using the shift key to select multiple rows the selection would include incorrect rows. ([#2302](https://github.com/infor-design/enterprise/issues/2302))
- `[Datagrid]` Added support for dragging and reordering columns in RTL and some minor style cleanup with dragging to reorder. ([#3552](https://github.com/infor-design/enterprise/issues/3552))
- `[Datagrid]` Fixed an issue that the click event did not show the item data when the keyboard is used. ([#3645](https://github.com/infor-design/enterprise/issues/3645))
- `[Datagrid]` Fixed an issue where datagrid tree did not show empty messages. ([#3642](https://github.com/infor-design/enterprise/issues/3642))
- `[Datagrid]` Fixed an issue where grouped rows did not render when combined with frozen columns. ([#3367](https://github.com/infor-design/enterprise/issues/3367))
- `[Datagrid]` Fixed an issue where the overlay was closing after close Modal. ([#735](https://github.com/infor-design/enterprise-ng/issues/735))
- `[Datagrid]` Fixed a misaligned drag and drop column icon on IE 11. ([#3648](https://github.com/infor-design/enterprise/issues/3648))
- `[Datagrid]` Fixed an issue when using the colspan column option along with frozenColumns. ([#3416](https://github.com/infor-design/enterprise/issues/3416))
- `[Datagrid]` Fixed an issue where the empty message might still show if the amount of rows do not fill the page. ([#3697](https://github.com/infor-design/enterprise/issues/3697))
- `[Datepicker]` Fixed popover height and datepicker layout on mobile view. ([#2569](https://github.com/infor-design/enterprise/issues/3569))
- `[Datepicker]` Fixed an issue where date range with minimum range was not working. ([#3268](https://github.com/infor-design/enterprise/issues/3268))
- `[Datepicker]` Fixed an issue where date range was reverting to initial values after clearing. ([#1306](https://github.com/infor-design/enterprise/issues/1306))
- `[Datepicker]` Fixed an issue where dates would be invalid in ko-KO locale. ([#3470](https://github.com/infor-design/enterprise/issues/3470))
- `[Datepicker]` Fixed an issue where dates would be invalid in zh-TW locale. ([#3473](https://github.com/infor-design/enterprise/issues/3473))
- `[Datepicker]` Fixed an issue where AM/PM could not be set in hi-IN locale. ([#3474](https://github.com/infor-design/enterprise/issues/3474))
- `[Datepicker]` Fixed an issue where change would fire twice or when the value is still blank. ([#3423](https://github.com/infor-design/enterprise/issues/3423))
- `[Datepicker]` Fixed an issue where time would be reset to 12:00 AM when setting the time and clicking today. ([#3202](https://github.com/infor-design/enterprise/issues/3202))
- `[Dropdown]` Fixed a bug where it was not possible for Dropdowns in certain scrollable Modal regions to close on scroll. ([#2650](https://github.com/infor-design/enterprise/issues/2650))
- `[Dropdown]` Fixed a bug that dropdowns are in the wrong position if flowing up and other minor cases. ([#2068](https://github.com/infor-design/enterprise/issues/2068))
- `[Dropdown]` Fixed alignment when using dropdown in compound field. ([#3647](https://github.com/infor-design/enterprise/issues/3647))
- `[Editor]` Added ui updates to the toolbar in uplift (vibrant mode) and minor style fixes. ([#3577](https://github.com/infor-design/enterprise/issues/3577))
- `[Editor]` Added fixes to reseting the dirty indicator when used in an editor. ([#3662](https://github.com/infor-design/enterprise/issues/3662))
- `[Editor]` Fixed a width change when toggle source view when the editor is on a modal, this is also based on UI feedback that the switch was confusing, so we now disable the buttons. ([#3594](https://github.com/infor-design/enterprise/issues/3594))
- `[Editor]` Fixed an issue where bullet and number lists could not be converted to headings and regular text with the font picker. ([#2679](https://github.com/infor-design/enterprise/issues/2679))
- `[Editor]` Fixed an issue where some settings like bold and italics would not be reset consistently when applying headings and regular text with the font picker. ([#2256](https://github.com/infor-design/enterprise/issues/2256))
- `[Editor]` Fixed an issue where the dirty events did not fire changing the source view. ([#3598](https://github.com/infor-design/enterprise/issues/3598))
- `[Editor]` Adding missing bottom spacing under heading elements. ([#3288](https://github.com/infor-design/enterprise/issues/3288))
- `[Field Filter]` Fixed an issue where switching to In Range filter type with a value in the field was causing an error. ([#3515](https://github.com/infor-design/enterprise/issues/3515))
- `[Editor]` Added a font color for rest/none swatch. ([#2035](https://github.com/infor-design/enterprise/issues/2035))
- `[Field Filter]` Fixed an issue where switching to In Range filter type with a value in the field was causing an error. ([#3515](https://github.com/infor-design/enterprise/issues/3515))
- `[Field Filter]` Fixed an issue where date range was not working after using other filter. ([#2764](https://github.com/infor-design/enterprise/issues/2764))
- `[Field Filter]` Fixed an issue where stray text would be shown if the filters are hidden and then shown later. ([#3687](https://github.com/infor-design/enterprise/issues/3687))
- `[Line Chart]` Fixed an issue where x-axis labels were overlapping for small viewport on homepage widget. ([#2674](https://github.com/infor-design/enterprise/issues/2674))
- `[Lookup]` Fixed an issue where selected values were clearing when use server side data. ([#588](https://github.com/infor-design/enterprise-ng/issues/588))
- `[Locale]` Added missing Afrikaans translations. ([#3685](https://github.com/infor-design/enterprise/issues/3685))
- `[Masthead]` Fixed layout and color issues in uplift theme. ([#3526](https://github.com/infor-design/enterprise/issues/3526))
- `[Modal]` Fixed an iOS bug where after opening several Modals/Messages, it would occasionally be impossible to scroll a scrollable page area. ([#3389](https://github.com/infor-design/enterprise/issues/3389))
- `[Modal]` Fixed a bug where when iframe elements are present, focus traps could occur and cause focus on elements outside of the Modal, but within the iframe. ([#2287](https://github.com/infor-design/enterprise/issues/2287))
- `[Modal]` Added a check for preventing Tooltips inside a Modal from opening while the Modal is not visible ([#3588](https://github.com/infor-design/enterprise/issues/3588))
- `[Modal]` Fixed dropdown position when the field is required. ([#3482](https://github.com/infor-design/enterprise/issues/3482))
- `[Modal]` Fixed a regression where some Close buttons were not properly closing. ([#3615](https://github.com/infor-design/enterprise/issues/3615))
- `[Process Indicator]` Fixed icons that are not centered inside the circle indicators. ([#3509](https://github.com/infor-design/enterprise/issues/3509))
- `[Personalize]` Fixed an issue that colorschanged events do not fire on when doing a set to default ation. ([#751](https://github.com/infor-design/enterprise-ng/issues/751))
- `[Searchfield]` Correct the background color of toolbar search fields. ([#3527](https://github.com/infor-design/enterprise/issues/3527))
- `[Spinbox]` Corrected an issue in the enable method, where it did not fully remove the readonly state. ([#3527](https://github.com/infor-design/enterprise/issues/3527))
- `[Swaplist]` Fixed an issue where lists were overlapping on uplift theme. ([#3452](https://github.com/infor-design/enterprise/issues/3452))
- `[Tabs]` Fixed the position of error icon too close to the border on focus state. ([#3544](https://github.com/infor-design/enterprise/issues/3544))
- `[Tabs-Vertical]` Fixed an issue where the content cannot scroll on mobile view. ([#3542](https://github.com/infor-design/enterprise/issues/3542))
- `[Tags]` Fixed a regression on Tag Buttons, where they were visually, vertically misaligned with Tag text. ([#3604](https://github.com/infor-design/enterprise/issues/3604))
- `[Week-View]` Changed the look of the week-view and day-view day of the week so its a 3 (or 2) letter abbreviation and emphasizes the date and spans two lines. This makes all the days of the week the same length. ([#3262](https://github.com/infor-design/enterprise/issues/3262))
- `[Validation]` Fixed a bug where addMessage did not add messages to the parent. ([#711](https://github.com/infor-design/enterprise-ng/issues/711))

(87 Issues Solved This Release, Backlog Enterprise 279, Backlog Ng 75, 1033 Functional Tests, 1322 e2e Tests)

## v4.26.2

### v4.26.2 Fixes

- `[Textarea]` Fixed missing text in safari on disabled text areas. ([#3638](https://github.com/infor-design/enterprise/issues/3638))

## v4.26.1

### v4.26.1 Fixes

- `[Demo App]` Fixed the embedded layout to show uplift theme. ([#861](https://github.com/infor-design/website/issues/861))

## v4.26.0

### v4.26.0 Features

- `[Datagrid]` Added support for expandable row to expand across all frozen columns, and fixed span layout issues on the right side frozen columns. ([#2867](https://github.com/infor-design/enterprise/issues/2867))
- `[Datagrid]` Added a new `resizeMode` option that allows you to pick between `flex` and `fit`. `flex` will resize columns independently shifting other columns to fit the table layout if needed. `fit` will resize using the neighbor's column width. This is possible more useful when you have less columns. ([#3251](https://github.com/infor-design/enterprise/issues/3251))
- `[Calendar]` Made the monthview, weekview and calendar work in RTL mode and added official support for UmAlQura calendar. ([#2788](https://github.com/infor-design/enterprise/issues/2788))
- `[Icons]` Added new icons `icon-play, icon-stop, icon-record, icon-pause` for video players. ([#411](https://github.com/infor-design/design-system/issues/411))
- `[Icons]` Added new icons `icon-security-off, icon-security-on` for toggles related to security/secure items. ([#397](https://github.com/infor-design/design-system/issues/397))
- `[Searchfield]` Added a setting that makes it possible to adjust the "collapsed" size of a Toolbar Searchfield to better accommodate some use cases. ([#3296](https://github.com/infor-design/enterprise/issues/3296))

### v4.26.0 Fixes

- `[Application Menu]` Fixed bugs with filtering where it was not possible to have the filter match text within content areas, as well as general expand/collapse bugs with filtering. ([#3131](https://github.com/infor-design/enterprise/issues/3131))
- `[Application Menu]` Fixed overlap button when label is too long, and aligned dropdown icon in application menu uplift theme. ([#3133](https://github.com/infor-design/enterprise/issues/3133))
[Contextual Action Panel] - Fixed shade colors of text and icon buttons in uplift theme high contrast. (#3394)
- `[Accordion]` - Fixed an issue with a missing border on the last element in certain states. ([#3885](https://github.com/infor-design/enterprise/issues/3885))
- `[Calendar]` Fixed issue where on month view in events info `Date` and `Duration` fields were not working with some events and `Duration` field. Now `Duration` field support `Days, Hours and Minutes` text. ([#2777](https://github.com/infor-design/enterprise/issues/2777))
- `[Calendar]` Fixed an issue where link was not working on monthview to switch to day view when clicked on more events on that day. ([#3181](https://github.com/infor-design/enterprise/issues/3181))
- `[Calendar]` Fixed a calendar event where the start date today is not displaying as upcoming event in different timezone. ([#2776](https://github.com/infor-design/enterprise/issues/2776))
- `[Calendar]` Fixed an issue where adding an event was inconsistent in Safari. ([#3079](https://github.com/infor-design/enterprise/issues/3079))
- `[Calendar]` Fixed an issue where any event was not rendering in day and week view. ([#3222](https://github.com/infor-design/enterprise/issues/3222))
- `[Calendar]` Fixed an issue where date selection was not persist when switching from month view to week view to day view. ([#3319](https://github.com/infor-design/enterprise/issues/3319))
- `[Colors]` Fixed an incorrect ruby06 color, and made the background change on theme change now (again). ([#3448](https://github.com/infor-design/enterprise/issues/3448))
- `[Datagrid]` Fixed an issue where focus on reload data was forced to be on active cell. ([#358](https://github.com/infor-design/enterprise-ng/issues/358))
- `[Datagrid]` Fixed RTL issues in the filter row. ([#3517](https://github.com/infor-design/enterprise/issues/3517))
- `[Datagrid]` Improved the column resize behavior in speed and usability with the cursor being more accurate during resize. ([#3251](https://github.com/infor-design/enterprise/issues/3251))
- `[Datagrid]` Improved the column resize behavior to work much better in RTL mode. ([#1924](https://github.com/infor-design/enterprise/issues/1924))
- `[Datagrid]` Fixed a bug where if a filter row column is frozen the mask and editor options would not be applied. ([#2553](https://github.com/infor-design/enterprise-ng/issues/2553))
- `[Datagrid]` Fixed an issue where when using rowTemplate/expandableRows and frozenColumns on both sides the right side did not render properly. ([#2867](https://github.com/infor-design/enterprise/issues/2867))
- `[Datagrid]` Fixed an issue where height was not aligning to expandable row for frozen columns. ([#3516](https://github.com/infor-design/enterprise/issues/3516))
- `[Datagrid]` Fixed hover color should not be similar to alternate rows when hovering in uplift high contrast. ([#3338](https://github.com/infor-design/enterprise/issues/3338))
- `[Datagrid]` Fixed a demo app issue filtering decimal fields in some examples. ([#3351](https://github.com/infor-design/enterprise/issues/3351))
- `[Datagrid]` Fixed an issue where some columns were disappear after resizing the browser or after changing themes. ([#3434](https://github.com/infor-design/enterprise/issues/3434))
- `[Datagrid]` Fixed an issue that the filter row type dropdowns did not close when the grid is scrolled. ([#3216](https://github.com/infor-design/enterprise/issues/3216))
- `[Datagrid]` Added an example showing the configuration needed to filter date time fields on just dates without the time part. ([#2865](https://github.com/infor-design/enterprise/issues/2865))
- `[Datagrid]` Changed the isFilter added value to datasets to a more unique value to avoid clashes. ([#2668](https://github.com/infor-design/enterprise/issues/2668))
- `[Datagrid]` Added a `getDataset` method that will return the current dataset without any added properties. ([#2668](https://github.com/infor-design/enterprise/issues/2668))
- `[Datagrid]` Fixed an issue that when reordering filter columns the filter values would disappear. ([#2565](https://github.com/infor-design/enterprise/issues/2565))
- `[Datagrid]` Fixed an issue that dropdown lists in filter rows did not close when scrolling. ([#2056](https://github.com/infor-design/enterprise/issues/2565))
- `[Datagrid]` Added a `filterType` option to the filter event data so the type can be determined. ([#826](https://github.com/infor-design/enterprise/issues/826))
- `[Datagrid]` Add options to `toolbar.filterRow` so that instead of true/false you can set `showFilter, clearFilter, runFilter` independently. ([#1479](https://github.com/infor-design/enterprise/issues/1479))
- `[Datagrid]` Added fixes to improve the usage of the textarea editor. ([#3417](https://github.com/infor-design/enterprise/issues/3417))
- `[Datagrid]` Fixed an issue where reset to default was not working properly. ([#3487](https://github.com/infor-design/enterprise/issues/3487))
- `[Datepicker]` Fixed an issue where setting date format with comma character was not working. ([#3008](https://github.com/infor-design/enterprise/issues/3008))
- `[Editor]` Made the link and image link fields required on the dialogs. ([#3008](https://github.com/infor-design/enterprise/issues/3008))
- `[Editor]` Fixed an issue where it was possible to clear text and end up with text outside the default paragraph separator. ([#2268](https://github.com/infor-design/enterprise/issues/2268))
- `[Fileupload]` Fixed an issue where tabbing out of a fileupload in was causing the modal dialog to disappear. ([#3458](https://github.com/infor-design/enterprise/issues/3458))
- `[Form Compact Layout]` Added support for `form-compact-layout` the remaining components. ([#3008](https://github.com/infor-design/enterprise/issues/3329))
- `[Dropdown]` Fixed a bug that was causing the `selectValue()` method not to update the visual display of the in-page Dropdown element. ([#3432](https://github.com/infor-design/enterprise/issues/3432))
- `[Forms]` Fixed an issue where radio group was overlapping fields. ([#3466](https://github.com/infor-design/enterprise/issues/3466))
- `[Forms Compact]` Fixed an issue where fileupload was misaligned in RTL mode in uplift theme. ([#3483](https://github.com/infor-design/enterprise/issues/3483))
- `[Icons]` Fixed color inconsistencies of the icons when the fields are in readonly state. ([#3176](https://github.com/infor-design/enterprise/issues/3176))
- `[Input]` Added the ability to line up data labels with inputs by adding class `field-height` to the `data` element and placing it in a responsive grid. ([#987](https://github.com/infor-design/enterprise/issues/987))
- `[Input]` Added the ability to use standalone required spans, this will help on responsive fields if they are cut off. ([#3115](https://github.com/infor-design/enterprise/issues/3115))
- `[Input/Forms]` Added the ability to add a class to rows to align the fields on the bottom, this will line up fields if they have wrapping labels or long labels with required fields. To enable this add class `flex-align-bottom` to the grid `row`. ([#443](https://github.com/infor-design/enterprise/issues/443))
- `[Locale]` Fixed an issue where formatDate() method was not working for es-419. ([#3363](https://github.com/infor-design/enterprise/issues/3363))
- `[Locale]` Fixed an issue where setting language to `nb` would error. ([#3455](https://github.com/infor-design/enterprise/issues/3455))
- `[Locale]` Fixed incorrect time separators in the no, nn, and nn locales. ([#3468](https://github.com/infor-design/enterprise/issues/3468))
- `[Locale]` Added further separation of language from formatting in date oriented components (calendar, datepicker, timepicker ect). [3244](https://github.com/infor-design/enterprise/issues/3244))
- `[Locale]` Added support for `nn` locale and language, but this will change to no language as only this is translated as its the same. ([#3455](https://github.com/infor-design/enterprise/issues/3455))
- `[Locale]` Correct the month names in Russian locale and capitalized the day names. ([#3464](https://github.com/infor-design/enterprise/issues/3464))
- `[Module Tabs]` Fixed color tab indicator and small gap below when selected/opened for all color variations in uplift theme. ([#3312](https://github.com/infor-design/enterprise/issues/3312))
- `[Modal]` Fixed colors in dark mode for the primary disabled button and error and background contrast. ([#2754](https://github.com/infor-design/enterprise/issues/2754))
- `[Pie]` Fixed an issue where initial selection was getting error. ([#3157](https://github.com/infor-design/enterprise/issues/3157))
- `[Popupmenu]` Fixed an issue where list separators were disappearing when reduced the browser zoom level e.g. 70-80%. ([#3407](https://github.com/infor-design/enterprise/issues/3407))
- `[Radar Chart]` Fixed an issue where labels was cut off for some screen sizes. ([#3320](https://github.com/infor-design/enterprise/issues/3320))
- `[Searchfield]` Fixed a bug where changing filter results while the autocomplete is open may result in the menu being positioned incorrectly. ([#3243](https://github.com/infor-design/enterprise/issues/3243))
- `[Searchfield]` Fixed a bug in Toolbar Searchfields where a component configured with `collapsible: false` and `collapseSize` defined, the searchfield would incorrectly collapse. ([NG#719](https://github.com/infor-design/enterprise-ng/issues/719))
- `[Splitter]` Fixed an issue in the destroy function where the expand button was not removed. ([#3371](https://github.com/infor-design/enterprise/issues/3371))
- `[Swaplist]` Fixed an issue where top buttons were not aligned in Firefox. ([#3425](https://github.com/infor-design/enterprise/issues/3425))
- `[Textarea]` Fixed an issue where using `rows` stopped working, and fixed the autoGrow option to work better. ([#3471](https://github.com/infor-design/enterprise/issues/3471))
- `[Toolbar]` Fixed an issue where some `destroy()` methods being called in `teardown()` were not type-checking for the `destroy()` method, and sometimes would incorrectly try to call this on an object or data property defined as `button`. ([#3449](https://github.com/infor-design/enterprise/issues/3449))
- `[Tooltip/Popover]` Fixed incorrect placement when in RTL modes, as well as some broken styles on the RTL Popover. ([#3119](https://github.com/infor-design/enterprise/issues/3119))
- `[Validation/Checkboxes]` Fixed issues with making checkboxes required, the styling did not work for it and the scrollIntoView function and validation failed to fire. Note that to add required to the checkbox you need to add an extra span, adding a class to the label will not work because the checkbox is styled using the label already. ([#3147](https://github.com/infor-design/enterprise/issues/3147))
- `[Validation]` Fixed an issue where calling removeMessage would not remove a manually added error class. ([#3318](https://github.com/infor-design/enterprise/issues/3318))

(78 Issues Solved This Release, Backlog Enterprise 336, Backlog Ng 77, 989 Functional Tests, 1246 e2e Tests)

## v4.25.3

### v4.25.3 Fixes

- `[Bar]` Fixed an error rendering charts with only one dataset point. ([#3505](https://github.com/infor-design/enterprise/issues/3505))
- `[Datagrid]` Fixed an issue where date range filter was unable to filter data. ([#3503](https://github.com/infor-design/enterprise/issues/3503))
- `[Datagrid]` Fixed an issue where date range filter was not working. ([#3337](https://github.com/infor-design/enterprise/issues/3337))
- `[Datepicker]` Fixed an issue where date range with minimum range was not working. ([#3268](https://github.com/infor-design/enterprise/issues/3268))
- `[Datepicker]` Fixed an issue where date range was reverting to initial values after clearing. ([#1306](https://github.com/infor-design/enterprise/issues/1306))
- `[Field Filter]` Fixed an issue where switching to In Range filter type with a value in the field was causesing an error. ([#3515](https://github.com/infor-design/enterprise/issues/3515))
- `[Field Filter]` Fixed an issue where date range was not working after using other filter. ([#2764](https://github.com/infor-design/enterprise/issues/2764))

## v4.25.2

### v4.25.2 Fixes

- `[Fileupload]` Fixed an issue where tabbing out of a fileupload in was causing the modal dialog to disappear. ([#3458](https://github.com/infor-design/enterprise/issues/3458))

## v4.25.1

### v4.25.1 Fixes

- `[Datagrid]` Fixed a bug where if there was an editor datagrid might error when loading. ([#3313](https://github.com/infor-design/enterprise/issues/3313))
- `[Mask]` Fixed a bug where leading zeroes were not possible to apply against Number Masks on standard input fields that also handled formatting for thousands separators. ([#3315](https://github.com/infor-design/enterprise/issues/3315))
- `[General]` Improved the colors of windows chrome custom scrollbars in uplift themes. ([#3413](https://github.com/infor-design/enterprise/issues/3413))

## v4.25.0

### v4.25.0 Features

- `[Fields]` Added a form level class to toggle all fields in the form to a more compact (shorter) mode called `form-layout-compact`. Added and fixed existing components so that there is now the option to have more compact forms by using shorter fields. ([#3249](https://github.com/infor-design/enterprise/issues/3249))
- `[Tag]` Added a new style for linkable tags that will work for default, info, good, error, alert, and neutral styles. ([#3113](https://github.com/infor-design/enterprise/issues/3113))
- `[Multiselect]` Added Tag Display as a new style for interacting with selected results in Multiselect components. ([#3114](https://github.com/infor-design/enterprise/issues/3114))
- `[Popdown]` Added support for tabbing into and exit out of it. ([#3218](https://github.com/infor-design/enterprise/issues/3218))
- `[Colors]` Updated design system tokens to new colors for uplift and did a pass on all three theme variants. This impacts and improves many internal colors in components and charts. ([#3007](https://github.com/infor-design/enterprise/issues/3007))<|MERGE_RESOLUTION|>--- conflicted
+++ resolved
@@ -17,13 +17,10 @@
 ## v4.71.0 Fixes
 
 - `[Datagrid]` Fixed a bug in datagrid where dropdown filter does not render correctly. ([#7006](https://github.com/infor-design/enterprise/issues/7006))
-<<<<<<< HEAD
 - `[Datagrid]` Fixed a bug in datagrid where the icon cause clipping issues. ([#7000](https://github.com/infor-design/enterprise/issues/7000))
 - `[Datagrid]` Fixed a bug in datagrid where flex toolbar is not properly destroyed. ([NG#1423](https://github.com/infor-design/enterprise-ng/issues/1423))
-=======
 - `[Datagrid]` Fixed a bug in datagrid in datagrid where the icon cause clipping issues. ([#7000](https://github.com/infor-design/enterprise/issues/7000))
 - `[Tabs Header]` Changed the default background for tabs header in default and alternate. ([#6979](https://github.com/infor-design/enterprise/issues/6979))
->>>>>>> 4c58d890
 
 ## v4.70.0
 
