# What's New with Enterprise

## v4.19.0

### v4.19.0 Future Deprecation

### v4.19.0 Features

### v4.19.0 Fixes
<<<<<<< HEAD
- `[Datagrid]` Fixed an issue for xss where console.log was not sanitizing and make grid to not render. ([#1941](https://github.com/infor-design/enterprise/issues/1941))

### v4.19.0 Chore & Maintenance
=======

### v4.19.0 Chores & Maintenance
>>>>>>> 5c009a0f

## v4.18.0

### v4.18.0 Features

- `[App Menu]` Added support for personalization by adding the `is-personalizable` class the menu will now change colors along with headers ([#1847](https://github.com/infor-design/enterprise/issues/1847))
- `[App Menu]` Added a special role switcher dropdown to change the menu role. ([#1935](https://github.com/infor-design/enterprise/issues/1935))
- `[Personalize]` Added classes for the personalization colors so that you can personalize certain form elements. ([#1847](https://github.com/infor-design/enterprise/issues/1847))
- `[Expandable Area]` Added example of a standalone button the toggles a form area. ([#1935](https://github.com/infor-design/enterprise/issues/1935))
- `[Datagrid]` Added support so if there are multiple inputs within an editor they work with the keyboard tab key. ([#355](https://github.com/infor-design/enterprise-ng/issues/355))
- `[Editor]` Added a JS setting and CSS styles to support usage of a Flex Toolbar ([#1120](https://github.com/infor-design/enterprise/issues/1120))
- `[Header]` Added a JS setting and CSS styles to support usage of a Flex Toolbar ([#1120](https://github.com/infor-design/enterprise/issues/1120))
- `[Mask]` Added a setting for passing a locale string, allowing Number masks to be localized.  This enables usage of the `groupSize` property, among others, from locale data in the Mask. ([#440](https://github.com/infor-design/enterprise/issues/440))
- `[Masthead]` Added CSS styles to support usage of a Flex Toolbar ([#1120](https://github.com/infor-design/enterprise/issues/1120))
- `[Theme/Colors]` Added new component for getting theme and color information. This is used throughout the code. There was a hidden property `Soho.theme`, if you used this in some way you should now use `Soho.theme.currentTheme`. ([#1866](https://github.com/infor-design/enterprise/issues/1866))

### v4.18.0 Fixes

- `[App Menu]` Fixed some accessibility issues on the nav menu. ([#1721](https://github.com/infor-design/enterprise/issues/1721))
- `[Busy Indicator]` Fixed a bug that causes a javascript error when the busy indicator is used on the body tag. ([#1918](https://github.com/infor-design/enterprise/issues/1918))
- `[Css/Sass]` Fixed an issue where the High Contrast theme and Uplift theme were not using the right tokens. ([#1897](https://github.com/infor-design/enterprise/pull/1897))
- `[Colors]` Fixed the color palette demo page to showcase the correct hex values based on the current theme ([#1801](https://github.com/infor-design/enterprise/issues/1801))
- `[Contextual Action Panel]` Fixed an issue where cap modal would only open the first time. ([#1993](https://github.com/infor-design/enterprise/issues/1993))
- `[Datepicker]` Fixed an issue in NG where the custom validation is removed during the teardown of a datepicker.([NG #411](https://github.com/infor-design/enterprise-ng/issues/411))
- `[Datagrid]` Fixed an issue where lookup filterConditions were not rendering. ([#1873](https://github.com/infor-design/enterprise/issues/1873))
- `[Datagrid]` Fixed issue where header columns are misaligned with body columns on load. ([#1892](https://github.com/infor-design/enterprise/issues/1892))
- `[Datagrid]` Fixed an issue where filtering was missing translation. ([#1900](https://github.com/infor-design/enterprise/issues/1900))
- `[Datagrid]` Fixed an issue with the checkbox formatter where string based 1 or 0 would not work as a dataset source. ([#1948](https://github.com/infor-design/enterprise/issues/1948))
- `[Datagrid]` Fixed a bug where text would be misaligned when repeatedly toggling the filter row. ([#1969](https://github.com/infor-design/enterprise/issues/1969))
- `[Datagrid]` Added an example of expandOnActivate on a customer editor. ([#353](https://github.com/infor-design/enterprise-ng/issues/353))
- `[Datagrid]` Added ability to pass a function to the tooltip option for custom formatting. ([#354](https://github.com/infor-design/enterprise-ng/issues/354))
- `[Datagrid]` Fixed `aria-checked` not toggling correctly on selection of multiselect checkbox. ([#1961](https://github.com/infor-design/enterprise/issues/1961))
- `[Datagrid]` Fixed incorrectly exported CSV/Excel data. ([#2001](https://github.com/infor-design/enterprise/issues/2001))
- `[Dropdown]` Changed the way dropdowns work with screen readers to be a collapsible listbox.([#404](https://github.com/infor-design/enterprise/issues/404))
- `[Dropdown]` Fixed an issue where multiselect dropdown unchecking "Select All" was not getting clear after close list with Safari browser.([#1882](https://github.com/infor-design/enterprise/issues/1882))
- `[Dropdown]` Added an example of a color dropdown showing palette colors as icons.([#2013](https://github.com/infor-design/enterprise/issues/2013))
- `[Listbuilder]` Fixed an issue where the text was not sanitizing. ([#1692](https://github.com/infor-design/enterprise/issues/1692))
- `[Lookup]` Fixed an issue where the tooltip was using audible text in the code block component. ([#354](https://github.com/infor-design/enterprise-ng/issues/354))
- `[Locale]` Fixed trailing zeros were getting ignored when displaying thousands values. ([#404](https://github.com/infor-design/enterprise/issues/1840))
- `[MenuButton]` Improved the way menu buttons work with screen readers.([#404](https://github.com/infor-design/enterprise/issues/404))
- `[Message]` Added an audible announce of the message type.([#964](https://github.com/infor-design/enterprise/issues/964))
- `[Modal]` Changed text and button font colors to pass accessibility checks.([#964](https://github.com/infor-design/enterprise/issues/964))
- `[Multiselect]` Fixed an issue where previous selection was still selected after clear all by "Select All" option. ([#2003](https://github.com/infor-design/enterprise/issues/2003))
- `[Notifications]` Fixed a few issues with notification background colors by using the corresponding ids-identity token for each. ([1857](https://github.com/infor-design/enterprise/issues/1857), [1865](https://github.com/infor-design/enterprise/issues/1865))
- `[Notifications]` Fixed an issue where you couldn't click the close icon in Firefox. ([1573](https://github.com/infor-design/enterprise/issues/1573))
- `[Radios]` Fixed the last radio item was being selected when clicking on the first when displayed horizontal. ([#1878](https://github.com/infor-design/enterprise/issues/1878))
- `[Signin]` Fixed accessibility issues. ([#421](https://github.com/infor-design/enterprise/issues/421))
- `[Skiplink]` Fixed a z-index issue on skip links over the nav menu. ([#1721](https://github.com/infor-design/enterprise/issues/1721))
- `[Slider]` Changed the demo so the tooltip will hide when resizing the page. ([#2033](https://github.com/infor-design/enterprise/issues/2033))
- `[Stepprocess]` Fixed rtl style issues. ([#413](https://github.com/infor-design/enterprise/issues/413))
- `[Swaplist]` Fixed disabled styling on swap header buttons. ([#2019](https://github.com/infor-design/enterprise/issues/2019))
- `[Tabs]` Fixed an issue where focus was changed after enable/disable tabs. ([#1934](https://github.com/infor-design/enterprise/issues/1934))
- `[Tabs-Module]` Fixed an issue where the close icon was outside the searchfield. ([#1704](https://github.com/infor-design/enterprise/issues/1704))
- `[Toolbar]` Fixed issues when tooltip shows on hover of toolbar ([#1622](https://github.com/infor-design/enterprise/issues/1622))
- `[Validation]` Fixed an issue where the isAlert settings set to true, the border color, control text color, control icon color was displaying the color for the alert rather than displaying the default color. ([#1922](https://github.com/infor-design/enterprise/issues/1922))

### v4.18.0 Chore & Maintenance

- `[Buttons]` Updated button disabled states with corresponding ids-identity tokens. ([1914](https://github.com/infor-design/enterprise/issues/1914)
- `[Docs]` Added a statement on supporting accessibility. ([#1540](https://github.com/infor-design/enterprise/issues/1540))
- `[Docs]` Added the supported screen readers and some notes on accessibility. ([#1722](https://github.com/infor-design/enterprise/issues/1722))

(50 Issues Solved this release, Backlog Enterprise 294, Backlog Ng 80, 809 Functional Tests, 803 e2e Test)

## v4.17.1

### v4.17.1 Fixes

- `[Datagrid]` Fixed an issue where the second to last column was having resize issues with frozen column sets.(<https://github.com/infor-design/enterprise/issues/1890>)
- `[Datagrid]` Re-align icons and items in the datagrid's "short header" configuration.(<https://github.com/infor-design/enterprise/issues/1880>)
- `[Locale]` Fixed incorrect "groupsize" for `en-US` locale.(<https://github.com/infor-design/enterprise/issues/1907>)

### v4.17.1 Chores & Maintenance

- `[Demoapp]` Fixed embedded icons example with missing icons.(<https://github.com/infor-design/enterprise/issues/1889>)
- `[Demoapp]` Fixed notification demo examples.(<https://github.com/infor-design/enterprise/issues/1893>, <https://github.com/infor-design/enterprise/pull/1896>)

(5 Issues Solved this patch release)

## v4.17.0

- [Npm Package](https://www.npmjs.com/package/ids-enterprise)
- [IDS Enterprise Angular Change Log](https://github.com/infor-design/enterprise-ng/blob/master/docs/CHANGELOG.md)

### v4.17.0 Future Deprecation

- `[Mask]` Using legacy mask options is now deprecated (was starting 4.3.2) and we will remove this in approximately 6 months from the code base. This means using the `data-mask` option and the `mode` as well as legacy patterns in favor of the newer settings and regexes. ([#439](https://github.com/infor-design/enterprise/issues/439))

### v4.17.0 Features

- `[Datagrid]` Added support for ellipsis to header text. ([#842](https://github.com/infor-design/enterprise/issues/842))
- `[Datagrid]` Added support to cancel `rowactivated` event. Now it will trigger the new event `beforerowactivated` which will wait/sync to cancel or proceed to do `rowactivated` event. ([#1021](https://github.com/infor-design/enterprise/issues/1021))
- `[Datagrid]` Added option to align grouped headers text. ([#1714](https://github.com/infor-design/enterprise/issues/1714))
- `[Datagrid]` Tabbing through a new row moves focus to next line for a lookup column. ([#1822](https://github.com/infor-design/enterprise/issues/1822))
- `[Datagrid]` Validation tooltip does not wrap words correctly across multiple lines. ([#1829](https://github.com/infor-design/enterprise/issues/1829))
- `[Dropdown]` Added support to make dropdown readonly fields optionally not tab-able. ([#1591](https://github.com/infor-design/enterprise/issues/1591))
- `[Form Compact]` Implemented design for field-heavy forms. This design is experimental, likely not production ready, and subject to change without notice. ([#1699](https://github.com/infor-design/enterprise/issues/1699))
- `[Hierarchy]` Changed the newer stacked layout to support mutiple root elements. ([#1677](https://github.com/infor-design/enterprise/issues/1677))
- `[Locale]` Added support for passing in `locale` or `language` to the `parse` and `format` and `translation` functions so they will work without changing the current locale or language. ([#462](https://github.com/infor-design/enterprise/issues/462))
- `[Locale]` Added support for setting a specific group size other than the ones in the locale. This includes using no group size. ([#462](https://github.com/infor-design/enterprise/issues/462))
- `[Locale]` Added support for showing timezones in the current language with a fall back for IE 11. ([#592](https://github.com/infor-design/enterprise/issues/592))
- `[Locale]` Added support for different group sizes. This was previously not working correctly for locales like hi-IN (using 3, 2 group sizes) and en-US (using 3, 0 group sizes). We will later make this work on masks on a separate issue. ([#441](https://github.com/infor-design/enterprise/issues/441))
- `[Locale]` Its now possible to add new locales in by adding them to the `defaultLocales` and `supportedLocales` sets. ([#402](https://github.com/infor-design/enterprise/issues/402))
- `[Locale]` Added an example to show extending locales with new strings and an api method to make it easier. because of the way this is split, if your directly adding to `Locale.cultures` you will need to adjust your code to extend from `Locale.languages` instead. ([#402](https://github.com/infor-design/enterprise/issues/402))
- `[Locale]` Added support for having a different language and locale. This is done by calling the new `setLanguage` function. ([#1552](https://github.com/infor-design/enterprise/issues//1552))
- `[Locale / Mask]` Added limited initial support for some unicode languages. This means you can convert to and from numbers typed in Devangari, Arabic, and Chinese (Financial and Simplified). ([#439](https://github.com/infor-design/enterprise/issues/439))
- `[Locale]` Added support for passing a `locale` other the the current locale to calendar, monthview, datepicker and timepicker. ([#462](https://github.com/infor-design/enterprise/issues/462))
- `[Mask]` It is now possible to type numbers in unicode such as Devangari, Arabic, and Chinese (Financial and Simplified) into the the masks that involve numbers. ([#439](https://github.com/infor-design/enterprise/issues/439))
- `[Modal]` Added an option to dictate the maximum width of the modal. ([#1802](https://github.com/infor-design/enterprise/issues/1802))
- `[Icons]` Add support for creating an svg file for the Uplift theme's (alpha) new icons from ids-identity@2.4.0 assets. ([#1759](https://github.com/infor-design/enterprise/issues/1759))
- `[Radar]` Added support to three label sizes (name, abbrName, shortName). ([#1553](https://github.com/infor-design/enterprise/issues/1553))

### v4.17.0 Fixes

- `[Accordion]` Fixed a bug where some truncated text elements were not generating a tooltip. ([#1736](https://github.com/infor-design/enterprise/issues/1736))
- `[Builder]` Cropped Header for Builder Panel When Text is Long. ([#1814](https://github.com/infor-design/enterprise/issues/1814))
- `[Calendar]` Event model title color is not correct if the modal is opened and another event is selected. ([#1739](https://github.com/infor-design/enterprise/issues/1739))
- `[Calendar]` Modal is still displayed after changing months. ([#1741](https://github.com/infor-design/enterprise/issues/1741))
- `[Calendar]` Changing some event spans is causing missing dates on the dialogs. ([#1708](https://github.com/infor-design/enterprise/issues/1708))
- `[Composite Form]` Fix a bug in IE11 where composite form content overflows to the lower container. ([#1768](https://github.com/infor-design/enterprise/issues/1768))
- `[Datagrid]` Added a fix where the column is next to the edge of the browser and the filter dropdown popup overflow the page.([#1604](https://github.com/infor-design/enterprise/issues/1604))
- `[Datagrid]` Added a fix to allow the commit of a cell edit after tabbing into a cell once having clicked into a previous cell.([#1608](https://github.com/infor-design/enterprise/issues/1608))
- `[Datagrid]` Stretch column not working in Edge browser. ([#1716](https://github.com/infor-design/enterprise/issues/1716))
- `[Datagrid]` Fixed a bug where the source callback was not called when filtering. ([#1688](https://github.com/infor-design/enterprise/issues/1688))
- `[Datagrid]` Fixed a bug where filtering Order Date with `is-not-empty` on a null value would not correctly filter out results. ([#1718](https://github.com/infor-design/enterprise/issues/1718))
- `[Datagrid]` Fixed a bug where when using the `disableClientSideFilter` setting the filtered event would not be called correctly. ([#1689](https://github.com/infor-design/enterprise/issues/1689))
- `[Datagrid]` Fixed a bug where hidden columns inside a colspan were aligning incorrectly. ([#1764](https://github.com/infor-design/enterprise/issues/1764))
- `[Dropdown]` Fixed a layout error on non inline fields with errors. ([#1770](https://github.com/infor-design/enterprise/issues/1770))
- `[Dropdown]` Fixed a bug where the dropdown did not close when tabbing if using the `noSearch` setting. ([#1731](https://github.com/infor-design/enterprise/issues/1731))
- `[Modal]` Fixed a bug where the modal can overflow the page. ([#1802](https://github.com/infor-design/enterprise/issues/1802))
- `[Radio Button]` Fixed a rendering problem on the selected state of Radio Buttons used inside of Accordion components. ([#1568](https://github.com/infor-design/enterprise/issues/1568))
- `[Radio Button]` Fixed a z-index issue that was causing radio buttons to sometimes display over top of page sections where they should have instead scrolled beneath. ([#1014](https://github.com/infor-design/enterprise/issues/1014))

### v4.17.0 Chore & Maintenance

- `[Css/Sass]` Replaced font-size numerical declarations with their ids-identity token counterpart. ([#1640](https://github.com/infor-design/enterprise/issues/1640))
- `[Demoapp]` Removed query parameter for changing fonts. ([#1747](https://github.com/infor-design/enterprise/issues/1747))
- `[Build]` Added a process to notify developers that things are being deprecated or going away. Documented the current deprecations in this system and made [notes for developers](https://github.com/infor-design/enterprise/blob/master/docs/CODING-STANDARDS.md#deprecations). ([#1747](https://github.com/infor-design/enterprise/issues/1747))
- `[Veracode]` Made additional fixes and mitigated in veracode. ([#1723](https://github.com/infor-design/enterprise/issues/1723))

(30 Issues Solved this release, Backlog Enterprise 224, Backlog Ng 59, 785 Functional Tests, 793 e2e Test)

## v4.16.0

- [Npm Package](https://www.npmjs.com/package/ids-enterprise)
- [IDS Enterprise Angular Change Log](https://github.com/infor-design/enterprise-ng/blob/master/docs/CHANGELOG.md)

### v4.16.0 Features

- `[Busy Indicator]` Made a fix to make it possible to use a busy indicator on a modals. ([#827](https://github.com/infor-design/enterprise/issues/827))
- `[Datagrid]` Added an option to freeze columns from scrolling on the left and/or right. The new option is called `frozenColumns`. See notes on what works and doesnt with frozen column in the datagrid docs frozen column section. ([#464](https://github.com/infor-design/enterprise/issues/464))
- `[Editor]` Added new state called "preview" a non editable mode to editor. Where it only shows the HTML with no toolbar, borders etc. ([#1413](https://github.com/infor-design/enterprise/issues/1413))
- `[Field Filter]` Added support to get and set filter type programmatically. ([#1181](https://github.com/infor-design/enterprise/issues/1181))
- `[Hierarchy]` Add print media styles to decrease ink usage and increase presentability for print format. Note that you may need to enable the setting to print background images, both Mac and PC have a setting for this. ([#456](https://github.com/infor-design/enterprise/issues/456))
- `[Hierarchy]` Added a new "stacked" layout to eventually replace the current layouts. This works better responsively and prevents horizontal scrolling. ([#1629](https://github.com/infor-design/enterprise/issues/1629))
- `[Pager]` Added a "condensed" page size selector button for use on pagers in smaller containers, such as the list side of the list/detail pattern. ([#1459](https://github.com/infor-design/enterprise/issues/1459))

### v4.16.0 Future Deprecation

- `[Hierarchy]` The following options are now deprecated and will be removed approximately 2019-05-15. `paging` and `mobileView`. ([#1629](https://github.com/infor-design/enterprise/issues/1629))
- `[Hierarchy]` Stacked layout will become the default layout in favor of the existing horizontal layout, so the horizontal layout is now considered deprecated and will be removed approximately 2019-05-15. ([#1629](https://github.com/infor-design/enterprise/issues/1629))

### v4.16.0 Fixes

- `[Application Menu]` Fixed the truncation of long text in an accordion element in the application menu by adding a tooltip to truncated elements. ([#457](https://github.com/infor-design/enterprise/issues/457))
- `[Calendar]` Disable the new event modal when no template is defined. ([#1700](https://github.com/infor-design/enterprise/issues/1700))
- `[Dropdown]` Fixed a bug where the ellipsis was not showing on long text in some browsers. ([#1550](https://github.com/infor-design/enterprise/issues/1550))
- `[Datagrid]` Fixed a bug in equals filter on multiselect filters. ([#1586](https://github.com/infor-design/enterprise/issues/1586))
- `[Datagrid]` Fixed a bug where incorrect data is shown in the events in tree grid. ([#315](https://github.com/infor-design/enterprise-ng/issues/315))
- `[Datagrid]` Fixed a bug where when using minWidth on a column and sorting the column will become misaligned. ([#1481](https://github.com/infor-design/enterprise/issues/1481))
- `[Datagrid]` Fixed a bug where when resizing the last column may become invisible. ([#1456](https://github.com/infor-design/enterprise/issues/1456))
- `[Datagrid]` Fixed a bug where a checkbox column will become checked when selecting if there is no selection checkbox. ([#1641](https://github.com/infor-design/enterprise/issues/1641))
- `[Datagrid]` Fixed a bug where the last column would sometimes not render fully for buttons with longer text. ([#1246](https://github.com/infor-design/enterprise/issues/1246))
- `[Datagrid]` Fixed a bug where showMonthYearPicker did not work correctly on date filters. ([#1532](https://github.com/infor-design/enterprise-ng/issues/1532))
- `[Validation]` Fixed a bug in removeError where the icon is sometimes not removed. ([#1556](https://github.com/infor-design/enterprise/issues/1556))
- `[Datepicker]` Fixed the range picker to clear when changing months in a filter. ([#1537](https://github.com/infor-design/enterprise/issues/1537))
- `[Datepicker]` Fixed disabled dates example to validate again on disabled dates. ([#1445](https://github.com/infor-design/enterprise/issues/1445))
- `[Datagrid]` Fixed a Date Editor bug when passing a series of zeroes to a datagrid cell with an editable date. ([#1020](https://github.com/infor-design/enterprise/issues/1020))
- `[Dropdown]` Fixed a bug where a dropdown will never reopen if it is closed by clicking a menu button. ([#1670](https://github.com/infor-design/enterprise/issues/1670))
- `[Icons]` Established missing icon sourcing and sizing consistency from ids-identity icon/svg assets. ([PR#1628](https://github.com/infor-design/enterprise/pull/1628))
- `[Listview]` Addressed performance issues with paging on all platforms, especially Windows and IE/Edge browsers. As part of this, reworked all components that integrate with the Pager component to render their contents based on a dataset, as opposed to DOM elements. ([#922](https://github.com/infor-design/enterprise/issues/922))
- `[Lookup]` Fixed a bug with settings: async, server-side, and single select modes.  The grid was not deselecting the previously selected value when a new row was clicked.  If the value is preselected in the markup, the lookup modal will no longer close prematurely. ([PR#1654](https://github.com/infor-design/enterprise/issues/1654))
- `[Pager]` Made it possible to set and persist custom tooltips on first, previous, next and last pager buttons. ([#922](https://github.com/infor-design/enterprise/issues/922))
- `[Pager]` Fixed propagation of the `pagesizes` setting when using `updated()`. Previously the array was deep extended instead of being replaced outright. ([#1466](https://github.com/infor-design/enterprise/issues/1466))
- `[Tree]` Fixed a bug when calling the disable or enable methods of the tree. This was not working with ie11. ([PR#1600](https://github.com/infor-design/enterprise/issues/1600))
- `[Stepprocess]` Fixed a bug where the step folder was still selected when it was collapsed or expanded. ([#1633](https://github.com/infor-design/enterprise/issues/1633))
- `[Swaplist]` Fixed a bug where items were not able to drag anymore after make the search. ([#1703](https://github.com/infor-design/enterprise/issues/1703))
- `[Toolbar Flex]` Added the ability to pass in a `beforeOpen` callback to the More Actions menu (fixes a bug where it wasn't possible to dynamically add content to the More Actions menu in same way that was possible on the original Toolbar component)
- `[Toolbar Flex]` Fixed a bug where selected events were not bubbling up for a menu button on a flex toolbar. ([#1709](https://github.com/infor-design/enterprise/issues/1709))
- `[Stepprocess]` Disabled step selected when using the next or previous button. ([#1697](https://github.com/infor-design/enterprise/issues/1697))
- `[Tree]` Fixed a bug when calling the disable or enable methods of the tree. This was not working with ie11. ([PR#1600](https://github.com/infor-design/enterprise/issues/1600))

### v4.16.0 Chore & Maintenance

- `[Demo App]` Removed the search icon from the header on test pages as it doesn't function. ([#1449](https://github.com/infor-design/enterprise/issues/1449))
- `[Demo App]` Added a fix for incorrect links when running on windows. ([#1549](https://github.com/infor-design/enterprise/issues/1549))
- `[Docs]` Added a fix to prevent the documentation generator from failing intermittently. ([#1377](https://github.com/infor-design/enterprise/issues/1377))

(29 Issues Solved this release, Backlog Enterprise 203, Backlog Ng 69, 735 Functional Tests, 670 e2e Test)

## v4.15.0

- [Npm Package](https://www.npmjs.com/package/ids-enterprise)
- [IDS Enterprise Angular Change Log](https://github.com/infor-design/enterprise-ng/blob/master/docs/CHANGELOG.md)

### v4.15.0 Features

- `[Datagrid]` Added support for lookup in the datagrid filter. ([#653](https://github.com/infor-design/enterprise/issues/653))
- `[Datagrid]` Added support for masks on lookup editors. ([#406](https://github.com/infor-design/enterprise/issues/406))
- `[Validation]` When using legacy mode validation, made the icon dim if the text was on top of it. ([#644](https://github.com/infor-design/enterprise/issues/644))
- `[Calendar]` Now possible to edit events both with the API and by clicking/double clicking events. And other improvements. ([#1436](https://github.com/infor-design/enterprise/issues/1436))
- `[Datagrid]` Added new methods to clear dirty cells on cells, rows, and all. ([#1303](https://github.com/infor-design/enterprise/issues/1303))
- `[Tree]` Added several improvements: the ability to show a dropdown on the tree node, the ability to add nodes in between current nodes, the ability to set checkboxes for selection only on some nodes, and the ability to customize icons. ([#1364](https://github.com/infor-design/enterprise/issues/1364))
- `[Datagrid]` Added the ability to display or hide the new row indicator with a new `showNewIndicator` option. ([#1589](https://github.com/infor-design/enterprise/issues/1589))

### v4.15.0 Fixes

- `[Icons]` Icons with the word `confirm` have been changed to `success`. This is partially backwards compatible for now. We deprecated `confirm` and will remove in the next major version so rename your icons. Example `icon-confirm` to `icon-success`. ([#963](https://github.com/infor-design/enterprise/issues/963))
- `[Icons]` The alert icons now have a white background allowing them to appear on colored sections. There are now two versions, for example: `icon-error` and `icon-error-solid`. These are used in calendar. ([#1436](https://github.com/infor-design/enterprise/issues/1436))
- `[Circle Pager]` Made significant improvements to resizing, especially on tabs. ([#1284](https://github.com/infor-design/enterprise/issues/1284))
- `[Datagrid]` In high contrast mode the background is now white when editing cells. ([#1421](https://github.com/infor-design/enterprise/issues/1421))
- `[Dropdown]` Fixed an issue where filter did not work in no-search mode with the Caps Lock key. ([#1500](https://github.com/infor-design/enterprise/issues/1500))
- `[Popupmenu]` Fixed an issue when using the same menu on multiple inputs wherein destroying one instance actually destroyed all instances. ([#1025](https://github.com/infor-design/enterprise/issues/1025))
- `[Swaplist]` Fixed a bug where Shift+M did not work when typing in the search. ([#1408](https://github.com/infor-design/enterprise/issues/1408))
- `[Popupmenu]` Fixed a bug in immediate mode where right click only worked the first time. ([#1507](https://github.com/infor-design/enterprise/issues/1507))
- `[Editor]` Fixed a bug where clear formatting did not work in safari. ([#911](https://github.com/infor-design/enterprise/issues/911))
- `[Colorpicker]` Fixed a bug in Angular where the picker did not respond correctly to `editable=false` and `disabled=true`. ([#257](https://github.com/infor-design/enterprise-ng/issues/257))
- `[Locale]` Fixed a bug where the callback did not complete on nonexistent locales. ([#1267](https://github.com/infor-design/enterprise/issues/1267))
- `[Calendar]` Fixed a bug where event details remain when filtering event types. ([#1436](https://github.com/infor-design/enterprise/issues/1436))
- `[Busy Indicator]` Fixed a bug where the indicator closed when clicking on accordions. ([#281](https://github.com/infor-design/enterprise-ng/issues/281))
- `[Datagrid Tree]` Fixed the need for unique IDs on the tree nodes. ([#1361](https://github.com/infor-design/enterprise/issues/1361))
- `[Editor]` Improved the result of pasting bullet lists from MS Word. ([#1351](https://github.com/infor-design/enterprise/issues/1351))
- `[Hierarchy]` Fixed layout issues in the context menu in RTL mode. ([#1310](https://github.com/infor-design/enterprise/issues/1310))
- `[Datagrid]` Added a setting `allowChildExpandOnMatch` that optionally determines if a search/filter will show and allow nonmatching children to be shown. ([#1422](https://github.com/infor-design/enterprise/issues/1422))
- `[Datagrid]` If a link is added with a href it will now be followed when clicking, rather than needing to use the click method setting on columns. ([#1473](https://github.com/infor-design/enterprise/issues/1473))
- `[Datagrid Tree]` Fixed a bug where Expand/Collapse text is added into the +/- cell. ([#1145](https://github.com/infor-design/enterprise/issues/1145))
- `[Dropdown]` Fixed a bug in NG where two dropdowns in different components would cause each other to freeze. ([#229](https://github.com/infor-design/enterprise-ng/issues/229))
- `[Editor]` Verified a past fix where editor would not work with all buttons when in a modal. ([#408](https://github.com/infor-design/enterprise/issues/408))
- `[Datagrid Tree]` Fixed a bug in `updateRow` that caused the indent of the tree grid to collapse. ([#405](https://github.com/infor-design/enterprise/issues/405))
- `[Empty Message]` Fixed a bug where a null empty message would not be possible. This is used to show no empty message on initial load delays. ([#1467](https://github.com/infor-design/enterprise/issues/1467))
- `[Lookup]` Fixed a bug where nothing is inserted when you click a link editor in the lookup. ([#1315](https://github.com/infor-design/enterprise/issues/1315))
- `[About]` Fixed a bug where the version would not show when set. It would show the IDS version. ([#1414](https://github.com/infor-design/enterprise/issues/1414))
- `[Datagrid]` Fixed a bug in `disableClientSort` / `disableClientFilter`. It now retains visual indicators on sort and filter. ([#1248](https://github.com/infor-design/enterprise/issues/1248))
- `[Tree]` Fixed a bug where selected nodes are selected again after loading child nodes. ([#1270](https://github.com/infor-design/enterprise/issues/1270))
- `[Input]` Fixed a bug where inputs that have tooltips will not be selectable with the cursor. ([#1354](https://github.com/infor-design/enterprise/issues/1354))
- `[Accordion]` Fixed a bug where double clicking a header will open and then close the accordion. ([#1314](https://github.com/infor-design/enterprise/issues/1314))
- `[Datagrid]` Fixed a bug on hover with taller cells where the hover state would not cover the entire cell. ([#1490](https://github.com/infor-design/enterprise/issues/1490))
- `[Editor]` Fixed a bug where the image would still be shown if you press the Esc key and cancel the image dialog. ([#1489](https://github.com/infor-design/enterprise/issues/1489))
- `[Datagrid Lookup]` Added additional missing event info for ajax requests and filtering. ([#1486](https://github.com/infor-design/enterprise/issues/1486))
- `[Tabs]` Added protection from inserting HTML tags in the add method (XSS). ([#1462](https://github.com/infor-design/enterprise/issues/1462))
- `[App Menu]` Added better text wrapping for longer titles. ([#1116](https://github.com/infor-design/enterprise/issues/1116))
- `[Contextual Action Panel]` Fixed some examples so that they reopen more than one time. ([#1116](https://github.com/infor-design/enterprise/issues/506))
- `[Searchfield]` Fixed a border styling issue on longer labels in the search. ([#1500](https://github.com/infor-design/enterprise/issues/1500))
- `[Tabs Multi]` Improved the experience on mobile by collapsing the menus a bit. ([#971](https://github.com/infor-design/enterprise/issues/971))
- `[Lookup]` Fixed missing ellipsis menu on mobile devices. ([#1068](https://github.com/infor-design/enterprise/issues/1068))
- `[Accordion]` Fixed incorrect font size on p tags in the accordion. ([#1116](https://github.com/infor-design/enterprise/issues/1116))
- `[Line Chart]` Fixed and improved the legend text on mobile viewport. ([#609](https://github.com/infor-design/enterprise/issues/609))

### v4.15.0 Chore & Maintenance

- `[General]` Migrated sass to use IDS color variables. ([#1435](https://github.com/infor-design/enterprise/issues/1435))
- `[Angular]` Added all settings from 4.13 in time for future 5.1.0 ([#274](https://github.com/infor-design/enterprise-ng/issues/274))
- `[General]` Fixed some incorrect layouts. ([#1357](https://github.com/infor-design/enterprise/issues/1357))
- `[Targeted Achievement]` Removed some older non working examples. ([#520](https://github.com/infor-design/enterprise/issues/520))

(50 Issues Solved this release, Backlog Enterprise 294, Backlog Ng 80, 809 Functional Tests, 716 e2e Test)

## v4.14.0

- [Npm Package](https://www.npmjs.com/package/ids-enterprise)
- [IDS Enterprise Angular Change Log](https://github.com/infor-design/enterprise-ng/blob/master/docs/CHANGELOG.md)

### v4.14.0 Features

- `[Datepicker/Monthview]` Added a setting for the day of week the calendar starts that can be used outside of the Locale setting. ([#1179](https://github.com/infor-design/enterprise/issues/1179))
- `[Datagrid]` Made the tree datagrid work a lot better with filtering. ([#1281](https://github.com/infor-design/enterprise/issues/1281))
- `[Autocomplete/SearchField]` Added a caseSensitive filtering option. ([#385](https://github.com/infor-design/enterprise/issues/385))
- `[Datagrid]` Added an option `headerAlign` to set alignment on the header different than the rows. ([#420](https://github.com/infor-design/enterprise/issues/420))
- `[Message]` Added the ability to use certain formatter html tags in the message content. ([#379](https://github.com/infor-design/enterprise/issues/379))

### v4.14.0 Fixes

- `[Swaplist]` Fixed a bug that if you drag really fast everything disappears. ([#1195](https://github.com/infor-design/enterprise/issues/1195))
- `[Hierarchy]` Fixed a bug that part of the profile menu is cut off. ([#931](https://github.com/infor-design/enterprise/issues/931))
- `[Datagrid/Dropdown]` Fixed a bug that part of the dropdown menu is cut off. ([#1420](https://github.com/infor-design/enterprise/issues/1420))
- `[Modal]` Fixed bugs where with certain field types modal validation was not working. ([#1213](https://github.com/infor-design/enterprise/issues/1213))
- `[Dropdown]` Fixed a regression where the tooltip was not showing when data is overflowed. ([#1400](https://github.com/infor-design/enterprise/issues/1400))
- `[Tooltip]` Fixed a bugs where a tooltip would show up in unexpected places. ([#1396](https://github.com/infor-design/enterprise/issues/1396))
- `[Datagrid/Dropdown]` Fixed a bug where an error would occur if showSelectAll is used. ([#1360](https://github.com/infor-design/enterprise/issues/1360))
- `[Datagrid/Tooltip]` Fixed a bugs where a tooltip would show up in the header unexpectedly. ([#1395](https://github.com/infor-design/enterprise/issues/1395))
- `[Popupmenu]` Fixed incorrect highlighting on disabled list items.  ([#982](https://github.com/infor-design/enterprise/issues/982))
- `[Contextual Action Panel]` Fixed issues with certain styles of invoking the CAP where it would not reopen a second time. ([#1139](https://github.com/infor-design/enterprise/issues/1139))
- `[Spinbox]` Added a fix so the page will not zoom when click + and - on mobile devices. ([#1070](https://github.com/infor-design/enterprise/issues/1070))
- `[Splitter]` Removed the tooltip from the expand/collapse button as it was superfluous. ([#1180](https://github.com/infor-design/enterprise/issues/1180))
- `[Datagrid]` Added a fix so the last column when stretching will do so with percentage so it will stay when the page resize or the menu opens/closes. ([#1168](https://github.com/infor-design/enterprise/issues/1168))
- `[Datagrid]` Fixed bugs in the server side and filtering example. ([#396](https://github.com/infor-design/enterprise/issues/396))
- `[Datagrid]` Fixed a bug in applyFilter with datefields. ([#1269](https://github.com/infor-design/enterprise/issues/1269))
- `[Datagrid]` Fixed a bug in updateCellNode where sometimes it did not work. ([#1122](https://github.com/infor-design/enterprise/issues/1122))
- `[Hierarchy]` Made the empty image ring the same color as the left edge. ([#932](https://github.com/infor-design/enterprise/issues/932))
- `[Datagrid/Dropdown]` Fixed an issue that tab did not close dropdown editors. ([#1198](https://github.com/infor-design/enterprise/issues/1198))
- `[Datagrid/Dropdown]` Fixed a bug that if you click open a dropdown editor then you cannot use arrow keys to select. ([#1387](https://github.com/infor-design/enterprise/issues/1387))
- `[Datagrid/Dropdown]` Fixed a bug that if a smaller number of items the menu would be too short. ([#1298](https://github.com/infor-design/enterprise/issues/1298))
- `[Searchfield]` Fixed a bug that the search field didnt work in safari. ([#225](https://github.com/infor-design/enterprise/issues/225))
- `[Datagrid/Dropdown]` Fixed a bug that source is used the values may be cleared out when opening the list. ([#1185](https://github.com/infor-design/enterprise/issues/1185))
- `[Personalization]` Fixed a bug that when calling initialize the personalization would reset. ([#1231](https://github.com/infor-design/enterprise/issues/1231))
- `[Tabs]` Fixed the alignment of the closing icon. ([#1056](https://github.com/infor-design/enterprise/issues/1056))
- `[Dropdown]` Fixed list alignment issues on mobile. ([#1069](https://github.com/infor-design/enterprise/issues/1069))
- `[Dropdown]` Fixed issues where the listbox would not close on mobile. ([#1119](https://github.com/infor-design/enterprise/issues/1119))
- `[Dropdown]` Fixed a bug where modals would close on url hash change. ([#1207](https://github.com/infor-design/enterprise/issues/1207))
- `[Contextual Action Panel]` Fixed an issue where buttons would occasionally be out of view. ([#283](https://github.com/infor-design/enterprise/issues/283))
- `[Empty Message]` Added a new icon to indicate using the search function. ([#1325](https://github.com/infor-design/enterprise/issues/1325))
- `[Searchfield]` Added a fix for landscape mode on mobile. ([#1102](https://github.com/infor-design/enterprise/issues/1102))
- `[Datagrid]` Added a fix for hard to read fields in high contrast mode. ([#1193](https://github.com/infor-design/enterprise/issues/1193))

### v4.14.0 Chore & Maintenance

- `[General]` Fixed problems with the css mapping where the line numbers were wrong in the map files. ([#962](https://github.com/infor-design/enterprise/issues/962))
- `[Docs]` Added setting so themes can be shown in the documentation pages. ([#1327](https://github.com/infor-design/enterprise/issues/1327))
- `[Docs]` Made links to example pages open in a new window. ([#1132](https://github.com/infor-design/enterprise/issues/1132))

(43 Issues Solved this release, Backlog Enterprise 181, Backlog Ng 64, 682 Functional Tests, 612 e2e Test)

## v4.13.0

- [Npm Package](https://www.npmjs.com/package/ids-enterprise)
- [IDS Enterprise Angular Change Log](https://github.com/infor-design/enterprise-ng/blob/master/docs/CHANGELOG.md)

### v4.13.0 Features

- `[Calendar]` Added some new features such as upcoming events view, RTL, keyboard support and fixed styling issues and bugs. ([#1221](https://github.com/infor-design/enterprise/issues/1221))
- `[Flex Toolbar]` Added search field integration, so that the search field is mainly close to being able to replace the legacy toolbar. ([#269](https://github.com/infor-design/enterprise/issues/269))
- `[Bar]` Added short, medium label support for adapting the chart to responsive views. ([#1094](https://github.com/infor-design/enterprise/issues/1094))
- `[Textarea]` Added maxLength option to prevent typing over a set maximum. ([#1046](https://github.com/infor-design/enterprise/issues/1046))
- `[Textarea]` Added maxGrow option to prevent growing when typing over a set max. ([#1147](https://github.com/infor-design/enterprise/issues/1147))
- `[Datagrid]` If using the `showDirty` option the indication will now be on each cell. ([#1183](https://github.com/infor-design/enterprise/issues/1183))
- `[Datepicker]` Added an option `useCurrentTime` that will insert current time instead of noon time with date and timepickers. ([#1087](https://github.com/infor-design/enterprise/issues/1087))
- `[General]` Included an IE 11 polyfill for ES6 Promises, this is a new dependency in the package.json you should include. ([#1172](https://github.com/infor-design/enterprise/issues/1172))
- `[General]` Add translations in 38 languages including new support for Slovak (sk-SK). ([#557](https://github.com/infor-design/enterprise/issues/557))

### v4.13.0 Fixes

- `[Tooltips]` Fixed an important bug where tooltips would stick around in the page on the top corner. ([#1273](https://github.com/infor-design/enterprise/issues/1273))
- `[Tooltips]` Fixed some contrast issues on the high contrast theme. ([#1249](https://github.com/infor-design/enterprise/issues/1249))
- `[Tooltips]` Fixed a bug where Toolbar "More Actions" menu buttons could incorrectly display a tooltip overlapping an open menu. ([#1242](https://github.com/infor-design/enterprise/issues/1242))
- `[Datepicker / Timepicker]` Removed the need to use the customValidation setting. You can remove this option from your code. The logic will pick up if you added customValidation to your input by adding a data-validate option. You also may need to add `date` or `availableDate` validation to your  data-validate attribute if these validations are desired along with your custom or required validation. ([#862](https://github.com/infor-design/enterprise/issues/862))
- `[Menubutton]` Added a new setting `hideMenuArrow` you can use for buttons that don't require an arrow, such as menu buttons. ([#1088](https://github.com/infor-design/enterprise/issues/1088))
- `[Dropdown]` Fixed issues with destroy when multiple dropdown components are on the page. ([#1202](https://github.com/infor-design/enterprise/issues/1202))
- `[Datagrid]` Fixed alignment issues when using filtering with some columns that do not have a filter. ([#1124](https://github.com/infor-design/enterprise/issues/1124))
- `[Datagrid]` Fixed an error when dynamically adding context menus. ([#1216](https://github.com/infor-design/enterprise/issues/1216))
- `[Datagrid]` Added an example of dynamic intermediate paging and filtering. ([#396](https://github.com/infor-design/enterprise/issues/396))
- `[Dropdown]` Fixed alignment issues on mobile devices. ([#1069](https://github.com/infor-design/enterprise/issues/1069))
- `[Datepicker]` Fixed incorrect assumptions, causing incorrect umalqura calendar calculations. ([#1189](https://github.com/infor-design/enterprise/issues/1189))
- `[Datepicker]` Fixed an issue where the dialog would not close on click out if opening the time dropdown components first. ([#1278](https://github.com/infor-design/enterprise/issues/))
- `[General]` Added the ability to stop renderLoop. ([#214](https://github.com/infor-design/enterprise/issues/214))
- `[Datepicker]` Fixed an issue reselecting ranges with the date picker range option. ([#1197](https://github.com/infor-design/enterprise/issues/1197))
- `[Editor]` Fixed bugs on IE with background color option. ([#392](https://github.com/infor-design/enterprise/issues/392))
- `[Colorpicker]` Fixed issue where the palette is not closed on enter key / click. ([#1050](https://github.com/infor-design/enterprise/issues/1050))
- `[Accordion]` Fixed issues with context menus on the accordion. ([#639](https://github.com/infor-design/enterprise/issues/639))
- `[Searchfield]` Made no results appear not clickable. ([#329](https://github.com/infor-design/enterprise/issues/329))
- `[Datagrid]` Added an example of groups and paging. ([#435](https://github.com/infor-design/enterprise/issues/435))
- `[Editor]` Fixed the dirty indicator when using toolbar items. ([#910](https://github.com/infor-design/enterprise/issues/910))
- `[Datagrid]` Fixed a bug that made tooltips disappear when a lookup editor is closed. ([#1186](https://github.com/infor-design/enterprise/issues/1186))
- `[Datagrid]` Fixed a bug where not all rows are removed in the removeSelected function. ([#1036](https://github.com/infor-design/enterprise/issues/1036))
- `[Datagrid]` Fixed bugs in activateRow and deactivateRow in some edge cases. ([#948](https://github.com/infor-design/enterprise/issues/948))
- `[Datagrid]` Fixed formatting of tooltips on the header and filter. ([#955](https://github.com/infor-design/enterprise/issues/955))
- `[Datagrid]` Fixed wrong page number when saving the page number in localstorage and reloading. ([#798](https://github.com/infor-design/enterprise/issues/798))
- `[Tree]` Fixed issues when expanding and collapsing after dragging nodes around. ([#1183](https://github.com/infor-design/enterprise/issues/1183))
- `[ContextualActionPanel]` Fixed a bug where the CAP will be closed if clicking an accordion in it. ([#1138](https://github.com/infor-design/enterprise/issues/1138))
- `[Colorpicker]` Added a setting (customColors) to prevent adding default colors if totally custom colors are used. ([#1135](https://github.com/infor-design/enterprise/issues/1135))
- `[AppMenu]` Improved contrast in high contrast theme. ([#1146](https://github.com/infor-design/enterprise/issues/1146))
- `[Searchfield]` Fixed issue where ascenders/descenders are cut off. ([#1101](https://github.com/infor-design/enterprise/issues/1101))
- `[Tree]` Added sortstop and sortstart events. ([#1003](https://github.com/infor-design/enterprise/issues/1003))
- `[Searchfield]` Fixed some alignment issues in different browsers. ([#1106](https://github.com/infor-design/enterprise/issues/1106))
- `[Searchfield]` Fixed some contrast issues in different browsers. ([#1104](https://github.com/infor-design/enterprise/issues/1104))
- `[Searchfield]` Prevent multiple selected events from firing. ([#1259](https://github.com/infor-design/enterprise/issues/1259))
- `[Autocomplete]` Added a beforeOpen setting ([#398](https://github.com/infor-design/enterprise/issues/398))
- `[Toolbar]` Fixed an error where toolbar tried to focus a DOM item that was removed. ([#1177](https://github.com/infor-design/enterprise/issues/1177))
- `[Dropdown]` Fixed a problem where the bottom of some lists is cropped. ([#909](https://github.com/infor-design/enterprise/issues/909))
- `[General]` Fixed a few components so that they could still initialize when hidden. ([#230](https://github.com/infor-design/enterprise/issues/230))
- `[Datagrid]` Fixed missing tooltips on new row. ([#1081](https://github.com/infor-design/enterprise/issues/1081))
- `[Lookup]` Fixed a bug using select all where it would select the previous list. ([#295](https://github.com/infor-design/enterprise/issues/295))
- `[Datagrid]` Fixed missing summary row on initial render in some cases. ([#330](https://github.com/infor-design/enterprise/issues/330))
- `[Button]` Fixed alignment of text and icons. ([#973](https://github.com/infor-design/enterprise/issues/973))
- `[Datagrid]` Fixed missing source call when loading last page first. ([#1162](https://github.com/infor-design/enterprise/issues/1162))
- `[SwapList]` Made sure swap list will work in all cases and in angular. ([#152](https://github.com/infor-design/enterprise/issues/152))
- `[Toast]` Fixed a bug where some toasts on certain urls may not close. ([#1305](https://github.com/infor-design/enterprise/issues/1305))
- `[Datepicker / Lookup]` Fixed bugs where they would not load on tabs. ([#1304](https://github.com/infor-design/enterprise/issues/1304))

### v4.13.0 Chore & Maintenance

- `[General]` Added more complete visual tests. ([#978](https://github.com/infor-design/enterprise/issues/978))
- `[General]` Cleaned up some of the sample pages start at A, making sure examples work and tests are covered for better QA (on going). ([#1136](https://github.com/infor-design/enterprise/issues/1136))
- `[General]` Upgraded to ids-identity 2.0.x ([#1062](https://github.com/infor-design/enterprise/issues/1062))
- `[General]` Cleanup missing files in the directory listings. ([#985](https://github.com/infor-design/enterprise/issues/985))
- `[Demo App]` Removed response headers for less Veracode errors. ([#959](https://github.com/infor-design/enterprise/issues/959))
- `[Angular 1.0]` We removed the angular 1.0 directives from the code and examples. These are no longer being updated. You can still use older versions of this or move on to Angular 7.x ([#1136](https://github.com/infor-design/enterprise/issues/1136))
- `[Uplift]` Included the uplift theme again as alpha for testing. It will show with a watermark and is only available via the personalize api or url params in the demo app. ([#1224](https://github.com/infor-design/enterprise/issues/1224))

(69 Issues Solved this release, Backlog Enterprise 199, Backlog Ng 63, 662 Functional Tests, 659 e2e Test)

## v4.12.0

- [Npm Package](https://www.npmjs.com/package/ids-enterprise)
- [IDS Enterprise Angular Change Log](https://github.com/infor-design/enterprise-ng/blob/master/docs/CHANGELOG.md)

### v4.12.0 Features

- `[General]` The ability to make custom/smaller builds has further been improved. We improved the component matching, made it possible to run the tests on only included components, fixed the banner, and improved the terminal functionality. Also removed/deprecated the older mapping tool. ([#417](https://github.com/infor-design/enterprise/issues/417))
- `[Message]` Added the ability to have different types (Info, Confirm, Error, Alert). ([#963](https://github.com/infor-design/enterprise/issues/963))
- `[General]` Further fixes to pass veracode scans. Now passing conditionally. ([#683](https://github.com/infor-design/enterprise/issues/683))
- `[Pager]` Made it possible to use the pager as a standalone component. ([#250](https://github.com/infor-design/enterprise/issues/250))
- `[Editor]` Added a clear formatting button. ([#473](https://github.com/infor-design/enterprise/issues/473))
- `[Datepicker]` Added an option to show the time as current time instead of midnight. ([#889](https://github.com/infor-design/enterprise/issues/889))
- `[About]` Dialog now shows device information. ([#684](https://github.com/infor-design/enterprise/issues/684))

### v4.12.0 Fixes

- `[Datagrid Tree]` Fixed incorrect data on activated event. ([#412](https://github.com/infor-design/enterprise/issues/412))
- `[Datagrid]` Improved the export function so it works on different locales. ([#378](https://github.com/infor-design/enterprise/issues/378))
- `[Tabs]` Fixed a bug where clicking the x on tabs with a dropdowns would incorrectly open the dropdown. ([#276](https://github.com/infor-design/enterprise/issues/276))
- `[Datagrid]` Changed the `settingschange` event so it will only fire once. ([#903](https://github.com/infor-design/enterprise/issues/903))
- `[Listview]` Improved rendering performance. ([#430](https://github.com/infor-design/enterprise/issues/430))
- `[General]` Fixed issues when using base tag, that caused icons to disappear. ([#766](https://github.com/infor-design/enterprise/issues/766))
- `[Empty Message]` Made it possible to assign code to the button click if used. ([#667](https://github.com/infor-design/enterprise/issues/667))
- `[Datagrid]` Added translations for the new tooltip. ([#227](https://github.com/infor-design/enterprise/issues/227))
- `[Dropdown]` Fixed contrast issue in high contrast theme. ([#945](https://github.com/infor-design/enterprise/issues/945))
- `[Datagrid]` Reset to default did not reset dropdown columns. ([#847](https://github.com/infor-design/enterprise/issues/847))
- `[Datagrid]` Fixed bugs in keyword search highlighting with special characters. ([#849](https://github.com/infor-design/enterprise/issues/849))
- `[Datagrid]` Fixed bugs that causes NaN to appear in date fields. ([#891](https://github.com/infor-design/enterprise/issues/891))
- `[Dropdown]` Fixed issue where validation is not trigger on IOS on click out. ([#659](https://github.com/infor-design/enterprise/issues/659))
- `[Lookup]` Fixed bug in select all in multiselect with paging. ([#926](https://github.com/infor-design/enterprise/issues/926))
- `[Modal]` Fixed bug where the modal would close if hitting enter on a checkbox and inputs. ([#320](https://github.com/infor-design/enterprise/issues/320))
- `[Lookup]` Fixed bug trying to reselect a second time. ([#296](https://github.com/infor-design/enterprise/issues/296))
- `[Tabs]` Fixed behavior when closing and disabling tabs. ([#947](https://github.com/infor-design/enterprise/issues/947))
- `[Dropdown]` Fixed layout issues when using icons in the dropdown. ([#663](https://github.com/infor-design/enterprise/issues/663))
- `[Datagrid]` Fixed a bug where the tooltip did not show on validation. ([#1008](https://github.com/infor-design/enterprise/issues/1008))
- `[Tabs]` Fixed issue with opening spillover on IOS. ([#619](https://github.com/infor-design/enterprise/issues/619))
- `[Datagrid]` Fixed bugs when using `exportable: false` in certain column positions. ([#787](https://github.com/infor-design/enterprise/issues/787))
- `[Searchfield]` Removed double border. ([#328](https://github.com/infor-design/enterprise/issues/328))

### v4.12.0 Chore & Maintenance

- `[Masks]` Added missing and more documentation, cleaned up existing docs. ([#1033](https://github.com/infor-design/enterprise/issues/1033))
- `[General]` Based on design site comments, we improved some pages and fixed some missing links. ([#1034](https://github.com/infor-design/enterprise/issues/1034))
- `[Bar Chart]` Added test coverage. ([#848](https://github.com/infor-design/enterprise/issues/848))
- `[Datagrid]` Added full api test coverage. ([#242](https://github.com/infor-design/enterprise/issues/242))

(55 Issues Solved this release, Backlog Enterprise 185, Backlog Ng 50, 628 Functional Tests, 562 e2e Test)

## v4.11.0

- [Npm Package](https://www.npmjs.com/package/ids-enterprise)
- [IDS Enterprise Angular Change Log](https://github.com/infor-design/enterprise-ng/blob/master/docs/CHANGELOG.md)

### v4.11.0 Features

- `[General]` It is now possible to make custom builds. With a custom build you specify a command with a list of components that you use. This can be used to reduce the bundle size for both js and css. ([#417](https://github.com/infor-design/enterprise/issues/417))
- `[Calendar]` Added more features including: a readonly view, ability for events to span days, tooltips and notifications ([#417](https://github.com/infor-design/enterprise/issues/417))
- `[Lookup]` Added the ability to select across pages, even when doing server side paging. ([#375](https://github.com/infor-design/enterprise/issues/375))
- `[Datagrid]` Improved tooltip performance, and now tooltips show on cells that are not fully displayed. ([#447](https://github.com/infor-design/enterprise/issues/447))

### v4.11.0 Fixes

- `[Dropdown]` The onKeyDown callback was not firing if CTRL key is used. This is fixed. ([#793](https://github.com/infor-design/enterprise/issues/793))
- `[Tree]` Added a small feature to preserve the tree node states on reload. ([#792](https://github.com/infor-design/enterprise/issues/792))
- `[Tree]` Added a disable/enable method to disable/enable the whole tree. ([#752](https://github.com/infor-design/enterprise/issues/752))
- `[App Menu]` Fixed a bug clearing the search filter box. ([#702](https://github.com/infor-design/enterprise/issues/702))
- `[Column Chart]` Added a yAxis option, you can use to format the yAxis in custom ways. ([#627](https://github.com/infor-design/enterprise/issues/627))
- `[General]` More fixes to use external ids tokens. ([#708](https://github.com/infor-design/enterprise/issues/708))
- `[Datagrid]` Fixed an error calling selectRows with an integer. ([#756](https://github.com/infor-design/enterprise/issues/756))
- `[Tree]` Fixed a bug that caused newly added rows to not be draggable. ([#618](https://github.com/infor-design/enterprise/issues/618))
- `[Dropdown / Multiselect]` Re-added the ability to have a placeholder on the component. ([#832](https://github.com/infor-design/enterprise/issues/832))
- `[Datagrid]` Fixed a bug that caused dropdown filters to not save on reload of page (saveUserSettings) ([#791](https://github.com/infor-design/enterprise/issues/791))
- `[Dropdown]` Fixed a bug that caused an unneeded scrollbar. ([#786](https://github.com/infor-design/enterprise/issues/786))
- `[Tree]` Added drag events and events for when the data is changed. ([#801](https://github.com/infor-design/enterprise/issues/801))
- `[Datepicker]` Fixed a bug updating settings, where time was not changing correctly. ([#305](https://github.com/infor-design/enterprise/issues/305))
- `[Tree]` Fixed a bug where the underlying dataset was not synced up. ([#718](https://github.com/infor-design/enterprise/issues/718))
- `[Lookup]` Fixed incorrect text color on chrome. ([#762](https://github.com/infor-design/enterprise/issues/762))
- `[Editor]` Fixed duplicate ID's on the popup dialogs. ([#746](https://github.com/infor-design/enterprise/issues/746))
- `[Dropdown]` Fixed misalignment of icons on IOS. ([#657](https://github.com/infor-design/enterprise/issues/657))
- `[Demos]` Fixed a bug that caused RTL pages to sometimes load blank. ([#814](https://github.com/infor-design/enterprise/issues/814))
- `[Modal]` Fixed a bug that caused the modal to close when clicking an accordion on the modal. ([#747](https://github.com/infor-design/enterprise/issues/747))
- `[Tree]` Added a restoreOriginalState method to set the tree back to its original state. ([#751](https://github.com/infor-design/enterprise/issues/751))
- `[Datagrid]` Added an example of a nested datagrid with scrolling. ([#172](https://github.com/infor-design/enterprise/issues/172))
- `[Datagrid]` Fixed column alignment issues on grouped column examples. ([#147](https://github.com/infor-design/enterprise/issues/147))
- `[Datagrid]` Fixed bugs when dragging and resizing grouped columns. ([#374](https://github.com/infor-design/enterprise/issues/374))
- `[Validation]` Fixed a bug that caused validations with changing messages to not go away on correction. ([#640](https://github.com/infor-design/enterprise/issues/640))
- `[Datagrid]` Fixed bugs in actionable mode (enter was not moving down). ([#788](https://github.com/infor-design/enterprise/issues/788))
- `[Bar Charts]` Fixed bug that caused tooltips to occasionally not show up. ([#739](https://github.com/infor-design/enterprise/issues/739))
- `[Dirty]` Fixed appearance/contrast on high contrast theme. ([#692](https://github.com/infor-design/enterprise/issues/692))
- `[Locale]` Fixed incorrect date time format. ([#608](https://github.com/infor-design/enterprise/issues/608))
- `[Dropdown]` Fixed bug where filtering did not work with CAPS lock on. ([#608](https://github.com/infor-design/enterprise/issues/608))
- `[Accordion]` Fixed styling issue on safari. ([#282](https://github.com/infor-design/enterprise/issues/282))
- `[Dropdown]` Fixed a bug on mobile devices, where the list would close on scrolling. ([#656](https://github.com/infor-design/enterprise/issues/656))

### v4.11.0 Chore & Maintenance

- `[Textarea]` Added additional test coverage. ([#337](https://github.com/infor-design/enterprise/issues/337))
- `[Tree]` Added additional test coverage. ([#752](https://github.com/infor-design/enterprise/issues/752))
- `[Busy Indicator]` Added additional test coverage. ([#233](https://github.com/infor-design/enterprise/issues/233))
- `[Docs]` Added additional information for developers on how to use IDS. ([#721](https://github.com/infor-design/enterprise/issues/721))
- `[Docs]` Added Id's and test notes to all pages. ([#259](https://github.com/infor-design/enterprise/issues/259))
- `[Docs]` Fixed issues on the wizard docs. ([#824](https://github.com/infor-design/enterprise/issues/824))
- `[Accordion]` Added additional test coverage. ([#516](https://github.com/infor-design/enterprise/issues/516))
- `[General]` Added sass linter (stylelint). ([#767](https://github.com/infor-design/enterprise/issues/767))

(53 Issues Solved this release, Backlog Enterprise 170, Backlog Ng 41, 587 Functional Tests, 458 e2e Test)

## v4.10.0

- [Npm Package](https://www.npmjs.com/package/ids-enterprise)
- [IDS Enterprise Angular Change Log](https://github.com/infor-design/enterprise-ng/blob/master/docs/CHANGELOG.md)

### v4.10.0 Features

- `[General]` Changed the code to pass Veracode scans. The IDS components now pass ISO at 86 rating. The rest of the flaws are mitigated with fixes such as stripping tags. As a result we went fairly aggressive with what we strip. If teams are doing something special we don't have tests for there is potential for customizations being stripped. ([#256](https://github.com/infor-design/enterprise/issues/256))
- `[Tooltips]` Will now activate on longpress on mobile devices. ([#400](https://github.com/infor-design/enterprise/issues/400))
- `[Contextmenu]` Will now activate on longpress on mobile devices (except when on inputs). ([#245](https://github.com/infor-design/enterprise/issues/245))
- `[Locale]` Added support for zh-Hant and zh-Hans. ([#397](https://github.com/infor-design/enterprise/issues/397))
- `[Tree]` Greatly improved rendering and expanding performance. ([#251](https://github.com/infor-design/enterprise/issues/251))
- `[General]` Internally all of the sass is now extended from [IDS Design tokens]( https://github.com/infor-design/design-system) ([#354](https://github.com/infor-design/enterprise/issues/354))
- `[Calendar]` Added initial readonly calendar. At the moment the calendar can only render events and has a filtering feature. More will be added next sprint. ([#261](https://github.com/infor-design/enterprise/issues/261))

### v4.10.0 Fixes

- `[Dropdown]` Minor Breaking Change for Xss reasons we removed the ability to set a custom hex color on icons in the dropdown. You can still pass in one of the alert colors from the colorpallette (fx alert, good, info). This was not even shown in the examples so may not be missed. ([#256](https://github.com/infor-design/enterprise/issues/256))
- `[Popupmenu]` Fixed a problem in popupmenu, if it was opened in immediate mode, submenus will be cleared of their text when the menu is eventually closed. ([#701](https://github.com/infor-design/enterprise/issues/701))
- `[Editor]` Fixed xss injection problem on the link dialog. ([#257](https://github.com/infor-design/enterprise/issues/257))
- `[Spinbox]` Fixed a height / alignment issue on spinboxes when used in short height configuration. ([#547](https://github.com/infor-design/enterprise/issues/547))
- `[Datepicker / Mask]` Fixed an issue in angular that caused using backspace to not save back to the model. ([#51](https://github.com/infor-design/enterprise-ng/issues/51))
- `[Field Options]` Fixed mobile support so they now work on touch better on IOS and Android. ([#555](https://github.com/infor-design/enterprise-ng/issues/555))
- `[Tree]` Tree with + and - for the folders was inversed visually. This was fixed, update your svg.html ([#685](https://github.com/infor-design/enterprise-ng/issues/685))
- `[Modal]` Fixed an alignment issue with the closing X on the top corner. ([#662](https://github.com/infor-design/enterprise-ng/issues/662))
- `[Popupmenu]` Fixed a visual flickering when opening dynamic submenus. ([#588](https://github.com/infor-design/enterprise/issues/588))
- `[Tree]` Added full unit and functional tests. ([#264](https://github.com/infor-design/enterprise/issues/264))
- `[Lookup]` Added full unit and functional tests. ([#344](https://github.com/infor-design/enterprise/issues/344))
- `[Datagrid]` Added more unit and functional tests. ([#242](https://github.com/infor-design/enterprise/issues/242))
- `[General]` Updated the develop tools and sample app to Node 10. During this update we set package-lock.json to be ignored in .gitignore ([#540](https://github.com/infor-design/enterprise/issues/540))
- `[Modal]` Allow beforeOpen callback to run optionally whether you have content or not passed back. ([#409](https://github.com/infor-design/enterprise/issues/409))
- `[Datagrid]` The lookup editor now supports left, right, and center align on the column settings. ([#228](https://github.com/infor-design/enterprise/issues/228))
- `[Mask]` When adding prefixes and suffixes (like % and $) if all the rest of the text is cleared, these will also now be cleared. ([#433](https://github.com/infor-design/enterprise/issues/433))
- `[Popupmenu]` Fixed low contrast selection icons in high contrast theme. ([#410](https://github.com/infor-design/enterprise/issues/410))
- `[Header Popupmenu]` Fixed missing focus state. ([#514](https://github.com/infor-design/enterprise/issues/514))
- `[Datepicker]` When using legends on days, fixed a problem that the hover states are shown incorrectly when changing month. ([#514](https://github.com/infor-design/enterprise/issues/514))
- `[Listview]` When the search field is disabled, it was not shown with disabled styling, this is fixed. ([#422](https://github.com/infor-design/enterprise/issues/422))
- `[Donut]` When having 4 or 2 sliced the tooltip would not show up on some slices. This is fixed. ([#482](https://github.com/infor-design/enterprise/issues/482))
- `[Datagrid]` Added a searchExpandableRow option so that you can control if data in expandable rows is searched/expanded. ([#480](https://github.com/infor-design/enterprise/issues/480))
- `[Multiselect]` If more items then fit are selected the tooltip was not showing on initial load, it only showed after changing values. This is fixed. ([#633](https://github.com/infor-design/enterprise/issues/633))
- `[Tooltip]` An example was added showing how you can show tooltips on disabled buttons. ([#453](https://github.com/infor-design/enterprise/issues/453))
- `[Modal]` A title with brackets in it was not escaping the text correctly. ([#246](https://github.com/infor-design/enterprise/issues/246))
- `[Modal]` Pressing enter when on inputs such as file upload no longer closes the modal. ([#321](https://github.com/infor-design/enterprise/issues/321))
- `[Locale]` Sent out translations so things like the Editor New/Same window dialog will be translated in the future. ([#511](https://github.com/infor-design/enterprise/issues/511))
- `[Nested Datagrid]` Fixed focus issues, the wrong cell in the nest was getting focused. ([#371](https://github.com/infor-design/enterprise/issues/371))

(44 Issues Solved this release, Backlog Enterprise 173, Backlog Ng 44, 565 Functional Tests, 426 e2e Test)

## v4.9.0

- [Npm Package](https://www.npmjs.com/package/ids-enterprise)
- [IDS Enterprise Angular Change Log](https://github.com/infor-design/enterprise-ng/blob/master/docs/CHANGELOG.md)

### v4.9.0 Features

- `[Datagrid]` Changed the way alerts work on rows. It now no longer requires an extra column. The rowStatus column will now be ignored so can be removed. When an alert / error / info message is added to the row the whole row will highlight. ([Check out the example.](https://bit.ly/2LC33iJ) ([#258](https://github.com/infor-design/enterprise/issues/258))
- `[Modal]` Added an option `showCloseBtn` which when set to true will show a X button on the top left corner. ([#358](https://github.com/infor-design/enterprise/issues/358))
- `[Multiselect / Dropdown]` Added the ability to see the search term during ajax requests. ([#267](https://github.com/infor-design/enterprise/issues/267))
- `[Scatterplot]` Added a scatter plot chart similar to a bubble chart but with shapes. ([Check out the example.](https://bit.ly/2K9N59M) ([#341](https://github.com/infor-design/enterprise/issues/341))
- `[Toast]` Added an option `allowLink` which when set to true will allow you to specify a `<a>` in the message content to add a link to the message. ([#341](https://github.com/infor-design/enterprise/issues/341))

### v4.9.0 Fixes

- `[Accordion]` Fixed an issue that prevented a right click menu from working on the accordion. ([#238](https://github.com/infor-design/enterprise/issues/238))
- `[Charts]` Fixed up missing empty states and selection methods so they work on all charts. ([#265](https://github.com/infor-design/enterprise/issues/265))
- `[Datagrid]` Fixed the performance of pasting from excel. ([#240](https://github.com/infor-design/enterprise/issues/240))
- `[Datagrid]` The keyword search will now clear when reloading data. ([#307](https://github.com/infor-design/enterprise/issues/307))
- `[Docs]` Fixed several noted missing pages and broken links in the docs. ([#244](https://github.com/infor-design/enterprise/issues/244))
- `[Dropdown]` Fixed bug in badges configuration. ([#270](https://github.com/infor-design/enterprise/issues/270))
- `[Flex Layout]` Fixed field-flex to work better on IE. ([#252](https://github.com/infor-design/enterprise/issues/252))
- `[Editor]` Fixed bug that made it impossible to edit the visual tab. ([#478](https://github.com/infor-design/enterprise/issues/478))
- `[Editor]` Fixed a bug with dirty indicator that caused a messed up layout. ([#241](https://github.com/infor-design/enterprise/issues/241))
- `[Lookup]` Fixed it so that select will work correctly when filtering. ([#248](https://github.com/infor-design/enterprise/issues/248))
- `[Header]` Fixed missing `More` tooltip on the header. ([#345](https://github.com/infor-design/enterprise/issues/345))
- `[Validation]` Added fixes to prevent `error` and `valid` events from going off more than once. ([#237](https://github.com/infor-design/enterprise/issues/237))
- `[Validation]` Added fixes to make multiple messages work better. There is now a `getMessages()` function that will return all erros on a field as an array. The older `getMessage()` will still return a string. ([#237](https://github.com/infor-design/enterprise/issues/237))
- `[Validation]` Fixed un-needed event handlers when using fields on a tab. ([#332](https://github.com/infor-design/enterprise/issues/332))

### v4.9.0 Chore & Maintenance

- `[Blockgrid]` Added full test coverage ([#234](https://github.com/infor-design/enterprise/issues/234))
- `[CAP]` Fixed some examples that would not close ([#283](https://github.com/infor-design/enterprise/issues/283))
- `[Datepicker]` Added full test coverage ([#243](https://github.com/infor-design/enterprise/issues/243))
- `[Datagrid]` Fixed an example so that it shows how to clear a dropdown filter. ([#254](https://github.com/infor-design/enterprise/issues/254))
- `[Docs]` Added TEAMS.MD for collecting info on the teams using ids. If you are not in the list let us know or make a pull request. ([#350](https://github.com/infor-design/enterprise/issues/350))
- `[Listview]` Fixed some links in the sample app that caused some examples to fail. ([#273](https://github.com/infor-design/enterprise/issues/273))
- `[Tabs]` Added more test coverage ([#239](https://github.com/infor-design/enterprise/issues/239))
- `[Toast]` Added full test coverage ([#232](https://github.com/infor-design/enterprise/issues/232))
- `[Testing]` Added visual regression tests, and more importantly a system for doing them via CI. ([#255](https://github.com/infor-design/enterprise/issues/255))

(34 Issues Solved this release, Backlog Enterprise 158, Backlog Ng 41, 458 Functional Tests, 297 e2e Test)

## v4.8.0

- [Npm Package](https://www.npmjs.com/package/ids-enterprise)
- [IDS Enterprise Angular Change Log](https://github.com/infor-design/enterprise-ng/blob/master/docs/CHANGELOG.md)

### v4.8.0 Features

- `[Datagrid]` Added an example of Nested Datagrids with ([basic nested grid support.](https://bit.ly/2lGKM4a)) ([#SOHO-3474](https://jira.infor.com/browse/SOHO-3474))
- `[Datagrid]` Added support for async validation. ([#SOHO-7943](https://jira.infor.com/browse/SOHO-7943))
- `[Export]` Extracted excel export code so it can be run outside the datagrid. ([#SOHO-7246](https://jira.infor.com/browse/SOHO-7246))

### v4.8.0 Fixes

- `[Searchfield / Toolbar Searchfield]` Merged code between them so there is just one component. This reduced code and fixed many bugs. ([#161](https://github.com/infor-design/enterprise/pull/161))
- `[Datagrid]` Fixed issues using expand row after hiding/showing columns. ([#SOHO-8103](https://jira.infor.com/browse/SOHO-8103))
- `[Datagrid]` Fixed issue that caused nested grids in expandable rows to hide after hiding/showing columns on the parent grid. ([#SOHO-8102](https://jira.infor.com/browse/SOHO-8102))
- `[Datagrid]` Added an example showing Math rounding on numeric columns ([#SOHO-5168](https://jira.infor.com/browse/SOHO-5168))
- `[Datagrid]` Date editors now maintain date format correctly. ([#SOHO-5861](https://jira.infor.com/browse/SOHO-5861))
- `[Datagrid]` Fixed alignment off sort indicator on centered columns. ([#SOHO-7444](https://jira.infor.com/browse/SOHO-7444))
- `[Datagrid]` Behavior Change - Sorting clicking now no longer refocuses last cell. ([#SOHO-7682](https://jira.infor.com/browse/SOHO-7682))
- `[Datagrid]` Fixed formatter error that showed NaN on some number cells. ([#SOHO-7839](https://jira.infor.com/browse/SOHO-7682))
- `[Datagrid]` Fixed a bug rendering last column in some situations. ([#SOHO-7987](https://jira.infor.com/browse/SOHO-7987))
- `[Datagrid]` Fixed incorrect data in context menu event. ([#SOHO-7991](https://jira.infor.com/browse/SOHO-7991))
- `[Dropdown]` Added an onKeyDown option so keys can be overriden. ([#SOHO-4815](https://jira.infor.com/browse/SOHO-4815))
- `[Slider]` Fixed step slider to work better jumping across steps. ([#SOHO-6271](https://jira.infor.com/browse/SOHO-6271))
- `[Tooltip]` Will strip tooltip markup to prevent xss. ([#SOHO-6522](https://jira.infor.com/browse/SOHO-6522))
- `[Contextual Action Panel]` Fixed alignment issue on x icon. ([#SOHO-6612](https://jira.infor.com/browse/SOHO-6612))
- `[Listview]` Fixed scrollbar size when removing items. ([#SOHO-7402](https://jira.infor.com/browse/SOHO-7402))
- `[Navigation Popup]` Fixed a bug setting initial selected value. ([#SOHO-7411](https://jira.infor.com/browse/SOHO-7411))
- `[Grid]` Added a no-margin setting for nested grids with no indentation. ([#SOHO-7495](https://jira.infor.com/browse/SOHO-7495))
- `[Grid]` Fixed positioning of checkboxes in the grid. ([#SOHO-7979](https://jira.infor.com/browse/SOHO-7979))
- `[Tabs]` Fixed bug calling add in NG applications. ([#SOHO-7511](https://jira.infor.com/browse/SOHO-7511))
- `[Listview]` Selected event now contains the dataset row. ([#SOHO-7512](https://jira.infor.com/browse/SOHO-7512))
- `[Multiselect]` Fixed incorrect showing of delselect button in certain states. ([#SOHO-7535](https://jira.infor.com/browse/SOHO-7535))
- `[Search]` Fixed bug where highlight search terms where not shown in bold. ([#SOHO-7796](https://jira.infor.com/browse/SOHO-7796))
- `[Multiselect]` Improved performance on select all. ([#SOHO-7816](https://jira.infor.com/browse/SOHO-7816))
- `[Spinbox]` Fixed problem where you could arrow up in a readonly spinbox. ([#SOHO-8025](https://jira.infor.com/browse/SOHO-8025))
- `[Dropdown]` Fixed bug selecting two items with same value. ([#SOHO-8029](https://jira.infor.com/browse/SOHO-8029))
- `[Modal]` Fixed incorrect enabling of submit on validating modals. ([#SOHO-8042](https://jira.infor.com/browse/SOHO-8042))
- `[Modal]` Fixed incorrect closing of modal on enter key. ([#SOHO-8059](https://jira.infor.com/browse/SOHO-8059))
- `[Rating]` Allow decimal values for example 4.3. ([#SOHO-8063](https://jira.infor.com/browse/SOHO-8063))
- `[Datepicker]` Prevent datepicker from scrolling to the top of the browser. ([#SOHO-8107](https://jira.infor.com/browse/SOHO-8107))
- `[Tag]` Fixed layout on Right-To-Left. ([#SOHO-8120](https://jira.infor.com/browse/SOHO-8120))
- `[Listview]` Fixed missing render event. ([#SOHO-8129](https://jira.infor.com/browse/SOHO-8129))
- `[Angular Datagrid]` Fixed maskOptions input definition. ([#SOHO-8131](https://jira.infor.com/browse/SOHO-8131))
- `[Datepicker]` Fixed several bugs on the UmAlQura Calendar. ([#SOHO-8147](https://jira.infor.com/browse/SOHO-8147))
- `[Datagrid]` Fixed bug on expanding and collapsing multiple expandable rows. ([#SOHO-8154](https://jira.infor.com/browse/SOHO-8154))
- `[Pager]` Fixed focus state clicking page numbers. ([#SOHO-4528](https://jira.infor.com/browse/SOHO-4528))
- `[SearchField]` Fixed bug initializing search field with text. ([#SOHO-4820](https://jira.infor.com/browse/SOHO-4820))
- `[ColorPicker]` Fixed bug with incorrect cursor on readonly color picker. ([#SOHO-8030](https://jira.infor.com/browse/SOHO-8030))
- `[Pie]` Fixed ui glitch on mobile when pressing slices. ([#SOHO-8141](https://jira.infor.com/browse/SOHO-8141))

### v4.8.0 Chore & Maintenance

- `[Npm Package]` Added back sass files in correct folder structure. ([#SOHO-7583](https://jira.infor.com/browse/SOHO-7583))
- `[Menu Button]` Added button functional and e2e tests. ([#SOHO-7600](https://jira.infor.com/browse/SOHO-7600))
- `[Textarea]` Added Textarea functional and e2e tests. ([#SOHO-7929](https://jira.infor.com/browse/SOHO-7929))
- `[ListFilter]` Added ListFilter functional and e2e tests. ([#SOHO-7975](https://jira.infor.com/browse/SOHO-7975))
- `[Colorpicker]` Added Colorpicker functional and e2e tests. ([#SOHO-8078](https://jira.infor.com/browse/SOHO-8078))
- `[Site / Docs]` Fixed a few broken links ([#SOHO-7993](https://jira.infor.com/browse/SOHO-7993))

(62 Jira Issues Solved this release, Backlog Dev 186, Design 110, Unresolved 349, Test Count 380 Functional, 178 e2e )

## v4.7.0

- [Full Jira Release Notes](https://bit.ly/2HyT3zF)
- [Npm Package](https://www.npmjs.com/package/ids-enterprise)
- [IDS Enterprise Angular Change Log](https://github.com/infor-design/enterprise-ng/blob/master/docs/CHANGELOG.md)

### v4.7.0 Features

- `[Github]` The project was migrated to be open source on github with a new workflow and testing suite.
- `[Tag]` Added a Tag angular component. ([#SOHO-8005](https://jira.infor.com/browse/SOHO-8006))
- `[Validate]` Exposed validate and removeMessage methods. ([#SOHO-8003](https://jira.infor.com/browse/SOHO-8003))
- `[General]` Upgrade to Angular 6 ([#SOHO-7927](https://jira.infor.com/browse/SOHO-7927))
- `[General]` Introduced nightly versions in npm ([#SOHO-7804](https://jira.infor.com/browse/SOHO-7804))
- `[Multiselect]` A tooltip now shows if more content is selected than fits in the input. ([#SOHO-7799](https://jira.infor.com/browse/SOHO-7799))
- `[Datepicker]` Added an option to restrict moving to months that are not available to select from. ([#SOHO-7384](https://jira.infor.com/browse/SOHO-7384))
- `[Validation]` Added and icon alert([#SOHO-7225](https://jira.infor.com/browse/SOHO-7225)
- `[General]` Code is now available on ([public npm](https://www.npmjs.com/package/ids-enterprise)) ([#SOHO-7083](https://jira.infor.com/browse/SOHO-7083))

### v4.7.0 Fixes

- `[Lookup]` Fixed existing example that shows using an autocomplete on a lookup. ([#SOHO-8070](https://jira.infor.com/browse/SOHO-8070))
- `[Lookup]` Fixed existing example that shows creating a customized dialog on the lookup ([#SOHO-8069](https://jira.infor.com/browse/SOHO-8069))
- `[Lookup]` Fixed existing example that incorrectly showed a checkbox column. ([#SOHO-8068](https://jira.infor.com/browse/SOHO-8068))
- `[Line Chart]` Fixed an error when provoking the tooltip. ([#/SOHO-8051](https://jira.infor.com/browse/SOHO-8051))
- `[Module Tabs]` Fixed a bug toggling the menu on mobile. ([#/SOHO-8043](https://jira.infor.com/browse/SOHO-8043))
- `[Autocomplete]` Fixed a bug that made enter key not work to select. ([#SOHO-8036](https://jira.infor.com/browse/SOHO-8036))
- `[Tabs]` Removed an errant scrollbar that appeared sometimes on IE ([#SOHO-8034](https://jira.infor.com/browse/SOHO-8034))
- `[Datagrid]` The drill down click event now currently shows the right row information in the event data. ([#SOHO-8023](https://jira.infor.com/browse/SOHO-8023))
- `[Datagrid]` Fixed a broken nested data example. ([#SOHO-8019](https://jira.infor.com/browse/SOHO-8019))
- `[Datagrid]` Fixed a broken paging example. ([#SOHO-8013](https://jira.infor.com/browse/SOHO-8013))
- `[Datagrid]` Hyperlinks now can be clicked when in a datagrid expandable row. ([#SOHO-8009](https://jira.infor.com/browse/SOHO-8009))
- `[Popupmenu]` Removed extra padding on icon menus ([#SOHO-8006](https://jira.infor.com/browse/SOHO-8006))
- `[Spinbox]` Range limits now work correctly ([#SOHO-7999](https://jira.infor.com/browse/SOHO-7999))
- `[Dropdown]` Fixed not working filtering on nosearch option. ([#SOHO-7998](https://jira.infor.com/browse/SOHO-7998))
- `[Hierarchy]` Children layout and in general layouts where improved. ([#SOHO-7992](https://jira.infor.com/browse/SOHO-7992))
- `[Buttons]` Fixed layout issues on mobile. ([#SOHO-7982](https://jira.infor.com/browse/SOHO-7982))
- `[Datagrid]` Fixed format initialization issue ([#SOHO-7982](https://jira.infor.com/browse/SOHO-7982))
- `[Lookup]` Fixed a problem that caused the lookup to only work once. ([#SOHO-7971](https://jira.infor.com/browse/SOHO-7971))
- `[Treemap]` Fix a bug using `fixture.detectChanges()`. ([#SOHO-7969](https://jira.infor.com/browse/SOHO-7969))
- `[Textarea]` Fixed a bug that made it possible for the count to go to a negative value. ([#SOHO-7952](https://jira.infor.com/browse/SOHO-7952))
- `[Tabs]` Fixed a bug that made extra events fire. ([#SOHO-7948](https://jira.infor.com/browse/SOHO-7948))
- `[Toolbar]` Fixed a with showing icons and text in the overflowmenu. ([#SOHO-7942](https://jira.infor.com/browse/SOHO-7942))
- `[DatePicker]` Fixed an error when restricting dates. ([#SOHO-7922](https://jira.infor.com/browse/SOHO-7922))
- `[TimePicker]` Fixed sort order of times in arabic locales. ([#SOHO-7920](https://jira.infor.com/browse/SOHO-7920))
- `[Multiselect]` Fixed initialization of selected items. ([#SOHO-7916](https://jira.infor.com/browse/SOHO-7916))
- `[Line Chart]` Solved a problem clicking lines to select. ([#SOHO-7912](https://jira.infor.com/browse/SOHO-7912))
- `[Hierarchy]` Improved RTL version ([#SOHO-7888](https://jira.infor.com/browse/SOHO-7888))
- `[Datagrid]` Row click event now shows correct data when using Groups ([#SOHO-7861](https://jira.infor.com/browse/SOHO-7861))
- `[Modal]` Fixed cut of border on checkboxe focus states. ([#SOHO-7856](https://jira.infor.com/browse/SOHO-7856))
- `[Colorpicker]` Fixed cropped labels when longer ([#SOHO-7817](https://jira.infor.com/browse/SOHO-7817))
- `[Label]` Fixed cut off Thai characters ([#SOHO-7814](https://jira.infor.com/browse/SOHO-7814))
- `[Colorpicker]` Fixed styling issue on margins ([#SOHO-7776](https://jira.infor.com/browse/SOHO-7776))
- `[Hierarchy]` Fixed several layout issues and changed the paging example to show the back button on the left. ([#SOHO-7622](https://jira.infor.com/browse/SOHO-7622))
- `[Bar Chart]` Fixed RTL layout issues ([#SOHO-5196](https://jira.infor.com/browse/SOHO-5196))
- `[Lookup]` Made delimiter an option / changable ([#SOHO-4695](https://jira.infor.com/browse/SOHO-4695))

### v4.7.0 Chore & Maintenance

- `[Timepicker]` Added functional and e2e tests ([#SOHO-7809](https://jira.infor.com/browse/SOHO-7809))
- `[General]` Restructured the project to clean up and separate the demo app from code. ([#SOHO-7803](https://jira.infor.com/browse/SOHO-7803))

(56 Jira Issues Solved this release, Backlog Dev 218, Design 101, Unresolved 391, Test Count 232 Functional, 117 e2e )

## v4.6.0

- [Full Jira Release Notes](https://bit.ly/2jodbem)
- [Npm Package](http://npm.infor.com)
- [IDS Enterprise Angular Change Log](https://github.com/infor-design/enterprise-ng/blob/master/docs/CHANGELOG.md)

### v4.6.0 Key New Features

- `[Treemap]` New Component Added
- `[Website]` Launch of new docs site <https://design.infor.com/code/ids-enterprise/latest>
- `[Security]` Ids Now passes CSP (Content Security Policy) Compliance for info see <docs/SECURITY.md>.
- `[Toolbar]` New ["toolbar"](http://usalvlhlpool1.infor.com/4.6.0/components/toolbar-flex/list)
    - Based on css so it is much faster.
    - Expect a future breaking change from flex-toolbar to this toolbar when all features are implemented.
    - As of now collapsible search is not supported yet.

### v4.6.0 Behavior Changes

- `[App Menu]` Now automatically closes when items are clicked on mobile devices.

### v4.6.0 Improvements

- `[Angular]` Validation now allows dynamic functions.
- `[Editor]` Added a clear method.
- `[Locale]` Map iw locale to Hebrew.
- `[Locale]` Now defaults locals with no country. For example en maps to en-US es and es-ES.
- `[Color Picker]` Added option to clear the color.
- `[Angular]` Allow Formatters, Editors to work with Soho. without the migration script.
- `[Added a new labels example <http://usalvlhlpool1.infor.com/4.6.0/components/form/example-labels.html>
- `[Angular]` Added new Chart Wrappers (Line, Bar, Column ect ).
- `[Datagrid]` Added file up load editor.
- `[Editor]` Its possible to put a link on an image now.

### v4.6.0 Code Updates / Breaking Changes

- `[Templates]` The internal template engine changed for better XSS security as a result one feature is no longer supported. If you have a delimiter syntax to embed html like `{{& name}}`, change this to be `{{{name}}}`.
- `[jQuery]` Updated from 3.1.1 to 3.3.1.

### v4.6.0 Bug Fixes

- `[Angular]` Added fixes so that the `soho.migrate` script is no longer needed.
- `[Angular Datagrid]` Added filterWhenTyping option.
- `[Angular Popup]` Expose close, isOpen and keepOpen.
- `[Angular Linechart]` Added "xAxis" and "yAxis" options.
- `[Angular Treemap]` Added new wrapper.
- `[Angular Rating]` Added a rating wrapper.
- `[Angular Circle Page]` Added new wrapper.
- `[Checkbox]` Fixed issue when you click the top left of the page, would toggle the last checkbox.
- `[Composite Form]` Fixed broken swipe.
- `[Colorpicker]` Fixed cases where change did not fire.
- `[Colorpicker]` Added short field option.
- `[Completion Chart]` Added more colors.
- `[Datagrid]` Fixed some misaligned icons on short row height.
- `[Datagrid]` Fixed issue that blank dropdown filter items would not show.
- `[Datagrid]` Added click arguments for more information on editor clicks and callback data.
- `[Datagrid]` Fixed wrong data on events on second page with expandable row.
- `[Datagrid]` Fixed focus / filter bugs.
- `[Datagrid]` Fixed bug with filter dropdowns on IOS.
- `[Datagrid]` Fixed column alignment when scrolling and RTL.
- `[Datagrid]` Fixed NaN error when using the colspan example.
- `[Datagrid]` Made totals work correctly when filtering.
- `[Datagrid]` Fixed issue with focus when multiple grids on a page.
- `[Datagrid]` Removed extra rows from the grid export when using expandable rows.
- `[Datagrid]` Fixed performance of select all on paging client side.
- `[Datagrid]` Fixed text alignment on header when some columns are not filterable.
- `[Datagrid]` Fixed wrong cursor on non actionable rows.
- `[Hierarchy]` Fixed layout issues.
- `[Mask]` Fixed issue when not using decimals in the pattern option.
- `[Modal]` Allow editor and dropdown to properly block the submit button.
- `[Menu Button]` Fixed beforeOpen so it also runs on submenus.
- `[Message]` Fixed XSS vulnerability.
- `[Pager]` Added fixes for RTL.
- `[List Detail]` Improved amount of space the header takes
- `[Multiselect]` Fixed problems when using the tab key well manipulating the multiselect.
- `[Multiselect]` Fixed bug with select all not working correctly.
- `[Multiselect]` Fixed bug with required validation rule.
- `[Spinbox]` Fixed issue on short field versions.
- `[Textarea]` Fixed issue with counter when in angular and on a modal.
- `[Toast]` Fixed XSS vulnerability.
- `[Tree]` Fixed checkbox click issue.
- `[Lookup]` Fixed issue in the example when running on Edge.
- `[Validation]` Fixed broken form submit validation.
- `[Vertical Tabs]` Fix cut off header.

(98 Jira Issues Solved this release, Backlog Dev 388, Design 105, Unresolved 595, Test Coverage 6.66%)

## v4.5.0

### v4.5.0 Key New Features

- `[Font]` Experimental new font added from IDS as explained.
- `[Datagrid]` Added support for pasting from excel.
- `[Datagrid]` Added option to specify which column stretches.

### v4.5.0 Behavior Changes

- `[Search Field]` `ESC` incorrectly cleared the field and was inconsistent. The proper key is `ctrl + backspace` (PC )/ `alt + delete` (mac) to clear all field contents. `ESC` no longer does anything.

### v4.5.0 Improvements

- `[Datagrid]` Added support for a two line title on the header.
- `[Dropdown]` Added onKeyPress override for custom key strokes.
- `[Contextual Action Panel]` Added an option to add a right side close button.
- `[Datepicker]` Added support to select ranges.
- `[Maintenence]` Added more unit tests.
- `[Maintenence]` Removed jsHint in favor of Eslint.

### v4.5.0 Code Updates / Breaking Changes

- `[Swaplist]` changed custom events `beforeswap and swapupdate` data (SOHO-7407). From `Array: list-items-moved` to `Object: from: container-info, to: container-info and items: list-items-moved`. It now uses data in a more reliable way

### v4.5.0 Bug Fixes

- `[Angular]` Added new wrappers for Radar, Bullet, Line, Pie, Sparkline.
- `[Angular Dropdown]` Fixed missing data from select event.
- `[Colorpicker]` Added better translation support.
- `[Compound Field]` Fixed layout with some field types.
- `[Datepicker]` Fixed issues with validation in certain locales.
- `[Datepicker]` Not able to validate on MMMM.
- `[Datagrid]` Fixed bug that filter did not work when it started out hidden.
- `[Datagrid]` Fixed issue with context menu not opening repeatedly.
- `[Datagrid]` Fixed bug in indeterminate paging with smaller page sizes.
- `[Datagrid]` Fixed error when editing some numbers.
- `[Datagrid]` Added support for single line markup.
- `[Datagrid]` Fixed exportable option, which was not working for both csv and xls export.
- `[Datagrid]` Fixed column sizing logic to work better with alerts and alerts plus text.
- `[Datagrid]` Fixed bug when reordering rows with expandable rows.
- `[Datagrid]` Added events for opening and closing the filter row.
- `[Datagrid]` Fixed bugs on multiselect + tree grid.
- `[Datagrid]` Fixed problems with missing data on click events when paging.
- `[Datagrid]` Fixed problems editing with paging.
- `[Datagrid]` Fixed Column alignment calling updateDataset.
- `[Datagrid]` Now passes sourceArgs for the filter row.
- `[Dropdown]` Fixed cursor on disabled items.
- `[Editor]` Added paste support for links.
- `[Editor]` Fixed bug that prevented some shortcut keys from working.
- `[Editor]` Fixed link pointers in readonly mode.
- `[Expandable Area]` Fixed bug when not working on second page.
- `[General]` Some ES6 imports missing.
- `[Personalization]` Added support for cache bust.
- `[Locale]` Fixed some months missing in some cultures.
- `[Listview]` Removed redundant resize events.
- `[Line]` Fixed problems updating data.
- `[Mask]` Fixed bug on alpha masks that ignored the last character.
- `[Modal]` Allow enter key to be stopped for forms.
- `[Modal]` Allow filter row to work if a grid is on a modal.
- `[Fileupload]` Fixed bug when running in Contextual Action Panel.
- `[Searchfield]` Fixed wrong width.
- `[Step Process]` Improved layout and responsive.
- `[Step Process]` Improved wrapping of step items.
- `[Targeted Achievement]` Fixed icon alignment.
- `[Timepicker]` Fixed error calling removePunctuation.
- `[Text Area]` Adding missing classes for use in responsive-forms.
- `[Toast]` Fixed missing animation.
- `[Tree]` Fixed a bug where if the callback is not async the node wont open.
- `[Track Dirty]` Fixed error when used on a file upload.
- `[Track Dirty]` Did not work to reset dirty on editor and Multiselect.
- `[Validation]` Fixed more extra events firing.

(67 Jira Issues Solved this release, Backlog Dev 378, Design 105, Unresolved 585, Test Coverage 6% )<|MERGE_RESOLUTION|>--- conflicted
+++ resolved
@@ -7,14 +7,11 @@
 ### v4.19.0 Features
 
 ### v4.19.0 Fixes
-<<<<<<< HEAD
 - `[Datagrid]` Fixed an issue for xss where console.log was not sanitizing and make grid to not render. ([#1941](https://github.com/infor-design/enterprise/issues/1941))
 
 ### v4.19.0 Chore & Maintenance
-=======
 
 ### v4.19.0 Chores & Maintenance
->>>>>>> 5c009a0f
 
 ## v4.18.0
 
