# What's New with Enterprise

## v4.19.0

### v4.19.0 Features

- `[Column]` Added support to existing custom tooltip content in the callback setting. ([#1909](https://github.com/infor-design/enterprise/issues/1909))
- `[Datagrid]` Added support for disabling rows by data or a dynamic function, rows are disabled from selection and editing. ([#1614](https://github.com/infor-design/enterprise/issues/1614))
- `[Datagrid]` Fixes a column alignment issue when resizing and sorting columns that were originally set to percentage width. ([#1797](https://github.com/infor-design/enterprise/issues/1797))
- `[Datagrid]` Fixes a column alignment issue when there are duplicate column ids. ([#1797](https://github.com/infor-design/enterprise/issues/1797))
- `[Datagrid]` Fixes a column alignment by clearing a cache to help prevent column misalignment from randomly happening. ([#1797](https://github.com/infor-design/enterprise/issues/1797))

### v4.19.0 Fixes

<<<<<<< HEAD
- `[Colorpicker]` Fixed an issue where the colorpicker label is cut off in extra small input field. ([#2023](https://github.com/infor-design/enterprise/issues/2023))
- `[Listview]` Improved accessibility when configured as selectable (all types), as well as re-enabled accessibility e2e tests. ([#403](https://github.com/infor-design/enterprise/issues/403))
=======
- `[App Menu]` Fixed an issue where the menu would not be entirely colored if short. ([#2062](https://github.com/infor-design/enterprise/issues/2062))
- `[App Menu]` Changed the scroll area to the outside when using a footer. ([#2062](https://github.com/infor-design/enterprise/issues/2062))
>>>>>>> b53db317
- `[Datagrid]` Fixed charts in columns not resizing correctly to short row height. ([#1930](https://github.com/infor-design/enterprise/issues/1930))
- `[Datagrid]` Fixed an issue for xss where console.log was not sanitizing and make grid to not render. ([#1941](https://github.com/infor-design/enterprise/issues/1941))
- `[Editor]` Fixed an issue where button state for toolbar buttons were wrong when clicked one after another. ([#391](https://github.com/infor-design/enterprise/issues/391))
- `[Listview]` Improved accessibility when configured as selectable (all types), as well as re-enabled accessibility e2e tests. ([#403](https://github.com/infor-design/enterprise/issues/403))
- `[Monthview]` Fixes an issue where the previous and next buttons were not correctly reversed in right-to-left mode. ([1910](https://github.com/infor-design/enterprise/issues/1910))
- `[Personalization]` Changed the default turquoise personalization to a darker one. ([#2063](https://github.com/infor-design/enterprise/issues/2063))
- `[Personalization]` Added a default option to the personalization color pickers. ([#2063](https://github.com/infor-design/enterprise/issues/2063))
- `[Popupmenu]` Fixed an issue where disabled submenus were opening on mouseover. ([#1863](https://github.com/infor-design/enterprise/issues/1863))
- `[Tree]` Fixed an issue where children property null was breaking tree to not render. ([#1908](https://github.com/infor-design/enterprise/issues/1908))

### v4.19.0 Chores & Maintenance

- `[General]` Updated to jquery 3.4.1 to fix a jquery bug seen occasionally. ([#2109](https://github.com/infor-design/enterprise/issues/2109))
- `[Demo App]` Fixed CSP and handling of image paths for better support of images in examples on IDS demo sites (demo.design.infor.com). ([#1888](https://github.com/infor-design/enterprise/issues/1888))

(nn Issues Solved this release, Backlog Enterprise nn, Backlog Ng nn, nn Functional Tests, nn e2e Test)

## v4.18.0

### v4.18.0 Features

- `[App Menu]` Added support for personalization by adding the `is-personalizable` class the menu will now change colors along with headers ([#1847](https://github.com/infor-design/enterprise/issues/1847))
- `[App Menu]` Added a special role switcher dropdown to change the menu role. ([#1935](https://github.com/infor-design/enterprise/issues/1935))
- `[Personalize]` Added classes for the personalization colors so that you can personalize certain form elements. ([#1847](https://github.com/infor-design/enterprise/issues/1847))
- `[Expandable Area]` Added example of a standalone button the toggles a form area. ([#1935](https://github.com/infor-design/enterprise/issues/1935))
- `[Datagrid]` Added support so if there are multiple inputs within an editor they work with the keyboard tab key. ([#355](https://github.com/infor-design/enterprise-ng/issues/355))
- `[Datagrid]` Fixed an error on IE when doing an excel export. ([#2018](https://github.com/infor-design/enterprise/issues/2018))
- `[Editor]` Added a JS setting and CSS styles to support usage of a Flex Toolbar ([#1120](https://github.com/infor-design/enterprise/issues/1120))
- `[Header]` Added a JS setting and CSS styles to support usage of a Flex Toolbar ([#1120](https://github.com/infor-design/enterprise/issues/1120))
- `[Mask]` Added a setting for passing a locale string, allowing Number masks to be localized.  This enables usage of the `groupSize` property, among others, from locale data in the Mask. ([#440](https://github.com/infor-design/enterprise/issues/440))
- `[Masthead]` Added CSS styles to support usage of a Flex Toolbar ([#1120](https://github.com/infor-design/enterprise/issues/1120))
- `[Notification]` Added example of a Widget/Card with notification and add code to truncate the text (via ellipsis) if it is lengthy. ([#1881](https://github.com/infor-design/enterprise/issues/1881))
- `[Theme/Colors]` Added new component for getting theme and color information. This is used throughout the code. There was a hidden property `Soho.theme`, if you used this in some way you should now use `Soho.theme.currentTheme`. ([#1866](https://github.com/infor-design/enterprise/issues/1866))

### v4.18.0 Fixes

- `[App Menu]` Fixed some accessibility issues on the nav menu. ([#1721](https://github.com/infor-design/enterprise/issues/1721))
- `[Busy Indicator]` Fixed a bug that causes a javascript error when the busy indicator is used on the body tag. ([#1918](https://github.com/infor-design/enterprise/issues/1918))
- `[Css/Sass]` Fixed an issue where the High Contrast theme and Uplift theme were not using the right tokens. ([#1897](https://github.com/infor-design/enterprise/pull/1897))
- `[Colors]` Fixed the color palette demo page to showcase the correct hex values based on the current theme ([#1801](https://github.com/infor-design/enterprise/issues/1801))
- `[Contextual Action Panel]` Fixed an issue where cap modal would only open the first time. ([#1993](https://github.com/infor-design/enterprise/issues/1993))
- `[Datepicker]` Fixed an issue in NG where the custom validation is removed during the teardown of a datepicker.([NG #411](https://github.com/infor-design/enterprise-ng/issues/411))
- `[Datagrid]` Fixed an issue where lookup filterConditions were not rendering. ([#1873](https://github.com/infor-design/enterprise/issues/1873))
- `[Datagrid]` Fixed an issue where when using filtering and server side paging the filter operations would cause two ajax requests. ([#2069](https://github.com/infor-design/enterprise/issues/2069))
- `[Datagrid]` Fixed issue where header columns are misaligned with body columns on load. ([#1892](https://github.com/infor-design/enterprise/issues/1892))
- `[Datagrid]` Fixed an issue where filtering was missing translation. ([#1900](https://github.com/infor-design/enterprise/issues/1900))
- `[Datagrid]` Fixed an issue with the checkbox formatter where string based 1 or 0 would not work as a dataset source. ([#1948](https://github.com/infor-design/enterprise/issues/1948))
- `[Datagrid]` Fixed a bug where text would be misaligned when repeatedly toggling the filter row. ([#1969](https://github.com/infor-design/enterprise/issues/1969))
- `[Datagrid]` Added an example of expandOnActivate on a customer editor. ([#353](https://github.com/infor-design/enterprise-ng/issues/353))
- `[Datagrid]` Added ability to pass a function to the tooltip option for custom formatting. ([#354](https://github.com/infor-design/enterprise-ng/issues/354))
- `[Datagrid]` Fixed `aria-checked` not toggling correctly on selection of multiselect checkbox. ([#1961](https://github.com/infor-design/enterprise/issues/1961))
- `[Datagrid]` Fixed incorrectly exported CSV/Excel data. ([#2001](https://github.com/infor-design/enterprise/issues/2001))
- `[Dropdown]` Changed the way dropdowns work with screen readers to be a collapsible listbox.([#404](https://github.com/infor-design/enterprise/issues/404))
- `[Dropdown]` Fixed an issue where multiselect dropdown unchecking "Select All" was not getting clear after close list with Safari browser.([#1882](https://github.com/infor-design/enterprise/issues/1882))
- `[Dropdown]` Added an example of a color dropdown showing palette colors as icons.([#2013](https://github.com/infor-design/enterprise/issues/2013))
- `[Datagrid]` Fixed a misalignment of the close icon on mobile. ([#2018](https://github.com/infor-design/enterprise/issues/2018))
- `[List/Detail]` Removed some legacy CSS code that was causing text inside of inline Toolbar Searchfields to become transparent. ([#2075](https://github.com/infor-design/enterprise/issues/2075))
- `[Listbuilder]` Fixed an issue where the text was not sanitizing. ([#1692](https://github.com/infor-design/enterprise/issues/1692))
- `[Lookup]` Fixed an issue where the tooltip was using audible text in the code block component. ([#354](https://github.com/infor-design/enterprise-ng/issues/354))
- `[Locale]` Fixed trailing zeros were getting ignored when displaying thousands values. ([#404](https://github.com/infor-design/enterprise/issues/1840))
- `[MenuButton]` Improved the way menu buttons work with screen readers.([#404](https://github.com/infor-design/enterprise/issues/404))
- `[Message]` Added an audible announce of the message type.([#964](https://github.com/infor-design/enterprise/issues/964))
- `[Modal]` Changed text and button font colors to pass accessibility checks.([#964](https://github.com/infor-design/enterprise/issues/964))
- `[Multiselect]` Fixed an issue where previous selection was still selected after clear all by "Select All" option. ([#2003](https://github.com/infor-design/enterprise/issues/2003))
- `[Notifications]` Fixed a few issues with notification background colors by using the corresponding ids-identity token for each. ([1857](https://github.com/infor-design/enterprise/issues/1857), [1865](https://github.com/infor-design/enterprise/issues/1865))
- `[Notifications]` Fixed an issue where you couldn't click the close icon in Firefox. ([1573](https://github.com/infor-design/enterprise/issues/1573))
- `[Radios]` Fixed the last radio item was being selected when clicking on the first when displayed horizontal. ([#1878](https://github.com/infor-design/enterprise/issues/1878))
- `[Signin]` Fixed accessibility issues. ([#421](https://github.com/infor-design/enterprise/issues/421))
- `[Skiplink]` Fixed a z-index issue on skip links over the nav menu. ([#1721](https://github.com/infor-design/enterprise/issues/1721))
- `[Slider]` Changed the demo so the tooltip will hide when resizing the page. ([#2033](https://github.com/infor-design/enterprise/issues/2033))
- `[Stepprocess]` Fixed rtl style issues. ([#413](https://github.com/infor-design/enterprise/issues/413))
- `[Swaplist]` Fixed disabled styling on swap header buttons. ([#2019](https://github.com/infor-design/enterprise/issues/2019))
- `[Tabs]` Fixed an issue where focus was changed after enable/disable tabs. ([#1934](https://github.com/infor-design/enterprise/issues/1934))
- `[Tabs-Module]` Fixed an issue where the close icon was outside the searchfield. ([#1704](https://github.com/infor-design/enterprise/issues/1704))
- `[Toolbar]` Fixed issues when tooltip shows on hover of toolbar ([#1622](https://github.com/infor-design/enterprise/issues/1622))
- `[Validation]` Fixed an issue where the isAlert settings set to true, the border color, control text color, control icon color was displaying the color for the alert rather than displaying the default color. ([#1922](https://github.com/infor-design/enterprise/issues/1922))

### v4.18.0 Chore & Maintenance

- `[Buttons]` Updated button disabled states with corresponding ids-identity tokens. ([1914](https://github.com/infor-design/enterprise/issues/1914)
- `[Docs]` Added a statement on supporting accessibility. ([#1540](https://github.com/infor-design/enterprise/issues/1540))
- `[Docs]` Added the supported screen readers and some notes on accessibility. ([#1722](https://github.com/infor-design/enterprise/issues/1722))

(50 Issues Solved this release, Backlog Enterprise 294, Backlog Ng 80, 809 Functional Tests, 803 e2e Test)

## v4.17.1

### v4.17.1 Fixes

- `[Datagrid]` Fixed an issue where the second to last column was having resize issues with frozen column sets.(<https://github.com/infor-design/enterprise/issues/1890>)
- `[Datagrid]` Re-align icons and items in the datagrid's "short header" configuration.(<https://github.com/infor-design/enterprise/issues/1880>)
- `[Locale]` Fixed incorrect "groupsize" for `en-US` locale.(<https://github.com/infor-design/enterprise/issues/1907>)

### v4.17.1 Chores & Maintenance

- `[Demoapp]` Fixed embedded icons example with missing icons.(<https://github.com/infor-design/enterprise/issues/1889>)
- `[Demoapp]` Fixed notification demo examples.(<https://github.com/infor-design/enterprise/issues/1893>, <https://github.com/infor-design/enterprise/pull/1896>)

(5 Issues Solved this patch release)

## v4.17.0

- [Npm Package](https://www.npmjs.com/package/ids-enterprise)
- [IDS Enterprise Angular Change Log](https://github.com/infor-design/enterprise-ng/blob/master/docs/CHANGELOG.md)

### v4.17.0 Future Deprecation

- `[Mask]` Using legacy mask options is now deprecated (was starting 4.3.2) and we will remove this in approximately 6 months from the code base. This means using the `data-mask` option and the `mode` as well as legacy patterns in favor of the newer settings and regexes. ([#439](https://github.com/infor-design/enterprise/issues/439))

### v4.17.0 Features

- `[Datagrid]` Added support for ellipsis to header text. ([#842](https://github.com/infor-design/enterprise/issues/842))
- `[Datagrid]` Added support to cancel `rowactivated` event. Now it will trigger the new event `beforerowactivated` which will wait/sync to cancel or proceed to do `rowactivated` event. ([#1021](https://github.com/infor-design/enterprise/issues/1021))
- `[Datagrid]` Added option to align grouped headers text. ([#1714](https://github.com/infor-design/enterprise/issues/1714))
- `[Datagrid]` Tabbing through a new row moves focus to next line for a lookup column. ([#1822](https://github.com/infor-design/enterprise/issues/1822))
- `[Datagrid]` Validation tooltip does not wrap words correctly across multiple lines. ([#1829](https://github.com/infor-design/enterprise/issues/1829))
- `[Dropdown]` Added support to make dropdown readonly fields optionally not tab-able. ([#1591](https://github.com/infor-design/enterprise/issues/1591))
- `[Form Compact]` Implemented design for field-heavy forms. This design is experimental, likely not production ready, and subject to change without notice. ([#1699](https://github.com/infor-design/enterprise/issues/1699))
- `[Hierarchy]` Changed the newer stacked layout to support mutiple root elements. ([#1677](https://github.com/infor-design/enterprise/issues/1677))
- `[Locale]` Added support for passing in `locale` or `language` to the `parse` and `format` and `translation` functions so they will work without changing the current locale or language. ([#462](https://github.com/infor-design/enterprise/issues/462))
- `[Locale]` Added support for setting a specific group size other than the ones in the locale. This includes using no group size. ([#462](https://github.com/infor-design/enterprise/issues/462))
- `[Locale]` Added support for showing timezones in the current language with a fall back for IE 11. ([#592](https://github.com/infor-design/enterprise/issues/592))
- `[Locale]` Added support for different group sizes. This was previously not working correctly for locales like hi-IN (using 3, 2 group sizes) and en-US (using 3, 0 group sizes). We will later make this work on masks on a separate issue. ([#441](https://github.com/infor-design/enterprise/issues/441))
- `[Locale]` Its now possible to add new locales in by adding them to the `defaultLocales` and `supportedLocales` sets. ([#402](https://github.com/infor-design/enterprise/issues/402))
- `[Locale]` Added an example to show extending locales with new strings and an api method to make it easier. because of the way this is split, if your directly adding to `Locale.cultures` you will need to adjust your code to extend from `Locale.languages` instead. ([#402](https://github.com/infor-design/enterprise/issues/402))
- `[Locale]` Added support for having a different language and locale. This is done by calling the new `setLanguage` function. ([#1552](https://github.com/infor-design/enterprise/issues//1552))
- `[Locale / Mask]` Added limited initial support for some unicode languages. This means you can convert to and from numbers typed in Devangari, Arabic, and Chinese (Financial and Simplified). ([#439](https://github.com/infor-design/enterprise/issues/439))
- `[Locale]` Added support for passing a `locale` other the the current locale to calendar, monthview, datepicker and timepicker. ([#462](https://github.com/infor-design/enterprise/issues/462))
- `[Mask]` It is now possible to type numbers in unicode such as Devangari, Arabic, and Chinese (Financial and Simplified) into the the masks that involve numbers. ([#439](https://github.com/infor-design/enterprise/issues/439))
- `[Modal]` Added an option to dictate the maximum width of the modal. ([#1802](https://github.com/infor-design/enterprise/issues/1802))
- `[Icons]` Add support for creating an svg file for the Uplift theme's (alpha) new icons from ids-identity@2.4.0 assets. ([#1759](https://github.com/infor-design/enterprise/issues/1759))
- `[Radar]` Added support to three label sizes (name, abbrName, shortName). ([#1553](https://github.com/infor-design/enterprise/issues/1553))

### v4.17.0 Fixes

- `[Accordion]` Fixed a bug where some truncated text elements were not generating a tooltip. ([#1736](https://github.com/infor-design/enterprise/issues/1736))
- `[Builder]` Cropped Header for Builder Panel When Text is Long. ([#1814](https://github.com/infor-design/enterprise/issues/1814))
- `[Calendar]` Event model title color is not correct if the modal is opened and another event is selected. ([#1739](https://github.com/infor-design/enterprise/issues/1739))
- `[Calendar]` Modal is still displayed after changing months. ([#1741](https://github.com/infor-design/enterprise/issues/1741))
- `[Calendar]` Changing some event spans is causing missing dates on the dialogs. ([#1708](https://github.com/infor-design/enterprise/issues/1708))
- `[Composite Form]` Fix a bug in IE11 where composite form content overflows to the lower container. ([#1768](https://github.com/infor-design/enterprise/issues/1768))
- `[Datagrid]` Added a fix where the column is next to the edge of the browser and the filter dropdown popup overflow the page.([#1604](https://github.com/infor-design/enterprise/issues/1604))
- `[Datagrid]` Added a fix to allow the commit of a cell edit after tabbing into a cell once having clicked into a previous cell.([#1608](https://github.com/infor-design/enterprise/issues/1608))
- `[Datagrid]` Stretch column not working in Edge browser. ([#1716](https://github.com/infor-design/enterprise/issues/1716))
- `[Datagrid]` Fixed a bug where the source callback was not called when filtering. ([#1688](https://github.com/infor-design/enterprise/issues/1688))
- `[Datagrid]` Fixed a bug where filtering Order Date with `is-not-empty` on a null value would not correctly filter out results. ([#1718](https://github.com/infor-design/enterprise/issues/1718))
- `[Datagrid]` Fixed a bug where when using the `disableClientSideFilter` setting the filtered event would not be called correctly. ([#1689](https://github.com/infor-design/enterprise/issues/1689))
- `[Datagrid]` Fixed a bug where hidden columns inside a colspan were aligning incorrectly. ([#1764](https://github.com/infor-design/enterprise/issues/1764))
- `[Dropdown]` Fixed a layout error on non inline fields with errors. ([#1770](https://github.com/infor-design/enterprise/issues/1770))
- `[Dropdown]` Fixed a bug where the dropdown did not close when tabbing if using the `noSearch` setting. ([#1731](https://github.com/infor-design/enterprise/issues/1731))
- `[Modal]` Fixed a bug where the modal can overflow the page. ([#1802](https://github.com/infor-design/enterprise/issues/1802))
- `[Radio Button]` Fixed a rendering problem on the selected state of Radio Buttons used inside of Accordion components. ([#1568](https://github.com/infor-design/enterprise/issues/1568))
- `[Radio Button]` Fixed a z-index issue that was causing radio buttons to sometimes display over top of page sections where they should have instead scrolled beneath. ([#1014](https://github.com/infor-design/enterprise/issues/1014))

### v4.17.0 Chore & Maintenance

- `[Css/Sass]` Replaced font-size numerical declarations with their ids-identity token counterpart. ([#1640](https://github.com/infor-design/enterprise/issues/1640))
- `[Demoapp]` Removed query parameter for changing fonts. ([#1747](https://github.com/infor-design/enterprise/issues/1747))
- `[Build]` Added a process to notify developers that things are being deprecated or going away. Documented the current deprecations in this system and made [notes for developers](https://github.com/infor-design/enterprise/blob/master/docs/CODING-STANDARDS.md#deprecations). ([#1747](https://github.com/infor-design/enterprise/issues/1747))
- `[Veracode]` Made additional fixes and mitigated in veracode. ([#1723](https://github.com/infor-design/enterprise/issues/1723))

(30 Issues Solved this release, Backlog Enterprise 224, Backlog Ng 59, 785 Functional Tests, 793 e2e Test)

## v4.16.0

- [Npm Package](https://www.npmjs.com/package/ids-enterprise)
- [IDS Enterprise Angular Change Log](https://github.com/infor-design/enterprise-ng/blob/master/docs/CHANGELOG.md)

### v4.16.0 Features

- `[Busy Indicator]` Made a fix to make it possible to use a busy indicator on a modals. ([#827](https://github.com/infor-design/enterprise/issues/827))
- `[Datagrid]` Added an option to freeze columns from scrolling on the left and/or right. The new option is called `frozenColumns`. See notes on what works and doesnt with frozen column in the datagrid docs frozen column section. ([#464](https://github.com/infor-design/enterprise/issues/464))
- `[Editor]` Added new state called "preview" a non editable mode to editor. Where it only shows the HTML with no toolbar, borders etc. ([#1413](https://github.com/infor-design/enterprise/issues/1413))
- `[Field Filter]` Added support to get and set filter type programmatically. ([#1181](https://github.com/infor-design/enterprise/issues/1181))
- `[Hierarchy]` Add print media styles to decrease ink usage and increase presentability for print format. Note that you may need to enable the setting to print background images, both Mac and PC have a setting for this. ([#456](https://github.com/infor-design/enterprise/issues/456))
- `[Hierarchy]` Added a new "stacked" layout to eventually replace the current layouts. This works better responsively and prevents horizontal scrolling. ([#1629](https://github.com/infor-design/enterprise/issues/1629))
- `[Pager]` Added a "condensed" page size selector button for use on pagers in smaller containers, such as the list side of the list/detail pattern. ([#1459](https://github.com/infor-design/enterprise/issues/1459))

### v4.16.0 Future Deprecation

- `[Hierarchy]` The following options are now deprecated and will be removed approximately 2019-05-15. `paging` and `mobileView`. ([#1629](https://github.com/infor-design/enterprise/issues/1629))
- `[Hierarchy]` Stacked layout will become the default layout in favor of the existing horizontal layout, so the horizontal layout is now considered deprecated and will be removed approximately 2019-05-15. ([#1629](https://github.com/infor-design/enterprise/issues/1629))

### v4.16.0 Fixes

- `[Application Menu]` Fixed the truncation of long text in an accordion element in the application menu by adding a tooltip to truncated elements. ([#457](https://github.com/infor-design/enterprise/issues/457))
- `[Calendar]` Disable the new event modal when no template is defined. ([#1700](https://github.com/infor-design/enterprise/issues/1700))
- `[Dropdown]` Fixed a bug where the ellipsis was not showing on long text in some browsers. ([#1550](https://github.com/infor-design/enterprise/issues/1550))
- `[Datagrid]` Fixed a bug in equals filter on multiselect filters. ([#1586](https://github.com/infor-design/enterprise/issues/1586))
- `[Datagrid]` Fixed a bug where incorrect data is shown in the events in tree grid. ([#315](https://github.com/infor-design/enterprise-ng/issues/315))
- `[Datagrid]` Fixed a bug where when using minWidth on a column and sorting the column will become misaligned. ([#1481](https://github.com/infor-design/enterprise/issues/1481))
- `[Datagrid]` Fixed a bug where when resizing the last column may become invisible. ([#1456](https://github.com/infor-design/enterprise/issues/1456))
- `[Datagrid]` Fixed a bug where a checkbox column will become checked when selecting if there is no selection checkbox. ([#1641](https://github.com/infor-design/enterprise/issues/1641))
- `[Datagrid]` Fixed a bug where the last column would sometimes not render fully for buttons with longer text. ([#1246](https://github.com/infor-design/enterprise/issues/1246))
- `[Datagrid]` Fixed a bug where showMonthYearPicker did not work correctly on date filters. ([#1532](https://github.com/infor-design/enterprise-ng/issues/1532))
- `[Validation]` Fixed a bug in removeError where the icon is sometimes not removed. ([#1556](https://github.com/infor-design/enterprise/issues/1556))
- `[Datepicker]` Fixed the range picker to clear when changing months in a filter. ([#1537](https://github.com/infor-design/enterprise/issues/1537))
- `[Datepicker]` Fixed disabled dates example to validate again on disabled dates. ([#1445](https://github.com/infor-design/enterprise/issues/1445))
- `[Datagrid]` Fixed a Date Editor bug when passing a series of zeroes to a datagrid cell with an editable date. ([#1020](https://github.com/infor-design/enterprise/issues/1020))
- `[Dropdown]` Fixed a bug where a dropdown will never reopen if it is closed by clicking a menu button. ([#1670](https://github.com/infor-design/enterprise/issues/1670))
- `[Icons]` Established missing icon sourcing and sizing consistency from ids-identity icon/svg assets. ([PR#1628](https://github.com/infor-design/enterprise/pull/1628))
- `[Listview]` Addressed performance issues with paging on all platforms, especially Windows and IE/Edge browsers. As part of this, reworked all components that integrate with the Pager component to render their contents based on a dataset, as opposed to DOM elements. ([#922](https://github.com/infor-design/enterprise/issues/922))
- `[Lookup]` Fixed a bug with settings: async, server-side, and single select modes.  The grid was not deselecting the previously selected value when a new row was clicked.  If the value is preselected in the markup, the lookup modal will no longer close prematurely. ([PR#1654](https://github.com/infor-design/enterprise/issues/1654))
- `[Pager]` Made it possible to set and persist custom tooltips on first, previous, next and last pager buttons. ([#922](https://github.com/infor-design/enterprise/issues/922))
- `[Pager]` Fixed propagation of the `pagesizes` setting when using `updated()`. Previously the array was deep extended instead of being replaced outright. ([#1466](https://github.com/infor-design/enterprise/issues/1466))
- `[Tree]` Fixed a bug when calling the disable or enable methods of the tree. This was not working with ie11. ([PR#1600](https://github.com/infor-design/enterprise/issues/1600))
- `[Stepprocess]` Fixed a bug where the step folder was still selected when it was collapsed or expanded. ([#1633](https://github.com/infor-design/enterprise/issues/1633))
- `[Swaplist]` Fixed a bug where items were not able to drag anymore after make the search. ([#1703](https://github.com/infor-design/enterprise/issues/1703))
- `[Toolbar Flex]` Added the ability to pass in a `beforeOpen` callback to the More Actions menu (fixes a bug where it wasn't possible to dynamically add content to the More Actions menu in same way that was possible on the original Toolbar component)
- `[Toolbar Flex]` Fixed a bug where selected events were not bubbling up for a menu button on a flex toolbar. ([#1709](https://github.com/infor-design/enterprise/issues/1709))
- `[Stepprocess]` Disabled step selected when using the next or previous button. ([#1697](https://github.com/infor-design/enterprise/issues/1697))
- `[Tree]` Fixed a bug when calling the disable or enable methods of the tree. This was not working with ie11. ([PR#1600](https://github.com/infor-design/enterprise/issues/1600))

### v4.16.0 Chore & Maintenance

- `[Demo App]` Removed the search icon from the header on test pages as it doesn't function. ([#1449](https://github.com/infor-design/enterprise/issues/1449))
- `[Demo App]` Added a fix for incorrect links when running on windows. ([#1549](https://github.com/infor-design/enterprise/issues/1549))
- `[Docs]` Added a fix to prevent the documentation generator from failing intermittently. ([#1377](https://github.com/infor-design/enterprise/issues/1377))

(29 Issues Solved this release, Backlog Enterprise 203, Backlog Ng 69, 735 Functional Tests, 670 e2e Test)

## v4.15.0

- [Npm Package](https://www.npmjs.com/package/ids-enterprise)
- [IDS Enterprise Angular Change Log](https://github.com/infor-design/enterprise-ng/blob/master/docs/CHANGELOG.md)

### v4.15.0 Features

- `[Datagrid]` Added support for lookup in the datagrid filter. ([#653](https://github.com/infor-design/enterprise/issues/653))
- `[Datagrid]` Added support for masks on lookup editors. ([#406](https://github.com/infor-design/enterprise/issues/406))
- `[Validation]` When using legacy mode validation, made the icon dim if the text was on top of it. ([#644](https://github.com/infor-design/enterprise/issues/644))
- `[Calendar]` Now possible to edit events both with the API and by clicking/double clicking events. And other improvements. ([#1436](https://github.com/infor-design/enterprise/issues/1436))
- `[Datagrid]` Added new methods to clear dirty cells on cells, rows, and all. ([#1303](https://github.com/infor-design/enterprise/issues/1303))
- `[Tree]` Added several improvements: the ability to show a dropdown on the tree node, the ability to add nodes in between current nodes, the ability to set checkboxes for selection only on some nodes, and the ability to customize icons. ([#1364](https://github.com/infor-design/enterprise/issues/1364))
- `[Datagrid]` Added the ability to display or hide the new row indicator with a new `showNewIndicator` option. ([#1589](https://github.com/infor-design/enterprise/issues/1589))

### v4.15.0 Fixes

- `[Icons]` Icons with the word `confirm` have been changed to `success`. This is partially backwards compatible for now. We deprecated `confirm` and will remove in the next major version so rename your icons. Example `icon-confirm` to `icon-success`. ([#963](https://github.com/infor-design/enterprise/issues/963))
- `[Icons]` The alert icons now have a white background allowing them to appear on colored sections. There are now two versions, for example: `icon-error` and `icon-error-solid`. These are used in calendar. ([#1436](https://github.com/infor-design/enterprise/issues/1436))
- `[Circle Pager]` Made significant improvements to resizing, especially on tabs. ([#1284](https://github.com/infor-design/enterprise/issues/1284))
- `[Datagrid]` In high contrast mode the background is now white when editing cells. ([#1421](https://github.com/infor-design/enterprise/issues/1421))
- `[Dropdown]` Fixed an issue where filter did not work in no-search mode with the Caps Lock key. ([#1500](https://github.com/infor-design/enterprise/issues/1500))
- `[Popupmenu]` Fixed an issue when using the same menu on multiple inputs wherein destroying one instance actually destroyed all instances. ([#1025](https://github.com/infor-design/enterprise/issues/1025))
- `[Swaplist]` Fixed a bug where Shift+M did not work when typing in the search. ([#1408](https://github.com/infor-design/enterprise/issues/1408))
- `[Popupmenu]` Fixed a bug in immediate mode where right click only worked the first time. ([#1507](https://github.com/infor-design/enterprise/issues/1507))
- `[Editor]` Fixed a bug where clear formatting did not work in safari. ([#911](https://github.com/infor-design/enterprise/issues/911))
- `[Colorpicker]` Fixed a bug in Angular where the picker did not respond correctly to `editable=false` and `disabled=true`. ([#257](https://github.com/infor-design/enterprise-ng/issues/257))
- `[Locale]` Fixed a bug where the callback did not complete on nonexistent locales. ([#1267](https://github.com/infor-design/enterprise/issues/1267))
- `[Calendar]` Fixed a bug where event details remain when filtering event types. ([#1436](https://github.com/infor-design/enterprise/issues/1436))
- `[Busy Indicator]` Fixed a bug where the indicator closed when clicking on accordions. ([#281](https://github.com/infor-design/enterprise-ng/issues/281))
- `[Datagrid Tree]` Fixed the need for unique IDs on the tree nodes. ([#1361](https://github.com/infor-design/enterprise/issues/1361))
- `[Editor]` Improved the result of pasting bullet lists from MS Word. ([#1351](https://github.com/infor-design/enterprise/issues/1351))
- `[Hierarchy]` Fixed layout issues in the context menu in RTL mode. ([#1310](https://github.com/infor-design/enterprise/issues/1310))
- `[Datagrid]` Added a setting `allowChildExpandOnMatch` that optionally determines if a search/filter will show and allow nonmatching children to be shown. ([#1422](https://github.com/infor-design/enterprise/issues/1422))
- `[Datagrid]` If a link is added with a href it will now be followed when clicking, rather than needing to use the click method setting on columns. ([#1473](https://github.com/infor-design/enterprise/issues/1473))
- `[Datagrid Tree]` Fixed a bug where Expand/Collapse text is added into the +/- cell. ([#1145](https://github.com/infor-design/enterprise/issues/1145))
- `[Dropdown]` Fixed a bug in NG where two dropdowns in different components would cause each other to freeze. ([#229](https://github.com/infor-design/enterprise-ng/issues/229))
- `[Editor]` Verified a past fix where editor would not work with all buttons when in a modal. ([#408](https://github.com/infor-design/enterprise/issues/408))
- `[Datagrid Tree]` Fixed a bug in `updateRow` that caused the indent of the tree grid to collapse. ([#405](https://github.com/infor-design/enterprise/issues/405))
- `[Empty Message]` Fixed a bug where a null empty message would not be possible. This is used to show no empty message on initial load delays. ([#1467](https://github.com/infor-design/enterprise/issues/1467))
- `[Lookup]` Fixed a bug where nothing is inserted when you click a link editor in the lookup. ([#1315](https://github.com/infor-design/enterprise/issues/1315))
- `[About]` Fixed a bug where the version would not show when set. It would show the IDS version. ([#1414](https://github.com/infor-design/enterprise/issues/1414))
- `[Datagrid]` Fixed a bug in `disableClientSort` / `disableClientFilter`. It now retains visual indicators on sort and filter. ([#1248](https://github.com/infor-design/enterprise/issues/1248))
- `[Tree]` Fixed a bug where selected nodes are selected again after loading child nodes. ([#1270](https://github.com/infor-design/enterprise/issues/1270))
- `[Input]` Fixed a bug where inputs that have tooltips will not be selectable with the cursor. ([#1354](https://github.com/infor-design/enterprise/issues/1354))
- `[Accordion]` Fixed a bug where double clicking a header will open and then close the accordion. ([#1314](https://github.com/infor-design/enterprise/issues/1314))
- `[Datagrid]` Fixed a bug on hover with taller cells where the hover state would not cover the entire cell. ([#1490](https://github.com/infor-design/enterprise/issues/1490))
- `[Editor]` Fixed a bug where the image would still be shown if you press the Esc key and cancel the image dialog. ([#1489](https://github.com/infor-design/enterprise/issues/1489))
- `[Datagrid Lookup]` Added additional missing event info for ajax requests and filtering. ([#1486](https://github.com/infor-design/enterprise/issues/1486))
- `[Tabs]` Added protection from inserting HTML tags in the add method (XSS). ([#1462](https://github.com/infor-design/enterprise/issues/1462))
- `[App Menu]` Added better text wrapping for longer titles. ([#1116](https://github.com/infor-design/enterprise/issues/1116))
- `[Contextual Action Panel]` Fixed some examples so that they reopen more than one time. ([#1116](https://github.com/infor-design/enterprise/issues/506))
- `[Searchfield]` Fixed a border styling issue on longer labels in the search. ([#1500](https://github.com/infor-design/enterprise/issues/1500))
- `[Tabs Multi]` Improved the experience on mobile by collapsing the menus a bit. ([#971](https://github.com/infor-design/enterprise/issues/971))
- `[Lookup]` Fixed missing ellipsis menu on mobile devices. ([#1068](https://github.com/infor-design/enterprise/issues/1068))
- `[Accordion]` Fixed incorrect font size on p tags in the accordion. ([#1116](https://github.com/infor-design/enterprise/issues/1116))
- `[Line Chart]` Fixed and improved the legend text on mobile viewport. ([#609](https://github.com/infor-design/enterprise/issues/609))

### v4.15.0 Chore & Maintenance

- `[General]` Migrated sass to use IDS color variables. ([#1435](https://github.com/infor-design/enterprise/issues/1435))
- `[Angular]` Added all settings from 4.13 in time for future 5.1.0 ([#274](https://github.com/infor-design/enterprise-ng/issues/274))
- `[General]` Fixed some incorrect layouts. ([#1357](https://github.com/infor-design/enterprise/issues/1357))
- `[Targeted Achievement]` Removed some older non working examples. ([#520](https://github.com/infor-design/enterprise/issues/520))

(50 Issues Solved this release, Backlog Enterprise 294, Backlog Ng 80, 809 Functional Tests, 716 e2e Test)

## v4.14.0

- [Npm Package](https://www.npmjs.com/package/ids-enterprise)
- [IDS Enterprise Angular Change Log](https://github.com/infor-design/enterprise-ng/blob/master/docs/CHANGELOG.md)

### v4.14.0 Features

- `[Datepicker/Monthview]` Added a setting for the day of week the calendar starts that can be used outside of the Locale setting. ([#1179](https://github.com/infor-design/enterprise/issues/1179))
- `[Datagrid]` Made the tree datagrid work a lot better with filtering. ([#1281](https://github.com/infor-design/enterprise/issues/1281))
- `[Autocomplete/SearchField]` Added a caseSensitive filtering option. ([#385](https://github.com/infor-design/enterprise/issues/385))
- `[Datagrid]` Added an option `headerAlign` to set alignment on the header different than the rows. ([#420](https://github.com/infor-design/enterprise/issues/420))
- `[Message]` Added the ability to use certain formatter html tags in the message content. ([#379](https://github.com/infor-design/enterprise/issues/379))

### v4.14.0 Fixes

- `[Swaplist]` Fixed a bug that if you drag really fast everything disappears. ([#1195](https://github.com/infor-design/enterprise/issues/1195))
- `[Hierarchy]` Fixed a bug that part of the profile menu is cut off. ([#931](https://github.com/infor-design/enterprise/issues/931))
- `[Datagrid/Dropdown]` Fixed a bug that part of the dropdown menu is cut off. ([#1420](https://github.com/infor-design/enterprise/issues/1420))
- `[Modal]` Fixed bugs where with certain field types modal validation was not working. ([#1213](https://github.com/infor-design/enterprise/issues/1213))
- `[Dropdown]` Fixed a regression where the tooltip was not showing when data is overflowed. ([#1400](https://github.com/infor-design/enterprise/issues/1400))
- `[Tooltip]` Fixed a bugs where a tooltip would show up in unexpected places. ([#1396](https://github.com/infor-design/enterprise/issues/1396))
- `[Datagrid/Dropdown]` Fixed a bug where an error would occur if showSelectAll is used. ([#1360](https://github.com/infor-design/enterprise/issues/1360))
- `[Datagrid/Tooltip]` Fixed a bugs where a tooltip would show up in the header unexpectedly. ([#1395](https://github.com/infor-design/enterprise/issues/1395))
- `[Popupmenu]` Fixed incorrect highlighting on disabled list items.  ([#982](https://github.com/infor-design/enterprise/issues/982))
- `[Contextual Action Panel]` Fixed issues with certain styles of invoking the CAP where it would not reopen a second time. ([#1139](https://github.com/infor-design/enterprise/issues/1139))
- `[Spinbox]` Added a fix so the page will not zoom when click + and - on mobile devices. ([#1070](https://github.com/infor-design/enterprise/issues/1070))
- `[Splitter]` Removed the tooltip from the expand/collapse button as it was superfluous. ([#1180](https://github.com/infor-design/enterprise/issues/1180))
- `[Datagrid]` Added a fix so the last column when stretching will do so with percentage so it will stay when the page resize or the menu opens/closes. ([#1168](https://github.com/infor-design/enterprise/issues/1168))
- `[Datagrid]` Fixed bugs in the server side and filtering example. ([#396](https://github.com/infor-design/enterprise/issues/396))
- `[Datagrid]` Fixed a bug in applyFilter with datefields. ([#1269](https://github.com/infor-design/enterprise/issues/1269))
- `[Datagrid]` Fixed a bug in updateCellNode where sometimes it did not work. ([#1122](https://github.com/infor-design/enterprise/issues/1122))
- `[Hierarchy]` Made the empty image ring the same color as the left edge. ([#932](https://github.com/infor-design/enterprise/issues/932))
- `[Datagrid/Dropdown]` Fixed an issue that tab did not close dropdown editors. ([#1198](https://github.com/infor-design/enterprise/issues/1198))
- `[Datagrid/Dropdown]` Fixed a bug that if you click open a dropdown editor then you cannot use arrow keys to select. ([#1387](https://github.com/infor-design/enterprise/issues/1387))
- `[Datagrid/Dropdown]` Fixed a bug that if a smaller number of items the menu would be too short. ([#1298](https://github.com/infor-design/enterprise/issues/1298))
- `[Searchfield]` Fixed a bug that the search field didnt work in safari. ([#225](https://github.com/infor-design/enterprise/issues/225))
- `[Datagrid/Dropdown]` Fixed a bug that source is used the values may be cleared out when opening the list. ([#1185](https://github.com/infor-design/enterprise/issues/1185))
- `[Personalization]` Fixed a bug that when calling initialize the personalization would reset. ([#1231](https://github.com/infor-design/enterprise/issues/1231))
- `[Tabs]` Fixed the alignment of the closing icon. ([#1056](https://github.com/infor-design/enterprise/issues/1056))
- `[Dropdown]` Fixed list alignment issues on mobile. ([#1069](https://github.com/infor-design/enterprise/issues/1069))
- `[Dropdown]` Fixed issues where the listbox would not close on mobile. ([#1119](https://github.com/infor-design/enterprise/issues/1119))
- `[Dropdown]` Fixed a bug where modals would close on url hash change. ([#1207](https://github.com/infor-design/enterprise/issues/1207))
- `[Contextual Action Panel]` Fixed an issue where buttons would occasionally be out of view. ([#283](https://github.com/infor-design/enterprise/issues/283))
- `[Empty Message]` Added a new icon to indicate using the search function. ([#1325](https://github.com/infor-design/enterprise/issues/1325))
- `[Searchfield]` Added a fix for landscape mode on mobile. ([#1102](https://github.com/infor-design/enterprise/issues/1102))
- `[Datagrid]` Added a fix for hard to read fields in high contrast mode. ([#1193](https://github.com/infor-design/enterprise/issues/1193))

### v4.14.0 Chore & Maintenance

- `[General]` Fixed problems with the css mapping where the line numbers were wrong in the map files. ([#962](https://github.com/infor-design/enterprise/issues/962))
- `[Docs]` Added setting so themes can be shown in the documentation pages. ([#1327](https://github.com/infor-design/enterprise/issues/1327))
- `[Docs]` Made links to example pages open in a new window. ([#1132](https://github.com/infor-design/enterprise/issues/1132))

(43 Issues Solved this release, Backlog Enterprise 181, Backlog Ng 64, 682 Functional Tests, 612 e2e Test)

## v4.13.0

- [Npm Package](https://www.npmjs.com/package/ids-enterprise)
- [IDS Enterprise Angular Change Log](https://github.com/infor-design/enterprise-ng/blob/master/docs/CHANGELOG.md)

### v4.13.0 Features

- `[Calendar]` Added some new features such as upcoming events view, RTL, keyboard support and fixed styling issues and bugs. ([#1221](https://github.com/infor-design/enterprise/issues/1221))
- `[Flex Toolbar]` Added search field integration, so that the search field is mainly close to being able to replace the legacy toolbar. ([#269](https://github.com/infor-design/enterprise/issues/269))
- `[Bar]` Added short, medium label support for adapting the chart to responsive views. ([#1094](https://github.com/infor-design/enterprise/issues/1094))
- `[Textarea]` Added maxLength option to prevent typing over a set maximum. ([#1046](https://github.com/infor-design/enterprise/issues/1046))
- `[Textarea]` Added maxGrow option to prevent growing when typing over a set max. ([#1147](https://github.com/infor-design/enterprise/issues/1147))
- `[Datagrid]` If using the `showDirty` option the indication will now be on each cell. ([#1183](https://github.com/infor-design/enterprise/issues/1183))
- `[Datepicker]` Added an option `useCurrentTime` that will insert current time instead of noon time with date and timepickers. ([#1087](https://github.com/infor-design/enterprise/issues/1087))
- `[General]` Included an IE 11 polyfill for ES6 Promises, this is a new dependency in the package.json you should include. ([#1172](https://github.com/infor-design/enterprise/issues/1172))
- `[General]` Add translations in 38 languages including new support for Slovak (sk-SK). ([#557](https://github.com/infor-design/enterprise/issues/557))

### v4.13.0 Fixes

- `[Tooltips]` Fixed an important bug where tooltips would stick around in the page on the top corner. ([#1273](https://github.com/infor-design/enterprise/issues/1273))
- `[Tooltips]` Fixed some contrast issues on the high contrast theme. ([#1249](https://github.com/infor-design/enterprise/issues/1249))
- `[Tooltips]` Fixed a bug where Toolbar "More Actions" menu buttons could incorrectly display a tooltip overlapping an open menu. ([#1242](https://github.com/infor-design/enterprise/issues/1242))
- `[Datepicker / Timepicker]` Removed the need to use the customValidation setting. You can remove this option from your code. The logic will pick up if you added customValidation to your input by adding a data-validate option. You also may need to add `date` or `availableDate` validation to your  data-validate attribute if these validations are desired along with your custom or required validation. ([#862](https://github.com/infor-design/enterprise/issues/862))
- `[Menubutton]` Added a new setting `hideMenuArrow` you can use for buttons that don't require an arrow, such as menu buttons. ([#1088](https://github.com/infor-design/enterprise/issues/1088))
- `[Dropdown]` Fixed issues with destroy when multiple dropdown components are on the page. ([#1202](https://github.com/infor-design/enterprise/issues/1202))
- `[Datagrid]` Fixed alignment issues when using filtering with some columns that do not have a filter. ([#1124](https://github.com/infor-design/enterprise/issues/1124))
- `[Datagrid]` Fixed an error when dynamically adding context menus. ([#1216](https://github.com/infor-design/enterprise/issues/1216))
- `[Datagrid]` Added an example of dynamic intermediate paging and filtering. ([#396](https://github.com/infor-design/enterprise/issues/396))
- `[Dropdown]` Fixed alignment issues on mobile devices. ([#1069](https://github.com/infor-design/enterprise/issues/1069))
- `[Datepicker]` Fixed incorrect assumptions, causing incorrect umalqura calendar calculations. ([#1189](https://github.com/infor-design/enterprise/issues/1189))
- `[Datepicker]` Fixed an issue where the dialog would not close on click out if opening the time dropdown components first. ([#1278](https://github.com/infor-design/enterprise/issues/))
- `[General]` Added the ability to stop renderLoop. ([#214](https://github.com/infor-design/enterprise/issues/214))
- `[Datepicker]` Fixed an issue reselecting ranges with the date picker range option. ([#1197](https://github.com/infor-design/enterprise/issues/1197))
- `[Editor]` Fixed bugs on IE with background color option. ([#392](https://github.com/infor-design/enterprise/issues/392))
- `[Colorpicker]` Fixed issue where the palette is not closed on enter key / click. ([#1050](https://github.com/infor-design/enterprise/issues/1050))
- `[Accordion]` Fixed issues with context menus on the accordion. ([#639](https://github.com/infor-design/enterprise/issues/639))
- `[Searchfield]` Made no results appear not clickable. ([#329](https://github.com/infor-design/enterprise/issues/329))
- `[Datagrid]` Added an example of groups and paging. ([#435](https://github.com/infor-design/enterprise/issues/435))
- `[Editor]` Fixed the dirty indicator when using toolbar items. ([#910](https://github.com/infor-design/enterprise/issues/910))
- `[Datagrid]` Fixed a bug that made tooltips disappear when a lookup editor is closed. ([#1186](https://github.com/infor-design/enterprise/issues/1186))
- `[Datagrid]` Fixed a bug where not all rows are removed in the removeSelected function. ([#1036](https://github.com/infor-design/enterprise/issues/1036))
- `[Datagrid]` Fixed bugs in activateRow and deactivateRow in some edge cases. ([#948](https://github.com/infor-design/enterprise/issues/948))
- `[Datagrid]` Fixed formatting of tooltips on the header and filter. ([#955](https://github.com/infor-design/enterprise/issues/955))
- `[Datagrid]` Fixed wrong page number when saving the page number in localstorage and reloading. ([#798](https://github.com/infor-design/enterprise/issues/798))
- `[Tree]` Fixed issues when expanding and collapsing after dragging nodes around. ([#1183](https://github.com/infor-design/enterprise/issues/1183))
- `[ContextualActionPanel]` Fixed a bug where the CAP will be closed if clicking an accordion in it. ([#1138](https://github.com/infor-design/enterprise/issues/1138))
- `[Colorpicker]` Added a setting (customColors) to prevent adding default colors if totally custom colors are used. ([#1135](https://github.com/infor-design/enterprise/issues/1135))
- `[AppMenu]` Improved contrast in high contrast theme. ([#1146](https://github.com/infor-design/enterprise/issues/1146))
- `[Searchfield]` Fixed issue where ascenders/descenders are cut off. ([#1101](https://github.com/infor-design/enterprise/issues/1101))
- `[Tree]` Added sortstop and sortstart events. ([#1003](https://github.com/infor-design/enterprise/issues/1003))
- `[Searchfield]` Fixed some alignment issues in different browsers. ([#1106](https://github.com/infor-design/enterprise/issues/1106))
- `[Searchfield]` Fixed some contrast issues in different browsers. ([#1104](https://github.com/infor-design/enterprise/issues/1104))
- `[Searchfield]` Prevent multiple selected events from firing. ([#1259](https://github.com/infor-design/enterprise/issues/1259))
- `[Autocomplete]` Added a beforeOpen setting ([#398](https://github.com/infor-design/enterprise/issues/398))
- `[Toolbar]` Fixed an error where toolbar tried to focus a DOM item that was removed. ([#1177](https://github.com/infor-design/enterprise/issues/1177))
- `[Dropdown]` Fixed a problem where the bottom of some lists is cropped. ([#909](https://github.com/infor-design/enterprise/issues/909))
- `[General]` Fixed a few components so that they could still initialize when hidden. ([#230](https://github.com/infor-design/enterprise/issues/230))
- `[Datagrid]` Fixed missing tooltips on new row. ([#1081](https://github.com/infor-design/enterprise/issues/1081))
- `[Lookup]` Fixed a bug using select all where it would select the previous list. ([#295](https://github.com/infor-design/enterprise/issues/295))
- `[Datagrid]` Fixed missing summary row on initial render in some cases. ([#330](https://github.com/infor-design/enterprise/issues/330))
- `[Button]` Fixed alignment of text and icons. ([#973](https://github.com/infor-design/enterprise/issues/973))
- `[Datagrid]` Fixed missing source call when loading last page first. ([#1162](https://github.com/infor-design/enterprise/issues/1162))
- `[SwapList]` Made sure swap list will work in all cases and in angular. ([#152](https://github.com/infor-design/enterprise/issues/152))
- `[Toast]` Fixed a bug where some toasts on certain urls may not close. ([#1305](https://github.com/infor-design/enterprise/issues/1305))
- `[Datepicker / Lookup]` Fixed bugs where they would not load on tabs. ([#1304](https://github.com/infor-design/enterprise/issues/1304))

### v4.13.0 Chore & Maintenance

- `[General]` Added more complete visual tests. ([#978](https://github.com/infor-design/enterprise/issues/978))
- `[General]` Cleaned up some of the sample pages start at A, making sure examples work and tests are covered for better QA (on going). ([#1136](https://github.com/infor-design/enterprise/issues/1136))
- `[General]` Upgraded to ids-identity 2.0.x ([#1062](https://github.com/infor-design/enterprise/issues/1062))
- `[General]` Cleanup missing files in the directory listings. ([#985](https://github.com/infor-design/enterprise/issues/985))
- `[Demo App]` Removed response headers for less Veracode errors. ([#959](https://github.com/infor-design/enterprise/issues/959))
- `[Angular 1.0]` We removed the angular 1.0 directives from the code and examples. These are no longer being updated. You can still use older versions of this or move on to Angular 7.x ([#1136](https://github.com/infor-design/enterprise/issues/1136))
- `[Uplift]` Included the uplift theme again as alpha for testing. It will show with a watermark and is only available via the personalize api or url params in the demo app. ([#1224](https://github.com/infor-design/enterprise/issues/1224))

(69 Issues Solved this release, Backlog Enterprise 199, Backlog Ng 63, 662 Functional Tests, 659 e2e Test)

## v4.12.0

- [Npm Package](https://www.npmjs.com/package/ids-enterprise)
- [IDS Enterprise Angular Change Log](https://github.com/infor-design/enterprise-ng/blob/master/docs/CHANGELOG.md)

### v4.12.0 Features

- `[General]` The ability to make custom/smaller builds has further been improved. We improved the component matching, made it possible to run the tests on only included components, fixed the banner, and improved the terminal functionality. Also removed/deprecated the older mapping tool. ([#417](https://github.com/infor-design/enterprise/issues/417))
- `[Message]` Added the ability to have different types (Info, Confirm, Error, Alert). ([#963](https://github.com/infor-design/enterprise/issues/963))
- `[General]` Further fixes to pass veracode scans. Now passing conditionally. ([#683](https://github.com/infor-design/enterprise/issues/683))
- `[Pager]` Made it possible to use the pager as a standalone component. ([#250](https://github.com/infor-design/enterprise/issues/250))
- `[Editor]` Added a clear formatting button. ([#473](https://github.com/infor-design/enterprise/issues/473))
- `[Datepicker]` Added an option to show the time as current time instead of midnight. ([#889](https://github.com/infor-design/enterprise/issues/889))
- `[About]` Dialog now shows device information. ([#684](https://github.com/infor-design/enterprise/issues/684))

### v4.12.0 Fixes

- `[Datagrid Tree]` Fixed incorrect data on activated event. ([#412](https://github.com/infor-design/enterprise/issues/412))
- `[Datagrid]` Improved the export function so it works on different locales. ([#378](https://github.com/infor-design/enterprise/issues/378))
- `[Tabs]` Fixed a bug where clicking the x on tabs with a dropdowns would incorrectly open the dropdown. ([#276](https://github.com/infor-design/enterprise/issues/276))
- `[Datagrid]` Changed the `settingschange` event so it will only fire once. ([#903](https://github.com/infor-design/enterprise/issues/903))
- `[Listview]` Improved rendering performance. ([#430](https://github.com/infor-design/enterprise/issues/430))
- `[General]` Fixed issues when using base tag, that caused icons to disappear. ([#766](https://github.com/infor-design/enterprise/issues/766))
- `[Empty Message]` Made it possible to assign code to the button click if used. ([#667](https://github.com/infor-design/enterprise/issues/667))
- `[Datagrid]` Added translations for the new tooltip. ([#227](https://github.com/infor-design/enterprise/issues/227))
- `[Dropdown]` Fixed contrast issue in high contrast theme. ([#945](https://github.com/infor-design/enterprise/issues/945))
- `[Datagrid]` Reset to default did not reset dropdown columns. ([#847](https://github.com/infor-design/enterprise/issues/847))
- `[Datagrid]` Fixed bugs in keyword search highlighting with special characters. ([#849](https://github.com/infor-design/enterprise/issues/849))
- `[Datagrid]` Fixed bugs that causes NaN to appear in date fields. ([#891](https://github.com/infor-design/enterprise/issues/891))
- `[Dropdown]` Fixed issue where validation is not trigger on IOS on click out. ([#659](https://github.com/infor-design/enterprise/issues/659))
- `[Lookup]` Fixed bug in select all in multiselect with paging. ([#926](https://github.com/infor-design/enterprise/issues/926))
- `[Modal]` Fixed bug where the modal would close if hitting enter on a checkbox and inputs. ([#320](https://github.com/infor-design/enterprise/issues/320))
- `[Lookup]` Fixed bug trying to reselect a second time. ([#296](https://github.com/infor-design/enterprise/issues/296))
- `[Tabs]` Fixed behavior when closing and disabling tabs. ([#947](https://github.com/infor-design/enterprise/issues/947))
- `[Dropdown]` Fixed layout issues when using icons in the dropdown. ([#663](https://github.com/infor-design/enterprise/issues/663))
- `[Datagrid]` Fixed a bug where the tooltip did not show on validation. ([#1008](https://github.com/infor-design/enterprise/issues/1008))
- `[Tabs]` Fixed issue with opening spillover on IOS. ([#619](https://github.com/infor-design/enterprise/issues/619))
- `[Datagrid]` Fixed bugs when using `exportable: false` in certain column positions. ([#787](https://github.com/infor-design/enterprise/issues/787))
- `[Searchfield]` Removed double border. ([#328](https://github.com/infor-design/enterprise/issues/328))

### v4.12.0 Chore & Maintenance

- `[Masks]` Added missing and more documentation, cleaned up existing docs. ([#1033](https://github.com/infor-design/enterprise/issues/1033))
- `[General]` Based on design site comments, we improved some pages and fixed some missing links. ([#1034](https://github.com/infor-design/enterprise/issues/1034))
- `[Bar Chart]` Added test coverage. ([#848](https://github.com/infor-design/enterprise/issues/848))
- `[Datagrid]` Added full api test coverage. ([#242](https://github.com/infor-design/enterprise/issues/242))

(55 Issues Solved this release, Backlog Enterprise 185, Backlog Ng 50, 628 Functional Tests, 562 e2e Test)

## v4.11.0

- [Npm Package](https://www.npmjs.com/package/ids-enterprise)
- [IDS Enterprise Angular Change Log](https://github.com/infor-design/enterprise-ng/blob/master/docs/CHANGELOG.md)

### v4.11.0 Features

- `[General]` It is now possible to make custom builds. With a custom build you specify a command with a list of components that you use. This can be used to reduce the bundle size for both js and css. ([#417](https://github.com/infor-design/enterprise/issues/417))
- `[Calendar]` Added more features including: a readonly view, ability for events to span days, tooltips and notifications ([#417](https://github.com/infor-design/enterprise/issues/417))
- `[Lookup]` Added the ability to select across pages, even when doing server side paging. ([#375](https://github.com/infor-design/enterprise/issues/375))
- `[Datagrid]` Improved tooltip performance, and now tooltips show on cells that are not fully displayed. ([#447](https://github.com/infor-design/enterprise/issues/447))

### v4.11.0 Fixes

- `[Dropdown]` The onKeyDown callback was not firing if CTRL key is used. This is fixed. ([#793](https://github.com/infor-design/enterprise/issues/793))
- `[Tree]` Added a small feature to preserve the tree node states on reload. ([#792](https://github.com/infor-design/enterprise/issues/792))
- `[Tree]` Added a disable/enable method to disable/enable the whole tree. ([#752](https://github.com/infor-design/enterprise/issues/752))
- `[App Menu]` Fixed a bug clearing the search filter box. ([#702](https://github.com/infor-design/enterprise/issues/702))
- `[Column Chart]` Added a yAxis option, you can use to format the yAxis in custom ways. ([#627](https://github.com/infor-design/enterprise/issues/627))
- `[General]` More fixes to use external ids tokens. ([#708](https://github.com/infor-design/enterprise/issues/708))
- `[Datagrid]` Fixed an error calling selectRows with an integer. ([#756](https://github.com/infor-design/enterprise/issues/756))
- `[Tree]` Fixed a bug that caused newly added rows to not be draggable. ([#618](https://github.com/infor-design/enterprise/issues/618))
- `[Dropdown / Multiselect]` Re-added the ability to have a placeholder on the component. ([#832](https://github.com/infor-design/enterprise/issues/832))
- `[Datagrid]` Fixed a bug that caused dropdown filters to not save on reload of page (saveUserSettings) ([#791](https://github.com/infor-design/enterprise/issues/791))
- `[Dropdown]` Fixed a bug that caused an unneeded scrollbar. ([#786](https://github.com/infor-design/enterprise/issues/786))
- `[Tree]` Added drag events and events for when the data is changed. ([#801](https://github.com/infor-design/enterprise/issues/801))
- `[Datepicker]` Fixed a bug updating settings, where time was not changing correctly. ([#305](https://github.com/infor-design/enterprise/issues/305))
- `[Tree]` Fixed a bug where the underlying dataset was not synced up. ([#718](https://github.com/infor-design/enterprise/issues/718))
- `[Lookup]` Fixed incorrect text color on chrome. ([#762](https://github.com/infor-design/enterprise/issues/762))
- `[Editor]` Fixed duplicate ID's on the popup dialogs. ([#746](https://github.com/infor-design/enterprise/issues/746))
- `[Dropdown]` Fixed misalignment of icons on IOS. ([#657](https://github.com/infor-design/enterprise/issues/657))
- `[Demos]` Fixed a bug that caused RTL pages to sometimes load blank. ([#814](https://github.com/infor-design/enterprise/issues/814))
- `[Modal]` Fixed a bug that caused the modal to close when clicking an accordion on the modal. ([#747](https://github.com/infor-design/enterprise/issues/747))
- `[Tree]` Added a restoreOriginalState method to set the tree back to its original state. ([#751](https://github.com/infor-design/enterprise/issues/751))
- `[Datagrid]` Added an example of a nested datagrid with scrolling. ([#172](https://github.com/infor-design/enterprise/issues/172))
- `[Datagrid]` Fixed column alignment issues on grouped column examples. ([#147](https://github.com/infor-design/enterprise/issues/147))
- `[Datagrid]` Fixed bugs when dragging and resizing grouped columns. ([#374](https://github.com/infor-design/enterprise/issues/374))
- `[Validation]` Fixed a bug that caused validations with changing messages to not go away on correction. ([#640](https://github.com/infor-design/enterprise/issues/640))
- `[Datagrid]` Fixed bugs in actionable mode (enter was not moving down). ([#788](https://github.com/infor-design/enterprise/issues/788))
- `[Bar Charts]` Fixed bug that caused tooltips to occasionally not show up. ([#739](https://github.com/infor-design/enterprise/issues/739))
- `[Dirty]` Fixed appearance/contrast on high contrast theme. ([#692](https://github.com/infor-design/enterprise/issues/692))
- `[Locale]` Fixed incorrect date time format. ([#608](https://github.com/infor-design/enterprise/issues/608))
- `[Dropdown]` Fixed bug where filtering did not work with CAPS lock on. ([#608](https://github.com/infor-design/enterprise/issues/608))
- `[Accordion]` Fixed styling issue on safari. ([#282](https://github.com/infor-design/enterprise/issues/282))
- `[Dropdown]` Fixed a bug on mobile devices, where the list would close on scrolling. ([#656](https://github.com/infor-design/enterprise/issues/656))

### v4.11.0 Chore & Maintenance

- `[Textarea]` Added additional test coverage. ([#337](https://github.com/infor-design/enterprise/issues/337))
- `[Tree]` Added additional test coverage. ([#752](https://github.com/infor-design/enterprise/issues/752))
- `[Busy Indicator]` Added additional test coverage. ([#233](https://github.com/infor-design/enterprise/issues/233))
- `[Docs]` Added additional information for developers on how to use IDS. ([#721](https://github.com/infor-design/enterprise/issues/721))
- `[Docs]` Added Id's and test notes to all pages. ([#259](https://github.com/infor-design/enterprise/issues/259))
- `[Docs]` Fixed issues on the wizard docs. ([#824](https://github.com/infor-design/enterprise/issues/824))
- `[Accordion]` Added additional test coverage. ([#516](https://github.com/infor-design/enterprise/issues/516))
- `[General]` Added sass linter (stylelint). ([#767](https://github.com/infor-design/enterprise/issues/767))

(53 Issues Solved this release, Backlog Enterprise 170, Backlog Ng 41, 587 Functional Tests, 458 e2e Test)

## v4.10.0

- [Npm Package](https://www.npmjs.com/package/ids-enterprise)
- [IDS Enterprise Angular Change Log](https://github.com/infor-design/enterprise-ng/blob/master/docs/CHANGELOG.md)

### v4.10.0 Features

- `[General]` Changed the code to pass Veracode scans. The IDS components now pass ISO at 86 rating. The rest of the flaws are mitigated with fixes such as stripping tags. As a result we went fairly aggressive with what we strip. If teams are doing something special we don't have tests for there is potential for customizations being stripped. ([#256](https://github.com/infor-design/enterprise/issues/256))
- `[Tooltips]` Will now activate on longpress on mobile devices. ([#400](https://github.com/infor-design/enterprise/issues/400))
- `[Contextmenu]` Will now activate on longpress on mobile devices (except when on inputs). ([#245](https://github.com/infor-design/enterprise/issues/245))
- `[Locale]` Added support for zh-Hant and zh-Hans. ([#397](https://github.com/infor-design/enterprise/issues/397))
- `[Tree]` Greatly improved rendering and expanding performance. ([#251](https://github.com/infor-design/enterprise/issues/251))
- `[General]` Internally all of the sass is now extended from [IDS Design tokens]( https://github.com/infor-design/design-system) ([#354](https://github.com/infor-design/enterprise/issues/354))
- `[Calendar]` Added initial readonly calendar. At the moment the calendar can only render events and has a filtering feature. More will be added next sprint. ([#261](https://github.com/infor-design/enterprise/issues/261))

### v4.10.0 Fixes

- `[Dropdown]` Minor Breaking Change for Xss reasons we removed the ability to set a custom hex color on icons in the dropdown. You can still pass in one of the alert colors from the colorpallette (fx alert, good, info). This was not even shown in the examples so may not be missed. ([#256](https://github.com/infor-design/enterprise/issues/256))
- `[Popupmenu]` Fixed a problem in popupmenu, if it was opened in immediate mode, submenus will be cleared of their text when the menu is eventually closed. ([#701](https://github.com/infor-design/enterprise/issues/701))
- `[Editor]` Fixed xss injection problem on the link dialog. ([#257](https://github.com/infor-design/enterprise/issues/257))
- `[Spinbox]` Fixed a height / alignment issue on spinboxes when used in short height configuration. ([#547](https://github.com/infor-design/enterprise/issues/547))
- `[Datepicker / Mask]` Fixed an issue in angular that caused using backspace to not save back to the model. ([#51](https://github.com/infor-design/enterprise-ng/issues/51))
- `[Field Options]` Fixed mobile support so they now work on touch better on IOS and Android. ([#555](https://github.com/infor-design/enterprise-ng/issues/555))
- `[Tree]` Tree with + and - for the folders was inversed visually. This was fixed, update your svg.html ([#685](https://github.com/infor-design/enterprise-ng/issues/685))
- `[Modal]` Fixed an alignment issue with the closing X on the top corner. ([#662](https://github.com/infor-design/enterprise-ng/issues/662))
- `[Popupmenu]` Fixed a visual flickering when opening dynamic submenus. ([#588](https://github.com/infor-design/enterprise/issues/588))
- `[Tree]` Added full unit and functional tests. ([#264](https://github.com/infor-design/enterprise/issues/264))
- `[Lookup]` Added full unit and functional tests. ([#344](https://github.com/infor-design/enterprise/issues/344))
- `[Datagrid]` Added more unit and functional tests. ([#242](https://github.com/infor-design/enterprise/issues/242))
- `[General]` Updated the develop tools and sample app to Node 10. During this update we set package-lock.json to be ignored in .gitignore ([#540](https://github.com/infor-design/enterprise/issues/540))
- `[Modal]` Allow beforeOpen callback to run optionally whether you have content or not passed back. ([#409](https://github.com/infor-design/enterprise/issues/409))
- `[Datagrid]` The lookup editor now supports left, right, and center align on the column settings. ([#228](https://github.com/infor-design/enterprise/issues/228))
- `[Mask]` When adding prefixes and suffixes (like % and $) if all the rest of the text is cleared, these will also now be cleared. ([#433](https://github.com/infor-design/enterprise/issues/433))
- `[Popupmenu]` Fixed low contrast selection icons in high contrast theme. ([#410](https://github.com/infor-design/enterprise/issues/410))
- `[Header Popupmenu]` Fixed missing focus state. ([#514](https://github.com/infor-design/enterprise/issues/514))
- `[Datepicker]` When using legends on days, fixed a problem that the hover states are shown incorrectly when changing month. ([#514](https://github.com/infor-design/enterprise/issues/514))
- `[Listview]` When the search field is disabled, it was not shown with disabled styling, this is fixed. ([#422](https://github.com/infor-design/enterprise/issues/422))
- `[Donut]` When having 4 or 2 sliced the tooltip would not show up on some slices. This is fixed. ([#482](https://github.com/infor-design/enterprise/issues/482))
- `[Datagrid]` Added a searchExpandableRow option so that you can control if data in expandable rows is searched/expanded. ([#480](https://github.com/infor-design/enterprise/issues/480))
- `[Multiselect]` If more items then fit are selected the tooltip was not showing on initial load, it only showed after changing values. This is fixed. ([#633](https://github.com/infor-design/enterprise/issues/633))
- `[Tooltip]` An example was added showing how you can show tooltips on disabled buttons. ([#453](https://github.com/infor-design/enterprise/issues/453))
- `[Modal]` A title with brackets in it was not escaping the text correctly. ([#246](https://github.com/infor-design/enterprise/issues/246))
- `[Modal]` Pressing enter when on inputs such as file upload no longer closes the modal. ([#321](https://github.com/infor-design/enterprise/issues/321))
- `[Locale]` Sent out translations so things like the Editor New/Same window dialog will be translated in the future. ([#511](https://github.com/infor-design/enterprise/issues/511))
- `[Nested Datagrid]` Fixed focus issues, the wrong cell in the nest was getting focused. ([#371](https://github.com/infor-design/enterprise/issues/371))

(44 Issues Solved this release, Backlog Enterprise 173, Backlog Ng 44, 565 Functional Tests, 426 e2e Test)

## v4.9.0

- [Npm Package](https://www.npmjs.com/package/ids-enterprise)
- [IDS Enterprise Angular Change Log](https://github.com/infor-design/enterprise-ng/blob/master/docs/CHANGELOG.md)

### v4.9.0 Features

- `[Datagrid]` Changed the way alerts work on rows. It now no longer requires an extra column. The rowStatus column will now be ignored so can be removed. When an alert / error / info message is added to the row the whole row will highlight. ([Check out the example.](https://bit.ly/2LC33iJ) ([#258](https://github.com/infor-design/enterprise/issues/258))
- `[Modal]` Added an option `showCloseBtn` which when set to true will show a X button on the top left corner. ([#358](https://github.com/infor-design/enterprise/issues/358))
- `[Multiselect / Dropdown]` Added the ability to see the search term during ajax requests. ([#267](https://github.com/infor-design/enterprise/issues/267))
- `[Scatterplot]` Added a scatter plot chart similar to a bubble chart but with shapes. ([Check out the example.](https://bit.ly/2K9N59M) ([#341](https://github.com/infor-design/enterprise/issues/341))
- `[Toast]` Added an option `allowLink` which when set to true will allow you to specify a `<a>` in the message content to add a link to the message. ([#341](https://github.com/infor-design/enterprise/issues/341))

### v4.9.0 Fixes

- `[Accordion]` Fixed an issue that prevented a right click menu from working on the accordion. ([#238](https://github.com/infor-design/enterprise/issues/238))
- `[Charts]` Fixed up missing empty states and selection methods so they work on all charts. ([#265](https://github.com/infor-design/enterprise/issues/265))
- `[Datagrid]` Fixed the performance of pasting from excel. ([#240](https://github.com/infor-design/enterprise/issues/240))
- `[Datagrid]` The keyword search will now clear when reloading data. ([#307](https://github.com/infor-design/enterprise/issues/307))
- `[Docs]` Fixed several noted missing pages and broken links in the docs. ([#244](https://github.com/infor-design/enterprise/issues/244))
- `[Dropdown]` Fixed bug in badges configuration. ([#270](https://github.com/infor-design/enterprise/issues/270))
- `[Flex Layout]` Fixed field-flex to work better on IE. ([#252](https://github.com/infor-design/enterprise/issues/252))
- `[Editor]` Fixed bug that made it impossible to edit the visual tab. ([#478](https://github.com/infor-design/enterprise/issues/478))
- `[Editor]` Fixed a bug with dirty indicator that caused a messed up layout. ([#241](https://github.com/infor-design/enterprise/issues/241))
- `[Lookup]` Fixed it so that select will work correctly when filtering. ([#248](https://github.com/infor-design/enterprise/issues/248))
- `[Header]` Fixed missing `More` tooltip on the header. ([#345](https://github.com/infor-design/enterprise/issues/345))
- `[Validation]` Added fixes to prevent `error` and `valid` events from going off more than once. ([#237](https://github.com/infor-design/enterprise/issues/237))
- `[Validation]` Added fixes to make multiple messages work better. There is now a `getMessages()` function that will return all erros on a field as an array. The older `getMessage()` will still return a string. ([#237](https://github.com/infor-design/enterprise/issues/237))
- `[Validation]` Fixed un-needed event handlers when using fields on a tab. ([#332](https://github.com/infor-design/enterprise/issues/332))

### v4.9.0 Chore & Maintenance

- `[Blockgrid]` Added full test coverage ([#234](https://github.com/infor-design/enterprise/issues/234))
- `[CAP]` Fixed some examples that would not close ([#283](https://github.com/infor-design/enterprise/issues/283))
- `[Datepicker]` Added full test coverage ([#243](https://github.com/infor-design/enterprise/issues/243))
- `[Datagrid]` Fixed an example so that it shows how to clear a dropdown filter. ([#254](https://github.com/infor-design/enterprise/issues/254))
- `[Docs]` Added TEAMS.MD for collecting info on the teams using ids. If you are not in the list let us know or make a pull request. ([#350](https://github.com/infor-design/enterprise/issues/350))
- `[Listview]` Fixed some links in the sample app that caused some examples to fail. ([#273](https://github.com/infor-design/enterprise/issues/273))
- `[Tabs]` Added more test coverage ([#239](https://github.com/infor-design/enterprise/issues/239))
- `[Toast]` Added full test coverage ([#232](https://github.com/infor-design/enterprise/issues/232))
- `[Testing]` Added visual regression tests, and more importantly a system for doing them via CI. ([#255](https://github.com/infor-design/enterprise/issues/255))

(34 Issues Solved this release, Backlog Enterprise 158, Backlog Ng 41, 458 Functional Tests, 297 e2e Test)

## v4.8.0

- [Npm Package](https://www.npmjs.com/package/ids-enterprise)
- [IDS Enterprise Angular Change Log](https://github.com/infor-design/enterprise-ng/blob/master/docs/CHANGELOG.md)

### v4.8.0 Features

- `[Datagrid]` Added an example of Nested Datagrids with ([basic nested grid support.](https://bit.ly/2lGKM4a)) ([#SOHO-3474](https://jira.infor.com/browse/SOHO-3474))
- `[Datagrid]` Added support for async validation. ([#SOHO-7943](https://jira.infor.com/browse/SOHO-7943))
- `[Export]` Extracted excel export code so it can be run outside the datagrid. ([#SOHO-7246](https://jira.infor.com/browse/SOHO-7246))

### v4.8.0 Fixes

- `[Searchfield / Toolbar Searchfield]` Merged code between them so there is just one component. This reduced code and fixed many bugs. ([#161](https://github.com/infor-design/enterprise/pull/161))
- `[Datagrid]` Fixed issues using expand row after hiding/showing columns. ([#SOHO-8103](https://jira.infor.com/browse/SOHO-8103))
- `[Datagrid]` Fixed issue that caused nested grids in expandable rows to hide after hiding/showing columns on the parent grid. ([#SOHO-8102](https://jira.infor.com/browse/SOHO-8102))
- `[Datagrid]` Added an example showing Math rounding on numeric columns ([#SOHO-5168](https://jira.infor.com/browse/SOHO-5168))
- `[Datagrid]` Date editors now maintain date format correctly. ([#SOHO-5861](https://jira.infor.com/browse/SOHO-5861))
- `[Datagrid]` Fixed alignment off sort indicator on centered columns. ([#SOHO-7444](https://jira.infor.com/browse/SOHO-7444))
- `[Datagrid]` Behavior Change - Sorting clicking now no longer refocuses last cell. ([#SOHO-7682](https://jira.infor.com/browse/SOHO-7682))
- `[Datagrid]` Fixed formatter error that showed NaN on some number cells. ([#SOHO-7839](https://jira.infor.com/browse/SOHO-7682))
- `[Datagrid]` Fixed a bug rendering last column in some situations. ([#SOHO-7987](https://jira.infor.com/browse/SOHO-7987))
- `[Datagrid]` Fixed incorrect data in context menu event. ([#SOHO-7991](https://jira.infor.com/browse/SOHO-7991))
- `[Dropdown]` Added an onKeyDown option so keys can be overriden. ([#SOHO-4815](https://jira.infor.com/browse/SOHO-4815))
- `[Slider]` Fixed step slider to work better jumping across steps. ([#SOHO-6271](https://jira.infor.com/browse/SOHO-6271))
- `[Tooltip]` Will strip tooltip markup to prevent xss. ([#SOHO-6522](https://jira.infor.com/browse/SOHO-6522))
- `[Contextual Action Panel]` Fixed alignment issue on x icon. ([#SOHO-6612](https://jira.infor.com/browse/SOHO-6612))
- `[Listview]` Fixed scrollbar size when removing items. ([#SOHO-7402](https://jira.infor.com/browse/SOHO-7402))
- `[Navigation Popup]` Fixed a bug setting initial selected value. ([#SOHO-7411](https://jira.infor.com/browse/SOHO-7411))
- `[Grid]` Added a no-margin setting for nested grids with no indentation. ([#SOHO-7495](https://jira.infor.com/browse/SOHO-7495))
- `[Grid]` Fixed positioning of checkboxes in the grid. ([#SOHO-7979](https://jira.infor.com/browse/SOHO-7979))
- `[Tabs]` Fixed bug calling add in NG applications. ([#SOHO-7511](https://jira.infor.com/browse/SOHO-7511))
- `[Listview]` Selected event now contains the dataset row. ([#SOHO-7512](https://jira.infor.com/browse/SOHO-7512))
- `[Multiselect]` Fixed incorrect showing of delselect button in certain states. ([#SOHO-7535](https://jira.infor.com/browse/SOHO-7535))
- `[Search]` Fixed bug where highlight search terms where not shown in bold. ([#SOHO-7796](https://jira.infor.com/browse/SOHO-7796))
- `[Multiselect]` Improved performance on select all. ([#SOHO-7816](https://jira.infor.com/browse/SOHO-7816))
- `[Spinbox]` Fixed problem where you could arrow up in a readonly spinbox. ([#SOHO-8025](https://jira.infor.com/browse/SOHO-8025))
- `[Dropdown]` Fixed bug selecting two items with same value. ([#SOHO-8029](https://jira.infor.com/browse/SOHO-8029))
- `[Modal]` Fixed incorrect enabling of submit on validating modals. ([#SOHO-8042](https://jira.infor.com/browse/SOHO-8042))
- `[Modal]` Fixed incorrect closing of modal on enter key. ([#SOHO-8059](https://jira.infor.com/browse/SOHO-8059))
- `[Rating]` Allow decimal values for example 4.3. ([#SOHO-8063](https://jira.infor.com/browse/SOHO-8063))
- `[Datepicker]` Prevent datepicker from scrolling to the top of the browser. ([#SOHO-8107](https://jira.infor.com/browse/SOHO-8107))
- `[Tag]` Fixed layout on Right-To-Left. ([#SOHO-8120](https://jira.infor.com/browse/SOHO-8120))
- `[Listview]` Fixed missing render event. ([#SOHO-8129](https://jira.infor.com/browse/SOHO-8129))
- `[Angular Datagrid]` Fixed maskOptions input definition. ([#SOHO-8131](https://jira.infor.com/browse/SOHO-8131))
- `[Datepicker]` Fixed several bugs on the UmAlQura Calendar. ([#SOHO-8147](https://jira.infor.com/browse/SOHO-8147))
- `[Datagrid]` Fixed bug on expanding and collapsing multiple expandable rows. ([#SOHO-8154](https://jira.infor.com/browse/SOHO-8154))
- `[Pager]` Fixed focus state clicking page numbers. ([#SOHO-4528](https://jira.infor.com/browse/SOHO-4528))
- `[SearchField]` Fixed bug initializing search field with text. ([#SOHO-4820](https://jira.infor.com/browse/SOHO-4820))
- `[ColorPicker]` Fixed bug with incorrect cursor on readonly color picker. ([#SOHO-8030](https://jira.infor.com/browse/SOHO-8030))
- `[Pie]` Fixed ui glitch on mobile when pressing slices. ([#SOHO-8141](https://jira.infor.com/browse/SOHO-8141))

### v4.8.0 Chore & Maintenance

- `[Npm Package]` Added back sass files in correct folder structure. ([#SOHO-7583](https://jira.infor.com/browse/SOHO-7583))
- `[Menu Button]` Added button functional and e2e tests. ([#SOHO-7600](https://jira.infor.com/browse/SOHO-7600))
- `[Textarea]` Added Textarea functional and e2e tests. ([#SOHO-7929](https://jira.infor.com/browse/SOHO-7929))
- `[ListFilter]` Added ListFilter functional and e2e tests. ([#SOHO-7975](https://jira.infor.com/browse/SOHO-7975))
- `[Colorpicker]` Added Colorpicker functional and e2e tests. ([#SOHO-8078](https://jira.infor.com/browse/SOHO-8078))
- `[Site / Docs]` Fixed a few broken links ([#SOHO-7993](https://jira.infor.com/browse/SOHO-7993))

(62 Jira Issues Solved this release, Backlog Dev 186, Design 110, Unresolved 349, Test Count 380 Functional, 178 e2e )

## v4.7.0

- [Full Jira Release Notes](https://bit.ly/2HyT3zF)
- [Npm Package](https://www.npmjs.com/package/ids-enterprise)
- [IDS Enterprise Angular Change Log](https://github.com/infor-design/enterprise-ng/blob/master/docs/CHANGELOG.md)

### v4.7.0 Features

- `[Github]` The project was migrated to be open source on github with a new workflow and testing suite.
- `[Tag]` Added a Tag angular component. ([#SOHO-8005](https://jira.infor.com/browse/SOHO-8006))
- `[Validate]` Exposed validate and removeMessage methods. ([#SOHO-8003](https://jira.infor.com/browse/SOHO-8003))
- `[General]` Upgrade to Angular 6 ([#SOHO-7927](https://jira.infor.com/browse/SOHO-7927))
- `[General]` Introduced nightly versions in npm ([#SOHO-7804](https://jira.infor.com/browse/SOHO-7804))
- `[Multiselect]` A tooltip now shows if more content is selected than fits in the input. ([#SOHO-7799](https://jira.infor.com/browse/SOHO-7799))
- `[Datepicker]` Added an option to restrict moving to months that are not available to select from. ([#SOHO-7384](https://jira.infor.com/browse/SOHO-7384))
- `[Validation]` Added and icon alert([#SOHO-7225](https://jira.infor.com/browse/SOHO-7225)
- `[General]` Code is now available on ([public npm](https://www.npmjs.com/package/ids-enterprise)) ([#SOHO-7083](https://jira.infor.com/browse/SOHO-7083))

### v4.7.0 Fixes

- `[Lookup]` Fixed existing example that shows using an autocomplete on a lookup. ([#SOHO-8070](https://jira.infor.com/browse/SOHO-8070))
- `[Lookup]` Fixed existing example that shows creating a customized dialog on the lookup ([#SOHO-8069](https://jira.infor.com/browse/SOHO-8069))
- `[Lookup]` Fixed existing example that incorrectly showed a checkbox column. ([#SOHO-8068](https://jira.infor.com/browse/SOHO-8068))
- `[Line Chart]` Fixed an error when provoking the tooltip. ([#/SOHO-8051](https://jira.infor.com/browse/SOHO-8051))
- `[Module Tabs]` Fixed a bug toggling the menu on mobile. ([#/SOHO-8043](https://jira.infor.com/browse/SOHO-8043))
- `[Autocomplete]` Fixed a bug that made enter key not work to select. ([#SOHO-8036](https://jira.infor.com/browse/SOHO-8036))
- `[Tabs]` Removed an errant scrollbar that appeared sometimes on IE ([#SOHO-8034](https://jira.infor.com/browse/SOHO-8034))
- `[Datagrid]` The drill down click event now currently shows the right row information in the event data. ([#SOHO-8023](https://jira.infor.com/browse/SOHO-8023))
- `[Datagrid]` Fixed a broken nested data example. ([#SOHO-8019](https://jira.infor.com/browse/SOHO-8019))
- `[Datagrid]` Fixed a broken paging example. ([#SOHO-8013](https://jira.infor.com/browse/SOHO-8013))
- `[Datagrid]` Hyperlinks now can be clicked when in a datagrid expandable row. ([#SOHO-8009](https://jira.infor.com/browse/SOHO-8009))
- `[Popupmenu]` Removed extra padding on icon menus ([#SOHO-8006](https://jira.infor.com/browse/SOHO-8006))
- `[Spinbox]` Range limits now work correctly ([#SOHO-7999](https://jira.infor.com/browse/SOHO-7999))
- `[Dropdown]` Fixed not working filtering on nosearch option. ([#SOHO-7998](https://jira.infor.com/browse/SOHO-7998))
- `[Hierarchy]` Children layout and in general layouts where improved. ([#SOHO-7992](https://jira.infor.com/browse/SOHO-7992))
- `[Buttons]` Fixed layout issues on mobile. ([#SOHO-7982](https://jira.infor.com/browse/SOHO-7982))
- `[Datagrid]` Fixed format initialization issue ([#SOHO-7982](https://jira.infor.com/browse/SOHO-7982))
- `[Lookup]` Fixed a problem that caused the lookup to only work once. ([#SOHO-7971](https://jira.infor.com/browse/SOHO-7971))
- `[Treemap]` Fix a bug using `fixture.detectChanges()`. ([#SOHO-7969](https://jira.infor.com/browse/SOHO-7969))
- `[Textarea]` Fixed a bug that made it possible for the count to go to a negative value. ([#SOHO-7952](https://jira.infor.com/browse/SOHO-7952))
- `[Tabs]` Fixed a bug that made extra events fire. ([#SOHO-7948](https://jira.infor.com/browse/SOHO-7948))
- `[Toolbar]` Fixed a with showing icons and text in the overflowmenu. ([#SOHO-7942](https://jira.infor.com/browse/SOHO-7942))
- `[DatePicker]` Fixed an error when restricting dates. ([#SOHO-7922](https://jira.infor.com/browse/SOHO-7922))
- `[TimePicker]` Fixed sort order of times in arabic locales. ([#SOHO-7920](https://jira.infor.com/browse/SOHO-7920))
- `[Multiselect]` Fixed initialization of selected items. ([#SOHO-7916](https://jira.infor.com/browse/SOHO-7916))
- `[Line Chart]` Solved a problem clicking lines to select. ([#SOHO-7912](https://jira.infor.com/browse/SOHO-7912))
- `[Hierarchy]` Improved RTL version ([#SOHO-7888](https://jira.infor.com/browse/SOHO-7888))
- `[Datagrid]` Row click event now shows correct data when using Groups ([#SOHO-7861](https://jira.infor.com/browse/SOHO-7861))
- `[Modal]` Fixed cut of border on checkboxe focus states. ([#SOHO-7856](https://jira.infor.com/browse/SOHO-7856))
- `[Colorpicker]` Fixed cropped labels when longer ([#SOHO-7817](https://jira.infor.com/browse/SOHO-7817))
- `[Label]` Fixed cut off Thai characters ([#SOHO-7814](https://jira.infor.com/browse/SOHO-7814))
- `[Colorpicker]` Fixed styling issue on margins ([#SOHO-7776](https://jira.infor.com/browse/SOHO-7776))
- `[Hierarchy]` Fixed several layout issues and changed the paging example to show the back button on the left. ([#SOHO-7622](https://jira.infor.com/browse/SOHO-7622))
- `[Bar Chart]` Fixed RTL layout issues ([#SOHO-5196](https://jira.infor.com/browse/SOHO-5196))
- `[Lookup]` Made delimiter an option / changable ([#SOHO-4695](https://jira.infor.com/browse/SOHO-4695))

### v4.7.0 Chore & Maintenance

- `[Timepicker]` Added functional and e2e tests ([#SOHO-7809](https://jira.infor.com/browse/SOHO-7809))
- `[General]` Restructured the project to clean up and separate the demo app from code. ([#SOHO-7803](https://jira.infor.com/browse/SOHO-7803))

(56 Jira Issues Solved this release, Backlog Dev 218, Design 101, Unresolved 391, Test Count 232 Functional, 117 e2e )

## v4.6.0

- [Full Jira Release Notes](https://bit.ly/2jodbem)
- [Npm Package](http://npm.infor.com)
- [IDS Enterprise Angular Change Log](https://github.com/infor-design/enterprise-ng/blob/master/docs/CHANGELOG.md)

### v4.6.0 Key New Features

- `[Treemap]` New Component Added
- `[Website]` Launch of new docs site <https://design.infor.com/code/ids-enterprise/latest>
- `[Security]` Ids Now passes CSP (Content Security Policy) Compliance for info see <docs/SECURITY.md>.
- `[Toolbar]` New ["toolbar"](http://usalvlhlpool1.infor.com/4.6.0/components/toolbar-flex/list)
    - Based on css so it is much faster.
    - Expect a future breaking change from flex-toolbar to this toolbar when all features are implemented.
    - As of now collapsible search is not supported yet.

### v4.6.0 Behavior Changes

- `[App Menu]` Now automatically closes when items are clicked on mobile devices.

### v4.6.0 Improvements

- `[Angular]` Validation now allows dynamic functions.
- `[Editor]` Added a clear method.
- `[Locale]` Map iw locale to Hebrew.
- `[Locale]` Now defaults locals with no country. For example en maps to en-US es and es-ES.
- `[Color Picker]` Added option to clear the color.
- `[Angular]` Allow Formatters, Editors to work with Soho. without the migration script.
- `[Added a new labels example <http://usalvlhlpool1.infor.com/4.6.0/components/form/example-labels.html>
- `[Angular]` Added new Chart Wrappers (Line, Bar, Column ect ).
- `[Datagrid]` Added file up load editor.
- `[Editor]` Its possible to put a link on an image now.

### v4.6.0 Code Updates / Breaking Changes

- `[Templates]` The internal template engine changed for better XSS security as a result one feature is no longer supported. If you have a delimiter syntax to embed html like `{{& name}}`, change this to be `{{{name}}}`.
- `[jQuery]` Updated from 3.1.1 to 3.3.1.

### v4.6.0 Bug Fixes

- `[Angular]` Added fixes so that the `soho.migrate` script is no longer needed.
- `[Angular Datagrid]` Added filterWhenTyping option.
- `[Angular Popup]` Expose close, isOpen and keepOpen.
- `[Angular Linechart]` Added "xAxis" and "yAxis" options.
- `[Angular Treemap]` Added new wrapper.
- `[Angular Rating]` Added a rating wrapper.
- `[Angular Circle Page]` Added new wrapper.
- `[Checkbox]` Fixed issue when you click the top left of the page, would toggle the last checkbox.
- `[Composite Form]` Fixed broken swipe.
- `[Colorpicker]` Fixed cases where change did not fire.
- `[Colorpicker]` Added short field option.
- `[Completion Chart]` Added more colors.
- `[Datagrid]` Fixed some misaligned icons on short row height.
- `[Datagrid]` Fixed issue that blank dropdown filter items would not show.
- `[Datagrid]` Added click arguments for more information on editor clicks and callback data.
- `[Datagrid]` Fixed wrong data on events on second page with expandable row.
- `[Datagrid]` Fixed focus / filter bugs.
- `[Datagrid]` Fixed bug with filter dropdowns on IOS.
- `[Datagrid]` Fixed column alignment when scrolling and RTL.
- `[Datagrid]` Fixed NaN error when using the colspan example.
- `[Datagrid]` Made totals work correctly when filtering.
- `[Datagrid]` Fixed issue with focus when multiple grids on a page.
- `[Datagrid]` Removed extra rows from the grid export when using expandable rows.
- `[Datagrid]` Fixed performance of select all on paging client side.
- `[Datagrid]` Fixed text alignment on header when some columns are not filterable.
- `[Datagrid]` Fixed wrong cursor on non actionable rows.
- `[Hierarchy]` Fixed layout issues.
- `[Mask]` Fixed issue when not using decimals in the pattern option.
- `[Modal]` Allow editor and dropdown to properly block the submit button.
- `[Menu Button]` Fixed beforeOpen so it also runs on submenus.
- `[Message]` Fixed XSS vulnerability.
- `[Pager]` Added fixes for RTL.
- `[List Detail]` Improved amount of space the header takes
- `[Multiselect]` Fixed problems when using the tab key well manipulating the multiselect.
- `[Multiselect]` Fixed bug with select all not working correctly.
- `[Multiselect]` Fixed bug with required validation rule.
- `[Spinbox]` Fixed issue on short field versions.
- `[Textarea]` Fixed issue with counter when in angular and on a modal.
- `[Toast]` Fixed XSS vulnerability.
- `[Tree]` Fixed checkbox click issue.
- `[Lookup]` Fixed issue in the example when running on Edge.
- `[Validation]` Fixed broken form submit validation.
- `[Vertical Tabs]` Fix cut off header.

(98 Jira Issues Solved this release, Backlog Dev 388, Design 105, Unresolved 595, Test Coverage 6.66%)

## v4.5.0

### v4.5.0 Key New Features

- `[Font]` Experimental new font added from IDS as explained.
- `[Datagrid]` Added support for pasting from excel.
- `[Datagrid]` Added option to specify which column stretches.

### v4.5.0 Behavior Changes

- `[Search Field]` `ESC` incorrectly cleared the field and was inconsistent. The proper key is `ctrl + backspace` (PC )/ `alt + delete` (mac) to clear all field contents. `ESC` no longer does anything.

### v4.5.0 Improvements

- `[Datagrid]` Added support for a two line title on the header.
- `[Dropdown]` Added onKeyPress override for custom key strokes.
- `[Contextual Action Panel]` Added an option to add a right side close button.
- `[Datepicker]` Added support to select ranges.
- `[Maintenence]` Added more unit tests.
- `[Maintenence]` Removed jsHint in favor of Eslint.

### v4.5.0 Code Updates / Breaking Changes

- `[Swaplist]` changed custom events `beforeswap and swapupdate` data (SOHO-7407). From `Array: list-items-moved` to `Object: from: container-info, to: container-info and items: list-items-moved`. It now uses data in a more reliable way

### v4.5.0 Bug Fixes

- `[Angular]` Added new wrappers for Radar, Bullet, Line, Pie, Sparkline.
- `[Angular Dropdown]` Fixed missing data from select event.
- `[Colorpicker]` Added better translation support.
- `[Compound Field]` Fixed layout with some field types.
- `[Datepicker]` Fixed issues with validation in certain locales.
- `[Datepicker]` Not able to validate on MMMM.
- `[Datagrid]` Fixed bug that filter did not work when it started out hidden.
- `[Datagrid]` Fixed issue with context menu not opening repeatedly.
- `[Datagrid]` Fixed bug in indeterminate paging with smaller page sizes.
- `[Datagrid]` Fixed error when editing some numbers.
- `[Datagrid]` Added support for single line markup.
- `[Datagrid]` Fixed exportable option, which was not working for both csv and xls export.
- `[Datagrid]` Fixed column sizing logic to work better with alerts and alerts plus text.
- `[Datagrid]` Fixed bug when reordering rows with expandable rows.
- `[Datagrid]` Added events for opening and closing the filter row.
- `[Datagrid]` Fixed bugs on multiselect + tree grid.
- `[Datagrid]` Fixed problems with missing data on click events when paging.
- `[Datagrid]` Fixed problems editing with paging.
- `[Datagrid]` Fixed Column alignment calling updateDataset.
- `[Datagrid]` Now passes sourceArgs for the filter row.
- `[Dropdown]` Fixed cursor on disabled items.
- `[Editor]` Added paste support for links.
- `[Editor]` Fixed bug that prevented some shortcut keys from working.
- `[Editor]` Fixed link pointers in readonly mode.
- `[Expandable Area]` Fixed bug when not working on second page.
- `[General]` Some ES6 imports missing.
- `[Personalization]` Added support for cache bust.
- `[Locale]` Fixed some months missing in some cultures.
- `[Listview]` Removed redundant resize events.
- `[Line]` Fixed problems updating data.
- `[Mask]` Fixed bug on alpha masks that ignored the last character.
- `[Modal]` Allow enter key to be stopped for forms.
- `[Modal]` Allow filter row to work if a grid is on a modal.
- `[Fileupload]` Fixed bug when running in Contextual Action Panel.
- `[Searchfield]` Fixed wrong width.
- `[Step Process]` Improved layout and responsive.
- `[Step Process]` Improved wrapping of step items.
- `[Targeted Achievement]` Fixed icon alignment.
- `[Timepicker]` Fixed error calling removePunctuation.
- `[Text Area]` Adding missing classes for use in responsive-forms.
- `[Toast]` Fixed missing animation.
- `[Tree]` Fixed a bug where if the callback is not async the node wont open.
- `[Track Dirty]` Fixed error when used on a file upload.
- `[Track Dirty]` Did not work to reset dirty on editor and Multiselect.
- `[Validation]` Fixed more extra events firing.

(67 Jira Issues Solved this release, Backlog Dev 378, Design 105, Unresolved 585, Test Coverage 6% )<|MERGE_RESOLUTION|>--- conflicted
+++ resolved
@@ -12,16 +12,13 @@
 
 ### v4.19.0 Fixes
 
-<<<<<<< HEAD
-- `[Colorpicker]` Fixed an issue where the colorpicker label is cut off in extra small input field. ([#2023](https://github.com/infor-design/enterprise/issues/2023))
-- `[Listview]` Improved accessibility when configured as selectable (all types), as well as re-enabled accessibility e2e tests. ([#403](https://github.com/infor-design/enterprise/issues/403))
-=======
 - `[App Menu]` Fixed an issue where the menu would not be entirely colored if short. ([#2062](https://github.com/infor-design/enterprise/issues/2062))
 - `[App Menu]` Changed the scroll area to the outside when using a footer. ([#2062](https://github.com/infor-design/enterprise/issues/2062))
->>>>>>> b53db317
+- `[Colorpicker]` Fixed an issue where the colorpicker label is cut off in extra small input field. ([#2023](https://github.com/infor-design/enterprise/issues/2023))
 - `[Datagrid]` Fixed charts in columns not resizing correctly to short row height. ([#1930](https://github.com/infor-design/enterprise/issues/1930))
 - `[Datagrid]` Fixed an issue for xss where console.log was not sanitizing and make grid to not render. ([#1941](https://github.com/infor-design/enterprise/issues/1941))
 - `[Editor]` Fixed an issue where button state for toolbar buttons were wrong when clicked one after another. ([#391](https://github.com/infor-design/enterprise/issues/391))
+- `[Listview]` Improved accessibility when configured as selectable (all types), as well as re-enabled accessibility e2e tests. ([#403](https://github.com/infor-design/enterprise/issues/403))
 - `[Listview]` Improved accessibility when configured as selectable (all types), as well as re-enabled accessibility e2e tests. ([#403](https://github.com/infor-design/enterprise/issues/403))
 - `[Monthview]` Fixes an issue where the previous and next buttons were not correctly reversed in right-to-left mode. ([1910](https://github.com/infor-design/enterprise/issues/1910))
 - `[Personalization]` Changed the default turquoise personalization to a darker one. ([#2063](https://github.com/infor-design/enterprise/issues/2063))
