# What's New with Enterprise

## v4.17.0

- [Npm Package](https://www.npmjs.com/package/ids-enterprise)
- [IDS Enterprise Angular Change Log](https://github.com/infor-design/enterprise-ng/blob/master/docs/CHANGELOG.md)

### v4.17.0 Features

- `[Datagrid]` Added support to cancel `rowactivated` event. Now it will trigger the new event `beforerowactivated` which will wait/sync to cancel or proceed to do `rowactivated` event. ([#1021](https://github.com/infor-design/enterprise/issues/1021))
- `[Locale]` Added support for showing timezones in the current language with a fall back for IE 11. ([#592](https://github.com/infor-design/enterprise/issues/592))

### v4.17.0 Fixes

<<<<<<< HEAD
- `[Calendar]` Event model title color is not correct if the modal is opened and another event is selected. ([#1739](https://github.com/infor-design/enterprise/issues/1739))
- `[Datagrid]` Stretch column not working in Edge browser. ([#1716](https://github.com/infor-design/enterprise/issues/1716))
=======
- `[Datagrid]` Added a fix to allow the commit of a cell edit after tabbing into a cell once having clicked into a previous cell.([#1608](https://github.com/infor-design/enterprise/issues/1608))
- `[Datagrid]` :Stretch column not working in Edge browser. ([#1716](https://github.com/infor-design/enterprise/issues/1716))
>>>>>>> 49325c13
- `[Datagrid]` Fixed a bug where filtering Order Date with `is-not-empty` on a null value would not correctly filter out results. ([#1718](https://github.com/infor-design/enterprise/issues/1718))

### v4.17.0 Chore & Maintenance

- `[Component Name]` An explanation and description. ([#123](https://github.com/infor-design/enterprise/issues/12))

(n Issues Solved this release, Backlog Enterprise n, Backlog Ng n, n Functional Tests, n e2e Test)

## v4.16.0

- [Npm Package](https://www.npmjs.com/package/ids-enterprise)
- [IDS Enterprise Angular Change Log](https://github.com/infor-design/enterprise-ng/blob/master/docs/CHANGELOG.md)

### v4.16.0 Features

- `[Datagrid]` Added an option to freeze columns from scrolling on the left and/or right. The new option is called `frozenColumns`. See notes on what works and doesnt with frozen column in the datagrid docs frozen column section. ([#464](https://github.com/infor-design/enterprise/issues/464))
- `[Busy Indicator]` Made a fix to make it possible to use a busy indicator on a modals. ([#827](https://github.com/infor-design/enterprise/issues/827))
- `[Editor]` Added new state called "preview" a non editable mode to editor. Where it only shows the HTML with no toolbar, borders etc. ([#1413](https://github.com/infor-design/enterprise/issues/1413))
- `[Field Filter]` Added support to get and set filter type programmatically. ([#1181](https://github.com/infor-design/enterprise/issues/1181))
- `[Hierarchy]` Add print media styles to decrease ink usage and increase presentability for print format. Note that you may need to enable the setting to print background images, both Mac and PC have a setting for this. ([#456](https://github.com/infor-design/enterprise/issues/456))
- `[Hierarchy]` Added a new "stacked" layout to eventually replace the current layouts. This works better responsively and prevents horizontal scrolling. ([#1629](https://github.com/infor-design/enterprise/issues/1629))
- `[Pager]` Added a "condensed" page size selector button for use on pagers in smaller containers, such as the list side of the list/detail pattern. ([#1459](https://github.com/infor-design/enterprise/issues/1459))

### v4.16.0 Future Deprecation

- `[Hierarchy]` The following options are now deprecated and will be removed approximately 2019-05-15. `paging` and `mobileView`. ([#1629](https://github.com/infor-design/enterprise/issues/1629))
- `[Hierarchy]` Stacked layout will become the default layout in favor of the existing horizontal layout, so the horizontal layout is now considered deprecated and will be removed approximately 2019-05-15. ([#1629](https://github.com/infor-design/enterprise/issues/1629))

### v4.16.0 Fixes

- `[Application Menu]` Fixed the truncation of long text in an accordion element in the application menu by adding a tooltip to truncated elements. ([#457](https://github.com/infor-design/enterprise/issues/457))
- `[Calendar]` Disable the new event modal when no template is defined. ([#1700](https://github.com/infor-design/enterprise/issues/1700))
- `[Dropdown]` Fixed a bug where the ellipsis was not showing on long text in some browsers. ([#1550](https://github.com/infor-design/enterprise/issues/1550))
- `[Datagrid]` Fixed a bug in equals filter on multiselect filters. ([#1586](https://github.com/infor-design/enterprise/issues/1586))
- `[Datagrid]` Fixed a bug where incorrect data is shown in the events in tree grid. ([#315](https://github.com/infor-design/enterprise-ng/issues/315))
- `[Datagrid]` Fixed a bug where when using minWidth on a column and sorting the column will become misaligned. ([#1481](https://github.com/infor-design/enterprise/issues/1481))
- `[Datagrid]` Fixed a bug where when resizing the last column may become invisible. ([#1456](https://github.com/infor-design/enterprise/issues/1456))
- `[Datagrid]` Fixed a bug where a checkbox column will become checked when selecting if there is no selection checkbox. ([#1641](https://github.com/infor-design/enterprise/issues/1641))
- `[Datagrid]` Fixed a bug where the last column would sometimes not render fully for buttons with longer text. ([#1246](https://github.com/infor-design/enterprise/issues/1246))
- `[Datagrid]` Fixed a bug where showMonthYearPicker did not work correctly on date filters. ([#1532](https://github.com/infor-design/enterprise-ng/issues/1532))
- `[Validation]` Fixed a bug in removeError where the icon is sometimes not removed. ([#1556](https://github.com/infor-design/enterprise/issues/1556))
- `[Datepicker]` Fixed the range picker to clear when changing months in a filter. ([#1537](https://github.com/infor-design/enterprise/issues/1537))
- `[Datepicker]` Fixed disabled dates example to validate again on disabled dates. ([#1445](https://github.com/infor-design/enterprise/issues/1445))
- `[Datagrid]` Fixed a Date Editor bug when passing a series of zeroes to a datagrid cell with an editable date. ([#1020](https://github.com/infor-design/enterprise/issues/1020))
- `[Icons]` Established missing icon sourcing and sizing consistency from ids-identity icon/svg assets. ([PR#1628](https://github.com/infor-design/enterprise/pull/1628))
- `[Listview]` Addressed performance issues with paging on all platforms, especially Windows and IE/Edge browsers. As part of this, reworked all components that integrate with the Pager component to render their contents based on a dataset, as opposed to DOM elements. ([#922](https://github.com/infor-design/enterprise/issues/922))
- `[Lookup]` Fixed a bug with settings: async, server-side, and single select modes.  The grid was not deselecting the previously selected value when a new row was clicked.  If the value is preselected in the markup, the lookup modal will no longer close prematurely. ([PR#1654](https://github.com/infor-design/enterprise/issues/1654))
- `[Pager]` Made it possible to set and persist custom tooltips on first, previous, next and last pager buttons. ([#922](https://github.com/infor-design/enterprise/issues/922))
- `[Pager]` Fixed propagation of the `pagesizes` setting when using `updated()`. Previously, the array was deep extended, instead of being replaced outright. ([PR#1466](https://github.com/infor-design/enterprise/issues/1466))
- `[Tree]` Fixed a bug when calling the disable or enable methods of the tree. This was not working with ie11. ([PR#1600](https://github.com/infor-design/enterprise/issues/1600))
- `[Stepprocess]` Fixed a bug where the step folder was still selected when it was collapsed or expanded. ([#1633](https://github.com/infor-design/enterprise/issues/1633))
- `[Toolbar Flex]` Added the ability to pass in a `beforeOpen` callback to the More Actions menu (fixes a bug where it wasn't possible to dynamically add content to the More Actions menu in same way that was possible on the original Toolbar component)
- `[Toolbar Flex]` Fixed a bug where selected events were not bubbling up for a menu button on a flex toolbar. ([#1709](https://github.com/infor-design/enterprise/issues/1709))

### v4.16.0 Chore & Maintenance

- `[Demo App]` Removed the search icon from the header on test pages as it doesn't function. ([#1449](https://github.com/infor-design/enterprise/issues/1449))
- `[Docs]` Added a fix to prevent the documentation generator from failing intermittently. ([#1377](https://github.com/infor-design/enterprise/issues/1377))
- `[Demo App]` Added a fix for incorrect links when running on windows. ([#1549](https://github.com/infor-design/enterprise/issues/1549))

(27 Issues Solved this release, Backlog Enterprise 203, Backlog Ng 69, 735 Functional Tests, 670 e2e Test)

## v4.15.0

- [Npm Package](https://www.npmjs.com/package/ids-enterprise)
- [IDS Enterprise Angular Change Log](https://github.com/infor-design/enterprise-ng/blob/master/docs/CHANGELOG.md)

### v4.15.0 Features

- `[Datagrid]` Added support for lookup in the datagrid filter. ([#653](https://github.com/infor-design/enterprise/issues/653))
- `[Datagrid]` Added support for masks on lookup editors. ([#406](https://github.com/infor-design/enterprise/issues/406))
- `[Validation]` When using legacy mode validation, made the icon dim if the text was on top of it. ([#644](https://github.com/infor-design/enterprise/issues/644))
- `[Calendar]` Now possible to edit events both with the API and by clicking/double clicking events. And other improvements. ([#1436](https://github.com/infor-design/enterprise/issues/1436))
- `[Datagrid]` Added new methods to clear dirty cells on cells, rows, and all. ([#1303](https://github.com/infor-design/enterprise/issues/1303))
- `[Tree]` Added several improvements: the ability to show a dropdown on the tree node, the ability to add nodes in between current nodes, the ability to set checkboxes for selection only on some nodes, and the ability to customize icons. ([#1364](https://github.com/infor-design/enterprise/issues/1364))
- `[Datagrid]` Added the ability to display or hide the new row indicator with a new `showNewIndicator` option. ([#1589](https://github.com/infor-design/enterprise/issues/1589))

### v4.15.0 Fixes

- `[Icons]` Icons with the word `confirm` have been changed to `success`. This is partially backwards compatible for now. We deprecated `confirm` and will remove in the next major version so rename your icons. Example `icon-confirm` to `icon-success`. ([#963](https://github.com/infor-design/enterprise/issues/963))
- `[Icons]` The alert icons now have a white background allowing them to appear on colored sections. There are now two versions, for example: `icon-error` and `icon-error-solid`. These are used in calendar. ([#1436](https://github.com/infor-design/enterprise/issues/1436))
- `[Circle Pager]` Made significant improvements to resizing, especially on tabs. ([#1284](https://github.com/infor-design/enterprise/issues/1284))
- `[Datagrid]` In high contrast mode the background is now white when editing cells. ([#1421](https://github.com/infor-design/enterprise/issues/1421))
- `[Dropdown]` Fixed an issue where filter did not work in no-search mode with the Caps Lock key. ([#1500](https://github.com/infor-design/enterprise/issues/1500))
- `[Popupmenu]` Fixed an issue when using the same menu on multiple inputs wherein destroying one instance actually destroyed all instances. ([#1025](https://github.com/infor-design/enterprise/issues/1025))
- `[Swaplist]` Fixed a bug where Shift+M did not work when typing in the search. ([#1408](https://github.com/infor-design/enterprise/issues/1408))
- `[Popupmenu]` Fixed a bug in immediate mode where right click only worked the first time. ([#1507](https://github.com/infor-design/enterprise/issues/1507))
- `[Editor]` Fixed a bug where clear formatting did not work in safari. ([#911](https://github.com/infor-design/enterprise/issues/911))
- `[Colorpicker]` Fixed a bug in Angular where the picker did not respond correctly to `editable=false` and `disabled=true`. ([#257](https://github.com/infor-design/enterprise-ng/issues/257))
- `[Locale]` Fixed a bug where the callback did not complete on nonexistent locales. ([#1267](https://github.com/infor-design/enterprise/issues/1267))
- `[Calendar]` Fixed a bug where event details remain when filtering event types. ([#1436](https://github.com/infor-design/enterprise/issues/1436))
- `[Busy Indicator]` Fixed a bug where the indicator closed when clicking on accordions. ([#281](https://github.com/infor-design/enterprise-ng/issues/281))
- `[Datagrid Tree]` Fixed the need for unique IDs on the tree nodes. ([#1361](https://github.com/infor-design/enterprise/issues/1361))
- `[Editor]` Improved the result of pasting bullet lists from MS Word. ([#1351](https://github.com/infor-design/enterprise/issues/1351))
- `[Hierarchy]` Fixed layout issues in the context menu in RTL mode. ([#1310](https://github.com/infor-design/enterprise/issues/1310))
- `[Datagrid]` Added a setting `allowChildExpandOnMatch` that optionally determines if a search/filter will show and allow nonmatching children to be shown. ([#1422](https://github.com/infor-design/enterprise/issues/1422))
- `[Datagrid]` If a link is added with a href it will now be followed when clicking, rather than needing to use the click method setting on columns. ([#1473](https://github.com/infor-design/enterprise/issues/1473))
- `[Datagrid Tree]` Fixed a bug where Expand/Collapse text is added into the +/- cell. ([#1145](https://github.com/infor-design/enterprise/issues/1145))
- `[Dropdown]` Fixed a bug in NG where two dropdowns in different components would cause each other to freeze. ([#229](https://github.com/infor-design/enterprise-ng/issues/229))
- `[Editor]` Verified a past fix where editor would not work with all buttons when in a modal. ([#408](https://github.com/infor-design/enterprise/issues/408))
- `[Datagrid Tree]` Fixed a bug in `updateRow` that caused the indent of the tree grid to collapse. ([#405](https://github.com/infor-design/enterprise/issues/405))
- `[Empty Message]` Fixed a bug where a null empty message would not be possible. This is used to show no empty message on initial load delays. ([#1467](https://github.com/infor-design/enterprise/issues/1467))
- `[Lookup]` Fixed a bug where nothing is inserted when you click a link editor in the lookup. ([#1315](https://github.com/infor-design/enterprise/issues/1315))
- `[About]` Fixed a bug where the version would not show when set. It would show the IDS version. ([#1414](https://github.com/infor-design/enterprise/issues/1414))
- `[Datagrid]` Fixed a bug in `disableClientSort` / `disableClientFilter`. It now retains visual indicators on sort and filter. ([#1248](https://github.com/infor-design/enterprise/issues/1248))
- `[Tree]` Fixed a bug where selected nodes are selected again after loading child nodes. ([#1270](https://github.com/infor-design/enterprise/issues/1270))
- `[Input]` Fixed a bug where inputs that have tooltips will not be selectable with the cursor. ([#1354](https://github.com/infor-design/enterprise/issues/1354))
- `[Accordion]` Fixed a bug where double clicking a header will open and then close the accordion. ([#1314](https://github.com/infor-design/enterprise/issues/1314))
- `[Datagrid]` Fixed a bug on hover with taller cells where the hover state would not cover the entire cell. ([#1490](https://github.com/infor-design/enterprise/issues/1490))
- `[Editor]` Fixed a bug where the image would still be shown if you press the Esc key and cancel the image dialog. ([#1489](https://github.com/infor-design/enterprise/issues/1489))
- `[Datagrid Lookup]` Added additional missing event info for ajax requests and filtering. ([#1486](https://github.com/infor-design/enterprise/issues/1486))
- `[Tabs]` Added protection from inserting HTML tags in the add method (XSS). ([#1462](https://github.com/infor-design/enterprise/issues/1462))
- `[App Menu]` Added better text wrapping for longer titles. ([#1116](https://github.com/infor-design/enterprise/issues/1116))
- `[Contextual Action Panel]` Fixed some examples so that they reopen more than one time. ([#1116](https://github.com/infor-design/enterprise/issues/506))
- `[Searchfield]` Fixed a border styling issue on longer labels in the search. ([#1500](https://github.com/infor-design/enterprise/issues/1500))
- `[Tabs Multi]` Improved the experience on mobile by collapsing the menus a bit. ([#971](https://github.com/infor-design/enterprise/issues/971))
- `[Lookup]` Fixed missing ellipsis menu on mobile devices. ([#1068](https://github.com/infor-design/enterprise/issues/1068))
- `[Accordion]` Fixed incorrect font size on p tags in the accordion. ([#1116](https://github.com/infor-design/enterprise/issues/1116))
- `[Line Chart]` Fixed and improved the legend text on mobile viewport. ([#609](https://github.com/infor-design/enterprise/issues/609))

### v4.15.0 Chore & Maintenance

- `[General]` Migrated sass to use IDS color variables. ([#1435](https://github.com/infor-design/enterprise/issues/1435))
- `[Angular]` Added all settings from 4.13 in time for future 5.1.0 ([#274](https://github.com/infor-design/enterprise-ng/issues/274))
- `[General]` Fixed some incorrect layouts. ([#1357](https://github.com/infor-design/enterprise/issues/1357))
- `[Targeted Achievement]` Removed some older non working examples. ([#520](https://github.com/infor-design/enterprise/issues/520))

(54 Issues Solved this release, Backlog Enterprise 180, Backlog Ng 66, 705 Functional Tests, 716 e2e Test)

## v4.14.0

- [Npm Package](https://www.npmjs.com/package/ids-enterprise)
- [IDS Enterprise Angular Change Log](https://github.com/infor-design/enterprise-ng/blob/master/docs/CHANGELOG.md)

### v4.14.0 Features

- `[Datepicker/Monthview]` Added a setting for the day of week the calendar starts that can be used outside of the Locale setting. ([#1179](https://github.com/infor-design/enterprise/issues/1179))
- `[Datagrid]` Made the tree datagrid work a lot better with filtering. ([#1281](https://github.com/infor-design/enterprise/issues/1281))
- `[Autocomplete/SearchField]` Added a caseSensitive filtering option. ([#385](https://github.com/infor-design/enterprise/issues/385))
- `[Datagrid]` Added an option `headerAlign` to set alignment on the header different than the rows. ([#420](https://github.com/infor-design/enterprise/issues/420))
- `[Message]` Added the ability to use certain formatter html tags in the message content. ([#379](https://github.com/infor-design/enterprise/issues/379))

### v4.14.0 Fixes

- `[Swaplist]` Fixed a bug that if you drag really fast everything disappears. ([#1195](https://github.com/infor-design/enterprise/issues/1195))
- `[Hierarchy]` Fixed a bug that part of the profile menu is cut off. ([#931](https://github.com/infor-design/enterprise/issues/931))
- `[Datagrid/Dropdown]` Fixed a bug that part of the dropdown menu is cut off. ([#1420](https://github.com/infor-design/enterprise/issues/1420))
- `[Modal]` Fixed bugs where with certain field types modal validation was not working. ([#1213](https://github.com/infor-design/enterprise/issues/1213))
- `[Dropdown]` Fixed a regression where the tooltip was not showing when data is overflowed. ([#1400](https://github.com/infor-design/enterprise/issues/1400))
- `[Tooltip]` Fixed a bugs where a tooltip would show up in unexpected places. ([#1396](https://github.com/infor-design/enterprise/issues/1396))
- `[Datagrid/Dropdown]` Fixed a bug where an error would occur if showSelectAll is used. ([#1360](https://github.com/infor-design/enterprise/issues/1360))
- `[Datagrid/Tooltip]` Fixed a bugs where a tooltip would show up in the header unexpectedly. ([#1395](https://github.com/infor-design/enterprise/issues/1395))
- `[Popupmenu]` Fixed incorrect highlighting on disabled list items.  ([#982](https://github.com/infor-design/enterprise/issues/982))
- `[Contextual Action Panel]` Fixed issues with certain styles of invoking the CAP where it would not reopen a second time. ([#1139](https://github.com/infor-design/enterprise/issues/1139))
- `[Spinbox]` Added a fix so the page will not zoom when click + and - on mobile devices. ([#1070](https://github.com/infor-design/enterprise/issues/1070))
- `[Splitter]` Removed the tooltip from the expand/collapse button as it was superfluous. ([#1180](https://github.com/infor-design/enterprise/issues/1180))
- `[Datagrid]` Added a fix so the last column when stretching will do so with percentage so it will stay when the page resize or the menu opens/closes. ([#1168](https://github.com/infor-design/enterprise/issues/1168))
- `[Datagrid]` Fixed bugs in the server side and filtering example. ([#396](https://github.com/infor-design/enterprise/issues/396))
- `[Datagrid]` Fixed a bug in applyFilter with datefields. ([#1269](https://github.com/infor-design/enterprise/issues/1269))
- `[Datagrid]` Fixed a bug in updateCellNode where sometimes it did not work. ([#1122](https://github.com/infor-design/enterprise/issues/1122))
- `[Hierarchy]` Made the empty image ring the same color as the left edge. ([#932](https://github.com/infor-design/enterprise/issues/932))
- `[Datagrid/Dropdown]` Fixed an issue that tab did not close dropdown editors. ([#1198](https://github.com/infor-design/enterprise/issues/1198))
- `[Datagrid/Dropdown]` Fixed a bug that if you click open a dropdown editor then you cannot use arrow keys to select. ([#1387](https://github.com/infor-design/enterprise/issues/1387))
- `[Datagrid/Dropdown]` Fixed a bug that if a smaller number of items the menu would be too short. ([#1298](https://github.com/infor-design/enterprise/issues/1298))
- `[Searchfield]` Fixed a bug that the search field didnt work in safari. ([#225](https://github.com/infor-design/enterprise/issues/225))
- `[Datagrid/Dropdown]` Fixed a bug that source is used the values may be cleared out when opening the list. ([#1185](https://github.com/infor-design/enterprise/issues/1185))
- `[Personalization]` Fixed a bug that when calling initialize the personalization would reset. ([#1231](https://github.com/infor-design/enterprise/issues/1231))
- `[Tabs]` Fixed the alignment of the closing icon. ([#1056](https://github.com/infor-design/enterprise/issues/1056))
- `[Dropdown]` Fixed list alignment issues on mobile. ([#1069](https://github.com/infor-design/enterprise/issues/1069))
- `[Dropdown]` Fixed issues where the listbox would not close on mobile. ([#1119](https://github.com/infor-design/enterprise/issues/1119))
- `[Dropdown]` Fixed a bug where modals would close on url hash change. ([#1207](https://github.com/infor-design/enterprise/issues/1207))
- `[Contextual Action Panel]` Fixed an issue where buttons would occasionally be out of view. ([#283](https://github.com/infor-design/enterprise/issues/283))
- `[Empty Message]` Added a new icon to indicate using the search function. ([#1325](https://github.com/infor-design/enterprise/issues/1325))
- `[Searchfield]` Added a fix for landscape mode on mobile. ([#1102](https://github.com/infor-design/enterprise/issues/1102))
- `[Datagrid]` Added a fix for hard to read fields in high contrast mode. ([#1193](https://github.com/infor-design/enterprise/issues/1193))

### v4.14.0 Chore & Maintenance

- `[General]` Fixed problems with the css mapping where the line numbers were wrong in the map files. ([#962](https://github.com/infor-design/enterprise/issues/962))
- `[Docs]` Added setting so themes can be shown in the documentation pages. ([#1327](https://github.com/infor-design/enterprise/issues/1327))
- `[Docs]` Made links to example pages open in a new window. ([#1132](https://github.com/infor-design/enterprise/issues/1132))

(43 Issues Solved this release, Backlog Enterprise 181, Backlog Ng 64, 682 Functional Tests, 612 e2e Test)

## v4.13.0

- [Npm Package](https://www.npmjs.com/package/ids-enterprise)
- [IDS Enterprise Angular Change Log](https://github.com/infor-design/enterprise-ng/blob/master/docs/CHANGELOG.md)

### v4.13.0 Features

- `[Calendar]` Added some new features such as upcoming events view, RTL, keyboard support and fixed styling issues and bugs. ([#1221](https://github.com/infor-design/enterprise/issues/1221))
- `[Flex Toolbar]` Added search field integration, so that the search field is mainly close to being able to replace the legacy toolbar. ([#269](https://github.com/infor-design/enterprise/issues/269))
- `[Bar]` Added short, medium label support for adapting the chart to responsive views. ([#1094](https://github.com/infor-design/enterprise/issues/1094))
- `[Textarea]` Added maxLength option to prevent typing over a set maximum. ([#1046](https://github.com/infor-design/enterprise/issues/1046))
- `[Textarea]` Added maxGrow option to prevent growing when typing over a set max. ([#1147](https://github.com/infor-design/enterprise/issues/1147))
- `[Datagrid]` If using the `showDirty` option the indication will now be on each cell. ([#1183](https://github.com/infor-design/enterprise/issues/1183))
- `[Datepicker]` Added an option `useCurrentTime` that will insert current time instead of noon time with date and timepickers. ([#1087](https://github.com/infor-design/enterprise/issues/1087))
- `[General]` Included an IE 11 polyfill for ES6 Promises, this is a new dependency in the package.json you should include. ([#1172](https://github.com/infor-design/enterprise/issues/1172))
- `[General]` Add translations in 38 languages including new support for Slovak (sk-SK). ([#557](https://github.com/infor-design/enterprise/issues/557))

### v4.13.0 Fixes

- `[Tooltips]` Fixed an important bug where tooltips would stick around in the page on the top corner. ([#1273](https://github.com/infor-design/enterprise/issues/1273))
- `[Tooltips]` Fixed some contrast issues on the high contrast theme. ([#1249](https://github.com/infor-design/enterprise/issues/1249))
- `[Tooltips]` Fixed a bug where Toolbar "More Actions" menu buttons could incorrectly display a tooltip overlapping an open menu. ([#1242](https://github.com/infor-design/enterprise/issues/1242))
- `[Datepicker / Timepicker]` Removed the need to use the customValidation setting. You can remove this option from your code. The logic will pick up if you added customValidation to your input by adding a data-validate option. You also may need to add `date` or `availableDate` validation to your  data-validate attribute if these validations are desired along with your custom or required validation. ([#862](https://github.com/infor-design/enterprise/issues/862))
- `[Menubutton]` Added a new setting `hideMenuArrow` you can use for buttons that don't require an arrow, such as menu buttons. ([#1088](https://github.com/infor-design/enterprise/issues/1088))
- `[Dropdown]` Fixed issues with destroy when multiple dropdown components are on the page. ([#1202](https://github.com/infor-design/enterprise/issues/1202))
- `[Datagrid]` Fixed alignment issues when using filtering with some columns that do not have a filter. ([#1124](https://github.com/infor-design/enterprise/issues/1124))
- `[Datagrid]` Fixed an error when dynamically adding context menus. ([#1216](https://github.com/infor-design/enterprise/issues/1216))
- `[Datagrid]` Added an example of dynamic intermediate paging and filtering. ([#396](https://github.com/infor-design/enterprise/issues/396))
- `[Dropdown]` Fixed alignment issues on mobile devices. ([#1069](https://github.com/infor-design/enterprise/issues/1069))
- `[Datepicker]` Fixed incorrect assumptions, causing incorrect umalqura calendar calculations. ([#1189](https://github.com/infor-design/enterprise/issues/1189))
- `[Datepicker]` Fixed an issue where the dialog would not close on click out if opening the time dropdown components first. ([#1278](https://github.com/infor-design/enterprise/issues/))
- `[General]` Added the ability to stop renderLoop. ([#214](https://github.com/infor-design/enterprise/issues/214))
- `[Datepicker]` Fixed an issue reselecting ranges with the date picker range option. ([#1197](https://github.com/infor-design/enterprise/issues/1197))
- `[Editor]` Fixed bugs on IE with background color option. ([#392](https://github.com/infor-design/enterprise/issues/392))
- `[Colorpicker]` Fixed issue where the palette is not closed on enter key / click. ([#1050](https://github.com/infor-design/enterprise/issues/1050))
- `[Accordion]` Fixed issues with context menus on the accordion. ([#639](https://github.com/infor-design/enterprise/issues/639))
- `[Searchfield]` Made no results appear not clickable. ([#329](https://github.com/infor-design/enterprise/issues/329))
- `[Datagrid]` Added an example of groups and paging. ([#435](https://github.com/infor-design/enterprise/issues/435))
- `[Editor]` Fixed the dirty indicator when using toolbar items. ([#910](https://github.com/infor-design/enterprise/issues/910))
- `[Datagrid]` Fixed a bug that made tooltips disappear when a lookup editor is closed. ([#1186](https://github.com/infor-design/enterprise/issues/1186))
- `[Datagrid]` Fixed a bug where not all rows are removed in the removeSelected function. ([#1036](https://github.com/infor-design/enterprise/issues/1036))
- `[Datagrid]` Fixed bugs in activateRow and deactivateRow in some edge cases. ([#948](https://github.com/infor-design/enterprise/issues/948))
- `[Datagrid]` Fixed formatting of tooltips on the header and filter. ([#955](https://github.com/infor-design/enterprise/issues/955))
- `[Datagrid]` Fixed wrong page number when saving the page number in localstorage and reloading. ([#798](https://github.com/infor-design/enterprise/issues/798))
- `[Tree]` Fixed issues when expanding and collapsing after dragging nodes around. ([#1183](https://github.com/infor-design/enterprise/issues/1183))
- `[ContextualActionPanel]` Fixed a bug where the CAP will be closed if clicking an accordion in it. ([#1138](https://github.com/infor-design/enterprise/issues/1138))
- `[Colorpicker]` Added a setting (customColors) to prevent adding default colors if totally custom colors are used. ([#1135](https://github.com/infor-design/enterprise/issues/1135))
- `[AppMenu]` Improved contrast in high contrast theme. ([#1146](https://github.com/infor-design/enterprise/issues/1146))
- `[Searchfield]` Fixed issue where ascenders/descenders are cut off. ([#1101](https://github.com/infor-design/enterprise/issues/1101))
- `[Tree]` Added sortstop and sortstart events. ([#1003](https://github.com/infor-design/enterprise/issues/1003))
- `[Searchfield]` Fixed some alignment issues in different browsers. ([#1106](https://github.com/infor-design/enterprise/issues/1106))
- `[Searchfield]` Fixed some contrast issues in different browsers. ([#1104](https://github.com/infor-design/enterprise/issues/1104))
- `[Searchfield]` Prevent multiple selected events from firing. ([#1259](https://github.com/infor-design/enterprise/issues/1259))
- `[Autocomplete]` Added a beforeOpen setting ([#398](https://github.com/infor-design/enterprise/issues/398))
- `[Toolbar]` Fixed an error where toolbar tried to focus a DOM item that was removed. ([#1177](https://github.com/infor-design/enterprise/issues/1177))
- `[Dropdown]` Fixed a problem where the bottom of some lists is cropped. ([#909](https://github.com/infor-design/enterprise/issues/909))
- `[General]` Fixed a few components so that they could still initialize when hidden. ([#230](https://github.com/infor-design/enterprise/issues/230))
- `[Datagrid]` Fixed missing tooltips on new row. ([#1081](https://github.com/infor-design/enterprise/issues/1081))
- `[Lookup]` Fixed a bug using select all where it would select the previous list. ([#295](https://github.com/infor-design/enterprise/issues/295))
- `[Datagrid]` Fixed missing summary row on initial render in some cases. ([#330](https://github.com/infor-design/enterprise/issues/330))
- `[Button]` Fixed alignment of text and icons. ([#973](https://github.com/infor-design/enterprise/issues/973))
- `[Datagrid]` Fixed missing source call when loading last page first. ([#1162](https://github.com/infor-design/enterprise/issues/1162))
- `[SwapList]` Made sure swap list will work in all cases and in angular. ([#152](https://github.com/infor-design/enterprise/issues/152))
- `[Toast]` Fixed a bug where some toasts on certain urls may not close. ([#1305](https://github.com/infor-design/enterprise/issues/1305))
- `[Datepicker / Lookup]` Fixed bugs where they would not load on tabs. ([#1304](https://github.com/infor-design/enterprise/issues/1304))

### v4.13.0 Chore & Maintenance

- `[General]` Added more complete visual tests. ([#978](https://github.com/infor-design/enterprise/issues/978))
- `[General]` Cleaned up some of the sample pages start at A, making sure examples work and tests are covered for better QA (on going). ([#1136](https://github.com/infor-design/enterprise/issues/1136))
- `[General]` Upgraded to ids-identity 2.0.x ([#1062](https://github.com/infor-design/enterprise/issues/1062))
- `[General]` Cleanup missing files in the directory listings. ([#985](https://github.com/infor-design/enterprise/issues/985))
- `[Demo App]` Removed response headers for less Veracode errors. ([#959](https://github.com/infor-design/enterprise/issues/959))
- `[Angular 1.0]` We removed the angular 1.0 directives from the code and examples. These are no longer being updated. You can still use older versions of this or move on to Angular 7.x ([#1136](https://github.com/infor-design/enterprise/issues/1136))
- `[Uplift]` Included the uplift theme again as alpha for testing. It will show with a watermark and is only available via the personalize api or url params in the demo app. ([#1224](https://github.com/infor-design/enterprise/issues/1224))

(69 Issues Solved this release, Backlog Enterprise 199, Backlog Ng 63, 662 Functional Tests, 659 e2e Test)

## v4.12.0

- [Npm Package](https://www.npmjs.com/package/ids-enterprise)
- [IDS Enterprise Angular Change Log](https://github.com/infor-design/enterprise-ng/blob/master/docs/CHANGELOG.md)

### v4.12.0 Features

- `[General]` The ability to make custom/smaller builds has further been improved. We improved the component matching, made it possible to run the tests on only included components, fixed the banner, and improved the terminal functionality. Also removed/deprecated the older mapping tool. ([#417](https://github.com/infor-design/enterprise/issues/417))
- `[Message]` Added the ability to have different types (Info, Confirm, Error, Alert). ([#963](https://github.com/infor-design/enterprise/issues/963))
- `[General]` Further fixes to pass veracode scans. Now passing conditionally. ([#683](https://github.com/infor-design/enterprise/issues/683))
- `[Pager]` Made it possible to use the pager as a standalone component. ([#250](https://github.com/infor-design/enterprise/issues/250))
- `[Editor]` Added a clear formatting button. ([#473](https://github.com/infor-design/enterprise/issues/473))
- `[Datepicker]` Added an option to show the time as current time instead of midnight. ([#889](https://github.com/infor-design/enterprise/issues/889))
- `[About]` Dialog now shows device information. ([#684](https://github.com/infor-design/enterprise/issues/684))

### v4.12.0 Fixes

- `[Datagrid Tree]` Fixed incorrect data on activated event. ([#412](https://github.com/infor-design/enterprise/issues/412))
- `[Datagrid]` Improved the export function so it works on different locales. ([#378](https://github.com/infor-design/enterprise/issues/378))
- `[Tabs]` Fixed a bug where clicking the x on tabs with a dropdowns would incorrectly open the dropdown. ([#276](https://github.com/infor-design/enterprise/issues/276))
- `[Datagrid]` Changed the `settingschange` event so it will only fire once. ([#903](https://github.com/infor-design/enterprise/issues/903))
- `[Listview]` Improved rendering performance. ([#430](https://github.com/infor-design/enterprise/issues/430))
- `[General]` Fixed issues when using base tag, that caused icons to disappear. ([#766](https://github.com/infor-design/enterprise/issues/766))
- `[Empty Message]` Made it possible to assign code to the button click if used. ([#667](https://github.com/infor-design/enterprise/issues/667))
- `[Datagrid]` Added translations for the new tooltip. ([#227](https://github.com/infor-design/enterprise/issues/227))
- `[Dropdown]` Fixed contrast issue in high contrast theme. ([#945](https://github.com/infor-design/enterprise/issues/945))
- `[Datagrid]` Reset to default did not reset dropdown columns. ([#847](https://github.com/infor-design/enterprise/issues/847))
- `[Datagrid]` Fixed bugs in keyword search highlighting with special characters. ([#849](https://github.com/infor-design/enterprise/issues/849))
- `[Datagrid]` Fixed bugs that causes NaN to appear in date fields. ([#891](https://github.com/infor-design/enterprise/issues/891))
- `[Dropdown]` Fixed issue where validation is not trigger on IOS on click out. ([#659](https://github.com/infor-design/enterprise/issues/659))
- `[Lookup]` Fixed bug in select all in multiselect with paging. ([#926](https://github.com/infor-design/enterprise/issues/926))
- `[Modal]` Fixed bug where the modal would close if hitting enter on a checkbox and inputs. ([#320](https://github.com/infor-design/enterprise/issues/320))
- `[Lookup]` Fixed bug trying to reselect a second time. ([#296](https://github.com/infor-design/enterprise/issues/296))
- `[Tabs]` Fixed behavior when closing and disabling tabs. ([#947](https://github.com/infor-design/enterprise/issues/947))
- `[Dropdown]` Fixed layout issues when using icons in the dropdown. ([#663](https://github.com/infor-design/enterprise/issues/663))
- `[Datagrid]` Fixed a bug where the tooltip did not show on validation. ([#1008](https://github.com/infor-design/enterprise/issues/1008))
- `[Tabs]` Fixed issue with opening spillover on IOS. ([#619](https://github.com/infor-design/enterprise/issues/619))
- `[Datagrid]` Fixed bugs when using `exportable: false` in certain column positions. ([#787](https://github.com/infor-design/enterprise/issues/787))
- `[Searchfield]` Removed double border. ([#328](https://github.com/infor-design/enterprise/issues/328))

### v4.12.0 Chore & Maintenance

- `[Masks]` Added missing and more documentation, cleaned up existing docs. ([#1033](https://github.com/infor-design/enterprise/issues/1033))
- `[General]` Based on design site comments, we improved some pages and fixed some missing links. ([#1034](https://github.com/infor-design/enterprise/issues/1034))
- `[Bar Chart]` Added test coverage. ([#848](https://github.com/infor-design/enterprise/issues/848))
- `[Datagrid]` Added full api test coverage. ([#242](https://github.com/infor-design/enterprise/issues/242))

(55 Issues Solved this release, Backlog Enterprise 185, Backlog Ng 50, 628 Functional Tests, 562 e2e Test)

## v4.11.0

- [Npm Package](https://www.npmjs.com/package/ids-enterprise)
- [IDS Enterprise Angular Change Log](https://github.com/infor-design/enterprise-ng/blob/master/docs/CHANGELOG.md)

### v4.11.0 Features

- `[General]` It is now possible to make custom builds. With a custom build you specify a command with a list of components that you use. This can be used to reduce the bundle size for both js and css. ([#417](https://github.com/infor-design/enterprise/issues/417))
- `[Calendar]` Added more features including: a readonly view, ability for events to span days, tooltips and notifications ([#417](https://github.com/infor-design/enterprise/issues/417))
- `[Lookup]` Added the ability to select across pages, even when doing server side paging. ([#375](https://github.com/infor-design/enterprise/issues/375))
- `[Datagrid]` Improved tooltip performance, and now tooltips show on cells that are not fully displayed. ([#447](https://github.com/infor-design/enterprise/issues/447))

### v4.11.0 Fixes

- `[Dropdown]` The onKeyDown callback was not firing if CTRL key is used. This is fixed. ([#793](https://github.com/infor-design/enterprise/issues/793))
- `[Tree]` Added a small feature to preserve the tree node states on reload. ([#792](https://github.com/infor-design/enterprise/issues/792))
- `[Tree]` Added a disable/enable method to disable/enable the whole tree. ([#752](https://github.com/infor-design/enterprise/issues/752))
- `[App Menu]` Fixed a bug clearing the search filter box. ([#702](https://github.com/infor-design/enterprise/issues/702))
- `[Column Chart]` Added a yAxis option, you can use to format the yAxis in custom ways. ([#627](https://github.com/infor-design/enterprise/issues/627))
- `[General]` More fixes to use external ids tokens. ([#708](https://github.com/infor-design/enterprise/issues/708))
- `[Datagrid]` Fixed an error calling selectRows with an integer. ([#756](https://github.com/infor-design/enterprise/issues/756))
- `[Tree]` Fixed a bug that caused newly added rows to not be draggable. ([#618](https://github.com/infor-design/enterprise/issues/618))
- `[Dropdown / Multiselect]` Re-added the ability to have a placeholder on the component. ([#832](https://github.com/infor-design/enterprise/issues/832))
- `[Datagrid]` Fixed a bug that caused dropdown filters to not save on reload of page (saveUserSettings) ([#791](https://github.com/infor-design/enterprise/issues/791))
- `[Dropdown]` Fixed a bug that caused an unneeded scrollbar. ([#786](https://github.com/infor-design/enterprise/issues/786))
- `[Tree]` Added drag events and events for when the data is changed. ([#801](https://github.com/infor-design/enterprise/issues/801))
- `[Datepicker]` Fixed a bug updating settings, where time was not changing correctly. ([#305](https://github.com/infor-design/enterprise/issues/305))
- `[Tree]` Fixed a bug where the underlying dataset was not synced up. ([#718](https://github.com/infor-design/enterprise/issues/718))
- `[Lookup]` Fixed incorrect text color on chrome. ([#762](https://github.com/infor-design/enterprise/issues/762))
- `[Editor]` Fixed duplicate ID's on the popup dialogs. ([#746](https://github.com/infor-design/enterprise/issues/746))
- `[Dropdown]` Fixed misalignment of icons on IOS. ([#657](https://github.com/infor-design/enterprise/issues/657))
- `[Demos]` Fixed a bug that caused RTL pages to sometimes load blank. ([#814](https://github.com/infor-design/enterprise/issues/814))
- `[Modal]` Fixed a bug that caused the modal to close when clicking an accordion on the modal. ([#747](https://github.com/infor-design/enterprise/issues/747))
- `[Tree]` Added a restoreOriginalState method to set the tree back to its original state. ([#751](https://github.com/infor-design/enterprise/issues/751))
- `[Datagrid]` Added an example of a nested datagrid with scrolling. ([#172](https://github.com/infor-design/enterprise/issues/172))
- `[Datagrid]` Fixed column alignment issues on grouped column examples. ([#147](https://github.com/infor-design/enterprise/issues/147))
- `[Datagrid]` Fixed bugs when dragging and resizing grouped columns. ([#374](https://github.com/infor-design/enterprise/issues/374))
- `[Validation]` Fixed a bug that caused validations with changing messages to not go away on correction. ([#640](https://github.com/infor-design/enterprise/issues/640))
- `[Datagrid]` Fixed bugs in actionable mode (enter was not moving down). ([#788](https://github.com/infor-design/enterprise/issues/788))
- `[Bar Charts]` Fixed bug that caused tooltips to occasionally not show up. ([#739](https://github.com/infor-design/enterprise/issues/739))
- `[Dirty]` Fixed appearance/contrast on high contrast theme. ([#692](https://github.com/infor-design/enterprise/issues/692))
- `[Locale]` Fixed incorrect date time format. ([#608](https://github.com/infor-design/enterprise/issues/608))
- `[Dropdown]` Fixed bug where filtering did not work with CAPS lock on. ([#608](https://github.com/infor-design/enterprise/issues/608))
- `[Accordion]` Fixed styling issue on safari. ([#282](https://github.com/infor-design/enterprise/issues/282))
- `[Dropdown]` Fixed a bug on mobile devices, where the list would close on scrolling. ([#656](https://github.com/infor-design/enterprise/issues/656))

### v4.11.0 Chore & Maintenance

- `[Textarea]` Added additional test coverage. ([#337](https://github.com/infor-design/enterprise/issues/337))
- `[Tree]` Added additional test coverage. ([#752](https://github.com/infor-design/enterprise/issues/752))
- `[Busy Indicator]` Added additional test coverage. ([#233](https://github.com/infor-design/enterprise/issues/233))
- `[Docs]` Added additional information for developers on how to use IDS. ([#721](https://github.com/infor-design/enterprise/issues/721))
- `[Docs]` Added Id's and test notes to all pages. ([#259](https://github.com/infor-design/enterprise/issues/259))
- `[Docs]` Fixed issues on the wizard docs. ([#824](https://github.com/infor-design/enterprise/issues/824))
- `[Accordion]` Added additional test coverage. ([#516](https://github.com/infor-design/enterprise/issues/516))
- `[General]` Added sass linter (stylelint). ([#767](https://github.com/infor-design/enterprise/issues/767))

(53 Issues Solved this release, Backlog Enterprise 170, Backlog Ng 41, 587 Functional Tests, 458 e2e Test)

## v4.10.0

- [Npm Package](https://www.npmjs.com/package/ids-enterprise)
- [IDS Enterprise Angular Change Log](https://github.com/infor-design/enterprise-ng/blob/master/docs/CHANGELOG.md)

### v4.10.0 Features

- `[General]` Changed the code to pass Veracode scans. The IDS components now pass ISO at 86 rating. The rest of the flaws are mitigated with fixes such as stripping tags. As a result we went fairly aggressive with what we strip. If teams are doing something special we don't have tests for there is potential for customizations being stripped. ([#256](https://github.com/infor-design/enterprise/issues/256))
- `[Tooltips]` Will now activate on longpress on mobile devices. ([#400](https://github.com/infor-design/enterprise/issues/400))
- `[Contextmenu]` Will now activate on longpress on mobile devices (except when on inputs). ([#245](https://github.com/infor-design/enterprise/issues/245))
- `[Locale]` Added support for zh-Hant and zh-Hans. ([#397](https://github.com/infor-design/enterprise/issues/397))
- `[Tree]` Greatly improved rendering and expanding performance. ([#251](https://github.com/infor-design/enterprise/issues/251))
- `[General]` Internally all of the sass is now extended from [IDS Design tokens]( https://github.com/infor-design/design-system) ([#354](https://github.com/infor-design/enterprise/issues/354))
- `[Calendar]` Added initial readonly calendar. At the moment the calendar can only render events and has a filtering feature. More will be added next sprint. ([#261](https://github.com/infor-design/enterprise/issues/261))

### v4.10.0 Fixes

- `[Dropdown]` Minor Breaking Change for Xss reasons we removed the ability to set a custom hex color on icons in the dropdown. You can still pass in one of the alert colors from the colorpallette (fx alert, good, info). This was not even shown in the examples so may not be missed. ([#256](https://github.com/infor-design/enterprise/issues/256))
- `[Popupmenu]` Fixed a problem in popupmenu, if it was opened in immediate mode, submenus will be cleared of their text when the menu is eventually closed. ([#701](https://github.com/infor-design/enterprise/issues/701))
- `[Editor]` Fixed xss injection problem on the link dialog. ([#257](https://github.com/infor-design/enterprise/issues/257))
- `[Spinbox]` Fixed a height / alignment issue on spinboxes when used in short height configuration. ([#547](https://github.com/infor-design/enterprise/issues/547))
- `[Datepicker / Mask]` Fixed an issue in angular that caused using backspace to not save back to the model. ([#51](https://github.com/infor-design/enterprise-ng/issues/51))
- `[Field Options]` Fixed mobile support so they now work on touch better on IOS and Android. ([#555](https://github.com/infor-design/enterprise-ng/issues/555))
- `[Tree]` Tree with + and - for the folders was inversed visually. This was fixed, update your svg.html ([#685](https://github.com/infor-design/enterprise-ng/issues/685))
- `[Modal]` Fixed an alignment issue with the closing X on the top corner. ([#662](https://github.com/infor-design/enterprise-ng/issues/662))
- `[Popupmenu]` Fixed a visual flickering when opening dynamic submenus. ([#588](https://github.com/infor-design/enterprise/issues/588))
- `[Tree]` Added full unit and functional tests. ([#264](https://github.com/infor-design/enterprise/issues/264))
- `[Lookup]` Added full unit and functional tests. ([#344](https://github.com/infor-design/enterprise/issues/344))
- `[Datagrid]` Added more unit and functional tests. ([#242](https://github.com/infor-design/enterprise/issues/242))
- `[General]` Updated the develop tools and sample app to Node 10. During this update we set package-lock.json to be ignored in .gitignore ([#540](https://github.com/infor-design/enterprise/issues/540))
- `[Modal]` Allow beforeOpen callback to run optionally whether you have content or not passed back. ([#409](https://github.com/infor-design/enterprise/issues/409))
- `[Datagrid]` The lookup editor now supports left, right, and center align on the column settings. ([#228](https://github.com/infor-design/enterprise/issues/228))
- `[Mask]` When adding prefixes and suffixes (like % and $) if all the rest of the text is cleared, these will also now be cleared. ([#433](https://github.com/infor-design/enterprise/issues/433))
- `[Popupmenu]` Fixed low contrast selection icons in high contrast theme. ([#410](https://github.com/infor-design/enterprise/issues/410))
- `[Header Popupmenu]` Fixed missing focus state. ([#514](https://github.com/infor-design/enterprise/issues/514))
- `[Datepicker]` When using legends on days, fixed a problem that the hover states are shown incorrectly when changing month. ([#514](https://github.com/infor-design/enterprise/issues/514))
- `[Listview]` When the search field is disabled, it was not shown with disabled styling, this is fixed. ([#422](https://github.com/infor-design/enterprise/issues/422))
- `[Donut]` When having 4 or 2 sliced the tooltip would not show up on some slices. This is fixed. ([#482](https://github.com/infor-design/enterprise/issues/482))
- `[Datagrid]` Added a searchExpandableRow option so that you can control if data in expandable rows is searched/expanded. ([#480](https://github.com/infor-design/enterprise/issues/480))
- `[Multiselect]` If more items then fit are selected the tooltip was not showing on initial load, it only showed after changing values. This is fixed. ([#633](https://github.com/infor-design/enterprise/issues/633))
- `[Tooltip]` An example was added showing how you can show tooltips on disabled buttons. ([#453](https://github.com/infor-design/enterprise/issues/453))
- `[Modal]` A title with brackets in it was not escaping the text correctly. ([#246](https://github.com/infor-design/enterprise/issues/246))
- `[Modal]` Pressing enter when on inputs such as file upload no longer closes the modal. ([#321](https://github.com/infor-design/enterprise/issues/321))
- `[Locale]` Sent out translations so things like the Editor New/Same window dialog will be translated in the future. ([#511](https://github.com/infor-design/enterprise/issues/511))
- `[Nested Datagrid]` Fixed focus issues, the wrong cell in the nest was getting focused. ([#371](https://github.com/infor-design/enterprise/issues/371))

(44 Issues Solved this release, Backlog Enterprise 173, Backlog Ng 44, 565 Functional Tests, 426 e2e Test)

## v4.9.0

- [Npm Package](https://www.npmjs.com/package/ids-enterprise)
- [IDS Enterprise Angular Change Log](https://github.com/infor-design/enterprise-ng/blob/master/docs/CHANGELOG.md)

### v4.9.0 Features

- `[Datagrid]` Changed the way alerts work on rows. It now no longer requires an extra column. The rowStatus column will now be ignored so can be removed. When an alert / error / info message is added to the row the whole row will highlight. ([Check out the example.](https://bit.ly/2LC33iJ) ([#258](https://github.com/infor-design/enterprise/issues/258))
- `[Modal]` Added an option `showCloseBtn` which when set to true will show a X button on the top left corner. ([#358](https://github.com/infor-design/enterprise/issues/358))
- `[Multiselect / Dropdown]` Added the ability to see the search term during ajax requests. ([#267](https://github.com/infor-design/enterprise/issues/267))
- `[Scatterplot]` Added a scatter plot chart similar to a bubble chart but with shapes. ([Check out the example.](https://bit.ly/2K9N59M) ([#341](https://github.com/infor-design/enterprise/issues/341))
- `[Toast]` Added an option `allowLink` which when set to true will allow you to specify a `<a>` in the message content to add a link to the message. ([#341](https://github.com/infor-design/enterprise/issues/341))

### v4.9.0 Fixes

- `[Accordion]` Fixed an issue that prevented a right click menu from working on the accordion. ([#238](https://github.com/infor-design/enterprise/issues/238))
- `[Charts]` Fixed up missing empty states and selection methods so they work on all charts. ([#265](https://github.com/infor-design/enterprise/issues/265))
- `[Datagrid]` Fixed the performance of pasting from excel. ([#240](https://github.com/infor-design/enterprise/issues/240))
- `[Datagrid]` The keyword search will now clear when reloading data. ([#307](https://github.com/infor-design/enterprise/issues/307))
- `[Docs]` Fixed several noted missing pages and broken links in the docs. ([#244](https://github.com/infor-design/enterprise/issues/244))
- `[Dropdown]` Fixed bug in badges configuration. ([#270](https://github.com/infor-design/enterprise/issues/270))
- `[Flex Layout]` Fixed field-flex to work better on IE. ([#252](https://github.com/infor-design/enterprise/issues/252))
- `[Editor]` Fixed bug that made it impossible to edit the visual tab. ([#478](https://github.com/infor-design/enterprise/issues/478))
- `[Editor]` Fixed a bug with dirty indicator that caused a messed up layout. ([#241](https://github.com/infor-design/enterprise/issues/241))
- `[Lookup]` Fixed it so that select will work correctly when filtering. ([#248](https://github.com/infor-design/enterprise/issues/248))
- `[Header]` Fixed missing `More` tooltip on the header. ([#345](https://github.com/infor-design/enterprise/issues/345))
- `[Validation]` Added fixes to prevent `error` and `valid` events from going off more than once. ([#237](https://github.com/infor-design/enterprise/issues/237))
- `[Validation]` Added fixes to make multiple messages work better. There is now a `getMessages()` function that will return all erros on a field as an array. The older `getMessage()` will still return a string. ([#237](https://github.com/infor-design/enterprise/issues/237))
- `[Validation]` Fixed un-needed event handlers when using fields on a tab. ([#332](https://github.com/infor-design/enterprise/issues/332))

### v4.9.0 Chore & Maintenance

- `[Blockgrid]` Added full test coverage ([#234](https://github.com/infor-design/enterprise/issues/234))
- `[CAP]` Fixed some examples that would not close ([#283](https://github.com/infor-design/enterprise/issues/283))
- `[Datepicker]` Added full test coverage ([#243](https://github.com/infor-design/enterprise/issues/243))
- `[Datagrid]` Fixed an example so that it shows how to clear a dropdown filter. ([#254](https://github.com/infor-design/enterprise/issues/254))
- `[Docs]` Added TEAMS.MD for collecting info on the teams using ids. If you are not in the list let us know or make a pull request. ([#350](https://github.com/infor-design/enterprise/issues/350))
- `[Listview]` Fixed some links in the sample app that caused some examples to fail. ([#273](https://github.com/infor-design/enterprise/issues/273))
- `[Tabs]` Added more test coverage ([#239](https://github.com/infor-design/enterprise/issues/239))
- `[Toast]` Added full test coverage ([#232](https://github.com/infor-design/enterprise/issues/232))
- `[Testing]` Added visual regression tests, and more importantly a system for doing them via CI. ([#255](https://github.com/infor-design/enterprise/issues/255))

(34 Issues Solved this release, Backlog Enterprise 158, Backlog Ng 41, 458 Functional Tests, 297 e2e Test)

## v4.8.0

- [Npm Package](https://www.npmjs.com/package/ids-enterprise)
- [IDS Enterprise Angular Change Log](https://github.com/infor-design/enterprise-ng/blob/master/docs/CHANGELOG.md)

### v4.8.0 Features

- `[Datagrid]` Added an example of Nested Datagrids with ([basic nested grid support.](https://bit.ly/2lGKM4a)) ([#SOHO-3474](https://jira.infor.com/browse/SOHO-3474))
- `[Datagrid]` Added support for async validation. ([#SOHO-7943](https://jira.infor.com/browse/SOHO-7943))
- `[Export]` Extracted excel export code so it can be run outside the datagrid. ([#SOHO-7246](https://jira.infor.com/browse/SOHO-7246))

### v4.8.0 Fixes

- `[Searchfield / Toolbar Searchfield]` Merged code between them so there is just one component. This reduced code and fixed many bugs. ([#161](https://github.com/infor-design/enterprise/pull/161))
- `[Datagrid]` Fixed issues using expand row after hiding/showing columns. ([#SOHO-8103](https://jira.infor.com/browse/SOHO-8103))
- `[Datagrid]` Fixed issue that caused nested grids in expandable rows to hide after hiding/showing columns on the parent grid. ([#SOHO-8102](https://jira.infor.com/browse/SOHO-8102))
- `[Datagrid]` Added an example showing Math rounding on numeric columns ([#SOHO-5168](https://jira.infor.com/browse/SOHO-5168))
- `[Datagrid]` Date editors now maintain date format correctly. ([#SOHO-5861](https://jira.infor.com/browse/SOHO-5861))
- `[Datagrid]` Fixed alignment off sort indicator on centered columns. ([#SOHO-7444](https://jira.infor.com/browse/SOHO-7444))
- `[Datagrid]` Behavior Change - Sorting clicking now no longer refocuses last cell. ([#SOHO-7682](https://jira.infor.com/browse/SOHO-7682))
- `[Datagrid]` Fixed formatter error that showed NaN on some number cells. ([#SOHO-7839](https://jira.infor.com/browse/SOHO-7682))
- `[Datagrid]` Fixed a bug rendering last column in some situations. ([#SOHO-7987](https://jira.infor.com/browse/SOHO-7987))
- `[Datagrid]` Fixed incorrect data in context menu event. ([#SOHO-7991](https://jira.infor.com/browse/SOHO-7991))
- `[Dropdown]` Added an onKeyDown option so keys can be overriden. ([#SOHO-4815](https://jira.infor.com/browse/SOHO-4815))
- `[Slider]` Fixed step slider to work better jumping across steps. ([#SOHO-6271](https://jira.infor.com/browse/SOHO-6271))
- `[Tooltip]` Will strip tooltip markup to prevent xss. ([#SOHO-6522](https://jira.infor.com/browse/SOHO-6522))
- `[Contextual Action Panel]` Fixed alignment issue on x icon. ([#SOHO-6612](https://jira.infor.com/browse/SOHO-6612))
- `[Listview]` Fixed scrollbar size when removing items. ([#SOHO-7402](https://jira.infor.com/browse/SOHO-7402))
- `[Navigation Popup]` Fixed a bug setting initial selected value. ([#SOHO-7411](https://jira.infor.com/browse/SOHO-7411))
- `[Grid]` Added a no-margin setting for nested grids with no indentation. ([#SOHO-7495](https://jira.infor.com/browse/SOHO-7495))
- `[Grid]` Fixed positioning of checkboxes in the grid. ([#SOHO-7979](https://jira.infor.com/browse/SOHO-7979))
- `[Tabs]` Fixed bug calling add in NG applications. ([#SOHO-7511](https://jira.infor.com/browse/SOHO-7511))
- `[Listview]` Selected event now contains the dataset row. ([#SOHO-7512](https://jira.infor.com/browse/SOHO-7512))
- `[Multiselect]` Fixed incorrect showing of delselect button in certain states. ([#SOHO-7535](https://jira.infor.com/browse/SOHO-7535))
- `[Search]` Fixed bug where highlight search terms where not shown in bold. ([#SOHO-7796](https://jira.infor.com/browse/SOHO-7796))
- `[Multiselect]` Improved performance on select all. ([#SOHO-7816](https://jira.infor.com/browse/SOHO-7816))
- `[Spinbox]` Fixed problem where you could arrow up in a readonly spinbox. ([#SOHO-8025](https://jira.infor.com/browse/SOHO-8025))
- `[Dropdown]` Fixed bug selecting two items with same value. ([#SOHO-8029](https://jira.infor.com/browse/SOHO-8029))
- `[Modal]` Fixed incorrect enabling of submit on validating modals. ([#SOHO-8042](https://jira.infor.com/browse/SOHO-8042))
- `[Modal]` Fixed incorrect closing of modal on enter key. ([#SOHO-8059](https://jira.infor.com/browse/SOHO-8059))
- `[Rating]` Allow decimal values for example 4.3. ([#SOHO-8063](https://jira.infor.com/browse/SOHO-8063))
- `[Datepicker]` Prevent datepicker from scrolling to the top of the browser. ([#SOHO-8107](https://jira.infor.com/browse/SOHO-8107))
- `[Tag]` Fixed layout on Right-To-Left. ([#SOHO-8120](https://jira.infor.com/browse/SOHO-8120))
- `[Listview]` Fixed missing render event. ([#SOHO-8129](https://jira.infor.com/browse/SOHO-8129))
- `[Angular Datagrid]` Fixed maskOptions input definition. ([#SOHO-8131](https://jira.infor.com/browse/SOHO-8131))
- `[Datepicker]` Fixed several bugs on the UmAlQura Calendar. ([#SOHO-8147](https://jira.infor.com/browse/SOHO-8147))
- `[Datagrid]` Fixed bug on expanding and collapsing multiple expandable rows. ([#SOHO-8154](https://jira.infor.com/browse/SOHO-8154))
- `[Pager]` Fixed focus state clicking page numbers. ([#SOHO-4528](https://jira.infor.com/browse/SOHO-4528))
- `[SearchField]` Fixed bug initializing search field with text. ([#SOHO-4820](https://jira.infor.com/browse/SOHO-4820))
- `[ColorPicker]` Fixed bug with incorrect cursor on readonly color picker. ([#SOHO-8030](https://jira.infor.com/browse/SOHO-8030))
- `[Pie]` Fixed ui glitch on mobile when pressing slices. ([#SOHO-8141](https://jira.infor.com/browse/SOHO-8141))

### v4.8.0 Chore & Maintenance

- `[Npm Package]` Added back sass files in correct folder structure. ([#SOHO-7583](https://jira.infor.com/browse/SOHO-7583))
- `[Menu Button]` Added button functional and e2e tests. ([#SOHO-7600](https://jira.infor.com/browse/SOHO-7600))
- `[Textarea]` Added Textarea functional and e2e tests. ([#SOHO-7929](https://jira.infor.com/browse/SOHO-7929))
- `[ListFilter]` Added ListFilter functional and e2e tests. ([#SOHO-7975](https://jira.infor.com/browse/SOHO-7975))
- `[Colorpicker]` Added Colorpicker functional and e2e tests. ([#SOHO-8078](https://jira.infor.com/browse/SOHO-8078))
- `[Site / Docs]` Fixed a few broken links ([#SOHO-7993](https://jira.infor.com/browse/SOHO-7993))

(62 Jira Issues Solved this release, Backlog Dev 186, Design 110, Unresolved 349, Test Count 380 Functional, 178 e2e )

## v4.7.0

- [Full Jira Release Notes](https://bit.ly/2HyT3zF)
- [Npm Package](https://www.npmjs.com/package/ids-enterprise)
- [IDS Enterprise Angular Change Log](https://github.com/infor-design/enterprise-ng/blob/master/docs/CHANGELOG.md)

### v4.7.0 Features

- `[Github]` The project was migrated to be open source on github with a new workflow and testing suite.
- `[Tag]` Added a Tag angular component. ([#SOHO-8005](https://jira.infor.com/browse/SOHO-8006))
- `[Validate]` Exposed validate and removeMessage methods. ([#SOHO-8003](https://jira.infor.com/browse/SOHO-8003))
- `[General]` Upgrade to Angular 6 ([#SOHO-7927](https://jira.infor.com/browse/SOHO-7927))
- `[General]` Introduced nightly versions in npm ([#SOHO-7804](https://jira.infor.com/browse/SOHO-7804))
- `[Multiselect]` A tooltip now shows if more content is selected than fits in the input. ([#SOHO-7799](https://jira.infor.com/browse/SOHO-7799))
- `[Datepicker]` Added an option to restrict moving to months that are not available to select from. ([#SOHO-7384](https://jira.infor.com/browse/SOHO-7384))
- `[Validation]` Added and icon alert([#SOHO-7225](https://jira.infor.com/browse/SOHO-7225)
- `[General]` Code is now available on ([public npm](https://www.npmjs.com/package/ids-enterprise)) ([#SOHO-7083](https://jira.infor.com/browse/SOHO-7083))

### v4.7.0 Fixes

- `[Lookup]` Fixed existing example that shows using an autocomplete on a lookup. ([#SOHO-8070](https://jira.infor.com/browse/SOHO-8070))
- `[Lookup]` Fixed existing example that shows creating a customized dialog on the lookup ([#SOHO-8069](https://jira.infor.com/browse/SOHO-8069))
- `[Lookup]` Fixed existing example that incorrectly showed a checkbox column. ([#SOHO-8068](https://jira.infor.com/browse/SOHO-8068))
- `[Line Chart]` Fixed an error when provoking the tooltip. ([#/SOHO-8051](https://jira.infor.com/browse/SOHO-8051))
- `[Module Tabs]` Fixed a bug toggling the menu on mobile. ([#/SOHO-8043](https://jira.infor.com/browse/SOHO-8043))
- `[Autocomplete]` Fixed a bug that made enter key not work to select. ([#SOHO-8036](https://jira.infor.com/browse/SOHO-8036))
- `[Tabs]` Removed an errant scrollbar that appeared sometimes on IE ([#SOHO-8034](https://jira.infor.com/browse/SOHO-8034))
- `[Datagrid]` The drill down click event now currently shows the right row information in the event data. ([#SOHO-8023](https://jira.infor.com/browse/SOHO-8023))
- `[Datagrid]` Fixed a broken nested data example. ([#SOHO-8019](https://jira.infor.com/browse/SOHO-8019))
- `[Datagrid]` Fixed a broken paging example. ([#SOHO-8013](https://jira.infor.com/browse/SOHO-8013))
- `[Datagrid]` Hyperlinks now can be clicked when in a datagrid expandable row. ([#SOHO-8009](https://jira.infor.com/browse/SOHO-8009))
- `[Popupmenu]` Removed extra padding on icon menus ([#SOHO-8006](https://jira.infor.com/browse/SOHO-8006))
- `[Spinbox]` Range limits now work correctly ([#SOHO-7999](https://jira.infor.com/browse/SOHO-7999))
- `[Dropdown]` Fixed not working filtering on nosearch option. ([#SOHO-7998](https://jira.infor.com/browse/SOHO-7998))
- `[Hierarchy]` Children layout and in general layouts where improved. ([#SOHO-7992](https://jira.infor.com/browse/SOHO-7992))
- `[Buttons]` Fixed layout issues on mobile. ([#SOHO-7982](https://jira.infor.com/browse/SOHO-7982))
- `[Datagrid]` Fixed format initialization issue ([#SOHO-7982](https://jira.infor.com/browse/SOHO-7982))
- `[Lookup]` Fixed a problem that caused the lookup to only work once. ([#SOHO-7971](https://jira.infor.com/browse/SOHO-7971))
- `[Treemap]` Fix a bug using `fixture.detectChanges()`. ([#SOHO-7969](https://jira.infor.com/browse/SOHO-7969))
- `[Textarea]` Fixed a bug that made it possible for the count to go to a negative value. ([#SOHO-7952](https://jira.infor.com/browse/SOHO-7952))
- `[Tabs]` Fixed a bug that made extra events fire. ([#SOHO-7948](https://jira.infor.com/browse/SOHO-7948))
- `[Toolbar]` Fixed a with showing icons and text in the overflowmenu. ([#SOHO-7942](https://jira.infor.com/browse/SOHO-7942))
- `[DatePicker]` Fixed an error when restricting dates. ([#SOHO-7922](https://jira.infor.com/browse/SOHO-7922))
- `[TimePicker]` Fixed sort order of times in arabic locales. ([#SOHO-7920](https://jira.infor.com/browse/SOHO-7920))
- `[Multiselect]` Fixed initialization of selected items. ([#SOHO-7916](https://jira.infor.com/browse/SOHO-7916))
- `[Line Chart]` Solved a problem clicking lines to select. ([#SOHO-7912](https://jira.infor.com/browse/SOHO-7912))
- `[Hierarchy]` Improved RTL version ([#SOHO-7888](https://jira.infor.com/browse/SOHO-7888))
- `[Datagrid]` Row click event now shows correct data when using Groups ([#SOHO-7861](https://jira.infor.com/browse/SOHO-7861))
- `[Modal]` Fixed cut of border on checkboxe focus states. ([#SOHO-7856](https://jira.infor.com/browse/SOHO-7856))
- `[Colorpicker]` Fixed cropped labels when longer ([#SOHO-7817](https://jira.infor.com/browse/SOHO-7817))
- `[Label]` Fixed cut off Thai characters ([#SOHO-7814](https://jira.infor.com/browse/SOHO-7814))
- `[Colorpicker]` Fixed styling issue on margins ([#SOHO-7776](https://jira.infor.com/browse/SOHO-7776))
- `[Hierarchy]` Fixed several layout issues and changed the paging example to show the back button on the left. ([#SOHO-7622](https://jira.infor.com/browse/SOHO-7622))
- `[Bar Chart]` Fixed RTL layout issues ([#SOHO-5196](https://jira.infor.com/browse/SOHO-5196))
- `[Lookup]` Made delimiter an option / changable ([#SOHO-4695](https://jira.infor.com/browse/SOHO-4695))

### v4.7.0 Chore & Maintenance

- `[Timepicker]` Added functional and e2e tests ([#SOHO-7809](https://jira.infor.com/browse/SOHO-7809))
- `[General]` Restructured the project to clean up and separate the demo app from code. ([#SOHO-7803](https://jira.infor.com/browse/SOHO-7803))

(56 Jira Issues Solved this release, Backlog Dev 218, Design 101, Unresolved 391, Test Count 232 Functional, 117 e2e )

## v4.6.0

- [Full Jira Release Notes](https://bit.ly/2jodbem)
- [Npm Package](http://npm.infor.com)
- [IDS Enterprise Angular Change Log](https://github.com/infor-design/enterprise-ng/blob/master/docs/CHANGELOG.md)

### v4.6.0 Key New Features

- `[Treemap]` New Component Added
- `[Website]` Launch of new docs site <https://design.infor.com/code/ids-enterprise/latest>
- `[Security]` Ids Now passes CSP (Content Security Policy) Compliance for info see <docs/SECURITY.md>.
- `[Toolbar]` New ["toolbar"](http://usalvlhlpool1.infor.com/4.6.0/components/toolbar-flex/list)
    - Based on css so it is much faster.
    - Expect a future breaking change from flex-toolbar to this toolbar when all features are implemented.
    - As of now collapsible search is not supported yet.

### v4.6.0 Behavior Changes

- `[App Menu]` Now automatically closes when items are clicked on mobile devices.

### v4.6.0 Improvements

- `[Angular]` Validation now allows dynamic functions.
- `[Editor]` Added a clear method.
- `[Locale]` Map iw locale to Hebrew.
- `[Locale]` Now defaults locals with no country. For example en maps to en-US es and es-ES.
- `[Color Picker]` Added option to clear the color.
- `[Angular]` Allow Formatters, Editors to work with Soho. without the migration script.
- `[Added a new labels example <http://usalvlhlpool1.infor.com/4.6.0/components/form/example-labels.html>
- `[Angular]` Added new Chart Wrappers (Line, Bar, Column ect ).
- `[Datagrid]` Added file up load editor.
- `[Editor]` Its possible to put a link on an image now.

### v4.6.0 Code Updates / Breaking Changes

- `[Templates]` The internal template engine changed for better XSS security as a result one feature is no longer supported. If you have a delimiter syntax to embed html like `{{& name}}`, change this to be `{{{name}}}`.
- `[jQuery]` Updated from 3.1.1 to 3.3.1.

### v4.6.0 Bug Fixes

- `[Angular]` Added fixes so that the `soho.migrate` script is no longer needed.
- `[Angular Datagrid]` Added filterWhenTyping option.
- `[Angular Popup]` Expose close, isOpen and keepOpen.
- `[Angular Linechart]` Added "xAxis" and "yAxis" options.
- `[Angular Treemap]` Added new wrapper.
- `[Angular Rating]` Added a rating wrapper.
- `[Angular Circle Page]` Added new wrapper.
- `[Checkbox]` Fixed issue when you click the top left of the page, would toggle the last checkbox.
- `[Composite Form]` Fixed broken swipe.
- `[Colorpicker]` Fixed cases where change did not fire.
- `[Colorpicker]` Added short field option.
- `[Completion Chart]` Added more colors.
- `[Datagrid]` Fixed some misaligned icons on short row height.
- `[Datagrid]` Fixed issue that blank dropdown filter items would not show.
- `[Datagrid]` Added click arguments for more information on editor clicks and callback data.
- `[Datagrid]` Fixed wrong data on events on second page with expandable row.
- `[Datagrid]` Fixed focus / filter bugs.
- `[Datagrid]` Fixed bug with filter dropdowns on IOS.
- `[Datagrid]` Fixed column alignment when scrolling and RTL.
- `[Datagrid]` Fixed NaN error when using the colspan example.
- `[Datagrid]` Made totals work correctly when filtering.
- `[Datagrid]` Fixed issue with focus when multiple grids on a page.
- `[Datagrid]` Removed extra rows from the grid export when using expandable rows.
- `[Datagrid]` Fixed performance of select all on paging client side.
- `[Datagrid]` Fixed text alignment on header when some columns are not filterable.
- `[Datagrid]` Fixed wrong cursor on non actionable rows.
- `[Hierarchy]` Fixed layout issues.
- `[Mask]` Fixed issue when not using decimals in the pattern option.
- `[Modal]` Allow editor and dropdown to properly block the submit button.
- `[Menu Button]` Fixed beforeOpen so it also runs on submenus.
- `[Message]` Fixed XSS vulnerability.
- `[Pager]` Added fixes for RTL.
- `[List Detail]` Improved amount of space the header takes
- `[Multiselect]` Fixed problems when using the tab key well manipulating the multiselect.
- `[Multiselect]` Fixed bug with select all not working correctly.
- `[Multiselect]` Fixed bug with required validation rule.
- `[Spinbox]` Fixed issue on short field versions.
- `[Textarea]` Fixed issue with counter when in angular and on a modal.
- `[Toast]` Fixed XSS vulnerability.
- `[Tree]` Fixed checkbox click issue.
- `[Lookup]` Fixed issue in the example when running on Edge.
- `[Validation]` Fixed broken form submit validation.
- `[Vertical Tabs]` Fix cut off header.

(98 Jira Issues Solved this release, Backlog Dev 388, Design 105, Unresolved 595, Test Coverage 6.66%)

## v4.5.0

### v4.5.0 Key New Features

- `[Font]` Experimental new font added from IDS as explained.
- `[Datagrid]` Added support for pasting from excel.
- `[Datagrid]` Added option to specify which column stretches.

### v4.5.0 Behavior Changes

- `[Search Field]` `ESC` incorrectly cleared the field and was inconsistent. The proper key is `ctrl + backspace` (PC )/ `alt + delete` (mac) to clear all field contents. `ESC` no longer does anything.

### v4.5.0 Improvements

- `[Datagrid]` Added support for a two line title on the header.
- `[Dropdown]` Added onKeyPress override for custom key strokes.
- `[Contextual Action Panel]` Added an option to add a right side close button.
- `[Datepicker]` Added support to select ranges.
- `[Maintenence]` Added more unit tests.
- `[Maintenence]` Removed jsHint in favor of Eslint.

### v4.5.0 Code Updates / Breaking Changes

- `[Swaplist]` changed custom events `beforeswap and swapupdate` data (SOHO-7407). From `Array: list-items-moved` to `Object: from: container-info, to: container-info and items: list-items-moved`. It now uses data in a more reliable way

### v4.5.0 Bug Fixes

- `[Angular]` Added new wrappers for Radar, Bullet, Line, Pie, Sparkline.
- `[Angular Dropdown]` Fixed missing data from select event.
- `[Colorpicker]` Added better translation support.
- `[Compound Field]` Fixed layout with some field types.
- `[Datepicker]` Fixed issues with validation in certain locales.
- `[Datepicker]` Not able to validate on MMMM.
- `[Datagrid]` Fixed bug that filter did not work when it started out hidden.
- `[Datagrid]` Fixed issue with context menu not opening repeatedly.
- `[Datagrid]` Fixed bug in indeterminate paging with smaller page sizes.
- `[Datagrid]` Fixed error when editing some numbers.
- `[Datagrid]` Added support for single line markup.
- `[Datagrid]` Fixed exportable option, which was not working for both csv and xls export.
- `[Datagrid]` Fixed column sizing logic to work better with alerts and alerts plus text.
- `[Datagrid]` Fixed bug when reordering rows with expandable rows.
- `[Datagrid]` Added events for opening and closing the filter row.
- `[Datagrid]` Fixed bugs on multiselect + tree grid.
- `[Datagrid]` Fixed problems with missing data on click events when paging.
- `[Datagrid]` Fixed problems editing with paging.
- `[Datagrid]` Fixed Column alignment calling updateDataset.
- `[Datagrid]` Now passes sourceArgs for the filter row.
- `[Dropdown]` Fixed cursor on disabled items.
- `[Editor]` Added paste support for links.
- `[Editor]` Fixed bug that prevented some shortcut keys from working.
- `[Editor]` Fixed link pointers in readonly mode.
- `[Expandable Area]` Fixed bug when not working on second page.
- `[General]` Some ES6 imports missing.
- `[Personalization]` Added support for cache bust.
- `[Locale]` Fixed some months missing in some cultures.
- `[Listview]` Removed redundant resize events.
- `[Line]` Fixed problems updating data.
- `[Mask]` Fixed bug on alpha masks that ignored the last character.
- `[Modal]` Allow enter key to be stopped for forms.
- `[Modal]` Allow filter row to work if a grid is on a modal.
- `[Fileupload]` Fixed bug when running in Contextual Action Panel.
- `[Searchfield]` Fixed wrong width.
- `[Step Process]` Improved layout and responsive.
- `[Step Process]` Improved wrapping of step items.
- `[Targeted Achievement]` Fixed icon alignment.
- `[Timepicker]` Fixed error calling removePunctuation.
- `[Text Area]` Adding missing classes for use in responsive-forms.
- `[Toast]` Fixed missing animation.
- `[Tree]` Fixed a bug where if the callback is not async the node wont open.
- `[Track Dirty]` Fixed error when used on a file upload.
- `[Track Dirty]` Did not work to reset dirty on editor and Multiselect.
- `[Validation]` Fixed more extra events firing.

(67 Jira Issues Solved this release, Backlog Dev 378, Design 105, Unresolved 585, Test Coverage 6% )<|MERGE_RESOLUTION|>--- conflicted
+++ resolved
@@ -12,13 +12,10 @@
 
 ### v4.17.0 Fixes
 
-<<<<<<< HEAD
+
 - `[Calendar]` Event model title color is not correct if the modal is opened and another event is selected. ([#1739](https://github.com/infor-design/enterprise/issues/1739))
+- `[Datagrid]` Added a fix to allow the commit of a cell edit after tabbing into a cell once having clicked into a previous cell.([#1608](https://github.com/infor-design/enterprise/issues/1608))
 - `[Datagrid]` Stretch column not working in Edge browser. ([#1716](https://github.com/infor-design/enterprise/issues/1716))
-=======
-- `[Datagrid]` Added a fix to allow the commit of a cell edit after tabbing into a cell once having clicked into a previous cell.([#1608](https://github.com/infor-design/enterprise/issues/1608))
-- `[Datagrid]` :Stretch column not working in Edge browser. ([#1716](https://github.com/infor-design/enterprise/issues/1716))
->>>>>>> 49325c13
 - `[Datagrid]` Fixed a bug where filtering Order Date with `is-not-empty` on a null value would not correctly filter out results. ([#1718](https://github.com/infor-design/enterprise/issues/1718))
 
 ### v4.17.0 Chore & Maintenance
