--- conflicted
+++ resolved
@@ -4,13 +4,10 @@
 
 ### v4.33.0 Fixes
 
+- `[Autocomplete]` Fix a bug when connected to NG where pressing the enter key would not select Autocomplete items/. ([ng#901](https://github.com/infor-design/enterprise-ng/issues/901))
 - `[Datepicker]` Added missing off screen text for the picker buttons in the datepicker month/year view. ([#4318](https://github.com/infor-design/enterprise/issues/4318))
 - `[Locale]` Added a new translation token for Records Per Page with no number. ([#4334](https://github.com/infor-design/enterprise/issues/4334))
-<<<<<<< HEAD
-- `[Autocomplete]` Fix a bug when connected to NG where pressing the enter key would not select Autocomplete items/. ([ng#901](https://github.com/infor-design/enterprise-ng/issues/901))
-=======
 - `[Searchfield]` Allow for search terms to include special characters. ([#4291](https://github.com/infor-design/enterprise/issues/4291))
->>>>>>> 7ddde6c5
 - `[Stepprocess]` Fixed a bug where padding and scrolling was missing. Note that this pattern will eventually be removed and we do not suggest any one use it for new development. ([#4249](https://github.com/infor-design/enterprise/issues/4249))
 - `[Tabs]` Fixed multiple bugs where error icon in tabs and the animation bar were not properly aligned in RTL uplift theme. ([#4326](https://github.com/infor-design/enterprise/issues/4326))
 - `[Tree]` Fixed a bug that adding icons in with the tree text would encode it when using addNode. ([#4305](https://github.com/infor-design/enterprise/issues/4305))
