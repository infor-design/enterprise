# What's New with Enterprise

## v4.19.0

### v4.19.0 Features

- `[Datagrid]` Added support for disabling rows by data or a dynamic function, rows are disabled from selection and editing. ([#1614](https://github.com/infor-design/enterprise/issues/1614))

### v4.19.0 Fixes

<<<<<<< HEAD
- `[Listview]` Improved accessibility when configured as selectable (all types), as well as re-enabled accessibility e2e tests. ([#403](https://github.com/infor-design/enterprise/issues/403))
=======
- `[Datagrid]` Fixed charts in columns not resizing correctly to short row height. ([#1930](https://github.com/infor-design/enterprise/issues/1930))
>>>>>>> 5b8741b4
- `[Datagrid]` Fixed an issue for xss where console.log was not sanitizing and make grid to not render. ([#1941](https://github.com/infor-design/enterprise/issues/1941))

### v4.19.0 Chores & Maintenance

(nn Issues Solved this release, Backlog Enterprise nn, Backlog Ng nn, nn Functional Tests, nn e2e Test)

## v4.18.0

### v4.18.0 Features

- `[App Menu]` Added support for personalization by adding the `is-personalizable` class the menu will now change colors along with headers ([#1847](https://github.com/infor-design/enterprise/issues/1847))
- `[App Menu]` Added a special role switcher dropdown to change the menu role. ([#1935](https://github.com/infor-design/enterprise/issues/1935))
- `[Personalize]` Added classes for the personalization colors so that you can personalize certain form elements. ([#1847](https://github.com/infor-design/enterprise/issues/1847))
- `[Expandable Area]` Added example of a standalone button the toggles a form area. ([#1935](https://github.com/infor-design/enterprise/issues/1935))
- `[Datagrid]` Added support so if there are multiple inputs within an editor they work with the keyboard tab key. ([#355](https://github.com/infor-design/enterprise-ng/issues/355))
- `[Editor]` Added a JS setting and CSS styles to support usage of a Flex Toolbar ([#1120](https://github.com/infor-design/enterprise/issues/1120))
- `[Header]` Added a JS setting and CSS styles to support usage of a Flex Toolbar ([#1120](https://github.com/infor-design/enterprise/issues/1120))
- `[Mask]` Added a setting for passing a locale string, allowing Number masks to be localized.  This enables usage of the `groupSize` property, among others, from locale data in the Mask. ([#440](https://github.com/infor-design/enterprise/issues/440))
- `[Masthead]` Added CSS styles to support usage of a Flex Toolbar ([#1120](https://github.com/infor-design/enterprise/issues/1120))
- `[Notification]` Added example of a Widget/Card with notification and add code to truncate the text (via ellipsis) if it is lengthy. ([#1881](https://github.com/infor-design/enterprise/issues/1881))
- `[Theme/Colors]` Added new component for getting theme and color information. This is used throughout the code. There was a hidden property `Soho.theme`, if you used this in some way you should now use `Soho.theme.currentTheme`. ([#1866](https://github.com/infor-design/enterprise/issues/1866))

### v4.18.0 Fixes

- `[App Menu]` Fixed some accessibility issues on the nav menu. ([#1721](https://github.com/infor-design/enterprise/issues/1721))
- `[Busy Indicator]` Fixed a bug that causes a javascript error when the busy indicator is used on the body tag. ([#1918](https://github.com/infor-design/enterprise/issues/1918))
- `[Css/Sass]` Fixed an issue where the High Contrast theme and Uplift theme were not using the right tokens. ([#1897](https://github.com/infor-design/enterprise/pull/1897))
- `[Colors]` Fixed the color palette demo page to showcase the correct hex values based on the current theme ([#1801](https://github.com/infor-design/enterprise/issues/1801))
- `[Contextual Action Panel]` Fixed an issue where cap modal would only open the first time. ([#1993](https://github.com/infor-design/enterprise/issues/1993))
- `[Datepicker]` Fixed an issue in NG where the custom validation is removed during the teardown of a datepicker.([NG #411](https://github.com/infor-design/enterprise-ng/issues/411))
- `[Datagrid]` Fixed an issue where lookup filterConditions were not rendering. ([#1873](https://github.com/infor-design/enterprise/issues/1873))
- `[Datagrid]` Fixed issue where header columns are misaligned with body columns on load. ([#1892](https://github.com/infor-design/enterprise/issues/1892))
- `[Datagrid]` Fixed an issue where filtering was missing translation. ([#1900](https://github.com/infor-design/enterprise/issues/1900))
- `[Datagrid]` Fixed an issue with the checkbox formatter where string based 1 or 0 would not work as a dataset source. ([#1948](https://github.com/infor-design/enterprise/issues/1948))
- `[Datagrid]` Fixed a bug where text would be misaligned when repeatedly toggling the filter row. ([#1969](https://github.com/infor-design/enterprise/issues/1969))
- `[Datagrid]` Added an example of expandOnActivate on a customer editor. ([#353](https://github.com/infor-design/enterprise-ng/issues/353))
- `[Datagrid]` Added ability to pass a function to the tooltip option for custom formatting. ([#354](https://github.com/infor-design/enterprise-ng/issues/354))
- `[Datagrid]` Fixed `aria-checked` not toggling correctly on selection of multiselect checkbox. ([#1961](https://github.com/infor-design/enterprise/issues/1961))
- `[Datagrid]` Fixed incorrectly exported CSV/Excel data. ([#2001](https://github.com/infor-design/enterprise/issues/2001))
- `[Dropdown]` Changed the way dropdowns work with screen readers to be a collapsible listbox.([#404](https://github.com/infor-design/enterprise/issues/404))
- `[Dropdown]` Fixed an issue where multiselect dropdown unchecking "Select All" was not getting clear after close list with Safari browser.([#1882](https://github.com/infor-design/enterprise/issues/1882))
- `[Dropdown]` Added an example of a color dropdown showing palette colors as icons.([#2013](https://github.com/infor-design/enterprise/issues/2013))
- `[Listbuilder]` Fixed an issue where the text was not sanitizing. ([#1692](https://github.com/infor-design/enterprise/issues/1692))
- `[Lookup]` Fixed an issue where the tooltip was using audible text in the code block component. ([#354](https://github.com/infor-design/enterprise-ng/issues/354))
- `[Locale]` Fixed trailing zeros were getting ignored when displaying thousands values. ([#404](https://github.com/infor-design/enterprise/issues/1840))
- `[MenuButton]` Improved the way menu buttons work with screen readers.([#404](https://github.com/infor-design/enterprise/issues/404))
- `[Message]` Added an audible announce of the message type.([#964](https://github.com/infor-design/enterprise/issues/964))
- `[Modal]` Changed text and button font colors to pass accessibility checks.([#964](https://github.com/infor-design/enterprise/issues/964))
- `[Multiselect]` Fixed an issue where previous selection was still selected after clear all by "Select All" option. ([#2003](https://github.com/infor-design/enterprise/issues/2003))
- `[Notifications]` Fixed a few issues with notification background colors by using the corresponding ids-identity token for each. ([1857](https://github.com/infor-design/enterprise/issues/1857), [1865](https://github.com/infor-design/enterprise/issues/1865))
- `[Notifications]` Fixed an issue where you couldn't click the close icon in Firefox. ([1573](https://github.com/infor-design/enterprise/issues/1573))
- `[Radios]` Fixed the last radio item was being selected when clicking on the first when displayed horizontal. ([#1878](https://github.com/infor-design/enterprise/issues/1878))
- `[Signin]` Fixed accessibility issues. ([#421](https://github.com/infor-design/enterprise/issues/421))
- `[Skiplink]` Fixed a z-index issue on skip links over the nav menu. ([#1721](https://github.com/infor-design/enterprise/issues/1721))
- `[Slider]` Changed the demo so the tooltip will hide when resizing the page. ([#2033](https://github.com/infor-design/enterprise/issues/2033))
- `[Stepprocess]` Fixed rtl style issues. ([#413](https://github.com/infor-design/enterprise/issues/413))
- `[Swaplist]` Fixed disabled styling on swap header buttons. ([#2019](https://github.com/infor-design/enterprise/issues/2019))
- `[Tabs]` Fixed an issue where focus was changed after enable/disable tabs. ([#1934](https://github.com/infor-design/enterprise/issues/1934))
- `[Tabs-Module]` Fixed an issue where the close icon was outside the searchfield. ([#1704](https://github.com/infor-design/enterprise/issues/1704))
- `[Toolbar]` Fixed issues when tooltip shows on hover of toolbar ([#1622](https://github.com/infor-design/enterprise/issues/1622))
- `[Validation]` Fixed an issue where the isAlert settings set to true, the border color, control text color, control icon color was displaying the color for the alert rather than displaying the default color. ([#1922](https://github.com/infor-design/enterprise/issues/1922))

### v4.18.0 Chore & Maintenance

- `[Buttons]` Updated button disabled states with corresponding ids-identity tokens. ([1914](https://github.com/infor-design/enterprise/issues/1914)
- `[Docs]` Added a statement on supporting accessibility. ([#1540](https://github.com/infor-design/enterprise/issues/1540))
- `[Docs]` Added the supported screen readers and some notes on accessibility. ([#1722](https://github.com/infor-design/enterprise/issues/1722))

(50 Issues Solved this release, Backlog Enterprise 294, Backlog Ng 80, 809 Functional Tests, 803 e2e Test)

## v4.17.1

### v4.17.1 Fixes

- `[Datagrid]` Fixed an issue where the second to last column was having resize issues with frozen column sets.(<https://github.com/infor-design/enterprise/issues/1890>)
- `[Datagrid]` Re-align icons and items in the datagrid's "short header" configuration.(<https://github.com/infor-design/enterprise/issues/1880>)
- `[Locale]` Fixed incorrect "groupsize" for `en-US` locale.(<https://github.com/infor-design/enterprise/issues/1907>)

### v4.17.1 Chores & Maintenance

- `[Demoapp]` Fixed embedded icons example with missing icons.(<https://github.com/infor-design/enterprise/issues/1889>)
- `[Demoapp]` Fixed notification demo examples.(<https://github.com/infor-design/enterprise/issues/1893>, <https://github.com/infor-design/enterprise/pull/1896>)

(5 Issues Solved this patch release)

## v4.17.0

- [Npm Package](https://www.npmjs.com/package/ids-enterprise)
- [IDS Enterprise Angular Change Log](https://github.com/infor-design/enterprise-ng/blob/master/docs/CHANGELOG.md)

### v4.17.0 Future Deprecation

- `[Mask]` Using legacy mask options is now deprecated (was starting 4.3.2) and we will remove this in approximately 6 months from the code base. This means using the `data-mask` option and the `mode` as well as legacy patterns in favor of the newer settings and regexes. ([#439](https://github.com/infor-design/enterprise/issues/439))

### v4.17.0 Features

- `[Datagrid]` Added support for ellipsis to header text. ([#842](https://github.com/infor-design/enterprise/issues/842))
- `[Datagrid]` Added support to cancel `rowactivated` event. Now it will trigger the new event `beforerowactivated` which will wait/sync to cancel or proceed to do `rowactivated` event. ([#1021](https://github.com/infor-design/enterprise/issues/1021))
- `[Datagrid]` Added option to align grouped headers text. ([#1714](https://github.com/infor-design/enterprise/issues/1714))
- `[Datagrid]` Tabbing through a new row moves focus to next line for a lookup column. ([#1822](https://github.com/infor-design/enterprise/issues/1822))
- `[Datagrid]` Validation tooltip does not wrap words correctly across multiple lines. ([#1829](https://github.com/infor-design/enterprise/issues/1829))
- `[Dropdown]` Added support to make dropdown readonly fields optionally not tab-able. ([#1591](https://github.com/infor-design/enterprise/issues/1591))
- `[Form Compact]` Implemented design for field-heavy forms. This design is experimental, likely not production ready, and subject to change without notice. ([#1699](https://github.com/infor-design/enterprise/issues/1699))
- `[Hierarchy]` Changed the newer stacked layout to support mutiple root elements. ([#1677](https://github.com/infor-design/enterprise/issues/1677))
- `[Locale]` Added support for passing in `locale` or `language` to the `parse` and `format` and `translation` functions so they will work without changing the current locale or language. ([#462](https://github.com/infor-design/enterprise/issues/462))
- `[Locale]` Added support for setting a specific group size other than the ones in the locale. This includes using no group size. ([#462](https://github.com/infor-design/enterprise/issues/462))
- `[Locale]` Added support for showing timezones in the current language with a fall back for IE 11. ([#592](https://github.com/infor-design/enterprise/issues/592))
- `[Locale]` Added support for different group sizes. This was previously not working correctly for locales like hi-IN (using 3, 2 group sizes) and en-US (using 3, 0 group sizes). We will later make this work on masks on a separate issue. ([#441](https://github.com/infor-design/enterprise/issues/441))
- `[Locale]` Its now possible to add new locales in by adding them to the `defaultLocales` and `supportedLocales` sets. ([#402](https://github.com/infor-design/enterprise/issues/402))
- `[Locale]` Added an example to show extending locales with new strings and an api method to make it easier. because of the way this is split, if your directly adding to `Locale.cultures` you will need to adjust your code to extend from `Locale.languages` instead. ([#402](https://github.com/infor-design/enterprise/issues/402))
- `[Locale]` Added support for having a different language and locale. This is done by calling the new `setLanguage` function. ([#1552](https://github.com/infor-design/enterprise/issues//1552))
- `[Locale / Mask]` Added limited initial support for some unicode languages. This means you can convert to and from numbers typed in Devangari, Arabic, and Chinese (Financial and Simplified). ([#439](https://github.com/infor-design/enterprise/issues/439))
- `[Locale]` Added support for passing a `locale` other the the current locale to calendar, monthview, datepicker and timepicker. ([#462](https://github.com/infor-design/enterprise/issues/462))
- `[Mask]` It is now possible to type numbers in unicode such as Devangari, Arabic, and Chinese (Financial and Simplified) into the the masks that involve numbers. ([#439](https://github.com/infor-design/enterprise/issues/439))
- `[Modal]` Added an option to dictate the maximum width of the modal. ([#1802](https://github.com/infor-design/enterprise/issues/1802))
- `[Icons]` Add support for creating an svg file for the Uplift theme's (alpha) new icons from ids-identity@2.4.0 assets. ([#1759](https://github.com/infor-design/enterprise/issues/1759))
- `[Radar]` Added support to three label sizes (name, abbrName, shortName). ([#1553](https://github.com/infor-design/enterprise/issues/1553))

### v4.17.0 Fixes

- `[Accordion]` Fixed a bug where some truncated text elements were not generating a tooltip. ([#1736](https://github.com/infor-design/enterprise/issues/1736))
- `[Builder]` Cropped Header for Builder Panel When Text is Long. ([#1814](https://github.com/infor-design/enterprise/issues/1814))
- `[Calendar]` Event model title color is not correct if the modal is opened and another event is selected. ([#1739](https://github.com/infor-design/enterprise/issues/1739))
- `[Calendar]` Modal is still displayed after changing months. ([#1741](https://github.com/infor-design/enterprise/issues/1741))
- `[Calendar]` Changing some event spans is causing missing dates on the dialogs. ([#1708](https://github.com/infor-design/enterprise/issues/1708))
- `[Composite Form]` Fix a bug in IE11 where composite form content overflows to the lower container. ([#1768](https://github.com/infor-design/enterprise/issues/1768))
- `[Datagrid]` Added a fix where the column is next to the edge of the browser and the filter dropdown popup overflow the page.([#1604](https://github.com/infor-design/enterprise/issues/1604))
- `[Datagrid]` Added a fix to allow the commit of a cell edit after tabbing into a cell once having clicked into a previous cell.([#1608](https://github.com/infor-design/enterprise/issues/1608))
- `[Datagrid]` Stretch column not working in Edge browser. ([#1716](https://github.com/infor-design/enterprise/issues/1716))
- `[Datagrid]` Fixed a bug where the source callback was not called when filtering. ([#1688](https://github.com/infor-design/enterprise/issues/1688))
- `[Datagrid]` Fixed a bug where filtering Order Date with `is-not-empty` on a null value would not correctly filter out results. ([#1718](https://github.com/infor-design/enterprise/issues/1718))
- `[Datagrid]` Fixed a bug where when using the `disableClientSideFilter` setting the filtered event would not be called correctly. ([#1689](https://github.com/infor-design/enterprise/issues/1689))
- `[Datagrid]` Fixed a bug where hidden columns inside a colspan were aligning incorrectly. ([#1764](https://github.com/infor-design/enterprise/issues/1764))
- `[Dropdown]` Fixed a layout error on non inline fields with errors. ([#1770](https://github.com/infor-design/enterprise/issues/1770))
- `[Dropdown]` Fixed a bug where the dropdown did not close when tabbing if using the `noSearch` setting. ([#1731](https://github.com/infor-design/enterprise/issues/1731))
- `[Modal]` Fixed a bug where the modal can overflow the page. ([#1802](https://github.com/infor-design/enterprise/issues/1802))
- `[Radio Button]` Fixed a rendering problem on the selected state of Radio Buttons used inside of Accordion components. ([#1568](https://github.com/infor-design/enterprise/issues/1568))
- `[Radio Button]` Fixed a z-index issue that was causing radio buttons to sometimes display over top of page sections where they should have instead scrolled beneath. ([#1014](https://github.com/infor-design/enterprise/issues/1014))

### v4.17.0 Chore & Maintenance

- `[Css/Sass]` Replaced font-size numerical declarations with their ids-identity token counterpart. ([#1640](https://github.com/infor-design/enterprise/issues/1640))
- `[Demoapp]` Removed query parameter for changing fonts. ([#1747](https://github.com/infor-design/enterprise/issues/1747))
- `[Build]` Added a process to notify developers that things are being deprecated or going away. Documented the current deprecations in this system and made [notes for developers](https://github.com/infor-design/enterprise/blob/master/docs/CODING-STANDARDS.md#deprecations). ([#1747](https://github.com/infor-design/enterprise/issues/1747))
- `[Veracode]` Made additional fixes and mitigated in veracode. ([#1723](https://github.com/infor-design/enterprise/issues/1723))

(30 Issues Solved this release, Backlog Enterprise 224, Backlog Ng 59, 785 Functional Tests, 793 e2e Test)

## v4.16.0

- [Npm Package](https://www.npmjs.com/package/ids-enterprise)
- [IDS Enterprise Angular Change Log](https://github.com/infor-design/enterprise-ng/blob/master/docs/CHANGELOG.md)

### v4.16.0 Features

- `[Busy Indicator]` Made a fix to make it possible to use a busy indicator on a modals. ([#827](https://github.com/infor-design/enterprise/issues/827))
- `[Datagrid]` Added an option to freeze columns from scrolling on the left and/or right. The new option is called `frozenColumns`. See notes on what works and doesnt with frozen column in the datagrid docs frozen column section. ([#464](https://github.com/infor-design/enterprise/issues/464))
- `[Editor]` Added new state called "preview" a non editable mode to editor. Where it only shows the HTML with no toolbar, borders etc. ([#1413](https://github.com/infor-design/enterprise/issues/1413))
- `[Field Filter]` Added support to get and set filter type programmatically. ([#1181](https://github.com/infor-design/enterprise/issues/1181))
- `[Hierarchy]` Add print media styles to decrease ink usage and increase presentability for print format. Note that you may need to enable the setting to print background images, both Mac and PC have a setting for this. ([#456](https://github.com/infor-design/enterprise/issues/456))
- `[Hierarchy]` Added a new "stacked" layout to eventually replace the current layouts. This works better responsively and prevents horizontal scrolling. ([#1629](https://github.com/infor-design/enterprise/issues/1629))
- `[Pager]` Added a "condensed" page size selector button for use on pagers in smaller containers, such as the list side of the list/detail pattern. ([#1459](https://github.com/infor-design/enterprise/issues/1459))

### v4.16.0 Future Deprecation

- `[Hierarchy]` The following options are now deprecated and will be removed approximately 2019-05-15. `paging` and `mobileView`. ([#1629](https://github.com/infor-design/enterprise/issues/1629))
- `[Hierarchy]` Stacked layout will become the default layout in favor of the existing horizontal layout, so the horizontal layout is now considered deprecated and will be removed approximately 2019-05-15. ([#1629](https://github.com/infor-design/enterprise/issues/1629))

### v4.16.0 Fixes

- `[Application Menu]` Fixed the truncation of long text in an accordion element in the application menu by adding a tooltip to truncated elements. ([#457](https://github.com/infor-design/enterprise/issues/457))
- `[Calendar]` Disable the new event modal when no template is defined. ([#1700](https://github.com/infor-design/enterprise/issues/1700))
- `[Dropdown]` Fixed a bug where the ellipsis was not showing on long text in some browsers. ([#1550](https://github.com/infor-design/enterprise/issues/1550))
- `[Datagrid]` Fixed a bug in equals filter on multiselect filters. ([#1586](https://github.com/infor-design/enterprise/issues/1586))
- `[Datagrid]` Fixed a bug where incorrect data is shown in the events in tree grid. ([#315](https://github.com/infor-design/enterprise-ng/issues/315))
- `[Datagrid]` Fixed a bug where when using minWidth on a column and sorting the column will become misaligned. ([#1481](https://github.com/infor-design/enterprise/issues/1481))
- `[Datagrid]` Fixed a bug where when resizing the last column may become invisible. ([#1456](https://github.com/infor-design/enterprise/issues/1456))
- `[Datagrid]` Fixed a bug where a checkbox column will become checked when selecting if there is no selection checkbox. ([#1641](https://github.com/infor-design/enterprise/issues/1641))
- `[Datagrid]` Fixed a bug where the last column would sometimes not render fully for buttons with longer text. ([#1246](https://github.com/infor-design/enterprise/issues/1246))
- `[Datagrid]` Fixed a bug where showMonthYearPicker did not work correctly on date filters. ([#1532](https://github.com/infor-design/enterprise-ng/issues/1532))
- `[Validation]` Fixed a bug in removeError where the icon is sometimes not removed. ([#1556](https://github.com/infor-design/enterprise/issues/1556))
- `[Datepicker]` Fixed the range picker to clear when changing months in a filter. ([#1537](https://github.com/infor-design/enterprise/issues/1537))
- `[Datepicker]` Fixed disabled dates example to validate again on disabled dates. ([#1445](https://github.com/infor-design/enterprise/issues/1445))
- `[Datagrid]` Fixed a Date Editor bug when passing a series of zeroes to a datagrid cell with an editable date. ([#1020](https://github.com/infor-design/enterprise/issues/1020))
- `[Dropdown]` Fixed a bug where a dropdown will never reopen if it is closed by clicking a menu button. ([#1670](https://github.com/infor-design/enterprise/issues/1670))
- `[Icons]` Established missing icon sourcing and sizing consistency from ids-identity icon/svg assets. ([PR#1628](https://github.com/infor-design/enterprise/pull/1628))
- `[Listview]` Addressed performance issues with paging on all platforms, especially Windows and IE/Edge browsers. As part of this, reworked all components that integrate with the Pager component to render their contents based on a dataset, as opposed to DOM elements. ([#922](https://github.com/infor-design/enterprise/issues/922))
- `[Lookup]` Fixed a bug with settings: async, server-side, and single select modes.  The grid was not deselecting the previously selected value when a new row was clicked.  If the value is preselected in the markup, the lookup modal will no longer close prematurely. ([PR#1654](https://github.com/infor-design/enterprise/issues/1654))
- `[Pager]` Made it possible to set and persist custom tooltips on first, previous, next and last pager buttons. ([#922](https://github.com/infor-design/enterprise/issues/922))
- `[Pager]` Fixed propagation of the `pagesizes` setting when using `updated()`. Previously the array was deep extended instead of being replaced outright. ([#1466](https://github.com/infor-design/enterprise/issues/1466))
- `[Tree]` Fixed a bug when calling the disable or enable methods of the tree. This was not working with ie11. ([PR#1600](https://github.com/infor-design/enterprise/issues/1600))
- `[Stepprocess]` Fixed a bug where the step folder was still selected when it was collapsed or expanded. ([#1633](https://github.com/infor-design/enterprise/issues/1633))
- `[Swaplist]` Fixed a bug where items were not able to drag anymore after make the search. ([#1703](https://github.com/infor-design/enterprise/issues/1703))
- `[Toolbar Flex]` Added the ability to pass in a `beforeOpen` callback to the More Actions menu (fixes a bug where it wasn't possible to dynamically add content to the More Actions menu in same way that was possible on the original Toolbar component)
- `[Toolbar Flex]` Fixed a bug where selected events were not bubbling up for a menu button on a flex toolbar. ([#1709](https://github.com/infor-design/enterprise/issues/1709))
- `[Stepprocess]` Disabled step selected when using the next or previous button. ([#1697](https://github.com/infor-design/enterprise/issues/1697))
- `[Tree]` Fixed a bug when calling the disable or enable methods of the tree. This was not working with ie11. ([PR#1600](https://github.com/infor-design/enterprise/issues/1600))

### v4.16.0 Chore & Maintenance

- `[Demo App]` Removed the search icon from the header on test pages as it doesn't function. ([#1449](https://github.com/infor-design/enterprise/issues/1449))
- `[Demo App]` Added a fix for incorrect links when running on windows. ([#1549](https://github.com/infor-design/enterprise/issues/1549))
- `[Docs]` Added a fix to prevent the documentation generator from failing intermittently. ([#1377](https://github.com/infor-design/enterprise/issues/1377))

(29 Issues Solved this release, Backlog Enterprise 203, Backlog Ng 69, 735 Functional Tests, 670 e2e Test)

## v4.15.0

- [Npm Package](https://www.npmjs.com/package/ids-enterprise)
- [IDS Enterprise Angular Change Log](https://github.com/infor-design/enterprise-ng/blob/master/docs/CHANGELOG.md)

### v4.15.0 Features

- `[Datagrid]` Added support for lookup in the datagrid filter. ([#653](https://github.com/infor-design/enterprise/issues/653))
- `[Datagrid]` Added support for masks on lookup editors. ([#406](https://github.com/infor-design/enterprise/issues/406))
- `[Validation]` When using legacy mode validation, made the icon dim if the text was on top of it. ([#644](https://github.com/infor-design/enterprise/issues/644))
- `[Calendar]` Now possible to edit events both with the API and by clicking/double clicking events. And other improvements. ([#1436](https://github.com/infor-design/enterprise/issues/1436))
- `[Datagrid]` Added new methods to clear dirty cells on cells, rows, and all. ([#1303](https://github.com/infor-design/enterprise/issues/1303))
- `[Tree]` Added several improvements: the ability to show a dropdown on the tree node, the ability to add nodes in between current nodes, the ability to set checkboxes for selection only on some nodes, and the ability to customize icons. ([#1364](https://github.com/infor-design/enterprise/issues/1364))
- `[Datagrid]` Added the ability to display or hide the new row indicator with a new `showNewIndicator` option. ([#1589](https://github.com/infor-design/enterprise/issues/1589))

### v4.15.0 Fixes

- `[Icons]` Icons with the word `confirm` have been changed to `success`. This is partially backwards compatible for now. We deprecated `confirm` and will remove in the next major version so rename your icons. Example `icon-confirm` to `icon-success`. ([#963](https://github.com/infor-design/enterprise/issues/963))
- `[Icons]` The alert icons now have a white background allowing them to appear on colored sections. There are now two versions, for example: `icon-error` and `icon-error-solid`. These are used in calendar. ([#1436](https://github.com/infor-design/enterprise/issues/1436))
- `[Circle Pager]` Made significant improvements to resizing, especially on tabs. ([#1284](https://github.com/infor-design/enterprise/issues/1284))
- `[Datagrid]` In high contrast mode the background is now white when editing cells. ([#1421](https://github.com/infor-design/enterprise/issues/1421))
- `[Dropdown]` Fixed an issue where filter did not work in no-search mode with the Caps Lock key. ([#1500](https://github.com/infor-design/enterprise/issues/1500))
- `[Popupmenu]` Fixed an issue when using the same menu on multiple inputs wherein destroying one instance actually destroyed all instances. ([#1025](https://github.com/infor-design/enterprise/issues/1025))
- `[Swaplist]` Fixed a bug where Shift+M did not work when typing in the search. ([#1408](https://github.com/infor-design/enterprise/issues/1408))
- `[Popupmenu]` Fixed a bug in immediate mode where right click only worked the first time. ([#1507](https://github.com/infor-design/enterprise/issues/1507))
- `[Editor]` Fixed a bug where clear formatting did not work in safari. ([#911](https://github.com/infor-design/enterprise/issues/911))
- `[Colorpicker]` Fixed a bug in Angular where the picker did not respond correctly to `editable=false` and `disabled=true`. ([#257](https://github.com/infor-design/enterprise-ng/issues/257))
- `[Locale]` Fixed a bug where the callback did not complete on nonexistent locales. ([#1267](https://github.com/infor-design/enterprise/issues/1267))
- `[Calendar]` Fixed a bug where event details remain when filtering event types. ([#1436](https://github.com/infor-design/enterprise/issues/1436))
- `[Busy Indicator]` Fixed a bug where the indicator closed when clicking on accordions. ([#281](https://github.com/infor-design/enterprise-ng/issues/281))
- `[Datagrid Tree]` Fixed the need for unique IDs on the tree nodes. ([#1361](https://github.com/infor-design/enterprise/issues/1361))
- `[Editor]` Improved the result of pasting bullet lists from MS Word. ([#1351](https://github.com/infor-design/enterprise/issues/1351))
- `[Hierarchy]` Fixed layout issues in the context menu in RTL mode. ([#1310](https://github.com/infor-design/enterprise/issues/1310))
- `[Datagrid]` Added a setting `allowChildExpandOnMatch` that optionally determines if a search/filter will show and allow nonmatching children to be shown. ([#1422](https://github.com/infor-design/enterprise/issues/1422))
- `[Datagrid]` If a link is added with a href it will now be followed when clicking, rather than needing to use the click method setting on columns. ([#1473](https://github.com/infor-design/enterprise/issues/1473))
- `[Datagrid Tree]` Fixed a bug where Expand/Collapse text is added into the +/- cell. ([#1145](https://github.com/infor-design/enterprise/issues/1145))
- `[Dropdown]` Fixed a bug in NG where two dropdowns in different components would cause each other to freeze. ([#229](https://github.com/infor-design/enterprise-ng/issues/229))
- `[Editor]` Verified a past fix where editor would not work with all buttons when in a modal. ([#408](https://github.com/infor-design/enterprise/issues/408))
- `[Datagrid Tree]` Fixed a bug in `updateRow` that caused the indent of the tree grid to collapse. ([#405](https://github.com/infor-design/enterprise/issues/405))
- `[Empty Message]` Fixed a bug where a null empty message would not be possible. This is used to show no empty message on initial load delays. ([#1467](https://github.com/infor-design/enterprise/issues/1467))
- `[Lookup]` Fixed a bug where nothing is inserted when you click a link editor in the lookup. ([#1315](https://github.com/infor-design/enterprise/issues/1315))
- `[About]` Fixed a bug where the version would not show when set. It would show the IDS version. ([#1414](https://github.com/infor-design/enterprise/issues/1414))
- `[Datagrid]` Fixed a bug in `disableClientSort` / `disableClientFilter`. It now retains visual indicators on sort and filter. ([#1248](https://github.com/infor-design/enterprise/issues/1248))
- `[Tree]` Fixed a bug where selected nodes are selected again after loading child nodes. ([#1270](https://github.com/infor-design/enterprise/issues/1270))
- `[Input]` Fixed a bug where inputs that have tooltips will not be selectable with the cursor. ([#1354](https://github.com/infor-design/enterprise/issues/1354))
- `[Accordion]` Fixed a bug where double clicking a header will open and then close the accordion. ([#1314](https://github.com/infor-design/enterprise/issues/1314))
- `[Datagrid]` Fixed a bug on hover with taller cells where the hover state would not cover the entire cell. ([#1490](https://github.com/infor-design/enterprise/issues/1490))
- `[Editor]` Fixed a bug where the image would still be shown if you press the Esc key and cancel the image dialog. ([#1489](https://github.com/infor-design/enterprise/issues/1489))
- `[Datagrid Lookup]` Added additional missing event info for ajax requests and filtering. ([#1486](https://github.com/infor-design/enterprise/issues/1486))
- `[Tabs]` Added protection from inserting HTML tags in the add method (XSS). ([#1462](https://github.com/infor-design/enterprise/issues/1462))
- `[App Menu]` Added better text wrapping for longer titles. ([#1116](https://github.com/infor-design/enterprise/issues/1116))
- `[Contextual Action Panel]` Fixed some examples so that they reopen more than one time. ([#1116](https://github.com/infor-design/enterprise/issues/506))
- `[Searchfield]` Fixed a border styling issue on longer labels in the search. ([#1500](https://github.com/infor-design/enterprise/issues/1500))
- `[Tabs Multi]` Improved the experience on mobile by collapsing the menus a bit. ([#971](https://github.com/infor-design/enterprise/issues/971))
- `[Lookup]` Fixed missing ellipsis menu on mobile devices. ([#1068](https://github.com/infor-design/enterprise/issues/1068))
- `[Accordion]` Fixed incorrect font size on p tags in the accordion. ([#1116](https://github.com/infor-design/enterprise/issues/1116))
- `[Line Chart]` Fixed and improved the legend text on mobile viewport. ([#609](https://github.com/infor-design/enterprise/issues/609))

### v4.15.0 Chore & Maintenance

- `[General]` Migrated sass to use IDS color variables. ([#1435](https://github.com/infor-design/enterprise/issues/1435))
- `[Angular]` Added all settings from 4.13 in time for future 5.1.0 ([#274](https://github.com/infor-design/enterprise-ng/issues/274))
- `[General]` Fixed some incorrect layouts. ([#1357](https://github.com/infor-design/enterprise/issues/1357))
- `[Targeted Achievement]` Removed some older non working examples. ([#520](https://github.com/infor-design/enterprise/issues/520))

(50 Issues Solved this release, Backlog Enterprise 294, Backlog Ng 80, 809 Functional Tests, 716 e2e Test)

## v4.14.0

- [Npm Package](https://www.npmjs.com/package/ids-enterprise)
- [IDS Enterprise Angular Change Log](https://github.com/infor-design/enterprise-ng/blob/master/docs/CHANGELOG.md)

### v4.14.0 Features

- `[Datepicker/Monthview]` Added a setting for the day of week the calendar starts that can be used outside of the Locale setting. ([#1179](https://github.com/infor-design/enterprise/issues/1179))
- `[Datagrid]` Made the tree datagrid work a lot better with filtering. ([#1281](https://github.com/infor-design/enterprise/issues/1281))
- `[Autocomplete/SearchField]` Added a caseSensitive filtering option. ([#385](https://github.com/infor-design/enterprise/issues/385))
- `[Datagrid]` Added an option `headerAlign` to set alignment on the header different than the rows. ([#420](https://github.com/infor-design/enterprise/issues/420))
- `[Message]` Added the ability to use certain formatter html tags in the message content. ([#379](https://github.com/infor-design/enterprise/issues/379))

### v4.14.0 Fixes

- `[Swaplist]` Fixed a bug that if you drag really fast everything disappears. ([#1195](https://github.com/infor-design/enterprise/issues/1195))
- `[Hierarchy]` Fixed a bug that part of the profile menu is cut off. ([#931](https://github.com/infor-design/enterprise/issues/931))
- `[Datagrid/Dropdown]` Fixed a bug that part of the dropdown menu is cut off. ([#1420](https://github.com/infor-design/enterprise/issues/1420))
- `[Modal]` Fixed bugs where with certain field types modal validation was not working. ([#1213](https://github.com/infor-design/enterprise/issues/1213))
- `[Dropdown]` Fixed a regression where the tooltip was not showing when data is overflowed. ([#1400](https://github.com/infor-design/enterprise/issues/1400))
- `[Tooltip]` Fixed a bugs where a tooltip would show up in unexpected places. ([#1396](https://github.com/infor-design/enterprise/issues/1396))
- `[Datagrid/Dropdown]` Fixed a bug where an error would occur if showSelectAll is used. ([#1360](https://github.com/infor-design/enterprise/issues/1360))
- `[Datagrid/Tooltip]` Fixed a bugs where a tooltip would show up in the header unexpectedly. ([#1395](https://github.com/infor-design/enterprise/issues/1395))
- `[Popupmenu]` Fixed incorrect highlighting on disabled list items.  ([#982](https://github.com/infor-design/enterprise/issues/982))
- `[Contextual Action Panel]` Fixed issues with certain styles of invoking the CAP where it would not reopen a second time. ([#1139](https://github.com/infor-design/enterprise/issues/1139))
- `[Spinbox]` Added a fix so the page will not zoom when click + and - on mobile devices. ([#1070](https://github.com/infor-design/enterprise/issues/1070))
- `[Splitter]` Removed the tooltip from the expand/collapse button as it was superfluous. ([#1180](https://github.com/infor-design/enterprise/issues/1180))
- `[Datagrid]` Added a fix so the last column when stretching will do so with percentage so it will stay when the page resize or the menu opens/closes. ([#1168](https://github.com/infor-design/enterprise/issues/1168))
- `[Datagrid]` Fixed bugs in the server side and filtering example. ([#396](https://github.com/infor-design/enterprise/issues/396))
- `[Datagrid]` Fixed a bug in applyFilter with datefields. ([#1269](https://github.com/infor-design/enterprise/issues/1269))
- `[Datagrid]` Fixed a bug in updateCellNode where sometimes it did not work. ([#1122](https://github.com/infor-design/enterprise/issues/1122))
- `[Hierarchy]` Made the empty image ring the same color as the left edge. ([#932](https://github.com/infor-design/enterprise/issues/932))
- `[Datagrid/Dropdown]` Fixed an issue that tab did not close dropdown editors. ([#1198](https://github.com/infor-design/enterprise/issues/1198))
- `[Datagrid/Dropdown]` Fixed a bug that if you click open a dropdown editor then you cannot use arrow keys to select. ([#1387](https://github.com/infor-design/enterprise/issues/1387))
- `[Datagrid/Dropdown]` Fixed a bug that if a smaller number of items the menu would be too short. ([#1298](https://github.com/infor-design/enterprise/issues/1298))
- `[Searchfield]` Fixed a bug that the search field didnt work in safari. ([#225](https://github.com/infor-design/enterprise/issues/225))
- `[Datagrid/Dropdown]` Fixed a bug that source is used the values may be cleared out when opening the list. ([#1185](https://github.com/infor-design/enterprise/issues/1185))
- `[Personalization]` Fixed a bug that when calling initialize the personalization would reset. ([#1231](https://github.com/infor-design/enterprise/issues/1231))
- `[Tabs]` Fixed the alignment of the closing icon. ([#1056](https://github.com/infor-design/enterprise/issues/1056))
- `[Dropdown]` Fixed list alignment issues on mobile. ([#1069](https://github.com/infor-design/enterprise/issues/1069))
- `[Dropdown]` Fixed issues where the listbox would not close on mobile. ([#1119](https://github.com/infor-design/enterprise/issues/1119))
- `[Dropdown]` Fixed a bug where modals would close on url hash change. ([#1207](https://github.com/infor-design/enterprise/issues/1207))
- `[Contextual Action Panel]` Fixed an issue where buttons would occasionally be out of view. ([#283](https://github.com/infor-design/enterprise/issues/283))
- `[Empty Message]` Added a new icon to indicate using the search function. ([#1325](https://github.com/infor-design/enterprise/issues/1325))
- `[Searchfield]` Added a fix for landscape mode on mobile. ([#1102](https://github.com/infor-design/enterprise/issues/1102))
- `[Datagrid]` Added a fix for hard to read fields in high contrast mode. ([#1193](https://github.com/infor-design/enterprise/issues/1193))

### v4.14.0 Chore & Maintenance

- `[General]` Fixed problems with the css mapping where the line numbers were wrong in the map files. ([#962](https://github.com/infor-design/enterprise/issues/962))
- `[Docs]` Added setting so themes can be shown in the documentation pages. ([#1327](https://github.com/infor-design/enterprise/issues/1327))
- `[Docs]` Made links to example pages open in a new window. ([#1132](https://github.com/infor-design/enterprise/issues/1132))

(43 Issues Solved this release, Backlog Enterprise 181, Backlog Ng 64, 682 Functional Tests, 612 e2e Test)

## v4.13.0

- [Npm Package](https://www.npmjs.com/package/ids-enterprise)
- [IDS Enterprise Angular Change Log](https://github.com/infor-design/enterprise-ng/blob/master/docs/CHANGELOG.md)

### v4.13.0 Features

- `[Calendar]` Added some new features such as upcoming events view, RTL, keyboard support and fixed styling issues and bugs. ([#1221](https://github.com/infor-design/enterprise/issues/1221))
- `[Flex Toolbar]` Added search field integration, so that the search field is mainly close to being able to replace the legacy toolbar. ([#269](https://github.com/infor-design/enterprise/issues/269))
- `[Bar]` Added short, medium label support for adapting the chart to responsive views. ([#1094](https://github.com/infor-design/enterprise/issues/1094))
- `[Textarea]` Added maxLength option to prevent typing over a set maximum. ([#1046](https://github.com/infor-design/enterprise/issues/1046))
- `[Textarea]` Added maxGrow option to prevent growing when typing over a set max. ([#1147](https://github.com/infor-design/enterprise/issues/1147))
- `[Datagrid]` If using the `showDirty` option the indication will now be on each cell. ([#1183](https://github.com/infor-design/enterprise/issues/1183))
- `[Datepicker]` Added an option `useCurrentTime` that will insert current time instead of noon time with date and timepickers. ([#1087](https://github.com/infor-design/enterprise/issues/1087))
- `[General]` Included an IE 11 polyfill for ES6 Promises, this is a new dependency in the package.json you should include. ([#1172](https://github.com/infor-design/enterprise/issues/1172))
- `[General]` Add translations in 38 languages including new support for Slovak (sk-SK). ([#557](https://github.com/infor-design/enterprise/issues/557))

### v4.13.0 Fixes

- `[Tooltips]` Fixed an important bug where tooltips would stick around in the page on the top corner. ([#1273](https://github.com/infor-design/enterprise/issues/1273))
- `[Tooltips]` Fixed some contrast issues on the high contrast theme. ([#1249](https://github.com/infor-design/enterprise/issues/1249))
- `[Tooltips]` Fixed a bug where Toolbar "More Actions" menu buttons could incorrectly display a tooltip overlapping an open menu. ([#1242](https://github.com/infor-design/enterprise/issues/1242))
- `[Datepicker / Timepicker]` Removed the need to use the customValidation setting. You can remove this option from your code. The logic will pick up if you added customValidation to your input by adding a data-validate option. You also may need to add `date` or `availableDate` validation to your  data-validate attribute if these validations are desired along with your custom or required validation. ([#862](https://github.com/infor-design/enterprise/issues/862))
- `[Menubutton]` Added a new setting `hideMenuArrow` you can use for buttons that don't require an arrow, such as menu buttons. ([#1088](https://github.com/infor-design/enterprise/issues/1088))
- `[Dropdown]` Fixed issues with destroy when multiple dropdown components are on the page. ([#1202](https://github.com/infor-design/enterprise/issues/1202))
- `[Datagrid]` Fixed alignment issues when using filtering with some columns that do not have a filter. ([#1124](https://github.com/infor-design/enterprise/issues/1124))
- `[Datagrid]` Fixed an error when dynamically adding context menus. ([#1216](https://github.com/infor-design/enterprise/issues/1216))
- `[Datagrid]` Added an example of dynamic intermediate paging and filtering. ([#396](https://github.com/infor-design/enterprise/issues/396))
- `[Dropdown]` Fixed alignment issues on mobile devices. ([#1069](https://github.com/infor-design/enterprise/issues/1069))
- `[Datepicker]` Fixed incorrect assumptions, causing incorrect umalqura calendar calculations. ([#1189](https://github.com/infor-design/enterprise/issues/1189))
- `[Datepicker]` Fixed an issue where the dialog would not close on click out if opening the time dropdown components first. ([#1278](https://github.com/infor-design/enterprise/issues/))
- `[General]` Added the ability to stop renderLoop. ([#214](https://github.com/infor-design/enterprise/issues/214))
- `[Datepicker]` Fixed an issue reselecting ranges with the date picker range option. ([#1197](https://github.com/infor-design/enterprise/issues/1197))
- `[Editor]` Fixed bugs on IE with background color option. ([#392](https://github.com/infor-design/enterprise/issues/392))
- `[Colorpicker]` Fixed issue where the palette is not closed on enter key / click. ([#1050](https://github.com/infor-design/enterprise/issues/1050))
- `[Accordion]` Fixed issues with context menus on the accordion. ([#639](https://github.com/infor-design/enterprise/issues/639))
- `[Searchfield]` Made no results appear not clickable. ([#329](https://github.com/infor-design/enterprise/issues/329))
- `[Datagrid]` Added an example of groups and paging. ([#435](https://github.com/infor-design/enterprise/issues/435))
- `[Editor]` Fixed the dirty indicator when using toolbar items. ([#910](https://github.com/infor-design/enterprise/issues/910))
- `[Datagrid]` Fixed a bug that made tooltips disappear when a lookup editor is closed. ([#1186](https://github.com/infor-design/enterprise/issues/1186))
- `[Datagrid]` Fixed a bug where not all rows are removed in the removeSelected function. ([#1036](https://github.com/infor-design/enterprise/issues/1036))
- `[Datagrid]` Fixed bugs in activateRow and deactivateRow in some edge cases. ([#948](https://github.com/infor-design/enterprise/issues/948))
- `[Datagrid]` Fixed formatting of tooltips on the header and filter. ([#955](https://github.com/infor-design/enterprise/issues/955))
- `[Datagrid]` Fixed wrong page number when saving the page number in localstorage and reloading. ([#798](https://github.com/infor-design/enterprise/issues/798))
- `[Tree]` Fixed issues when expanding and collapsing after dragging nodes around. ([#1183](https://github.com/infor-design/enterprise/issues/1183))
- `[ContextualActionPanel]` Fixed a bug where the CAP will be closed if clicking an accordion in it. ([#1138](https://github.com/infor-design/enterprise/issues/1138))
- `[Colorpicker]` Added a setting (customColors) to prevent adding default colors if totally custom colors are used. ([#1135](https://github.com/infor-design/enterprise/issues/1135))
- `[AppMenu]` Improved contrast in high contrast theme. ([#1146](https://github.com/infor-design/enterprise/issues/1146))
- `[Searchfield]` Fixed issue where ascenders/descenders are cut off. ([#1101](https://github.com/infor-design/enterprise/issues/1101))
- `[Tree]` Added sortstop and sortstart events. ([#1003](https://github.com/infor-design/enterprise/issues/1003))
- `[Searchfield]` Fixed some alignment issues in different browsers. ([#1106](https://github.com/infor-design/enterprise/issues/1106))
- `[Searchfield]` Fixed some contrast issues in different browsers. ([#1104](https://github.com/infor-design/enterprise/issues/1104))
- `[Searchfield]` Prevent multiple selected events from firing. ([#1259](https://github.com/infor-design/enterprise/issues/1259))
- `[Autocomplete]` Added a beforeOpen setting ([#398](https://github.com/infor-design/enterprise/issues/398))
- `[Toolbar]` Fixed an error where toolbar tried to focus a DOM item that was removed. ([#1177](https://github.com/infor-design/enterprise/issues/1177))
- `[Dropdown]` Fixed a problem where the bottom of some lists is cropped. ([#909](https://github.com/infor-design/enterprise/issues/909))
- `[General]` Fixed a few components so that they could still initialize when hidden. ([#230](https://github.com/infor-design/enterprise/issues/230))
- `[Datagrid]` Fixed missing tooltips on new row. ([#1081](https://github.com/infor-design/enterprise/issues/1081))
- `[Lookup]` Fixed a bug using select all where it would select the previous list. ([#295](https://github.com/infor-design/enterprise/issues/295))
- `[Datagrid]` Fixed missing summary row on initial render in some cases. ([#330](https://github.com/infor-design/enterprise/issues/330))
- `[Button]` Fixed alignment of text and icons. ([#973](https://github.com/infor-design/enterprise/issues/973))
- `[Datagrid]` Fixed missing source call when loading last page first. ([#1162](https://github.com/infor-design/enterprise/issues/1162))
- `[SwapList]` Made sure swap list will work in all cases and in angular. ([#152](https://github.com/infor-design/enterprise/issues/152))
- `[Toast]` Fixed a bug where some toasts on certain urls may not close. ([#1305](https://github.com/infor-design/enterprise/issues/1305))
- `[Datepicker / Lookup]` Fixed bugs where they would not load on tabs. ([#1304](https://github.com/infor-design/enterprise/issues/1304))

### v4.13.0 Chore & Maintenance

- `[General]` Added more complete visual tests. ([#978](https://github.com/infor-design/enterprise/issues/978))
- `[General]` Cleaned up some of the sample pages start at A, making sure examples work and tests are covered for better QA (on going). ([#1136](https://github.com/infor-design/enterprise/issues/1136))
- `[General]` Upgraded to ids-identity 2.0.x ([#1062](https://github.com/infor-design/enterprise/issues/1062))
- `[General]` Cleanup missing files in the directory listings. ([#985](https://github.com/infor-design/enterprise/issues/985))
- `[Demo App]` Removed response headers for less Veracode errors. ([#959](https://github.com/infor-design/enterprise/issues/959))
- `[Angular 1.0]` We removed the angular 1.0 directives from the code and examples. These are no longer being updated. You can still use older versions of this or move on to Angular 7.x ([#1136](https://github.com/infor-design/enterprise/issues/1136))
- `[Uplift]` Included the uplift theme again as alpha for testing. It will show with a watermark and is only available via the personalize api or url params in the demo app. ([#1224](https://github.com/infor-design/enterprise/issues/1224))

(69 Issues Solved this release, Backlog Enterprise 199, Backlog Ng 63, 662 Functional Tests, 659 e2e Test)

## v4.12.0

- [Npm Package](https://www.npmjs.com/package/ids-enterprise)
- [IDS Enterprise Angular Change Log](https://github.com/infor-design/enterprise-ng/blob/master/docs/CHANGELOG.md)

### v4.12.0 Features

- `[General]` The ability to make custom/smaller builds has further been improved. We improved the component matching, made it possible to run the tests on only included components, fixed the banner, and improved the terminal functionality. Also removed/deprecated the older mapping tool. ([#417](https://github.com/infor-design/enterprise/issues/417))
- `[Message]` Added the ability to have different types (Info, Confirm, Error, Alert). ([#963](https://github.com/infor-design/enterprise/issues/963))
- `[General]` Further fixes to pass veracode scans. Now passing conditionally. ([#683](https://github.com/infor-design/enterprise/issues/683))
- `[Pager]` Made it possible to use the pager as a standalone component. ([#250](https://github.com/infor-design/enterprise/issues/250))
- `[Editor]` Added a clear formatting button. ([#473](https://github.com/infor-design/enterprise/issues/473))
- `[Datepicker]` Added an option to show the time as current time instead of midnight. ([#889](https://github.com/infor-design/enterprise/issues/889))
- `[About]` Dialog now shows device information. ([#684](https://github.com/infor-design/enterprise/issues/684))

### v4.12.0 Fixes

- `[Datagrid Tree]` Fixed incorrect data on activated event. ([#412](https://github.com/infor-design/enterprise/issues/412))
- `[Datagrid]` Improved the export function so it works on different locales. ([#378](https://github.com/infor-design/enterprise/issues/378))
- `[Tabs]` Fixed a bug where clicking the x on tabs with a dropdowns would incorrectly open the dropdown. ([#276](https://github.com/infor-design/enterprise/issues/276))
- `[Datagrid]` Changed the `settingschange` event so it will only fire once. ([#903](https://github.com/infor-design/enterprise/issues/903))
- `[Listview]` Improved rendering performance. ([#430](https://github.com/infor-design/enterprise/issues/430))
- `[General]` Fixed issues when using base tag, that caused icons to disappear. ([#766](https://github.com/infor-design/enterprise/issues/766))
- `[Empty Message]` Made it possible to assign code to the button click if used. ([#667](https://github.com/infor-design/enterprise/issues/667))
- `[Datagrid]` Added translations for the new tooltip. ([#227](https://github.com/infor-design/enterprise/issues/227))
- `[Dropdown]` Fixed contrast issue in high contrast theme. ([#945](https://github.com/infor-design/enterprise/issues/945))
- `[Datagrid]` Reset to default did not reset dropdown columns. ([#847](https://github.com/infor-design/enterprise/issues/847))
- `[Datagrid]` Fixed bugs in keyword search highlighting with special characters. ([#849](https://github.com/infor-design/enterprise/issues/849))
- `[Datagrid]` Fixed bugs that causes NaN to appear in date fields. ([#891](https://github.com/infor-design/enterprise/issues/891))
- `[Dropdown]` Fixed issue where validation is not trigger on IOS on click out. ([#659](https://github.com/infor-design/enterprise/issues/659))
- `[Lookup]` Fixed bug in select all in multiselect with paging. ([#926](https://github.com/infor-design/enterprise/issues/926))
- `[Modal]` Fixed bug where the modal would close if hitting enter on a checkbox and inputs. ([#320](https://github.com/infor-design/enterprise/issues/320))
- `[Lookup]` Fixed bug trying to reselect a second time. ([#296](https://github.com/infor-design/enterprise/issues/296))
- `[Tabs]` Fixed behavior when closing and disabling tabs. ([#947](https://github.com/infor-design/enterprise/issues/947))
- `[Dropdown]` Fixed layout issues when using icons in the dropdown. ([#663](https://github.com/infor-design/enterprise/issues/663))
- `[Datagrid]` Fixed a bug where the tooltip did not show on validation. ([#1008](https://github.com/infor-design/enterprise/issues/1008))
- `[Tabs]` Fixed issue with opening spillover on IOS. ([#619](https://github.com/infor-design/enterprise/issues/619))
- `[Datagrid]` Fixed bugs when using `exportable: false` in certain column positions. ([#787](https://github.com/infor-design/enterprise/issues/787))
- `[Searchfield]` Removed double border. ([#328](https://github.com/infor-design/enterprise/issues/328))

### v4.12.0 Chore & Maintenance

- `[Masks]` Added missing and more documentation, cleaned up existing docs. ([#1033](https://github.com/infor-design/enterprise/issues/1033))
- `[General]` Based on design site comments, we improved some pages and fixed some missing links. ([#1034](https://github.com/infor-design/enterprise/issues/1034))
- `[Bar Chart]` Added test coverage. ([#848](https://github.com/infor-design/enterprise/issues/848))
- `[Datagrid]` Added full api test coverage. ([#242](https://github.com/infor-design/enterprise/issues/242))

(55 Issues Solved this release, Backlog Enterprise 185, Backlog Ng 50, 628 Functional Tests, 562 e2e Test)

## v4.11.0

- [Npm Package](https://www.npmjs.com/package/ids-enterprise)
- [IDS Enterprise Angular Change Log](https://github.com/infor-design/enterprise-ng/blob/master/docs/CHANGELOG.md)

### v4.11.0 Features

- `[General]` It is now possible to make custom builds. With a custom build you specify a command with a list of components that you use. This can be used to reduce the bundle size for both js and css. ([#417](https://github.com/infor-design/enterprise/issues/417))
- `[Calendar]` Added more features including: a readonly view, ability for events to span days, tooltips and notifications ([#417](https://github.com/infor-design/enterprise/issues/417))
- `[Lookup]` Added the ability to select across pages, even when doing server side paging. ([#375](https://github.com/infor-design/enterprise/issues/375))
- `[Datagrid]` Improved tooltip performance, and now tooltips show on cells that are not fully displayed. ([#447](https://github.com/infor-design/enterprise/issues/447))

### v4.11.0 Fixes

- `[Dropdown]` The onKeyDown callback was not firing if CTRL key is used. This is fixed. ([#793](https://github.com/infor-design/enterprise/issues/793))
- `[Tree]` Added a small feature to preserve the tree node states on reload. ([#792](https://github.com/infor-design/enterprise/issues/792))
- `[Tree]` Added a disable/enable method to disable/enable the whole tree. ([#752](https://github.com/infor-design/enterprise/issues/752))
- `[App Menu]` Fixed a bug clearing the search filter box. ([#702](https://github.com/infor-design/enterprise/issues/702))
- `[Column Chart]` Added a yAxis option, you can use to format the yAxis in custom ways. ([#627](https://github.com/infor-design/enterprise/issues/627))
- `[General]` More fixes to use external ids tokens. ([#708](https://github.com/infor-design/enterprise/issues/708))
- `[Datagrid]` Fixed an error calling selectRows with an integer. ([#756](https://github.com/infor-design/enterprise/issues/756))
- `[Tree]` Fixed a bug that caused newly added rows to not be draggable. ([#618](https://github.com/infor-design/enterprise/issues/618))
- `[Dropdown / Multiselect]` Re-added the ability to have a placeholder on the component. ([#832](https://github.com/infor-design/enterprise/issues/832))
- `[Datagrid]` Fixed a bug that caused dropdown filters to not save on reload of page (saveUserSettings) ([#791](https://github.com/infor-design/enterprise/issues/791))
- `[Dropdown]` Fixed a bug that caused an unneeded scrollbar. ([#786](https://github.com/infor-design/enterprise/issues/786))
- `[Tree]` Added drag events and events for when the data is changed. ([#801](https://github.com/infor-design/enterprise/issues/801))
- `[Datepicker]` Fixed a bug updating settings, where time was not changing correctly. ([#305](https://github.com/infor-design/enterprise/issues/305))
- `[Tree]` Fixed a bug where the underlying dataset was not synced up. ([#718](https://github.com/infor-design/enterprise/issues/718))
- `[Lookup]` Fixed incorrect text color on chrome. ([#762](https://github.com/infor-design/enterprise/issues/762))
- `[Editor]` Fixed duplicate ID's on the popup dialogs. ([#746](https://github.com/infor-design/enterprise/issues/746))
- `[Dropdown]` Fixed misalignment of icons on IOS. ([#657](https://github.com/infor-design/enterprise/issues/657))
- `[Demos]` Fixed a bug that caused RTL pages to sometimes load blank. ([#814](https://github.com/infor-design/enterprise/issues/814))
- `[Modal]` Fixed a bug that caused the modal to close when clicking an accordion on the modal. ([#747](https://github.com/infor-design/enterprise/issues/747))
- `[Tree]` Added a restoreOriginalState method to set the tree back to its original state. ([#751](https://github.com/infor-design/enterprise/issues/751))
- `[Datagrid]` Added an example of a nested datagrid with scrolling. ([#172](https://github.com/infor-design/enterprise/issues/172))
- `[Datagrid]` Fixed column alignment issues on grouped column examples. ([#147](https://github.com/infor-design/enterprise/issues/147))
- `[Datagrid]` Fixed bugs when dragging and resizing grouped columns. ([#374](https://github.com/infor-design/enterprise/issues/374))
- `[Validation]` Fixed a bug that caused validations with changing messages to not go away on correction. ([#640](https://github.com/infor-design/enterprise/issues/640))
- `[Datagrid]` Fixed bugs in actionable mode (enter was not moving down). ([#788](https://github.com/infor-design/enterprise/issues/788))
- `[Bar Charts]` Fixed bug that caused tooltips to occasionally not show up. ([#739](https://github.com/infor-design/enterprise/issues/739))
- `[Dirty]` Fixed appearance/contrast on high contrast theme. ([#692](https://github.com/infor-design/enterprise/issues/692))
- `[Locale]` Fixed incorrect date time format. ([#608](https://github.com/infor-design/enterprise/issues/608))
- `[Dropdown]` Fixed bug where filtering did not work with CAPS lock on. ([#608](https://github.com/infor-design/enterprise/issues/608))
- `[Accordion]` Fixed styling issue on safari. ([#282](https://github.com/infor-design/enterprise/issues/282))
- `[Dropdown]` Fixed a bug on mobile devices, where the list would close on scrolling. ([#656](https://github.com/infor-design/enterprise/issues/656))

### v4.11.0 Chore & Maintenance

- `[Textarea]` Added additional test coverage. ([#337](https://github.com/infor-design/enterprise/issues/337))
- `[Tree]` Added additional test coverage. ([#752](https://github.com/infor-design/enterprise/issues/752))
- `[Busy Indicator]` Added additional test coverage. ([#233](https://github.com/infor-design/enterprise/issues/233))
- `[Docs]` Added additional information for developers on how to use IDS. ([#721](https://github.com/infor-design/enterprise/issues/721))
- `[Docs]` Added Id's and test notes to all pages. ([#259](https://github.com/infor-design/enterprise/issues/259))
- `[Docs]` Fixed issues on the wizard docs. ([#824](https://github.com/infor-design/enterprise/issues/824))
- `[Accordion]` Added additional test coverage. ([#516](https://github.com/infor-design/enterprise/issues/516))
- `[General]` Added sass linter (stylelint). ([#767](https://github.com/infor-design/enterprise/issues/767))

(53 Issues Solved this release, Backlog Enterprise 170, Backlog Ng 41, 587 Functional Tests, 458 e2e Test)

## v4.10.0

- [Npm Package](https://www.npmjs.com/package/ids-enterprise)
- [IDS Enterprise Angular Change Log](https://github.com/infor-design/enterprise-ng/blob/master/docs/CHANGELOG.md)

### v4.10.0 Features

- `[General]` Changed the code to pass Veracode scans. The IDS components now pass ISO at 86 rating. The rest of the flaws are mitigated with fixes such as stripping tags. As a result we went fairly aggressive with what we strip. If teams are doing something special we don't have tests for there is potential for customizations being stripped. ([#256](https://github.com/infor-design/enterprise/issues/256))
- `[Tooltips]` Will now activate on longpress on mobile devices. ([#400](https://github.com/infor-design/enterprise/issues/400))
- `[Contextmenu]` Will now activate on longpress on mobile devices (except when on inputs). ([#245](https://github.com/infor-design/enterprise/issues/245))
- `[Locale]` Added support for zh-Hant and zh-Hans. ([#397](https://github.com/infor-design/enterprise/issues/397))
- `[Tree]` Greatly improved rendering and expanding performance. ([#251](https://github.com/infor-design/enterprise/issues/251))
- `[General]` Internally all of the sass is now extended from [IDS Design tokens]( https://github.com/infor-design/design-system) ([#354](https://github.com/infor-design/enterprise/issues/354))
- `[Calendar]` Added initial readonly calendar. At the moment the calendar can only render events and has a filtering feature. More will be added next sprint. ([#261](https://github.com/infor-design/enterprise/issues/261))

### v4.10.0 Fixes

- `[Dropdown]` Minor Breaking Change for Xss reasons we removed the ability to set a custom hex color on icons in the dropdown. You can still pass in one of the alert colors from the colorpallette (fx alert, good, info). This was not even shown in the examples so may not be missed. ([#256](https://github.com/infor-design/enterprise/issues/256))
- `[Popupmenu]` Fixed a problem in popupmenu, if it was opened in immediate mode, submenus will be cleared of their text when the menu is eventually closed. ([#701](https://github.com/infor-design/enterprise/issues/701))
- `[Editor]` Fixed xss injection problem on the link dialog. ([#257](https://github.com/infor-design/enterprise/issues/257))
- `[Spinbox]` Fixed a height / alignment issue on spinboxes when used in short height configuration. ([#547](https://github.com/infor-design/enterprise/issues/547))
- `[Datepicker / Mask]` Fixed an issue in angular that caused using backspace to not save back to the model. ([#51](https://github.com/infor-design/enterprise-ng/issues/51))
- `[Field Options]` Fixed mobile support so they now work on touch better on IOS and Android. ([#555](https://github.com/infor-design/enterprise-ng/issues/555))
- `[Tree]` Tree with + and - for the folders was inversed visually. This was fixed, update your svg.html ([#685](https://github.com/infor-design/enterprise-ng/issues/685))
- `[Modal]` Fixed an alignment issue with the closing X on the top corner. ([#662](https://github.com/infor-design/enterprise-ng/issues/662))
- `[Popupmenu]` Fixed a visual flickering when opening dynamic submenus. ([#588](https://github.com/infor-design/enterprise/issues/588))
- `[Tree]` Added full unit and functional tests. ([#264](https://github.com/infor-design/enterprise/issues/264))
- `[Lookup]` Added full unit and functional tests. ([#344](https://github.com/infor-design/enterprise/issues/344))
- `[Datagrid]` Added more unit and functional tests. ([#242](https://github.com/infor-design/enterprise/issues/242))
- `[General]` Updated the develop tools and sample app to Node 10. During this update we set package-lock.json to be ignored in .gitignore ([#540](https://github.com/infor-design/enterprise/issues/540))
- `[Modal]` Allow beforeOpen callback to run optionally whether you have content or not passed back. ([#409](https://github.com/infor-design/enterprise/issues/409))
- `[Datagrid]` The lookup editor now supports left, right, and center align on the column settings. ([#228](https://github.com/infor-design/enterprise/issues/228))
- `[Mask]` When adding prefixes and suffixes (like % and $) if all the rest of the text is cleared, these will also now be cleared. ([#433](https://github.com/infor-design/enterprise/issues/433))
- `[Popupmenu]` Fixed low contrast selection icons in high contrast theme. ([#410](https://github.com/infor-design/enterprise/issues/410))
- `[Header Popupmenu]` Fixed missing focus state. ([#514](https://github.com/infor-design/enterprise/issues/514))
- `[Datepicker]` When using legends on days, fixed a problem that the hover states are shown incorrectly when changing month. ([#514](https://github.com/infor-design/enterprise/issues/514))
- `[Listview]` When the search field is disabled, it was not shown with disabled styling, this is fixed. ([#422](https://github.com/infor-design/enterprise/issues/422))
- `[Donut]` When having 4 or 2 sliced the tooltip would not show up on some slices. This is fixed. ([#482](https://github.com/infor-design/enterprise/issues/482))
- `[Datagrid]` Added a searchExpandableRow option so that you can control if data in expandable rows is searched/expanded. ([#480](https://github.com/infor-design/enterprise/issues/480))
- `[Multiselect]` If more items then fit are selected the tooltip was not showing on initial load, it only showed after changing values. This is fixed. ([#633](https://github.com/infor-design/enterprise/issues/633))
- `[Tooltip]` An example was added showing how you can show tooltips on disabled buttons. ([#453](https://github.com/infor-design/enterprise/issues/453))
- `[Modal]` A title with brackets in it was not escaping the text correctly. ([#246](https://github.com/infor-design/enterprise/issues/246))
- `[Modal]` Pressing enter when on inputs such as file upload no longer closes the modal. ([#321](https://github.com/infor-design/enterprise/issues/321))
- `[Locale]` Sent out translations so things like the Editor New/Same window dialog will be translated in the future. ([#511](https://github.com/infor-design/enterprise/issues/511))
- `[Nested Datagrid]` Fixed focus issues, the wrong cell in the nest was getting focused. ([#371](https://github.com/infor-design/enterprise/issues/371))

(44 Issues Solved this release, Backlog Enterprise 173, Backlog Ng 44, 565 Functional Tests, 426 e2e Test)

## v4.9.0

- [Npm Package](https://www.npmjs.com/package/ids-enterprise)
- [IDS Enterprise Angular Change Log](https://github.com/infor-design/enterprise-ng/blob/master/docs/CHANGELOG.md)

### v4.9.0 Features

- `[Datagrid]` Changed the way alerts work on rows. It now no longer requires an extra column. The rowStatus column will now be ignored so can be removed. When an alert / error / info message is added to the row the whole row will highlight. ([Check out the example.](https://bit.ly/2LC33iJ) ([#258](https://github.com/infor-design/enterprise/issues/258))
- `[Modal]` Added an option `showCloseBtn` which when set to true will show a X button on the top left corner. ([#358](https://github.com/infor-design/enterprise/issues/358))
- `[Multiselect / Dropdown]` Added the ability to see the search term during ajax requests. ([#267](https://github.com/infor-design/enterprise/issues/267))
- `[Scatterplot]` Added a scatter plot chart similar to a bubble chart but with shapes. ([Check out the example.](https://bit.ly/2K9N59M) ([#341](https://github.com/infor-design/enterprise/issues/341))
- `[Toast]` Added an option `allowLink` which when set to true will allow you to specify a `<a>` in the message content to add a link to the message. ([#341](https://github.com/infor-design/enterprise/issues/341))

### v4.9.0 Fixes

- `[Accordion]` Fixed an issue that prevented a right click menu from working on the accordion. ([#238](https://github.com/infor-design/enterprise/issues/238))
- `[Charts]` Fixed up missing empty states and selection methods so they work on all charts. ([#265](https://github.com/infor-design/enterprise/issues/265))
- `[Datagrid]` Fixed the performance of pasting from excel. ([#240](https://github.com/infor-design/enterprise/issues/240))
- `[Datagrid]` The keyword search will now clear when reloading data. ([#307](https://github.com/infor-design/enterprise/issues/307))
- `[Docs]` Fixed several noted missing pages and broken links in the docs. ([#244](https://github.com/infor-design/enterprise/issues/244))
- `[Dropdown]` Fixed bug in badges configuration. ([#270](https://github.com/infor-design/enterprise/issues/270))
- `[Flex Layout]` Fixed field-flex to work better on IE. ([#252](https://github.com/infor-design/enterprise/issues/252))
- `[Editor]` Fixed bug that made it impossible to edit the visual tab. ([#478](https://github.com/infor-design/enterprise/issues/478))
- `[Editor]` Fixed a bug with dirty indicator that caused a messed up layout. ([#241](https://github.com/infor-design/enterprise/issues/241))
- `[Lookup]` Fixed it so that select will work correctly when filtering. ([#248](https://github.com/infor-design/enterprise/issues/248))
- `[Header]` Fixed missing `More` tooltip on the header. ([#345](https://github.com/infor-design/enterprise/issues/345))
- `[Validation]` Added fixes to prevent `error` and `valid` events from going off more than once. ([#237](https://github.com/infor-design/enterprise/issues/237))
- `[Validation]` Added fixes to make multiple messages work better. There is now a `getMessages()` function that will return all erros on a field as an array. The older `getMessage()` will still return a string. ([#237](https://github.com/infor-design/enterprise/issues/237))
- `[Validation]` Fixed un-needed event handlers when using fields on a tab. ([#332](https://github.com/infor-design/enterprise/issues/332))

### v4.9.0 Chore & Maintenance

- `[Blockgrid]` Added full test coverage ([#234](https://github.com/infor-design/enterprise/issues/234))
- `[CAP]` Fixed some examples that would not close ([#283](https://github.com/infor-design/enterprise/issues/283))
- `[Datepicker]` Added full test coverage ([#243](https://github.com/infor-design/enterprise/issues/243))
- `[Datagrid]` Fixed an example so that it shows how to clear a dropdown filter. ([#254](https://github.com/infor-design/enterprise/issues/254))
- `[Docs]` Added TEAMS.MD for collecting info on the teams using ids. If you are not in the list let us know or make a pull request. ([#350](https://github.com/infor-design/enterprise/issues/350))
- `[Listview]` Fixed some links in the sample app that caused some examples to fail. ([#273](https://github.com/infor-design/enterprise/issues/273))
- `[Tabs]` Added more test coverage ([#239](https://github.com/infor-design/enterprise/issues/239))
- `[Toast]` Added full test coverage ([#232](https://github.com/infor-design/enterprise/issues/232))
- `[Testing]` Added visual regression tests, and more importantly a system for doing them via CI. ([#255](https://github.com/infor-design/enterprise/issues/255))

(34 Issues Solved this release, Backlog Enterprise 158, Backlog Ng 41, 458 Functional Tests, 297 e2e Test)

## v4.8.0

- [Npm Package](https://www.npmjs.com/package/ids-enterprise)
- [IDS Enterprise Angular Change Log](https://github.com/infor-design/enterprise-ng/blob/master/docs/CHANGELOG.md)

### v4.8.0 Features

- `[Datagrid]` Added an example of Nested Datagrids with ([basic nested grid support.](https://bit.ly/2lGKM4a)) ([#SOHO-3474](https://jira.infor.com/browse/SOHO-3474))
- `[Datagrid]` Added support for async validation. ([#SOHO-7943](https://jira.infor.com/browse/SOHO-7943))
- `[Export]` Extracted excel export code so it can be run outside the datagrid. ([#SOHO-7246](https://jira.infor.com/browse/SOHO-7246))

### v4.8.0 Fixes

- `[Searchfield / Toolbar Searchfield]` Merged code between them so there is just one component. This reduced code and fixed many bugs. ([#161](https://github.com/infor-design/enterprise/pull/161))
- `[Datagrid]` Fixed issues using expand row after hiding/showing columns. ([#SOHO-8103](https://jira.infor.com/browse/SOHO-8103))
- `[Datagrid]` Fixed issue that caused nested grids in expandable rows to hide after hiding/showing columns on the parent grid. ([#SOHO-8102](https://jira.infor.com/browse/SOHO-8102))
- `[Datagrid]` Added an example showing Math rounding on numeric columns ([#SOHO-5168](https://jira.infor.com/browse/SOHO-5168))
- `[Datagrid]` Date editors now maintain date format correctly. ([#SOHO-5861](https://jira.infor.com/browse/SOHO-5861))
- `[Datagrid]` Fixed alignment off sort indicator on centered columns. ([#SOHO-7444](https://jira.infor.com/browse/SOHO-7444))
- `[Datagrid]` Behavior Change - Sorting clicking now no longer refocuses last cell. ([#SOHO-7682](https://jira.infor.com/browse/SOHO-7682))
- `[Datagrid]` Fixed formatter error that showed NaN on some number cells. ([#SOHO-7839](https://jira.infor.com/browse/SOHO-7682))
- `[Datagrid]` Fixed a bug rendering last column in some situations. ([#SOHO-7987](https://jira.infor.com/browse/SOHO-7987))
- `[Datagrid]` Fixed incorrect data in context menu event. ([#SOHO-7991](https://jira.infor.com/browse/SOHO-7991))
- `[Dropdown]` Added an onKeyDown option so keys can be overriden. ([#SOHO-4815](https://jira.infor.com/browse/SOHO-4815))
- `[Slider]` Fixed step slider to work better jumping across steps. ([#SOHO-6271](https://jira.infor.com/browse/SOHO-6271))
- `[Tooltip]` Will strip tooltip markup to prevent xss. ([#SOHO-6522](https://jira.infor.com/browse/SOHO-6522))
- `[Contextual Action Panel]` Fixed alignment issue on x icon. ([#SOHO-6612](https://jira.infor.com/browse/SOHO-6612))
- `[Listview]` Fixed scrollbar size when removing items. ([#SOHO-7402](https://jira.infor.com/browse/SOHO-7402))
- `[Navigation Popup]` Fixed a bug setting initial selected value. ([#SOHO-7411](https://jira.infor.com/browse/SOHO-7411))
- `[Grid]` Added a no-margin setting for nested grids with no indentation. ([#SOHO-7495](https://jira.infor.com/browse/SOHO-7495))
- `[Grid]` Fixed positioning of checkboxes in the grid. ([#SOHO-7979](https://jira.infor.com/browse/SOHO-7979))
- `[Tabs]` Fixed bug calling add in NG applications. ([#SOHO-7511](https://jira.infor.com/browse/SOHO-7511))
- `[Listview]` Selected event now contains the dataset row. ([#SOHO-7512](https://jira.infor.com/browse/SOHO-7512))
- `[Multiselect]` Fixed incorrect showing of delselect button in certain states. ([#SOHO-7535](https://jira.infor.com/browse/SOHO-7535))
- `[Search]` Fixed bug where highlight search terms where not shown in bold. ([#SOHO-7796](https://jira.infor.com/browse/SOHO-7796))
- `[Multiselect]` Improved performance on select all. ([#SOHO-7816](https://jira.infor.com/browse/SOHO-7816))
- `[Spinbox]` Fixed problem where you could arrow up in a readonly spinbox. ([#SOHO-8025](https://jira.infor.com/browse/SOHO-8025))
- `[Dropdown]` Fixed bug selecting two items with same value. ([#SOHO-8029](https://jira.infor.com/browse/SOHO-8029))
- `[Modal]` Fixed incorrect enabling of submit on validating modals. ([#SOHO-8042](https://jira.infor.com/browse/SOHO-8042))
- `[Modal]` Fixed incorrect closing of modal on enter key. ([#SOHO-8059](https://jira.infor.com/browse/SOHO-8059))
- `[Rating]` Allow decimal values for example 4.3. ([#SOHO-8063](https://jira.infor.com/browse/SOHO-8063))
- `[Datepicker]` Prevent datepicker from scrolling to the top of the browser. ([#SOHO-8107](https://jira.infor.com/browse/SOHO-8107))
- `[Tag]` Fixed layout on Right-To-Left. ([#SOHO-8120](https://jira.infor.com/browse/SOHO-8120))
- `[Listview]` Fixed missing render event. ([#SOHO-8129](https://jira.infor.com/browse/SOHO-8129))
- `[Angular Datagrid]` Fixed maskOptions input definition. ([#SOHO-8131](https://jira.infor.com/browse/SOHO-8131))
- `[Datepicker]` Fixed several bugs on the UmAlQura Calendar. ([#SOHO-8147](https://jira.infor.com/browse/SOHO-8147))
- `[Datagrid]` Fixed bug on expanding and collapsing multiple expandable rows. ([#SOHO-8154](https://jira.infor.com/browse/SOHO-8154))
- `[Pager]` Fixed focus state clicking page numbers. ([#SOHO-4528](https://jira.infor.com/browse/SOHO-4528))
- `[SearchField]` Fixed bug initializing search field with text. ([#SOHO-4820](https://jira.infor.com/browse/SOHO-4820))
- `[ColorPicker]` Fixed bug with incorrect cursor on readonly color picker. ([#SOHO-8030](https://jira.infor.com/browse/SOHO-8030))
- `[Pie]` Fixed ui glitch on mobile when pressing slices. ([#SOHO-8141](https://jira.infor.com/browse/SOHO-8141))

### v4.8.0 Chore & Maintenance

- `[Npm Package]` Added back sass files in correct folder structure. ([#SOHO-7583](https://jira.infor.com/browse/SOHO-7583))
- `[Menu Button]` Added button functional and e2e tests. ([#SOHO-7600](https://jira.infor.com/browse/SOHO-7600))
- `[Textarea]` Added Textarea functional and e2e tests. ([#SOHO-7929](https://jira.infor.com/browse/SOHO-7929))
- `[ListFilter]` Added ListFilter functional and e2e tests. ([#SOHO-7975](https://jira.infor.com/browse/SOHO-7975))
- `[Colorpicker]` Added Colorpicker functional and e2e tests. ([#SOHO-8078](https://jira.infor.com/browse/SOHO-8078))
- `[Site / Docs]` Fixed a few broken links ([#SOHO-7993](https://jira.infor.com/browse/SOHO-7993))

(62 Jira Issues Solved this release, Backlog Dev 186, Design 110, Unresolved 349, Test Count 380 Functional, 178 e2e )

## v4.7.0

- [Full Jira Release Notes](https://bit.ly/2HyT3zF)
- [Npm Package](https://www.npmjs.com/package/ids-enterprise)
- [IDS Enterprise Angular Change Log](https://github.com/infor-design/enterprise-ng/blob/master/docs/CHANGELOG.md)

### v4.7.0 Features

- `[Github]` The project was migrated to be open source on github with a new workflow and testing suite.
- `[Tag]` Added a Tag angular component. ([#SOHO-8005](https://jira.infor.com/browse/SOHO-8006))
- `[Validate]` Exposed validate and removeMessage methods. ([#SOHO-8003](https://jira.infor.com/browse/SOHO-8003))
- `[General]` Upgrade to Angular 6 ([#SOHO-7927](https://jira.infor.com/browse/SOHO-7927))
- `[General]` Introduced nightly versions in npm ([#SOHO-7804](https://jira.infor.com/browse/SOHO-7804))
- `[Multiselect]` A tooltip now shows if more content is selected than fits in the input. ([#SOHO-7799](https://jira.infor.com/browse/SOHO-7799))
- `[Datepicker]` Added an option to restrict moving to months that are not available to select from. ([#SOHO-7384](https://jira.infor.com/browse/SOHO-7384))
- `[Validation]` Added and icon alert([#SOHO-7225](https://jira.infor.com/browse/SOHO-7225)
- `[General]` Code is now available on ([public npm](https://www.npmjs.com/package/ids-enterprise)) ([#SOHO-7083](https://jira.infor.com/browse/SOHO-7083))

### v4.7.0 Fixes

- `[Lookup]` Fixed existing example that shows using an autocomplete on a lookup. ([#SOHO-8070](https://jira.infor.com/browse/SOHO-8070))
- `[Lookup]` Fixed existing example that shows creating a customized dialog on the lookup ([#SOHO-8069](https://jira.infor.com/browse/SOHO-8069))
- `[Lookup]` Fixed existing example that incorrectly showed a checkbox column. ([#SOHO-8068](https://jira.infor.com/browse/SOHO-8068))
- `[Line Chart]` Fixed an error when provoking the tooltip. ([#/SOHO-8051](https://jira.infor.com/browse/SOHO-8051))
- `[Module Tabs]` Fixed a bug toggling the menu on mobile. ([#/SOHO-8043](https://jira.infor.com/browse/SOHO-8043))
- `[Autocomplete]` Fixed a bug that made enter key not work to select. ([#SOHO-8036](https://jira.infor.com/browse/SOHO-8036))
- `[Tabs]` Removed an errant scrollbar that appeared sometimes on IE ([#SOHO-8034](https://jira.infor.com/browse/SOHO-8034))
- `[Datagrid]` The drill down click event now currently shows the right row information in the event data. ([#SOHO-8023](https://jira.infor.com/browse/SOHO-8023))
- `[Datagrid]` Fixed a broken nested data example. ([#SOHO-8019](https://jira.infor.com/browse/SOHO-8019))
- `[Datagrid]` Fixed a broken paging example. ([#SOHO-8013](https://jira.infor.com/browse/SOHO-8013))
- `[Datagrid]` Hyperlinks now can be clicked when in a datagrid expandable row. ([#SOHO-8009](https://jira.infor.com/browse/SOHO-8009))
- `[Popupmenu]` Removed extra padding on icon menus ([#SOHO-8006](https://jira.infor.com/browse/SOHO-8006))
- `[Spinbox]` Range limits now work correctly ([#SOHO-7999](https://jira.infor.com/browse/SOHO-7999))
- `[Dropdown]` Fixed not working filtering on nosearch option. ([#SOHO-7998](https://jira.infor.com/browse/SOHO-7998))
- `[Hierarchy]` Children layout and in general layouts where improved. ([#SOHO-7992](https://jira.infor.com/browse/SOHO-7992))
- `[Buttons]` Fixed layout issues on mobile. ([#SOHO-7982](https://jira.infor.com/browse/SOHO-7982))
- `[Datagrid]` Fixed format initialization issue ([#SOHO-7982](https://jira.infor.com/browse/SOHO-7982))
- `[Lookup]` Fixed a problem that caused the lookup to only work once. ([#SOHO-7971](https://jira.infor.com/browse/SOHO-7971))
- `[Treemap]` Fix a bug using `fixture.detectChanges()`. ([#SOHO-7969](https://jira.infor.com/browse/SOHO-7969))
- `[Textarea]` Fixed a bug that made it possible for the count to go to a negative value. ([#SOHO-7952](https://jira.infor.com/browse/SOHO-7952))
- `[Tabs]` Fixed a bug that made extra events fire. ([#SOHO-7948](https://jira.infor.com/browse/SOHO-7948))
- `[Toolbar]` Fixed a with showing icons and text in the overflowmenu. ([#SOHO-7942](https://jira.infor.com/browse/SOHO-7942))
- `[DatePicker]` Fixed an error when restricting dates. ([#SOHO-7922](https://jira.infor.com/browse/SOHO-7922))
- `[TimePicker]` Fixed sort order of times in arabic locales. ([#SOHO-7920](https://jira.infor.com/browse/SOHO-7920))
- `[Multiselect]` Fixed initialization of selected items. ([#SOHO-7916](https://jira.infor.com/browse/SOHO-7916))
- `[Line Chart]` Solved a problem clicking lines to select. ([#SOHO-7912](https://jira.infor.com/browse/SOHO-7912))
- `[Hierarchy]` Improved RTL version ([#SOHO-7888](https://jira.infor.com/browse/SOHO-7888))
- `[Datagrid]` Row click event now shows correct data when using Groups ([#SOHO-7861](https://jira.infor.com/browse/SOHO-7861))
- `[Modal]` Fixed cut of border on checkboxe focus states. ([#SOHO-7856](https://jira.infor.com/browse/SOHO-7856))
- `[Colorpicker]` Fixed cropped labels when longer ([#SOHO-7817](https://jira.infor.com/browse/SOHO-7817))
- `[Label]` Fixed cut off Thai characters ([#SOHO-7814](https://jira.infor.com/browse/SOHO-7814))
- `[Colorpicker]` Fixed styling issue on margins ([#SOHO-7776](https://jira.infor.com/browse/SOHO-7776))
- `[Hierarchy]` Fixed several layout issues and changed the paging example to show the back button on the left. ([#SOHO-7622](https://jira.infor.com/browse/SOHO-7622))
- `[Bar Chart]` Fixed RTL layout issues ([#SOHO-5196](https://jira.infor.com/browse/SOHO-5196))
- `[Lookup]` Made delimiter an option / changable ([#SOHO-4695](https://jira.infor.com/browse/SOHO-4695))

### v4.7.0 Chore & Maintenance

- `[Timepicker]` Added functional and e2e tests ([#SOHO-7809](https://jira.infor.com/browse/SOHO-7809))
- `[General]` Restructured the project to clean up and separate the demo app from code. ([#SOHO-7803](https://jira.infor.com/browse/SOHO-7803))

(56 Jira Issues Solved this release, Backlog Dev 218, Design 101, Unresolved 391, Test Count 232 Functional, 117 e2e )

## v4.6.0

- [Full Jira Release Notes](https://bit.ly/2jodbem)
- [Npm Package](http://npm.infor.com)
- [IDS Enterprise Angular Change Log](https://github.com/infor-design/enterprise-ng/blob/master/docs/CHANGELOG.md)

### v4.6.0 Key New Features

- `[Treemap]` New Component Added
- `[Website]` Launch of new docs site <https://design.infor.com/code/ids-enterprise/latest>
- `[Security]` Ids Now passes CSP (Content Security Policy) Compliance for info see <docs/SECURITY.md>.
- `[Toolbar]` New ["toolbar"](http://usalvlhlpool1.infor.com/4.6.0/components/toolbar-flex/list)
    - Based on css so it is much faster.
    - Expect a future breaking change from flex-toolbar to this toolbar when all features are implemented.
    - As of now collapsible search is not supported yet.

### v4.6.0 Behavior Changes

- `[App Menu]` Now automatically closes when items are clicked on mobile devices.

### v4.6.0 Improvements

- `[Angular]` Validation now allows dynamic functions.
- `[Editor]` Added a clear method.
- `[Locale]` Map iw locale to Hebrew.
- `[Locale]` Now defaults locals with no country. For example en maps to en-US es and es-ES.
- `[Color Picker]` Added option to clear the color.
- `[Angular]` Allow Formatters, Editors to work with Soho. without the migration script.
- `[Added a new labels example <http://usalvlhlpool1.infor.com/4.6.0/components/form/example-labels.html>
- `[Angular]` Added new Chart Wrappers (Line, Bar, Column ect ).
- `[Datagrid]` Added file up load editor.
- `[Editor]` Its possible to put a link on an image now.

### v4.6.0 Code Updates / Breaking Changes

- `[Templates]` The internal template engine changed for better XSS security as a result one feature is no longer supported. If you have a delimiter syntax to embed html like `{{& name}}`, change this to be `{{{name}}}`.
- `[jQuery]` Updated from 3.1.1 to 3.3.1.

### v4.6.0 Bug Fixes

- `[Angular]` Added fixes so that the `soho.migrate` script is no longer needed.
- `[Angular Datagrid]` Added filterWhenTyping option.
- `[Angular Popup]` Expose close, isOpen and keepOpen.
- `[Angular Linechart]` Added "xAxis" and "yAxis" options.
- `[Angular Treemap]` Added new wrapper.
- `[Angular Rating]` Added a rating wrapper.
- `[Angular Circle Page]` Added new wrapper.
- `[Checkbox]` Fixed issue when you click the top left of the page, would toggle the last checkbox.
- `[Composite Form]` Fixed broken swipe.
- `[Colorpicker]` Fixed cases where change did not fire.
- `[Colorpicker]` Added short field option.
- `[Completion Chart]` Added more colors.
- `[Datagrid]` Fixed some misaligned icons on short row height.
- `[Datagrid]` Fixed issue that blank dropdown filter items would not show.
- `[Datagrid]` Added click arguments for more information on editor clicks and callback data.
- `[Datagrid]` Fixed wrong data on events on second page with expandable row.
- `[Datagrid]` Fixed focus / filter bugs.
- `[Datagrid]` Fixed bug with filter dropdowns on IOS.
- `[Datagrid]` Fixed column alignment when scrolling and RTL.
- `[Datagrid]` Fixed NaN error when using the colspan example.
- `[Datagrid]` Made totals work correctly when filtering.
- `[Datagrid]` Fixed issue with focus when multiple grids on a page.
- `[Datagrid]` Removed extra rows from the grid export when using expandable rows.
- `[Datagrid]` Fixed performance of select all on paging client side.
- `[Datagrid]` Fixed text alignment on header when some columns are not filterable.
- `[Datagrid]` Fixed wrong cursor on non actionable rows.
- `[Hierarchy]` Fixed layout issues.
- `[Mask]` Fixed issue when not using decimals in the pattern option.
- `[Modal]` Allow editor and dropdown to properly block the submit button.
- `[Menu Button]` Fixed beforeOpen so it also runs on submenus.
- `[Message]` Fixed XSS vulnerability.
- `[Pager]` Added fixes for RTL.
- `[List Detail]` Improved amount of space the header takes
- `[Multiselect]` Fixed problems when using the tab key well manipulating the multiselect.
- `[Multiselect]` Fixed bug with select all not working correctly.
- `[Multiselect]` Fixed bug with required validation rule.
- `[Spinbox]` Fixed issue on short field versions.
- `[Textarea]` Fixed issue with counter when in angular and on a modal.
- `[Toast]` Fixed XSS vulnerability.
- `[Tree]` Fixed checkbox click issue.
- `[Lookup]` Fixed issue in the example when running on Edge.
- `[Validation]` Fixed broken form submit validation.
- `[Vertical Tabs]` Fix cut off header.

(98 Jira Issues Solved this release, Backlog Dev 388, Design 105, Unresolved 595, Test Coverage 6.66%)

## v4.5.0

### v4.5.0 Key New Features

- `[Font]` Experimental new font added from IDS as explained.
- `[Datagrid]` Added support for pasting from excel.
- `[Datagrid]` Added option to specify which column stretches.

### v4.5.0 Behavior Changes

- `[Search Field]` `ESC` incorrectly cleared the field and was inconsistent. The proper key is `ctrl + backspace` (PC )/ `alt + delete` (mac) to clear all field contents. `ESC` no longer does anything.

### v4.5.0 Improvements

- `[Datagrid]` Added support for a two line title on the header.
- `[Dropdown]` Added onKeyPress override for custom key strokes.
- `[Contextual Action Panel]` Added an option to add a right side close button.
- `[Datepicker]` Added support to select ranges.
- `[Maintenence]` Added more unit tests.
- `[Maintenence]` Removed jsHint in favor of Eslint.

### v4.5.0 Code Updates / Breaking Changes

- `[Swaplist]` changed custom events `beforeswap and swapupdate` data (SOHO-7407). From `Array: list-items-moved` to `Object: from: container-info, to: container-info and items: list-items-moved`. It now uses data in a more reliable way

### v4.5.0 Bug Fixes

- `[Angular]` Added new wrappers for Radar, Bullet, Line, Pie, Sparkline.
- `[Angular Dropdown]` Fixed missing data from select event.
- `[Colorpicker]` Added better translation support.
- `[Compound Field]` Fixed layout with some field types.
- `[Datepicker]` Fixed issues with validation in certain locales.
- `[Datepicker]` Not able to validate on MMMM.
- `[Datagrid]` Fixed bug that filter did not work when it started out hidden.
- `[Datagrid]` Fixed issue with context menu not opening repeatedly.
- `[Datagrid]` Fixed bug in indeterminate paging with smaller page sizes.
- `[Datagrid]` Fixed error when editing some numbers.
- `[Datagrid]` Added support for single line markup.
- `[Datagrid]` Fixed exportable option, which was not working for both csv and xls export.
- `[Datagrid]` Fixed column sizing logic to work better with alerts and alerts plus text.
- `[Datagrid]` Fixed bug when reordering rows with expandable rows.
- `[Datagrid]` Added events for opening and closing the filter row.
- `[Datagrid]` Fixed bugs on multiselect + tree grid.
- `[Datagrid]` Fixed problems with missing data on click events when paging.
- `[Datagrid]` Fixed problems editing with paging.
- `[Datagrid]` Fixed Column alignment calling updateDataset.
- `[Datagrid]` Now passes sourceArgs for the filter row.
- `[Dropdown]` Fixed cursor on disabled items.
- `[Editor]` Added paste support for links.
- `[Editor]` Fixed bug that prevented some shortcut keys from working.
- `[Editor]` Fixed link pointers in readonly mode.
- `[Expandable Area]` Fixed bug when not working on second page.
- `[General]` Some ES6 imports missing.
- `[Personalization]` Added support for cache bust.
- `[Locale]` Fixed some months missing in some cultures.
- `[Listview]` Removed redundant resize events.
- `[Line]` Fixed problems updating data.
- `[Mask]` Fixed bug on alpha masks that ignored the last character.
- `[Modal]` Allow enter key to be stopped for forms.
- `[Modal]` Allow filter row to work if a grid is on a modal.
- `[Fileupload]` Fixed bug when running in Contextual Action Panel.
- `[Searchfield]` Fixed wrong width.
- `[Step Process]` Improved layout and responsive.
- `[Step Process]` Improved wrapping of step items.
- `[Targeted Achievement]` Fixed icon alignment.
- `[Timepicker]` Fixed error calling removePunctuation.
- `[Text Area]` Adding missing classes for use in responsive-forms.
- `[Toast]` Fixed missing animation.
- `[Tree]` Fixed a bug where if the callback is not async the node wont open.
- `[Track Dirty]` Fixed error when used on a file upload.
- `[Track Dirty]` Did not work to reset dirty on editor and Multiselect.
- `[Validation]` Fixed more extra events firing.

(67 Jira Issues Solved this release, Backlog Dev 378, Design 105, Unresolved 585, Test Coverage 6% )<|MERGE_RESOLUTION|>--- conflicted
+++ resolved
@@ -8,11 +8,8 @@
 
 ### v4.19.0 Fixes
 
-<<<<<<< HEAD
 - `[Listview]` Improved accessibility when configured as selectable (all types), as well as re-enabled accessibility e2e tests. ([#403](https://github.com/infor-design/enterprise/issues/403))
-=======
 - `[Datagrid]` Fixed charts in columns not resizing correctly to short row height. ([#1930](https://github.com/infor-design/enterprise/issues/1930))
->>>>>>> 5b8741b4
 - `[Datagrid]` Fixed an issue for xss where console.log was not sanitizing and make grid to not render. ([#1941](https://github.com/infor-design/enterprise/issues/1941))
 
 ### v4.19.0 Chores & Maintenance
