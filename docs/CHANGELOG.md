--- conflicted
+++ resolved
@@ -1,8 +1,6 @@
 # What's New with Enterprise
 
-<<<<<<< HEAD
 ## v4.83.1
-=======
 ## v4.86.0
 
 ## v4.86.0 Features
@@ -46,7 +44,6 @@
 - `[Tooltip]` Fixed invisible links on hover on tooltips in contrast mode. ([7737](https://github.com/infor-design/enterprise/issues/7737))
 - `[WeekView]` Fixed bug where agenda variant ignored `showAllDay` setting. ([#7700](https://github.com/infor-design/enterprise/issues/7700))
 
->>>>>>> ff660f5d
 ## v4.85.0
 ## v4.84.3 Fixes
 
