--- conflicted
+++ resolved
@@ -26,11 +26,8 @@
 - `[Button]` Fixed the button disabled method to no longer use class `is-disabled`. ([#3447](https://github.com/infor-design/enterprise-ng/issues/799))
 - `[Charts]` Fixed an issue where selected items were being deselected after resizing the page. ([#323](https://github.com/infor-design/enterprise/issues/323))
 - `[Colorpicker]` Fixed an issue where the color swatches shift when the colorpicker has a scrollbar. ([#2266](https://github.com/infor-design/enterprise/issues/2266))
-<<<<<<< HEAD
 - `[Custom Builds]` Fixed issues related to custom builds specifically requiring the Datagrid component failing to compile. ([#3784](https://github.com/infor-design/enterprise/issues/3784))
-=======
 - `[Datagrid]` Fixed an issue where row data was not available for serializer with Treegrid. ([#3663](https://github.com/infor-design/enterprise/issues/3724))
->>>>>>> 342bd2cf
 - `[ContextualActionPanel]` Fixed an issue where toolbars in CAP are not torn down on destroy. ([#3785](https://github.com/infor-design/enterprise/issues/3785))
 - `[ContextualActionPanel]` Fixed an issue where nested caps or closing and reopening caps would not work. ([#801](https://github.com/infor-design/enterprise-ng/issues/801))
 - `[Datagrid]` Fixed a css issue in dark uplift mode where the group row lines were not visible. ([#3649](https://github.com/infor-design/enterprise/issues/3649))
