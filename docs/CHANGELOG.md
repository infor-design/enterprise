--- conflicted
+++ resolved
@@ -50,11 +50,8 @@
 - `[Swaplist]` Fixed an issue where lists were overlapping on uplift theme. ([#3452](https://github.com/infor-design/enterprise/issues/3452))
 - `[Tabs]` Fixed the position of error icon too close to the border on focus state. ([#3544](https://github.com/infor-design/enterprise/issues/3544))
 - `[Tabs-Vertical]` Fixed an issue where the content cannot scroll on mobile view. ([#3542](https://github.com/infor-design/enterprise/issues/3542))
-<<<<<<< HEAD
+- `[Tags]` Fixed a regression on Tag Buttons, where they were visually, vertically misaligned with Tag text. ([#3604](https://github.com/infor-design/enterprise/issues/3604))
 - `[Week-View]` Changed the look of the week-view and day-view day of the week so its a 3 (or 2) letter abbreviation and emphasizes the date and spans two lines. This makes all the days of the week the same length. ([#3262](https://github.com/infor-design/enterprise/issues/3262))
-=======
-- `[Tags]` Fixed a regression on Tag Buttons, where they were visually, vertically misaligned with Tag text. ([#3604](https://github.com/infor-design/enterprise/issues/3604))
->>>>>>> fd48614b
 
 ## v4.26.0
 
