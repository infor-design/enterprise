# What's New with Enterprise

## v4.67.0

## v4.67.0 Features

<<<<<<< HEAD
- `[Searchfield]` Added puppeteer script for filter and sort icon. ([#6007](https://github.com/infor-design/enterprise/issues/6007))
=======
- `[Searchfield]` Added puppeteer script for custom icon. ([#6723](https://github.com/infor-design/enterprise/issues/6723))
>>>>>>> d38cae29

## v4.67.0 Fixes

- `[Button]` Added dark theme button colors. ([#6512](https://github.com/infor-design/enterprise/issues/6512))
- `[Calendar]` Fixed a bug in calendar where bottom border is not properly rendering. ([#6668](https://github.com/infor-design/enterprise/issues/6668))
- `[Color Palette]` Added status color CSS classes for color and border-color properties. ([#6711](https://github.com/infor-design/enterprise/issues/6711))
- `[Datagrid]` Updated datagrid header CSS height. ([#6697](https://github.com/infor-design/enterprise/issues/6697))
- `[Listview]` Fix a bug where listview is not rendering properly when dataset has zero integer value. ([#6640](https://github.com/infor-design/enterprise/issues/6640))

## v4.66.0

## v4.66.0 Features

- `[Busyindicator]` Converted protractor tests to puppeteer. ([#6623](https://github.com/infor-design/enterprise/issues/6623))
- `[Calendar]` Converted protractor tests to puppeteer. ([#6524](https://github.com/infor-design/enterprise/issues/6524))
- `[Datagrid]` Added puppeteer script for render only one row. ([#6645](https://github.com/infor-design/enterprise/issues/6645))
- `[Datagrid]` Added test scripts for add row. ([#6644](https://github.com/infor-design/enterprise/issues/6644))
- `[Datepicker]` Added setting for adjusting day using +/- in datepicker. ([#6632](https://github.com/infor-design/enterprise/issues/6632))
- `[Icons]` Added new icons for `interaction` and `interaction-reply`. ([#6666](https://github.com/infor-design/enterprise/issues/6629))
- `[Searchfield]` Added option to add custom icon button. ([#6453](https://github.com/infor-design/enterprise/issues/6453))
- `[Targeted-Achievement]` Added puppeteer test for show tooltip on targeted achievement. ([#6550](https://github.com/infor-design/enterprise/issues/6550))
- `[Textarea]` Converted protractor tests to puppeteer. ([#6629](https://github.com/infor-design/enterprise/issues/6629))

## v4.66.0 Fixes

- `[Datagrid]` Fixed trigger icon background color on hover when row is activated. ([#6679](https://github.com/infor-design/enterprise/issues/6679))
- `[Datagrid]` Fixed the datagrid alert icon was not visible and the trigger cell moves when hovering over when editor has trigger icon. ([#6663](https://github.com/infor-design/enterprise/issues/6663))
- `[Datagrid]` Fixed redundant aria-describedby attributes at cells. ([#6530](https://github.com/infor-design/enterprise/issues/6530))
- `[Datagrid]` Fixed on edit outline in textarea not filling the entire cell. ([#6588](https://github.com/infor-design/enterprise/issues/6588))
- `[Datagrid]` Updated filter phrases for datepicker. ([#6587](https://github.com/infor-design/enterprise/issues/6587))
- `[Datagrid]` Fixed the overflowing of the multiselect dropdown on the page and pushes the container near the screen's edge. ([#6580](https://github.com/infor-design/enterprise/issues/6580))
- `[Datagrid]` Fixed unselectRow on treegrid sending rowData incorrectly. ([#6548](https://github.com/infor-design/enterprise/issues/6548))
- `[Datagrid]` Fixed incorrect rowData for grouping tooltip callback. ([NG#1298](https://github.com/infor-design/enterprise-ng/issues/1298))
- `[Datagrid]` Fixed a bug in treegrid where data are duplicated when row height is changed. ([#4979](https://github.com/infor-design/enterprise/issues/4979))
- `[Datagrid]` Fix bug on where changing groupable and dataset does not update datagrid. ([NG#1332](https://github.com/infor-design/enterprise-ng/issues/1332))
- `[Datepicker]` Fixed missing monthrendered event on initial calendar open. ([NG#1345](https://github.com/infor-design/enterprise-ng/issues/1345))
- `[Editor]` Fixed a bug where paste function is not working on editor when copied from Windows Adobe Reader. ([#6521](https://github.com/infor-design/enterprise/issues/6521))
- `[Editor]` Fixed a bug where editor has dark screen after inserting an image. ([NG#1323](https://github.com/infor-design/enterprise-ng/issues/1323))
- `[Editor]` Fixed a bug where reset dirty is not working on special characters in Edge browser. ([#6584](https://github.com/infor-design/enterprise/issues/6584))
- `[Fileupload Advanced]` Fixed on max fileupload limit. ([#6625](https://github.com/infor-design/enterprise/issues/6625))
- `[Monthview]` Fixed missing legend data on visible previous / next month with using loadLegend API. ([#6665](https://github.com/infor-design/enterprise/issues/6665))
- `[Notification]` Updated css of notification to fix alignment in rtl mode. ([#6555](https://github.com/infor-design/enterprise/issues/6555))
- `[Searchfield]` Fixed a bug on Mac OS Safari where x button can't clear the contents of the searchfield. ([#6631](https://github.com/infor-design/enterprise/issues/6631))
- `[Popdown]` Fixed popdown not closing when clicking outside in NG. ([NG#1304](https://github.com/infor-design/enterprise-ng/issues/1304))
- `[Tabs]` Fixed on close button not showing in Firefox. ([#6610](https://github.com/infor-design/enterprise/issues/6610))
- `[Tabs]` Remove target panel element on remove event. ([#6621](https://github.com/infor-design/enterprise/issues/6621))
- `[Tabs Module]` Fixed category border when focusing the searchfield. ([#6618](https://github.com/infor-design/enterprise/issues/6618))
- `[Toolbar Searchfield]` Fixed searchfield toolbar in alternate style. ([#6615](https://github.com/infor-design/enterprise/issues/6615))
- `[Tooltip]` Fixed tooltip event handlers created on show not cleaning up properly on hide. ([#6613](https://github.com/infor-design/enterprise/issues/6613))

(39 Issues Solved This Release, Backlog Enterprise 1105, Backlog Ng 42, 1102 Functional Tests, 1380 e2e Tests, 462 Puppeteer Tests)

## v4.65.0

## v4.65.0 Features

- `[Bar]` Enhanced the VPAT accessibility in bar chart. ([#6074](https://github.com/infor-design/enterprise/issues/6074))
- `[Bar]` Added puppeteer script for axis labels test. ([#6551](https://github.com/infor-design/enterprise/issues/6551))
- `[Bubble]` Converted protractor tests to puppeteer. ([#6527](https://github.com/infor-design/enterprise/issues/6527))
- `[Bullet]` Converted protractor tests to puppeteer. ([#6622](https://github.com/infor-design/enterprise/issues/6622))
- `[Cards]` Added puppeteer script for cards test. ([#6525](https://github.com/infor-design/enterprise/issues/6525))
- `[Datagrid]` Added tooltipOption settings for columns. ([#6361](https://github.com/infor-design/enterprise/issues/6361))
- `[Datagrid]` Added add multiple rows option. ([#6404](https://github.com/infor-design/enterprise/issues/6404))
- `[Datagrid]` Added puppeteer script for refresh column. ([#6212](https://github.com/infor-design/enterprise/issues/6212))
- `[Datagrid]` Added puppeteer script for cell editing test. ([#6552](https://github.com/infor-design/enterprise/issues/6552))
- `[Modal]` Added icon puppeteer test for modal component. ([#6549](https://github.com/infor-design/enterprise/issues/6549))
- `[Tabs]` Added puppeteer script for new searchfield design ([#6282](https://github.com/infor-design/enterprise/issues/6282))
- `[Tag]` Converted protractor tests to puppeteer. ([#6617](https://github.com/infor-design/enterprise/issues/6617))
- `[Targeted Achievement]` Converted protractor tests to puppeteer. ([#6627](https://github.com/infor-design/enterprise/issues/6627))

## v4.65.0 Fixes

- `[Accordion]` Fixed the bottom border of the completely disabled accordion in dark mode. ([#6406](https://github.com/infor-design/enterprise/issues/6406))
- `[AppMenu]` Fixed a bug where events are added to the wrong elements for filtering. Also fixed an issue where if no accordion is added the app menu will error. ([#6592](https://github.com/infor-design/enterprise/issues/6592))
- `[Chart]` Removed automatic legend bottom placement when reaching a minimum width. ([#6474](https://github.com/infor-design/enterprise/issues/6474))
- `[Chart]` Fixed the result logged in console to be same as the Soho Interfaces. ([NG#1296](https://github.com/infor-design/enterprise-ng/issues/1296))
- `[ContextualActionPanel]` Fixed a bug where the toolbar searchfield with close icon looks off on mobile viewport. ([#6448](https://github.com/infor-design/enterprise/issues/6448))
- `[Datagrid]` Fixed a bug in datagrid where focus is not behaving properly when inlineEditor is set to true. ([NG#1300](https://github.com/infor-design/enterprise-ng/issues/1300))
- `[Datagrid]` Fixed a bug where `treegrid` doesn't expand a row via keyboard when editable is set to true. ([#6434](https://github.com/infor-design/enterprise/issues/6434))
- `[Datagrid]` Fixed a bug where the search icon and x icon are misaligned across datagrid and removed extra margin space in modal in Firefox. ([#6418](https://github.com/infor-design/enterprise/issues/6418))
- `[Datagrid]` Fixed a bug where page changed to one on removing a row in datagrid. ([#6475](https://github.com/infor-design/enterprise/issues/6475))
- `[Datagrid]` Header is rerendered when calling updated method, also added paging info settings. ([#6476](https://github.com/infor-design/enterprise/issues/6476))
- `[Datagrid]` Fixed a bug where column widths were not changing in settings. ([#5227](https://github.com/infor-design/enterprise/issues/5227))
- `[Datagrid]` Fixed a bug where it renders all rows in the datagrid when adding one row. ([#6491](https://github.com/infor-design/enterprise/issues/6491))
- `[Datagrid]` Fixed a bug where using shift-click to multiselect on datagrid with treeGrid setting = true selects from the first row until bottom row. ([NG#1274](https://github.com/infor-design/enterprise-ng/issues/1274))
- `[Datepicker]` Fixed a bug where the datepicker is displaying NaN when using french format. ([NG#1273](https://github.com/infor-design/enterprise-ng/issues/1273))
- `[Datepicker]` Added listener for calendar `monthrendered` event and pass along. ([NG#1324](https://github.com/infor-design/enterprise-ng/issues/1324))
- `[Input]` Fixed a bug where the password does not show or hide in Firefox. ([#6481](https://github.com/infor-design/enterprise/issues/6481))
- `[Listview]` Fixed disabled font color not showing in listview. ([#6391](https://github.com/infor-design/enterprise/issues/6391))
- `[Listview]` Changed toolbar-flex to contextual-toolbar for multiselect listview. ([#6591](https://github.com/infor-design/enterprise/issues/6591))
- `[Locale]` Added monthly translations. ([#6556](https://github.com/infor-design/enterprise/issues/6556))
- `[Lookup]` Fixed a bug where search-list icon, launch icon, and ellipses is misaligned and the table and title overlaps in responsive view. ([#6487](https://github.com/infor-design/enterprise/issues/6487))
- `[Modal]` Fixed an issue on some monitors where the overlay is too dim. ([#6566](https://github.com/infor-design/enterprise/issues/6566))
- `[Page-Patterns]` Fixed a bug where the header disappears when the the last item in the list is clicked and the browser is smaller in Chrome and Edge. ([#6328](https://github.com/infor-design/enterprise/issues/6328))
- `[Tabs Module]` Fixed multiple UI issues in tabs module with searchfield. ([#6526](https://github.com/infor-design/enterprise/issues/6526))
- `[ToolbarFlex]` Fixed a bug where the teardown might error on situations. ([#1327](https://github.com/infor-design/enterprise/issues/1327))
- `[Tabs]` Fixed a bug where tabs focus indicator is not fixed on Classic Theme. ([#6464](https://github.com/infor-design/enterprise/issues/6464))
- `[Validation]` Fixed a bug where the tooltip would show on the header when the message has actually been removed. ([#6547](https://github.com/infor-design/enterprise/issues/6547)

(45 Issues Solved This Release, Backlog Enterprise 233, Backlog Ng 42, 1102 Functional Tests, 1420 e2e Tests, 486 Puppeteer Tests)

## v4.64.2 Fixes

- `[Datepicker]` Added listener for calendar monthrendered event and pass along. ([NG#1324](https://github.com/infor-design/enterprise-ng/issues/1324))
- `[Modal]` Fixed bug where popup goes behind modal when in application menu in resizable mode. ([NG#1272](https://github.com/infor-design/enterprise-ng/issues/1272))
- `[Monthview]` Fixed bug where monthview duplicates on updating legends. ([NG#1305](https://github.com/infor-design/enterprise-ng/issues/1305))

## v4.64.0

### v4.64.0 Important Notes

- `[General]` Fixed the map file is no longer included with the minified version of `sohoxi.min.js`. ([#6489](https://github.com/infor-design/enterprise/issues/6489))

## v4.64.0 Features

- `[Accordion]` Added visual regression tests in puppeteer. ([#5836](https://github.com/infor-design/enterprise/issues/5836))
- `[Autocomplete]` Removed protractor tests. ([#6248](https://github.com/infor-design/enterprise/issues/6248))
- `[Bar]` Added the ability to set axis labels on different positions (top, right, bottom, left). ([#5382](https://github.com/infor-design/enterprise/issues/5382))
- `[Blockgrid]` Converted protractor tests to puppeteer. ([#6327](https://github.com/infor-design/enterprise/issues/6327))
- `[Breadcrumb]` Converted protractor tests to puppeteer. ([#6505](https://github.com/infor-design/enterprise/issues/6505))
- `[Button]` Added puppeteer script for button badge toggle test. ([#6449](https://github.com/infor-design/enterprise/issues/6449))
- `[Colors]` Converted protractor tests to puppeteer. ([#6513](https://github.com/infor-design/enterprise/issues/6513))
- `[Counts]` Converted protractor tests to puppeteer. ([#6517](https://github.com/infor-design/enterprise/issues/6517))
- `[Datagrid]` Added a new method for cell editing for new row added. ([#6338](https://github.com/infor-design/enterprise/issues/6338))
- `[Datepicker]` Added puppeteer script for datepicker clear (empty string) test . ([#6421](https://github.com/infor-design/enterprise/issues/6421))
- `[Error Page]` Converted protractor tests to puppeteer. ([#6518](https://github.com/infor-design/enterprise/issues/6518))
- `[Modal]` Added an ability to add icon in title section of the modal. ([#5905](https://github.com/infor-design/enterprise/issues/5905))

## v4.64.0 Fixes

- `[Bar Stacked]` Fixed a bug where chart tooltip total shows 99.999 instead of 100 on 100% Stacked Bar Chart. ([#6236](https://github.com/infor-design/enterprise/issues/6326))
- `[ContextMenu]` Fixed a bug in context menu where it is not indented properly. ([#6223](https://github.com/infor-design/enterprise/issues/6223))
- `[Button]` Fixed a bug where changing from primary to secondary disrupts the css styling. ([#6223](https://github.com/infor-design/enterprise-ng/issues/1282))
- `[Datagrid]` Fixed a bug where toolbar is still visible even no buttons, title and errors appended. ([#6290](https://github.com/infor-design/enterprise/issues/6290))
- `[Datagrid]` Added setting for color change in active checkbox selection. ([#6303](https://github.com/infor-design/enterprise/issues/6303))
- `[Datagrid]` Set changed cell to active when update is finished. ([#6317](https://github.com/infor-design/enterprise/issues/6317))
- `[Datagrid]` Fixed row height of extra-small rows on editable datagrid with icon columns. ([#6284](https://github.com/infor-design/enterprise/issues/6284))
- `[Datagrid]` Added trimSpaces option for leading spaces upon blur. ([#6244](https://github.com/infor-design/enterprise/issues/6244))
- `[Datagrid]` Fixed header alignment when formatter is ellipsis. ([#6251](https://github.com/infor-design/enterprise/issues/6251))
- `[Datagrid]` Fixed a bug where the datepicker icon is not visible when the datagrid starts as non editable and toggled to editable and is visible when the datagrid starts as editable and toggled to non editable. ([#6289](https://github.com/infor-design/enterprise/issues/6289))
- `[Datagrid]` Changed the minDate and maxDate on a demo page to be more current. ([#6416](https://github.com/infor-design/enterprise/issues/6416))
- `[Datepicker]` Fixed a bug where selecting a date that's consecutive to the previous range won't select that date. ([#6272](https://github.com/infor-design/enterprise/issues/6272))
- `[Datepicker]` Fixed a bug where datepicker is not setting time and date consistently in Arabic locale. ([#6270](https://github.com/infor-design/enterprise/issues/6270))
- `[Flex Toolbar]` Fixed the data automation id to be more reliable for popupmenu and overflowed buttons. ([#6175](https://github.com/infor-design/enterprise/issues/6175))
- `[Icons]` Fixed the inconsistency between solid and outlined icons. ([#6165](https://github.com/infor-design/enterprise/issues/6165))
- `[Icons]` Changed the error color to change in themes in some areas. ([#6273](https://github.com/infor-design/enterprise/issues/6273))
- `[Line Chart]` Fixed a bug where the alignment of focus is overlapping another component. ([#6384](https://github.com/infor-design/enterprise/issues/6384))
- `[Listview]` Fixed a bug where the search icon is misaligned in Firefox and Safari. ([#6390](https://github.com/infor-design/enterprise/issues/6390))
- `[Locale]` Fixed incorrect date format for Latvian language. ([#6123](https://github.com/infor-design/enterprise/issues/6123))
- `[Locale]` Fixed incorrect data in `ms-my`, `nn-No` and `nb-NO`. ([#6472](https://github.com/infor-design/enterprise/issues/6472))
- `[Lookup]` Fixed bug where lookup still appeared when modal closes. ([#6218](https://github.com/infor-design/enterprise/issues/6218))
- `[Modal]` Fixed bug where popup goes behind modal when in application menu in resizable mode. ([NG#1272](https://github.com/infor-design/enterprise-ng/issues/1272))
- `[Modal]` Fixed bug where popup goes behind modal when in application menu in resizable mode. ([NG#1272](https://github.com/infor-design/enterprise-ng/issues/1272))
- `[Monthview]` Fixed bug where monthview duplicates on updating legends. ([NG#1305](https://github.com/infor-design/enterprise-ng/issues/1305))
- `[Personalization]` Fixed bug where the dark mode header color was not correct in the tokens and caused the personalization dropdown to be incorrect. ([#6446](https://github.com/infor-design/enterprise/issues/6446))
- `[Tabs]` Fixed memory leak in tabs component. ([NG#1286](https://github.com/infor-design/enterprise-ng/issues/1286))
- `[Tabs]` Fixed a bug where tab focus indicator is not aligned properly in RTL composite forms. ([#6464](https://github.com/infor-design/enterprise/issues/6464))
- `[Targeted-Achievement]` Fixed a bug where the icon is cut off in Firefox. ([#6400](https://github.com/infor-design/enterprise/issues/6400))
- `[Toolbar]` Fixed a bug where the search icon is misaligned in Firefox. ([#6405](https://github.com/infor-design/enterprise/issues/6405))
- `[Toolbar Flex]` Fixed a bug where the `addMenuElementLinks` function execute incorrectly when menu item has multi-level submenus. ([#6120](https://github.com/infor-design/enterprise/issues/6120))
- `[Tree]` The expanded event did not fire when source is being used. ([#1294](https://github.com/infor-design/enterprise-ng/issues/1294))
- `[Typography]` Fixed a bug where the text are overlapping in Firefox. ([#6450](https://github.com/infor-design/enterprise/issues/6450))
- `[WeekView]` Fixed a bug where 'today' date is not being rendered properly. ([#6260](https://github.com/infor-design/enterprise/issues/6260))
- `[WeekView]` Fixed a bug where month-year label is not changing upon clicking the arrow button. ([#6415](https://github.com/infor-design/enterprise/issues/6415))
- `[Validator]` Fixed a bug where toolbar error message still appears after error is removed. ([#6253](https://github.com/infor-design/enterprise/issues/6253))

(61 Issues Solved This Release, Backlog Enterprise 219, Backlog Ng 41, 1100 Functional Tests, 1468 e2e Tests, 436 Puppeteer Tests)

## v4.63.3 Fixes

- `[Validation]` Fixed a bug where the tooltip would show on the header when the message has actually been removed. ([#6547](https://github.com/infor-design/enterprise/issues/6547)

## v4.63.2 Fixes

- `[Personalization]` Re-Fixed bug where the dark mode header color was not correct in the tokens and caused the personalization dropdown to be incorrect, classic theme was missed. ([#6446](https://github.com/infor-design/enterprise/issues/6446)

## v4.63.1 Fixes

- `[Personalization]` Fixed bug where the dark mode header color was not correct in the tokens and caused the personalization dropdown to be incorrect. ([#6446](https://github.com/infor-design/enterprise/issues/6446)

## v4.63.0

## v4.63.0 Fixes

- `[Accordion]` Added expand animation back. ([#6268](https://github.com/infor-design/enterprise/issues/6268))
- `[Badges]` Fixed a bug where in badges is not properly aligned in Contrast Mode. ([#6273](https://github.com/infor-design/enterprise/issues/6273))
- `[Button]` Fixed a bug where notification badges are not destroyed when updating the button settings. ([NG#1241](https://github.com/infor-design/enterprise-ng/issues/1241))
- `[Calendar]` Allowed product devs to add custom css class to event labels in Calendar Component. ([#6304](https://github.com/infor-design/enterprise/issues/6304))
- `[Calendar]` Fixed the thickness of right and bottom border. ([#6246](https://github.com/infor-design/enterprise/issues/6246))
- `[Card]` Fixed a regression bug where the flex toolbar's position was not properly aligned when selecting listview items. ([#6346](https://github.com/infor-design/enterprise/issues/6346)]
- `[Charts]` Fixed the misalignment of the legend and legend color with the highlight of the selected legend. ([#6301](https://github.com/infor-design/enterprise/issues/6301))
- `[ContextualActionPanel]` Moved notification to appropriate location and trigger redraw of styles. ([#6264](https://github.com/infor-design/enterprise/issues/6264))
- `[ContextualActionPanel]` Added close CAP function to a demo example. ([#6274](https://github.com/infor-design/enterprise/issues/6274))
- `[Datagrid]` Fixed misaligned lookup icon button upon click/editing. ([#6233](https://github.com/infor-design/enterprise/issues/6233))
- `[Datagrid]` Fixed a bug where tooltip is not displayed even when settings is turned on in disabled rows. ([#6128](https://github.com/infor-design/enterprise/issues/6128))
- `[Datagrid]` Fixed misaligned lookup icon button upon click/editing. ([#6233](https://github.com/infor-design/enterprise/issues/6233))
- `[Datepicker]` Fixed a bug on setValue() when pass an empty string for clearing field. ([#6168](https://github.com/infor-design/enterprise/issues/6168))
- `[Datepicker]` Fixed a bug on datepicker not clearing in angular version. ([NG#1256](https://github.com/infor-design/enterprise-ng/issues/1256))
- `[Dropdown]` Fixed on keydown events not working when dropdown is nested in label. ([NG#1262](https://github.com/infor-design/enterprise-ng/issues/1262))
- `[Editor]` Fixed editor where toolbar is being focused on after pressing bold/italic keys instead of the text itself. ([#5262](https://github.com/infor-design/enterprise-ng/issues/5262))
- `[Field-Filter]` Fixed alignment of filter icons and text field. ([#5866](https://github.com/infor-design/enterprise/issues/5866))
- `[Field-Options]` Fixed field options label overflow. ([#6255](https://github.com/infor-design/enterprise/issues/6255))
- `[Field-Options]` Fixed a bug where in the text and highlight box are not fit accordingly. ([#6322](https://github.com/infor-design/enterprise/issues/6322))
- `[Field-Options]` Fixed alignment of field options in the Color Picker when in compact mode in Safari and alignment of search icon in Clearable Searchfield. ([#6256](https://github.com/infor-design/enterprise/issues/6256))
- `[Form-Compact]` Fixed alignment of Field 16 and Field 18 in Safari. ([#6345](https://github.com/infor-design/enterprise/issues/6345))
- `[General]` Fixed memory leaks in listview, toolbar, datagrid, cards and header. ([NG#1275](https://github.com/infor-design/enterprise-ng/issues/1275))
- `[Listview]` Added flex toolbar for multiselect listview. ([NG#1249](https://github.com/infor-design/enterprise-ng/issues/1249))
- `[Listview]` Adjusted spaces between the search icon and filter wrapper. ([#6007](https://github.com/infor-design/enterprise/issues/6007))
- `[Listview]` Changed the font size of heading, subheading, and micro in Listview Component. ([#4996](https://github.com/infor-design/enterprise/issues/4996))
- `[Modal]` Fixed on too wide minimum width when close button is enabled. ([NG#1240](https://github.com/infor-design/enterprise-ng/issues/1240))
- `[Searchfield]` Fixed on searchfield clear button not working in Safari. ([6185](https://github.com/infor-design/enterprise-ng/issues/6185))
- `[Searchfield]` Fixed UI issues on the new searchfield design. ([#6331](https://github.com/infor-design/enterprise/issues/6331))
- `[Sink Page]` Fixed misaligned search icon toolbar in sink page. ([#6369](https://github.com/infor-design/enterprise/issues/6369))
- `[Sink Page]` Fixed close icon position in Datagrid section Personalized Column. ([#6375](https://github.com/infor-design/enterprise/issues/6375))
- `[Slider]` Fixed background color of slider in a modal in new dark theme. ([6211](https://github.com/infor-design/enterprise-ng/issues/6211))
- `[Swaplist]` Fixed a bug in swaplist where the filter is not behaving correctly on certain key search. ([#6222](https://github.com/infor-design/enterprise/issues/6222))
- `[SwipeAction]` Fixed scrollbar being visible in firefox. ([#6312](https://github.com/infor-design/enterprise/issues/6312))
- `[Tabs]` Fixed Z-index conflict between modal overlay and draggable module tabs. ([#6297](https://github.com/infor-design/enterprise/issues/6297))
- `[Tabs]` Fixed a bug where the tab activated events are fired on closing a tab. ([#1452](https://github.com/infor-design/enterprise/issues/1452))
- `[Tabs Module` Fixed the new UI searchfield design in Tabs Module component. ([#6348](https://github.com/infor-design/enterprise/issues/6348))
- `[Tabs Module` Ensure searchfield X clear button is visible at smaller breakpoints. ([#5173](https://github.com/infor-design/enterprise/issues/5173))
- `[Tabs Module` Ensure searchfield X clear button is visible at smaller breakpoints. ([#5178](https://github.com/infor-design/enterprise/issues/5178))
- `[Targeted-Achievement]` Added tooltip on icon in targeted-achievement chart ([#6308](https://github.com/infor-design/enterprise/issues/6308))
- `[TextArea]` Fixed medium size text area when in responsive view. ([#6334](https://github.com/infor-design/enterprise/issues/6334))
- `[Validation]` Updated example page to include validation event for email field. ([#6296](https://github.com/infor-design/enterprise/issues/6296))

## v4.63.0 Features

- `[Datagrid]` Added close button on file error message ([#6178](https://github.com/infor-design/enterprise/issues/6178))
- `[Datagrid]` Added puppeteer script for fallback image tooltip text. ([#6278](https://github.com/infor-design/enterprise/issues/6278))
- `[File Upload]` Added close button on file error message. ([#6229](https://github.com/infor-design/enterprise/issues/6229))
- `[Searchfield]` Implemented a new design for searchfield. ([#5865](https://github.com/infor-design/enterprise/issues/5865))

(40 Issues Solved This Release, Backlog Enterprise 191, Backlog Ng 42, 1101 Functional Tests, 1576 e2e Tests, 295 Puppeteer Tests)

## v4.62.3 Fixes

- `[Personalization]` Re-Fixed bug where the dark mode header color was not correct in the tokens and caused the personalization dropdown to be incorrect, classic theme was missed. ([#6446](https://github.com/infor-design/enterprise/issues/6446)

## v4.62.2 Fixes

- `[Personalization]` Fixed bug where the dark mode header color was not correct in the tokens and caused the personalization dropdown to be incorrect. ([#6446](https://github.com/infor-design/enterprise/issues/6446))
- `[Locale]` Fixed incorrect data in `ms-my`, `nn-No` and `nb-NO`. ([#6472](https://github.com/infor-design/enterprise/issues/6472))

## v4.62.1 Fixes

- `[Calendar]` Allow product devs to add custom css class to event labels in Calendar Component. ([#6304](https://github.com/infor-design/enterprise/issues/6304))

## v4.62.0

## v4.62.0 Features

- `[Datagrid]` Added tooltip for fallback image. ([#6178](https://github.com/infor-design/enterprise/issues/6178))
- `[Datepicker]` Added legend load for datepicker. ([NG#1261](https://github.com/infor-design/enterprise-ng/issues/1261))
- `[File Upload]` Added setFailed status ([#5671](https://github.com/infor-design/enterprise/issues/5671))
- `[Icon]` Created a puppeteer script for the new launch icon. ([#5854](https://github.com/infor-design/enterprise/issues/5854))
- `[Icon]` Created a puppeteer script for the new mobile icon. ([#6199](https://github.com/infor-design/enterprise/issues/6199))
- `[Listview]` Added filters in Listview Component. ([#6007](https://github.com/infor-design/enterprise/issues/6007))
- `[Spinbox]` Created a puppeteer script for Spinbox Field sizes on mobile. ([#5843](https://github.com/infor-design/enterprise/issues/5843))
- `[ToolbarFlex]` Allow toolbar flex navigation buttons to have notification badge. ([NG#1235](https://github.com/infor-design/enterprise-ng/issues/1235))

## v4.62.0 Fixes

- `[ApplicationMenu]` Remove a Safari-specific style rule the misaligns the button svg arrow. ([#5722](https://github.com/infor-design/enterprise/issues/5722))
- `[Arrange]` Fix an alignment issue in the demo app. ([#5281](https://github.com/infor-design/enterprise/issues/5281))
- `[Calendar]` Fix day of the week to show three letters as default in range calendar. ([#6193](https://github.com/infor-design/enterprise/issues/6193))
- `[ContextualActionPanel]` Fix an issue with the example page where the Contextual Action Panel is not initialized on open. ([#6065](https://github.com/infor-design/enterprise/issues/6065))
- `[ContextualActionPanel]` Remove unnecessary markup injection behavior from example. ([#6065](https://github.com/infor-design/enterprise/issues/6065))
- `[Datagrid]` Fixed a regression bug where the datepicker icon button and time value upon click were misaligned. ([#6198](https://github.com/infor-design/enterprise/issues/6198))
- `[Datagrid]` Show pagesize selector even in hidePagerOnOnePage mode ([#3706](https://github.com/infor-design/enterprise/issues/3706))
- `[Datagrid]` Corrected a filter type in a demo app page. ([#5497](https://github.com/infor-design/enterprise/issues/5497))
- `[Datagrid]` Remove widths in demo app page to prevent truncation of column. ([#5495](https://github.com/infor-design/enterprise/issues/5495))
- `[Datagrid]` Fixed a regression bug where the datepicker icon button and time value upon click were misaligned. ([#6198](https://github.com/infor-design/enterprise/issues/6198))
- `[Dropdown]` Fixed multiple accessibility issues with multiselect dropdown. ([#6075](https://github.com/infor-design/enterprise/issues/6075))
- `[Dropdown]` Fixed an overflow issue on Windows 10 Chrome. ([#4940](https://github.com/infor-design/enterprise/issues/4940))
- `[Editor]` Fix on editor changing text in another editor. ([NG#1232](https://github.com/infor-design/enterprise-ng/issues/1232))
- `[FileUploadAdvanced]` Fixed a missing link in french locale. ([#6226](https://github.com/infor-design/enterprise/issues/6226))
- `[Homepage]` Fixed instability of the visual tests. ([#6179](https://github.com/infor-design/enterprise/issues/6179))
- `[Lookup]` Remove unnecessary filter from example page. ([#5677](https://github.com/infor-design/enterprise/issues/5677))
- `[Modal]` Updated close method that will close even if there are subcomponents opened. ([#6048](https://github.com/infor-design/enterprise/issues/6048))
- `[Modal]` Fix a demo app issue where the proper settings were not added to the required key in the validation object. ([#5571](https://github.com/infor-design/enterprise/issues/5571))
- `[Tabs/Module]` Override fill style of search icon created by 'soho-personalization'. Fix alignment of close icon in specific circumstance. ([#6207](https://github.com/infor-design/enterprise/issues/6207))
- `[Searchfield]` Fix on searchfield categories where popup wrapper gets duplicated whenever update is called. ([NG#1186](https://github.com/infor-design/enterprise-ng/issues/1186))
- `[Searchfield/Header]` Enhanced the font colors, background colors for the searchfield inside of the header & subheader. ([#6047](https://github.com/infor-design/enterprise/issues/6047))
- `[Tabs]` Fix a bug where tabs indicator is not properly aligned in RTL. ([#6068](https://github.com/infor-design/enterprise/issues/6068))
- `[Tabs/Module]` Fixed a bug the personalization color was the same as the tab color. ([#6236](https://github.com/infor-design/enterprise/issues/6236))
- `[Tag]` Fix on tag text not showing when placed inside a popover. ([#6092](https://github.com/infor-design/enterprise/issues/6092))
- `[Toolbar]` Fixed an issue where the input disappears in toolbar at mobile size. ([#5388](https://github.com/infor-design/enterprise/issues/5388))
- `[Tooltip]` Fixed the `maxWidth` setting to work properly. ([#6100](https://github.com/infor-design/enterprise/issues/6100))
- `[Widget]` Fix on drag image including the overflow area. ([NG#1216](https://github.com/infor-design/enterprise-ng/issues/1216))

(47 Issues Solved This Release, Backlog Enterprise 187, Backlog Ng 37, 1101 Functional Tests, 1574 e2e Tests, 293 Puppeteer Tests)

## v4.61.1

## v4.61.1 Fixes

- `[Datagrid]` Fixed a regression bug where the datepicker icon button and time value upon click were misaligned. ([#6198](https://github.com/infor-design/enterprise/issues/6198))
- `[Tag]` Fix on tag text not showing when placed inside a popover. ([#6092](https://github.com/infor-design/enterprise/issues/6092))
- `[Tooltip]` Fixed the `maxWidth` setting to work properly. ([#6100](https://github.com/infor-design/enterprise/issues/6100))
- `[Widget]` Fix on drag image including the overflow area. ([NG#1216](https://github.com/infor-design/enterprise-ng/issues/1216))

## v4.61.0 Features

- `[ApplicationMenu]` Converted protractor test suites to puppeteer. ([#5835](https://github.com/infor-design/enterprise/issues/5835))
- `[Bar]` Fixed an issue with legend text overlapping. ([#6113](https://github.com/infor-design/enterprise/issues/6113)
- `[Bar]` Converted protractor test suites to puppeteer. ([#5838](https://github.com/infor-design/enterprise/issues/5838)
- `[Bar Stacked]` Converted protractor test suites to puppeteer. ([#5840](https://github.com/infor-design/enterprise/issues/5840))
- `[ContextualActionPanel]` Added setting for cssClass option. ([#1215](https://github.com/infor-design/enterprise-ng/issues/1215))
- `[Datagrid]` Added visual test for responsive view with puppeteer. ([#5844](https://github.com/infor-design/enterprise/issues/5844))
- `[Datagrid]` Changed where image events are added. ([#5442](https://github.com/infor-design/enterprise/issues/5442))
- `[Datepicker]` Added setting in datepicker where you can disable masking input. ([#6080](https://github.com/infor-design/enterprise/issues/6080))
- `[Editor]` Fix a bug where dirty tracker is not reset when using lots of new line in Edge. ([#6032](https://github.com/infor-design/enterprise/issues/6032))
- `[Card]` Fix a memory leak on events. ([#6155](https://github.com/infor-design/enterprise/issues/6155))
- `[Card]` Create a Puppeteer Script for Actionable Button Card ([#6062](https://github.com/infor-design/enterprise/issues/6062))
- `[General]` Added jest image snapshot for visual regression testing with puppeteer. ([#6105](https://github.com/infor-design/enterprise/issues/6105))
- `[General]` Removed global inline function that adds disabled labels to disabled inputs. ([#6131](https://github.com/infor-design/enterprise/issues/6131))
- `[Hierarchy]` Converted the old protractor e2e test suites to puppeteer tests. ([#5833](https://github.com/infor-design/enterprise/issues/5833))
- `[Homepage]` Added homepage puppeteer test scripts and snapshots. ([#5831](https://github.com/infor-design/enterprise/issues/5831))
- `[Icons]` Design removed some deprecated icons. If you are using `info-field` -> should use `icon-info`. If you are using `info-field-solid` -> should use `icon-info-alert`. If you are using `info-field-alert` -> should use `icon-info-alert`. ([#6091](https://github.com/infor-design/enterprise/issues/6091))
- `[Icons]` Update icon design for `icon-mobile`. ([#6144](https://github.com/infor-design/enterprise/issues/6144))
- `[Locale]` Refined some Latvian translations. ([#5969](https://github.com/infor-design/enterprise/issues/5969))
- `[Locale]` Refined some Lithuanian translations. ([#5960](https://github.com/infor-design/enterprise/issues/5960))
- `[Locale]` Refined some Filipino translations. ([#5864](https://github.com/infor-design/enterprise/issues/5864))
- `[Locale]` Refined some Japanese translations. ([#6115](https://github.com/infor-design/enterprise/issues/6115))
- `[Locale]` Added puppeteer script for PH translation ([#6150](https://github.com/infor-design/enterprise/pull/6150))
- `[Process Indicator]` Fixes a double line separator issue on Windows10 Chrome. ([#5997](https://github.com/infor-design/enterprise/issues/5997))
- `[Swipe-action]` Added a Puppeteer Script for Swipe Container. ([#6129](https://github.com/infor-design/enterprise/issues/6129))
- `[Tag]` The dismiss button was missing a button type causing the form to submit. ([#6149](https://github.com/infor-design/enterprise/issues/6149))

## v4.61.0 Fixes

- `[Column Grouped]` Fix an issue where columns with small values were floating above the baseline axis. ([#6109](https://github.com/infor-design/enterprise/issues/6109))
- `[Chart]` Fix collision of legend text and color block. ([#6113](https://github.com/infor-design/enterprise/issues/6113))
- `[ContextualActionPanel]` Fixed UI issues where the toolbars inside of the body moved to the CAPs header instead of retaining to its original place. ([#6041](https://github.com/infor-design/enterprise/issues/6041))
- `[ContextualActionPanel]` Update and fix example-markup page to a working example. ([#6065](https://github.com/infor-design/enterprise/issues/6065))
- `[Datagrid]` Fix a bug in timepicker inside datagrid where hours is reset 0 when changing it to 12. ([#6076](https://github.com/infor-design/enterprise/issues/6076))
- `[Datagrid]` Fix on value not shown in lookup cell in safari. ([#6003](https://github.com/infor-design/enterprise/issues/6003))
- `[Datagrid]` Fix a bug in datagrid where text is align right when using mask options in filter. ([#5999](https://github.com/infor-design/enterprise/issues/5999))
- `[Datagrid]` Fix a bug in datagrid where datepicker range having an exception when having values before changing to range type. ([#6008](https://github.com/infor-design/enterprise/issues/6008))
- `[Datepicker]` Fix on the flickering behavior when range datepicker is shown. ([#6098](https://github.com/infor-design/enterprise/issues/6098))
- `[Dropdown]` Fix on dropdown multiselect where change event is not triggered when clicking X. ([#6098](https://github.com/infor-design/enterprise/issues/6098))
- `[Editor]` Fix a bug in editor where CTRL-H (add hyperlink) breaks the interface. ([#6015](https://github.com/infor-design/enterprise/issues/6015))
- `[Modal]` Changed maximum modal width. ([#6024](https://github.com/infor-design/enterprise/issues/6024))
- `[Dropdown]` Fix a misaligned input in Classic Theme in Firefox. ([#6096](https://github.com/infor-design/enterprise/issues/6096))
- `[Dropdown]` Fix an issue specific to Windows 10 and Chrome where entering a capital letter (Shift + T, e.g.) after opening the dropdown does not focus the entry associated with the letter pressed. ([#6069](https://github.com/infor-design/enterprise/issues/6069))
- `[Dropdown]` Fix on dropdown multiselect where change event is not triggered when clicking X. ([#6098](https://github.com/infor-design/enterprise/issues/6098))
- `[Donut]` Fix center tooltip showing on wrong donut chart when multiple donut charts. ([#6103](https://github.com/infor-design/enterprise/issues/6103))
- `[Editor]` Fix a bug in editor where CTRL-H (add hyperlink) breaks the interface. ([#6015](https://github.com/infor-design/enterprise/issues/6015))
- `[Hyperlinks]` Remove margin and padding from hyperlinks. ([#5991](https://github.com/infor-design/enterprise/issues/5991))
- `[Masthead]` Remove actions button from header in example page. ([#5959](https://github.com/infor-design/enterprise/issues/5959))
- `[Searchfield]` Fix a bug in NG where searchfield is in full width even when it's collapsible. ([NG#1225](https://github.com/infor-design/enterprise-ng/issues/1225))
- `[Spinbox]` Spinbox should update to correct value when Enter is pressed. ([#6036](https://github.com/infor-design/enterprise/issues/6036))
- `[Tabs]` Fixed a bug where the tabs container is focused in Windows10 on Firefox. ([#6110](https://github.com/infor-design/enterprise/issues/6110))
- `[Tabs Module]` Fixes a misaligned search field close button icon. ([#6126](https://github.com/infor-design/enterprise/issues/6126))
- `[Timepicker]` Fix a bug in timepicker where hours reset to 1 when changing period. ([#6049](https://github.com/infor-design/enterprise/issues/6049))
- `[Timepicker]` Fix a bug in timepicker where hours is not properly created when changing from AM/PM. ([#6104](https://github.com/infor-design/enterprise/issues/6104))

(41 Issues Solved This Release, Backlog Enterprise 198, Backlog Ng 38, 1100 Functional Tests, 1635 e2e Tests, 321 Puppeteer Tests)

## v4.60.3

## v4.60.3 Fixes

- `[Tabs/Module]` Fixed a bug the personalization color was the same as the tab color. ([#6236](https://github.com/infor-design/enterprise/issues/6236))

## v4.60.2

## v4.60.2 Fixes

- `[Datagrid]` Fixed a regression bug where the datepicker icon button and time value upon click were misaligned. ([#6198](https://github.com/infor-design/enterprise/issues/6198))

## v4.60.1 Fixes

- `[Column Grouped]` Fix an issue where columns with small values were floating above the baseline axis. ([#6109](https://github.com/infor-design/enterprise/issues/6109))
- `[Datepicker]` Added setting in datepicker where you can disable masking input. ([#6080](https://github.com/infor-design/enterprise/issues/6080))
- `[Datagrid]` Fix a bug in timepicker inside datagrid where hours is reset 0 when changing it to 12. ([#6076](https://github.com/infor-design/enterprise/issues/6076))
- `[Datagrid]` Fix on value not shown in lookup cell in safari. ([#6003](https://github.com/infor-design/enterprise/issues/6003))
- `[Donut]` Fix center tooltip showing on wrong donut chart when multiple donut charts. ([#6103](https://github.com/infor-design/enterprise/issues/6103))
- `[Dropdown]` Fix an issue specific to Windows 10 and Chrome where entering a capital letter (Shift + T, e.g.) after opening the dropdown does not focus the entry associated with the letter pressed. ([#6069](https://github.com/infor-design/enterprise/issues/6069))
- `[Dropdown]` Fix a misaligned input in Classic Theme in Firefox. ([#6096](https://github.com/infor-design/enterprise/issues/6096))
- `[General]` Removed global inline function that adds disabled labels to disabled inputs. ([#6131](https://github.com/infor-design/enterprise/issues/6131))
- `[Tabs]` Fixed a bug where the tabs container is focused in Windows10 on Firefox. ([#6110](https://github.com/infor-design/enterprise/issues/6110))
- `[Timepicker]` Fix a bug in timepicker where hours reset to 1 when changing period. ([#6049](https://github.com/infor-design/enterprise/issues/6049))
- `[Timepicker]` Fix a bug in timepicker where hours is not properly created when changing from AM/PM. ([#6104](https://github.com/infor-design/enterprise/issues/6104))

## v4.60.0 Features

- `[Application Menu]` Added puppeteer tests for resizable application menu. ([#5755](https://github.com/infor-design/enterprise/issues/5755))
- `[Badges]` Update styling of badges. ([#5608](https://github.com/infor-design/enterprise/issues/5608))
- `[Badges/Tags]` Corrected the colors of badges/tags for better accessibility contrast. ([#5673](https://github.com/infor-design/enterprise/issues/5673))
- `[Button]` Fix a bug where updated settings not properly rendering disabled state. ([#5928](https://github.com/infor-design/enterprise/issues/5928))
- `[Calendar]` Added puppeteer script for event colors and legend. ([#6084](https://github.com/infor-design/enterprise/pull/6084))
- `[Card]` Added actionable button card by using `<button>` or `<a>` tags. ([#5768](https://github.com/infor-design/enterprise/issues/5768))
- `[Card]` Added actionable button card by using `<button>` or `<a>` tags. ([#5768](https://github.com/infor-design/enterprise/issues/5768))
- `[Datagrid]` Fix a will add a setting in column to toggle the clearing of cells. ([#5849](https://github.com/infor-design/enterprise/issues/5849))
- `[Dropdown]` Create a Puppeteer Script for Enter key opens dropdown list, when it should only be used to select items within an open list. ([#5842](https://github.com/infor-design/enterprise/issues/5842))
- `[Fileupload]` Added puppeteer test to check that progress bar is present when uploading a file. ([#5808](https://github.com/infor-design/enterprise/issues/5808))
- `[Monthview]` Added ability to update legend on month change. ([#5988](https://github.com/infor-design/enterprise/issues/5988))
- `[Popupmenu]` Correctly position dismissible close icon inside Popupmenu. ([#6083](https://github.com/infor-design/enterprise/issues/6083))
- `[Swipe Container]` Added mobile enhancements and style changes. ([#5615](https://github.com/infor-design/enterprise/issues/5615))
- `[Tooltip]` Converted the tooltip protractor test suites to puppeteer. ([#5830](https://github.com/infor-design/enterprise/issues/5830))

## v4.60.0 Fixes

- `[About/Form]` Fixed a translation issue where there's a space before the colon that is incorrect in French Locales. ([#5817](https://github.com/infor-design/enterprise/issues/5817))
- `[About]` Added event exposure in about component. ([NG#1124](https://github.com/infor-design/enterprise-ng/issues/1124))
- `[Actionsheet]` Fixed an Angular issue where the `renderRootElems` method was not re-rendered when going to other action sheet test pages due to SPA routing concept. ([NG#1188](https://github.com/infor-design/enterprise-ng/issues/1188))
- `[Calendar]` Fixed an issue where you could not have more than one in the same page. ([#6042](https://github.com/infor-design/enterprise/issues/6042))
- `[Column]` Fix a bug where bar size is still showing even the value is zero in column chart. ([#5911](https://github.com/infor-design/enterprise/issues/5911))
- `[Datagrid]` Fix a bug where targeted achievement colors are not displaying correctly when using other locales. ([#5972](https://github.com/infor-design/enterprise/issues/5972))
- `[Datagrid]` Fix a bug in datagrid where filterable headers cannot be tab through in modal. ([#5735](https://github.com/infor-design/enterprise/issues/5735))
- `[Datagrid]` Fix a bug in datagrid where stretch column last broke and the resize would loose the last column. ([#6063](https://github.com/infor-design/enterprise/issues/6063))
- `[Datagrid]` Fix a bug where leading spaces not triggering dirty indicator in editable data cell. ([#5927](https://github.com/infor-design/enterprise/issues/5927))
- `[Datagrid]` Fix Edit Input Date Field on medium row height in Datagrid. ([#5955](https://github.com/infor-design/enterprise/issues/5955))
- `[Datagrid]` Fixed close icon alignment on mobile viewport. ([#6023](https://github.com/infor-design/enterprise/issues/6023))
- `[Datagrid]` Fixed close icon alignment on mobile viewport, Safari browser. ([#5946](https://github.com/infor-design/enterprise/issues/5946))
- `[Datagrid]` Fixed UI alignment of close icon button on mobile view. ([#5947](https://github.com/infor-design/enterprise/issues/5947))
- `[Datagrid]` Fixed file upload icon alignment in datagrid. ([#5846](https://github.com/infor-design/enterprise/issues/5846))
- `[Datepicker]` Fix on initial range values not showing in datepicker. ([NG#1200](https://github.com/infor-design/enterprise-ng/issues/1200))
- `[Dropdown]` Fixed a regression bug where pressing function keys while the dropdown has focus causes letters to be typed. ([#4976](https://github.com/infor-design/enterprise/issues/4976))
- `[Editor]` Changed selector for for image value selection from id to name. ([#5915](https://github.com/infor-design/enterprise/issues/5915))
- `[Editor]` Fix a bug which changes the approach intended by the user after typing in editor. ([#5937](https://github.com/infor-design/enterprise/issues/5937))
- `[Editor]` Fix a bug which clears list format when it's not part of the selected text. ([#5592](https://github.com/infor-design/enterprise/issues/5592))
- `[Editor]` Changed language on the link dialog to use the term "link" for better translations. ([#5987](https://github.com/infor-design/enterprise/issues/5987))
- `[Export]` Added data sanitization in Export to CSV. ([#5982](https://github.com/infor-design/enterprise/issues/5982))
- `[Field Options]` Fixed UI alignment of close icon button (searchfield) in Field Options. ([#5983](https://github.com/infor-design/enterprise/issues/5983))
- `[General]` Fixed several memory leaks with the attached data object. ([#6020](https://github.com/infor-design/enterprise/issues/6020))
- `[Header]` Fixed a regression bug where the buttonset was not properly aligned correctly. ([#6039](https://github.com/infor-design/enterprise/issues/6039))
- `[Icon]` Fixed the translate icon so it can take a color, fixed the tag icon as it was rendered oddly. ([#5870](https://github.com/infor-design/enterprise/issues/5870))
- `[Listbuilder]` Fix on disable bug: Will not enable on call to enable() after disable() twice. ([#5885](https://github.com/infor-design/enterprise/issues/5885))
- `[Locale]` Changed the text from Insert Anchor to Insert Hyperlink. Some translations my still reference anchor until updated from the translation team. ([#5987](https://github.com/infor-design/enterprise/issues/5987))
- `[Modal]` Fixed a bug on hidden elements not focusable when it is turned visible. ([#6086](https://github.com/infor-design/enterprise/issues/6086))
- `[Modal]` Fixed a regression bug where elements inside of the tab panel were being disabled when its `li` tab is not selected (is-selected class) initially. ([NG#1210](https://github.com/infor-design/enterprise-ng/issues/1210))
- `[Searchfield]` Fixed UI alignment of close icon button (searchfield) in Datagrid. ([#5954](https://github.com/infor-design/enterprise/issues/5954))
- `[Tabs Module]` Fixed UI alignment of close icon button on mobile view([#5951](https://github.com/infor-design/enterprise/issues/5951))
- `[Tooltip]` Fixed a bug where the inner html value of the tooltip adds unnecessary whitespace and new line when getting the text value. ([#6059](https://github.com/infor-design/enterprise/issues/6059))

(52 Issues Solved This Release, Backlog Enterprise 222, Backlog Ng 35, 1100 Functional Tests, 1695 e2e Tests, 263 Puppeteer Tests)

## v4.59.4 Fixes

- `[Modal]` Reverted problematic issue. ([#6086](https://github.com/infor-design/enterprise/issues/6086))

## v4.59.3 Fixes

- `[Modal]` Fixed a bug on hidden elements not focusable when it is turned visible. ([#6086](https://github.com/infor-design/enterprise/issues/6086))

## v4.59.2 Fixes

- `[Calendar]` Fixed an issue where you could not have more than one in the same page. ([#6042](https://github.com/infor-design/enterprise/issues/6042))
- `[Header]` Fixed a regression bug where the buttonset was not properly aligned correctly. ([#6039](https://github.com/infor-design/enterprise/issues/6039))

## v4.59.1 Fixes

- `[Modal]` Fixed a regression bug where elements inside of the tab panel were being disabled when its `li` tab is not selected (is-selected class) initially. ([NG#1210](https://github.com/infor-design/enterprise-ng/issues/1210))

## v4.59.0 Markup Changes

- `[About]` Changed the OS Version to not show the version. This is because this information is incorrect and the correct information is no longer given by newer versions of Operating systems in any browser. or this reason the version is removed from the OS field on the about dialog. ([#5813](https://github.com/infor-design/enterprise/issues/5813))

## v4.59.0 Fixes

- `[Calendar]` Added an option to configure month label to use abbreviation and changed month label to display on the first day of the months rendered in calendar. ([#5941](https://github.com/infor-design/enterprise/issues/5941))
- `[Calendar]` Fixed the personalize column checkbox not syncing when having two datagrids. ([#5859](https://github.com/infor-design/enterprise/issues/5859))
- `[Cards]` Added focus state on selected cards. ([#5684](https://github.com/infor-design/enterprise/issues/5684))
- `[Colorpicker]` Fixed a bug where the red diagonal line that goes beyond its border when field-short/form-layout-compact is used. ([#5744](https://github.com/infor-design/enterprise/issues/5744))
- `[Datagrid]` Fixed a bug where the maskOptions function is never called when the grid has filtering. ([#5847](https://github.com/infor-design/enterprise/issues/5847))
- `[Calendar]` Fixed the personalize column checkbox not syncing when having two datagrids. ([#5859](https://github.com/infor-design/enterprise/issues/5859))
- `[Fieldset]` Implemented design improvements. ([#5638](https://github.com/infor-design/enterprise/issues/5638))
- `[Fileupload-Advanced]` Fixed a bug where it cannot add a new file after removing the old one. ([#5598](https://github.com/infor-design/enterprise/issues/5598))
- `[Datagrid]` Fixed a bug where the maskOptions function is never called when the grid has filtering. ([#5847](https://github.com/infor-design/enterprise/issues/5847))
- `[Datagrid]` Fixed a bug where fileupload value is undefined when trying to upload. ([#5846](https://github.com/infor-design/enterprise/issues/5846))
- `[Dropdown]` Clear search matches after an item is selected. ([#5632](https://github.com/infor-design/enterprise/issues/5632))
- `[Dropdown]` Shorten filter delay for single character entries. ([#5793](https://github.com/infor-design/enterprise/issues/5793))
- `[Fieldset]` Implemented design improvements. ([#5638](https://github.com/infor-design/enterprise/issues/5638))
- `[Linechart]` Added default values on line width and y-axis when data in dataset is blank. ([#1172](https://github.com/infor-design/enterprise-ng/issues/1172))
- `[Listview]` Fixed a bug where the alert icons in RTL were missing. ([#5827](https://github.com/infor-design/enterprise/issues/5827))
- `[Locale]` Fixed latvian translation for records per page. ([#5969](https://github.com/infor-design/enterprise/issues/5969))
- `[Locale]` Fixed latvian translation for Select All. ([#5895](https://github.com/infor-design/enterprise/issues/5895))
- `[Locale]` Capitalized the finnish translation for seconds. ([#5894](https://github.com/infor-design/enterprise/issues/5894))
- `[Locale]` Added missing translations for font picker. ([#5784](https://github.com/infor-design/enterprise/issues/5784))
- `[Modal]` Fixed a close button overlapped when title is long. ([#5795](https://github.com/infor-design/enterprise/issues/5795))
- `[Modal]` Modal exits if Escape key is pressed in datagrid. ([#5796](https://github.com/infor-design/enterprise/issues/5796))
- `[Modal]` Fixed modal focus issues with inline display none. ([#5875](https://github.com/infor-design/enterprise/issues/5875))
- `[Searchfield]` Fixed a bug where the close button icon is overlapping with the search icon in RTL. ([#5807](https://github.com/infor-design/enterprise/issues/5807))
- `[Spinbox]` Fixed a bug where the spinbox controls still show the ripple effect even it's disabled. ([#5719](https://github.com/infor-design/enterprise/issues/5719))
- `[Tabs]` Added the ability to set the position of counts via settings (top & bottom), removed the counts in spillover, and positioned the counts depending on the current locale. ([#5258](https://github.com/infor-design/enterprise/issues/5258))
- `[Tabs Module]` Fixed the searcfield menu inside of tabs module in responsive layout. ([#6320](https://github.com/infor-design/enterprise/issues/6320))
- `[Toolbar]` Fixed an issue where things in the page get scrambled if you have a button with undefined ids. ([#1194](https://github.com/infor-design/enterprise-ng/issues/1194))

## v4.59.0 Features

- `[Calendar]` Modify validations to allow custom colors. ([#5743](https://github.com/infor-design/enterprise/issues/5743))
- `[Accordion]` Adjusted spacing and hitboxes for Mobile Enhancements. ([#5611](https://github.com/infor-design/enterprise/issues/5611))
- `[Area]` Converted the area protractor test suites to puppeteer. ([#5834](https://github.com/infor-design/enterprise/issues/5834))
- `[Cards]` Added mobile enhancements and style changes. ([#5609](https://github.com/infor-design/enterprise/issues/5609))
- `[Button]` Added test scripts for button. ([#5851](https://github.com/infor-design/enterprise/issues/5851))
- `[BusyIndicator]` Added hide event. ([#5794](https://github.com/infor-design/enterprise/issues/5794))
- `[Column]` Added example page for legend colors. ([#5761](https://github.com/infor-design/enterprise/issues/5761))
- `[Datagrid]` Added datagrid feature using arrow keys to select. ([#5713](https://github.com/infor-design/enterprise/issues/5713))
- `[Datagrid]` Added exportToCsv option for datagrid toolbar. ([#5786](https://github.com/infor-design/enterprise/issues/5786))
- `[Datagrid]` Added new event `filteroperatorchanged` to datagrid. ([#5899](https://github.com/infor-design/enterprise/issues/5899))
- `[File Upload]` Added puppeteer tests for file upload. ([#5808](https://github.com/infor-design/enterprise/issues/5808))
- `[Toolbar-Flex]` Added responsive design for searchfield with categories and basic searchfield. ([#5619](https://github.com/infor-design/enterprise/issues/5619))
- `[Timepicker]` Added settings in timepicker to limit the hours that can be selected. ([#5880](https://github.com/infor-design/enterprise/issues/5880))
- `[TrackDirty]` Converted the trackdirty protractor test suites to puppeteer. ([#5829](https://github.com/infor-design/enterprise/issues/5829))

(47 Issues Solved This Release, Backlog Enterprise 219, Backlog Ng 34, 1100 Functional Tests, 1692 e2e Tests, 179 Puppeteer Tests)

## v4.58.3 Fixes

- `[Datagrid]` Added new event `filteroperatorchanged` to datagrid. ([#5899](https://github.com/infor-design/enterprise/issues/5899))

## v4.58.2 Fixes

- `[Toolbar]` Fixed an issue where things in the page get scrambled if you have a button with undefined ids. ([#1194](https://github.com/infor-design/enterprise-ng/issues/1194))

## v4.58.1 Fixes

- `[Misc]` Fixed several security issues with xss (details hidden). ([#GSHA](https://github.com/infor-design/enterprise/security/advisories))

## v4.58.0 Features

- `[Accordion]` Added puppeteer tests for accordion. ([#5836](https://github.com/infor-design/enterprise/issues/5836))
- `[App Menu]` Fixed a bug causing re-invoke of the entire Application Menu and its child components whenever a new App Menu trigger is added to the stored `triggers` array. ([#5480](https://github.com/infor-design/enterprise/issues/5480))
- `[Actionsheet]` Added puppeteer tests for actionsheet. ([#5832](https://github.com/infor-design/enterprise/issues/5832))
- `[Column]` Added support to add a line chart in column-grouped. ([#4598](https://github.com/infor-design/enterprise/issues/4598))
- `[Column]` Added feature to rotate labels. ([#5773](https://github.com/infor-design/enterprise/issues/5773))
- `[Column Chart]` Added the ability to add axis labels in column-grouped chart. ([#5721](https://github.com/infor-design/enterprise/issues/5721))
- `[Datagrid]` Added option to format numbers and dates based on current locale. ([#5663](https://github.com/infor-design/enterprise/issues/5663))
- `[Slider]` Added support for tooltip to show on load in slider. ([#3747](https://github.com/infor-design/enterprise/issues/3747))

## v4.58.0 Fixes

- `[Modal]` Added option to disable primary trigger on field. ([#5728](https://github.com/infor-design/enterprise/issues/5728))
- `[Calendar]` Fix the header days where it should be seen when scrolled down. ([#5742](https://github.com/infor-design/enterprise/issues/5742))
- `[Datagrid]` Tab doesn't go to cells if cellNavigation is false. ([#5734](https://github.com/infor-design/enterprise/issues/5734))
- `[Calendar]` Fix the header days where it should be seen when scrolled down. ([#5742](https://github.com/infor-design/enterprise/issues/5742))
- `[Contextmenu/Popupmenu]` Fixed breaking of shared menu if a datagrid is present on the page. ([#5818](https://github.com/infor-design/enterprise/issues/5818))
- `[Datagrid]` Tab doesn't go to cells if cellNavigation is false. ([#5734](https://github.com/infor-design/enterprise/issues/5734))
- `[Dropdown]` Clear search matches after an item is selected. ([#5632](https://github.com/infor-design/enterprise/issues/5632))
- `[Locale]` Fix issue in parsing date when AM/PM comes first before Hours (a:hh:mm). ([#5129](https://github.com/infor-design/enterprise/issues/5129))
- `[Modal]` Added option to disable primary trigger on field. ([#5728](https://github.com/infor-design/enterprise/issues/5728))
- `[Searchfield]` Save input value when searchfield collapses but is not cleared via button click or key. ([#5792](https://github.com/infor-design/enterprise/issues/5792))
- `[Tabs]` Fixed regression bug where tabs are no longer working inside the modal. ([#5867](https://github.com/infor-design/enterprise/issues/5867))
- `[Tabs]` Fix focus indicator in Sink Page. ([#5714](https://github.com/infor-design/enterprise/issues/5714))
- `[Tabs-Vertical]` Fixed on Tabs Vertical Aria and Roles. ([#5712](https://github.com/infor-design/enterprise/issues/5712))
- `[Toolbar Searchfield]` Fixed the height the collapse button on a smaller viewport (`766px` and below). ([#5791](https://github.com/infor-design/enterprise/issues/5791))
- `[Lookup]` Rows are selected based on the initial values in the input field. ([#1132](https://github.com/infor-design/enterprise-ng/issues/1132))

(30 Issues Solved This Release, Backlog Enterprise 224, Backlog Ng 33, 1269 Functional Tests, 1689 e2e Tests, 167 Puppeteer Tests)

## v4.57.2 Fixes

- `[Misc]` Fixed several security issues with xss (details hidden). ([#GSHA](https://github.com/infor-design/enterprise/security/advisories))

## v4.57.1 Fixes

- `[Tabs]` Fixed regression bug where tabs are no longer working inside the modal. ([#5867](https://github.com/infor-design/enterprise/issues/5867))

## v4.57.0 Features

- `[Accordion]` Added the ability to have a notification badge in accordion headers. ([#5594](https://github.com/infor-design/enterprise/issues/5594))
- `[Breadcrumb]` Added hitbox styles for breadcrumb. ([#5408](https://github.com/infor-design/enterprise/issues/5408))
- `[Button]` Added the ability to have a hitbox. With this feature, it will have a better tapping/clicking on smaller devices. ([#5568](https://github.com/infor-design/enterprise/issues/5568))
- `[Button]` Added the ability to have a notification badge in buttons. ([#5594](https://github.com/infor-design/enterprise/issues/5594))
- `[Calendar]` Added hitbox option for calendar. ([#5602](https://github.com/infor-design/enterprise/issues/5602))
- `[Checkbox]` Added hitbox area styles for checkboxes. ([#5603](https://github.com/infor-design/enterprise/issues/5603))
- `[Datagrid]` Added Datagrid Fallback Image when image cannot be loaded. ([#5442](https://github.com/infor-design/enterprise/issues/5442))
- `[File Upload]` Show progress percent while file is uploading. ([#3934](https://github.com/infor-design/enterprise/issues/3934))
- `[Input]` Added a new form style `form-layout-large` to input component. ([#5606](https://github.com/infor-design/enterprise/issues/5606))
- `[Icon]` Updated several icons see issue for details. ([#5774](https://github.com/infor-design/enterprise/issues/5774))
- `[Message]` Changed some stylings on mobile experience. ([#5567](https://github.com/infor-design/enterprise/issues/5567))
- `[Modal]` Adjusted stylings on mobile viewport. ([#5601](https://github.com/infor-design/enterprise/issues/5601))
- `[Notification]` Added tooltip in notification. ([#5562](https://github.com/infor-design/enterprise/issues/5562))
- `[Notification]` Added close functions (by ID and latest) in notification. ([#5562](https://github.com/infor-design/enterprise/issues/5562))
- `[Datagrid]` Added support for text filter types to specify a selected filter condition. ([#5750](https://github.com/infor-design/enterprise/issues/5750))
- `[Environment]` Fixed `ie` css class included to html tag for Edge browser. ([#5587](https://github.com/infor-design/enterprise/issues/5587))

### v4.57.0 Markup Changes

- `[Tabs]` Some of the aria attributes have been changed, see the issue for details.([#5712](https://github.com/infor-design/enterprise/issues/5712))
- `[Notification Badge]` Rename methods in Notification Badge for better readability. ([#1169](https://github.com/infor-design/enterprise-ng/issues/1169))

## v4.57.0 Fixes

- `[ApplicationMenu]` Fix for broken UI in Safari when hiding and expanding the navigation menu. ([#5620](https://github.com/infor-design/enterprise/issues/5620))
- `[ApplicationMenu]` Fix application menu broken UI on first render. ([#5766](https://github.com/infor-design/enterprise/issues/5766))
- `[Calendar]` Removed the example legend in the default settings. ([#1130](https://github.com/infor-design/enterprise-ng/issues/1130))
- `[Cards]` Fixed misaligned list within expandable cards pane. ([#5223](https://github.com/infor-design/enterprise/issues/5223))
- `[Counts]` Updated the font size of `xl-text` from `50px` to `48px`. ([#5588](https://github.com/infor-design/enterprise/issues/5588))
- `[Counts]` Fixed title and icon position when in RTL. ([#5566](https://github.com/infor-design/enterprise/issues/5566))
- `[Datagrid]` Removed margin in icon when size is small or extra small. ([#5726](https://github.com/infor-design/enterprise/issues/5726))
- `[Datagrid]` Added additional check for vertical scroll. ([#1154](https://github.com/infor-design/enterprise-ng/issues/1154))
- `[Datepicker]` Fix on default legends being shown regardless if settings have custom legends. ([#5683](https://github.com/infor-design/enterprise/issues/5683))
- `[EmptyMessage]` Added `16px` spacings in the empty message container. ([#5639](https://github.com/infor-design/enterprise/issues/5639))
- `[FieldFilter]` Fixed missing trigger icons on short field filter options. ([#5727](https://github.com/infor-design/enterprise/issues/5727))
- `[Form]` Fixed misaligned trigger icon of datepicker on safari. ([#5751](https://github.com/infor-design/enterprise/issues/5751))
- `[Header]` Fix on Advanced Search not seen on headers when changing colors. ([#5782](https://github.com/infor-design/enterprise/issues/5782))
- `[Locale]` Fixed currency position and a translation on `tl-PH` locale. ([#5695](https://github.com/infor-design/enterprise/issues/5695))
- `[Lookup]` Fix an uncentered lookup icon in composite form. ([#5657](https://github.com/infor-design/enterprise/issues/5657))
- `[Searchfield]` Fix on uneven searchfield in firefox. ([#5620](https://github.com/infor-design/enterprise/issues/5620))
- `[Searchfield]` Fix on uneven searchfield in firefox. ([#5695](https://github.com/infor-design/enterprise/issues/5695))
- `[Searchfield]` Fix on misaligned close button on mobile view. ([#5782](https://github.com/infor-design/enterprise/issues/5782))
- `[Searchfield]` Change width when parent container becomes smaller. ([#4696](https://github.com/infor-design/enterprise/issues/4696))
- `[Spinbox]` Remove functionality of Home and End buttons on Spinbox. ([#5659](https://github.com/infor-design/enterprise/issues/5659))
- `[Spinbox]` Fix spinbox misalignment on sample sizes. ([#5733](https://github.com/infor-design/enterprise/issues/5733))
- `[Tabs]` Fix a bug on vertical tabs scroll on panel containers. ([#5565](https://github.com/infor-design/enterprise/issues/5565))
- `[Treemap]` Fix Treemap's misaligned footer-text on the new theme. ([#5365](https://github.com/infor-design/enterprise/issues/5365))

(41 Issues Solved This Release, Backlog Enterprise 192, Backlog Ng 28, 1166 Functional Tests, 1712 e2e Tests, 150 Puppeteer Tests)

## v4.56.0 Features

- `[ContextualActionPanel]` Changed the color of the toolbar header in the new theme. ([#5685](https://github.com/infor-design/enterprise/issues/5685))
- `[Charts]` Added ability to disable the selection of the charts including the legend. ([#2736](https://github.com/infor-design/enterprise/issues/2736))
- `[Datagrid]` Adds the ability to update values of a specific column on Datagrid. ([#3491](https://github.com/infor-design/enterprise/issues/3491))
- `[Icon]` Updated the launch icon to be less bulky. ([#5595](https://github.com/infor-design/enterprise/issues/5595))
- `[Locale]` Added a new locale tl-PH for phillipines (tagalog). ([#5695](https://github.com/infor-design/enterprise/issues/5695))
- `[Tabs]` Adds the ability to split the tabs. ([#4600](https://github.com/infor-design/enterprise/issues/4600))
- `[Toolbar Flex]` Adds control of buttonset areas via the Buttonset API. ([NG#1101](https://github.com/infor-design/enterprise-ng/issues/1101))

## v4.56.0 Fixes

- `[BusyIndicator]` Sized and Aligned busy indicator within a compact form field. ([#5655](https://github.com/infor-design/enterprise/issues/5655))
- `[Calendar]` Calendar event IDs can support numbers. ([#5556](https://github.com/infor-design/enterprise/issues/5556))
- `[Calendar]` Fixed wrong color on icons on the header. ([#5647](https://github.com/infor-design/enterprise/issues/5647))
- `[Calendar]` Fixed markForRefresh for display range in calendar. ([#5675](https://github.com/infor-design/enterprise/issues/5675))
- `[Calendar]` Adds the ability to support cross year date range in calendar. ([#5675](https://github.com/infor-design/enterprise/issues/5675))
- `[Calendar]` Fixed additional row due to DST for display range in calendar. ([#5675](https://github.com/infor-design/enterprise/issues/5675))
- `[Datagrid]` Date format should reflect in date filter when range option is selected. ([#4864](https://github.com/infor-design/enterprise/issues/4864))
- `[Datagrid]` Add test page for `selectAllCurrentPage` with toolbar count. ([#4921](https://github.com/infor-design/enterprise/issues/4921))
- `[Datepicker]` Fix on datepicker header not being shown in smaller screens. ([#5550](https://github.com/infor-design/enterprise/issues/5550))
- `[Datagrid]` Fixed an issue where the selection idx was not updating after append/update data to child nodes for tree. ([#5631](https://github.com/infor-design/enterprise/issues/5631))
- `[Datagrid]` Fixed a bug where row status is not properly rendered on Tree List. ([#5552](https://github.com/infor-design/enterprise/issues/5552))
- `[Dropdown]` Fixed disabling of function keys F1 to F12. ([#4976](https://github.com/infor-design/enterprise/issues/4976))
- `[Dropdown]` Fixed a bug where selecting the first item on the list doesn't trigger the `change` event that will select the value immediately. ([NG#1102](https://github.com/infor-design/enterprise-ng/issues/1102))
- `[Dropdown]` Fixed an accessibility issue where the error message was unannounced using a screen reader. ([#5130](https://github.com/infor-design/enterprise/issues/5130))
- `[Homepage]` Fix on homepage example charts misaligned when on mobile. ([#5650](https://github.com/infor-design/enterprise/issues/5650))
- `[Popupmenu]` Fixed an not released issue where opening menus limited the ability to click after. ([#5648/#5649](https://github.com/infor-design/enterprise/issues/5648))
- `[Popupmenu]` Allow switches to be clickable in popupmenu for backwards compatibility. ([#1127](https://github.com/infor-design/enterprise-ng/issues/1127))
- `[Icons]` Fix sizes on some of the icons in classic mode. ([#5626](https://github.com/infor-design/enterprise/issues/5626))
- `[Icons]` Fix sizes on some of the icons in tree in classic mode. ([#5626](https://github.com/infor-design/enterprise/issues/5626))
- `[Line Chart]` Fixed a bug where the line chart was not positioned correctly when all the values were zero. ([#5640](https://github.com/infor-design/enterprise/issues/5640))
- `[Listview]` Fixed the links example to better show disabled links. ([#5678](https://github.com/infor-design/enterprise/issues/5678))
- `[Locale]` Fixed an additional case where large numbers cannot be formatted correctly. ([#5605](https://github.com/infor-design/enterprise/issues/5605))
- `[Locale]` Expanded support from 10 to 20 decimal places. Max number is 21, 20 now. ([#5622](https://github.com/infor-design/enterprise/issues/5622))
- `[Tabs]` Fix a bug where tabs indicator is not aligned when scaled down. ([#5164](https://github.com/infor-design/enterprise/issues/5164))
- `[Tabs]` Fix a bug where tabs indicator is not aligned on RTL. ([#5541](https://github.com/infor-design/enterprise/issues/5541))
- `[Tree]` Fix on return item when calling addNode. ([#5334](https://github.com/infor-design/enterprise/issues/5334))

(44 Issues Solved This Release, Backlog Enterprise 176, Backlog Ng 25, 1134 Functional Tests, 1693 e2e Tests)

## v4.55.3 Fixes

- `[Datagrid]` Fixed an issue where the selection idx was not updating after append/update data to child nodes for tree. ([#5631](https://github.com/infor-design/enterprise/issues/5631))
- `[Locale]` Fixed a bug where very large numbers would get a zero added. ([#5308](https://github.com/infor-design/enterprise/issues/5308))
- `[Locale]` Fixed a bug where very large numbers with negative added an extra zero in formatNumber. ([#5318](https://github.com/infor-design/enterprise/issues/5318))
- `[Locale]` Expanded support from 10 to 20 decimal places. Max number is 21, 20 now. ([#5622](https://github.com/infor-design/enterprise/issues/5622))

## v4.55.2 Fixes

- `[Icons]` Fix sizes on some of the icons in classic mode. ([#5626](https://github.com/infor-design/enterprise/issues/5626))

## v4.55.1 Fixes

- `[Locale]` Fixed an additional case where large numbers cannot be formatted correctly. ([#5605](https://github.com/infor-design/enterprise/issues/5605))

## v4.55.0 Features

- `[ApplicationMenu]` Added the ability to resize the app menu. ([#5193](https://github.com/infor-design/enterprise/issues/5193))
- `[Completion Chart]` Added tooltip in completion chart. ([#5346](https://github.com/infor-design/enterprise/issues/5346))
- `[Custom Builds]` Fixed a bug where importing the base Charts API directly would cause an error. ([#5463](https://github.com/infor-design/enterprise/issues/5463))
- `[Datagrid]` Adds the ability to have a selection radio buttons on Datagrid. ([#5384](https://github.com/infor-design/enterprise/issues/5384))
- `[Datagrid]` Added a `verticalScrollToEnd` property when you reached the end of the datagrid list. ([#5435](https://github.com/infor-design/enterprise/issues/5435))
- `[Datagrid]` Added separate mask options for filter row. ([#5519](https://github.com/infor-design/enterprise/issues/5519))
- `[Editor]` Added support for `ol` type attribute to be able to use the other list styles (`alphabetically ordered (lowercase and uppercase)`, and `roman numbers (lowercase and uppercase)`) of `ol` tag. ([#5462](https://github.com/infor-design/enterprise/issues/5462))
- `[Icons]` Now generating the icons from figma instead of sketch, this should be of low impact but keep your eye on icons in general as they have all changed in generation and log any issues found. ([#5170](https://github.com/infor-design/enterprise/issues/5170))
- `[Lookup]` Fixed a bug for short field and its icons not rendering properly. ([#5541](https://github.com/infor-design/enterprise/issues/5541))
- `[Message]` Add info status handling to message.([#5459](https://github.com/infor-design/enterprise/issues/5459))
- `[Message]` Add an optional close button setting to dismiss the message. ([#5464](https://github.com/infor-design/enterprise/issues/5464))
- `[Modal]` Added the ability to have a custom tooltip on modal close button. ([#5391](https://github.com/infor-design/enterprise/issues/5391))
- `[Swaplist]` Added option to copy items from lists instead of moving them. ([#5513](https://github.com/infor-design/enterprise/issues/5513))
- `[Popdown]` Added a click outside event in popdown. ([#3618](https://github.com/infor-design/enterprise/issues/3618))
- `[Timepicker]` Fixed a bug for timepicker icon not rendering properly. ([#5558](https://github.com/infor-design/enterprise/issues/5558))
- `[Typography]` New typography paragraph text style. ([#5325](https://github.com/infor-design/enterprise/issues/5325))

## v4.55.0 Fixes

- `[Cards]` Fixed a bug card group toolbar overlaps then disappears after clicking the checkboxes. ([#5445](https://github.com/infor-design/enterprise/issues/5445))
- `[Calendar]` Fixed month label not set on first enabled date of the month. ([#5581](https://github.com/infor-design/enterprise/issues/5581))
- `[Calendar]` Fix on overlap in today text and calendar view changer when in mobile. ([#5438](https://github.com/infor-design/enterprise/issues/5438))
- `[Charts]` Fixed a bug where automation ids is not properly rendered on legend, text and slices. ([#5441](https://github.com/infor-design/enterprise/issues/5441))
- `[Datagrid]` Fixed a bug where the checkbox overlaps with the label when `editorOptions.multiple` is set to true. Also added formatters and editor for multiselect. ([NG#1075](https://github.com/infor-design/enterprise-ng/issues/1075))
- `[Datagrid]` Fixed an issue where tree list indentation is not left aligned when row has no children and datagrid row height is extra small or small. ([#5487](https://github.com/infor-design/enterprise/issues/5487))
- `[Message]` Added maxWidth setting to allow message to go full width when title is long. ([#5443](https://github.com/infor-design/enterprise/issues/5443))
- `[Datagrid]` Fix unescaped HTML of range value to match escaped HTML of data value. ([#4832](https://github.com/infor-design/enterprise/issues/4832))
- `[Datagrid]` Fix an XSS vulnerability in the name property of the columns objects array. ([#5428](https://github.com/infor-design/enterprise/issues/5428))
- `[Datagrid]` Fixed an issue where the excel export did not download in MS Edge. ([#5507](https://github.com/infor-design/enterprise/issues/5507))
- `[Editor]` Fixed an issue where font color was not working and extra spaces were get removed. ([#5137](https://github.com/infor-design/enterprise/issues/5137))
- `[EmptyMessage]` Fixed a bug where the empty message chart were not properly rendered when using auto height widget/card. ([#5527](https://github.com/infor-design/enterprise/issues/5527))
- `[Hierarchy]` Fixed line and icon alignment in hierarchy when in rtl format. ([#5544](https://github.com/infor-design/enterprise/issues/5544))
- `[Message]` Added maxWidth setting to allow message to go full width when title is long. ([#5443](https://github.com/infor-design/enterprise/issues/5443))
- `[Modal]` Fixed a bug where events are not properly called when calling stacked dialogs. ([#5471](https://github.com/infor-design/enterprise/issues/5471))
- `[Timepicker]` Fixed a bug where the chinese time format doesn't render correctly after selecting time and periods (AM/PM). ([#5420](https://github.com/infor-design/enterprise/issues/5420))
- `[Tree]` Fixed an issue where lengthy node text doesn't wrap to lines and cuts off. ([#5499](https://github.com/infor-design/enterprise/issues/5499))

(51 Issues Solved This Release, Backlog Enterprise 129, Backlog Ng 29, 1222 Functional Tests, 1693 e2e Tests)

## v4.54.3 Fixes

- `[Locale]` Fixed a bug where very large numbers would get a zero added. ([#5308](https://github.com/infor-design/enterprise/issues/5308))
- `[Locale]` Fixed a bug where very large numbers with negative added an extra zero in formatNumber. ([#5318](https://github.com/infor-design/enterprise/issues/5318))
- `[Locale]` Expanded support from 10 to 20 decimal places. Max number is 21, 20 now. ([#5622](https://github.com/infor-design/enterprise/issues/5622))

## v4.54.2 Fixes

- `[Locale]` Fixed an additional case where large numbers cannot be formatted correctly. ([#5605](https://github.com/infor-design/enterprise/issues/5605))

## v4.54.1 Fixes

- `[Datagrid]` Added separate mask options for filter row. ([#5519](https://github.com/infor-design/enterprise/issues/5519))

## v4.54.0 Features

- `[Cards]` Added the ability of single and multi selection of cards. ([#5253](https://github.com/infor-design/enterprise/issues/5253))
- `[Datagrid]` Added support to row reorder for groupable settings. ([#5233](https://github.com/infor-design/enterprise/issues/5233))
- `[Donut]` Added the ability to add center tooltip for Donut. ([#5302](https://github.com/infor-design/enterprise/issues/5302))
- `[Notification Badge]` Added Notification Badge component that has the ability to move to any corner of the icon element. ([#5344](https://github.com/infor-design/enterprise/issues/5344))

## v4.54.0 Fixes

- `[Blockgrid]` Added additional design with no image ([#5379](https://github.com/infor-design/enterprise/issues/5379))
- `[Charts]` Fixed a bug where the vertical grid line strokes were invisible when in High Contrast and Colors was non-Default ([#5301](https://github.com/infor-design/enterprise/issues/5301))
- `[CirclePager]` Fixed a bug where the slides were not properly showing for RTL languages ([#2885](https://github.com/infor-design/enterprise/issues/2885))
- `[CirclePager]` Fixed a bug where the CSS was the same for all of the circles in homepage/example-hero-widget ([#5337](https://github.com/infor-design/enterprise/issues/5337))
- `[ContextualActionPanel]` Added `title` prop in CAP to control the title via `modaSettings`, and added missing `beforeclose` event. ([NG#1048](https://github.com/infor-design/enterprise-ng/issues/1048))
- `[ContextMenu]` Fixed a bug where field option is not rendered properly on mobile ([#5335](https://github.com/infor-design/enterprise/issues/5335))
- `[Datagrid]` - Fixed a bug where the row height cut off the focus ring on the Action Item buttons for Classic/New mode and XS, S, M settings ([#5394](https://github.com/infor-design/enterprise/issues/5394))
- `[Datagrid]` - Fixed a bug where the selection color would bleed through clickable tags. ([#5533](https://github.com/infor-design/enterprise/issues/5533))
- `[Datagrid]` Fixed an issue where toggling the selectable setting did not correctly enable the checkbox. ([#5482](https://github.com/infor-design/enterprise/issues/5482))
- `[Datagrid]` Fixed an issue where row reorder handle align was not right for extra small and small height. ([#5233](https://github.com/infor-design/enterprise/issues/5233))
- `[Datagrid]` - Fixed a bug where the first two columns row heights did not match the others for the Medium setting ([#5366](https://github.com/infor-design/enterprise/issues/5366))
- `[Datagrid]` - Fixed a bug where the font color on tags was black when a row was hovered over in dark mode. Font color now white. ([#5289](https://github.com/infor-design/enterprise/issues/5289))
- `[Datagrid]` Fixed a bug where the font color on tags was black when a row was hovered over in dark mode. Font color now white. ([#5289](https://github.com/infor-design/enterprise/issues/5289))
- `[Datagrid]` Fixed issues with NaN displaying on Decimal and Dropdown inputs when blank options are selected. ([#5395](https://github.com/infor-design/enterprise/issues/5395))
- `[Datagrid]` - Fixed a bug where the row height cut off the focus ring on the Action Item buttons for Classic/New mode and XS, S, M settings ([#5394](https://github.com/infor-design/enterprise/issues/5394))
- `[Datagrid]` Fixed a bug where the font color on tags was black when a row was hovered over in dark mode. Font color now white. ([#5289](https://github.com/infor-design/enterprise/issues/5289))
- `[Datagrid]` Fixed issues with NaN displaying on Decimal and Dropdown inputs when blank options are selected. ([#5395](https://github.com/infor-design/enterprise/issues/5395))
- `[Datagrid]` Delete key should fire event in dropdown search. ([#5402](https://github.com/infor-design/enterprise/issues/5402))
- `[Datepicker]` Fixed a bug where the -/+ keys were not detected in datepicker. ([#5353](https://github.com/infor-design/enterprise/issues/5353))
- `[Datagrid]` Fixed a bug that prevented the headers of the right frozen columns as well as the order date column from being exported properly. ([#5332](https://github.com/infor-design/enterprise/issues/5332))
- `[Datagrid]` Fixed a bug where the font color on tags was black when a row was hovered over in dark mode. Font color now white. ([#5289](https://github.com/infor-design/enterprise/issues/5289))
- `[Datagrid]` Fixed issues with NaN displaying on Decimal and Dropdown inputs when blank options are selected. ([#5395](https://github.com/infor-design/enterprise/issues/5395))
- `[Datagrid]` Fixed a bug where filter options were unable to reopen after doing pagination and clicking other filter options. ([#5286](https://github.com/infor-design/enterprise/issues/5286))
- `[Datepicker]` Fixed a bug where the -/+ keys were not detected in datepicker. ([#5353](https://github.com/infor-design/enterprise/issues/5353))
- `[Donut]` Changed legend design when item exceeds maximum width of chart. ([#5292](https://github.com/infor-design/enterprise/issues/5292))
- `[Dropdown]` Fixed a bug where backspace in Dropdown is not working when pressed. ([#5113](https://github.com/infor-design/enterprise/issues/5113))
- `[Editor]` Added tooltip in fontpicker. ([#5472](https://github.com/infor-design/enterprise/issues/5472))
- `[Fileupload]` Fixed a bug where the required asterisk does not appear on the labels associated with required fields. ([#5285](https://github.com/infor-design/enterprise/issues/5285))
- `[Homepage]` Adjusted height and width of example homepage ([#5425](https://github.com/infor-design/enterprise/issues/5425))
- `[Icon]` Changed button icon colors to slate6 ([#5307](https://github.com/infor-design/enterprise/issues/5307))
- `[Input]` Fixed a bug where clear icon were not properly aligned with the input field in classic mode. ([#5324](https://github.com/infor-design/enterprise/issues/5324))
- `[Locale]` Fixed an issue with the finish time format. ([#5447](https://github.com/infor-design/enterprise/issues/5447))
- `[Lookup]` Fixed an issue where in autoApply with single select the modal will close when paging. ([#5466](https://github.com/infor-design/enterprise/issues/5466))
- `[Lookup]` Fixed an issue where selection for server side and paging was not working. ([#986](https://github.com/infor-design/enterprise-ng/issues/986))
- `[Lookup]` Added api setting to allow duplicate selected value to input element. ([#986](https://github.com/infor-design/enterprise-ng/issues/986))
- `[Modal]` Enter key will trigger primary button when in an input field. ([#5198](https://github.com/infor-design/enterprise/issues/5198))
- `[Monthview]` Fixed a bug where a vertical scroll is showing when it is unnecessary. ([#5350](https://github.com/infor-design/enterprise/issues/5350))
- `[Multiselect]` Fixed a regression bug where clear icon were not properly aligned on compact mode. ([#5396](https://github.com/infor-design/enterprise/issues/5396))
- `[Personalize]` Added css to remove color gradient on overflowing horizontal tab headers. fix is limited to personalize styling ([#5303](https://github.com/infor-design/enterprise/issues/5303))
- `[Popdown]` Remove deprecation console warning. We still consider this component deprecated but will not remove until 5.0 version. The warning was only removed for now. ([#1070](https://github.com/infor-design/enterprise-ng/issues/1070))
- `[ToolbarFlex]` updated logic to account for the AllowTabs property and set toolbar items with a tab-index of 0 when allowTabs is ture ([#5387](https://github.com/infor-design/enterprise/issues/5387))
- `[Tabs]` Remove tabs animation when clicking tabs. ([#4818](https://github.com/infor-design/enterprise-ng/issues/4818))

(40 Issues Solved This Release, Backlog Enterprise 145, Backlog Ng 24, 1195 Functional Tests, 1697 e2e Tests)

### v4.54.0 Markup Changes

- `[TrackDirty]` Removed Track Dirty from the main components list and integrated the underlying examples into their corresponding individual components.([#5319](https://github.com/infor-design/enterprise/issues/5319))

## v4.53.5 Fixes

- `[Lookup]` Fixed two additional issues where selection for server side and paging was not working. ([#986](https://github.com/infor-design/enterprise-ng/issues/986))
- `[Lookup]` Fixed an issue where in autoApply with single select the modal will close when paging. ([#5466](https://github.com/infor-design/enterprise/issues/5466))

## v4.53.3 Fixes

- `[Lookup]` Fixed an issue where selection for server side and paging was not working. ([#986](https://github.com/infor-design/enterprise-ng/issues/986))

## v4.53.0 Features

- `[Action Sheet]` Added a mobile device-friendly action sheet component. ([#5256](https://github.com/infor-design/enterprise/issues/5256))
- `[Cards]` Added card variations (Status, Hyperlink and Photo Card) with improve hitboxes for tapping. ([#5250](https://github.com/infor-design/enterprise/issues/5250))
- `[Cards]` Added improvements to the expandable cards and made a jQuery instance to be available in the angular wrapper. ([#5252](https://github.com/infor-design/enterprise/issues/5252))
- `[ContextualActionPanel]` Added vertical tabs example on the Contextual Action Panel. ([#5234](https://github.com/infor-design/enterprise/issues/5234))
- `[Swipe Action]` Added a mobile device-friendly swipe action component. ([#5254](https://github.com/infor-design/enterprise/issues/5254))

## v4.53.0 Fixes

- `[Application Menu]` Fixed a bug where the menu list will not properly rendered on autocomplete if you type a character that is not available in the list. ([#4863](https://github.com/infor-design/enterprise/issues/4863))
- `[Calendar]` Fixed a bug where calendar event is not rendered on WeekView if add event (modal) is used before add event (api). ([#5236](https://github.com/infor-design/enterprise/issues/5236))
- `[Circle Pager]` Fixed size interactions and changes for mobile view port. ([#5251](https://github.com/infor-design/enterprise/issues/5251))
- `[Datagrid]` Fixed an issue where personalize column headers were not rendering properly. ([#5361](https://github.com/infor-design/enterprise/issues/5361))
- `[Datagrid]` Fixed a bug where animation blue circle is off-center. ([#5246](https://github.com/infor-design/enterprise/issues/5246))
- `[Datagrid]` Fixed a bug where hovering lookup cells showed a grey background. ([#5157](https://github.com/infor-design/enterprise/issues/5157))
- `[Datagrid]` Fixed an issue for xss where special characters was not sanitizing and make grid to not render. ([#975](https://github.com/infor-design/enterprise-ng/issues/975))
- `[Datagrid]` Fixed a bug where the home and end key should behave as default when in editable cell and not shifting to the first and end row in datagrid. ([#5179](https://github.com/infor-design/enterprise/issues/5179))
- `[Datepicker]` Fixed a bug where the setting attributes were missing in datepicker input and datepicker trigger on NG wrapper. ([#1044](https://github.com/infor-design/enterprise-ng/issues/1044))
- `[Datepicker]` Fixed a bug where the selection range was not being properly rendered in mobile. ([#5211](https://github.com/infor-design/enterprise/issues/5211))
- `[Datepicker]` Made the `autocomplete` attribute configurable by using the `autocompleteAttribute` setting. ([#5092](https://github.com/infor-design/enterprise/issues/5092))
- `[Dropdown]` Made the `noSearch` setting prevent filtering using the Dropdown's search input element as expected. ([#5159](https://github.com/infor-design/enterprise/issues/5159))
- `[Dropdown]` Prevented the Dropdown from re-selecting and firing change events if the same value is picked from its list. ([#5159](https://github.com/infor-design/enterprise/issues/5159))
- `[Dropdown]` Fixed a bug that resulted in the updatable dropdown value being changed when selecting the more actions button. ([#5222](https://github.com/infor-design/enterprise/issues/5222))
- `[Editor]` Fixed a bug where automation id attributes are not properly rendered on editor elements. ([#5082](https://github.com/infor-design/enterprise/issues/5082))
- `[Lookup]` Fixed a bug where lookup attributes are not added in the cancel and apply/save button. ([#5202](https://github.com/infor-design/enterprise/issues/5202))
- `[Lookup]` Exposed two events from the datagrid `afterpaging` and `selected` for more flexibility. ([#986](https://github.com/infor-design/enterprise-ng/issues/986))
- `[Locale]` Fixed a bug where very large numbers with negative added an extra zero in formatNumber. ([#5308](https://github.com/infor-design/enterprise/issues/5308))
- `[Locale]` Fixed a bug where very large numbers would get a zero added. ([#5308](https://github.com/infor-design/enterprise/issues/5308))
- `[Locale]` Fixed a bug where very large numbers with negative added an extra zero in formatNumber. ([#5318](https://github.com/infor-design/enterprise/issues/5318))
- `[Lookup]` Fixed a regression bug where the close/clear icon were not properly aligned on mobile and tablet viewport. ([#5299](https://github.com/infor-design/enterprise/issues/5299))
- `[Lookup]` Fixed a bug where rows become unselected when reopened. ([#5261](https://github.com/infor-design/enterprise/issues/5261))
- `[Modal]` Added the ability to set the tabindex. ([#5358](https://github.com/infor-design/enterprise/issues/5358))
- `[Monthview]` Fixed an issue where month year pick list was misaligning for inpage. ([#5345](https://github.com/infor-design/enterprise/issues/5345))
- `[Multiselect]` Fixed a regression bug where close icon in badge/tags were not properly aligned. ([#5351](https://github.com/infor-design/enterprise/issues/5351))
- `[Page-Patterns]` Fixed an issue where the weight range slider was overlapping the sales amount text area. ([#5284](https://github.com/infor-design/enterprise/issues/5284))
- `[Pager]` Fixed an issue where tooltip was not working after switch to 2nd page for disable/enable buttons with standalone Pager. ([#1047](https://github.com/infor-design/enterprise-ng/issues/1047))
- `[Personalization]` Fixed a bug where user was unable to see highlighted text in the header when using the new light default theme. ([#5219](https://github.com/infor-design/enterprise/issues/5219))
- `[Personalization]` Fixed an issue where hyperlinks were not showing up for dark theme. ([#5144](https://github.com/infor-design/enterprise-ng/issues/5144))
- `[Popupmenu]` Fixed a bug where unwanted link/hash occurs if the menu if the menu is destroyed when clicking a menu item. ([#NG1046](https://github.com/infor-design/enterprise-ng/issues/1046))
- `[Spinbox]` Fixed a bug where spinbox and its border is not properly rendered on responsive view. ([#5146](https://github.com/infor-design/enterprise/issues/5146))
- `[Searchfield]` Fixed a bug where the close button is not rendered properly on mobile view. ([#5182](https://github.com/infor-design/enterprise/issues/5182))
- `[Searchfield]` Fixed a bug where the search icon in search field is not aligned properly on firefox view. ([#5290](https://github.com/infor-design/enterprise/issues/5290))
- `[Searchfield]` Made the `autocomplete` attribute configurable by using the `autocompleteAttribute` setting. ([#5092](https://github.com/infor-design/enterprise/issues/5092))
- `[Searchfield]` Fixed a bug where the button does not have the same height as the searchfield input. ([#5314](https://github.com/infor-design/enterprise/issues/5314))
- `[Searchbar]` Fixed a bug where searchbar overlapped the "Websites" header when browser is minimized or viewed in mobile. ([#5248](https://github.com/infor-design/enterprise/issues/5248))
- `[Slider]` Fixed a bug where the slider produces NaN value on tooltip. ([#5336](https://github.com/infor-design/enterprise/issues/5336))
- `[Splitter]` Fixed position of splitter button. ([#5121](https://github.com/infor-design/enterprise/issues/5121))
- `[Tooltip/Popover]` Split the Popover and Tooltip into separate components. ([#5197](https://github.com/infor-design/enterprise/issues/5197))

(52 Issues Solved This Release, Backlog Enterprise 147, Backlog Ng 28, 1095 Functional Tests, 1668 e2e Tests)

## v4.52.3 Fixes

- `[Locale]` Expanded support from 10 to 20 decimal places. Max number is 21, 20 now. ([#5622](https://github.com/infor-design/enterprise/issues/5622))

## v4.52.2 Fixes

- `[Locale]` Fixed a bug where very large numbers would get a zero added. ([#5308](https://github.com/infor-design/enterprise/issues/5308))
- `[Locale]` Fixed a bug where very large numbers with negative added an extra zero in formatNumber. ([#5318](https://github.com/infor-design/enterprise/issues/5318))

## v4.52.1 Fixes

- `[Datagrid]` Fixed an issue where personalize column headers were not rendering properly. ([#5361](https://github.com/infor-design/enterprise/issues/5361))

## v4.52.0

### v4.52.0 Markup Changes

- `[Datagrid]` When fixing bugs in datagrid hover states we removed the use of `is-focused` on table `td` elements. ([#5091](https://github.com/infor-design/enterprise/issues/5091))

### v4.52.0 Fixes

- `[Application Menu]` Fixed a bug where the expanded accordion were incorrectly coloured as selected when uses the personalization colors. ([#5128](https://github.com/infor-design/enterprise/issues/5128))
- `[About]` Fixed a bug where overflowing scrollbar in About Modal is shown on a smaller viewport. ([#5206](https://github.com/infor-design/enterprise/issues/5206))
- `[Bar Chart]` Fixed an issue where onerror script was able to execute. ([#1030](https://github.com/infor-design/enterprise-ng/issues/1030))
- `[Calendar]` Fixed a bug where if the calendar event is not set to whole day then the week view and day view will not properly render on UI. ([#5195](https://github.com/infor-design/enterprise/issues/5195))
- `[Datagrid]` Fixed a bug where changing a selection mode between single and mixed on a datagrid with frozen columns were not properly rendered on UI. ([#5067](https://github.com/infor-design/enterprise/issues/5067))
- `[Datagrid]` Fixed a bug where filter options were not opening anymore after doing sorting on server-side paging. ([#5073](https://github.com/infor-design/enterprise/issues/5073))
- `[Datagrid/Lookup]` Fixed a bug where unselecting all items in an active page affects other selected items on other pages. ([#4503](https://github.com/infor-design/enterprise/issues/4503))
- `[Datagrid]` When fixing bugs in datagrid hover states we removed the use of `is-focused` on table `td` elements. ([#5091](https://github.com/infor-design/enterprise/issues/5091))
- `[Datagrid/Lookup]` Fixed a bug where the plus minus icon animation was cut off. ([#4962](https://github.com/infor-design/enterprise/issues/4962))
- `[Datagrid]` Fixed a bug where unselecting all items in an active page affects other selected items on other pages. ([#4503](https://github.com/infor-design/enterprise/issues/4503))
- `[Datagrid]` Fixed a bug where the tag text in the column is not shown properly when hovering it on Alternate Row Shading. ([#5210](https://github.com/infor-design/enterprise/issues/5210))
- `[Datagrid]` Fixed a bug where the clear filter icons position were not properly aligned with the lookup. ([#5239](https://github.com/infor-design/enterprise/issues/5239))
- `[Dropdown]` Fixed a bug where automatic highlighting of a blank option after opening the list was not working ([#5095](https://github.com/infor-design/enterprise/issues/5095))
- `[Dropdown/Multiselect]` Fixed a bug where the id attribute prefix were missing from the dropdown list when searching with typeahead settings. ([#5053](https://github.com/infor-design/enterprise/issues/5053))
- `[Field Options]` Fixed misalignment of field options for the colorpicker, clearable input field, and clearable searchfield with its close icon. ([#5139](https://github.com/infor-design/enterprise/issues/5139))
- `[Field Options]` Fixed misalignment of close button in searchfield with field options. ([#5138](https://github.com/infor-design/enterprise/issues/5138))
- `[Homepage]` Fixed an issue where remove card event was not triggered on card/widget. ([#4798](https://github.com/infor-design/enterprise/issues/4798))
- `[Locale]` Changed the start day of the week to monday as per translation team request. ([#5199](https://github.com/infor-design/enterprise/issues/5199))
- `[Mask/Datagrid]` Fixed a bug in number masks where entering a decimal while the field's entire text content was selected could cause unexpected formatting. ([#4974](https://github.com/infor-design/enterprise/issues/4974))
- `[Monthview]` Fixed an issue where selected date was not stay on provided day/month/year. ([#5064](https://github.com/infor-design/enterprise/issues/5064))
- `[Monthview]` Added support for mobile view. ([#5075](https://github.com/infor-design/enterprise/issues/5075))
- `[Spinbox]` Fixed a bug where spinbox and its border is not properly rendered on responsive view. ([#5146](https://github.com/infor-design/enterprise/issues/5146))
- `[Tabs Module]` Fixed a bug where long tab labels overflowed behind the close icon. ([#5187](https://github.com/infor-design/enterprise/issues/5187))

(33 Issues Solved This Release, Backlog Enterprise 134, Backlog Ng 34, 1183 Functional Tests, 1652 e2e Tests)

## v4.51.4

### v4.51.4 Fixes

- `[Locale]` Fixed a bug where very large numbers would get a zero added. ([#5308](https://github.com/infor-design/enterprise/issues/5308))

## v4.51.3

### v4.51.3 Fixes

- `[Locale]` Fixed a bug where very large numbers with negative added an extra zero in formatNumber. ([#5308](https://github.com/infor-design/enterprise/issues/5308))
- `[Mask/Datagrid]` Fixed a bug in number masks where entering a decimal while the field's entire text content was selected could cause unexpected formatting. ([#4974](https://github.com/infor-design/enterprise/issues/4974))

## v4.51.2

### v4.51.2 Fixes

- `[Locale]` Fixed a bug where very large numbers with negative added an extra zero in formatNumber. ([#5308](https://github.com/infor-design/enterprise/issues/5308))
- `[Mask/Datagrid]` Fixed a bug in number masks where entering a decimal while the field's entire text content was selected could cause unexpected formatting. ([#4974](https://github.com/infor-design/enterprise/issues/4974))

## v4.51.1

### v4.51.1 Fixes

- `[Datagrid]` Fixed a bug where cells with a leading space triggered the dirty indicator even without changing the cell value on second blur/selection. ([#4825](https://github.com/infor-design/enterprise/issues/4825))
- `[Radio]` Fixed a bug where legend tag blinks when clicking the radio buttons. ([#4901](https://github.com/infor-design/enterprise/issues/4901))

## v4.51.0

### v4.51.0 Markup Changes

- `[About]` The version in the html section of the document was not added correctly and is now showing the correct version string. ([#5069](https://github.com/infor-design/enterprise/issues/5069))
- `[Datagrid]` Fixed a bug where cells with a leading space triggered the dirty indicator even without changing the cell value on second blur/selection. ([#4825](https://github.com/infor-design/enterprise/issues/4825))
- `[Datepicker/Monthview/Calendar]` We changed all Chinese locales to have monday as the first day of the week and this could impact scripts. ([#5147](https://github.com/infor-design/enterprise/issues/5147))
- `[Dropdown]` We added  `aria-readonly` to all readonly dropdowns. ([#5107](https://github.com/infor-design/enterprise/issues/5107))
- `[Dropdown]` Dropdowns are now appended to the section in the page with `role="main"` there should be just one of these sections in each page. ([#1033](https://github.com/infor-design/enterprise-ng/issues/1033))
- `[Input]` If using the password reveal feature, note that we change dit from using a `type="password"` to using a class to toggle the state. ([#5099](https://github.com/infor-design/enterprise/issues/5099))
- `[Pager]` When fixing an accessibility complaint on pager we made all pager buttons tabable and removed the `tabindex` this could impact some test scripts. ([#4862](https://github.com/infor-design/enterprise/issues/4862))
- `[Tabs]` We add the ability to drag tabs, if this is enabled there are a number of sort properties and classes that have been added that may need to be scripted in the future. ([#4520](https://github.com/infor-design/enterprise/issues/4520))

### v4.51.0 Fixes

- `[Circlepager]` Fixed a bug where circle buttons doesn't work on smaller viewport and first initialization of the page. ([#4966](https://github.com/infor-design/enterprise/issues/4966))
- `[General]` The master branch is now called main. Also cleaned up some language in the repo known to be less inclusive. ([#5027](https://github.com/infor-design/enterprise/issues/5027))
- `[Datagrid]` Fixed an issue where stretching the last column of a table was not consistent when resizing the window. ([#5045](https://github.com/infor-design/enterprise/issues/5045))
- `[Datagrid]` Fixed an issue where time format HHmm was not working for time picker editor. ([#4926](https://github.com/infor-design/enterprise/issues/4926))
- `[Datagrid]` Fixed an issue where setting stretchColumn to 'last' did not stretch the last column in the table. ([#4913](https://github.com/infor-design/enterprise/issues/4913))
- `[Datagrid]` Fixed an issue where when focusing dropdowns and then using arrow key, it would move across the grid columns leaving multiple open dropdowns. ([#4851](https://github.com/infor-design/enterprise/issues/4851))
- `[Datagrid]` Fixed an issue where the copy paste html to editable cell was cause to generate new cells. ([#4848](https://github.com/infor-design/enterprise/issues/4848))
- `[Datagrid]` Fixed some visual glitches related to focus/hover state and editable date/time cells. ([#5091](https://github.com/infor-design/enterprise/issues/5091))
- `[Datepicker]` Fixed an issue where time was changing, if selected time was before noon for Danish language locale da-DK. ([#4987](https://github.com/infor-design/enterprise/issues/4987))
- `[Datepicker]` Removed deprecation warning for close method. ([#5120](https://github.com/infor-design/enterprise/issues/5120))
- `[Dropdown]` Fixed a bug where the dropdown list gets detached to the input field. ([5056](https://github.com/infor-design/enterprise/issues/5056))
- `[Dropdown]` Improved accessibility on readonly dropdowns by adding the aria-readonly property. ([#5107](https://github.com/infor-design/enterprise/issues/5107))
- `[Editor]` Fixed a bug where the anchor link does not firing the change event. ([#5141](https://github.com/infor-design/enterprise/issues/5141))
- `[Editor]` Fixed a bug that links would not wrap in the editor when multiline. ([#5145](https://github.com/infor-design/enterprise/issues/5145))
- `[General]` Fixed incorrect version that was showing up as `[Object]` in the about dialog and html. ([#5069](https://github.com/infor-design/enterprise/issues/5069))
- `[Hierarchy]` Improved accessibility on readonly dropdowns by adding the aria-readonly property. ([#5107](https://github.com/infor-design/enterprise/issues/5107))
- `[Hierarchy]` Fixed an issue where the action refs passed around were broken. ([#5124](https://github.com/infor-design/enterprise/issues/5124))
- `[Listview]` Fixed a bug where changing selectable setting from 'mixed' to 'single' does not remove checkboxes. ([#5048](https://github.com/infor-design/enterprise/issues/5048))
- `[Locale]` Fixed an issue where the date and available date validation was not working for Croatian locale hr-HR. ([#4964](https://github.com/infor-design/enterprise/issues/4964))
- `[Locale]` Fixed an issue where the am/pm dot was causing issue to parseDate() method for greek language. ([#4793](https://github.com/infor-design/enterprise/issues/4793))
- `[Locale]` Fixed all chinese locales to have monday as the first day of the week. ([#5147](https://github.com/infor-design/enterprise/issues/5147))
- `[Lookup]` Fixed an issue where readonly lookups showed up as enabled. ([#5149](https://github.com/infor-design/enterprise/issues/5149))
- `[Multiselect]` Fixed a bug where the position of dropdown list was not correct when selecting multiple items on mobile. ([#5021](https://github.com/infor-design/enterprise/issues/5021))
- `[Modal]` Fixed a bug that prevented modals from closing while a tooltip was displayed inside ([#5047](https://github.com/infor-design/enterprise/issues/5047))
- `[Pager]` Fixed an accessibility issue to use tabs instead arrow keys. ([#4862](https://github.com/infor-design/enterprise/issues/4862))
- `[Password]` Changed the password reveal feature to not use `text="password"` and use css instead. This makes it possible to hide autocomplete. ([#5098](https://github.com/infor-design/enterprise/issues/5098))
- `[Radio]` Fixed a bug where legend tag blinks when clicking the radio buttons. ([#4901](https://github.com/infor-design/enterprise/issues/4901))
- `[Tabs]` Fixed a bug where where if urls contain a href with a forward slash (paths), then this would error. Note that in this situation you need to make sure the tab panel is linked without the hash. ([#5014](https://github.com/infor-design/enterprise/issues/5014))
- `[Tabs]` Added support to sortable drag and drop tabs. Non touch devices it good with almost every type of tabs `Module`, `Vertical`, `Header`, `Scrollable` and `Regular`. For touch devices only support with `Module` and `Vertical` Tabs. ([#4520](https://github.com/infor-design/enterprise/issues/4520))
- `[Tabs]` Changed the `rename()` method to also modify a tab's corresponding "More Tabs" menu item, if the menu is open. ([#5105](https://github.com/infor-design/enterprise/issues/5105))
- `[Toast]` Fixed a bug where toast message were unable to drag down to it's current position when `position` sets to 'bottom right'. ([#5015](https://github.com/infor-design/enterprise/issues/5015))
- `[Toolbar]` Add fix for invisible inputs in the toolbar. ([#5122](https://github.com/infor-design/enterprise/issues/5122))
- `[Toolbar]` Prevent individual buttons from getting stuck inside the Toolbar's overflow menu ([#4857](https://github.com/infor-design/enterprise/issues/4857))
- `[Tree]` Added api support for collapse/expand node methods. ([#4707](https://github.com/infor-design/enterprise/issues/4707))

(42 Issues Solved This Release, Backlog Enterprise 166, Backlog Ng 28, 1081 Functional Tests, 1647 e2e Tests)

## v4.50.4

### v4.50.4 Fixes

- `[Locale]` Fixed a bug where very large numbers with negative added an extra zero in formatNumber. ([#5308](https://github.com/infor-design/enterprise/issues/5308))

## v4.50.3

### v4.50.3 Fixes

- `[Lookup]` Fixed an issue where readonly lookups showed up as enabled. ([#5149](https://github.com/infor-design/enterprise/issues/5149))

## v4.50.2

### v4.50.2 Fixes

- `[General]` Fixed incorrect version that was showing up as `[Object]` in the about dialog and html. ([#5069](https://github.com/infor-design/enterprise/issues/5069))

## v4.50.1

### v4.50.1 Fixes

- `[Datagrid]` Set the tabbable feature off for the datagrid editors. ([#5089](https://github.com/infor-design/enterprise/issues/5089))
- `[Datagrid]` Fixed issues with misalignment on filter fields with icons. ([#5063](https://github.com/infor-design/enterprise/issues/5063))
- `[Lookup]` Fixed a bug where non editable lookups could not be clicked/opened. ([#5062](https://github.com/infor-design/enterprise/issues/5062))
- `[Lookup]` Fixed a bug where non strict / non editable lookups could not be clicked/opened. ([#5087](https://github.com/infor-design/enterprise/issues/5087))

## v4.50.0

### v4.50.0 Important Notes

- `[General]` We bumped the version from 4.39 (four - thirty nine) to 4.50 (four - fifty) to correspond with the general release of Soho (IDS) Design system 4.5 so the versions sync up better. We could not use 4.5 since it was already in use previously. ([#5012](https://github.com/infor-design/enterprise/issues/5012))
- `[General]` We Updated development dependencies. Most important things to note are: we now support node 14 for development and this is recommended. ([#4998](https://github.com/infor-design/enterprise/issues/4998))
- `[Tabs]` Changed the target element from 'li' to 'a' to be consistent. ([#4566](https://github.com/infor-design/enterprise/issues/4566))

### v4.50.0 Fixes

- `[Breadcrumb]` Changed the colors for disabled breadcrumbs to make them lighter than the enabled ones. ([#4917](https://github.com/infor-design/enterprise/issues/4917))
- `[Bar Chart]` Added support for double click to Bar, Bar Grouped, Bar Stacked. ([#3229](https://github.com/infor-design/enterprise/issues/3229))
- `[Bullet Chart]` Added support for double click. ([#3229](https://github.com/infor-design/enterprise/issues/3229))
- `[BusyIndicator]` Fixed a bug that caused the busy-indicator to show below the busy indicator container. ([#4953](https://github.com/infor-design/enterprise/issues/4953))
- `[Color Picker]`Fix issue with text disappearing and improve responsiveness when there isn't space horizontally ([#4930](https://github.com/infor-design/enterprise/issues/4930))
- `[Column Chart]` Added support for double click to Column, Column Grouped, Column Stacked, Column Stacked-singular and Column Positive Negative. ([#3229](https://github.com/infor-design/enterprise/issues/3229))
- `[Datagrid]` Added api setting `allowChildExpandOnMatchOnly` with Datagrid. It will show/hide children match only or all of them this setting only will effect if use with `allowChildExpandOnMatch:true`. ([#4209](https://github.com/infor-design/enterprise/issues/4209))
- `[Datagrid]` Fixed a bug where filter dropdown menus did not close when focusing a filter input. ([#4766](https://github.com/infor-design/enterprise/issues/4766))
- `[Datagrid]` Fixed an issue where the keyboard was not working to sort data for sortable columns. ([#4858](https://github.com/infor-design/enterprise/issues/4858))
- `[Datagrid]` Fixed an issue where the keyboard was not working to select all from header checkbox. ([#4859](https://github.com/infor-design/enterprise/issues/4859))
- `[Datagrid]` Fixed an issue where the selection was getting clear after use pagesize dropdown for client side paging. ([#4915](https://github.com/infor-design/enterprise/issues/4915))
- `[Datagrid]` Fixed an error seen clicking items if using a flex toolbar for the datagrid toolbar. ([#4941](https://github.com/infor-design/enterprise/issues/4941))
- `[Datagrid]` Only show row status when dirty indicator and row status both exist to address conflicting visual issue. ([#4918](https://github.com/infor-design/enterprise/issues/4918))
- `[Datagrid]` Fixed an issue where selecting a row added background to row-status. ([#4918](https://github.com/infor-design/enterprise/issues/4918))
- `[Datagrid]` Fixed an issue where the filter menu would not reopen in some cases. ([#4995](https://github.com/infor-design/enterprise/issues/4995))
- `[Datepicker]` Added a setting that replaces the trigger icon with an actual button for better accessibility, enabled by default. ([#4820](https://github.com/infor-design/enterprise/issues/4820))
- `[Datepicker]` Updated validation.js to check if date picker contains a time value ([#4888](https://github.com/infor-design/enterprise/issues/4888))
- `[Datepicker]` Fixed a UI issue where the apply and cancel buttons were unable to see on small screens. ([#4950](https://github.com/infor-design/enterprise/issues/4950))
- `[Datagrid]` Clean up hover appearance of datagrid actions button when the grid is viewed as a list. ([#4963](https://github.com/infor-design/enterprise/issues/4963))
- `[Editor]`Adjusted the editor to not treat separators after headers as leading and removing them. ([#4751](https://github.com/infor-design/enterprise/issues/4751))
- `[Environment]`Updated the regular expression search criteria from Edge to Edg to resolve the EDGE is not detected issue. ([#4603](https://github.com/infor-design/enterprise/issues/4603))
- `[Field Filter]` Fixed a UI issues where the input field has a missing border and the dropdown list does not properly align when it opened. ([#4982](https://github.com/infor-design/enterprise/issues/4982))
- `[Editor]`Adjusted the editor to not treat separators after headers as leading and removing them. ([#4751](https://github.com/infor-design/enterprise/issues/4751))
- `[General]` Can run stylelint command on W10 cmd for development ([#4993](https://github.com/infor-design/enterprise/issues/4993))
- `[General]` We Updated jQuery to use 3.6.0. ([#1690](https://github.com/infor-design/enterprise/issues/1690))
- `[Header]` Removed breadcrumb coloring from current class, which was causing the wrong kind of emphasis for breadcrumbs in headers. ([#5003](https://github.com/infor-design/enterprise/issues/5003))
- `[Input]` Changed the disabled search field color for Safari to match that of other browsers. ([#4611](https://github.com/infor-design/enterprise/issues/4611))
- `[Lookup]` Isolated the scss/css .close.icon class inside of .modal-content and removed any extra top property to fix the alignment issue.([#4933](https://github.com/infor-design/enterprise/issues/4933))
- `[Lookup]` Added a setting that replaces the trigger icon with an actual button for better accessibility, enabled by default. ([#4820](https://github.com/infor-design/enterprise/issues/4820))
- `[Lookup]` fix close button alignment issue. ([#5088](https://github.com/infor-design/enterprise/issues/5088))
- `[Line Chart]` Added support for double click to Area, Bubble, Line and Scatterplot. ([#3229](https://github.com/infor-design/enterprise/issues/3229))
- `[Message]` Added automation id's to the message's modal main area dialog as well with `modal` prefix. ([#4871](https://github.com/infor-design/enterprise/issues/4871))
- `[Modal]` Fixed a bug where full size responsive setting doesn't work on android phones in landscape mode. ([#4451](https://github.com/infor-design/enterprise/issues/4451))
- `[Pie Chart]` Added support for double click to Pie and Donut. ([#3229](https://github.com/infor-design/enterprise/issues/3229))
- `[Pie Chart]` Fixed bug were pie chart type does not remove old class name ([#3144](https://github.com/infor-design/enterprise/issues/3144))
- `[Pie Chart]` Improved the accessibility of legend items with roles and offscreen labels. ([#4831](https://github.com/infor-design/enterprise/issues/4831))
- `[Radar Chart]` Added support for double click. ([#3229](https://github.com/infor-design/enterprise/issues/3229))
- `[Rating]` Fixed color of the un-checked rating star. ([#4853](https://github.com/infor-design/enterprise/issues/4853))
- `[Popupmenu]` Fixed a lifecycle issue on menus that are shared between trigger elements, where these menus were incorrectly being torn down. ([NG#987](https://github.com/infor-design/enterprise-ng/issues/987))
- `[Searchfield]` Fixed alignment issues with the close button in various scenarios ([#4989](https://github.com/infor-design/enterprise/issues/4989), [#5096](https://github.com/infor-design/enterprise/issues/5096), [#5158](https://github.com/infor-design/enterprise/issues/4989), [#5090](https://github.com/infor-design/enterprise/issues/4989))
- `[Switch]` Adjust styles to be more discernable between checked and checked+disabled ([#4341](https://github.com/infor-design/enterprise/issues/4341))
- `[Tabs (Horizontal/Header)]` Fixed bug with the placement of the focus state in RTL mode, and other minor visual improvements. ([#4877](https://github.com/infor-design/enterprise/issues/4877))
- `[Tabs Module]` Fixed a bug where clear button was missing when clearable setting is activated in tabs module searchfield. ([#4898](https://github.com/infor-design/enterprise/issues/4898))
- `[Textarea]` Fixed a bug where the textarea options like autogrow, autoGrowMaxHeight doesn't work after the initialization inside of the accordion. ([#4977](https://github.com/infor-design/enterprise/issues/4977))
- `[Timepicker]` Added a setting that replaces the trigger icon with an actual button for better accessibility, enabled by default. ([#4820](https://github.com/infor-design/enterprise/issues/4820))
- `[Toast]` Fixed a bug where the first toast in the page is not announced to screen readers. ([#4519](https://github.com/infor-design/enterprise/issues/4519))
- `[Tooltip]` Fixed a bug in tooltip that prevented linking id-based tooltip content. ([#4827](https://github.com/infor-design/enterprise/issues/4827))

(48 Issues Solved This Release, Backlog Enterprise 152, Backlog Ng 32, 1086 Functional Tests, 1640 e2e Tests)

## v4.38.1

### v4.38.1 Fixes

- `[BusyIndicator]` Fixed a bug that caused the busy-indicator to show below the busy indicator container. ([#4953](https://github.com/infor-design/enterprise/issues/4953))

## v4.38.0

### v4.38.0 Important Changes

- `[Themes]` Renamed the concept of themes to versions and renamed uplift to new and soho to classic. The new/uplift theme is now the default and its recommend you use it as your default. The old scripts and names will still work ok but new copies with the new names are added for you. In addition Variants are now called Modes. But we got rid of the older script names from 2017 as they have been deprecated for a while now. In addition the ids-identity package thats included was bumped to 4.0 if using tokens directly from this the paths there have been changed to reflect the new names. ([#2606](https://github.com/infor-design/enterprise/issues/2606))

### v4.38.0 Fixes

- `[Application Menu]` Fixed visibility of expander icon on classic theme. ([#4874](https://github.com/infor-design/enterprise/issues/4874))
- `[Accordion]` Fixed an issue where the afterexpand and aftercollapse events fired before the states are set.  ([#4838](https://github.com/infor-design/enterprise/issues/4838))
- `[Breadcrumb]` Fixed unnecessary scrollbar in safari on a flex toolbar. ([#4839](https://github.com/infor-design/enterprise/issues/4839))
- `[Calendar]` Fixed calendar event details listview on mobile perspective. ([#4886](https://github.com/infor-design/enterprise/issues/4886))
- `[Datagrid]` Fixed an issue with missing scrollbars when in frozen column mode on wide screens. ([#4922](https://github.com/infor-design/enterprise/issues/4922))
- `[Datagrid]` Added the ability to use shift click to select in mixed selection mode. ([#4748](https://github.com/infor-design/enterprise/issues/4748))
- `[Datagrid]` Fixed alignment issue when editing. ([#4814](https://github.com/infor-design/enterprise/issues/4814))
- `[Datagrid]` Added a fix for checkbox aria cells, the aria was in the wrong location. ([#4790](https://github.com/infor-design/enterprise/issues/4790))
- `[Datagrid]` Fixed a bug where shift+f10 did not open the context menu in the Datagrid. ([#4614](https://github.com/infor-design/enterprise/issues/4614))
- `[Datagrid]` Fixed an issue where tooltips on buttons in the contextual action toolbar in datagrid would never show up. ([#4876](https://github.com/infor-design/enterprise/issues/4876))
- `[Datagrid]` Fixed an issue where when using selectAllCurrentPage the deselect all did not trigger an event. ([#4916](https://github.com/infor-design/enterprise/issues/4916))
- `[Datagrid]` Fixed an issue where when using a scroll-flex container to contain datagrid it did not show the Y scrollbar. ([#4914](https://github.com/infor-design/enterprise/issues/4914))
- `[EmptyMessage]` Fixed an issue where you may get double the click handlers. ([#4889](https://github.com/infor-design/enterprise/issues/4889))
- `[Environment]` Fixed feature detection classes and routines on IPad 13 and up. ([#4855](https://github.com/infor-design/enterprise/issues/4855))
- `[Fileupload Advanced]` Fixed a bug where the disable and enable methods were not working correctly. ([#4872](https://github.com/infor-design/enterprise/issues/4872))
- `[General]` Increased windows custom css scrollbars from 8px to 12px. ([#4837](https://github.com/infor-design/enterprise/issues/4837))
- `[Input]` Fixed a bug where the cursor overlapped the icon in right aligned lookup and input fields when selecting the field. ([#4718](https://github.com/infor-design/enterprise/issues/4718))
- `[ListView]` Fixed an issue selecting after focusing the list with the keyboard. ([#4621](https://github.com/infor-design/enterprise/issues/4621))
- `[Lookup]` Fixed an issue with select all across pages in lookup. ([#4503](https://github.com/infor-design/enterprise/issues/4503))
- `[Lookup]` Fixed an issue clearing selections with selectAcrossPages. ([#4539](https://github.com/infor-design/enterprise/issues/4539))
- `[Message]` Fixed multiple events were firing. ([#953](https://github.com/infor-design/enterprise-ng/issues/953))
- `[Popover]` Fixed a bug where the close button did not get an automation ID and added automation ID to the title. ([#4743](https://github.com/infor-design/enterprise/issues/4743))
- `[Locale/Multiselect]` Fixed a bug where translations could not be made correctly on All label and Selected Label, so we dropped having the label in the field. You can use the allTextString and selectedTextString if you want something special. ([#4505](https://github.com/infor-design/enterprise/issues/4505))
- `[Locale]` Fixed a bug in Estonian translations. ([#4805](https://github.com/infor-design/enterprise/issues/4805))
- `[Locale]` Fixed several bugs in Greek translations. ([#4791](https://github.com/infor-design/enterprise/issues/4791))
- `[Locale]` Fixed a bug in Turkish translations. ([#4788](https://github.com/infor-design/enterprise/issues/4788))
- `[Locale]` Fixed a bug in Thai translations. ([#4738](https://github.com/infor-design/enterprise/issues/4738))
- `[Searchfield]` Fixed an accessibility issue where the X was not tabbable with the keyboard. To fix this added a tabbable setting which is on by default. If you want it off you can set it to false but you would pass accessibility testing. ([#4815](https://github.com/infor-design/enterprise/issues/4815))
- `[Tabs]` Fixed an iOS bug that was preventing dismissible tabs to be dismissed by tap. ([#4763](https://github.com/infor-design/enterprise/issues/4763))
- `[Tabs Module]` Fixed positioning of the icon in tabs module. ([#4842](https://github.com/infor-design/enterprise/issues/4842))
- `[Tabs Module]` Fixed the focus border of the home button and make it tabbable in tabs module. ([#4850](https://github.com/infor-design/enterprise/issues/4850))
- `[Tabs Vertical]` Fixed black hover state in new (uplift) theme contrast mode. ([#4867](https://github.com/infor-design/enterprise/issues/4867))
- `[Validation]` Fixed an issue where validation messages did not have the correct aria for accessibility. ([#4830](https://github.com/infor-design/enterprise/issues/4830))
- `[TabsModule]` Fixed positioning of the icon in tabs module. ([#4842](https://github.com/infor-design/enterprise/issues/4842))
- `[Timepicker]` Improved accessibility on both the input field and its inner picker elements. ([#4403](https://github.com/infor-design/enterprise/issues/4403))

(37 Issues Solved This Release, Backlog Enterprise 136, Backlog Ng 32, 1082 Functional Tests, 1638 e2e Tests)

## v4.37.3

### v4.37.3 Fixes

- `[BusyIndicator]` Fixed a bug that caused the busy-indicator to show below the busy indicator container. ([#4953](https://github.com/infor-design/enterprise/issues/4953))

### v4.37.2 Fixes

- `[Datagrid]` Fixed an issue with missing scrollbars when in frozen column mode on wide screens. ([#4922](https://github.com/infor-design/enterprise/issues/4922))

## v4.37.1

### v4.37.1 Fixes

- `[General]` Increased windows custom css scrollbars from 8px to 12px. ([#4837](https://github.com/infor-design/enterprise/issues/4837))
- `[Datagrid]` Fixed an issue where when using a scroll-flex container to contain datagrid it did not show the Y scrollbar. ([#4914](https://github.com/infor-design/enterprise/issues/4914))

## v4.37.0

### v4.37.0 Features

- `[FileUpload]` Added the ability to drag files onto the file upload field like in 3.x versions. ([#4723](https://github.com/infor-design/enterprise/issues/4723))
- `[Datagrid]` Added the ability to edit columns formatted with tags and badges with an Input editor. ([#4637](https://github.com/infor-design/enterprise/issues/4637))
- `[Datagrid]` Added the ability to pass a locale numberFormat to the TargetedAchievement formatter and also set the default to two decimals. ([#4802](https://github.com/infor-design/enterprise/issues/4802))
- `[Dropdown]` Added basic virtual scrolling to dropdown for if you have thousands of items. Only basic dropdown functionality will work with this setting but it improved performance on larger dropdown lists. ([#4708](https://github.com/infor-design/enterprise/issues/4708))
- `[Sidebar]` Added the ability to hide and show the side bar with the list detail view. ([#4394](https://github.com/infor-design/enterprise/issues/4394))

### v4.37.0 Fixes

- `[App Menu]` Fixed a regression bug  where the searchfield icon duplicated and were not properly aligned with the searchfield. ([#4737](https://github.com/infor-design/enterprise/issues/4737))
- `[App Menu]` Removed the close button animation on the hamburger button when app menus open. ([#4756](https://github.com/infor-design/enterprise/issues/4756))
- `[Bar Chart]` Fixed an issue where the data was passing wrong for grouped type custom tooltip. ([#4548](https://github.com/infor-design/enterprise/issues/4548))
- `[Busy Indicator]` Fixed an error was showing when called `close()` method too soon after `activate()`. ([#980](https://github.com/infor-design/enterprise-ng/issues/980))
- `[Calendar]` Fixed a regression where clicking Legend checkboxes was no longer possible. ([#4746](https://github.com/infor-design/enterprise/issues/4746))
- `[Checkboxes]` Fixed a bug where if checkboxes are in a specific relative layout the checkboxes may click the wrong one. ([#4808](https://github.com/infor-design/enterprise/issues/4808))
- `[Column Chart]` Fixed an issue where the data was passing wrong for grouped type custom tooltip. ([#4548](https://github.com/infor-design/enterprise/issues/4548))
- `[Datagrid]` Fixed an issue where the filter border on readonly lookups was not displayed in high contrast mode. ([#4724](https://github.com/infor-design/enterprise/issues/4724))
- `[Datagrid]` Added missing aria row group role to the datagrid. ([#4479](https://github.com/infor-design/enterprise/issues/4479))
- `[Datagrid]` Fixed a bug where when setting a group and decimal out of the current locale then editing would not work. ([#4806](https://github.com/infor-design/enterprise/issues/4806))
- `[Dropdown]` Fixed an issue where some elements did not correctly get an id in the dropdown. ([#4742](https://github.com/infor-design/enterprise/issues/4742))
- `[Dropdown]` Fixed a bug where you could click the label and focus a disabled dropdown. ([#4739](https://github.com/infor-design/enterprise/issues/4739))
- `[Homepage]` Fixed the wrong metadata was sending for resize, reorder and remove card events. ([#4798](https://github.com/infor-design/enterprise/issues/4798))
- `[Locale]` Fixed an issue where if the 11th digit is a zero the formatNumbers and truncateDecimals function will loose a digit. ([#4656](https://github.com/infor-design/enterprise/issues/4656))
- `[Modal]` Improved detection of non-focusable elements when a Modal is configured to auto focus one of its inner components. ([#4740](https://github.com/infor-design/enterprise/issues/4740))
- `[Module Tabs]` Fixed a bug related to automatic linking of Application Menu trigger tabs in Angular environments ([#4736](https://github.com/infor-design/enterprise/issues/4736))
- `[ProcessIndicator]` Fixed a layout issue on the index page and added a rejected icon. ([#4770](https://github.com/infor-design/enterprise/issues/4770))
- `[Rating]` Fixed an issue where the rating was not clear on toggle. ([#4571](https://github.com/infor-design/enterprise/issues/4571))
- `[Splitter]` Fixed the splitter was dragging to wrong direction in RTL. ([#1813](https://github.com/infor-design/enterprise/issues/1813))
- `[Swaplist]` Fixed an issue where the user attributes need to be override existing attributes. ([#4694](https://github.com/infor-design/enterprise/issues/4694))
- `[Tabs]` Fixed a bug where the info icon were not aligned correctly in the tab, and info message were not visible. ([#4711](https://github.com/infor-design/enterprise/issues/4711))
- `[Tabs]` Fixed a bug where the tab key would move through tabs rather than moving to the tab content. ([#4745](https://github.com/infor-design/enterprise/issues/4745))
- `[Toolbar Searchfield]` Fixed a bug where the toolbar searchfield were unable to focused when tabbing through the page. ([#4683](https://github.com/infor-design/enterprise/issues/4683))
- `[Toolbar Searchfield]` Fixed a bug where the search bar were showing extra outline when focused. ([#4682](https://github.com/infor-design/enterprise/issues/4682))
- `[Track Dirty]` Fixed an error that was showing when using dirty indicator within a tab component. ([#936](https://github.com/infor-design/enterprise-ng/issues/936))
- `[Tree]` Fixed an issue where the character entity was stripped for addNode() method. ([#4694](https://github.com/infor-design/enterprise/issues/4694))

(49 Issues Solved This Release, Backlog Enterprise 137, Backlog Ng 35, 1082 Functional Tests, 1639 e2e Tests)

## v4.36.2

### v4.36.2 Fixes

- `[App Menu]` Removed the close button animation on the hamburger button when app menus open. ([#4756](https://github.com/infor-design/enterprise/issues/4756))
- `[App Menu]` Fixed a regression bug  where the searchfield icon duplicated and were not properly aligned with the searchfield. ([#4737](https://github.com/infor-design/enterprise/issues/4737))
- `[Calendar]` Fixed a regression where clicking Legend checkboxes was no longer possible. ([#4746](https://github.com/infor-design/enterprise/issues/4746))
- `[FileUpload]` Added the ability to drag files onto the file upload field like in 3.x versions. ([#4723](https://github.com/infor-design/enterprise/issues/4723))
- `[Modal]` Improved detection of non-focusable elements when a Modal is configured to auto focus one of its inner components. ([#4740](https://github.com/infor-design/enterprise/issues/4740))
- `[Locale]` Fixed an issue where if the 11th digit is a zero the formatNumbers and truncateDecimals function will loose a digit. ([#4656](https://github.com/infor-design/enterprise/issues/4656))
- `[Rating]` Fixed an issue where the rating was not clear on toggle. ([#4571](https://github.com/infor-design/enterprise/issues/4571))

## v4.36.1

### v4.36.1 Fixes

- `[Calendar]` Fixed a regression where clicking Legend checkboxes was no longer possible. ([#4746](https://github.com/infor-design/enterprise/issues/4746))
- `[Dropdown]` Fixed an issue where some elements did not correctly get an id in the dropdow n. ([#4742](https://github.com/infor-design/enterprise/issues/4742))
- `[Editor]` Fixed a follow up issue with readonly links in the editor. ([#4702](https://github.com/infor-design/enterprise/issues/4702))

## v4.36.0

### v4.36.0 Important Changes

- `[Datagrid]` Fixed a bug where the datagrid header checkbox had the wrong aria-checked state when only some rows are selected, this change occured because the aria-checked was not on the focusable element so was not announced. If using automation scripts on this attribute, you should be aware and adjust accordingly. ([#4491](https://github.com/infor-design/enterprise/issues/4491))

### v4.36.0 Features

- `[Datagrid]` Made the summary row sticky on the bottom of the datagrid. ([#4645](https://github.com/infor-design/enterprise/issues/4645))
- `[Lookup]` Added a clear callback function like the click callback that fires when clicking the clear X if enabled. ([#4693](https://github.com/infor-design/enterprise/issues/4693))
- `[Tabs]` Added a setting for making the text on Module Tabs' optional Application Menu trigger only accessible to screen readers. ([#4590](https://github.com/infor-design/enterprise/issues/4590))

### v4.36.0 Fixes

- `[Application Menu]` Fixed an issue with filtering where nested items matching the filter were not always displayed. ([#4592](https://github.com/infor-design/enterprise/issues/4592))
- `[Column Chart]` Fixed an alignment issue with the labels in grouped column charts. ([#4645](https://github.com/infor-design/enterprise/issues/4645))
- `[Datagrid]` Fixed a bug where filterWhenTyping did not work on lookup filter columns. ([#4678](https://github.com/infor-design/enterprise/issues/4678))
- `[Datagrid]` Fixed an issue where updateRow will not correctly sync and merge data. ([#4674](https://github.com/infor-design/enterprise/issues/4674))
- `[Datagrid]` Fixed a bug where the error icon overlapped to the calendar icon when a row has been selected and hovered. ([#4670](https://github.com/infor-design/enterprise/issues/4670))
- `[Datagrid]` Fixed a bug where multiselect would loose selection across pages when using selectRowsAcrossPages. ([#954](https://github.com/infor-design/enterprise-ng/issues/954))
- `[Datagrid]` Made a fix that when calling applyFilter the lookup checkbox did not update. ([#4693](https://github.com/infor-design/enterprise/issues/4693))
- `[Datagrid]` Added the datagrid api to the current clearArguments setting's callback. ([#4693](https://github.com/infor-design/enterprise/issues/4693))
- `[Datagrid]` Fixed the inbuilt date validation to use the datagrid column settings for date fields. ([#4693](https://github.com/infor-design/enterprise/issues/4730))
- `[Dropdown]` Fixed a bug where the tooltips are invoked for each dropdown item. This was slow with a lot of items. ([#4672](https://github.com/infor-design/enterprise/issues/4672))
- `[Dropdown]` Fixed a bug where mouseup was used rather than click to open the list and this was inconsistent. ([#4638](https://github.com/infor-design/enterprise/issues/4638))
- `[Editor]` Fixed an issue where the dirty indicator was not reset when the contents contain `<br>` tags. ([#4624](https://github.com/infor-design/enterprise/issues/4624))
- `[Editor]` Fixed a bug where hyperlinks were not clickable in readonly state. ([#4702](https://github.com/infor-design/enterprise/issues/4702))
- `[Homepage]` Fixed a bug where the border behaves differently and does not change back correctly when hovering in editable mode. ([#4640](https://github.com/infor-design/enterprise/issues/4640))
- `[Homepage]` Added support for small size (260x260) widgets and six columns. ([#4663](https://github.com/infor-design/enterprise/issues/4663))
- `[Homepage]` Fixed an issue where the animation was not working on widget removed. ([#4686](https://github.com/infor-design/enterprise/issues/4686))
- `[Homepage]` Fixed a bug where the border behaves differently and does not change back correctly when hovering in editable mode. ([#4640](https://github.com/infor-design/enterprise/issues/4640))
- `[Listview]` Fixed an issue where the contextmenu was not open on longpress and text as not selectable for iOS device. ([#4655](https://github.com/infor-design/enterprise/issues/4655))
- `[Locale]` Don't attempt to set d3 locale if d3 is not being used ([#4668](https://github.com/infor-design/enterprise/issues/4486))
- `[Modal]` Fixed a bug where the autofocus was not working on anchor tag inside of the modal and moving the first button as a default focus if there's no `isDefault` property set up.
- `[Pager]` Fixed a bug that automation id's are not added when the attachToBody is used. ([#4692](https://github.com/infor-design/enterprise/issues/4692))
- `[Rating]` Fixed a bug with the readonly function, it did not toggle the readonly state correctly. ([#958](https://github.com/infor-design/enterprise-ng/issues/958))
- `[Tabs]` Added support for a "More Actions" button to exist beside horizontal/header tabs. ([#4532](https://github.com/infor-design/enterprise/issues/4532))
- `[Tree]` Fixed an issue where the parent value was get deleted after use `addNode()` method. ([#4486](https://github.com/infor-design/enterprise/issues/4486))
- `[Wizard]` Fixed a slight layout issue with the highlighted step in RTL mode. ([#4714](https://github.com/infor-design/enterprise/issues/4714))

(42 Issues Solved This Release, Backlog Enterprise 136, Backlog Ng 32, 1084 Functional Tests, 1642 e2e Tests)

## v4.35.4

### v4.35.4 Fixes

- `[Datagrid]` Added the datagrid api to the current clearArguments setting's callback. ([#4693](https://github.com/infor-design/enterprise/issues/4693))

## v4.35.3

### v4.35.3 Fixes

- `[Datagrid]` Made a fix that when calling applyFilter the lookup checkbox did not update. ([#4693](https://github.com/infor-design/enterprise/issues/4693))
- `[Dropdown]` Fixed a bug where the tooltips are invoked for each dropdown item. This was slow with a lot of items. ([#4672](https://github.com/infor-design/enterprise/issues/4672))
- `[Dropdown]` Fixed a bug where mouseup was used rather than click to open the list and this was inconsistent. ([#4638](https://github.com/infor-design/enterprise/issues/4638))
- `[Lookup]` Added a clear callback function like the click callback that fires when clicking the clear X if enabled. ([#4693](https://github.com/infor-design/enterprise/issues/4693))
- `[Pager]` Fixed a bug that automation id's are not added when the attachToBody is used. ([#4692](https://github.com/infor-design/enterprise/issues/4692))
- `[Rating]` Fixed a bug with the readonly function, it did not toggle the readonly state correctly. ([#958](https://github.com/infor-design/enterprise-ng/issues/958))

## v4.35.2

### v4.35.2 Fixes

- `[Datagrid]` Fixed an additional issue where updateRow will cause rows to no longer be reorderable. ([#4674](https://github.com/infor-design/enterprise/issues/4674))

## v4.35.1

### v4.35.1 Fixes

- `[Datagrid]` Fixed an issue where updateRow will not correctly sync and merge data. ([#4674](https://github.com/infor-design/enterprise/issues/4674))
- `[Datagrid]` Fixed a bug where filterWhenTyping did not work on lookup filter columns. ([#4678](https://github.com/infor-design/enterprise/issues/4678))
- `[Editor]` Fixed an issue where the dirty indicator was not reset when the contents contain `<br>` tags. ([#4624](https://github.com/infor-design/enterprise/issues/4624))

## v4.35.0

### v4.35.0 Important Notes

- `[Breadcrumb]` We added support for the use of `span` in place of `a` tags inside Breadcrumb List Items at the component API level.  In order to facilitate this, some internal API methods had to be changed to recognize the list item instead of the anchor.  If you rely on the Breadcrumb API and reference breadcrumb item anchor tags, please note that before adopting this version, you should change your code to instead reference the list items, or only use the BreadcrumbItem API.

### v4.35.0 Features

- `[Datagrid]` Added support to select all rows on current page only for client side paging. ([#4265](https://github.com/infor-design/enterprise/issues/4265))
- `[Datagrid]` Added a new ProcessIndicator formatter. ([#3918](https://github.com/infor-design/enterprise/issues/3918))
- `[Dropdown]` Improved behavior of list item navigation/selection when a Dropdown is configured with "no search" mode activated. ([#4483](https://github.com/infor-design/enterprise/issues/4483))
- `[Lookup]` Added the ability to change the lookup icon. ([#4527](https://github.com/infor-design/enterprise/issues/4527))
- `[ProcessIndicator]` Added: labels, more icon support, and a content areas and made it responsive. ([#3918](https://github.com/infor-design/enterprise/issues/3918))

### v4.35.0 Fixes

- `[Application Menu]` Fixed accessibility issues getting redundant info in expand/collapse button. ([#4462](https://github.com/infor-design/enterprise/issues/4462))
- `[Application Menu]` Fixed accessibility issues with missing instructional text and incorrect aria-role assignments on the App Menu triggers (hamburger buttons) and Role switcher buttons. ([#4489](https://github.com/infor-design/enterprise/issues/4489))
- `[About]` Made it possible to close About dialogs that previously had open, nested Modals present. ([NG#915](https://github.com/infor-design/enterprise-ng/issues/915))
- `[Badges]` Fixed alignment issues in uplift theme. ([#4578](https://github.com/infor-design/enterprise/issues/4578))
- `[Busy Indicator]` Fixed an issue where the whole page and parent div was shifts when active. ([#746](https://github.com/infor-design/enterprise-ng/issues/746))
- `[Button]` Fixed the tooltip in action button to be not visible when there's no title attribute. ([#4473](https://github.com/infor-design/enterprise/issues/4473))
- `[Column Chart]` Fixed a minor alignment issue in the xAxis labels ([#4460](https://github.com/infor-design/enterprise/issues/4460))
- `[Colorpicker]` Fixed an issue where values were not being selecting when multiple colopickers are present. ([#4146](https://github.com/infor-design/enterprise/issues/4146))
- `[Datagrid]` Fix a bug where changing selectable on the fly did not change the select behavior. ([#4575](https://github.com/infor-design/enterprise/issues/4575))
- `[Datagrid]` Fixed an issue where the click event was not fire for hyperlinks keyword search results. ([#4550](https://github.com/infor-design/enterprise/issues/4550))
- `[Datagrid]` Added api setting for selection on enter edit mode. ([#4485](https://github.com/infor-design/enterprise/issues/4485))
- `[Datagrid]` Fixed a bug where the onPostRenderCell function would get an empty container if using frozen columns. ([#947](https://github.com/infor-design/enterprise-ng/issues/947))
- `[Datagrid]` Fix a bug where changing selectable on the fly did not change the select behavior. ([#4575](https://github.com/infor-design/enterprise/issues/4575))
- `[Dropdown]` Fixed a bug where the last option icon changes when searching/filtering in dropdown search field. ([#4474](https://github.com/infor-design/enterprise/issues/4474))
- `[Editor/Fontpicker]` Fixed a bug where the label relationship were not valid in the editor role. Adding aria-labelledby will fix the association for both editor and the label. Also, added an audible label in fontpicker. ([#4454](https://github.com/infor-design/enterprise/issues/4454))
- `[Field Options]` Fixed an issue where the action button was misaligned for safari. ([#4610](https://github.com/infor-design/enterprise/issues/4610))
- `[FileUploadAdvanced]` Fixed an issue where abort method was not working properly to remove the file block when upload fails. ([#938](https://github.com/infor-design/enterprise-ng/issues/938))
- `[Header]` Fixed a bug where the searchfield automatically expands when clicking the app menu button. ([#4617](https://github.com/infor-design/enterprise/issues/4617))
- `[Lookup]` Fixed some layout issues when using the editable and clearable options on the filter row. ([#4527](https://github.com/infor-design/enterprise/issues/4527))
- `[Lookup]` Fixed incorrect counts when using allowSelectAcrossPages. ([#4316](https://github.com/infor-design/enterprise/issues/4316))
- `[Mask]` Fixed broken date/time masks in the `sv-SE` locale. ([#4613](https://github.com/infor-design/enterprise/issues/4613))
- `[Tree]` Fixed an issue where the character entity references were render differently for parent and child levels. ([#4512](https://github.com/infor-design/enterprise/issues/4512))
- `[Tooltip/Pager]` Fixed an issue where the tooltip would show at the top when clicking paging buttons. ([#218](https://github.com/infor-design/enterprise-ng/issues/218))

(40 Issues Solved This Release, Backlog Enterprise 173, Backlog Ng 42, 1083 Functional Tests, 1638 e2e Tests)

## v4.34.3

### v4.34.3 Fixes

- `[Lookup]` Added the ability to change the lookup icon. ([#4527](https://github.com/infor-design/enterprise/issues/4527))
- `[Lookup]` Fixed some layout issues when using the editable and clearable options on the filter row. ([#4527](https://github.com/infor-design/enterprise/issues/4527))

## v4.34.2

### v4.34.2 Fixes

- `[Dropdown/Autocomplete]` Fix a bug where these components would fail in IE 11. Note that IE 11 isn't "supported" but we fixed these issues to give teams more time to migrate. ([#4608](https://github.com/infor-design/enterprise/issues/4608))
- `[General]` Fix a bug where the regex scripts will error on Big Sur. ([#4612](https://github.com/infor-design/enterprise/issues/4612))

## v4.34.1

### v4.34.1 Fixes

- `[Datagrid]` Fix a bug where changing selectable on the fly did not change the select behavior. ([#4575](https://github.com/infor-design/enterprise/issues/4575)

## v4.34.0

### v4.34.0 Features

- `[All Components]` Added `attributes` setting to set automation id's and id's. ([#4498](https://github.com/infor-design/enterprise/issues/4498))
- `[Datagrid]` Added a limited experimental sticky header feature. ([#3993](https://github.com/infor-design/enterprise/issues/3993))
- `[Input]` Add a `revealText` plugin that will add a button to password fields to hide and show sensitive information such as SIN or passwords. ([#4098](https://github.com/infor-design/enterprise/issues/4098))
- `[Listview]` Added a new setting `allowDeselect` which will make it such that if you select an item you cant deselect, you can only select another item. ([#4376](https://github.com/infor-design/enterprise/issues/4376))
- `[Locale]` Added a new set of translations from the translation team. ([#4501](https://github.com/infor-design/enterprise/issues/4501))
- `[Locale/Charts]` The numbers inside charts are now formatted using the current locale's, number settings. This can be disabled/changed in some charts by passing in a localeInfo object to override the default settings. ([#4437](https://github.com/infor-design/enterprise/issues/4437))
- `[Treemap]` Added ability to show a tooltip. ([#2794](https://github.com/infor-design/enterprise/issues/2794))

### v4.34.0 Fixes

- `[Autocomplete]` Fixed an issue where a slow and incomplete ajax request would cause the dropdown to briefly show wrong contents. ([#4387](https://github.com/infor-design/enterprise/issues/4387))
- `[Breadcrumb]` Fixed an issue where css only breadcrumbs were missing styles. ([#4501](https://github.com/infor-design/enterprise/issues/4501))
- `[Datepicker]` Fixed an issue where range highlight was not aligning for Mac/Safari. ([#4352](https://github.com/infor-design/enterprise/issues/4352))
- `[Datagrid]` Fixed an issue with a custom toolbar, where buttons would click twice. ([#4471](https://github.com/infor-design/enterprise/issues/4471))
- `[Datagrid]` Fixed an issue where the special characters (é, à, ü, û, ...) export to csv was not generated them correctly. ([#4347](https://github.com/infor-design/enterprise/issues/4347))
- `[Datagrid]` Fixed an issue where the leading spaces were removed on editing cells. ([#4380](https://github.com/infor-design/enterprise/issues/4380))
- `[Datagrid]` Fixed an issue where the double click event was not firing for checkbox columns. ([#4381](https://github.com/infor-design/enterprise/issues/4381))
- `[Datagrid]` Fixed an issue where the dropdown in a datagrid would stay open when clicking to the next page of results. ([#4396](https://github.com/infor-design/enterprise/issues/4396))
- `[Datagrid]` Fixed a bug where a scroll bar shows even when there's no data in datagrid. ([#4228](https://github.com/infor-design/enterprise/issues/4228))
- `[Datagrid]` Fixed an issue where calling setFocus on the datagrid would stop open menus from working. ([#4429](https://github.com/infor-design/enterprise/issues/4429))
- `[Datagrid]` To allow for some script tools to work we now set draggable to true. ([#4490](https://github.com/infor-design/enterprise/issues/4490))
- `[Datagrid]` Fixed an error on the filter box on the personalization dialog where it would error if there is a column with no name field. ([#4495](https://github.com/infor-design/enterprise/issues/4495))
- `[Datagrid]` Fixed links when changing personalization as they would inherit the wrong color. ([#4481](https://github.com/infor-design/enterprise/issues/4481))
- `[Datagrid]` Fixed a bug where seaching with the search on the toolbar would not highlight results. ([#4488](https://github.com/infor-design/enterprise/issues/4488))
- `[Datagrid]` Fixed an issue with a custom toolbar, where buttons would click twice. ([#4471](https://github.com/infor-design/enterprise/issues/4471))
- `[Datagrid]` Fixed a bug in updateRow where it did not sync up all data passed in with the dataset. ([#4476](https://github.com/infor-design/enterprise/issues/4476))
- `[Datepicker]` Changed the month/year picker to skip 10 years instead of one. ([#4388](https://github.com/infor-design/enterprise/issues/4388))
- `[Dropdown]` Improved the behavior of the `noSearch` dropdown when using the keyboard. ([#4388](https://github.com/infor-design/enterprise/issues/4388))
- `[Editor]` Fixed an issue where the focus was getting lost after pressing toolbar buttons. ([#4335](https://github.com/infor-design/enterprise/issues/4335))
- `[Editor]` Fixed an issue where the color picker was not opening the popup for overflow menu and had name as undefined in list. ([#4398](https://github.com/infor-design/enterprise/issues/4398))
- `[Editor]` Fixed an issue where font-size tags are stripped from the css. ([#4557](https://github.com/infor-design/enterprise/issues/4557))
- `[Favorites]` Removed the favorites component as its not really a component, info on it can be found under buttons in the toggle example. ([#4405](https://github.com/infor-design/enterprise/issues/4405))
- `[Fieldset]` Fixed a bug where summary form data gets cut off on a smaller viewport. ([#3861](https://github.com/infor-design/enterprise/issues/3861))
- `[Homepage]` Fixed an issue where the four column widgets were incorrectly positioned, left aligned on large screen. ([#4541](https://github.com/infor-design/enterprise/issues/4541))
- `[List Detail]` Fixed css height for list detail in responsive view ([#4426](https://github.com/infor-design/enterprise/issues/4426))
- `[Listview]` Fixed a bug where readonly and non-selectable listview should not have hover state. ([#4452](https://github.com/infor-design/enterprise/issues/4452))
- `[Lookup]` Fixed a bug where the filter header together with the checkbox column is not properly align. ([#3774](https://github.com/infor-design/enterprise/issues/3774))
- `[MenuButton]` Removed the menubutton component sections as its not really a component, info on it can be found under buttons in the MenuButton examples. ([#4416](https://github.com/infor-design/enterprise/issues/4416))
- `[Message]` Added support for lists in the message, also fixed a problem when doing so, with screen readers. ([#4400](https://github.com/infor-design/enterprise/issues/4400))
- `[Message]` Added the `noRefocus` setting that will feed through to the modal. ([#4507](https://github.com/infor-design/enterprise/issues/4507))
- `[Splitter]` Added missing audible labels in splitter collapse button and splitter handle. ([#4404](https://github.com/infor-design/enterprise/issues/4404))
- `[Tabs Module]` Fixed a bug where tab items were not centered correctly in uplift theme. ([#4538](https://github.com/infor-design/enterprise/issues/4538))
- `[Treemap]` Fixed a bug where small slices may show a "tip" below the chart. ([#2794](https://github.com/infor-design/enterprise/issues/2794))

(56 Issues Solved This Release, Backlog Enterprise 185, Backlog Ng 42, 1082 Functional Tests, 1612 e2e Tests)

## v4.33.2

### v4.33.2 Fixes

`[General]` Fix a bug where the regex blows up on Mac Big Sur. ([#4612](https://github.com/infor-design/enterprise/issues/4612))

## v4.33.1

### v4.33.1 Fixes

- `[Breadcrumb]` Fixed an issue were css only breadcrumbs were missing styles. ([#4501](https://github.com/infor-design/enterprise/issues/4501))

## v4.33.0

### v4.33.0 Features

- `[Locale]` Added a new dateTimeMillis and timeStampMillis format if milliseconds are needed. ([#4384](https://github.com/infor-design/enterprise/issues/4384))
- `[Toast]` Added a setting to enable setting ids or other attributes on the toast element. ([#4275](https://github.com/infor-design/enterprise/issues/4275))

### v4.33.0 Fixes

- `[Autocomplete]` Fix a bug when connected to NG where pressing the enter key would not select Autocomplete items/. ([ng#901](https://github.com/infor-design/enterprise-ng/issues/901))
- `[Autocomplete]` Fixed an issue where the Searchfield items were not selectable after 'All results for "xx"' was selected. ([#4446](https://github.com/infor-design/enterprise/issues/4446))
- `[Calendar]` Removed some extra keyboard stops when tabing. ([#4318](https://github.com/infor-design/enterprise/issues/4318))
- `[Calendar]` Fixed a bug where the incorrect color was shown when events are added with the dialog. ([#4439](https://github.com/infor-design/enterprise/issues/4439))
- `[Colorpicker]` Fixed an issue where the colorpicker closes when pressing or clicking outside the swatch. ([#3559](https://github.com/infor-design/enterprise/issues/3559))
- `[Datagrid]` Fixed an issue where activated row on 2nd or any subsequent page was not highlighting for mixed selection mode. ([ng#900](https://github.com/infor-design/enterprise-ng/issues/900))
- `[Datagrid]` Added support to disable column buttons. ([1590](https://github.com/infor-design/enterprise/issues/1590))
- `[Datagrid]` Fixed an issue where short field icon padding was misaligned in RTL mode. ([#1812](https://github.com/infor-design/enterprise/issues/1812))
- `[Datagrid]` Added support to `In Range` filter operator for numeric columns. ([#3988](https://github.com/infor-design/enterprise/issues/3988))
- `[Datagrid]` Fixed an issue where filter was not working if user types slow in the filter input for treegrid. ([#4270](https://github.com/infor-design/enterprise/issues/4270))
- `[Datagrid]` Fixed an issue where the icons right text was truncated for extra-small row height. ([#4355](https://github.com/infor-design/enterprise/issues/4355))
- `[Datagrid]` Fixed an issue where the column icons and content was overlapping. ([#4264](https://github.com/infor-design/enterprise/issues/4264))
- `[Datagrid]` Fixed an issue where using flex toolbar as a custom toolbar did not work. ([#4385](https://github.com/infor-design/enterprise/issues/4385))
- `[Datepicker]` Added missing off screen text for the picker buttons in the datepicker month/year view. ([#4318](https://github.com/infor-design/enterprise/issues/4318))
- `[Editor]` Fixed a bug where the Fontpicker's displayed style wasn't updating to match the current text selection in some cases. ([#4309](https://github.com/infor-design/enterprise/issues/4309))
- `[Editor]` Fixed a bug where b tags in an empty p tag would be stripped. ([#4411](https://github.com/infor-design/enterprise/issues/4411))
- `[Locale]` Added a new translation token for Records Per Page with no number. ([#4334](https://github.com/infor-design/enterprise/issues/4334))
- `[Locale]` Fixed an max stack error when setting `nb-NO` as a language. ([#874](https://github.com/infor-design/enterprise-ng/issues/874))
- `[Lookup]` Fixed an issue where the event `beforeShow` was only triggered the first time. ([#899](https://github.com/infor-design/enterprise-ng/issues/899))
- `[Lookup]` Fixed a bug where the lookup count doesn't update correctly. ([#4312](https://github.com/infor-design/enterprise/issues/4312))
- `[Mask]` Enabled editable sections of Date masks.  Editing within a section will no longer incorrectly alter values that may already exist in a date field's other editable sections. ([#4079](https://github.com/infor-design/enterprise/issues/4079))
- `[Modal Manager]` Modals now pass `isCancelled` properly when the Modal Manager API detects a request to close by using the Escape key. ([#4298](https://github.com/infor-design/enterprise/issues/4298))
- `[Pager]` Fixed an error when using arrow keys to select in the pagesize selector. ([#4383](https://github.com/infor-design/enterprise/issues/4383))
- `[Searchfield]` Allow for search terms to include special characters. ([#4291](https://github.com/infor-design/enterprise/issues/4291))
- `[Stepprocess]` Fixed a bug where padding and scrolling was missing. Note that this pattern will eventually be removed and we do not suggest any one use it for new development. ([#4249](https://github.com/infor-design/enterprise/issues/4249))
- `[Tabs]` Fixed multiple bugs where error icon in tabs and the animation bar were not properly aligned in RTL uplift theme. ([#4326](https://github.com/infor-design/enterprise/issues/4326))
- `[Tabs]` Fixed a bug where removing a nested tab would cause an error due to being invisible. ([#4356](https://github.com/infor-design/enterprise/issues/4356))
- `[Tabs]` Fixed a bug where the focus/activated state does not display correctly in RTL. ([#4332](https://github.com/infor-design/enterprise/issues/4332))
- `[Toolbar Flex]` Fixed detection of overflow in some toolbars where items were not properly displaying all overflowed items in the "More Actions" menu. ([#4296](https://github.com/infor-design/enterprise/issues/4296))
- `[Toolbar Flex]` Fixed an issue where in some examples/cases the first item did not get an initial tabindex. ([#4418](https://github.com/infor-design/enterprise/issues/4418))
- `[Tree]` Fixed an issue where calling togglenode without first doing a select/unselect was not working properly. ([#3927](https://github.com/infor-design/enterprise/issues/3927))
- `[Tree]` Fixed a bug that adding icons in with the tree text would encode it when using addNode. ([#4305](https://github.com/infor-design/enterprise/issues/4305))
- `[Validation]` Fixed an issue where after the execution `resetForm()` was not resting dropdown and editor the fields. ([#4259](https://github.com/infor-design/enterprise/issues/4259))

(48 Issues Solved This Release, Backlog Enterprise 184, Backlog Ng 48, 1084 Functional Tests, 1530 e2e Tests)

## v4.32.0

### v4.32.0 Important Notes

- `[Colors]` In Uplift (Vibrant) theme there is no longer any colors in graphite. All are slate. This involved bringing in a new version 3.0 of the design system with some breaking changes you should not if using the tokens directly. See the [design system change log](https://github.com/infor-design/design-system/blob/main/docs/CHANGELOG.md) for details. ([#4206](https://github.com/infor-design/enterprise/issues/4206))

### v4.32.0 Features

- `[Breadcrumb]` Add truncated style and made it the default for all Breadcrumb lists. ([#4091](https://github.com/infor-design/enterprise/issues/4091))
- `[Datagrid]` Add a new `RowNumber` formatter that will show a row number column that remains the same no matter how the grid is sorted. ([#1904](https://github.com/infor-design/enterprise/issues/1904))
- `[Datepicker]` Added the ability to use the range selection in date picker when using the UmAlQura Calendar (RTL). ([#4227](https://github.com/infor-design/enterprise/issues/4227))
- `[Homepage]` Added ability to support a 5 column option. ([#4101](https://github.com/infor-design/enterprise/issues/4101))
- `[Locale]` Added an example page to test translation strings more accurately. ([#4189](https://github.com/infor-design/enterprise/issues/4189))

### v4.32.0 Fixes

- `[Accordion]` Fixed a bug where disabled headers texts and icons were barely recognizable as disabled in uplift theme. ([#4065](https://github.com/infor-design/enterprise/issues/4065))
- `[Accordion]` Fixed a bug in the vibrant theme where nested header text was not showing because the width was pushing it to the next line. ([#4145](https://github.com/infor-design/enterprise/issues/4145))
- `[Application Menu]` Fixed too much spacing level when there's an icon in accordion header in uplift theme. ([#4202](http://localhost:4000/components/applicationmenu/test-six-levels-icons.html?theme=uplift&variant=light&colors=0066D4))
- `[Contextual Action Panel]` Made the close button work in cases where subcomponents are open inside the CAP. ([#4112](https://github.com/infor-design/enterprise/issues/4112))
- `[Colorpicker]` The sizes were inconsistent with other components in width so we adjusted them. ([#4310](https://github.com/infor-design/enterprise/issues/4310))
- `[Datagrid]` Fixed an issue where the selectedRows array contents continued to multiply each time running `selectAllRows`. ([#4195](https://github.com/infor-design/enterprise/issues/4195))
- `[Datagrid]` Fixed an issue where the dynamic tooltip was not working properly. ([#4260](https://github.com/infor-design/enterprise/issues/4260))
- `[Datagrid]` Fixed an issue where the check box filter was not working. ([#4271](https://github.com/infor-design/enterprise/issues/4271))
- `[Datagrid]` Fixed an issue where the filter and paging for treegrid was not working properly. ([#4293](https://github.com/infor-design/enterprise/issues/4293))
- `[Datepicker]` Fixed an issue where the minute and second interval for timepicker was not working properly when use along useCurrentTime setting. ([#4230](https://github.com/infor-design/enterprise/issues/4230))
- `[Dropdown]` Fixed a bug where italic-style highlighting would represent a matched filter term instead of bold-style on a Dropdown List item in some cases. ([#4141](https://github.com/infor-design/enterprise/issues/4141))
- `[Editor]` Fixed issue with incorrect padding when using bullets in RTL mode. ([#4327](https://github.com/infor-design/enterprise/issues/4327))
- `[General]` Fixed high contrast error color to have better contrast. ([#4344](https://github.com/infor-design/enterprise/issues/4344))
- `[FileUploadAdvanced]` Fixed an issue where the method `status.setCompleted()` not firing event `fileremoved`. ([#4294](https://github.com/infor-design/enterprise/issues/4294))
- `[Homepage]` Fixed an issue where the columns were not showing properly after resize by using the maximize button. ([#894](https://github.com/infor-design/enterprise-ng/issues/894))
- `[Homepage]` Fixed an issue where the columns were not showing properly after resize browser window. ([#895](https://github.com/infor-design/enterprise-ng/issues/895))
- `[Input]` Fixed a bug where the text input error state border color would be wrong in the vibrant, dark and high contrast. ([#4248](https://github.com/infor-design/enterprise/issues/4248))
- `[Locale]` Fixed issues with some timezone and datetime formats. ([#4297](https://github.com/infor-design/enterprise/issues/4297))
- `[Popupmenu]` Fixed a minor issue with the shortcut text on small breakpoints. ([#3984](https://github.com/infor-design/enterprise/issues/3984))
- `[Popover]` Fixed a regression where passing a popover content as a hash link to an ID no longer worked. ([#4281](https://github.com/infor-design/enterprise/issues/4281))
- `[Personalize]` Fixed an issue regarding the layout and scroll ability of a page. ([#3330](https://github.com/infor-design/enterprise/issues/3330))
- `[Searchfield]` Added a shadow to the focus state of searchfields with category buttons. ([#4181](https://github.com/infor-design/enterprise-ng/issues/4181))
- `[Splitter]` Fixes an issue where the collapse button was not working when splitter is on the right. ([#1730](https://github.com/infor-design/enterprise-ng/issues/1730))
- `[Tabs]` Added detection for width/height/style changes on a Tabs component, which now triggers a resize event. ([ng#860](https://github.com/infor-design/enterprise-ng/issues/860))
- `[Tabs]` Fixed a small error by removing a - 1 involved with testing. ([#4093](https://github.com/infor-design/enterprise/issues/4093))
- `[Tabs]` Fixed a bug where using `#` in a Tab title was not possible. ([#4179](https://github.com/infor-design/enterprise/issues/4179))
- `[Tabs Header]` Fixed a bug where the add icon were too small and the page form layout has a big space on top of it. ([#4289](https://github.com/infor-design/enterprise/issues/4289))
- `[Toolbar Flex]` Fixed a bug where in some cases a un-needed scrollbar would appear. [[#4325](https://github.com/infor-design/enterprise/issues/4325)]
- `[Toolbar Searchfield]` Fixed a bug where the searchfield doesn't perfectly align together with flex toolbar. [[#4226](https://github.com/infor-design/enterprise/issues/4226)]
- `[Tree]` Fixed an issue where the return focus state was not working properly after closing the context menu. ([#4252](https://github.com/infor-design/enterprise/issues/4252))
- `[Vertical Tabs]` Fixed an issue where the error icon was misaligning. ([#873](https://github.com/infor-design/enterprise-ng/issues/873))

(49 Issues Solved This Release, Backlog Enterprise 196, Backlog Ng 51, 1079 Functional Tests, 1525 e2e Tests)

## v4.31.5

### v4.31.5 Fixes

- `[General]` Fix a bug where the regex blows up on Mac Big Sur. ([#4612](https://github.com/infor-design/enterprise/issues/4612))

## v4.31.4

### v4.31.4 Fixes

- `[Datagrid]` Fixed an issue where the icons right text was truncated for extra-small row height. ([#4355](https://github.com/infor-design/enterprise/issues/4355))

## v4.31.3

### v4.31.3 Fixes

- `[Editor]` Fixed a bug where b tags in an empty p tag would be stripped. ([#4411](https://github.com/infor-design/enterprise/issues/4411))

## v4.31.2

### v4.31.2 Fixes

- `[Datagrid]` Added the ability to resize frozen columns, if you do not want this you must set columns to `resizable: false`. ([#3852](https://github.com/infor-design/enterprise/issues/3852))
- `[Datagrid]` Fixed hideColumn method to check if the column is hidden. ([#3852](https://github.com/infor-design/enterprise/issues/3852))
- `[Popdown]` Added a safety check to the destroy. ([#3852](https://github.com/infor-design/enterprise/issues/3852))

## v4.31.1

### v4.31.1 Fixes

- `[Datagrid]` Fixed a bug with icon alignment in editors in small or xtra small layout. ([#4266](https://github.com/infor-design/enterprise/issues/4266))
- `[Datagrid]` Fixed selection checkbox alignment. ([#4266](https://github.com/infor-design/enterprise/issues/4266))

## v4.31.0

### v4.31.0 Important Notes

- `[Buttons]` We reverted an inner Css rule that set all 'btn' classes to use contains vs starts with since this caused issues. One consequence is that if you use a class `dismissible-btn` it should now be `btn-dismissible`. This is a possible breaking change but for most cases this button is added by the tags component. ([#4120](https://github.com/infor-design/enterprise/issues/4120))

### v4.31.0 Features

- `[Calendar]` Added the ability to override an event `color` and `borderColor` see docs for details. ([#3923](https://github.com/infor-design/enterprise/issues/3923))
- `[Calendar]` Added the ability to use the monthview legend setting to colorsize day backgrounds. To use this set the `dayLegend` property. And this uses the same format for legend in the monthView. Just renamed it to avoid confusing with the event legend. ([#3893](https://github.com/infor-design/enterprise/issues/3893))
- `[Datagrid]` Added a `spacerColumn` setting, with this setting the last column fills any empty space instead of stretching everything out. ([#4032](https://github.com/infor-design/enterprise/issues/4032))
- `[Datagrid]` Added a `columnSizing` setting which impacts how the column widths are auto calculated. Options are: `both` (default), `data` or `header` (including filter). ([#4017](https://github.com/infor-design/enterprise/issues/4017))
- `[Datagrid]` Added the setting for empty message small height. ([#3609](https://github.com/infor-design/enterprise/issues/3609))
- `[Datagrid]` Fixed an alignment issue on rows when using alerts and tags with frozen columns and short row. ([#4237](https://github.com/infor-design/enterprise/issues/4237))
- `[Datagrid]` Fixed an alignment issue on hiding and showing rows when using grouped headers and frozen columns together. ([#4247](https://github.com/infor-design/enterprise/issues/4247))
- `[Datepicker]` Added the ability to use +/- to increment the day in the calendar. This is in addition to arrow key functionality. This works in the field or when the calendar is open. ([#4001](https://github.com/infor-design/enterprise/issues/4001))
- `[Masthead]` Added the ability use user images, status and initials in the masthead and masthead menu buttons. ([#800](https://github.com/infor-design/enterprise-ng/issues/800))
- `[MultiSelect]` Fixed an issue update multiselect on ajax with values already selected. ([#885](https://github.com/infor-design/enterprise-ng/issues/885))
- `[Tree]` Added option to add new child node on top or bottom. ([#3915](https://github.com/infor-design/enterprise/issues/3915))
- `[General]` Moved all the examples, patterns and layouts into their own sections or with the components they live with page patterns can now be found at `components/page-patterns` and layouts at `components/page-layouts`. Added a first pass of docs about these as well as more doc updates to forms, autocomplete and grid. ([#428](https://github.com/infor-design/enterprise/issues/428))

### v4.31.0 Fixes

- `[Application Menu]` Fixed an issue where the Header was unable to hide for RTL and ie11. ([#2154](https://github.com/infor-design/enterprise/issues/2154))
- `[Application Menu]` Fixed a bug where the border top color is wrong in uplift dark and high contrast theme. ([#4042](https://github.com/infor-design/enterprise/issues/4042))
- `[Application Menu]` Fixed a bug where some buttons did not have labels for the icon buttons in toolbars. Check your application if you use this pattern. ([#4085](https://github.com/infor-design/enterprise/issues/4085))
- `[Autocomplete]` Fixed an issue where the JavaScript error was thrown for ie11. ([#4148](https://github.com/infor-design/enterprise/issues/4148))
- `[Blockgrid]` Fixed an issue with paged datasets that would occasionally cause a JS console error. ([ng#836](https://github.com/infor-design/enterprise-ng/issues/836))
- `[Blockgrid]` Fixed a bug where first/last pager buttons would show and be disabled by default (buttons are now hidden by default). ([ng#836](https://github.com/infor-design/enterprise-ng/issues/836))
- `[Buttons]` Reverted an inner Css rule change that set 'btn' classes to contains vs starts with. ([#4120](https://github.com/infor-design/enterprise/issues/4120))
- `[Datagrid]` Fixed an issue when hiding columns after loading a datagrid up with grouped headers and frozen columns. ([#4218](https://github.com/infor-design/enterprise/issues/4218))
- `[Datagrid]` Fixed an issue where the rows where not render properly when use method `updateDataset()` for treegrid. ([#4213](https://github.com/infor-design/enterprise/issues/4213))
- `[Datagrid]` Fixed an issue where the tooltip for tree grid was not working properly. ([#827](https://github.com/infor-design/enterprise-ng/issues/827))
- `[Datagrid]` Fixed an issue where the keyword search was not working for server side paging. ([#3977](https://github.com/infor-design/enterprise/issues/3977))
- `[Datagrid]` Fixed a bug that nested datagrid columns could not be clicked. ([#4197](https://github.com/infor-design/enterprise/issues/4197))
- `[Datagrid]` Fixed an issue where the 'value' and 'oldValue' on cell change event where showing escaped. ([#4028](https://github.com/infor-design/enterprise/issues/4028))
- `[Datagrid]` Fixed an issue where the keyword search was not working for group headers. ([#4068](https://github.com/infor-design/enterprise/issues/4068))
- `[Datagrid]` Fixed an issue where the column filter results were inconsistent for tree grid. ([#4031](https://github.com/infor-design/enterprise/issues/4031))
- `[Datagrid]` Fixed an issue where the data was not exporting to excel when using the groupable setting. ([#4081](https://github.com/infor-design/enterprise/issues/4081))
- `[Datagrid]` Fixed an issue where if a context menu is opened and then closed with ESC the focus would be reset to the top of the page. ([#4085](https://github.com/infor-design/enterprise/issues/4085))
- `[Datagrid]` Fixed an issue where the tooltip would not show up if you focus a cell with ellipsis text with the keyboard. ([#4085](https://github.com/infor-design/enterprise/issues/4085))
- `[Datagrid]` Made the header checkbox focusable. ([#4085](https://github.com/infor-design/enterprise/issues/4085))
- `[Datagrid]` The selection checkbox cell had aria-selected on it which was incorrect. ([#4085](https://github.com/infor-design/enterprise/issues/4085))
- `[Datagrid]` Changed the auto width sizing of columns to include the padding of the rowHeight (16 16 8 8). So the column sizes are now more compact in lower rowHeight settings. Also to do this the grid is now rerendered when changing rowHeight. ([#4016](https://github.com/infor-design/enterprise/issues/4016))
- `[Datagrid]` Fixed a design QA bug where the column and data cell padding was not following the design system. Its now using 16px large, 16px medium, 8 px short and 8 px extar-short for text indenting. ([#4154](https://github.com/infor-design/enterprise/issues/4154))
- `[Datagrid]` Fixed an issue where the client side selection was not working. ([#4138](https://github.com/infor-design/enterprise/issues/4138))
- `[Datagrid]` Changed invalid css fill-available property. ([#4133](https://github.com/infor-design/enterprise/issues/4133))
- `[Datagrid]` Fixed issue where double keydown was required to open dropdown lists in datagrid cell. ([#3980](https://github.com/infor-design/enterprise/issues/3980))
- `[Datagrid]` Fixed an issue where the time picker editor was switching between AM and PM when set to 12:00. ([#4149](https://github.com/infor-design/enterprise/issues/4149))
- `[Datepicker]` Fixed a number of translation issues in the datepicker component. ([#4046](https://github.com/infor-design/enterprise/issues/4046))
- `[Datepicker]` Fixed a bug that the datepicker would focus the field when closing the month and year pane. ([#4085](https://github.com/infor-design/enterprise/issues/4085))
- `[Datepicker]` Fixed a bug where two dates may appear selected when moving forward/back in the picker dialog. ([#4018](https://github.com/infor-design/enterprise/issues/4018))
- `[Datepicker]` Fixed a bug where an error may occur if using the gregorian calendar on ar-SA locale. ([#4130](https://github.com/infor-design/enterprise/issues/4130))
- `[Dropdown]` Fixed an issue where "phraseStartsWith" does not filter the list after deleting a character. ([#4047](https://github.com/infor-design/enterprise/issues/4047))
- `[Dropdown]` Fixed a bug when backspacing in windows or fn + delete in Mac OS would render a ascii character in the input field. ([#4020](https://github.com/infor-design/enterprise/issues/4020))
- `[Editor]` Fixed a number of translation issues in the editor component. ([#4049](https://github.com/infor-design/enterprise/issues/4049))
- `[Editor]` Fixed an issue where the selection for shift + arrow keys was not working properly. ([#4070](https://github.com/infor-design/enterprise/issues/4070))
- `[Locale]` The Added placeholder for missing Thai `Locale` translation. ([#4041](https://github.com/infor-design/enterprise/issues/4041))
- `[Locale]` The Added placeholder for incorrect French `SetTime` translation. ([#4045](https://github.com/infor-design/enterprise/issues/4045))
- `[Lookup]` Fixed a bug where values are duplicated when selecting row on other pages and when paging is activated. ([#758](https://github.com/infor-design/enterprise-ng/issues/758))
- `[Locale]` Added July 2020 translation strings from the translation team. ([#4045](https://github.com/infor-design/enterprise/issues/4045))
- `[Mask]` Added the ability to pass date/time formats to the Mask API that do not contain separators or other literals. ([#3963](https://github.com/infor-design/enterprise/issues/3963))
- `[Masthead]` Added updated color and styles for uplift theme. ([#800](https://github.com/infor-design/enterprise-ng/issues/800))
- `[Mask]` Improved example pages in the demoapp, added some to the documentation index page for Mask. ([#556](https://github.com/infor-design/enterprise/issues/556))
- `[Modal]` Reverted nested modal behavior to being visually stacked, instead of one-at-a-time. Made it possible to show one-at-a-time via `hideUnderneath` setting. ([#3910](https://github.com/infor-design/enterprise/issues/3910))
- `[Multiselect]` Fixed an issue where multiselect fields with tags were not rendering properly. ([#4139](https://github.com/infor-design/enterprise/issues/4139))
- `[Popupmenu]` Fixed an issue where the icons were overlapping. ([#4201](https://github.com/infor-design/enterprise/issues/4201))
- `[Popupmenu]` Fixed a bug that the aria items are in the wrong place. Its now using [this guide](https://www.w3.org/TR/wai-aria-practices/examples/menu-button/menu-button-links.html). ([#4085](https://github.com/infor-design/enterprise/issues/4085))
- `[Popupmenu]` Fixed a bug where the heading doesn't display properly with multi-select menu. ([#3926](https://github.com/infor-design/enterprise/issues/3926))
- `[Searchfield]` Fixed an issue where some of the searchfield examples did not have focus states. ([#1060](https://github.com/infor-design/enterprise/issues/1060))
- `[Searchfield]` The `clear` function was misnamed as it didnt clear, it made the field clearable. Now we have a `clear` and `makeClearable` function. ([#4173](https://github.com/infor-design/enterprise/issues/4173))
- `[Textarea]` Fixed inconsistencies on styling of disabled field when using disable function, now the label will disable on all components when using this function. In general the label should be dimmed on disabled fields as per the design. ([#3917](https://github.com/infor-design/enterprise/issues/3917))
- `[Timepicker]` Fixed inconsistencies on readonly styling throughout different themes and variants. ([#4152](https://github.com/infor-design/enterprise/issues/4152))
- `[Toast]` Fixed a bug where the toast message doesn't close when pressing escape, and when it has multiple trigger elements and uses unique id's. ([#3986](https://github.com/infor-design/enterprise/issues/3986))
- `[Tooltip]` Fixed a bug where the title doesn't display when the title starts with '#'. ([#2512](https://github.com/infor-design/enterprise/issues/2512))
- `[Tooltip]` Fixed an issue where the tooltip would not show up if you focus a button with the keyboard. ([#4085](https://github.com/infor-design/enterprise/issues/4085))
- `[Tree]` Fixed an issue where the tree node still shows folder icon after all children and `children` property deleted. ([#4026](https://github.com/infor-design/enterprise/issues/4026))
- `[Tree]` Fixed an issue where the custom icon was changing back to default on toggle after use of method updateNode(). ([#4027](https://github.com/infor-design/enterprise/issues/4027))

(81 Issues Solved This Release, Backlog Enterprise 183, Backlog Ng 48, 1077 Functional Tests, 1489 e2e Tests)

## v4.30.1

### v4.30.1 Fixes

- `[Datepicker]` Fixed the datepicker in ar-SA setting timestamps would null the times in some situations. ([#4160](https://github.com/infor-design/enterprise/issues/4160))
- `[Datagrid]` The last row border was removed but this was incorrect, reverted this. ([#4140](https://github.com/infor-design/enterprise/issues/4140))
- `[Datagrid]` Fixed an alignment issue in datagrid filter that caused some fields to be misaligned. ([#4151](https://github.com/infor-design/enterprise/issues/4151))
- `[Datagrid]` Fixed an alignment issue with column colspan. In some situations it was not rendering correctly causing some cells to be misaligned. ([#4109](https://github.com/infor-design/enterprise/issues/4109))
- `[Datagrid]` Changed invalid css fill-available property. ([#4133](https://github.com/infor-design/enterprise/issues/4133))
- `[Locale]` Fixed a bug with MMMM dd format in ar-SA. ([#4160](https://github.com/infor-design/enterprise/issues/4160))
- `[Locale]` Changed the arguments names for better symmetry fromGregorian == toUmalqura and toGregorian === options.fromUmalqura. ([#4160](https://github.com/infor-design/enterprise/issues4160))

(71 Issues Solved This Release, Backlog Enterprise 197, Backlog Ng 53, 1078 Functional Tests, 1482 e2e Tests)

## v4.30.0

### v4.30.0 Announcements

- `[Datagrid]` The rowHeight setting has been changed to support extra-small, small, medium and large. short and normal are deprecated. If you have a custom toolbar you may need to update your [markup](https://github.com/infor-design/enterprise/blob/main/app/views/components/datagrid/example-custom-toolbar.html#L40-L44). ([#3755](https://github.com/infor-design/enterprise/issues/3755))

### v4.30.0 Features

- `[Breadcrumb]` Javascript Component API is now available. ([infor-design/enterprise-ng#700](https://github.com/infor-design/enterprise-ng/issues/700))
- `[Custom Builds]` The build script can now produce an ES Module version of the components that can be imported by your application. ([#3771](https://github.com/infor-design/enterprise/issues/3771))
- `[Datagrid]` Added a setting disableRowDeselection that if enabled does not allow selected rows to be toggled to deselected. ([#3791](https://github.com/infor-design/enterprise/issues/3791))
- `[Datagrid]` Added an additional row size extra-small. This row size may need a bit of further fleshing out. All of the previous row sizes have been renamed but using the old settings are supported but deprecated. The new sizes are Extra Small, Small, Medium, Large (Normal). ([#3755](https://github.com/infor-design/enterprise/issues/3755))
- `[Demoapp]` Added the ability to set runtime flags for persisting settings that were previously only possible to set via URL query parameters. ([n/a])
- `[Icons]` Changed the tree node icon to be more meaningful in uplift theme. Added a print-preview icon. This replaces the update-preview icon which has confusing meaning but was not removed.
- `[Searchfield]` Added the ability to clear the searchfield by calling a public clear() function. ([#3810](https://github.com/infor-design/enterprise/issues/3810))
- `[Tree]` Added a setting to support to expanding/collapsing when clicking only the icon portion of the tree node. ([#3730](https://github.com/infor-design/enterprise/issues/3730))
- `[Tree]` Added the ability to have separate icon button for expand/collapse and children count. ([#3847](https://github.com/infor-design/enterprise/issues/3847))

### v4.30.0 Fixes

- `[Accordion]` Fixed an issue where the chevron icon is not properly centered in Safari. ([#2161](https://github.com/infor-design/enterprise/issues/2161))
- `[Application Menu]` Fixed an issue where the dropdown icon is not properly centered in Safari. ([#3766](https://github.com/infor-design/enterprise/issues/3766))
- `[Accordion]` Fixed issue where hidden headers were not excluded from tab navigation. ([#3835](https://github.com/infor-design/enterprise/issues/3835))
- `[Calendar]` Fixed a bug that when setting accordions to allowOnePane it did not work. ([#3773](https://github.com/infor-design/enterprise/issues/3773))
- `[Calendar]` Fixed a bug where the accordion sections would show a line on hover in high contrast mode. ([#2779](https://github.com/infor-design/enterprise/issues/2779))
- `[Calendar]` Fixed a bug where the days would be out of alignment if the end and starts dates intersect. ([#1725](https://github.com/infor-design/enterprise/issues/1725))
- `[Contextual Action Panel]` Fixed an issue where the searchfield should be collapsible on mobile view. ([#918](https://github.com/infor-design/enterprise/issues/918))
- `[Counts]` Revamped the look and feel of widget counts in uplift theme. ([#3666](https://github.com/infor-design/enterprise/issues/3666))
- `[Datagrid]` Fixed an issue where the table doesn't filled the datagrid wrapper inside of modal. ([#3897](https://github.com/infor-design/enterprise/issues/3897))
- `[Datagrid]` Fix a bug with columns with buttons, they had an unneeded animation that caused states to be delayed when painting. ([#3808](https://github.com/infor-design/enterprise/issues/3808))
- `[Datagrid]` Fixed an issue where example page for filter and pager was not working properly. ([#3856](https://github.com/infor-design/enterprise/issues/3856))
- `[Datagrid]` Fix a bug with cellNavigation false, the focus state was still visible. ([#3937](https://github.com/infor-design/enterprise/issues/3937))
- `[Datagrid]` Updated example page for keyword search to fix error state. ([#3961](https://github.com/infor-design/enterprise/issues/3961))
- `[Datagrid]` Fix a bug with cellNavigation false, the focus state was incorrect on stretched rows in IE. ([#1644](https://github.com/infor-design/enterprise/issues/1644))
- `[Datagrid]` Fixed an issue where an extra border is shown in grid list mode and RTL. ([#3895](https://github.com/infor-design/enterprise/issues/3895))
- `[Datagrid]` Fixed a bug inside validateRow when passing in a zero the function would exit. ([#4002](https://github.com/infor-design/enterprise/issues/4002))
- `[Datagrid]` Fixed an issue where select all using keyboard in multiSelect/mixedSelect was not working. ([#3921](https://github.com/infor-design/enterprise/issues/3921))
- `[Datagrid]` Fix a bug with columns with buttons, they had an unneeded animation that caused states to be delayed when painting. ([#3808](https://github.com/infor-design/enterprise/issues/3808))
- `[Datagrid]` Fixed an issue where data was not in sync for row reorder and paging. ([#3749](https://github.com/infor-design/enterprise/issues/3749))
- `[Datagrid]` Fixed an issue where using selectRowsAcrossPages setting the selected rows were reseting by filter, to use this feature you may need to set columnIds in the settings to form whats unique for the row. ([#3601](https://github.com/infor-design/enterprise/issues/3601))
- `[Datagrid]` Fixed an issue where when using the contentTooltip setting on a datagrid on a modal, the column would expand when hovering rows. ([#3541](https://github.com/infor-design/enterprise/issues/3541))
- `[Datagrid]` Fixed an issue the arrow on tooltips flowed in the wrong direction. ([#3854](https://github.com/infor-design/enterprise/issues/3854))
- `[Datagrid]` Fixed an issue where readonly and checkbox cells would show up on the summary row. ([#3862](https://github.com/infor-design/enterprise/issues/3862))
- `[Datagrid]` Fixed an issue where text in nested objects where not encoded correctly. ([#4058](https://github.com/infor-design/enterprise/issues/3862))
- `[Datagrid]` Fixed an issue where text editor style editors are not saved properly. ([#4058](https://github.com/infor-design/enterprise/issues/4058))
- `[Datagrid]` Fixed an issue where checkboxes in an expandable area could not be checked. ([#4062](https://github.com/infor-design/enterprise/issues/4062))
- `[Datagrid]` Fix a bug where multiselect checkboxes were misaligned in a modal. ([#4086](https://github.com/infor-design/enterprise/issues/4086))
- `[Datepicker]` Fixed an issue where some languages like fr-CA and pt-BR (that are languages in a non default locale), would error when opening the picker. ([#4035](https://github.com/infor-design/enterprise/issues/4035))
- `[Datepicker]` Fixed an issue where change did not fire when rangeselecting the same day. ([#4075](https://github.com/infor-design/enterprise/issues/4075))
- `[Datepicker]` Fixed an issue where change did not fire when selecting today after having a cleared value in the field. ([#853](https://github.com/infor-design/enterprise-ng/issues/853))
- `[Dropdown]` Changed the keyboard dropdown so it will select the active item when tabbing out. ([#3028](https://github.com/infor-design/enterprise/issues/3028))
- `[Dropdown]` Fixed an issue where the search field does not stay in the initial position. ([#2659](https://github.com/infor-design/enterprise/issues/2659))
- `[Dropdown]` Fixed an issue where the search field does not stay in the initial position. ([#2659](https://github.com/infor-design/enterprise/issues/2659))
- `[Editor]` Fixed missing tooltips. ([#issues](https://github.com/infor-design/enterprise/issues/issues))
- `[Field Options]` Fixed an issue where the focus style was not aligning. ([#3628](https://github.com/infor-design/enterprise/issues/3628))
- `[Hierarchy]` Fixed an issue selection causes tab selection to be removed. ([#3597](https://github.com/infor-design/enterprise/issues/3597))
- `[Icons]` Fixed an issue with the amend icon in uplift theme. The meaning was lost on a design change and it has been updated. ([#3613](https://github.com/infor-design/enterprise/issues/3613))
- `[Locale]` Changed results text to lower case. ([#3974](https://github.com/infor-design/enterprise/issues/3974))
- `[Locale]` Fixed abbreviated chinese month translations. ([#4034](https://github.com/infor-design/enterprise/issues/4034))
- `[Lookup]` Fixed an issue in the min width examples that showed up in Safari only. ([#3949](https://github.com/infor-design/enterprise/issues/3949))
- `[Lookup]` Added example page for server side keyword search. ([#2806](https://github.com/infor-design/enterprise/issues/2806))
- `[Lookup]` Fixed a bug that the required validation would not reset from empty in certain cases. ([#810](https://github.com/infor-design/enterprise-ng/issues/810))
- `[Lookup]` Fixed an issue in the min width examples that showed up in Safari only. ([#3949](https://github.com/infor-design/enterprise/issues/3949))
- `[Popover]` Corrected the tabindex order of Popover elements when the Popover is contained within a Modal. ([#3644](https://github.com/infor-design/enterprise/issues/3644))
- `[Mask]` Fixed issue where languages with `,` as decimal were causing the fields to only show `.` instead of the actual characters that were input. ([#3933](https://github.com/infor-design/enterprise/issues/3933))
- `[Multiselect]` Fixed a bug that would incorrectly cause both text and tags to be rendered on the page when using the Select All checkbox. ([#3767](https://github.com/infor-design/enterprise/issues/3767))
- `[Multiselect]` When using the `showSelectAll` setting, if no selectable options are present, the Select All checkbox will now remain hidden and unusable. ([#3777](https://github.com/infor-design/enterprise/issues/3777))
- `[Multiselect]` Changed "Select All" checkbox's default behavior to only select items that match the current search filter, if a search filter is present.  The original filter behavior is available by setting `selectAllFilterOnly` to false. ([#3845](https://github.com/infor-design/enterprise/issues/3845))
- `[Textarea]` Added tests to show that the textarea count text is translated. ([#3807](https://github.com/infor-design/enterprise/issues/3807))
- `[Tooltip]` Fixed tooltip behavior so clicking and mousing out will not show the tooltip and fixed tooltip delay. ([#4050](https://github.com/infor-design/enterprise/issues/#4050))
- `[Tree]` Fixed an issue where previous text selection was not clearing after clicked to any tree-node. ([#3794](https://github.com/infor-design/enterprise/issues/3794))

(75 Issues Solved This Release, Backlog Enterprise 235, Backlog Ng 62, 1071 Functional Tests, 1448 e2e Tests)

## v4.29.0

### v4.29.0 Announcements

- `[General]` Heads Up that effective October 31, 2020 we will no longer support IE 11. Until that date we will test IE 11 but only critical issues will be fixed. See the linked issue for more details. ([#3756](https://github.com/infor-design/enterprise/issues/3756))

### v4.29.0 Features

- `[Accordion]` Added the ability to call collapse and expand with a header ID. ([#783](https://github.com/infor-design/enterprise-ng/issues/783))
- `[Lookup]` Added a tooltip functionality when the data is overflowed. ([#3703](https://github.com/infor-design/enterprise/issues/3703))
- `[Lookup]` Added a clear (x icon) button to clear the field. ([#740](https://github.com/infor-design/enterprise/issues/740))
- `[Lookup]` Added a clear (x icon) button and apply button inside of modal so there are now two options to clear the field. ([#2507](https://github.com/infor-design/enterprise/issues/2507))
- `[Lookup]` Fixed a bug where validation did not work if the lookup is non-editable (select only). ([#3950](https://github.com/infor-design/enterprise/issues/3950))
- `[Multiselect]` Moved the functionality for displaying the Multiselect List's searchfield underneath/above the pseudo element into a configurable setting. ([#3864](https://github.com/infor-design/enterprise/issues/3864))
- `[Popdown]` Fixed some integration problems with nested Lookups that were causing closing to happen prematurely. ([ng#760](https://github.com/infor-design/enterprise-ng/issues/760))
- `[Slider]` Added the ability to set position of the tooltip. ([#3746](https://github.com/infor-design/enterprise/issues/3746))
- `[Toast]` Added the ability to dismiss toasts via keyboard. ([#3521](https://github.com/infor-design/enterprise/issues/3521))
- `[Homepage]` Homepage edit events (resize, reorder, remove widgets) now fire on widget elements too ([#3679](https://github.com/infor-design/enterprise/issues/3679))

### v4.29.0 Fixes

- `[About]` Fixed a bug where About dialogs disappeared when being closed by the Modal Manager API. ([#3898](https://github.com/infor-design/enterprise/issues/3898))
- `[Application Menu]` Fixed personalization regressions on Soho theme ([#3704](github.com/infor-design/enterprise/issues/3704))
- `[General]` We Updated a lot of development dependencies. Most important things to note are: we now support node 12 for development and this is recommended, from tests 13 will also work. Node 14 will not work. We updated jQuery to 3.5.1 as a client side dependency and d3 to 5.16.0. If copying files from the `dist` folder note that the d3 file is called d3.v5.js. ([#1690](https://github.com/infor-design/enterprise/issues/1690))
- `[Bar Chart]` Fixed an issue where height was not calculating properly when used other elements along content container. ([#2670](https://github.com/infor-design/enterprise/issues/2670))
- `[Application Menu]` - Made it possible for App Menu Toolbars to dismiss the menu when the `dismissOnClickMobile` setting is true. ([#2831](https://github.com/infor-design/enterprise/issues/2831))
- `[Calendar/Weekview/Monthview]` Added more docs and exposed them on the design site. ([#3575](https://github.com/infor-design/enterprise/issues/3758))
- `[Checkbox]` Fixed an issue where the error icon was inconsistent between subtle and vibrant themes. ([#3575](https://github.com/infor-design/enterprise/issues/3575))
- `[Column Chart]` Fixed an issue where height was not calculating properly when used other elements along content container. ([#2670](https://github.com/infor-design/enterprise/issues/2670))
- `[Datagrid]` Fixed an issue where blank tooltip was showing when use Alert Formatter and no text. ([#2852](https://github.com/infor-design/enterprise/issues/2852))
- `[Datagrid]` Fixed a bug where the datagrid had blocked the clicking of buttons in an empty message area. ([#3922](https://github.com/infor-design/enterprise/issues/3922))
- `[Datagrid]` Fixed an issue where keyword search results were breaking the html markup for icons and badges. ([#3855](https://github.com/infor-design/enterprise/issues/3855))
- `[Datagrid]` Fixed an issue where keyword search results were breaking the html markup for hyperlink. ([#3731](https://github.com/infor-design/enterprise/issues/3731))
- `[Datagrid]` Fixed an issue where keyword search results were not showing for paging, if searched from other than 1st page it came blank table. ([#3629](https://github.com/infor-design/enterprise/issues/3629))
- `[Datagrid]` Fixed an issue where contents filtertype was not working on example page. ([#2887](https://github.com/infor-design/enterprise/issues/2887))
- `[Datagrid]` Fixed a bug in some themes, where the multi line cell would not be lined up correctly with a single line of data. ([#2703](https://github.com/infor-design/enterprise/issues/2703))
- `[Datagrid]` Fixed visibility of sort icons when toggling and when the column is in active. ([#3692](https://github.com/infor-design/enterprise/issues/3692))
- `[Datagrid]` Fixed a bug where the data passed to resultsText was incorrect in the case of reseting a filter. ([#2177](https://github.com/infor-design/enterprise/issues/2177))
- `[Datagrid/General]` Fixed an additional bug where when loading the datagrid with a columns object that contain recursive objects the grid would crash in saveColumns. [3759](https://github.com/infor-design/enterprise/issues/3759))
- `[Datepicker]` Fixed a bug where the modal would take aspects of the personalize colors by mistake. ([#3997](https://github.com/infor-design/enterprise/issues/3997))
- `[Dropdown]` Fixed tooltip content gets cut off inside of modal. ([#3106](https://github.com/infor-design/enterprise/issues/3106))
- `[DemoApp]` Fixed an issue with some pages in the design site where the did not have a height. ([#878](https://github.com/infor-design/website/issues/878))
- `[Fonts]` A note that the Source Sans Pro font thats used in the new theme and served at google fonts, now have a fix for the issue that capitalized letters and numbers had different heights. You may need to release any special caching. ([#1789](https://github.com/infor-design/enterprise/issues/1789))
- `[Form]` Fix broken links in the form readme file. ([#818](https://github.com/infor-design/website/issues/818))
- `[Line Chart]` Fixed an issue where height was not calculating properly when used other elements along content container. ([#2670](https://github.com/infor-design/enterprise/issues/2670))
- `[Locale]` Fixed the es-419 date time value, as it was incorrectly using the medium length date format. ([#3830](https://github.com/infor-design/enterprise/issues/3830))
- `[Modal]` Fixed the inconsistencies of spacing on required fields. ([#3587](https://github.com/infor-design/enterprise/issues/3587))
- `[Modal]` Fixed a bug where the title would overflow too soon. ([#3996](https://github.com/infor-design/enterprise/issues/3996))
- `[Multiselect]` Added ability to detect selected items from incoming data via `callSource()`. ([#2656](https://github.com/infor-design/enterprise/issues/2656))
- `[Multiselect]` Added support to api settings to `allTextString` and `selectedTextString` for custom headers. ([#3554](https://github.com/infor-design/enterprise/issues/3554))
- `[Pie Chart]` Fixed an issue where height was not calculating properly when used other elements along content container. ([#2670](https://github.com/infor-design/enterprise/issues/2670))
- `[Pie]` Fixed an issue where rounds decimal places for percent values were not working. ([#3599](https://github.com/infor-design/enterprise/issues/3599))
- `[Pie/Donut]` Fixed an issue where placing legend on bottom was not working for Homepage widget/Cards. ([#3560](https://github.com/infor-design/enterprise/issues/3560))
- `[Pager]` Reduced the space between buttons. ([#1942](https://github.com/infor-design/enterprise/issues/1942))
- `[Popupmenu]` Fixed an issue the shortcut text leaves gap when no icons are present. ([#3849](https://github.com/infor-design/enterprise/issues/3849))
- `[Tabs]` Fixed info and alert icons alignment on tabs and inside of modal. ([#2695](https://github.com/infor-design/enterprise/issues/2695))
- `[Tabs]` Fixes an issue where the search bar background color was going to transparent on smaller breakpoints. ([#3871](https://github.com/infor-design/enterprise/issues/3871))
- `[Notification]` Fixed an issue where the icons were lagging in the animation. ([#2099](https://github.com/infor-design/enterprise/issues/2099))
- `[Tree]` Fixed an issue where data was not in sync for children property. ([#1690](https://github.com/infor-design/enterprise/issues/1690))
- `[Splitter]` Fixed an issue the drag handle characters render incorrectly. ([#1458](https://github.com/infor-design/enterprise/issues/1458))
- `[Splitter]` Fixed an issue where dragging for RTL direction was not working. ([#1813](https://github.com/infor-design/enterprise/issues/1813))
- `[Spinbox]` Fixed an issue where a two or more digit min value would make it difficult to type in the spinbox. To fix this the values will only be validated on blur by default. ([#3909](https://github.com/infor-design/enterprise/issues/3909))
- `[Spinbox]` Fixed an issue where the number mask did not match the max value of the spinbox. ([#3939](https://github.com/infor-design/enterprise/issues/3939))
- `[Slider]` Improved the sliding so that decimal values would not trigger the change event. ([#787](https://github.com/infor-design/enterprise-ng/issues/787))
- `[Slider]` Reduced the number of change events that fire while sliding. ([#788](https://github.com/infor-design/enterprise-ng/issues/788))
- `[Swaplist]` Fixed an issue where dragging items more than once was not working on Android or iOS devices. ([#1423](https://github.com/infor-design/enterprise/issues/1423))
- `[Tree]` Fixed an issue where tree could not be expanded when using multiselect mode in IE 11. ([#3936](https://github.com/infor-design/enterprise/issues/3936))
- `[Tabs]` Fixed an issue where calling destroy did not remove the add tab button. ([#1439](https://github.com/infor-design/enterprise/issues/1439))
- `[Vertical Tabs]` Made personalization possible. ([#3029](https://github.com/infor-design/enterprise/issues/3029))

(64 Issues Solved This Release, Backlog Enterprise 248, Backlog Ng 69, 1149 Functional Tests, 1404 e2e Tests)

## v4.28.5

### v4.28.5 Fixes

- `[Datepicker]` Fixed an issue where change events did not fire consistently. ([#4087](https://github.com/infor-design/enterprise/issues/4087))

## v4.28.4

### v4.28.4 Fixes

- `[Datagrid]` Fixed an issue where checkboxes in an expandable area could not be checked. ([#4062](https://github.com/infor-design/enterprise/issues/4062))

## v4.28.3

### v4.28.3 Fixes

- `[Datepicker]` Fixed an issue where change did not fire when rangeselecting the same day. ([#4075](https://github.com/infor-design/enterprise/issues/4075))
- `[Datepicker]` Fixed an issue where change did not fire when selecting today after having a cleared value in the field. ([#853](https://github.com/infor-design/enterprise-ng/issues/853))

## v4.28.2

### v4.28.2 Fixes

- `[Splitter]` Fixed an issue where the splitter would remove the modal overlay in some cases. ([#3982](https://github.com/infor-design/enterprise/issues/3982))

## v4.28.1

### v4.28.1 Fixes

- `[Datagrid]` Fixed a bug where the datagrid had blocked the clicking of buttons in an empty message area. ([#3922](https://github.com/infor-design/enterprise/issues/3922))
- `[Datagrid]` Added ability to set the datagrid emptymessage as primary. ([#3922](https://github.com/infor-design/enterprise/issues/3922))

## v4.28.0

### v4.28.0 Important Changes

- `[Pager]` The Deprecated `pager` getter method was removed. Use `pagerAPI` instead for the same thing if accessing this internal object directly. ([#3759](https://github.com/infor-design/enterprise/issues/3759))

### v4.28.0 Features

- `[Bar Chart]` Added support to ellipsis for yaxis labels. ([#3702](https://github.com/infor-design/enterprise/issues/3702))
- `[Contextmenu]` Added support for shortcut display in menus. ([#3490](https://github.com/infor-design/enterprise/issues/3490))
- `[Datepicker]` Added support for custom api callback to disable passed dates and to disable dates by years. ([#3462](https://github.com/infor-design/enterprise/issues/3462))
- `[Datagrid]` Added and fixed up datagrid grouping aggregators. There is now aggregators for avg, count, list, max, min and sum. In addition null and undefined data will not cause issues. ([#3752](https://github.com/infor-design/enterprise/issues/3752))
- `[Error Page]` Added a new example showing a static error page. For example for a 404 page or generic error. ([#281](https://github.com/infor-design/design-system/issues/281))
- `[FileUploadAdvanced]` Added support to api settings `maxFiles` to limit number of uploads. ([#3512](https://github.com/infor-design/enterprise/issues/3512))
- `[FileUploadAdvanced]` Added support to fire event `fileremoved` for attached file removed. ([#3548](https://github.com/infor-design/enterprise/issues/3548))
- `[Line Chart]` Added support to ellipsis for yaxis labels. ([#3702](https://github.com/infor-design/enterprise/issues/3702))
- `[Modal]` Improved handling of multiple Modal windows stemming from a single trigger element. ([ng#705](https://github.com/infor-design/enterprise-ng/issues/705))

### v4.28.0 Fixes

- `[Accordion]` Fixed a regression where updating individual headers within an Accordion was no longer working ([#3826](https://github.com/infor-design/enterprise/issues/3070))
- `[Application Menu]` Fixed the icons on breaking apart it's appearance when zooming out the browser in IE11, uplift theme. ([#3070](https://github.com/infor-design/enterprise/issues/3070))
- `[Application Menu]` Fixed misalignment/size of bullet icons in the accordion on Android devices. ([#1429](http://localhost:4000/components/applicationmenu/test-six-levels.html))
- `[Application Menu]` Add keyboard support for closing Role Switcher panel ([#3477](https://github.com/infor-design/enterprise/issues/3477))
- `[Autocomplete]` Added a check to prevent the autocomplete from incorrectly stealing form focus, by checking for inner focus before opening a list on typeahead. ([#3639](https://github.com/infor-design/enterprise/issues/3070))
- `[Autocomplete]` Fixed an issue where an change event was not firing when selecting from the menu. ([#804](https://github.com/infor-design/enterprise/issues/804))
- `[Bubble Chart]` Fixed an issue where an extra axis line was shown when using the domain formatter. ([#501](https://github.com/infor-design/enterprise/issues/501))
- `[Bullet Chart]` Added support to format ranges and difference values. ([#3447](https://github.com/infor-design/enterprise/issues/3447))
- `[Button]` Fixed the button disabled method to no longer use class `is-disabled`. ([#3447](https://github.com/infor-design/enterprise-ng/issues/799))
- `[Charts]` Fixed an issue where selected items were being deselected after resizing the page. ([#323](https://github.com/infor-design/enterprise/issues/323))
- `[Colorpicker]` Fixed an issue where the color swatches shift when the colorpicker has a scrollbar. ([#2266](https://github.com/infor-design/enterprise/issues/2266))
- `[Custom Builds]` Fixed issues related to custom building Datagrid. ([#3784](https://github.com/infor-design/enterprise/issues/3784))
- `[Custom Builds]` Fixed issues related to custom building Locale. ([#3839](https://github.com/infor-design/enterprise/issues/3839))
- `[Custom Builds]` Fixed issues related to custom building Modal. ([#3822](https://github.com/infor-design/enterprise/issues/3822))
- `[Datagrid]` Fixed an issue where row data was not available for serializer with Treegrid. ([#3663](https://github.com/infor-design/enterprise/issues/3724))
- `[ContextualActionPanel]` Fixed an issue where toolbars in CAP are not torn down on destroy. ([#3785](https://github.com/infor-design/enterprise/issues/3785))
- `[ContextualActionPanel]` Fixed an issue where nested caps or closing and reopening caps would not work. ([#801](https://github.com/infor-design/enterprise-ng/issues/801))
- `[Datagrid]` Fixed a css issue in dark uplift mode where the group row lines were not visible. ([#3649](https://github.com/infor-design/enterprise/issues/3649))
- `[Datagrid]` Fixed some styling issues in alerts and tags, and made clickable tags available in the formatter. ([#3631](https://github.com/infor-design/enterprise/issues/3631))
- `[Datagrid]` Fixed a css issue in dark uplift mode where the group row lines were not visible . ([#3649](https://github.com/infor-design/enterprise/issues/3649))
- `[Datagrid]` Fixed lookup modal title to be visible and adjust the position to make it centered. ([#3635](https://github.com/infor-design/enterprise/issues/3635))
- `[Datagrid]` Fixed an issue where selected rows are not reset when calling loadData. ([#3718](https://github.com/infor-design/enterprise/issues/3718))
- `[Datagrid]` Fixed an issue where if using grouping totals and hiding and showing columns the page is not refreshed properly. ([#2564](https://github.com/infor-design/enterprise/issues/2564)
- `[Datagrid]` Fixed an issue the selected row header icon is the wrong state when using allowSelectAcrossPages. ([#3043](https://github.com/infor-design/enterprise/issues/3043)
- `[Datagrid]` Improved the `datagrid-default-modal-width` concept if setting a modal datagrid default with so it works on any parent. [3562](https://github.com/infor-design/enterprise/issues/3562))
- `[Datagrid]` Fixed a bug in the indeterminate paging example, that the select checkbox would not work and be out of sync when changing pages. [2230](https://github.com/infor-design/enterprise/issues/2230))
- `[Datagrid]` Fixed a bug when resizing the first column of the center pane when using frozen columns, the resize would jump out the size of the frozen section. [3741](https://github.com/infor-design/enterprise/issues/3741))
- `[Datagrid]` Fixed an issue where the filter condition leaves two selected if you just reorder. ([#3779](https://github.com/infor-design/enterprise/issues/3779))
- `[Datagrid/General]` Fixed a bug where when loading the datagrid with a columns object that contain recursive objects the grid would crash. [3759](https://github.com/infor-design/enterprise/issues/3759))
- `[Datagrid/Hyperlink]` Fixed layout issues with links in right text align mode. To do this refactored links to not use a psuedo element for the focus style. ([#3680](https://github.com/infor-design/enterprise/issues/3680))
- `[Datepicker]` Fixed a bug where for some locales like `af-ZA` and `fi_FI` with dots in the day periods, setting 24 hr time to AM did not work. [3750](https://github.com/infor-design/enterprise/issues/3750))
- `[Datepicker]` Fixed a bug where date picker erred on arabic dates. [3804](https://github.com/infor-design/enterprise/issues/3804))
- `[Datepicker]` Fixed a bug where date picker could not change arabic dates. [3819](https://github.com/infor-design/enterprise/issues/3819))
- `[Datepicker]` Fixed a bug the month only picker would error the second time opened. [3817](https://github.com/infor-design/enterprise/issues/3817))
- `[Datepicker]` Added fix for dates with month and day only format where day is first, this was incorrectly validating as invalid. ([#3833](https://github.com/infor-design/enterprise/issues/3833))
- `[Demoapp]` Fixed incorrect directory list hyperlinks in listview and listbuilder components. ([1783](https://github.com/infor-design/enterprise/issues/1783))
- `[Demoapp]` Did cleanup on the icons and patterns links. ([3790](https://github.com/infor-design/enterprise/issues/3790))
- `[Demoapp]` When deployed on a proxy the icons page would not change contents when changing theme. ([3790](https://github.com/infor-design/enterprise/issues/3790))
- `[Dropdown]` Fixed an issue that Dropdown did not close when scrolling in some nested containers. ([#3436](https://github.com/infor-design/enterprise/issues/3436))
- `[EmptyMessage]` Updated the text to be more subtle. ([#3476](https://github.com/infor-design/enterprise/issues/3476))
- `[Fieldset]` Fixed fieldset text data overlapping in compact mode on mobile view. ([#3627](https://github.com/infor-design/enterprise/issues/3627))
- `[General]` Added a number of small accessibility fixes base on older testing feedback. ([#1539](https://github.com/infor-design/enterprise/issues/1539))
- `[Hierarchy]` Added support for separators in the actions menu on a hierarchy leaf. ([#3636](https://github.com/infor-design/enterprise/issues/3636))
- `[Hierarchy]` Fixed an issue where clicking the "More Actions" menu trigger wouldn't open the menu anymore. ([#3873](https://github.com/infor-design/enterprise/issues/3873))
- `[Lookup]` Fixed an issue where `keywordFilter: true` and `filterable: true` used together cause the lookup modal to break. ([#3772](https://github.com/infor-design/enterprise/issues/3772))
- `[Masthead]` Fixed layout and color issues in uplift theme. ([#3526](https://github.com/infor-design/enterprise/issues/3526))
- `[Modal]` Fixed modal title to a two line with ellipsis when it's too long. ([#3479](https://github.com/infor-design/enterprise/issues/3479))
- `[Multiselect]` Fixed tags dismiss button on mobile devices. ([#3640](https://github.com/infor-design/enterprise/issues/3640))
- `[Icons]` Added new locked/unlocked icons in ids-identity [#3732](https://github.com/infor-design/enterprise/issues/3732)
- `[Radar Chart]` Fixed an issue where labels were cutoff at desktop view. ([#3510](https://github.com/infor-design/enterprise/issues/3510))
- `[Splitter]` Fixed an issue where collapse button was misaligned. ([#3825](https://github.com/infor-design/enterprise/issues/3825))
- `[Swaplist]` Fixed disabled swap buttons color in dark variant subtle theme. ([#3709](https://github.com/infor-design/enterprise/issues/3709))
- `[Utils]` Exposed `Soho.utils.isInViewport(elem)` for external use. ([#3436](https://github.com/infor-design/enterprise/issues/3436))
- `[Toolbar]` Improved the placeholder text color to be more visible in uplift (dark variant). ([#3727](https://github.com/infor-design/enterprise/issues/3727))
- `[Tree]` Fixed an issue where use `UpdateNode()` method the data was not sync. ([#3724](https://github.com/infor-design/enterprise/issues/3724))

(71 Issues Solved This Release, Backlog Enterprise 260, Backlog Ng 82, 1048 Functional Tests, 1370 e2e Tests)

## v4.27.4

### v4.27.4 Fixes

`[Button]` Fixed the button disabled method to no longer use class `is-disabled`. ([#3447](https://github.com/infor-design/enterprise-ng/issues/801))
`[Button]` Fixed a regression where some buttons would get a 100% width on mobile. ([#801](https://github.com/infor-design/enterprise-ng/issues/801))

## v4.27.3

### v4.27.3 Fixes

- `[Datagrid]` Fixed a bug in the indeterminate paging example, that the select checkbox would not work and be out of sync when changing pages. [2230](https://github.com/infor-design/enterprise/issues/2230))

## v4.27.2

### v4.27.2 Fixes

- `[Datagrid]` Fixed an issue in datagrid frozen columns, actions that re-render like sorting may cause rendering issues. ([#3735](https://github.com/infor-design/enterprise/issues/3735))
- `[Datagrid]` Fixed an issue in lookup datagrid editors that clicking a trigger in the cell would commit the cell causing editing not to work in some cases. ([#785](https://github.com/infor-design/enterprise-ng/issues/785))

## v4.27.1

### v4.27.1 Fixes

- `[Icons]` Added a fix to support both `href` and `xlink:href` in icons. ([#3734](https://github.com/infor-design/enterprise/issues/3734))

## v4.27.0

### v4.27.0 Important Changes

- `[Hierarchy]` Removed the following deprecated options `paging: <bool>` and `mobileView: <bool>`. Instead use `layout='paging'` or `layout='mobile-only'`.
- `[Icons]` Changed the svg icons to use `href` instead of deprecated `xlink:href`. This isnt a breaking change either will work but `href` works better with Ivy in Angular. ([#3611](https://github.com/infor-design/enterprise/issues/3611))

### v4.27.0 Features

- `[Button]` Add `toData()` and related API for programmatically handling control of buttons. ([ng#467](https://github.com/infor-design/enterprise-ng/issues/467))
- `[Calendar]` Enhanced the look and feel of monthview calendar by displaying legend and calendar event on mobile view. ([#925](https://github.com/infor-design/enterprise/issues/925))
- `[Modal]` Created API for controlling the Modal ButtonSet. ([ng#467](https://github.com/infor-design/enterprise-ng/issues/467))
- `[Datagrid]` Added support for api setting on expand and collapse children. ([#3274](https://github.com/infor-design/enterprise/issues/3274))
- `[Datagrid]` Updated the fixedRowHeight setting to accept `auto` as an option. This will calculate the row height for all frozenRows section. If you have a lot of rows this may be slow so a number is preferred. ([#3374](https://github.com/infor-design/enterprise/issues/3374))
- `[Editor]` Added an option to set the height of the editor in `rows`. If you set this the estimated number for rows can be specified for the source and html pane. It will scroll after that. ([#3688](https://github.com/infor-design/enterprise/issues/3688))
- `[Homepage]` Added support for reordering, resizing, and removing widgets by enabling edit mode on the homepage component. ([#3531](https://github.com/infor-design/enterprise/issues/3531))

### v4.27.0 Fixes

- `[Accordion]` Removed stoppage of event propagation when accordion headers are clicked, in order to allow external click event listeners to propagate. ([ng#321](https://github.com/infor-design/enterprise-ng/issues/321))
- `[Bar Chart]` Fixed an issue where chart was not resizing on homepage widget resize. ([#2669](https://github.com/infor-design/enterprise/issues/2669))
- `[Blockgrid]` Fixed an issue where there was no index if the data is empty, and removed deprecated internal calls. ([#748](https://github.com/infor-design/enterprise-ng/issues/748))
- `[Busy Indicator]` Fixed an issue where it throws an error when a display delay, the busy-indicator parent removed and added via ngIf before the busyindicator shown. ([#703](https://github.com/infor-design/enterprise-ng/issues/703))
- `[Busy Indicator]` Fixed an issue where the overlay would close when closing the Modal. ([#3424](https://github.com/infor-design/enterprise/issues/3424))
- `[Busy Indicator]` Fixed an issue where position was not aligning. ([#3341](https://github.com/infor-design/enterprise/issues/3341))
- `[Colorpicker]` Fixed the dropdown icon position is too close to the right edge of the field. ([#3508](https://github.com/infor-design/enterprise/issues/3508))
- `[Contextual Action Panel]` Fixed misaligned search icon in uplift theme. ([#3630](https://github.com/infor-design/enterprise/issues/3630))
- `[Contextual Action Panel]` Fixed close icon button in getting cut off on mobile view ([#3586](https://github.com/infor-design/enterprise/issues/3586))
- `[Datagrid]` Fixed an issue where lookup editor was removing all characters following and including the '|' pipe character. ([#3556](https://github.com/infor-design/enterprise/issues/3556))
- `[Datagrid]` Fixed an issue where date range filter was unable to filter data. ([#3503](https://github.com/infor-design/enterprise/issues/3503))
- `[Datagrid]` Fixed a bug where datagrid tree would have very big text in the tree nodes on IOS. ([#3347](https://github.com/infor-design/enterprise/issues/3347))
- `[Datagrid]` Fixed a focus trap issue when using actionable mode, tab will now move up and down rows. ([#2399](https://github.com/infor-design/enterprise/issues/2399))
- `[Datagrid]` Fixed a bug when setting the UI indicator with `setSortIndicator` then it would take two clicks to sort the inverse direction. ([#3391](https://github.com/infor-design/enterprise/issues/3391))
- `[Datagrid]` Fixed an issue where date range filter was not working. ([#3337](https://github.com/infor-design/enterprise/issues/3337))
- `[Datagrid]` Fixed a bug when combining multiselect and expandable rows. If using the shift key to select multiple rows the selection would include incorrect rows. ([#2302](https://github.com/infor-design/enterprise/issues/2302))
- `[Datagrid]` Added support for dragging and reordering columns in RTL and some minor style cleanup with dragging to reorder. ([#3552](https://github.com/infor-design/enterprise/issues/3552))
- `[Datagrid]` Fixed an issue that the click event did not show the item data when the keyboard is used. ([#3645](https://github.com/infor-design/enterprise/issues/3645))
- `[Datagrid]` Fixed an issue where datagrid tree did not show empty messages. ([#3642](https://github.com/infor-design/enterprise/issues/3642))
- `[Datagrid]` Fixed an issue where grouped rows did not render when combined with frozen columns. ([#3367](https://github.com/infor-design/enterprise/issues/3367))
- `[Datagrid]` Fixed an issue where the overlay was closing after close Modal. ([#735](https://github.com/infor-design/enterprise-ng/issues/735))
- `[Datagrid]` Fixed a misaligned drag and drop column icon on IE 11. ([#3648](https://github.com/infor-design/enterprise/issues/3648))
- `[Datagrid]` Fixed an issue when using the colspan column option along with frozenColumns. ([#3416](https://github.com/infor-design/enterprise/issues/3416))
- `[Datagrid]` Fixed an issue where the empty message might still show if the amount of rows do not fill the page. ([#3697](https://github.com/infor-design/enterprise/issues/3697))
- `[Datepicker]` Fixed popover height and datepicker layout on mobile view. ([#2569](https://github.com/infor-design/enterprise/issues/3569))
- `[Datepicker]` Fixed an issue where date range with minimum range was not working. ([#3268](https://github.com/infor-design/enterprise/issues/3268))
- `[Datepicker]` Fixed an issue where date range was reverting to initial values after clearing. ([#1306](https://github.com/infor-design/enterprise/issues/1306))
- `[Datepicker]` Fixed an issue where dates would be invalid in ko-KO locale. ([#3470](https://github.com/infor-design/enterprise/issues/3470))
- `[Datepicker]` Fixed an issue where dates would be invalid in zh-TW locale. ([#3473](https://github.com/infor-design/enterprise/issues/3473))
- `[Datepicker]` Fixed an issue where AM/PM could not be set in hi-IN locale. ([#3474](https://github.com/infor-design/enterprise/issues/3474))
- `[Datepicker]` Fixed an issue where change would fire twice or when the value is still blank. ([#3423](https://github.com/infor-design/enterprise/issues/3423))
- `[Datepicker]` Fixed an issue where time would be reset to 12:00 AM when setting the time and clicking today. ([#3202](https://github.com/infor-design/enterprise/issues/3202))
- `[Dropdown]` Fixed a bug where it was not possible for Dropdowns in certain scrollable Modal regions to close on scroll. ([#2650](https://github.com/infor-design/enterprise/issues/2650))
- `[Dropdown]` Fixed a bug that dropdowns are in the wrong position if flowing up and other minor cases. ([#2068](https://github.com/infor-design/enterprise/issues/2068))
- `[Dropdown]` Fixed alignment when using dropdown in compound field. ([#3647](https://github.com/infor-design/enterprise/issues/3647))
- `[Editor]` Added ui updates to the toolbar in uplift (vibrant mode) and minor style fixes. ([#3577](https://github.com/infor-design/enterprise/issues/3577))
- `[Editor]` Added fixes to reseting the dirty indicator when used in an editor. ([#3662](https://github.com/infor-design/enterprise/issues/3662))
- `[Editor]` Fixed a width change when toggle source view when the editor is on a modal, this is also based on UI feedback that the switch was confusing, so we now disable the buttons. ([#3594](https://github.com/infor-design/enterprise/issues/3594))
- `[Editor]` Fixed an issue where bullet and number lists could not be converted to headings and regular text with the font picker. ([#2679](https://github.com/infor-design/enterprise/issues/2679))
- `[Editor]` Fixed an issue where some settings like bold and italics would not be reset consistently when applying headings and regular text with the font picker. ([#2256](https://github.com/infor-design/enterprise/issues/2256))
- `[Editor]` Fixed an issue where the dirty events did not fire changing the source view. ([#3598](https://github.com/infor-design/enterprise/issues/3598))
- `[Editor]` Adding missing bottom spacing under heading elements. ([#3288](https://github.com/infor-design/enterprise/issues/3288))
- `[Field Filter]` Fixed an issue where switching to In Range filter type with a value in the field was causing an error. ([#3515](https://github.com/infor-design/enterprise/issues/3515))
- `[Editor]` Added a font color for rest/none swatch. ([#2035](https://github.com/infor-design/enterprise/issues/2035))
- `[Field Filter]` Fixed an issue where switching to In Range filter type with a value in the field was causing an error. ([#3515](https://github.com/infor-design/enterprise/issues/3515))
- `[Field Filter]` Fixed an issue where date range was not working after using other filter. ([#2764](https://github.com/infor-design/enterprise/issues/2764))
- `[Field Filter]` Fixed an issue where stray text would be shown if the filters are hidden and then shown later. ([#3687](https://github.com/infor-design/enterprise/issues/3687))
- `[Line Chart]` Fixed an issue where x-axis labels were overlapping for small viewport on homepage widget. ([#2674](https://github.com/infor-design/enterprise/issues/2674))
- `[Lookup]` Fixed an issue where selected values were clearing when use server side data. ([#588](https://github.com/infor-design/enterprise-ng/issues/588))
- `[Locale]` Added missing Afrikaans translations. ([#3685](https://github.com/infor-design/enterprise/issues/3685))
- `[Masthead]` Fixed layout and color issues in uplift theme. ([#3526](https://github.com/infor-design/enterprise/issues/3526))
- `[Modal]` Fixed an iOS bug where after opening several Modals/Messages, it would occasionally be impossible to scroll a scrollable page area. ([#3389](https://github.com/infor-design/enterprise/issues/3389))
- `[Modal]` Fixed a bug where when iframe elements are present, focus traps could occur and cause focus on elements outside of the Modal, but within the iframe. ([#2287](https://github.com/infor-design/enterprise/issues/2287))
- `[Modal]` Added a check for preventing Tooltips inside a Modal from opening while the Modal is not visible ([#3588](https://github.com/infor-design/enterprise/issues/3588))
- `[Modal]` Fixed dropdown position when the field is required. ([#3482](https://github.com/infor-design/enterprise/issues/3482))
- `[Modal]` Fixed a regression where some Close buttons were not properly closing. ([#3615](https://github.com/infor-design/enterprise/issues/3615))
- `[Process Indicator]` Fixed icons that are not centered inside the circle indicators. ([#3509](https://github.com/infor-design/enterprise/issues/3509))
- `[Personalize]` Fixed an issue that colorschanged events do not fire on when doing a set to default ation. ([#751](https://github.com/infor-design/enterprise-ng/issues/751))
- `[Searchfield]` Correct the background color of toolbar search fields. ([#3527](https://github.com/infor-design/enterprise/issues/3527))
- `[Spinbox]` Corrected an issue in the enable method, where it did not fully remove the readonly state. ([#3527](https://github.com/infor-design/enterprise/issues/3527))
- `[Swaplist]` Fixed an issue where lists were overlapping on uplift theme. ([#3452](https://github.com/infor-design/enterprise/issues/3452))
- `[Tabs]` Fixed the position of error icon too close to the border on focus state. ([#3544](https://github.com/infor-design/enterprise/issues/3544))
- `[Tabs-Vertical]` Fixed an issue where the content cannot scroll on mobile view. ([#3542](https://github.com/infor-design/enterprise/issues/3542))
- `[Tags]` Fixed a regression on Tag Buttons, where they were visually, vertically misaligned with Tag text. ([#3604](https://github.com/infor-design/enterprise/issues/3604))
- `[Week-View]` Changed the look of the week-view and day-view day of the week so its a 3 (or 2) letter abbreviation and emphasizes the date and spans two lines. This makes all the days of the week the same length. ([#3262](https://github.com/infor-design/enterprise/issues/3262))
- `[Validation]` Fixed a bug where addMessage did not add messages to the parent. ([#711](https://github.com/infor-design/enterprise-ng/issues/711))

(87 Issues Solved This Release, Backlog Enterprise 279, Backlog Ng 75, 1033 Functional Tests, 1322 e2e Tests)

## v4.26.2

### v4.26.2 Fixes

- `[Textarea]` Fixed missing text in safari on disabled text areas. ([#3638](https://github.com/infor-design/enterprise/issues/3638))

## v4.26.1

### v4.26.1 Fixes

- `[Demo App]` Fixed the embedded layout to show uplift theme. ([#861](https://github.com/infor-design/website/issues/861))

## v4.26.0

### v4.26.0 Features

- `[Datagrid]` Added support for expandable row to expand across all frozen columns, and fixed span layout issues on the right side frozen columns. ([#2867](https://github.com/infor-design/enterprise/issues/2867))
- `[Datagrid]` Added a new `resizeMode` option that allows you to pick between `flex` and `fit`. `flex` will resize columns independently shifting other columns to fit the table layout if needed. `fit` will resize using the neighbor's column width. This is possible more useful when you have less columns. ([#3251](https://github.com/infor-design/enterprise/issues/3251))
- `[Calendar]` Made the monthview, weekview and calendar work in RTL mode and added official support for UmAlQura calendar. ([#2788](https://github.com/infor-design/enterprise/issues/2788))
- `[Icons]` Added new icons `icon-play, icon-stop, icon-record, icon-pause` for video players. ([#411](https://github.com/infor-design/design-system/issues/411))
- `[Icons]` Added new icons `icon-security-off, icon-security-on` for toggles related to security/secure items. ([#397](https://github.com/infor-design/design-system/issues/397))
- `[Searchfield]` Added a setting that makes it possible to adjust the "collapsed" size of a Toolbar Searchfield to better accommodate some use cases. ([#3296](https://github.com/infor-design/enterprise/issues/3296))

### v4.26.0 Fixes

- `[Application Menu]` Fixed bugs with filtering where it was not possible to have the filter match text within content areas, as well as general expand/collapse bugs with filtering. ([#3131](https://github.com/infor-design/enterprise/issues/3131))
- `[Application Menu]` Fixed overlap button when label is too long, and aligned dropdown icon in application menu uplift theme. ([#3133](https://github.com/infor-design/enterprise/issues/3133))
[Contextual Action Panel] - Fixed shade colors of text and icon buttons in uplift theme high contrast. (#3394)
- `[Accordion]` - Fixed an issue with a missing border on the last element in certain states. ([#3885](https://github.com/infor-design/enterprise/issues/3885))
- `[Calendar]` Fixed issue where on month view in events info `Date` and `Duration` fields were not working with some events and `Duration` field. Now `Duration` field support `Days, Hours and Minutes` text. ([#2777](https://github.com/infor-design/enterprise/issues/2777))
- `[Calendar]` Fixed an issue where link was not working on monthview to switch to day view when clicked on more events on that day. ([#3181](https://github.com/infor-design/enterprise/issues/3181))
- `[Calendar]` Fixed a calendar event where the start date today is not displaying as upcoming event in different timezone. ([#2776](https://github.com/infor-design/enterprise/issues/2776))
- `[Calendar]` Fixed an issue where adding an event was inconsistent in Safari. ([#3079](https://github.com/infor-design/enterprise/issues/3079))
- `[Calendar]` Fixed an issue where any event was not rendering in day and week view. ([#3222](https://github.com/infor-design/enterprise/issues/3222))
- `[Calendar]` Fixed an issue where date selection was not persist when switching from month view to week view to day view. ([#3319](https://github.com/infor-design/enterprise/issues/3319))
- `[Colors]` Fixed an incorrect ruby06 color, and made the background change on theme change now (again). ([#3448](https://github.com/infor-design/enterprise/issues/3448))
- `[Datagrid]` Fixed an issue where focus on reload data was forced to be on active cell. ([#358](https://github.com/infor-design/enterprise-ng/issues/358))
- `[Datagrid]` Fixed RTL issues in the filter row. ([#3517](https://github.com/infor-design/enterprise/issues/3517))
- `[Datagrid]` Improved the column resize behavior in speed and usability with the cursor being more accurate during resize. ([#3251](https://github.com/infor-design/enterprise/issues/3251))
- `[Datagrid]` Improved the column resize behavior to work much better in RTL mode. ([#1924](https://github.com/infor-design/enterprise/issues/1924))
- `[Datagrid]` Fixed a bug where if a filter row column is frozen the mask and editor options would not be applied. ([#2553](https://github.com/infor-design/enterprise-ng/issues/2553))
- `[Datagrid]` Fixed an issue where when using rowTemplate/expandableRows and frozenColumns on both sides the right side did not render properly. ([#2867](https://github.com/infor-design/enterprise/issues/2867))
- `[Datagrid]` Fixed an issue where height was not aligning to expandable row for frozen columns. ([#3516](https://github.com/infor-design/enterprise/issues/3516))
- `[Datagrid]` Fixed hover color should not be similar to alternate rows when hovering in uplift high contrast. ([#3338](https://github.com/infor-design/enterprise/issues/3338))
- `[Datagrid]` Fixed a demo app issue filtering decimal fields in some examples. ([#3351](https://github.com/infor-design/enterprise/issues/3351))
- `[Datagrid]` Fixed an issue where some columns were disappear after resizing the browser or after changing themes. ([#3434](https://github.com/infor-design/enterprise/issues/3434))
- `[Datagrid]` Fixed an issue that the filter row type dropdowns did not close when the grid is scrolled. ([#3216](https://github.com/infor-design/enterprise/issues/3216))
- `[Datagrid]` Added an example showing the configuration needed to filter date time fields on just dates without the time part. ([#2865](https://github.com/infor-design/enterprise/issues/2865))
- `[Datagrid]` Changed the isFilter added value to datasets to a more unique value to avoid clashes. ([#2668](https://github.com/infor-design/enterprise/issues/2668))
- `[Datagrid]` Added a `getDataset` method that will return the current dataset without any added properties. ([#2668](https://github.com/infor-design/enterprise/issues/2668))
- `[Datagrid]` Fixed an issue that when reordering filter columns the filter values would disappear. ([#2565](https://github.com/infor-design/enterprise/issues/2565))
- `[Datagrid]` Fixed an issue that dropdown lists in filter rows did not close when scrolling. ([#2056](https://github.com/infor-design/enterprise/issues/2565))
- `[Datagrid]` Added a `filterType` option to the filter event data so the type can be determined. ([#826](https://github.com/infor-design/enterprise/issues/826))
- `[Datagrid]` Add options to `toolbar.filterRow` so that instead of true/false you can set `showFilter, clearFilter, runFilter` independently. ([#1479](https://github.com/infor-design/enterprise/issues/1479))
- `[Datagrid]` Added fixes to improve the usage of the textarea editor. ([#3417](https://github.com/infor-design/enterprise/issues/3417))
- `[Datagrid]` Fixed an issue where reset to default was not working properly. ([#3487](https://github.com/infor-design/enterprise/issues/3487))
- `[Datepicker]` Fixed an issue where setting date format with comma character was not working. ([#3008](https://github.com/infor-design/enterprise/issues/3008))
- `[Editor]` Made the link and image link fields required on the dialogs. ([#3008](https://github.com/infor-design/enterprise/issues/3008))
- `[Editor]` Fixed an issue where it was possible to clear text and end up with text outside the default paragraph separator. ([#2268](https://github.com/infor-design/enterprise/issues/2268))
- `[Fileupload]` Fixed an issue where tabbing out of a fileupload in was causing the modal dialog to disappear. ([#3458](https://github.com/infor-design/enterprise/issues/3458))
- `[Form Compact Layout]` Added support for `form-compact-layout` the remaining components. ([#3008](https://github.com/infor-design/enterprise/issues/3329))
- `[Dropdown]` Fixed a bug that was causing the `selectValue()` method not to update the visual display of the in-page Dropdown element. ([#3432](https://github.com/infor-design/enterprise/issues/3432))
- `[Forms]` Fixed an issue where radio group was overlapping fields. ([#3466](https://github.com/infor-design/enterprise/issues/3466))
- `[Forms Compact]` Fixed an issue where fileupload was misaligned in RTL mode in uplift theme. ([#3483](https://github.com/infor-design/enterprise/issues/3483))
- `[Icons]` Fixed color inconsistencies of the icons when the fields are in readonly state. ([#3176](https://github.com/infor-design/enterprise/issues/3176))
- `[Input]` Added the ability to line up data labels with inputs by adding class `field-height` to the `data` element and placing it in a responsive grid. ([#987](https://github.com/infor-design/enterprise/issues/987))
- `[Input]` Added the ability to use standalone required spans, this will help on responsive fields if they are cut off. ([#3115](https://github.com/infor-design/enterprise/issues/3115))
- `[Input/Forms]` Added the ability to add a class to rows to align the fields on the bottom, this will line up fields if they have wrapping labels or long labels with required fields. To enable this add class `flex-align-bottom` to the grid `row`. ([#443](https://github.com/infor-design/enterprise/issues/443))
- `[Locale]` Fixed an issue where formatDate() method was not working for es-419. ([#3363](https://github.com/infor-design/enterprise/issues/3363))
- `[Locale]` Fixed an issue where setting language to `nb` would error. ([#3455](https://github.com/infor-design/enterprise/issues/3455))
- `[Locale]` Fixed incorrect time separators in the no, nn, and nn locales. ([#3468](https://github.com/infor-design/enterprise/issues/3468))
- `[Locale]` Added further separation of language from formatting in date oriented components (calendar, datepicker, timepicker ect). [3244](https://github.com/infor-design/enterprise/issues/3244))
- `[Locale]` Added support for `nn` locale and language, but this will change to no language as only this is translated as its the same. ([#3455](https://github.com/infor-design/enterprise/issues/3455))
- `[Locale]` Correct the month names in Russian locale and capitalized the day names. ([#3464](https://github.com/infor-design/enterprise/issues/3464))
- `[Module Tabs]` Fixed color tab indicator and small gap below when selected/opened for all color variations in uplift theme. ([#3312](https://github.com/infor-design/enterprise/issues/3312))
- `[Modal]` Fixed colors in dark mode for the primary disabled button and error and background contrast. ([#2754](https://github.com/infor-design/enterprise/issues/2754))
- `[Pie]` Fixed an issue where initial selection was getting error. ([#3157](https://github.com/infor-design/enterprise/issues/3157))
- `[Popupmenu]` Fixed an issue where list separators were disappearing when reduced the browser zoom level e.g. 70-80%. ([#3407](https://github.com/infor-design/enterprise/issues/3407))
- `[Radar Chart]` Fixed an issue where labels was cut off for some screen sizes. ([#3320](https://github.com/infor-design/enterprise/issues/3320))
- `[Searchfield]` Fixed a bug where changing filter results while the autocomplete is open may result in the menu being positioned incorrectly. ([#3243](https://github.com/infor-design/enterprise/issues/3243))
- `[Searchfield]` Fixed a bug in Toolbar Searchfields where a component configured with `collapsible: false` and `collapseSize` defined, the searchfield would incorrectly collapse. ([NG#719](https://github.com/infor-design/enterprise-ng/issues/719))
- `[Splitter]` Fixed an issue in the destroy function where the expand button was not removed. ([#3371](https://github.com/infor-design/enterprise/issues/3371))
- `[Swaplist]` Fixed an issue where top buttons were not aligned in Firefox. ([#3425](https://github.com/infor-design/enterprise/issues/3425))
- `[Textarea]` Fixed an issue where using `rows` stopped working, and fixed the autoGrow option to work better. ([#3471](https://github.com/infor-design/enterprise/issues/3471))
- `[Toolbar]` Fixed an issue where some `destroy()` methods being called in `teardown()` were not type-checking for the `destroy()` method, and sometimes would incorrectly try to call this on an object or data property defined as `button`. ([#3449](https://github.com/infor-design/enterprise/issues/3449))
- `[Tooltip/Popover]` Fixed incorrect placement when in RTL modes, as well as some broken styles on the RTL Popover. ([#3119](https://github.com/infor-design/enterprise/issues/3119))
- `[Validation/Checkboxes]` Fixed issues with making checkboxes required, the styling did not work for it and the scrollIntoView function and validation failed to fire. Note that to add required to the checkbox you need to add an extra span, adding a class to the label will not work because the checkbox is styled using the label already. ([#3147](https://github.com/infor-design/enterprise/issues/3147))
- `[Validation]` Fixed an issue where calling removeMessage would not remove a manually added error class. ([#3318](https://github.com/infor-design/enterprise/issues/3318))

(78 Issues Solved This Release, Backlog Enterprise 336, Backlog Ng 77, 989 Functional Tests, 1246 e2e Tests)

## v4.25.3

### v4.25.3 Fixes

- `[Bar]` Fixed an error rendering charts with only one dataset point. ([#3505](https://github.com/infor-design/enterprise/issues/3505))
- `[Datagrid]` Fixed an issue where date range filter was unable to filter data. ([#3503](https://github.com/infor-design/enterprise/issues/3503))
- `[Datagrid]` Fixed an issue where date range filter was not working. ([#3337](https://github.com/infor-design/enterprise/issues/3337))
- `[Datepicker]` Fixed an issue where date range with minimum range was not working. ([#3268](https://github.com/infor-design/enterprise/issues/3268))
- `[Datepicker]` Fixed an issue where date range was reverting to initial values after clearing. ([#1306](https://github.com/infor-design/enterprise/issues/1306))
- `[Field Filter]` Fixed an issue where switching to In Range filter type with a value in the field was causesing an error. ([#3515](https://github.com/infor-design/enterprise/issues/3515))
- `[Field Filter]` Fixed an issue where date range was not working after using other filter. ([#2764](https://github.com/infor-design/enterprise/issues/2764))

## v4.25.2

### v4.25.2 Fixes

- `[Fileupload]` Fixed an issue where tabbing out of a fileupload in was causing the modal dialog to disappear. ([#3458](https://github.com/infor-design/enterprise/issues/3458))

## v4.25.1

### v4.25.1 Fixes

- `[Datagrid]` Fixed a bug where if there was an editor datagrid might error when loading. ([#3313](https://github.com/infor-design/enterprise/issues/3313))
- `[Mask]` Fixed a bug where leading zeroes were not possible to apply against Number Masks on standard input fields that also handled formatting for thousands separators. ([#3315](https://github.com/infor-design/enterprise/issues/3315))
- `[General]` Improved the colors of windows chrome custom scrollbars in uplift themes. ([#3413](https://github.com/infor-design/enterprise/issues/3413))

## v4.25.0

### v4.25.0 Features

- `[Fields]` Added a form level class to toggle all fields in the form to a more compact (shorter) mode called `form-layout-compact`. Added and fixed existing components so that there is now the option to have more compact forms by using shorter fields. ([#3249](https://github.com/infor-design/enterprise/issues/3249))
- `[Tag]` Added a new style for linkable tags that will work for default, info, good, error, alert, and neutral styles. ([#3113](https://github.com/infor-design/enterprise/issues/3113))
- `[Multiselect]` Added Tag Display as a new style for interacting with selected results in Multiselect components. ([#3114](https://github.com/infor-design/enterprise/issues/3114))
- `[Popdown]` Added support for tabbing into and exit out of it. ([#3218](https://github.com/infor-design/enterprise/issues/3218))
- `[Colors]` Updated design system tokens to new colors for uplift and did a pass on all three theme variants. This impacts and improves many internal colors in components and charts. ([#3007](https://github.com/infor-design/enterprise/issues/3007))<|MERGE_RESOLUTION|>--- conflicted
+++ resolved
@@ -4,11 +4,8 @@
 
 ## v4.67.0 Features
 
-<<<<<<< HEAD
 - `[Searchfield]` Added puppeteer script for filter and sort icon. ([#6007](https://github.com/infor-design/enterprise/issues/6007))
-=======
 - `[Searchfield]` Added puppeteer script for custom icon. ([#6723](https://github.com/infor-design/enterprise/issues/6723))
->>>>>>> d38cae29
 
 ## v4.67.0 Fixes
 
