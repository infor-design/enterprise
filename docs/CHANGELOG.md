--- conflicted
+++ resolved
@@ -6,12 +6,9 @@
 
 - `[Accordion]` Fixed a bug where disabled headers texts and icons were barely recognizable as disabled in uplift theme. ([#4065](https://github.com/infor-design/enterprise/issues/4065))
 - `[Datagrid]` Fixed an issue where the selectedRows array contents continued to multiply each time running `selectAllRows`. ([#4195](https://github.com/infor-design/enterprise/issues/4195))
-<<<<<<< HEAD
-=======
-- `[Dropdown]` Fixed a bug where italic-style highlighting would represent a matched filter term instead of bold-style on a Dropdown List item in some cases. ([#4141](https://github.com/infor-design/enterprise/issues/4141))
->>>>>>> 1bcbaaf5
 - `[Vertical Tabs]` Fixed an issue where the error icon was misaligning. ([#873](https://github.com/infor-design/enterprise-ng/issues/873))
 - `[Dropdown]` Fixed a bug where italic-style highlighting would represent a matched filter term instead of bold-style on a Dropdown List item in some cases. ([#4141](https://github.com/infor-design/enterprise/issues/4141))
+- `[Vertical Tabs]` Fixed an issue where the error icon was misaligning. ([#873](https://github.com/infor-design/enterprise-ng/issues/873))
 
 ## v4.31.0
 
