# What's New with Enterprise

## v4.57.0 Fixes

<<<<<<< HEAD
- `[Datepicker]` Fix on default legends being shown regardless if settings have custom legends. ([#5683](https://github.com/infor-design/enterprise/issues/5683))
=======
- `[Searchfield]` Fix on uneven searchfield in firefox. ([#5620](https://github.com/infor-design/enterprise/issues/5620))
>>>>>>> 2f6504a8

## v4.56.0 Features

- `[ContextualActionPanel]` Changed the color of the toolbar header in the new theme. ([#5685](https://github.com/infor-design/enterprise/issues/5685))
- `[Charts]` Added ability to disable the selection of the charts including the legend. ([#2736](https://github.com/infor-design/enterprise/issues/2736))
- `[Datagrid]` Adds the ability to update values of a specific column on Datagrid. ([#3491](https://github.com/infor-design/enterprise/issues/3491))
- `[Icon]` Updated the launch icon to be less bulky. ([#5595](https://github.com/infor-design/enterprise/issues/5595))
- `[Locale]` Added a new locale tl-PH for phillipines (tagalog). ([#5695](https://github.com/infor-design/enterprise/issues/5695))
- `[Tabs]` Adds the ability to split the tabs. ([#4600](https://github.com/infor-design/enterprise/issues/4600))
- `[Toolbar Flex]` Adds control of buttonset areas via the Buttonset API. ([NG#1101](https://github.com/infor-design/enterprise-ng/issues/1101))

## v4.56.0 Fixes

- `[BusyIndicator]` Sized and Aligned busy indicator within a compact form field. ([#5655](https://github.com/infor-design/enterprise/issues/5655))
- `[Calendar]` Calendar event IDs can support numbers. ([#5556](https://github.com/infor-design/enterprise/issues/5556))
- `[Calendar]` Fixed wrong color on icons on the header. ([#5647](https://github.com/infor-design/enterprise/issues/5647))
- `[Calendar]` Fixed markForRefresh for display range in calendar. ([#5675](https://github.com/infor-design/enterprise/issues/5675))
- `[Calendar]` Adds the ability to support cross year date range in calendar. ([#5675](https://github.com/infor-design/enterprise/issues/5675))
- `[Calendar]` Fixed additional row due to DST for display range in calendar. ([#5675](https://github.com/infor-design/enterprise/issues/5675))
- `[Datagrid]` Date format should reflect in date filter when range option is selected. ([#4864](https://github.com/infor-design/enterprise/issues/4864))
- `[Datagrid]` Add test page for `selectAllCurrentPage` with toolbar count. ([#4921](https://github.com/infor-design/enterprise/issues/4921))
- `[Datepicker]` Fix on datepicker header not being shown in smaller screens. ([#5550](https://github.com/infor-design/enterprise/issues/5550))
- `[Datagrid]` Fixed an issue where the selection idx was not updating after append/update data to child nodes for tree. ([#5631](https://github.com/infor-design/enterprise/issues/5631))
- `[Datagrid]` Fixed a bug where row status is not properly rendered on Tree List. ([#5552](https://github.com/infor-design/enterprise/issues/5552))
- `[Dropdown]` Fixed disabling of function keys F1 to F12. ([#4976](https://github.com/infor-design/enterprise/issues/4976))
- `[Dropdown]` Fixed a bug where selecting the first item on the list doesn't trigger the `change` event that will select the value immediately. ([NG#1102](https://github.com/infor-design/enterprise-ng/issues/1102))
- `[Dropdown]` Fixed an accessibility issue where the error message was unannounced using a screen reader. ([#5130](https://github.com/infor-design/enterprise/issues/5130))
- `[Homepage]` Fix on homepage example charts misaligned when on mobile. ([#5650](https://github.com/infor-design/enterprise/issues/5650))
- `[Popupmenu]` Fixed an not released issue where opening menus limited the ability to click after. ([#5648/#5649](https://github.com/infor-design/enterprise/issues/5648))
- `[Popupmenu]` Allow switches to be clickable in popupmenu for backwards compatibility. ([#1127](https://github.com/infor-design/enterprise-ng/issues/1127))
- `[Icons]` Fix sizes on some of the icons in classic mode. ([#5626](https://github.com/infor-design/enterprise/issues/5626))
- `[Icons]` Fix sizes on some of the icons in tree in classic mode. ([#5626](https://github.com/infor-design/enterprise/issues/5626))
- `[Line Chart]` Fixed a bug where the line chart was not positioned correctly when all the values were zero. ([#5640](https://github.com/infor-design/enterprise/issues/5640))
- `[Listview]` Fixed the links example to better show disabled links. ([#5678](https://github.com/infor-design/enterprise/issues/5678))
- `[Locale]` Fixed an additional case where large numbers cannot be formatted correctly. ([#5605](https://github.com/infor-design/enterprise/issues/5605))
- `[Locale]` Expanded support from 10 to 20 decimal places. Max number is 21, 20 now. ([#5622](https://github.com/infor-design/enterprise/issues/5622))
- `[Tabs]` Fix a bug where tabs indicator is not aligned when scaled down. ([#5164](https://github.com/infor-design/enterprise/issues/5164))
- `[Tabs]` Fix a bug where tabs indicator is not aligned on RTL. ([#5541](https://github.com/infor-design/enterprise/issues/5541))
- `[Tree]` Fix on return item when calling addNode. ([#5334](https://github.com/infor-design/enterprise/issues/5334))

(44 Issues Solved This Release, Backlog Enterprise 176, Backlog Ng 25, 1134 Functional Tests, 1693 e2e Tests)

## v4.55.3 Fixes

- `[Datagrid]` Fixed an issue where the selection idx was not updating after append/update data to child nodes for tree. ([#5631](https://github.com/infor-design/enterprise/issues/5631))
- `[Locale]` Fixed a bug where very large numbers would get a zero added. ([#5308](https://github.com/infor-design/enterprise/issues/5308))
- `[Locale]` Fixed a bug where very large numbers with negative added an extra zero in formatNumber. ([#5318](https://github.com/infor-design/enterprise/issues/5318))
- `[Locale]` Expanded support from 10 to 20 decimal places. Max number is 21, 20 now. ([#5622](https://github.com/infor-design/enterprise/issues/5622))

## v4.55.2 Fixes

- `[Icons]` Fix sizes on some of the icons in classic mode. ([#5626](https://github.com/infor-design/enterprise/issues/5626))

## v4.55.1 Fixes

- `[Locale]` Fixed an additional case where large numbers cannot be formatted correctly. ([#5605](https://github.com/infor-design/enterprise/issues/5605))

## v4.55.0 Features

- `[ApplicationMenu]` Added the ability to resize the app menu. ([#5193](https://github.com/infor-design/enterprise/issues/5193))
- `[Completion Chart]` Added tooltip in completion chart. ([#5346](https://github.com/infor-design/enterprise/issues/5346))
- `[Custom Builds]` Fixed a bug where importing the base Charts API directly would cause an error. ([#5463](https://github.com/infor-design/enterprise/issues/5463))
- `[Datagrid]` Adds the ability to have a selection radio buttons on Datagrid. ([#5384](https://github.com/infor-design/enterprise/issues/5384))
- `[Datagrid]` Added a `verticalScrollToEnd` property when you reached the end of the datagrid list. ([#5435](https://github.com/infor-design/enterprise/issues/5435))
- `[Datagrid]` Added separate mask options for filter row. ([#5519](https://github.com/infor-design/enterprise/issues/5519))
- `[Editor]` Added support for `ol` type attribute to be able to use the other list styles (`alphabetically ordered (lowercase and uppercase)`, and `roman numbers (lowercase and uppercase)`) of `ol` tag. ([#5462](https://github.com/infor-design/enterprise/issues/5462))
- `[Icons]` Now generating the icons from figma instead of sketch, this should be of low impact but keep your eye on icons in general as they have all changed in generation and log any issues found. ([#5170](https://github.com/infor-design/enterprise/issues/5170))
- `[Lookup]` Fixed a bug for short field and its icons not rendering properly. ([#5541](https://github.com/infor-design/enterprise/issues/5541))
- `[Message]` Add info status handling to message.([#5459](https://github.com/infor-design/enterprise/issues/5459))
- `[Message]` Add an optional close button setting to dismiss the message. ([#5464](https://github.com/infor-design/enterprise/issues/5464))
- `[Modal]` Added the ability to have a custom tooltip on modal close button. ([#5391](https://github.com/infor-design/enterprise/issues/5391))
- `[Swaplist]` Added option to copy items from lists instead of moving them. ([#5513](https://github.com/infor-design/enterprise/issues/5513))
- `[Popdown]` Added a click outside event in popdown. ([#3618](https://github.com/infor-design/enterprise/issues/3618))
- `[Timepicker]` Fixed a bug for timepicker icon not rendering properly. ([#5558](https://github.com/infor-design/enterprise/issues/5558))
- `[Typography]` New typography paragraph text style. ([#5325](https://github.com/infor-design/enterprise/issues/5325))

## v4.55.0 Fixes

- `[Cards]` Fixed a bug card group toolbar overlaps then disappears after clicking the checkboxes. ([#5445](https://github.com/infor-design/enterprise/issues/5445))
- `[Calendar]` Fixed month label not set on first enabled date of the month. ([#5581](https://github.com/infor-design/enterprise/issues/5581))
- `[Calendar]` Fix on overlap in today text and calendar view changer when in mobile. ([#5438](https://github.com/infor-design/enterprise/issues/5438))
- `[Charts]` Fixed a bug where automation ids is not properly rendered on legend, text and slices. ([#5441](https://github.com/infor-design/enterprise/issues/5441))
- `[Datagrid]` Fixed a bug where the checkbox overlaps with the label when `editorOptions.multiple` is set to true. Also added formatters and editor for multiselect. ([NG#1075](https://github.com/infor-design/enterprise-ng/issues/1075))
- `[Datagrid]` Fixed an issue where tree list indentation is not left aligned when row has no children and datagrid row height is extra small or small. ([#5487](https://github.com/infor-design/enterprise/issues/5487))
- `[Message]` Added maxWidth setting to allow message to go full width when title is long. ([#5443](https://github.com/infor-design/enterprise/issues/5443))
- `[Datagrid]` Fix unescaped HTML of range value to match escaped HTML of data value. ([#4832](https://github.com/infor-design/enterprise/issues/4832))
- `[Datagrid]` Fix an XSS vulnerability in the name property of the columns objects array. ([#5428](https://github.com/infor-design/enterprise/issues/5428))
- `[Datagrid]` Fixed an issue where the excel export did not download in MS Edge. ([#5507](https://github.com/infor-design/enterprise/issues/5507))
- `[Editor]` Fixed an issue where font color was not working and extra spaces were get removed. ([#5137](https://github.com/infor-design/enterprise/issues/5137))
- `[EmptyMessage]` Fixed a bug where the empty message chart were not properly rendered when using auto height widget/card. ([#5527](https://github.com/infor-design/enterprise/issues/5527))
- `[Hierarchy]` Fixed line and icon alignment in hierarchy when in rtl format. ([#5544](https://github.com/infor-design/enterprise/issues/5544))
- `[Message]` Added maxWidth setting to allow message to go full width when title is long. ([#5443](https://github.com/infor-design/enterprise/issues/5443))
- `[Modal]` Fixed a bug where events are not properly called when calling stacked dialogs. ([#5471](https://github.com/infor-design/enterprise/issues/5471))
- `[Timepicker]` Fixed a bug where the chinese time format doesn't render correctly after selecting time and periods (AM/PM). ([#5420](https://github.com/infor-design/enterprise/issues/5420))
- `[Tree]` Fixed an issue where lengthy node text doesn't wrap to lines and cuts off. ([#5499](https://github.com/infor-design/enterprise/issues/5499))

(51 Issues Solved This Release, Backlog Enterprise 129, Backlog Ng 29, 1222 Functional Tests, 1693 e2e Tests)

## v4.54.3 Fixes

- `[Locale]` Fixed a bug where very large numbers would get a zero added. ([#5308](https://github.com/infor-design/enterprise/issues/5308))
- `[Locale]` Fixed a bug where very large numbers with negative added an extra zero in formatNumber. ([#5318](https://github.com/infor-design/enterprise/issues/5318))
- `[Locale]` Expanded support from 10 to 20 decimal places. Max number is 21, 20 now. ([#5622](https://github.com/infor-design/enterprise/issues/5622))

## v4.54.2 Fixes

- `[Locale]` Fixed an additional case where large numbers cannot be formatted correctly. ([#5605](https://github.com/infor-design/enterprise/issues/5605))

## v4.54.1 Fixes

- `[Datagrid]` Added separate mask options for filter row. ([#5519](https://github.com/infor-design/enterprise/issues/5519))

## v4.54.0 Features

- `[Cards]` Added the ability of single and multi selection of cards. ([#5253](https://github.com/infor-design/enterprise/issues/5253))
- `[Datagrid]` Added support to row reorder for groupable settings. ([#5233](https://github.com/infor-design/enterprise/issues/5233))
- `[Donut]` Added the ability to add center tooltip for Donut. ([#5302](https://github.com/infor-design/enterprise/issues/5302))
- `[Notification Badge]` Added Notification Badge component that has the ability to move to any corner of the icon element. ([#5344](https://github.com/infor-design/enterprise/issues/5344))

## v4.54.0 Fixes

- `[Blockgrid]` Added additional design with no image ([#5379](https://github.com/infor-design/enterprise/issues/5379))
- `[Charts]` Fixed a bug where the vertical grid line strokes were invisible when in High Contrast and Colors was non-Default ([#5301](https://github.com/infor-design/enterprise/issues/5301))
- `[CirclePager]` Fixed a bug where the slides were not properly showing for RTL languages ([#2885](https://github.com/infor-design/enterprise/issues/2885))
- `[CirclePager]` Fixed a bug where the CSS was the same for all of the circles in homepage/example-hero-widget ([#5337](https://github.com/infor-design/enterprise/issues/5337))
- `[ContextualActionPanel]` Added `title` prop in CAP to control the title via `modaSettings`, and added missing `beforeclose` event. ([NG#1048](https://github.com/infor-design/enterprise-ng/issues/1048))
- `[ContextMenu]` Fixed a bug where field option is not rendered properly on mobile ([#5335](https://github.com/infor-design/enterprise/issues/5335))
- `[Datagrid]` - Fixed a bug where the row height cut off the focus ring on the Action Item buttons for Classic/New mode and XS, S, M settings ([#5394](https://github.com/infor-design/enterprise/issues/5394))
- `[Datagrid]` - Fixed a bug where the selection color would bleed through clickable tags. ([#5533](https://github.com/infor-design/enterprise/issues/5533))
- `[Datagrid]` Fixed an issue where toggling the selectable setting did not correctly enable the checkbox. ([#5482](https://github.com/infor-design/enterprise/issues/5482))
- `[Datagrid]` Fixed an issue where row reorder handle align was not right for extra small and small height. ([#5233](https://github.com/infor-design/enterprise/issues/5233))
- `[Datagrid]` - Fixed a bug where the first two columns row heights did not match the others for the Medium setting ([#5366](https://github.com/infor-design/enterprise/issues/5366))
- `[Datagrid]` - Fixed a bug where the font color on tags was black when a row was hovered over in dark mode. Font color now white. ([#5289](https://github.com/infor-design/enterprise/issues/5289))
- `[Datagrid]` Fixed a bug where the font color on tags was black when a row was hovered over in dark mode. Font color now white. ([#5289](https://github.com/infor-design/enterprise/issues/5289))
- `[Datagrid]` Fixed issues with NaN displaying on Decimal and Dropdown inputs when blank options are selected. ([#5395](https://github.com/infor-design/enterprise/issues/5395))
- `[Datagrid]` - Fixed a bug where the row height cut off the focus ring on the Action Item buttons for Classic/New mode and XS, S, M settings ([#5394](https://github.com/infor-design/enterprise/issues/5394))
- `[Datagrid]` Fixed a bug where the font color on tags was black when a row was hovered over in dark mode. Font color now white. ([#5289](https://github.com/infor-design/enterprise/issues/5289))
- `[Datagrid]` Fixed issues with NaN displaying on Decimal and Dropdown inputs when blank options are selected. ([#5395](https://github.com/infor-design/enterprise/issues/5395))
- `[Datagrid]` Delete key should fire event in dropdown search. ([#5402](https://github.com/infor-design/enterprise/issues/5402))
- `[Datepicker]` Fixed a bug where the -/+ keys were not detected in datepicker. ([#5353](https://github.com/infor-design/enterprise/issues/5353))
- `[Datagrid]` Fixed a bug that prevented the headers of the right frozen columns as well as the order date column from being exported properly. ([#5332](https://github.com/infor-design/enterprise/issues/5332))
- `[Datagrid]` Fixed a bug where the font color on tags was black when a row was hovered over in dark mode. Font color now white. ([#5289](https://github.com/infor-design/enterprise/issues/5289))
- `[Datagrid]` Fixed issues with NaN displaying on Decimal and Dropdown inputs when blank options are selected. ([#5395](https://github.com/infor-design/enterprise/issues/5395))
- `[Datagrid]` Fixed a bug where filter options were unable to reopen after doing pagination and clicking other filter options. ([#5286](https://github.com/infor-design/enterprise/issues/5286))
- `[Datepicker]` Fixed a bug where the -/+ keys were not detected in datepicker. ([#5353](https://github.com/infor-design/enterprise/issues/5353))
- `[Donut]` Changed legend design when item exceeds maximum width of chart. ([#5292](https://github.com/infor-design/enterprise/issues/5292))
- `[Dropdown]` Fixed a bug where backspace in Dropdown is not working when pressed. ([#5113](https://github.com/infor-design/enterprise/issues/5113))
- `[Editor]` Added tooltip in fontpicker. ([#5472](https://github.com/infor-design/enterprise/issues/5472))
- `[Fileupload]` Fixed a bug where the required asterisk does not appear on the labels associated with required fields. ([#5285](https://github.com/infor-design/enterprise/issues/5285))
- `[Homepage]` Adjusted height and width of example homepage ([#5425](https://github.com/infor-design/enterprise/issues/5425))
- `[Icon]` Changed button icon colors to slate6 ([#5307](https://github.com/infor-design/enterprise/issues/5307))
- `[Input]` Fixed a bug where clear icon were not properly aligned with the input field in classic mode. ([#5324](https://github.com/infor-design/enterprise/issues/5324))
- `[Locale]` Fixed an issue with the finish time format. ([#5447](https://github.com/infor-design/enterprise/issues/5447))
- `[Lookup]` Fixed an issue where in autoApply with single select the modal will close when paging. ([#5466](https://github.com/infor-design/enterprise/issues/5466))
- `[Lookup]` Fixed an issue where selection for server side and paging was not working. ([#986](https://github.com/infor-design/enterprise-ng/issues/986))
- `[Lookup]` Added api setting to allow duplicate selected value to input element. ([#986](https://github.com/infor-design/enterprise-ng/issues/986))
- `[Modal]` Enter key will trigger primary button when in an input field. ([#5198](https://github.com/infor-design/enterprise/issues/5198))
- `[Monthview]` Fixed a bug where a vertical scroll is showing when it is unnecessary. ([#5350](https://github.com/infor-design/enterprise/issues/5350))
- `[Multiselect]` Fixed a regression bug where clear icon were not properly aligned on compact mode. ([#5396](https://github.com/infor-design/enterprise/issues/5396))
- `[Personalize]` Added css to remove color gradient on overflowing horizontal tab headers. fix is limited to personalize styling ([#5303](https://github.com/infor-design/enterprise/issues/5303))
- `[Popdown]` Remove deprecation console warning. We still consider this component deprecated but will not remove until 5.0 version. The warning was only removed for now. ([#1070](https://github.com/infor-design/enterprise-ng/issues/1070))
- `[ToolbarFlex]` updated logic to account for the AllowTabs property and set toolbar items with a tab-index of 0 when allowTabs is ture ([#5387](https://github.com/infor-design/enterprise/issues/5387))
- `[Tabs]` Remove tabs animation when clicking tabs. ([#4818](https://github.com/infor-design/enterprise-ng/issues/4818))

(40 Issues Solved This Release, Backlog Enterprise 145, Backlog Ng 24, 1195 Functional Tests, 1697 e2e Tests)

### v4.54.0 Markup Changes

- `[TrackDirty]` Removed Track Dirty from the main components list and integrated the underlying examples into their corresponding individual components.([#5319](https://github.com/infor-design/enterprise/issues/5319))

## v4.53.5 Fixes

- `[Lookup]` Fixed two additional issues where selection for server side and paging was not working. ([#986](https://github.com/infor-design/enterprise-ng/issues/986))
- `[Lookup]` Fixed an issue where in autoApply with single select the modal will close when paging. ([#5466](https://github.com/infor-design/enterprise/issues/5466))

## v4.53.3 Fixes

- `[Lookup]` Fixed an issue where selection for server side and paging was not working. ([#986](https://github.com/infor-design/enterprise-ng/issues/986))

## v4.53.0 Features

- `[Action Sheet]` Added a mobile device-friendly action sheet component. ([#5256](https://github.com/infor-design/enterprise/issues/5256))
- `[Cards]` Added card variations (Status, Hyperlink and Photo Card) with improve hitboxes for tapping. ([#5250](https://github.com/infor-design/enterprise/issues/5250))
- `[Cards]` Added improvements to the expandable cards and made a jQuery instance to be available in the angular wrapper. ([#5252](https://github.com/infor-design/enterprise/issues/5252))
- `[ContextualActionPanel]` Added vertical tabs example on the Contextual Action Panel. ([#5234](https://github.com/infor-design/enterprise/issues/5234))
- `[Swipe Action]` Added a mobile device-friendly swipe action component. ([#5254](https://github.com/infor-design/enterprise/issues/5254))

## v4.53.0 Fixes

- `[Application Menu]` Fixed a bug where the menu list will not properly rendered on autocomplete if you type a character that is not available in the list. ([#4863](https://github.com/infor-design/enterprise/issues/4863))
- `[Calendar]` Fixed a bug where calendar event is not rendered on WeekView if add event (modal) is used before add event (api). ([#5236](https://github.com/infor-design/enterprise/issues/5236))
- `[Circle Pager]` Fixed size interactions and changes for mobile view port. ([#5251](https://github.com/infor-design/enterprise/issues/5251))
- `[Datagrid]` Fixed an issue where personalize column headers were not rendering properly. ([#5361](https://github.com/infor-design/enterprise/issues/5361))
- `[Datagrid]` Fixed a bug where animation blue circle is off-center. ([#5246](https://github.com/infor-design/enterprise/issues/5246))
- `[Datagrid]` Fixed a bug where hovering lookup cells showed a grey background. ([#5157](https://github.com/infor-design/enterprise/issues/5157))
- `[Datagrid]` Fixed an issue for xss where special characters was not sanitizing and make grid to not render. ([#975](https://github.com/infor-design/enterprise-ng/issues/975))
- `[Datagrid]` Fixed a bug where the home and end key should behave as default when in editable cell and not shifting to the first and end row in datagrid. ([#5179](https://github.com/infor-design/enterprise/issues/5179))
- `[Datepicker]` Fixed a bug where the setting attributes were missing in datepicker input and datepicker trigger on NG wrapper. ([#1044](https://github.com/infor-design/enterprise-ng/issues/1044))
- `[Datepicker]` Fixed a bug where the selection range was not being properly rendered in mobile. ([#5211](https://github.com/infor-design/enterprise/issues/5211))
- `[Datepicker]` Made the `autocomplete` attribute configurable by using the `autocompleteAttribute` setting. ([#5092](https://github.com/infor-design/enterprise/issues/5092))
- `[Dropdown]` Made the `noSearch` setting prevent filtering using the Dropdown's search input element as expected. ([#5159](https://github.com/infor-design/enterprise/issues/5159))
- `[Dropdown]` Prevented the Dropdown from re-selecting and firing change events if the same value is picked from its list. ([#5159](https://github.com/infor-design/enterprise/issues/5159))
- `[Dropdown]` Fixed a bug that resulted in the updatable dropdown value being changed when selecting the more actions button. ([#5222](https://github.com/infor-design/enterprise/issues/5222))
- `[Editor]` Fixed a bug where automation id attributes are not properly rendered on editor elements. ([#5082](https://github.com/infor-design/enterprise/issues/5082))
- `[Lookup]` Fixed a bug where lookup attributes are not added in the cancel and apply/save button. ([#5202](https://github.com/infor-design/enterprise/issues/5202))
- `[Lookup]` Exposed two events from the datagrid `afterpaging` and `selected` for more flexibility. ([#986](https://github.com/infor-design/enterprise-ng/issues/986))
- `[Locale]` Fixed a bug where very large numbers with negative added an extra zero in formatNumber. ([#5308](https://github.com/infor-design/enterprise/issues/5308))
- `[Locale]` Fixed a bug where very large numbers would get a zero added. ([#5308](https://github.com/infor-design/enterprise/issues/5308))
- `[Locale]` Fixed a bug where very large numbers with negative added an extra zero in formatNumber. ([#5318](https://github.com/infor-design/enterprise/issues/5318))
- `[Lookup]` Fixed a regression bug where the close/clear icon were not properly aligned on mobile and tablet viewport. ([#5299](https://github.com/infor-design/enterprise/issues/5299))
- `[Lookup]` Fixed a bug where rows become unselected when reopened. ([#5261](https://github.com/infor-design/enterprise/issues/5261))
- `[Modal]` Added the ability to set the tabindex. ([#5358](https://github.com/infor-design/enterprise/issues/5358))
- `[Monthview]` Fixed an issue where month year pick list was misaligning for inpage. ([#5345](https://github.com/infor-design/enterprise/issues/5345))
- `[Multiselect]` Fixed a regression bug where close icon in badge/tags were not properly aligned. ([#5351](https://github.com/infor-design/enterprise/issues/5351))
- `[Page-Patterns]` Fixed an issue where the weight range slider was overlapping the sales amount text area. ([#5284](https://github.com/infor-design/enterprise/issues/5284))
- `[Pager]` Fixed an issue where tooltip was not working after switch to 2nd page for disable/enable buttons with standalone Pager. ([#1047](https://github.com/infor-design/enterprise-ng/issues/1047))
- `[Personalization]` Fixed a bug where user was unable to see highlighted text in the header when using the new light default theme. ([#5219](https://github.com/infor-design/enterprise/issues/5219))
- `[Personalization]` Fixed an issue where hyperlinks were not showing up for dark theme. ([#5144](https://github.com/infor-design/enterprise-ng/issues/5144))
- `[Popupmenu]` Fixed a bug where unwanted link/hash occurs if the menu if the menu is destroyed when clicking a menu item. ([#NG1046](https://github.com/infor-design/enterprise-ng/issues/1046))
- `[Spinbox]` Fixed a bug where spinbox and its border is not properly rendered on responsive view. ([#5146](https://github.com/infor-design/enterprise/issues/5146))
- `[Searchfield]` Fixed a bug where the close button is not rendered properly on mobile view. ([#5182](https://github.com/infor-design/enterprise/issues/5182))
- `[Searchfield]` Fixed a bug where the search icon in search field is not aligned properly on firefox view. ([#5290](https://github.com/infor-design/enterprise/issues/5290))
- `[Searchfield]` Made the `autocomplete` attribute configurable by using the `autocompleteAttribute` setting. ([#5092](https://github.com/infor-design/enterprise/issues/5092))
- `[Searchfield]` Fixed a bug where the button does not have the same height as the searchfield input. ([#5314](https://github.com/infor-design/enterprise/issues/5314))
- `[Searchbar]` Fixed a bug where searchbar overlapped the "Websites" header when browser is minimized or viewed in mobile. ([#5248](https://github.com/infor-design/enterprise/issues/5248))
- `[Slider]` Fixed a bug where the slider produces NaN value on tooltip. ([#5336](https://github.com/infor-design/enterprise/issues/5336))
- `[Splitter]` Fixed position of splitter button. ([#5121](https://github.com/infor-design/enterprise/issues/5121))
- `[Tooltip/Popover]` Split the Popover and Tooltip into separate components. ([#5197](https://github.com/infor-design/enterprise/issues/5197))

(52 Issues Solved This Release, Backlog Enterprise 147, Backlog Ng 28, 1095 Functional Tests, 1668 e2e Tests)

## v4.52.3 Fixes

- `[Locale]` Expanded support from 10 to 20 decimal places. Max number is 21, 20 now. ([#5622](https://github.com/infor-design/enterprise/issues/5622))

## v4.52.2 Fixes

- `[Locale]` Fixed a bug where very large numbers would get a zero added. ([#5308](https://github.com/infor-design/enterprise/issues/5308))
- `[Locale]` Fixed a bug where very large numbers with negative added an extra zero in formatNumber. ([#5318](https://github.com/infor-design/enterprise/issues/5318))

## v4.52.1 Fixes

- `[Datagrid]` Fixed an issue where personalize column headers were not rendering properly. ([#5361](https://github.com/infor-design/enterprise/issues/5361))

## v4.52.0

### v4.52.0 Markup Changes

- `[Datagrid]` When fixing bugs in datagrid hover states we removed the use of `is-focused` on table `td` elements. ([#5091](https://github.com/infor-design/enterprise/issues/5091))

### v4.52.0 Fixes

- `[Application Menu]` Fixed a bug where the expanded accordion were incorrectly coloured as selected when uses the personalization colors. ([#5128](https://github.com/infor-design/enterprise/issues/5128))
- `[About]` Fixed a bug where overflowing scrollbar in About Modal is shown on a smaller viewport. ([#5206](https://github.com/infor-design/enterprise/issues/5206))
- `[Bar Chart]` Fixed an issue where onerror script was able to execute. ([#1030](https://github.com/infor-design/enterprise-ng/issues/1030))
- `[Calendar]` Fixed a bug where if the calendar event is not set to whole day then the week view and day view will not properly render on UI. ([#5195](https://github.com/infor-design/enterprise/issues/5195))
- `[Datagrid]` Fixed a bug where changing a selection mode between single and mixed on a datagrid with frozen columns were not properly rendered on UI. ([#5067](https://github.com/infor-design/enterprise/issues/5067))
- `[Datagrid]` Fixed a bug where filter options were not opening anymore after doing sorting on server-side paging. ([#5073](https://github.com/infor-design/enterprise/issues/5073))
- `[Datagrid/Lookup]` Fixed a bug where unselecting all items in an active page affects other selected items on other pages. ([#4503](https://github.com/infor-design/enterprise/issues/4503))
- `[Datagrid]` When fixing bugs in datagrid hover states we removed the use of `is-focused` on table `td` elements. ([#5091](https://github.com/infor-design/enterprise/issues/5091))
- `[Datagrid/Lookup]` Fixed a bug where the plus minus icon animation was cut off. ([#4962](https://github.com/infor-design/enterprise/issues/4962))
- `[Datagrid]` Fixed a bug where unselecting all items in an active page affects other selected items on other pages. ([#4503](https://github.com/infor-design/enterprise/issues/4503))
- `[Datagrid]` Fixed a bug where the tag text in the column is not shown properly when hovering it on Alternate Row Shading. ([#5210](https://github.com/infor-design/enterprise/issues/5210))
- `[Datagrid]` Fixed a bug where the clear filter icons position were not properly aligned with the lookup. ([#5239](https://github.com/infor-design/enterprise/issues/5239))
- `[Dropdown]` Fixed a bug where automatic highlighting of a blank option after opening the list was not working ([#5095](https://github.com/infor-design/enterprise/issues/5095))
- `[Dropdown/Multiselect]` Fixed a bug where the id attribute prefix were missing from the dropdown list when searching with typeahead settings. ([#5053](https://github.com/infor-design/enterprise/issues/5053))
- `[Field Options]` Fixed misalignment of field options for the colorpicker, clearable input field, and clearable searchfield with its close icon. ([#5139](https://github.com/infor-design/enterprise/issues/5139))
- `[Field Options]` Fixed misalignment of close button in searchfield with field options. ([#5138](https://github.com/infor-design/enterprise/issues/5138))
- `[Homepage]` Fixed an issue where remove card event was not triggered on card/widget. ([#4798](https://github.com/infor-design/enterprise/issues/4798))
- `[Locale]` Changed the start day of the week to monday as per translation team request. ([#5199](https://github.com/infor-design/enterprise/issues/5199))
- `[Mask/Datagrid]` Fixed a bug in number masks where entering a decimal while the field's entire text content was selected could cause unexpected formatting. ([#4974](https://github.com/infor-design/enterprise/issues/4974))
- `[Monthview]` Fixed an issue where selected date was not stay on provided day/month/year. ([#5064](https://github.com/infor-design/enterprise/issues/5064))
- `[Monthview]` Added support for mobile view. ([#5075](https://github.com/infor-design/enterprise/issues/5075))
- `[Spinbox]` Fixed a bug where spinbox and its border is not properly rendered on responsive view. ([#5146](https://github.com/infor-design/enterprise/issues/5146))
- `[Tabs Module]` Fixed a bug where long tab labels overflowed behind the close icon. ([#5187](https://github.com/infor-design/enterprise/issues/5187))

(33 Issues Solved This Release, Backlog Enterprise 134, Backlog Ng 34, 1183 Functional Tests, 1652 e2e Tests)

## v4.51.4

### v4.51.4 Fixes

- `[Locale]` Fixed a bug where very large numbers would get a zero added. ([#5308](https://github.com/infor-design/enterprise/issues/5308))

## v4.51.3

### v4.51.3 Fixes

- `[Locale]` Fixed a bug where very large numbers with negative added an extra zero in formatNumber. ([#5308](https://github.com/infor-design/enterprise/issues/5308))
- `[Mask/Datagrid]` Fixed a bug in number masks where entering a decimal while the field's entire text content was selected could cause unexpected formatting. ([#4974](https://github.com/infor-design/enterprise/issues/4974))

## v4.51.2

### v4.51.2 Fixes

- `[Locale]` Fixed a bug where very large numbers with negative added an extra zero in formatNumber. ([#5308](https://github.com/infor-design/enterprise/issues/5308))
- `[Mask/Datagrid]` Fixed a bug in number masks where entering a decimal while the field's entire text content was selected could cause unexpected formatting. ([#4974](https://github.com/infor-design/enterprise/issues/4974))

## v4.51.1

### v4.51.1 Fixes

- `[Datagrid]` Fixed a bug where cells with a leading space triggered the dirty indicator even without changing the cell value on second blur/selection. ([#4825](https://github.com/infor-design/enterprise/issues/4825))
- `[Radio]` Fixed a bug where legend tag blinks when clicking the radio buttons. ([#4901](https://github.com/infor-design/enterprise/issues/4901))

## v4.51.0

### v4.51.0 Markup Changes

- `[About]` The version in the html section of the document was not added correctly and is now showing the correct version string. ([#5069](https://github.com/infor-design/enterprise/issues/5069))
- `[Datagrid]` Fixed a bug where cells with a leading space triggered the dirty indicator even without changing the cell value on second blur/selection. ([#4825](https://github.com/infor-design/enterprise/issues/4825))
- `[Datepicker/Monthview/Calendar]` We changed all Chinese locales to have monday as the first day of the week and this could impact scripts. ([#5147](https://github.com/infor-design/enterprise/issues/5147))
- `[Dropdown]` We added  `aria-readonly` to all readonly dropdowns. ([#5107](https://github.com/infor-design/enterprise/issues/5107))
- `[Dropdown]` Dropdowns are now appended to the section in the page with `role="main"` there should be just one of these sections in each page. ([#1033](https://github.com/infor-design/enterprise-ng/issues/1033))
- `[Input]` If using the password reveal feature, note that we change dit from using a `type="password"` to using a class to toggle the state. ([#5099](https://github.com/infor-design/enterprise/issues/5099))
- `[Pager]` When fixing an accessibility complaint on pager we made all pager buttons tabable and removed the `tabindex` this could impact some test scripts. ([#4862](https://github.com/infor-design/enterprise/issues/4862))
- `[Tabs]` We add the ability to drag tabs, if this is enabled there are a number of sort properties and classes that have been added that may need to be scripted in the future. ([#4520](https://github.com/infor-design/enterprise/issues/4520))

### v4.51.0 Fixes

- `[Circlepager]` Fixed a bug where circle buttons doesn't work on smaller viewport and first initialization of the page. ([#4966](https://github.com/infor-design/enterprise/issues/4966))
- `[General]` The master branch is now called main. Also cleaned up some language in the repo known to be less inclusive. ([#5027](https://github.com/infor-design/enterprise/issues/5027))
- `[Datagrid]` Fixed an issue where stretching the last column of a table was not consistent when resizing the window. ([#5045](https://github.com/infor-design/enterprise/issues/5045))
- `[Datagrid]` Fixed an issue where time format HHmm was not working for time picker editor. ([#4926](https://github.com/infor-design/enterprise/issues/4926))
- `[Datagrid]` Fixed an issue where setting stretchColumn to 'last' did not stretch the last column in the table. ([#4913](https://github.com/infor-design/enterprise/issues/4913))
- `[Datagrid]` Fixed an issue where when focusing dropdowns and then using arrow key, it would move across the grid columns leaving multiple open dropdowns. ([#4851](https://github.com/infor-design/enterprise/issues/4851))
- `[Datagrid]` Fixed an issue where the copy paste html to editable cell was cause to generate new cells. ([#4848](https://github.com/infor-design/enterprise/issues/4848))
- `[Datagrid]` Fixed some visual glitches related to focus/hover state and editable date/time cells. ([#5091](https://github.com/infor-design/enterprise/issues/5091))
- `[Datepicker]` Fixed an issue where time was changing, if selected time was before noon for Danish language locale da-DK. ([#4987](https://github.com/infor-design/enterprise/issues/4987))
- `[Datepicker]` Removed deprecation warning for close method. ([#5120](https://github.com/infor-design/enterprise/issues/5120))
- `[Dropdown]` Fixed a bug where the dropdown list gets detached to the input field. ([5056](https://github.com/infor-design/enterprise/issues/5056))
- `[Dropdown]` Improved accessibility on readonly dropdowns by adding the aria-readonly property. ([#5107](https://github.com/infor-design/enterprise/issues/5107))
- `[Editor]` Fixed a bug where the anchor link does not firing the change event. ([#5141](https://github.com/infor-design/enterprise/issues/5141))
- `[Editor]` Fixed a bug that links would not wrap in the editor when multiline. ([#5145](https://github.com/infor-design/enterprise/issues/5145))
- `[General]` Fixed incorrect version that was showing up as `[Object]` in the about dialog and html. ([#5069](https://github.com/infor-design/enterprise/issues/5069))
- `[Hierarchy]` Improved accessibility on readonly dropdowns by adding the aria-readonly property. ([#5107](https://github.com/infor-design/enterprise/issues/5107))
- `[Hierarchy]` Fixed an issue where the action refs passed around were broken. ([#5124](https://github.com/infor-design/enterprise/issues/5124))
- `[Listview]` Fixed a bug where changing selectable setting from 'mixed' to 'single' does not remove checkboxes. ([#5048](https://github.com/infor-design/enterprise/issues/5048))
- `[Locale]` Fixed an issue where the date and available date validation was not working for Croatian locale hr-HR. ([#4964](https://github.com/infor-design/enterprise/issues/4964))
- `[Locale]` Fixed an issue where the am/pm dot was causing issue to parseDate() method for greek language. ([#4793](https://github.com/infor-design/enterprise/issues/4793))
- `[Locale]` Fixed all chinese locales to have monday as the first day of the week. ([#5147](https://github.com/infor-design/enterprise/issues/5147))
- `[Lookup]` Fixed an issue where readonly lookups showed up as enabled. ([#5149](https://github.com/infor-design/enterprise/issues/5149))
- `[Multiselect]` Fixed a bug where the position of dropdown list was not correct when selecting multiple items on mobile. ([#5021](https://github.com/infor-design/enterprise/issues/5021))
- `[Modal]` Fixed a bug that prevented modals from closing while a tooltip was displayed inside ([#5047](https://github.com/infor-design/enterprise/issues/5047))
- `[Pager]` Fixed an accessibility issue to use tabs instead arrow keys. ([#4862](https://github.com/infor-design/enterprise/issues/4862))
- `[Password]` Changed the password reveal feature to not use `text="password"` and use css instead. This makes it possible to hide autocomplete. ([#5098](https://github.com/infor-design/enterprise/issues/5098))
- `[Radio]` Fixed a bug where legend tag blinks when clicking the radio buttons. ([#4901](https://github.com/infor-design/enterprise/issues/4901))
- `[Tabs]` Fixed a bug where where if urls contain a href with a forward slash (paths), then this would error. Note that in this situation you need to make sure the tab panel is linked without the hash. ([#5014](https://github.com/infor-design/enterprise/issues/5014))
- `[Tabs]` Added support to sortable drag and drop tabs. Non touch devices it good with almost every type of tabs `Module`, `Vertical`, `Header`, `Scrollable` and `Regular`. For touch devices only support with `Module` and `Vertical` Tabs. ([#4520](https://github.com/infor-design/enterprise/issues/4520))
- `[Tabs]` Changed the `rename()` method to also modify a tab's corresponding "More Tabs" menu item, if the menu is open. ([#5105](https://github.com/infor-design/enterprise/issues/5105))
- `[Toast]` Fixed a bug where toast message were unable to drag down to it's current position when `position` sets to 'bottom right'. ([#5015](https://github.com/infor-design/enterprise/issues/5015))
- `[Toolbar]` Add fix for invisible inputs in the toolbar. ([#5122](https://github.com/infor-design/enterprise/issues/5122))
- `[Toolbar]` Prevent individual buttons from getting stuck inside the Toolbar's overflow menu ([#4857](https://github.com/infor-design/enterprise/issues/4857))
- `[Tree]` Added api support for collapse/expand node methods. ([#4707](https://github.com/infor-design/enterprise/issues/4707))

(42 Issues Solved This Release, Backlog Enterprise 166, Backlog Ng 28, 1081 Functional Tests, 1647 e2e Tests)

## v4.50.4

### v4.50.4 Fixes

- `[Locale]` Fixed a bug where very large numbers with negative added an extra zero in formatNumber. ([#5308](https://github.com/infor-design/enterprise/issues/5308))

## v4.50.3

### v4.50.3 Fixes

- `[Lookup]` Fixed an issue where readonly lookups showed up as enabled. ([#5149](https://github.com/infor-design/enterprise/issues/5149))

## v4.50.2

### v4.50.2 Fixes

- `[General]` Fixed incorrect version that was showing up as `[Object]` in the about dialog and html. ([#5069](https://github.com/infor-design/enterprise/issues/5069))

## v4.50.1

### v4.50.1 Fixes

- `[Datagrid]` Set the tabbable feature off for the datagrid editors. ([#5089](https://github.com/infor-design/enterprise/issues/5089))
- `[Datagrid]` Fixed issues with misalignment on filter fields with icons. ([#5063](https://github.com/infor-design/enterprise/issues/5063))
- `[Lookup]` Fixed a bug where non editable lookups could not be clicked/opened. ([#5062](https://github.com/infor-design/enterprise/issues/5062))
- `[Lookup]` Fixed a bug where non strict / non editable lookups could not be clicked/opened. ([#5087](https://github.com/infor-design/enterprise/issues/5087))

## v4.50.0

### v4.50.0 Important Notes

- `[General]` We bumped the version from 4.39 (four - thirty nine) to 4.50 (four - fifty) to correspond with the general release of Soho (IDS) Design system 4.5 so the versions sync up better. We could not use 4.5 since it was already in use previously. ([#5012](https://github.com/infor-design/enterprise/issues/5012))
- `[General]` We Updated development dependencies. Most important things to note are: we now support node 14 for development and this is recommended. ([#4998](https://github.com/infor-design/enterprise/issues/4998))
- `[Tabs]` Changed the target element from 'li' to 'a' to be consistent. ([#4566](https://github.com/infor-design/enterprise/issues/4566))

### v4.50.0 Fixes

- `[Breadcrumb]` Changed the colors for disabled breadcrumbs to make them lighter than the enabled ones. ([#4917](https://github.com/infor-design/enterprise/issues/4917))
- `[Bar Chart]` Added support for double click to Bar, Bar Grouped, Bar Stacked. ([#3229](https://github.com/infor-design/enterprise/issues/3229))
- `[Bullet Chart]` Added support for double click. ([#3229](https://github.com/infor-design/enterprise/issues/3229))
- `[BusyIndicator]` Fixed a bug that caused the busy-indicator to show below the busy indicator container. ([#4953](https://github.com/infor-design/enterprise/issues/4953))
- `[Color Picker]`Fix issue with text disappearing and improve responsiveness when there isn't space horizontally ([#4930](https://github.com/infor-design/enterprise/issues/4930))
- `[Column Chart]` Added support for double click to Column, Column Grouped, Column Stacked, Column Stacked-singular and Column Positive Negative. ([#3229](https://github.com/infor-design/enterprise/issues/3229))
- `[Datagrid]` Added api setting `allowChildExpandOnMatchOnly` with Datagrid. It will show/hide children match only or all of them this setting only will effect if use with `allowChildExpandOnMatch:true`. ([#4209](https://github.com/infor-design/enterprise/issues/4209))
- `[Datagrid]` Fixed a bug where filter dropdown menus did not close when focusing a filter input. ([#4766](https://github.com/infor-design/enterprise/issues/4766))
- `[Datagrid]` Fixed an issue where the keyboard was not working to sort data for sortable columns. ([#4858](https://github.com/infor-design/enterprise/issues/4858))
- `[Datagrid]` Fixed an issue where the keyboard was not working to select all from header checkbox. ([#4859](https://github.com/infor-design/enterprise/issues/4859))
- `[Datagrid]` Fixed an issue where the selection was getting clear after use pagesize dropdown for client side paging. ([#4915](https://github.com/infor-design/enterprise/issues/4915))
- `[Datagrid]` Fixed an error seen clicking items if using a flex toolbar for the datagrid toolbar. ([#4941](https://github.com/infor-design/enterprise/issues/4941))
- `[Datagrid]` Only show row status when dirty indicator and row status both exist to address conflicting visual issue. ([#4918](https://github.com/infor-design/enterprise/issues/4918))
- `[Datagrid]` Fixed an issue where selecting a row added background to row-status. ([#4918](https://github.com/infor-design/enterprise/issues/4918))
- `[Datagrid]` Fixed an issue where the filter menu would not reopen in some cases. ([#4995](https://github.com/infor-design/enterprise/issues/4995))
- `[Datepicker]` Added a setting that replaces the trigger icon with an actual button for better accessibility, enabled by default. ([#4820](https://github.com/infor-design/enterprise/issues/4820))
- `[Datepicker]` Updated validation.js to check if date picker contains a time value ([#4888](https://github.com/infor-design/enterprise/issues/4888))
- `[Datepicker]` Fixed a UI issue where the apply and cancel buttons were unable to see on small screens. ([#4950](https://github.com/infor-design/enterprise/issues/4950))
- `[Datagrid]` Clean up hover appearance of datagrid actions button when the grid is viewed as a list. ([#4963](https://github.com/infor-design/enterprise/issues/4963))
- `[Editor]`Adjusted the editor to not treat separators after headers as leading and removing them. ([#4751](https://github.com/infor-design/enterprise/issues/4751))
- `[Environment]`Updated the regular expression search criteria from Edge to Edg to resolve the EDGE is not detected issue. ([#4603](https://github.com/infor-design/enterprise/issues/4603))
- `[Field Filter]` Fixed a UI issues where the input field has a missing border and the dropdown list does not properly align when it opened. ([#4982](https://github.com/infor-design/enterprise/issues/4982))
- `[Editor]`Adjusted the editor to not treat separators after headers as leading and removing them. ([#4751](https://github.com/infor-design/enterprise/issues/4751))
- `[General]` Can run stylelint command on W10 cmd for development ([#4993](https://github.com/infor-design/enterprise/issues/4993))
- `[General]` We Updated jQuery to use 3.6.0. ([#1690](https://github.com/infor-design/enterprise/issues/1690))
- `[Header]` Removed breadcrumb coloring from current class, which was causing the wrong kind of emphasis for breadcrumbs in headers. ([#5003](https://github.com/infor-design/enterprise/issues/5003))
- `[Input]` Changed the disabled search field color for Safari to match that of other browsers. ([#4611](https://github.com/infor-design/enterprise/issues/4611))
- `[Lookup]` Isolated the scss/css .close.icon class inside of .modal-content and removed any extra top property to fix the alignment issue.([#4933](https://github.com/infor-design/enterprise/issues/4933))
- `[Lookup]` Added a setting that replaces the trigger icon with an actual button for better accessibility, enabled by default. ([#4820](https://github.com/infor-design/enterprise/issues/4820))
- `[Lookup]` fix close button alignment issue. ([#5088](https://github.com/infor-design/enterprise/issues/5088))
- `[Line Chart]` Added support for double click to Area, Bubble, Line and Scatterplot. ([#3229](https://github.com/infor-design/enterprise/issues/3229))
- `[Message]` Added automation id's to the message's modal main area dialog as well with `modal` prefix. ([#4871](https://github.com/infor-design/enterprise/issues/4871))
- `[Modal]` Fixed a bug where full size responsive setting doesn't work on android phones in landscape mode. ([#4451](https://github.com/infor-design/enterprise/issues/4451))
- `[Pie Chart]` Added support for double click to Pie and Donut. ([#3229](https://github.com/infor-design/enterprise/issues/3229))
- `[Pie Chart]` Fixed bug were pie chart type does not remove old class name ([#3144](https://github.com/infor-design/enterprise/issues/3144))
- `[Pie Chart]` Improved the accessibility of legend items with roles and offscreen labels. ([#4831](https://github.com/infor-design/enterprise/issues/4831))
- `[Radar Chart]` Added support for double click. ([#3229](https://github.com/infor-design/enterprise/issues/3229))
- `[Rating]` Fixed color of the un-checked rating star. ([#4853](https://github.com/infor-design/enterprise/issues/4853))
- `[Popupmenu]` Fixed a lifecycle issue on menus that are shared between trigger elements, where these menus were incorrectly being torn down. ([NG#987](https://github.com/infor-design/enterprise-ng/issues/987))
- `[Searchfield]` Fixed alignment issues with the close button in various scenarios ([#4989](https://github.com/infor-design/enterprise/issues/4989), [#5096](https://github.com/infor-design/enterprise/issues/5096), [#5158](https://github.com/infor-design/enterprise/issues/4989), [#5090](https://github.com/infor-design/enterprise/issues/4989))
- `[Switch]` Adjust styles to be more discernable between checked and checked+disabled ([#4341](https://github.com/infor-design/enterprise/issues/4341))
- `[Tabs (Horizontal/Header)]` Fixed bug with the placement of the focus state in RTL mode, and other minor visual improvements. ([#4877](https://github.com/infor-design/enterprise/issues/4877))
- `[Tabs Module]` Fixed a bug where clear button was missing when clearable setting is activated in tabs module searchfield. ([#4898](https://github.com/infor-design/enterprise/issues/4898))
- `[Textarea]` Fixed a bug where the textarea options like autogrow, autoGrowMaxHeight doesn't work after the initialization inside of the accordion. ([#4977](https://github.com/infor-design/enterprise/issues/4977))
- `[Timepicker]` Added a setting that replaces the trigger icon with an actual button for better accessibility, enabled by default. ([#4820](https://github.com/infor-design/enterprise/issues/4820))
- `[Toast]` Fixed a bug where the first toast in the page is not announced to screen readers. ([#4519](https://github.com/infor-design/enterprise/issues/4519))
- `[Tooltip]` Fixed a bug in tooltip that prevented linking id-based tooltip content. ([#4827](https://github.com/infor-design/enterprise/issues/4827))

(48 Issues Solved This Release, Backlog Enterprise 152, Backlog Ng 32, 1086 Functional Tests, 1640 e2e Tests)

## v4.38.1

### v4.38.1 Fixes

- `[BusyIndicator]` Fixed a bug that caused the busy-indicator to show below the busy indicator container. ([#4953](https://github.com/infor-design/enterprise/issues/4953))

## v4.38.0

### v4.38.0 Important Changes

- `[Themes]` Renamed the concept of themes to versions and renamed uplift to new and soho to classic. The new/uplift theme is now the default and its recommend you use it as your default. The old scripts and names will still work ok but new copies with the new names are added for you. In addition Variants are now called Modes. But we got rid of the older script names from 2017 as they have been deprecated for a while now. In addition the ids-identity package thats included was bumped to 4.0 if using tokens directly from this the paths there have been changed to reflect the new names. ([#2606](https://github.com/infor-design/enterprise/issues/2606))

### v4.38.0 Fixes

- `[Application Menu]` Fixed visibility of expander icon on classic theme. ([#4874](https://github.com/infor-design/enterprise/issues/4874))
- `[Accordion]` Fixed an issue where the afterexpand and aftercollapse events fired before the states are set.  ([#4838](https://github.com/infor-design/enterprise/issues/4838))
- `[Breadcrumb]` Fixed unnecessary scrollbar in safari on a flex toolbar. ([#4839](https://github.com/infor-design/enterprise/issues/4839))
- `[Calendar]` Fixed calendar event details listview on mobile perspective. ([#4886](https://github.com/infor-design/enterprise/issues/4886))
- `[Datagrid]` Fixed an issue with missing scrollbars when in frozen column mode on wide screens. ([#4922](https://github.com/infor-design/enterprise/issues/4922))
- `[Datagrid]` Added the ability to use shift click to select in mixed selection mode. ([#4748](https://github.com/infor-design/enterprise/issues/4748))
- `[Datagrid]` Fixed alignment issue when editing. ([#4814](https://github.com/infor-design/enterprise/issues/4814))
- `[Datagrid]` Added a fix for checkbox aria cells, the aria was in the wrong location. ([#4790](https://github.com/infor-design/enterprise/issues/4790))
- `[Datagrid]` Fixed a bug where shift+f10 did not open the context menu in the Datagrid. ([#4614](https://github.com/infor-design/enterprise/issues/4614))
- `[Datagrid]` Fixed an issue where tooltips on buttons in the contextual action toolbar in datagrid would never show up. ([#4876](https://github.com/infor-design/enterprise/issues/4876))
- `[Datagrid]` Fixed an issue where when using selectAllCurrentPage the deselect all did not trigger an event. ([#4916](https://github.com/infor-design/enterprise/issues/4916))
- `[Datagrid]` Fixed an issue where when using a scroll-flex container to contain datagrid it did not show the Y scrollbar. ([#4914](https://github.com/infor-design/enterprise/issues/4914))
- `[EmptyMessage]` Fixed an issue where you may get double the click handlers. ([#4889](https://github.com/infor-design/enterprise/issues/4889))
- `[Environment]` Fixed feature detection classes and routines on IPad 13 and up. ([#4855](https://github.com/infor-design/enterprise/issues/4855))
- `[Fileupload Advanced]` Fixed a bug where the disable and enable methods were not working correctly. ([#4872](https://github.com/infor-design/enterprise/issues/4872))
- `[General]` Increased windows custom css scrollbars from 8px to 12px. ([#4837](https://github.com/infor-design/enterprise/issues/4837))
- `[Input]` Fixed a bug where the cursor overlapped the icon in right aligned lookup and input fields when selecting the field. ([#4718](https://github.com/infor-design/enterprise/issues/4718))
- `[ListView]` Fixed an issue selecting after focusing the list with the keyboard. ([#4621](https://github.com/infor-design/enterprise/issues/4621))
- `[Lookup]` Fixed an issue with select all across pages in lookup. ([#4503](https://github.com/infor-design/enterprise/issues/4503))
- `[Lookup]` Fixed an issue clearing selections with selectAcrossPages. ([#4539](https://github.com/infor-design/enterprise/issues/4539))
- `[Message]` Fixed multiple events were firing. ([#953](https://github.com/infor-design/enterprise-ng/issues/953))
- `[Popover]` Fixed a bug where the close button did not get an automation ID and added automation ID to the title. ([#4743](https://github.com/infor-design/enterprise/issues/4743))
- `[Locale/Multiselect]` Fixed a bug where translations could not be made correctly on All label and Selected Label, so we dropped having the label in the field. You can use the allTextString and selectedTextString if you want something special. ([#4505](https://github.com/infor-design/enterprise/issues/4505))
- `[Locale]` Fixed a bug in Estonian translations. ([#4805](https://github.com/infor-design/enterprise/issues/4805))
- `[Locale]` Fixed several bugs in Greek translations. ([#4791](https://github.com/infor-design/enterprise/issues/4791))
- `[Locale]` Fixed a bug in Turkish translations. ([#4788](https://github.com/infor-design/enterprise/issues/4788))
- `[Locale]` Fixed a bug in Thai translations. ([#4738](https://github.com/infor-design/enterprise/issues/4738))
- `[Searchfield]` Fixed an accessibility issue where the X was not tabbable with the keyboard. To fix this added a tabbable setting which is on by default. If you want it off you can set it to false but you would pass accessibility testing. ([#4815](https://github.com/infor-design/enterprise/issues/4815))
- `[Tabs]` Fixed an iOS bug that was preventing dismissible tabs to be dismissed by tap. ([#4763](https://github.com/infor-design/enterprise/issues/4763))
- `[Tabs Module]` Fixed positioning of the icon in tabs module. ([#4842](https://github.com/infor-design/enterprise/issues/4842))
- `[Tabs Module]` Fixed the focus border of the home button and make it tabbable in tabs module. ([#4850](https://github.com/infor-design/enterprise/issues/4850))
- `[Tabs Vertical]` Fixed black hover state in new (uplift) theme contrast mode. ([#4867](https://github.com/infor-design/enterprise/issues/4867))
- `[Validation]` Fixed an issue where validation messages did not have the correct aria for accessibility. ([#4830](https://github.com/infor-design/enterprise/issues/4830))
- `[TabsModule]` Fixed positioning of the icon in tabs module. ([#4842](https://github.com/infor-design/enterprise/issues/4842))
- `[Timepicker]` Improved accessibility on both the input field and its inner picker elements. ([#4403](https://github.com/infor-design/enterprise/issues/4403))

(37 Issues Solved This Release, Backlog Enterprise 136, Backlog Ng 32, 1082 Functional Tests, 1638 e2e Tests)

## v4.37.3

### v4.37.3 Fixes

- `[BusyIndicator]` Fixed a bug that caused the busy-indicator to show below the busy indicator container. ([#4953](https://github.com/infor-design/enterprise/issues/4953))

### v4.37.2 Fixes

- `[Datagrid]` Fixed an issue with missing scrollbars when in frozen column mode on wide screens. ([#4922](https://github.com/infor-design/enterprise/issues/4922))

## v4.37.1

### v4.37.1 Fixes

- `[General]` Increased windows custom css scrollbars from 8px to 12px. ([#4837](https://github.com/infor-design/enterprise/issues/4837))
- `[Datagrid]` Fixed an issue where when using a scroll-flex container to contain datagrid it did not show the Y scrollbar. ([#4914](https://github.com/infor-design/enterprise/issues/4914))

## v4.37.0

### v4.37.0 Features

- `[FileUpload]` Added the ability to drag files onto the file upload field like in 3.x versions. ([#4723](https://github.com/infor-design/enterprise/issues/4723))
- `[Datagrid]` Added the ability to edit columns formatted with tags and badges with an Input editor. ([#4637](https://github.com/infor-design/enterprise/issues/4637))
- `[Datagrid]` Added the ability to pass a locale numberFormat to the TargetedAchievement formatter and also set the default to two decimals. ([#4802](https://github.com/infor-design/enterprise/issues/4802))
- `[Dropdown]` Added basic virtual scrolling to dropdown for if you have thousands of items. Only basic dropdown functionality will work with this setting but it improved performance on larger dropdown lists. ([#4708](https://github.com/infor-design/enterprise/issues/4708))
- `[Sidebar]` Added the ability to hide and show the side bar with the list detail view. ([#4394](https://github.com/infor-design/enterprise/issues/4394))

### v4.37.0 Fixes

- `[App Menu]` Fixed a regression bug  where the searchfield icon duplicated and were not properly aligned with the searchfield. ([#4737](https://github.com/infor-design/enterprise/issues/4737))
- `[App Menu]` Removed the close button animation on the hamburger button when app menus open. ([#4756](https://github.com/infor-design/enterprise/issues/4756))
- `[Bar Chart]` Fixed an issue where the data was passing wrong for grouped type custom tooltip. ([#4548](https://github.com/infor-design/enterprise/issues/4548))
- `[Busy Indicator]` Fixed an error was showing when called `close()` method too soon after `activate()`. ([#980](https://github.com/infor-design/enterprise-ng/issues/980))
- `[Calendar]` Fixed a regression where clicking Legend checkboxes was no longer possible. ([#4746](https://github.com/infor-design/enterprise/issues/4746))
- `[Checkboxes]` Fixed a bug where if checkboxes are in a specific relative layout the checkboxes may click the wrong one. ([#4808](https://github.com/infor-design/enterprise/issues/4808))
- `[Column Chart]` Fixed an issue where the data was passing wrong for grouped type custom tooltip. ([#4548](https://github.com/infor-design/enterprise/issues/4548))
- `[Datagrid]` Fixed an issue where the filter border on readonly lookups was not displayed in high contrast mode. ([#4724](https://github.com/infor-design/enterprise/issues/4724))
- `[Datagrid]` Added missing aria row group role to the datagrid. ([#4479](https://github.com/infor-design/enterprise/issues/4479))
- `[Datagrid]` Fixed a bug where when setting a group and decimal out of the current locale then editing would not work. ([#4806](https://github.com/infor-design/enterprise/issues/4806))
- `[Dropdown]` Fixed an issue where some elements did not correctly get an id in the dropdown. ([#4742](https://github.com/infor-design/enterprise/issues/4742))
- `[Dropdown]` Fixed a bug where you could click the label and focus a disabled dropdown. ([#4739](https://github.com/infor-design/enterprise/issues/4739))
- `[Homepage]` Fixed the wrong metadata was sending for resize, reorder and remove card events. ([#4798](https://github.com/infor-design/enterprise/issues/4798))
- `[Locale]` Fixed an issue where if the 11th digit is a zero the formatNumbers and truncateDecimals function will loose a digit. ([#4656](https://github.com/infor-design/enterprise/issues/4656))
- `[Modal]` Improved detection of non-focusable elements when a Modal is configured to auto focus one of its inner components. ([#4740](https://github.com/infor-design/enterprise/issues/4740))
- `[Module Tabs]` Fixed a bug related to automatic linking of Application Menu trigger tabs in Angular environments ([#4736](https://github.com/infor-design/enterprise/issues/4736))
- `[ProcessIndicator]` Fixed a layout issue on the index page and added a rejected icon. ([#4770](https://github.com/infor-design/enterprise/issues/4770))
- `[Rating]` Fixed an issue where the rating was not clear on toggle. ([#4571](https://github.com/infor-design/enterprise/issues/4571))
- `[Splitter]` Fixed the splitter was dragging to wrong direction in RTL. ([#1813](https://github.com/infor-design/enterprise/issues/1813))
- `[Swaplist]` Fixed an issue where the user attributes need to be override existing attributes. ([#4694](https://github.com/infor-design/enterprise/issues/4694))
- `[Tabs]` Fixed a bug where the info icon were not aligned correctly in the tab, and info message were not visible. ([#4711](https://github.com/infor-design/enterprise/issues/4711))
- `[Tabs]` Fixed a bug where the tab key would move through tabs rather than moving to the tab content. ([#4745](https://github.com/infor-design/enterprise/issues/4745))
- `[Toolbar Searchfield]` Fixed a bug where the toolbar searchfield were unable to focused when tabbing through the page. ([#4683](https://github.com/infor-design/enterprise/issues/4683))
- `[Toolbar Searchfield]` Fixed a bug where the search bar were showing extra outline when focused. ([#4682](https://github.com/infor-design/enterprise/issues/4682))
- `[Track Dirty]` Fixed an error that was showing when using dirty indicator within a tab component. ([#936](https://github.com/infor-design/enterprise-ng/issues/936))
- `[Tree]` Fixed an issue where the character entity was stripped for addNode() method. ([#4694](https://github.com/infor-design/enterprise/issues/4694))

(49 Issues Solved This Release, Backlog Enterprise 137, Backlog Ng 35, 1082 Functional Tests, 1639 e2e Tests)

## v4.36.2

### v4.36.2 Fixes

- `[App Menu]` Removed the close button animation on the hamburger button when app menus open. ([#4756](https://github.com/infor-design/enterprise/issues/4756))
- `[App Menu]` Fixed a regression bug  where the searchfield icon duplicated and were not properly aligned with the searchfield. ([#4737](https://github.com/infor-design/enterprise/issues/4737))
- `[Calendar]` Fixed a regression where clicking Legend checkboxes was no longer possible. ([#4746](https://github.com/infor-design/enterprise/issues/4746))
- `[FileUpload]` Added the ability to drag files onto the file upload field like in 3.x versions. ([#4723](https://github.com/infor-design/enterprise/issues/4723))
- `[Modal]` Improved detection of non-focusable elements when a Modal is configured to auto focus one of its inner components. ([#4740](https://github.com/infor-design/enterprise/issues/4740))
- `[Locale]` Fixed an issue where if the 11th digit is a zero the formatNumbers and truncateDecimals function will loose a digit. ([#4656](https://github.com/infor-design/enterprise/issues/4656))
- `[Rating]` Fixed an issue where the rating was not clear on toggle. ([#4571](https://github.com/infor-design/enterprise/issues/4571))

## v4.36.1

### v4.36.1 Fixes

- `[Calendar]` Fixed a regression where clicking Legend checkboxes was no longer possible. ([#4746](https://github.com/infor-design/enterprise/issues/4746))
- `[Dropdown]` Fixed an issue where some elements did not correctly get an id in the dropdow n. ([#4742](https://github.com/infor-design/enterprise/issues/4742))
- `[Editor]` Fixed a follow up issue with readonly links in the editor. ([#4702](https://github.com/infor-design/enterprise/issues/4702))

## v4.36.0

### v4.36.0 Important Changes

- `[Datagrid]` Fixed a bug where the datagrid header checkbox had the wrong aria-checked state when only some rows are selected, this change occured because the aria-checked was not on the focusable element so was not announced. If using automation scripts on this attribute, you should be aware and adjust accordingly. ([#4491](https://github.com/infor-design/enterprise/issues/4491))

### v4.36.0 Features

- `[Datagrid]` Made the summary row sticky on the bottom of the datagrid. ([#4645](https://github.com/infor-design/enterprise/issues/4645))
- `[Lookup]` Added a clear callback function like the click callback that fires when clicking the clear X if enabled. ([#4693](https://github.com/infor-design/enterprise/issues/4693))
- `[Tabs]` Added a setting for making the text on Module Tabs' optional Application Menu trigger only accessible to screen readers. ([#4590](https://github.com/infor-design/enterprise/issues/4590))

### v4.36.0 Fixes

- `[Application Menu]` Fixed an issue with filtering where nested items matching the filter were not always displayed. ([#4592](https://github.com/infor-design/enterprise/issues/4592))
- `[Column Chart]` Fixed an alignment issue with the labels in grouped column charts. ([#4645](https://github.com/infor-design/enterprise/issues/4645))
- `[Datagrid]` Fixed a bug where filterWhenTyping did not work on lookup filter columns. ([#4678](https://github.com/infor-design/enterprise/issues/4678))
- `[Datagrid]` Fixed an issue where updateRow will not correctly sync and merge data. ([#4674](https://github.com/infor-design/enterprise/issues/4674))
- `[Datagrid]` Fixed a bug where the error icon overlapped to the calendar icon when a row has been selected and hovered. ([#4670](https://github.com/infor-design/enterprise/issues/4670))
- `[Datagrid]` Fixed a bug where multiselect would loose selection across pages when using selectRowsAcrossPages. ([#954](https://github.com/infor-design/enterprise-ng/issues/954))
- `[Datagrid]` Made a fix that when calling applyFilter the lookup checkbox did not update. ([#4693](https://github.com/infor-design/enterprise/issues/4693))
- `[Datagrid]` Added the datagrid api to the current clearArguments setting's callback. ([#4693](https://github.com/infor-design/enterprise/issues/4693))
- `[Datagrid]` Fixed the inbuilt date validation to use the datagrid column settings for date fields. ([#4693](https://github.com/infor-design/enterprise/issues/4730))
- `[Dropdown]` Fixed a bug where the tooltips are invoked for each dropdown item. This was slow with a lot of items. ([#4672](https://github.com/infor-design/enterprise/issues/4672))
- `[Dropdown]` Fixed a bug where mouseup was used rather than click to open the list and this was inconsistent. ([#4638](https://github.com/infor-design/enterprise/issues/4638))
- `[Editor]` Fixed an issue where the dirty indicator was not reset when the contents contain `<br>` tags. ([#4624](https://github.com/infor-design/enterprise/issues/4624))
- `[Editor]` Fixed a bug where hyperlinks were not clickable in readonly state. ([#4702](https://github.com/infor-design/enterprise/issues/4702))
- `[Homepage]` Fixed a bug where the border behaves differently and does not change back correctly when hovering in editable mode. ([#4640](https://github.com/infor-design/enterprise/issues/4640))
- `[Homepage]` Added support for small size (260x260) widgets and six columns. ([#4663](https://github.com/infor-design/enterprise/issues/4663))
- `[Homepage]` Fixed an issue where the animation was not working on widget removed. ([#4686](https://github.com/infor-design/enterprise/issues/4686))
- `[Homepage]` Fixed a bug where the border behaves differently and does not change back correctly when hovering in editable mode. ([#4640](https://github.com/infor-design/enterprise/issues/4640))
- `[Listview]` Fixed an issue where the contextmenu was not open on longpress and text as not selectable for iOS device. ([#4655](https://github.com/infor-design/enterprise/issues/4655))
- `[Locale]` Don't attempt to set d3 locale if d3 is not being used ([#4668](https://github.com/infor-design/enterprise/issues/4486))
- `[Modal]` Fixed a bug where the autofocus was not working on anchor tag inside of the modal and moving the first button as a default focus if there's no `isDefault` property set up.
- `[Pager]` Fixed a bug that automation id's are not added when the attachToBody is used. ([#4692](https://github.com/infor-design/enterprise/issues/4692))
- `[Rating]` Fixed a bug with the readonly function, it did not toggle the readonly state correctly. ([#958](https://github.com/infor-design/enterprise-ng/issues/958))
- `[Tabs]` Added support for a "More Actions" button to exist beside horizontal/header tabs. ([#4532](https://github.com/infor-design/enterprise/issues/4532))
- `[Tree]` Fixed an issue where the parent value was get deleted after use `addNode()` method. ([#4486](https://github.com/infor-design/enterprise/issues/4486))
- `[Wizard]` Fixed a slight layout issue with the highlighted step in RTL mode. ([#4714](https://github.com/infor-design/enterprise/issues/4714))

(42 Issues Solved This Release, Backlog Enterprise 136, Backlog Ng 32, 1084 Functional Tests, 1642 e2e Tests)

## v4.35.4

### v4.35.4 Fixes

- `[Datagrid]` Added the datagrid api to the current clearArguments setting's callback. ([#4693](https://github.com/infor-design/enterprise/issues/4693))

## v4.35.3

### v4.35.3 Fixes

- `[Datagrid]` Made a fix that when calling applyFilter the lookup checkbox did not update. ([#4693](https://github.com/infor-design/enterprise/issues/4693))
- `[Dropdown]` Fixed a bug where the tooltips are invoked for each dropdown item. This was slow with a lot of items. ([#4672](https://github.com/infor-design/enterprise/issues/4672))
- `[Dropdown]` Fixed a bug where mouseup was used rather than click to open the list and this was inconsistent. ([#4638](https://github.com/infor-design/enterprise/issues/4638))
- `[Lookup]` Added a clear callback function like the click callback that fires when clicking the clear X if enabled. ([#4693](https://github.com/infor-design/enterprise/issues/4693))
- `[Pager]` Fixed a bug that automation id's are not added when the attachToBody is used. ([#4692](https://github.com/infor-design/enterprise/issues/4692))
- `[Rating]` Fixed a bug with the readonly function, it did not toggle the readonly state correctly. ([#958](https://github.com/infor-design/enterprise-ng/issues/958))

## v4.35.2

### v4.35.2 Fixes

- `[Datagrid]` Fixed an additional issue where updateRow will cause rows to no longer be reorderable. ([#4674](https://github.com/infor-design/enterprise/issues/4674))

## v4.35.1

### v4.35.1 Fixes

- `[Datagrid]` Fixed an issue where updateRow will not correctly sync and merge data. ([#4674](https://github.com/infor-design/enterprise/issues/4674))
- `[Datagrid]` Fixed a bug where filterWhenTyping did not work on lookup filter columns. ([#4678](https://github.com/infor-design/enterprise/issues/4678))
- `[Editor]` Fixed an issue where the dirty indicator was not reset when the contents contain `<br>` tags. ([#4624](https://github.com/infor-design/enterprise/issues/4624))

## v4.35.0

### v4.35.0 Important Notes

- `[Breadcrumb]` We added support for the use of `span` in place of `a` tags inside Breadcrumb List Items at the component API level.  In order to facilitate this, some internal API methods had to be changed to recognize the list item instead of the anchor.  If you rely on the Breadcrumb API and reference breadcrumb item anchor tags, please note that before adopting this version, you should change your code to instead reference the list items, or only use the BreadcrumbItem API.

### v4.35.0 Features

- `[Datagrid]` Added support to select all rows on current page only for client side paging. ([#4265](https://github.com/infor-design/enterprise/issues/4265))
- `[Datagrid]` Added a new ProcessIndicator formatter. ([#3918](https://github.com/infor-design/enterprise/issues/3918))
- `[Dropdown]` Improved behavior of list item navigation/selection when a Dropdown is configured with "no search" mode activated. ([#4483](https://github.com/infor-design/enterprise/issues/4483))
- `[Lookup]` Added the ability to change the lookup icon. ([#4527](https://github.com/infor-design/enterprise/issues/4527))
- `[ProcessIndicator]` Added: labels, more icon support, and a content areas and made it responsive. ([#3918](https://github.com/infor-design/enterprise/issues/3918))

### v4.35.0 Fixes

- `[Application Menu]` Fixed accessibility issues getting redundant info in expand/collapse button. ([#4462](https://github.com/infor-design/enterprise/issues/4462))
- `[Application Menu]` Fixed accessibility issues with missing instructional text and incorrect aria-role assignments on the App Menu triggers (hamburger buttons) and Role switcher buttons. ([#4489](https://github.com/infor-design/enterprise/issues/4489))
- `[About]` Made it possible to close About dialogs that previously had open, nested Modals present. ([NG#915](https://github.com/infor-design/enterprise-ng/issues/915))
- `[Badges]` Fixed alignment issues in uplift theme. ([#4578](https://github.com/infor-design/enterprise/issues/4578))
- `[Busy Indicator]` Fixed an issue where the whole page and parent div was shifts when active. ([#746](https://github.com/infor-design/enterprise-ng/issues/746))
- `[Button]` Fixed the tooltip in action button to be not visible when there's no title attribute. ([#4473](https://github.com/infor-design/enterprise/issues/4473))
- `[Column Chart]` Fixed a minor alignment issue in the xAxis labels ([#4460](https://github.com/infor-design/enterprise/issues/4460))
- `[Colorpicker]` Fixed an issue where values were not being selecting when multiple colopickers are present. ([#4146](https://github.com/infor-design/enterprise/issues/4146))
- `[Datagrid]` Fix a bug where changing selectable on the fly did not change the select behavior. ([#4575](https://github.com/infor-design/enterprise/issues/4575))
- `[Datagrid]` Fixed an issue where the click event was not fire for hyperlinks keyword search results. ([#4550](https://github.com/infor-design/enterprise/issues/4550))
- `[Datagrid]` Added api setting for selection on enter edit mode. ([#4485](https://github.com/infor-design/enterprise/issues/4485))
- `[Datagrid]` Fixed a bug where the onPostRenderCell function would get an empty container if using frozen columns. ([#947](https://github.com/infor-design/enterprise-ng/issues/947))
- `[Datagrid]` Fix a bug where changing selectable on the fly did not change the select behavior. ([#4575](https://github.com/infor-design/enterprise/issues/4575))
- `[Dropdown]` Fixed a bug where the last option icon changes when searching/filtering in dropdown search field. ([#4474](https://github.com/infor-design/enterprise/issues/4474))
- `[Editor/Fontpicker]` Fixed a bug where the label relationship were not valid in the editor role. Adding aria-labelledby will fix the association for both editor and the label. Also, added an audible label in fontpicker. ([#4454](https://github.com/infor-design/enterprise/issues/4454))
- `[Field Options]` Fixed an issue where the action button was misaligned for safari. ([#4610](https://github.com/infor-design/enterprise/issues/4610))
- `[FileUploadAdvanced]` Fixed an issue where abort method was not working properly to remove the file block when upload fails. ([#938](https://github.com/infor-design/enterprise-ng/issues/938))
- `[Header]` Fixed a bug where the searchfield automatically expands when clicking the app menu button. ([#4617](https://github.com/infor-design/enterprise/issues/4617))
- `[Lookup]` Fixed some layout issues when using the editable and clearable options on the filter row. ([#4527](https://github.com/infor-design/enterprise/issues/4527))
- `[Lookup]` Fixed incorrect counts when using allowSelectAcrossPages. ([#4316](https://github.com/infor-design/enterprise/issues/4316))
- `[Mask]` Fixed broken date/time masks in the `sv-SE` locale. ([#4613](https://github.com/infor-design/enterprise/issues/4613))
- `[Tree]` Fixed an issue where the character entity references were render differently for parent and child levels. ([#4512](https://github.com/infor-design/enterprise/issues/4512))
- `[Tooltip/Pager]` Fixed an issue where the tooltip would show at the top when clicking paging buttons. ([#218](https://github.com/infor-design/enterprise-ng/issues/218))

(40 Issues Solved This Release, Backlog Enterprise 173, Backlog Ng 42, 1083 Functional Tests, 1638 e2e Tests)

## v4.34.3

### v4.34.3 Fixes

- `[Lookup]` Added the ability to change the lookup icon. ([#4527](https://github.com/infor-design/enterprise/issues/4527))
- `[Lookup]` Fixed some layout issues when using the editable and clearable options on the filter row. ([#4527](https://github.com/infor-design/enterprise/issues/4527))

## v4.34.2

### v4.34.2 Fixes

- `[Dropdown/Autocomplete]` Fix a bug where these components would fail in IE 11. Note that IE 11 isn't "supported" but we fixed these issues to give teams more time to migrate. ([#4608](https://github.com/infor-design/enterprise/issues/4608))
- `[General]` Fix a bug where the regex scripts will error on Big Sur. ([#4612](https://github.com/infor-design/enterprise/issues/4612))

## v4.34.1

### v4.34.1 Fixes

- `[Datagrid]` Fix a bug where changing selectable on the fly did not change the select behavior. ([#4575](https://github.com/infor-design/enterprise/issues/4575)

## v4.34.0

### v4.34.0 Features

- `[All Components]` Added `attributes` setting to set automation id's and id's. ([#4498](https://github.com/infor-design/enterprise/issues/4498))
- `[Datagrid]` Added a limited experimental sticky header feature. ([#3993](https://github.com/infor-design/enterprise/issues/3993))
- `[Input]` Add a `revealText` plugin that will add a button to password fields to hide and show sensitive information such as SIN or passwords. ([#4098](https://github.com/infor-design/enterprise/issues/4098))
- `[Listview]` Added a new setting `allowDeselect` which will make it such that if you select an item you cant deselect, you can only select another item. ([#4376](https://github.com/infor-design/enterprise/issues/4376))
- `[Locale]` Added a new set of translations from the translation team. ([#4501](https://github.com/infor-design/enterprise/issues/4501))
- `[Locale/Charts]` The numbers inside charts are now formatted using the current locale's, number settings. This can be disabled/changed in some charts by passing in a localeInfo object to override the default settings. ([#4437](https://github.com/infor-design/enterprise/issues/4437))
- `[Treemap]` Added ability to show a tooltip. ([#2794](https://github.com/infor-design/enterprise/issues/2794))

### v4.34.0 Fixes

- `[Autocomplete]` Fixed an issue where a slow and incomplete ajax request would cause the dropdown to briefly show wrong contents. ([#4387](https://github.com/infor-design/enterprise/issues/4387))
- `[Breadcrumb]` Fixed an issue where css only breadcrumbs were missing styles. ([#4501](https://github.com/infor-design/enterprise/issues/4501))
- `[Datepicker]` Fixed an issue where range highlight was not aligning for Mac/Safari. ([#4352](https://github.com/infor-design/enterprise/issues/4352))
- `[Datagrid]` Fixed an issue with a custom toolbar, where buttons would click twice. ([#4471](https://github.com/infor-design/enterprise/issues/4471))
- `[Datagrid]` Fixed an issue where the special characters (é, à, ü, û, ...) export to csv was not generated them correctly. ([#4347](https://github.com/infor-design/enterprise/issues/4347))
- `[Datagrid]` Fixed an issue where the leading spaces were removed on editing cells. ([#4380](https://github.com/infor-design/enterprise/issues/4380))
- `[Datagrid]` Fixed an issue where the double click event was not firing for checkbox columns. ([#4381](https://github.com/infor-design/enterprise/issues/4381))
- `[Datagrid]` Fixed an issue where the dropdown in a datagrid would stay open when clicking to the next page of results. ([#4396](https://github.com/infor-design/enterprise/issues/4396))
- `[Datagrid]` Fixed a bug where a scroll bar shows even when there's no data in datagrid. ([#4228](https://github.com/infor-design/enterprise/issues/4228))
- `[Datagrid]` Fixed an issue where calling setFocus on the datagrid would stop open menus from working. ([#4429](https://github.com/infor-design/enterprise/issues/4429))
- `[Datagrid]` To allow for some script tools to work we now set draggable to true. ([#4490](https://github.com/infor-design/enterprise/issues/4490))
- `[Datagrid]` Fixed an error on the filter box on the personalization dialog where it would error if there is a column with no name field. ([#4495](https://github.com/infor-design/enterprise/issues/4495))
- `[Datagrid]` Fixed links when changing personalization as they would inherit the wrong color. ([#4481](https://github.com/infor-design/enterprise/issues/4481))
- `[Datagrid]` Fixed a bug where seaching with the search on the toolbar would not highlight results. ([#4488](https://github.com/infor-design/enterprise/issues/4488))
- `[Datagrid]` Fixed an issue with a custom toolbar, where buttons would click twice. ([#4471](https://github.com/infor-design/enterprise/issues/4471))
- `[Datagrid]` Fixed a bug in updateRow where it did not sync up all data passed in with the dataset. ([#4476](https://github.com/infor-design/enterprise/issues/4476))
- `[Datepicker]` Changed the month/year picker to skip 10 years instead of one. ([#4388](https://github.com/infor-design/enterprise/issues/4388))
- `[Dropdown]` Improved the behavior of the `noSearch` dropdown when using the keyboard. ([#4388](https://github.com/infor-design/enterprise/issues/4388))
- `[Editor]` Fixed an issue where the focus was getting lost after pressing toolbar buttons. ([#4335](https://github.com/infor-design/enterprise/issues/4335))
- `[Editor]` Fixed an issue where the color picker was not opening the popup for overflow menu and had name as undefined in list. ([#4398](https://github.com/infor-design/enterprise/issues/4398))
- `[Editor]` Fixed an issue where font-size tags are stripped from the css. ([#4557](https://github.com/infor-design/enterprise/issues/4557))
- `[Favorites]` Removed the favorites component as its not really a component, info on it can be found under buttons in the toggle example. ([#4405](https://github.com/infor-design/enterprise/issues/4405))
- `[Fieldset]` Fixed a bug where summary form data gets cut off on a smaller viewport. ([#3861](https://github.com/infor-design/enterprise/issues/3861))
- `[Homepage]` Fixed an issue where the four column widgets were incorrectly positioned, left aligned on large screen. ([#4541](https://github.com/infor-design/enterprise/issues/4541))
- `[List Detail]` Fixed css height for list detail in responsive view ([#4426](https://github.com/infor-design/enterprise/issues/4426))
- `[Listview]` Fixed a bug where readonly and non-selectable listview should not have hover state. ([#4452](https://github.com/infor-design/enterprise/issues/4452))
- `[Lookup]` Fixed a bug where the filter header together with the checkbox column is not properly align. ([#3774](https://github.com/infor-design/enterprise/issues/3774))
- `[MenuButton]` Removed the menubutton component sections as its not really a component, info on it can be found under buttons in the MenuButton examples. ([#4416](https://github.com/infor-design/enterprise/issues/4416))
- `[Message]` Added support for lists in the message, also fixed a problem when doing so, with screen readers. ([#4400](https://github.com/infor-design/enterprise/issues/4400))
- `[Message]` Added the `noRefocus` setting that will feed through to the modal. ([#4507](https://github.com/infor-design/enterprise/issues/4507))
- `[Splitter]` Added missing audible labels in splitter collapse button and splitter handle. ([#4404](https://github.com/infor-design/enterprise/issues/4404))
- `[Tabs Module]` Fixed a bug where tab items were not centered correctly in uplift theme. ([#4538](https://github.com/infor-design/enterprise/issues/4538))
- `[Treemap]` Fixed a bug where small slices may show a "tip" below the chart. ([#2794](https://github.com/infor-design/enterprise/issues/2794))

(56 Issues Solved This Release, Backlog Enterprise 185, Backlog Ng 42, 1082 Functional Tests, 1612 e2e Tests)

## v4.33.2

### v4.33.2 Fixes

`[General]` Fix a bug where the regex blows up on Mac Big Sur. ([#4612](https://github.com/infor-design/enterprise/issues/4612))

## v4.33.1

### v4.33.1 Fixes

- `[Breadcrumb]` Fixed an issue were css only breadcrumbs were missing styles. ([#4501](https://github.com/infor-design/enterprise/issues/4501))

## v4.33.0

### v4.33.0 Features

- `[Locale]` Added a new dateTimeMillis and timeStampMillis format if milliseconds are needed. ([#4384](https://github.com/infor-design/enterprise/issues/4384))
- `[Toast]` Added a setting to enable setting ids or other attributes on the toast element. ([#4275](https://github.com/infor-design/enterprise/issues/4275))

### v4.33.0 Fixes

- `[Autocomplete]` Fix a bug when connected to NG where pressing the enter key would not select Autocomplete items/. ([ng#901](https://github.com/infor-design/enterprise-ng/issues/901))
- `[Autocomplete]` Fixed an issue where the Searchfield items were not selectable after 'All results for "xx"' was selected. ([#4446](https://github.com/infor-design/enterprise/issues/4446))
- `[Calendar]` Removed some extra keyboard stops when tabing. ([#4318](https://github.com/infor-design/enterprise/issues/4318))
- `[Calendar]` Fixed a bug where the incorrect color was shown when events are added with the dialog. ([#4439](https://github.com/infor-design/enterprise/issues/4439))
- `[Colorpicker]` Fixed an issue where the colorpicker closes when pressing or clicking outside the swatch. ([#3559](https://github.com/infor-design/enterprise/issues/3559))
- `[Datagrid]` Fixed an issue where activated row on 2nd or any subsequent page was not highlighting for mixed selection mode. ([ng#900](https://github.com/infor-design/enterprise-ng/issues/900))
- `[Datagrid]` Added support to disable column buttons. ([1590](https://github.com/infor-design/enterprise/issues/1590))
- `[Datagrid]` Fixed an issue where short field icon padding was misaligned in RTL mode. ([#1812](https://github.com/infor-design/enterprise/issues/1812))
- `[Datagrid]` Added support to `In Range` filter operator for numeric columns. ([#3988](https://github.com/infor-design/enterprise/issues/3988))
- `[Datagrid]` Fixed an issue where filter was not working if user types slow in the filter input for treegrid. ([#4270](https://github.com/infor-design/enterprise/issues/4270))
- `[Datagrid]` Fixed an issue where the icons right text was truncated for extra-small row height. ([#4355](https://github.com/infor-design/enterprise/issues/4355))
- `[Datagrid]` Fixed an issue where the column icons and content was overlapping. ([#4264](https://github.com/infor-design/enterprise/issues/4264))
- `[Datagrid]` Fixed an issue where using flex toolbar as a custom toolbar did not work. ([#4385](https://github.com/infor-design/enterprise/issues/4385))
- `[Datepicker]` Added missing off screen text for the picker buttons in the datepicker month/year view. ([#4318](https://github.com/infor-design/enterprise/issues/4318))
- `[Editor]` Fixed a bug where the Fontpicker's displayed style wasn't updating to match the current text selection in some cases. ([#4309](https://github.com/infor-design/enterprise/issues/4309))
- `[Editor]` Fixed a bug where b tags in an empty p tag would be stripped. ([#4411](https://github.com/infor-design/enterprise/issues/4411))
- `[Locale]` Added a new translation token for Records Per Page with no number. ([#4334](https://github.com/infor-design/enterprise/issues/4334))
- `[Locale]` Fixed an max stack error when setting `nb-NO` as a language. ([#874](https://github.com/infor-design/enterprise-ng/issues/874))
- `[Lookup]` Fixed an issue where the event `beforeShow` was only triggered the first time. ([#899](https://github.com/infor-design/enterprise-ng/issues/899))
- `[Lookup]` Fixed a bug where the lookup count doesn't update correctly. ([#4312](https://github.com/infor-design/enterprise/issues/4312))
- `[Mask]` Enabled editable sections of Date masks.  Editing within a section will no longer incorrectly alter values that may already exist in a date field's other editable sections. ([#4079](https://github.com/infor-design/enterprise/issues/4079))
- `[Modal Manager]` Modals now pass `isCancelled` properly when the Modal Manager API detects a request to close by using the Escape key. ([#4298](https://github.com/infor-design/enterprise/issues/4298))
- `[Pager]` Fixed an error when using arrow keys to select in the pagesize selector. ([#4383](https://github.com/infor-design/enterprise/issues/4383))
- `[Searchfield]` Allow for search terms to include special characters. ([#4291](https://github.com/infor-design/enterprise/issues/4291))
- `[Stepprocess]` Fixed a bug where padding and scrolling was missing. Note that this pattern will eventually be removed and we do not suggest any one use it for new development. ([#4249](https://github.com/infor-design/enterprise/issues/4249))
- `[Tabs]` Fixed multiple bugs where error icon in tabs and the animation bar were not properly aligned in RTL uplift theme. ([#4326](https://github.com/infor-design/enterprise/issues/4326))
- `[Tabs]` Fixed a bug where removing a nested tab would cause an error due to being invisible. ([#4356](https://github.com/infor-design/enterprise/issues/4356))
- `[Tabs]` Fixed a bug where the focus/activated state does not display correctly in RTL. ([#4332](https://github.com/infor-design/enterprise/issues/4332))
- `[Toolbar Flex]` Fixed detection of overflow in some toolbars where items were not properly displaying all overflowed items in the "More Actions" menu. ([#4296](https://github.com/infor-design/enterprise/issues/4296))
- `[Toolbar Flex]` Fixed an issue where in some examples/cases the first item did not get an initial tabindex. ([#4418](https://github.com/infor-design/enterprise/issues/4418))
- `[Tree]` Fixed an issue where calling togglenode without first doing a select/unselect was not working properly. ([#3927](https://github.com/infor-design/enterprise/issues/3927))
- `[Tree]` Fixed a bug that adding icons in with the tree text would encode it when using addNode. ([#4305](https://github.com/infor-design/enterprise/issues/4305))
- `[Validation]` Fixed an issue where after the execution `resetForm()` was not resting dropdown and editor the fields. ([#4259](https://github.com/infor-design/enterprise/issues/4259))

(48 Issues Solved This Release, Backlog Enterprise 184, Backlog Ng 48, 1084 Functional Tests, 1530 e2e Tests)

## v4.32.0

### v4.32.0 Important Notes

- `[Colors]` In Uplift (Vibrant) theme there is no longer any colors in graphite. All are slate. This involved bringing in a new version 3.0 of the design system with some breaking changes you should not if using the tokens directly. See the [design system change log](https://github.com/infor-design/design-system/blob/main/docs/CHANGELOG.md) for details. ([#4206](https://github.com/infor-design/enterprise/issues/4206))

### v4.32.0 Features

- `[Breadcrumb]` Add truncated style and made it the default for all Breadcrumb lists. ([#4091](https://github.com/infor-design/enterprise/issues/4091))
- `[Datagrid]` Add a new `RowNumber` formatter that will show a row number column that remains the same no matter how the grid is sorted. ([#1904](https://github.com/infor-design/enterprise/issues/1904))
- `[Datepicker]` Added the ability to use the range selection in date picker when using the UmAlQura Calendar (RTL). ([#4227](https://github.com/infor-design/enterprise/issues/4227))
- `[Homepage]` Added ability to support a 5 column option. ([#4101](https://github.com/infor-design/enterprise/issues/4101))
- `[Locale]` Added an example page to test translation strings more accurately. ([#4189](https://github.com/infor-design/enterprise/issues/4189))

### v4.32.0 Fixes

- `[Accordion]` Fixed a bug where disabled headers texts and icons were barely recognizable as disabled in uplift theme. ([#4065](https://github.com/infor-design/enterprise/issues/4065))
- `[Accordion]` Fixed a bug in the vibrant theme where nested header text was not showing because the width was pushing it to the next line. ([#4145](https://github.com/infor-design/enterprise/issues/4145))
- `[Application Menu]` Fixed too much spacing level when there's an icon in accordion header in uplift theme. ([#4202](http://localhost:4000/components/applicationmenu/test-six-levels-icons.html?theme=uplift&variant=light&colors=0066D4))
- `[Contextual Action Panel]` Made the close button work in cases where subcomponents are open inside the CAP. ([#4112](https://github.com/infor-design/enterprise/issues/4112))
- `[Colorpicker]` The sizes were inconsistent with other components in width so we adjusted them. ([#4310](https://github.com/infor-design/enterprise/issues/4310))
- `[Datagrid]` Fixed an issue where the selectedRows array contents continued to multiply each time running `selectAllRows`. ([#4195](https://github.com/infor-design/enterprise/issues/4195))
- `[Datagrid]` Fixed an issue where the dynamic tooltip was not working properly. ([#4260](https://github.com/infor-design/enterprise/issues/4260))
- `[Datagrid]` Fixed an issue where the check box filter was not working. ([#4271](https://github.com/infor-design/enterprise/issues/4271))
- `[Datagrid]` Fixed an issue where the filter and paging for treegrid was not working properly. ([#4293](https://github.com/infor-design/enterprise/issues/4293))
- `[Datepicker]` Fixed an issue where the minute and second interval for timepicker was not working properly when use along useCurrentTime setting. ([#4230](https://github.com/infor-design/enterprise/issues/4230))
- `[Dropdown]` Fixed a bug where italic-style highlighting would represent a matched filter term instead of bold-style on a Dropdown List item in some cases. ([#4141](https://github.com/infor-design/enterprise/issues/4141))
- `[Editor]` Fixed issue with incorrect padding when using bullets in RTL mode. ([#4327](https://github.com/infor-design/enterprise/issues/4327))
- `[General]` Fixed high contrast error color to have better contrast. ([#4344](https://github.com/infor-design/enterprise/issues/4344))
- `[FileUploadAdvanced]` Fixed an issue where the method `status.setCompleted()` not firing event `fileremoved`. ([#4294](https://github.com/infor-design/enterprise/issues/4294))
- `[Homepage]` Fixed an issue where the columns were not showing properly after resize by using the maximize button. ([#894](https://github.com/infor-design/enterprise-ng/issues/894))
- `[Homepage]` Fixed an issue where the columns were not showing properly after resize browser window. ([#895](https://github.com/infor-design/enterprise-ng/issues/895))
- `[Input]` Fixed a bug where the text input error state border color would be wrong in the vibrant, dark and high contrast. ([#4248](https://github.com/infor-design/enterprise/issues/4248))
- `[Locale]` Fixed issues with some timezone and datetime formats. ([#4297](https://github.com/infor-design/enterprise/issues/4297))
- `[Popupmenu]` Fixed a minor issue with the shortcut text on small breakpoints. ([#3984](https://github.com/infor-design/enterprise/issues/3984))
- `[Popover]` Fixed a regression where passing a popover content as a hash link to an ID no longer worked. ([#4281](https://github.com/infor-design/enterprise/issues/4281))
- `[Personalize]` Fixed an issue regarding the layout and scroll ability of a page. ([#3330](https://github.com/infor-design/enterprise/issues/3330))
- `[Searchfield]` Added a shadow to the focus state of searchfields with category buttons. ([#4181](https://github.com/infor-design/enterprise-ng/issues/4181))
- `[Splitter]` Fixes an issue where the collapse button was not working when splitter is on the right. ([#1730](https://github.com/infor-design/enterprise-ng/issues/1730))
- `[Tabs]` Added detection for width/height/style changes on a Tabs component, which now triggers a resize event. ([ng#860](https://github.com/infor-design/enterprise-ng/issues/860))
- `[Tabs]` Fixed a small error by removing a - 1 involved with testing. ([#4093](https://github.com/infor-design/enterprise/issues/4093))
- `[Tabs]` Fixed a bug where using `#` in a Tab title was not possible. ([#4179](https://github.com/infor-design/enterprise/issues/4179))
- `[Tabs Header]` Fixed a bug where the add icon were too small and the page form layout has a big space on top of it. ([#4289](https://github.com/infor-design/enterprise/issues/4289))
- `[Toolbar Flex]` Fixed a bug where in some cases a un-needed scrollbar would appear. [[#4325](https://github.com/infor-design/enterprise/issues/4325)]
- `[Toolbar Searchfield]` Fixed a bug where the searchfield doesn't perfectly align together with flex toolbar. [[#4226](https://github.com/infor-design/enterprise/issues/4226)]
- `[Tree]` Fixed an issue where the return focus state was not working properly after closing the context menu. ([#4252](https://github.com/infor-design/enterprise/issues/4252))
- `[Vertical Tabs]` Fixed an issue where the error icon was misaligning. ([#873](https://github.com/infor-design/enterprise-ng/issues/873))

(49 Issues Solved This Release, Backlog Enterprise 196, Backlog Ng 51, 1079 Functional Tests, 1525 e2e Tests)

## v4.31.5

### v4.31.5 Fixes

- `[General]` Fix a bug where the regex blows up on Mac Big Sur. ([#4612](https://github.com/infor-design/enterprise/issues/4612))

## v4.31.4

### v4.31.4 Fixes

- `[Datagrid]` Fixed an issue where the icons right text was truncated for extra-small row height. ([#4355](https://github.com/infor-design/enterprise/issues/4355))

## v4.31.3

### v4.31.3 Fixes

- `[Editor]` Fixed a bug where b tags in an empty p tag would be stripped. ([#4411](https://github.com/infor-design/enterprise/issues/4411))

## v4.31.2

### v4.31.2 Fixes

- `[Datagrid]` Added the ability to resize frozen columns, if you do not want this you must set columns to `resizable: false`. ([#3852](https://github.com/infor-design/enterprise/issues/3852))
- `[Datagrid]` Fixed hideColumn method to check if the column is hidden. ([#3852](https://github.com/infor-design/enterprise/issues/3852))
- `[Popdown]` Added a safety check to the destroy. ([#3852](https://github.com/infor-design/enterprise/issues/3852))

## v4.31.1

### v4.31.1 Fixes

- `[Datagrid]` Fixed a bug with icon alignment in editors in small or xtra small layout. ([#4266](https://github.com/infor-design/enterprise/issues/4266))
- `[Datagrid]` Fixed selection checkbox alignment. ([#4266](https://github.com/infor-design/enterprise/issues/4266))

## v4.31.0

### v4.31.0 Important Notes

- `[Buttons]` We reverted an inner Css rule that set all 'btn' classes to use contains vs starts with since this caused issues. One consequence is that if you use a class `dismissible-btn` it should now be `btn-dismissible`. This is a possible breaking change but for most cases this button is added by the tags component. ([#4120](https://github.com/infor-design/enterprise/issues/4120))

### v4.31.0 Features

- `[Calendar]` Added the ability to override an event `color` and `borderColor` see docs for details. ([#3923](https://github.com/infor-design/enterprise/issues/3923))
- `[Calendar]` Added the ability to use the monthview legend setting to colorsize day backgrounds. To use this set the `dayLegend` property. And this uses the same format for legend in the monthView. Just renamed it to avoid confusing with the event legend. ([#3893](https://github.com/infor-design/enterprise/issues/3893))
- `[Datagrid]` Added a `spacerColumn` setting, with this setting the last column fills any empty space instead of stretching everything out. ([#4032](https://github.com/infor-design/enterprise/issues/4032))
- `[Datagrid]` Added a `columnSizing` setting which impacts how the column widths are auto calculated. Options are: `both` (default), `data` or `header` (including filter). ([#4017](https://github.com/infor-design/enterprise/issues/4017))
- `[Datagrid]` Added the setting for empty message small height. ([#3609](https://github.com/infor-design/enterprise/issues/3609))
- `[Datagrid]` Fixed an alignment issue on rows when using alerts and tags with frozen columns and short row. ([#4237](https://github.com/infor-design/enterprise/issues/4237))
- `[Datagrid]` Fixed an alignment issue on hiding and showing rows when using grouped headers and frozen columns together. ([#4247](https://github.com/infor-design/enterprise/issues/4247))
- `[Datepicker]` Added the ability to use +/- to increment the day in the calendar. This is in addition to arrow key functionality. This works in the field or when the calendar is open. ([#4001](https://github.com/infor-design/enterprise/issues/4001))
- `[Masthead]` Added the ability use user images, status and initials in the masthead and masthead menu buttons. ([#800](https://github.com/infor-design/enterprise-ng/issues/800))
- `[MultiSelect]` Fixed an issue update multiselect on ajax with values already selected. ([#885](https://github.com/infor-design/enterprise-ng/issues/885))
- `[Tree]` Added option to add new child node on top or bottom. ([#3915](https://github.com/infor-design/enterprise/issues/3915))
- `[General]` Moved all the examples, patterns and layouts into their own sections or with the components they live with page patterns can now be found at `components/page-patterns` and layouts at `components/page-layouts`. Added a first pass of docs about these as well as more doc updates to forms, autocomplete and grid. ([#428](https://github.com/infor-design/enterprise/issues/428))

### v4.31.0 Fixes

- `[Application Menu]` Fixed an issue where the Header was unable to hide for RTL and ie11. ([#2154](https://github.com/infor-design/enterprise/issues/2154))
- `[Application Menu]` Fixed a bug where the border top color is wrong in uplift dark and high contrast theme. ([#4042](https://github.com/infor-design/enterprise/issues/4042))
- `[Application Menu]` Fixed a bug where some buttons did not have labels for the icon buttons in toolbars. Check your application if you use this pattern. ([#4085](https://github.com/infor-design/enterprise/issues/4085))
- `[Autocomplete]` Fixed an issue where the JavaScript error was thrown for ie11. ([#4148](https://github.com/infor-design/enterprise/issues/4148))
- `[Blockgrid]` Fixed an issue with paged datasets that would occasionally cause a JS console error. ([ng#836](https://github.com/infor-design/enterprise-ng/issues/836))
- `[Blockgrid]` Fixed a bug where first/last pager buttons would show and be disabled by default (buttons are now hidden by default). ([ng#836](https://github.com/infor-design/enterprise-ng/issues/836))
- `[Buttons]` Reverted an inner Css rule change that set 'btn' classes to contains vs starts with. ([#4120](https://github.com/infor-design/enterprise/issues/4120))
- `[Datagrid]` Fixed an issue when hiding columns after loading a datagrid up with grouped headers and frozen columns. ([#4218](https://github.com/infor-design/enterprise/issues/4218))
- `[Datagrid]` Fixed an issue where the rows where not render properly when use method `updateDataset()` for treegrid. ([#4213](https://github.com/infor-design/enterprise/issues/4213))
- `[Datagrid]` Fixed an issue where the tooltip for tree grid was not working properly. ([#827](https://github.com/infor-design/enterprise-ng/issues/827))
- `[Datagrid]` Fixed an issue where the keyword search was not working for server side paging. ([#3977](https://github.com/infor-design/enterprise/issues/3977))
- `[Datagrid]` Fixed a bug that nested datagrid columns could not be clicked. ([#4197](https://github.com/infor-design/enterprise/issues/4197))
- `[Datagrid]` Fixed an issue where the 'value' and 'oldValue' on cell change event where showing escaped. ([#4028](https://github.com/infor-design/enterprise/issues/4028))
- `[Datagrid]` Fixed an issue where the keyword search was not working for group headers. ([#4068](https://github.com/infor-design/enterprise/issues/4068))
- `[Datagrid]` Fixed an issue where the column filter results were inconsistent for tree grid. ([#4031](https://github.com/infor-design/enterprise/issues/4031))
- `[Datagrid]` Fixed an issue where the data was not exporting to excel when using the groupable setting. ([#4081](https://github.com/infor-design/enterprise/issues/4081))
- `[Datagrid]` Fixed an issue where if a context menu is opened and then closed with ESC the focus would be reset to the top of the page. ([#4085](https://github.com/infor-design/enterprise/issues/4085))
- `[Datagrid]` Fixed an issue where the tooltip would not show up if you focus a cell with ellipsis text with the keyboard. ([#4085](https://github.com/infor-design/enterprise/issues/4085))
- `[Datagrid]` Made the header checkbox focusable. ([#4085](https://github.com/infor-design/enterprise/issues/4085))
- `[Datagrid]` The selection checkbox cell had aria-selected on it which was incorrect. ([#4085](https://github.com/infor-design/enterprise/issues/4085))
- `[Datagrid]` Changed the auto width sizing of columns to include the padding of the rowHeight (16 16 8 8). So the column sizes are now more compact in lower rowHeight settings. Also to do this the grid is now rerendered when changing rowHeight. ([#4016](https://github.com/infor-design/enterprise/issues/4016))
- `[Datagrid]` Fixed a design QA bug where the column and data cell padding was not following the design system. Its now using 16px large, 16px medium, 8 px short and 8 px extar-short for text indenting. ([#4154](https://github.com/infor-design/enterprise/issues/4154))
- `[Datagrid]` Fixed an issue where the client side selection was not working. ([#4138](https://github.com/infor-design/enterprise/issues/4138))
- `[Datagrid]` Changed invalid css fill-available property. ([#4133](https://github.com/infor-design/enterprise/issues/4133))
- `[Datagrid]` Fixed issue where double keydown was required to open dropdown lists in datagrid cell. ([#3980](https://github.com/infor-design/enterprise/issues/3980))
- `[Datagrid]` Fixed an issue where the time picker editor was switching between AM and PM when set to 12:00. ([#4149](https://github.com/infor-design/enterprise/issues/4149))
- `[Datepicker]` Fixed a number of translation issues in the datepicker component. ([#4046](https://github.com/infor-design/enterprise/issues/4046))
- `[Datepicker]` Fixed a bug that the datepicker would focus the field when closing the month and year pane. ([#4085](https://github.com/infor-design/enterprise/issues/4085))
- `[Datepicker]` Fixed a bug where two dates may appear selected when moving forward/back in the picker dialog. ([#4018](https://github.com/infor-design/enterprise/issues/4018))
- `[Datepicker]` Fixed a bug where an error may occur if using the gregorian calendar on ar-SA locale. ([#4130](https://github.com/infor-design/enterprise/issues/4130))
- `[Dropdown]` Fixed an issue where "phraseStartsWith" does not filter the list after deleting a character. ([#4047](https://github.com/infor-design/enterprise/issues/4047))
- `[Dropdown]` Fixed a bug when backspacing in windows or fn + delete in Mac OS would render a ascii character in the input field. ([#4020](https://github.com/infor-design/enterprise/issues/4020))
- `[Editor]` Fixed a number of translation issues in the editor component. ([#4049](https://github.com/infor-design/enterprise/issues/4049))
- `[Editor]` Fixed an issue where the selection for shift + arrow keys was not working properly. ([#4070](https://github.com/infor-design/enterprise/issues/4070))
- `[Locale]` The Added placeholder for missing Thai `Locale` translation. ([#4041](https://github.com/infor-design/enterprise/issues/4041))
- `[Locale]` The Added placeholder for incorrect French `SetTime` translation. ([#4045](https://github.com/infor-design/enterprise/issues/4045))
- `[Lookup]` Fixed a bug where values are duplicated when selecting row on other pages and when paging is activated. ([#758](https://github.com/infor-design/enterprise-ng/issues/758))
- `[Locale]` Added July 2020 translation strings from the translation team. ([#4045](https://github.com/infor-design/enterprise/issues/4045))
- `[Mask]` Added the ability to pass date/time formats to the Mask API that do not contain separators or other literals. ([#3963](https://github.com/infor-design/enterprise/issues/3963))
- `[Masthead]` Added updated color and styles for uplift theme. ([#800](https://github.com/infor-design/enterprise-ng/issues/800))
- `[Mask]` Improved example pages in the demoapp, added some to the documentation index page for Mask. ([#556](https://github.com/infor-design/enterprise/issues/556))
- `[Modal]` Reverted nested modal behavior to being visually stacked, instead of one-at-a-time. Made it possible to show one-at-a-time via `hideUnderneath` setting. ([#3910](https://github.com/infor-design/enterprise/issues/3910))
- `[Multiselect]` Fixed an issue where multiselect fields with tags were not rendering properly. ([#4139](https://github.com/infor-design/enterprise/issues/4139))
- `[Popupmenu]` Fixed an issue where the icons were overlapping. ([#4201](https://github.com/infor-design/enterprise/issues/4201))
- `[Popupmenu]` Fixed a bug that the aria items are in the wrong place. Its now using [this guide](https://www.w3.org/TR/wai-aria-practices/examples/menu-button/menu-button-links.html). ([#4085](https://github.com/infor-design/enterprise/issues/4085))
- `[Popupmenu]` Fixed a bug where the heading doesn't display properly with multi-select menu. ([#3926](https://github.com/infor-design/enterprise/issues/3926))
- `[Searchfield]` Fixed an issue where some of the searchfield examples did not have focus states. ([#1060](https://github.com/infor-design/enterprise/issues/1060))
- `[Searchfield]` The `clear` function was misnamed as it didnt clear, it made the field clearable. Now we have a `clear` and `makeClearable` function. ([#4173](https://github.com/infor-design/enterprise/issues/4173))
- `[Textarea]` Fixed inconsistencies on styling of disabled field when using disable function, now the label will disable on all components when using this function. In general the label should be dimmed on disabled fields as per the design. ([#3917](https://github.com/infor-design/enterprise/issues/3917))
- `[Timepicker]` Fixed inconsistencies on readonly styling throughout different themes and variants. ([#4152](https://github.com/infor-design/enterprise/issues/4152))
- `[Toast]` Fixed a bug where the toast message doesn't close when pressing escape, and when it has multiple trigger elements and uses unique id's. ([#3986](https://github.com/infor-design/enterprise/issues/3986))
- `[Tooltip]` Fixed a bug where the title doesn't display when the title starts with '#'. ([#2512](https://github.com/infor-design/enterprise/issues/2512))
- `[Tooltip]` Fixed an issue where the tooltip would not show up if you focus a button with the keyboard. ([#4085](https://github.com/infor-design/enterprise/issues/4085))
- `[Tree]` Fixed an issue where the tree node still shows folder icon after all children and `children` property deleted. ([#4026](https://github.com/infor-design/enterprise/issues/4026))
- `[Tree]` Fixed an issue where the custom icon was changing back to default on toggle after use of method updateNode(). ([#4027](https://github.com/infor-design/enterprise/issues/4027))

(81 Issues Solved This Release, Backlog Enterprise 183, Backlog Ng 48, 1077 Functional Tests, 1489 e2e Tests)

## v4.30.1

### v4.30.1 Fixes

- `[Datepicker]` Fixed the datepicker in ar-SA setting timestamps would null the times in some situations. ([#4160](https://github.com/infor-design/enterprise/issues/4160))
- `[Datagrid]` The last row border was removed but this was incorrect, reverted this. ([#4140](https://github.com/infor-design/enterprise/issues/4140))
- `[Datagrid]` Fixed an alignment issue in datagrid filter that caused some fields to be misaligned. ([#4151](https://github.com/infor-design/enterprise/issues/4151))
- `[Datagrid]` Fixed an alignment issue with column colspan. In some situations it was not rendering correctly causing some cells to be misaligned. ([#4109](https://github.com/infor-design/enterprise/issues/4109))
- `[Datagrid]` Changed invalid css fill-available property. ([#4133](https://github.com/infor-design/enterprise/issues/4133))
- `[Locale]` Fixed a bug with MMMM dd format in ar-SA. ([#4160](https://github.com/infor-design/enterprise/issues/4160))
- `[Locale]` Changed the arguments names for better symmetry fromGregorian == toUmalqura and toGregorian === options.fromUmalqura. ([#4160](https://github.com/infor-design/enterprise/issues4160))

(71 Issues Solved This Release, Backlog Enterprise 197, Backlog Ng 53, 1078 Functional Tests, 1482 e2e Tests)

## v4.30.0

### v4.30.0 Announcements

- `[Datagrid]` The rowHeight setting has been changed to support extra-small, small, medium and large. short and normal are deprecated. If you have a custom toolbar you may need to update your [markup](https://github.com/infor-design/enterprise/blob/main/app/views/components/datagrid/example-custom-toolbar.html#L40-L44). ([#3755](https://github.com/infor-design/enterprise/issues/3755))

### v4.30.0 Features

- `[Breadcrumb]` Javascript Component API is now available. ([infor-design/enterprise-ng#700](https://github.com/infor-design/enterprise-ng/issues/700))
- `[Custom Builds]` The build script can now produce an ES Module version of the components that can be imported by your application. ([#3771](https://github.com/infor-design/enterprise/issues/3771))
- `[Datagrid]` Added a setting disableRowDeselection that if enabled does not allow selected rows to be toggled to deselected. ([#3791](https://github.com/infor-design/enterprise/issues/3791))
- `[Datagrid]` Added an additional row size extra-small. This row size may need a bit of further fleshing out. All of the previous row sizes have been renamed but using the old settings are supported but deprecated. The new sizes are Extra Small, Small, Medium, Large (Normal). ([#3755](https://github.com/infor-design/enterprise/issues/3755))
- `[Demoapp]` Added the ability to set runtime flags for persisting settings that were previously only possible to set via URL query parameters. ([n/a])
- `[Icons]` Changed the tree node icon to be more meaningful in uplift theme. Added a print-preview icon. This replaces the update-preview icon which has confusing meaning but was not removed.
- `[Searchfield]` Added the ability to clear the searchfield by calling a public clear() function. ([#3810](https://github.com/infor-design/enterprise/issues/3810))
- `[Tree]` Added a setting to support to expanding/collapsing when clicking only the icon portion of the tree node. ([#3730](https://github.com/infor-design/enterprise/issues/3730))
- `[Tree]` Added the ability to have separate icon button for expand/collapse and children count. ([#3847](https://github.com/infor-design/enterprise/issues/3847))

### v4.30.0 Fixes

- `[Accordion]` Fixed an issue where the chevron icon is not properly centered in Safari. ([#2161](https://github.com/infor-design/enterprise/issues/2161))
- `[Application Menu]` Fixed an issue where the dropdown icon is not properly centered in Safari. ([#3766](https://github.com/infor-design/enterprise/issues/3766))
- `[Accordion]` Fixed issue where hidden headers were not excluded from tab navigation. ([#3835](https://github.com/infor-design/enterprise/issues/3835))
- `[Calendar]` Fixed a bug that when setting accordions to allowOnePane it did not work. ([#3773](https://github.com/infor-design/enterprise/issues/3773))
- `[Calendar]` Fixed a bug where the accordion sections would show a line on hover in high contrast mode. ([#2779](https://github.com/infor-design/enterprise/issues/2779))
- `[Calendar]` Fixed a bug where the days would be out of alignment if the end and starts dates intersect. ([#1725](https://github.com/infor-design/enterprise/issues/1725))
- `[Contextual Action Panel]` Fixed an issue where the searchfield should be collapsible on mobile view. ([#918](https://github.com/infor-design/enterprise/issues/918))
- `[Counts]` Revamped the look and feel of widget counts in uplift theme. ([#3666](https://github.com/infor-design/enterprise/issues/3666))
- `[Datagrid]` Fixed an issue where the table doesn't filled the datagrid wrapper inside of modal. ([#3897](https://github.com/infor-design/enterprise/issues/3897))
- `[Datagrid]` Fix a bug with columns with buttons, they had an unneeded animation that caused states to be delayed when painting. ([#3808](https://github.com/infor-design/enterprise/issues/3808))
- `[Datagrid]` Fixed an issue where example page for filter and pager was not working properly. ([#3856](https://github.com/infor-design/enterprise/issues/3856))
- `[Datagrid]` Fix a bug with cellNavigation false, the focus state was still visible. ([#3937](https://github.com/infor-design/enterprise/issues/3937))
- `[Datagrid]` Updated example page for keyword search to fix error state. ([#3961](https://github.com/infor-design/enterprise/issues/3961))
- `[Datagrid]` Fix a bug with cellNavigation false, the focus state was incorrect on stretched rows in IE. ([#1644](https://github.com/infor-design/enterprise/issues/1644))
- `[Datagrid]` Fixed an issue where an extra border is shown in grid list mode and RTL. ([#3895](https://github.com/infor-design/enterprise/issues/3895))
- `[Datagrid]` Fixed a bug inside validateRow when passing in a zero the function would exit. ([#4002](https://github.com/infor-design/enterprise/issues/4002))
- `[Datagrid]` Fixed an issue where select all using keyboard in multiSelect/mixedSelect was not working. ([#3921](https://github.com/infor-design/enterprise/issues/3921))
- `[Datagrid]` Fix a bug with columns with buttons, they had an unneeded animation that caused states to be delayed when painting. ([#3808](https://github.com/infor-design/enterprise/issues/3808))
- `[Datagrid]` Fixed an issue where data was not in sync for row reorder and paging. ([#3749](https://github.com/infor-design/enterprise/issues/3749))
- `[Datagrid]` Fixed an issue where using selectRowsAcrossPages setting the selected rows were reseting by filter, to use this feature you may need to set columnIds in the settings to form whats unique for the row. ([#3601](https://github.com/infor-design/enterprise/issues/3601))
- `[Datagrid]` Fixed an issue where when using the contentTooltip setting on a datagrid on a modal, the column would expand when hovering rows. ([#3541](https://github.com/infor-design/enterprise/issues/3541))
- `[Datagrid]` Fixed an issue the arrow on tooltips flowed in the wrong direction. ([#3854](https://github.com/infor-design/enterprise/issues/3854))
- `[Datagrid]` Fixed an issue where readonly and checkbox cells would show up on the summary row. ([#3862](https://github.com/infor-design/enterprise/issues/3862))
- `[Datagrid]` Fixed an issue where text in nested objects where not encoded correctly. ([#4058](https://github.com/infor-design/enterprise/issues/3862))
- `[Datagrid]` Fixed an issue where text editor style editors are not saved properly. ([#4058](https://github.com/infor-design/enterprise/issues/4058))
- `[Datagrid]` Fixed an issue where checkboxes in an expandable area could not be checked. ([#4062](https://github.com/infor-design/enterprise/issues/4062))
- `[Datagrid]` Fix a bug where multiselect checkboxes were misaligned in a modal. ([#4086](https://github.com/infor-design/enterprise/issues/4086))
- `[Datepicker]` Fixed an issue where some languages like fr-CA and pt-BR (that are languages in a non default locale), would error when opening the picker. ([#4035](https://github.com/infor-design/enterprise/issues/4035))
- `[Datepicker]` Fixed an issue where change did not fire when rangeselecting the same day. ([#4075](https://github.com/infor-design/enterprise/issues/4075))
- `[Datepicker]` Fixed an issue where change did not fire when selecting today after having a cleared value in the field. ([#853](https://github.com/infor-design/enterprise-ng/issues/853))
- `[Dropdown]` Changed the keyboard dropdown so it will select the active item when tabbing out. ([#3028](https://github.com/infor-design/enterprise/issues/3028))
- `[Dropdown]` Fixed an issue where the search field does not stay in the initial position. ([#2659](https://github.com/infor-design/enterprise/issues/2659))
- `[Dropdown]` Fixed an issue where the search field does not stay in the initial position. ([#2659](https://github.com/infor-design/enterprise/issues/2659))
- `[Editor]` Fixed missing tooltips. ([#issues](https://github.com/infor-design/enterprise/issues/issues))
- `[Field Options]` Fixed an issue where the focus style was not aligning. ([#3628](https://github.com/infor-design/enterprise/issues/3628))
- `[Hierarchy]` Fixed an issue selection causes tab selection to be removed. ([#3597](https://github.com/infor-design/enterprise/issues/3597))
- `[Icons]` Fixed an issue with the amend icon in uplift theme. The meaning was lost on a design change and it has been updated. ([#3613](https://github.com/infor-design/enterprise/issues/3613))
- `[Locale]` Changed results text to lower case. ([#3974](https://github.com/infor-design/enterprise/issues/3974))
- `[Locale]` Fixed abbreviated chinese month translations. ([#4034](https://github.com/infor-design/enterprise/issues/4034))
- `[Lookup]` Fixed an issue in the min width examples that showed up in Safari only. ([#3949](https://github.com/infor-design/enterprise/issues/3949))
- `[Lookup]` Added example page for server side keyword search. ([#2806](https://github.com/infor-design/enterprise/issues/2806))
- `[Lookup]` Fixed a bug that the required validation would not reset from empty in certain cases. ([#810](https://github.com/infor-design/enterprise-ng/issues/810))
- `[Lookup]` Fixed an issue in the min width examples that showed up in Safari only. ([#3949](https://github.com/infor-design/enterprise/issues/3949))
- `[Popover]` Corrected the tabindex order of Popover elements when the Popover is contained within a Modal. ([#3644](https://github.com/infor-design/enterprise/issues/3644))
- `[Mask]` Fixed issue where languages with `,` as decimal were causing the fields to only show `.` instead of the actual characters that were input. ([#3933](https://github.com/infor-design/enterprise/issues/3933))
- `[Multiselect]` Fixed a bug that would incorrectly cause both text and tags to be rendered on the page when using the Select All checkbox. ([#3767](https://github.com/infor-design/enterprise/issues/3767))
- `[Multiselect]` When using the `showSelectAll` setting, if no selectable options are present, the Select All checkbox will now remain hidden and unusable. ([#3777](https://github.com/infor-design/enterprise/issues/3777))
- `[Multiselect]` Changed "Select All" checkbox's default behavior to only select items that match the current search filter, if a search filter is present.  The original filter behavior is available by setting `selectAllFilterOnly` to false. ([#3845](https://github.com/infor-design/enterprise/issues/3845))
- `[Textarea]` Added tests to show that the textarea count text is translated. ([#3807](https://github.com/infor-design/enterprise/issues/3807))
- `[Tooltip]` Fixed tooltip behavior so clicking and mousing out will not show the tooltip and fixed tooltip delay. ([#4050](https://github.com/infor-design/enterprise/issues/#4050))
- `[Tree]` Fixed an issue where previous text selection was not clearing after clicked to any tree-node. ([#3794](https://github.com/infor-design/enterprise/issues/3794))

(75 Issues Solved This Release, Backlog Enterprise 235, Backlog Ng 62, 1071 Functional Tests, 1448 e2e Tests)

## v4.29.0

### v4.29.0 Announcements

- `[General]` Heads Up that effective October 31, 2020 we will no longer support IE 11. Until that date we will test IE 11 but only critical issues will be fixed. See the linked issue for more details. ([#3756](https://github.com/infor-design/enterprise/issues/3756))

### v4.29.0 Features

- `[Accordion]` Added the ability to call collapse and expand with a header ID. ([#783](https://github.com/infor-design/enterprise-ng/issues/783))
- `[Lookup]` Added a tooltip functionality when the data is overflowed. ([#3703](https://github.com/infor-design/enterprise/issues/3703))
- `[Lookup]` Added a clear (x icon) button to clear the field. ([#740](https://github.com/infor-design/enterprise/issues/740))
- `[Lookup]` Added a clear (x icon) button and apply button inside of modal so there are now two options to clear the field. ([#2507](https://github.com/infor-design/enterprise/issues/2507))
- `[Lookup]` Fixed a bug where validation did not work if the lookup is non-editable (select only). ([#3950](https://github.com/infor-design/enterprise/issues/3950))
- `[Multiselect]` Moved the functionality for displaying the Multiselect List's searchfield underneath/above the pseudo element into a configurable setting. ([#3864](https://github.com/infor-design/enterprise/issues/3864))
- `[Popdown]` Fixed some integration problems with nested Lookups that were causing closing to happen prematurely. ([ng#760](https://github.com/infor-design/enterprise-ng/issues/760))
- `[Slider]` Added the ability to set position of the tooltip. ([#3746](https://github.com/infor-design/enterprise/issues/3746))
- `[Toast]` Added the ability to dismiss toasts via keyboard. ([#3521](https://github.com/infor-design/enterprise/issues/3521))
- `[Homepage]` Homepage edit events (resize, reorder, remove widgets) now fire on widget elements too ([#3679](https://github.com/infor-design/enterprise/issues/3679))

### v4.29.0 Fixes

- `[About]` Fixed a bug where About dialogs disappeared when being closed by the Modal Manager API. ([#3898](https://github.com/infor-design/enterprise/issues/3898))
- `[Application Menu]` Fixed personalization regressions on Soho theme ([#3704](github.com/infor-design/enterprise/issues/3704))
- `[General]` We Updated a lot of development dependencies. Most important things to note are: we now support node 12 for development and this is recommended, from tests 13 will also work. Node 14 will not work. We updated jQuery to 3.5.1 as a client side dependency and d3 to 5.16.0. If copying files from the `dist` folder note that the d3 file is called d3.v5.js. ([#1690](https://github.com/infor-design/enterprise/issues/1690))
- `[Bar Chart]` Fixed an issue where height was not calculating properly when used other elements along content container. ([#2670](https://github.com/infor-design/enterprise/issues/2670))
- `[Application Menu]` - Made it possible for App Menu Toolbars to dismiss the menu when the `dismissOnClickMobile` setting is true. ([#2831](https://github.com/infor-design/enterprise/issues/2831))
- `[Calendar/Weekview/Monthview]` Added more docs and exposed them on the design site. ([#3575](https://github.com/infor-design/enterprise/issues/3758))
- `[Checkbox]` Fixed an issue where the error icon was inconsistent between subtle and vibrant themes. ([#3575](https://github.com/infor-design/enterprise/issues/3575))
- `[Column Chart]` Fixed an issue where height was not calculating properly when used other elements along content container. ([#2670](https://github.com/infor-design/enterprise/issues/2670))
- `[Datagrid]` Fixed an issue where blank tooltip was showing when use Alert Formatter and no text. ([#2852](https://github.com/infor-design/enterprise/issues/2852))
- `[Datagrid]` Fixed a bug where the datagrid had blocked the clicking of buttons in an empty message area. ([#3922](https://github.com/infor-design/enterprise/issues/3922))
- `[Datagrid]` Fixed an issue where keyword search results were breaking the html markup for icons and badges. ([#3855](https://github.com/infor-design/enterprise/issues/3855))
- `[Datagrid]` Fixed an issue where keyword search results were breaking the html markup for hyperlink. ([#3731](https://github.com/infor-design/enterprise/issues/3731))
- `[Datagrid]` Fixed an issue where keyword search results were not showing for paging, if searched from other than 1st page it came blank table. ([#3629](https://github.com/infor-design/enterprise/issues/3629))
- `[Datagrid]` Fixed an issue where contents filtertype was not working on example page. ([#2887](https://github.com/infor-design/enterprise/issues/2887))
- `[Datagrid]` Fixed a bug in some themes, where the multi line cell would not be lined up correctly with a single line of data. ([#2703](https://github.com/infor-design/enterprise/issues/2703))
- `[Datagrid]` Fixed visibility of sort icons when toggling and when the column is in active. ([#3692](https://github.com/infor-design/enterprise/issues/3692))
- `[Datagrid]` Fixed a bug where the data passed to resultsText was incorrect in the case of reseting a filter. ([#2177](https://github.com/infor-design/enterprise/issues/2177))
- `[Datagrid/General]` Fixed an additional bug where when loading the datagrid with a columns object that contain recursive objects the grid would crash in saveColumns. [3759](https://github.com/infor-design/enterprise/issues/3759))
- `[Datepicker]` Fixed a bug where the modal would take aspects of the personalize colors by mistake. ([#3997](https://github.com/infor-design/enterprise/issues/3997))
- `[Dropdown]` Fixed tooltip content gets cut off inside of modal. ([#3106](https://github.com/infor-design/enterprise/issues/3106))
- `[DemoApp]` Fixed an issue with some pages in the design site where the did not have a height. ([#878](https://github.com/infor-design/website/issues/878))
- `[Fonts]` A note that the Source Sans Pro font thats used in the new theme and served at google fonts, now have a fix for the issue that capitalized letters and numbers had different heights. You may need to release any special caching. ([#1789](https://github.com/infor-design/enterprise/issues/1789))
- `[Form]` Fix broken links in the form readme file. ([#818](https://github.com/infor-design/website/issues/818))
- `[Line Chart]` Fixed an issue where height was not calculating properly when used other elements along content container. ([#2670](https://github.com/infor-design/enterprise/issues/2670))
- `[Locale]` Fixed the es-419 date time value, as it was incorrectly using the medium length date format. ([#3830](https://github.com/infor-design/enterprise/issues/3830))
- `[Modal]` Fixed the inconsistencies of spacing on required fields. ([#3587](https://github.com/infor-design/enterprise/issues/3587))
- `[Modal]` Fixed a bug where the title would overflow too soon. ([#3996](https://github.com/infor-design/enterprise/issues/3996))
- `[Multiselect]` Added ability to detect selected items from incoming data via `callSource()`. ([#2656](https://github.com/infor-design/enterprise/issues/2656))
- `[Multiselect]` Added support to api settings to `allTextString` and `selectedTextString` for custom headers. ([#3554](https://github.com/infor-design/enterprise/issues/3554))
- `[Pie Chart]` Fixed an issue where height was not calculating properly when used other elements along content container. ([#2670](https://github.com/infor-design/enterprise/issues/2670))
- `[Pie]` Fixed an issue where rounds decimal places for percent values were not working. ([#3599](https://github.com/infor-design/enterprise/issues/3599))
- `[Pie/Donut]` Fixed an issue where placing legend on bottom was not working for Homepage widget/Cards. ([#3560](https://github.com/infor-design/enterprise/issues/3560))
- `[Pager]` Reduced the space between buttons. ([#1942](https://github.com/infor-design/enterprise/issues/1942))
- `[Popupmenu]` Fixed an issue the shortcut text leaves gap when no icons are present. ([#3849](https://github.com/infor-design/enterprise/issues/3849))
- `[Tabs]` Fixed info and alert icons alignment on tabs and inside of modal. ([#2695](https://github.com/infor-design/enterprise/issues/2695))
- `[Tabs]` Fixes an issue where the search bar background color was going to transparent on smaller breakpoints. ([#3871](https://github.com/infor-design/enterprise/issues/3871))
- `[Notification]` Fixed an issue where the icons were lagging in the animation. ([#2099](https://github.com/infor-design/enterprise/issues/2099))
- `[Tree]` Fixed an issue where data was not in sync for children property. ([#1690](https://github.com/infor-design/enterprise/issues/1690))
- `[Splitter]` Fixed an issue the drag handle characters render incorrectly. ([#1458](https://github.com/infor-design/enterprise/issues/1458))
- `[Splitter]` Fixed an issue where dragging for RTL direction was not working. ([#1813](https://github.com/infor-design/enterprise/issues/1813))
- `[Spinbox]` Fixed an issue where a two or more digit min value would make it difficult to type in the spinbox. To fix this the values will only be validated on blur by default. ([#3909](https://github.com/infor-design/enterprise/issues/3909))
- `[Spinbox]` Fixed an issue where the number mask did not match the max value of the spinbox. ([#3939](https://github.com/infor-design/enterprise/issues/3939))
- `[Slider]` Improved the sliding so that decimal values would not trigger the change event. ([#787](https://github.com/infor-design/enterprise-ng/issues/787))
- `[Slider]` Reduced the number of change events that fire while sliding. ([#788](https://github.com/infor-design/enterprise-ng/issues/788))
- `[Swaplist]` Fixed an issue where dragging items more than once was not working on Android or iOS devices. ([#1423](https://github.com/infor-design/enterprise/issues/1423))
- `[Tree]` Fixed an issue where tree could not be expanded when using multiselect mode in IE 11. ([#3936](https://github.com/infor-design/enterprise/issues/3936))
- `[Tabs]` Fixed an issue where calling destroy did not remove the add tab button. ([#1439](https://github.com/infor-design/enterprise/issues/1439))
- `[Vertical Tabs]` Made personalization possible. ([#3029](https://github.com/infor-design/enterprise/issues/3029))

(64 Issues Solved This Release, Backlog Enterprise 248, Backlog Ng 69, 1149 Functional Tests, 1404 e2e Tests)

## v4.28.5

### v4.28.5 Fixes

- `[Datepicker]` Fixed an issue where change events did not fire consistently. ([#4087](https://github.com/infor-design/enterprise/issues/4087))

## v4.28.4

### v4.28.4 Fixes

- `[Datagrid]` Fixed an issue where checkboxes in an expandable area could not be checked. ([#4062](https://github.com/infor-design/enterprise/issues/4062))

## v4.28.3

### v4.28.3 Fixes

- `[Datepicker]` Fixed an issue where change did not fire when rangeselecting the same day. ([#4075](https://github.com/infor-design/enterprise/issues/4075))
- `[Datepicker]` Fixed an issue where change did not fire when selecting today after having a cleared value in the field. ([#853](https://github.com/infor-design/enterprise-ng/issues/853))

## v4.28.2

### v4.28.2 Fixes

- `[Splitter]` Fixed an issue where the splitter would remove the modal overlay in some cases. ([#3982](https://github.com/infor-design/enterprise/issues/3982))

## v4.28.1

### v4.28.1 Fixes

- `[Datagrid]` Fixed a bug where the datagrid had blocked the clicking of buttons in an empty message area. ([#3922](https://github.com/infor-design/enterprise/issues/3922))
- `[Datagrid]` Added ability to set the datagrid emptymessage as primary. ([#3922](https://github.com/infor-design/enterprise/issues/3922))

## v4.28.0

### v4.28.0 Important Changes

- `[Pager]` The Deprecated `pager` getter method was removed. Use `pagerAPI` instead for the same thing if accessing this internal object directly. ([#3759](https://github.com/infor-design/enterprise/issues/3759))

### v4.28.0 Features

- `[Bar Chart]` Added support to ellipsis for yaxis labels. ([#3702](https://github.com/infor-design/enterprise/issues/3702))
- `[Contextmenu]` Added support for shortcut display in menus. ([#3490](https://github.com/infor-design/enterprise/issues/3490))
- `[Datepicker]` Added support for custom api callback to disable passed dates and to disable dates by years. ([#3462](https://github.com/infor-design/enterprise/issues/3462))
- `[Datagrid]` Added and fixed up datagrid grouping aggregators. There is now aggregators for avg, count, list, max, min and sum. In addition null and undefined data will not cause issues. ([#3752](https://github.com/infor-design/enterprise/issues/3752))
- `[Error Page]` Added a new example showing a static error page. For example for a 404 page or generic error. ([#281](https://github.com/infor-design/design-system/issues/281))
- `[FileUploadAdvanced]` Added support to api settings `maxFiles` to limit number of uploads. ([#3512](https://github.com/infor-design/enterprise/issues/3512))
- `[FileUploadAdvanced]` Added support to fire event `fileremoved` for attached file removed. ([#3548](https://github.com/infor-design/enterprise/issues/3548))
- `[Line Chart]` Added support to ellipsis for yaxis labels. ([#3702](https://github.com/infor-design/enterprise/issues/3702))
- `[Modal]` Improved handling of multiple Modal windows stemming from a single trigger element. ([ng#705](https://github.com/infor-design/enterprise-ng/issues/705))

### v4.28.0 Fixes

- `[Accordion]` Fixed a regression where updating individual headers within an Accordion was no longer working ([#3826](https://github.com/infor-design/enterprise/issues/3070))
- `[Application Menu]` Fixed the icons on breaking apart it's appearance when zooming out the browser in IE11, uplift theme. ([#3070](https://github.com/infor-design/enterprise/issues/3070))
- `[Application Menu]` Fixed misalignment/size of bullet icons in the accordion on Android devices. ([#1429](http://localhost:4000/components/applicationmenu/test-six-levels.html))
- `[Application Menu]` Add keyboard support for closing Role Switcher panel ([#3477](https://github.com/infor-design/enterprise/issues/3477))
- `[Autocomplete]` Added a check to prevent the autocomplete from incorrectly stealing form focus, by checking for inner focus before opening a list on typeahead. ([#3639](https://github.com/infor-design/enterprise/issues/3070))
- `[Autocomplete]` Fixed an issue where an change event was not firing when selecting from the menu. ([#804](https://github.com/infor-design/enterprise/issues/804))
- `[Bubble Chart]` Fixed an issue where an extra axis line was shown when using the domain formatter. ([#501](https://github.com/infor-design/enterprise/issues/501))
- `[Bullet Chart]` Added support to format ranges and difference values. ([#3447](https://github.com/infor-design/enterprise/issues/3447))
- `[Button]` Fixed the button disabled method to no longer use class `is-disabled`. ([#3447](https://github.com/infor-design/enterprise-ng/issues/799))
- `[Charts]` Fixed an issue where selected items were being deselected after resizing the page. ([#323](https://github.com/infor-design/enterprise/issues/323))
- `[Colorpicker]` Fixed an issue where the color swatches shift when the colorpicker has a scrollbar. ([#2266](https://github.com/infor-design/enterprise/issues/2266))
- `[Custom Builds]` Fixed issues related to custom building Datagrid. ([#3784](https://github.com/infor-design/enterprise/issues/3784))
- `[Custom Builds]` Fixed issues related to custom building Locale. ([#3839](https://github.com/infor-design/enterprise/issues/3839))
- `[Custom Builds]` Fixed issues related to custom building Modal. ([#3822](https://github.com/infor-design/enterprise/issues/3822))
- `[Datagrid]` Fixed an issue where row data was not available for serializer with Treegrid. ([#3663](https://github.com/infor-design/enterprise/issues/3724))
- `[ContextualActionPanel]` Fixed an issue where toolbars in CAP are not torn down on destroy. ([#3785](https://github.com/infor-design/enterprise/issues/3785))
- `[ContextualActionPanel]` Fixed an issue where nested caps or closing and reopening caps would not work. ([#801](https://github.com/infor-design/enterprise-ng/issues/801))
- `[Datagrid]` Fixed a css issue in dark uplift mode where the group row lines were not visible. ([#3649](https://github.com/infor-design/enterprise/issues/3649))
- `[Datagrid]` Fixed some styling issues in alerts and tags, and made clickable tags available in the formatter. ([#3631](https://github.com/infor-design/enterprise/issues/3631))
- `[Datagrid]` Fixed a css issue in dark uplift mode where the group row lines were not visible . ([#3649](https://github.com/infor-design/enterprise/issues/3649))
- `[Datagrid]` Fixed lookup modal title to be visible and adjust the position to make it centered. ([#3635](https://github.com/infor-design/enterprise/issues/3635))
- `[Datagrid]` Fixed an issue where selected rows are not reset when calling loadData. ([#3718](https://github.com/infor-design/enterprise/issues/3718))
- `[Datagrid]` Fixed an issue where if using grouping totals and hiding and showing columns the page is not refreshed properly. ([#2564](https://github.com/infor-design/enterprise/issues/2564)
- `[Datagrid]` Fixed an issue the selected row header icon is the wrong state when using allowSelectAcrossPages. ([#3043](https://github.com/infor-design/enterprise/issues/3043)
- `[Datagrid]` Improved the `datagrid-default-modal-width` concept if setting a modal datagrid default with so it works on any parent. [3562](https://github.com/infor-design/enterprise/issues/3562))
- `[Datagrid]` Fixed a bug in the indeterminate paging example, that the select checkbox would not work and be out of sync when changing pages. [2230](https://github.com/infor-design/enterprise/issues/2230))
- `[Datagrid]` Fixed a bug when resizing the first column of the center pane when using frozen columns, the resize would jump out the size of the frozen section. [3741](https://github.com/infor-design/enterprise/issues/3741))
- `[Datagrid]` Fixed an issue where the filter condition leaves two selected if you just reorder. ([#3779](https://github.com/infor-design/enterprise/issues/3779))
- `[Datagrid/General]` Fixed a bug where when loading the datagrid with a columns object that contain recursive objects the grid would crash. [3759](https://github.com/infor-design/enterprise/issues/3759))
- `[Datagrid/Hyperlink]` Fixed layout issues with links in right text align mode. To do this refactored links to not use a psuedo element for the focus style. ([#3680](https://github.com/infor-design/enterprise/issues/3680))
- `[Datepicker]` Fixed a bug where for some locales like `af-ZA` and `fi_FI` with dots in the day periods, setting 24 hr time to AM did not work. [3750](https://github.com/infor-design/enterprise/issues/3750))
- `[Datepicker]` Fixed a bug where date picker erred on arabic dates. [3804](https://github.com/infor-design/enterprise/issues/3804))
- `[Datepicker]` Fixed a bug where date picker could not change arabic dates. [3819](https://github.com/infor-design/enterprise/issues/3819))
- `[Datepicker]` Fixed a bug the month only picker would error the second time opened. [3817](https://github.com/infor-design/enterprise/issues/3817))
- `[Datepicker]` Added fix for dates with month and day only format where day is first, this was incorrectly validating as invalid. ([#3833](https://github.com/infor-design/enterprise/issues/3833))
- `[Demoapp]` Fixed incorrect directory list hyperlinks in listview and listbuilder components. ([1783](https://github.com/infor-design/enterprise/issues/1783))
- `[Demoapp]` Did cleanup on the icons and patterns links. ([3790](https://github.com/infor-design/enterprise/issues/3790))
- `[Demoapp]` When deployed on a proxy the icons page would not change contents when changing theme. ([3790](https://github.com/infor-design/enterprise/issues/3790))
- `[Dropdown]` Fixed an issue that Dropdown did not close when scrolling in some nested containers. ([#3436](https://github.com/infor-design/enterprise/issues/3436))
- `[EmptyMessage]` Updated the text to be more subtle. ([#3476](https://github.com/infor-design/enterprise/issues/3476))
- `[Fieldset]` Fixed fieldset text data overlapping in compact mode on mobile view. ([#3627](https://github.com/infor-design/enterprise/issues/3627))
- `[General]` Added a number of small accessibility fixes base on older testing feedback. ([#1539](https://github.com/infor-design/enterprise/issues/1539))
- `[Hierarchy]` Added support for separators in the actions menu on a hierarchy leaf. ([#3636](https://github.com/infor-design/enterprise/issues/3636))
- `[Hierarchy]` Fixed an issue where clicking the "More Actions" menu trigger wouldn't open the menu anymore. ([#3873](https://github.com/infor-design/enterprise/issues/3873))
- `[Lookup]` Fixed an issue where `keywordFilter: true` and `filterable: true` used together cause the lookup modal to break. ([#3772](https://github.com/infor-design/enterprise/issues/3772))
- `[Masthead]` Fixed layout and color issues in uplift theme. ([#3526](https://github.com/infor-design/enterprise/issues/3526))
- `[Modal]` Fixed modal title to a two line with ellipsis when it's too long. ([#3479](https://github.com/infor-design/enterprise/issues/3479))
- `[Multiselect]` Fixed tags dismiss button on mobile devices. ([#3640](https://github.com/infor-design/enterprise/issues/3640))
- `[Icons]` Added new locked/unlocked icons in ids-identity [#3732](https://github.com/infor-design/enterprise/issues/3732)
- `[Radar Chart]` Fixed an issue where labels were cutoff at desktop view. ([#3510](https://github.com/infor-design/enterprise/issues/3510))
- `[Splitter]` Fixed an issue where collapse button was misaligned. ([#3825](https://github.com/infor-design/enterprise/issues/3825))
- `[Swaplist]` Fixed disabled swap buttons color in dark variant subtle theme. ([#3709](https://github.com/infor-design/enterprise/issues/3709))
- `[Utils]` Exposed `Soho.utils.isInViewport(elem)` for external use. ([#3436](https://github.com/infor-design/enterprise/issues/3436))
- `[Toolbar]` Improved the placeholder text color to be more visible in uplift (dark variant). ([#3727](https://github.com/infor-design/enterprise/issues/3727))
- `[Tree]` Fixed an issue where use `UpdateNode()` method the data was not sync. ([#3724](https://github.com/infor-design/enterprise/issues/3724))

(71 Issues Solved This Release, Backlog Enterprise 260, Backlog Ng 82, 1048 Functional Tests, 1370 e2e Tests)

## v4.27.4

### v4.27.4 Fixes

`[Button]` Fixed the button disabled method to no longer use class `is-disabled`. ([#3447](https://github.com/infor-design/enterprise-ng/issues/801))
`[Button]` Fixed a regression where some buttons would get a 100% width on mobile. ([#801](https://github.com/infor-design/enterprise-ng/issues/801))

## v4.27.3

### v4.27.3 Fixes

- `[Datagrid]` Fixed a bug in the indeterminate paging example, that the select checkbox would not work and be out of sync when changing pages. [2230](https://github.com/infor-design/enterprise/issues/2230))

## v4.27.2

### v4.27.2 Fixes

- `[Datagrid]` Fixed an issue in datagrid frozen columns, actions that re-render like sorting may cause rendering issues. ([#3735](https://github.com/infor-design/enterprise/issues/3735))
- `[Datagrid]` Fixed an issue in lookup datagrid editors that clicking a trigger in the cell would commit the cell causing editing not to work in some cases. ([#785](https://github.com/infor-design/enterprise-ng/issues/785))

## v4.27.1

### v4.27.1 Fixes

- `[Icons]` Added a fix to support both `href` and `xlink:href` in icons. ([#3734](https://github.com/infor-design/enterprise/issues/3734))

## v4.27.0

### v4.27.0 Important Changes

- `[Hierarchy]` Removed the following deprecated options `paging: <bool>` and `mobileView: <bool>`. Instead use `layout='paging'` or `layout='mobile-only'`.
- `[Icons]` Changed the svg icons to use `href` instead of deprecated `xlink:href`. This isnt a breaking change either will work but `href` works better with Ivy in Angular. ([#3611](https://github.com/infor-design/enterprise/issues/3611))

### v4.27.0 Features

- `[Button]` Add `toData()` and related API for programmatically handling control of buttons. ([ng#467](https://github.com/infor-design/enterprise-ng/issues/467))
- `[Calendar]` Enhanced the look and feel of monthview calendar by displaying legend and calendar event on mobile view. ([#925](https://github.com/infor-design/enterprise/issues/925))
- `[Modal]` Created API for controlling the Modal ButtonSet. ([ng#467](https://github.com/infor-design/enterprise-ng/issues/467))
- `[Datagrid]` Added support for api setting on expand and collapse children. ([#3274](https://github.com/infor-design/enterprise/issues/3274))
- `[Datagrid]` Updated the fixedRowHeight setting to accept `auto` as an option. This will calculate the row height for all frozenRows section. If you have a lot of rows this may be slow so a number is preferred. ([#3374](https://github.com/infor-design/enterprise/issues/3374))
- `[Editor]` Added an option to set the height of the editor in `rows`. If you set this the estimated number for rows can be specified for the source and html pane. It will scroll after that. ([#3688](https://github.com/infor-design/enterprise/issues/3688))
- `[Homepage]` Added support for reordering, resizing, and removing widgets by enabling edit mode on the homepage component. ([#3531](https://github.com/infor-design/enterprise/issues/3531))

### v4.27.0 Fixes

- `[Accordion]` Removed stoppage of event propagation when accordion headers are clicked, in order to allow external click event listeners to propagate. ([ng#321](https://github.com/infor-design/enterprise-ng/issues/321))
- `[Bar Chart]` Fixed an issue where chart was not resizing on homepage widget resize. ([#2669](https://github.com/infor-design/enterprise/issues/2669))
- `[Blockgrid]` Fixed an issue where there was no index if the data is empty, and removed deprecated internal calls. ([#748](https://github.com/infor-design/enterprise-ng/issues/748))
- `[Busy Indicator]` Fixed an issue where it throws an error when a display delay, the busy-indicator parent removed and added via ngIf before the busyindicator shown. ([#703](https://github.com/infor-design/enterprise-ng/issues/703))
- `[Busy Indicator]` Fixed an issue where the overlay would close when closing the Modal. ([#3424](https://github.com/infor-design/enterprise/issues/3424))
- `[Busy Indicator]` Fixed an issue where position was not aligning. ([#3341](https://github.com/infor-design/enterprise/issues/3341))
- `[Colorpicker]` Fixed the dropdown icon position is too close to the right edge of the field. ([#3508](https://github.com/infor-design/enterprise/issues/3508))
- `[Contextual Action Panel]` Fixed misaligned search icon in uplift theme. ([#3630](https://github.com/infor-design/enterprise/issues/3630))
- `[Contextual Action Panel]` Fixed close icon button in getting cut off on mobile view ([#3586](https://github.com/infor-design/enterprise/issues/3586))
- `[Datagrid]` Fixed an issue where lookup editor was removing all characters following and including the '|' pipe character. ([#3556](https://github.com/infor-design/enterprise/issues/3556))
- `[Datagrid]` Fixed an issue where date range filter was unable to filter data. ([#3503](https://github.com/infor-design/enterprise/issues/3503))
- `[Datagrid]` Fixed a bug where datagrid tree would have very big text in the tree nodes on IOS. ([#3347](https://github.com/infor-design/enterprise/issues/3347))
- `[Datagrid]` Fixed a focus trap issue when using actionable mode, tab will now move up and down rows. ([#2399](https://github.com/infor-design/enterprise/issues/2399))
- `[Datagrid]` Fixed a bug when setting the UI indicator with `setSortIndicator` then it would take two clicks to sort the inverse direction. ([#3391](https://github.com/infor-design/enterprise/issues/3391))
- `[Datagrid]` Fixed an issue where date range filter was not working. ([#3337](https://github.com/infor-design/enterprise/issues/3337))
- `[Datagrid]` Fixed a bug when combining multiselect and expandable rows. If using the shift key to select multiple rows the selection would include incorrect rows. ([#2302](https://github.com/infor-design/enterprise/issues/2302))
- `[Datagrid]` Added support for dragging and reordering columns in RTL and some minor style cleanup with dragging to reorder. ([#3552](https://github.com/infor-design/enterprise/issues/3552))
- `[Datagrid]` Fixed an issue that the click event did not show the item data when the keyboard is used. ([#3645](https://github.com/infor-design/enterprise/issues/3645))
- `[Datagrid]` Fixed an issue where datagrid tree did not show empty messages. ([#3642](https://github.com/infor-design/enterprise/issues/3642))
- `[Datagrid]` Fixed an issue where grouped rows did not render when combined with frozen columns. ([#3367](https://github.com/infor-design/enterprise/issues/3367))
- `[Datagrid]` Fixed an issue where the overlay was closing after close Modal. ([#735](https://github.com/infor-design/enterprise-ng/issues/735))
- `[Datagrid]` Fixed a misaligned drag and drop column icon on IE 11. ([#3648](https://github.com/infor-design/enterprise/issues/3648))
- `[Datagrid]` Fixed an issue when using the colspan column option along with frozenColumns. ([#3416](https://github.com/infor-design/enterprise/issues/3416))
- `[Datagrid]` Fixed an issue where the empty message might still show if the amount of rows do not fill the page. ([#3697](https://github.com/infor-design/enterprise/issues/3697))
- `[Datepicker]` Fixed popover height and datepicker layout on mobile view. ([#2569](https://github.com/infor-design/enterprise/issues/3569))
- `[Datepicker]` Fixed an issue where date range with minimum range was not working. ([#3268](https://github.com/infor-design/enterprise/issues/3268))
- `[Datepicker]` Fixed an issue where date range was reverting to initial values after clearing. ([#1306](https://github.com/infor-design/enterprise/issues/1306))
- `[Datepicker]` Fixed an issue where dates would be invalid in ko-KO locale. ([#3470](https://github.com/infor-design/enterprise/issues/3470))
- `[Datepicker]` Fixed an issue where dates would be invalid in zh-TW locale. ([#3473](https://github.com/infor-design/enterprise/issues/3473))
- `[Datepicker]` Fixed an issue where AM/PM could not be set in hi-IN locale. ([#3474](https://github.com/infor-design/enterprise/issues/3474))
- `[Datepicker]` Fixed an issue where change would fire twice or when the value is still blank. ([#3423](https://github.com/infor-design/enterprise/issues/3423))
- `[Datepicker]` Fixed an issue where time would be reset to 12:00 AM when setting the time and clicking today. ([#3202](https://github.com/infor-design/enterprise/issues/3202))
- `[Dropdown]` Fixed a bug where it was not possible for Dropdowns in certain scrollable Modal regions to close on scroll. ([#2650](https://github.com/infor-design/enterprise/issues/2650))
- `[Dropdown]` Fixed a bug that dropdowns are in the wrong position if flowing up and other minor cases. ([#2068](https://github.com/infor-design/enterprise/issues/2068))
- `[Dropdown]` Fixed alignment when using dropdown in compound field. ([#3647](https://github.com/infor-design/enterprise/issues/3647))
- `[Editor]` Added ui updates to the toolbar in uplift (vibrant mode) and minor style fixes. ([#3577](https://github.com/infor-design/enterprise/issues/3577))
- `[Editor]` Added fixes to reseting the dirty indicator when used in an editor. ([#3662](https://github.com/infor-design/enterprise/issues/3662))
- `[Editor]` Fixed a width change when toggle source view when the editor is on a modal, this is also based on UI feedback that the switch was confusing, so we now disable the buttons. ([#3594](https://github.com/infor-design/enterprise/issues/3594))
- `[Editor]` Fixed an issue where bullet and number lists could not be converted to headings and regular text with the font picker. ([#2679](https://github.com/infor-design/enterprise/issues/2679))
- `[Editor]` Fixed an issue where some settings like bold and italics would not be reset consistently when applying headings and regular text with the font picker. ([#2256](https://github.com/infor-design/enterprise/issues/2256))
- `[Editor]` Fixed an issue where the dirty events did not fire changing the source view. ([#3598](https://github.com/infor-design/enterprise/issues/3598))
- `[Editor]` Adding missing bottom spacing under heading elements. ([#3288](https://github.com/infor-design/enterprise/issues/3288))
- `[Field Filter]` Fixed an issue where switching to In Range filter type with a value in the field was causing an error. ([#3515](https://github.com/infor-design/enterprise/issues/3515))
- `[Editor]` Added a font color for rest/none swatch. ([#2035](https://github.com/infor-design/enterprise/issues/2035))
- `[Field Filter]` Fixed an issue where switching to In Range filter type with a value in the field was causing an error. ([#3515](https://github.com/infor-design/enterprise/issues/3515))
- `[Field Filter]` Fixed an issue where date range was not working after using other filter. ([#2764](https://github.com/infor-design/enterprise/issues/2764))
- `[Field Filter]` Fixed an issue where stray text would be shown if the filters are hidden and then shown later. ([#3687](https://github.com/infor-design/enterprise/issues/3687))
- `[Line Chart]` Fixed an issue where x-axis labels were overlapping for small viewport on homepage widget. ([#2674](https://github.com/infor-design/enterprise/issues/2674))
- `[Lookup]` Fixed an issue where selected values were clearing when use server side data. ([#588](https://github.com/infor-design/enterprise-ng/issues/588))
- `[Locale]` Added missing Afrikaans translations. ([#3685](https://github.com/infor-design/enterprise/issues/3685))
- `[Masthead]` Fixed layout and color issues in uplift theme. ([#3526](https://github.com/infor-design/enterprise/issues/3526))
- `[Modal]` Fixed an iOS bug where after opening several Modals/Messages, it would occasionally be impossible to scroll a scrollable page area. ([#3389](https://github.com/infor-design/enterprise/issues/3389))
- `[Modal]` Fixed a bug where when iframe elements are present, focus traps could occur and cause focus on elements outside of the Modal, but within the iframe. ([#2287](https://github.com/infor-design/enterprise/issues/2287))
- `[Modal]` Added a check for preventing Tooltips inside a Modal from opening while the Modal is not visible ([#3588](https://github.com/infor-design/enterprise/issues/3588))
- `[Modal]` Fixed dropdown position when the field is required. ([#3482](https://github.com/infor-design/enterprise/issues/3482))
- `[Modal]` Fixed a regression where some Close buttons were not properly closing. ([#3615](https://github.com/infor-design/enterprise/issues/3615))
- `[Process Indicator]` Fixed icons that are not centered inside the circle indicators. ([#3509](https://github.com/infor-design/enterprise/issues/3509))
- `[Personalize]` Fixed an issue that colorschanged events do not fire on when doing a set to default ation. ([#751](https://github.com/infor-design/enterprise-ng/issues/751))
- `[Searchfield]` Correct the background color of toolbar search fields. ([#3527](https://github.com/infor-design/enterprise/issues/3527))
- `[Spinbox]` Corrected an issue in the enable method, where it did not fully remove the readonly state. ([#3527](https://github.com/infor-design/enterprise/issues/3527))
- `[Swaplist]` Fixed an issue where lists were overlapping on uplift theme. ([#3452](https://github.com/infor-design/enterprise/issues/3452))
- `[Tabs]` Fixed the position of error icon too close to the border on focus state. ([#3544](https://github.com/infor-design/enterprise/issues/3544))
- `[Tabs-Vertical]` Fixed an issue where the content cannot scroll on mobile view. ([#3542](https://github.com/infor-design/enterprise/issues/3542))
- `[Tags]` Fixed a regression on Tag Buttons, where they were visually, vertically misaligned with Tag text. ([#3604](https://github.com/infor-design/enterprise/issues/3604))
- `[Week-View]` Changed the look of the week-view and day-view day of the week so its a 3 (or 2) letter abbreviation and emphasizes the date and spans two lines. This makes all the days of the week the same length. ([#3262](https://github.com/infor-design/enterprise/issues/3262))
- `[Validation]` Fixed a bug where addMessage did not add messages to the parent. ([#711](https://github.com/infor-design/enterprise-ng/issues/711))

(87 Issues Solved This Release, Backlog Enterprise 279, Backlog Ng 75, 1033 Functional Tests, 1322 e2e Tests)

## v4.26.2

### v4.26.2 Fixes

- `[Textarea]` Fixed missing text in safari on disabled text areas. ([#3638](https://github.com/infor-design/enterprise/issues/3638))

## v4.26.1

### v4.26.1 Fixes

- `[Demo App]` Fixed the embedded layout to show uplift theme. ([#861](https://github.com/infor-design/website/issues/861))

## v4.26.0

### v4.26.0 Features

- `[Datagrid]` Added support for expandable row to expand across all frozen columns, and fixed span layout issues on the right side frozen columns. ([#2867](https://github.com/infor-design/enterprise/issues/2867))
- `[Datagrid]` Added a new `resizeMode` option that allows you to pick between `flex` and `fit`. `flex` will resize columns independently shifting other columns to fit the table layout if needed. `fit` will resize using the neighbor's column width. This is possible more useful when you have less columns. ([#3251](https://github.com/infor-design/enterprise/issues/3251))
- `[Calendar]` Made the monthview, weekview and calendar work in RTL mode and added official support for UmAlQura calendar. ([#2788](https://github.com/infor-design/enterprise/issues/2788))
- `[Icons]` Added new icons `icon-play, icon-stop, icon-record, icon-pause` for video players. ([#411](https://github.com/infor-design/design-system/issues/411))
- `[Icons]` Added new icons `icon-security-off, icon-security-on` for toggles related to security/secure items. ([#397](https://github.com/infor-design/design-system/issues/397))
- `[Searchfield]` Added a setting that makes it possible to adjust the "collapsed" size of a Toolbar Searchfield to better accommodate some use cases. ([#3296](https://github.com/infor-design/enterprise/issues/3296))

### v4.26.0 Fixes

- `[Application Menu]` Fixed bugs with filtering where it was not possible to have the filter match text within content areas, as well as general expand/collapse bugs with filtering. ([#3131](https://github.com/infor-design/enterprise/issues/3131))
- `[Application Menu]` Fixed overlap button when label is too long, and aligned dropdown icon in application menu uplift theme. ([#3133](https://github.com/infor-design/enterprise/issues/3133))
[Contextual Action Panel] - Fixed shade colors of text and icon buttons in uplift theme high contrast. (#3394)
- `[Accordion]` - Fixed an issue with a missing border on the last element in certain states. ([#3885](https://github.com/infor-design/enterprise/issues/3885))
- `[Calendar]` Fixed issue where on month view in events info `Date` and `Duration` fields were not working with some events and `Duration` field. Now `Duration` field support `Days, Hours and Minutes` text. ([#2777](https://github.com/infor-design/enterprise/issues/2777))
- `[Calendar]` Fixed an issue where link was not working on monthview to switch to day view when clicked on more events on that day. ([#3181](https://github.com/infor-design/enterprise/issues/3181))
- `[Calendar]` Fixed a calendar event where the start date today is not displaying as upcoming event in different timezone. ([#2776](https://github.com/infor-design/enterprise/issues/2776))
- `[Calendar]` Fixed an issue where adding an event was inconsistent in Safari. ([#3079](https://github.com/infor-design/enterprise/issues/3079))
- `[Calendar]` Fixed an issue where any event was not rendering in day and week view. ([#3222](https://github.com/infor-design/enterprise/issues/3222))
- `[Calendar]` Fixed an issue where date selection was not persist when switching from month view to week view to day view. ([#3319](https://github.com/infor-design/enterprise/issues/3319))
- `[Colors]` Fixed an incorrect ruby06 color, and made the background change on theme change now (again). ([#3448](https://github.com/infor-design/enterprise/issues/3448))
- `[Datagrid]` Fixed an issue where focus on reload data was forced to be on active cell. ([#358](https://github.com/infor-design/enterprise-ng/issues/358))
- `[Datagrid]` Fixed RTL issues in the filter row. ([#3517](https://github.com/infor-design/enterprise/issues/3517))
- `[Datagrid]` Improved the column resize behavior in speed and usability with the cursor being more accurate during resize. ([#3251](https://github.com/infor-design/enterprise/issues/3251))
- `[Datagrid]` Improved the column resize behavior to work much better in RTL mode. ([#1924](https://github.com/infor-design/enterprise/issues/1924))
- `[Datagrid]` Fixed a bug where if a filter row column is frozen the mask and editor options would not be applied. ([#2553](https://github.com/infor-design/enterprise-ng/issues/2553))
- `[Datagrid]` Fixed an issue where when using rowTemplate/expandableRows and frozenColumns on both sides the right side did not render properly. ([#2867](https://github.com/infor-design/enterprise/issues/2867))
- `[Datagrid]` Fixed an issue where height was not aligning to expandable row for frozen columns. ([#3516](https://github.com/infor-design/enterprise/issues/3516))
- `[Datagrid]` Fixed hover color should not be similar to alternate rows when hovering in uplift high contrast. ([#3338](https://github.com/infor-design/enterprise/issues/3338))
- `[Datagrid]` Fixed a demo app issue filtering decimal fields in some examples. ([#3351](https://github.com/infor-design/enterprise/issues/3351))
- `[Datagrid]` Fixed an issue where some columns were disappear after resizing the browser or after changing themes. ([#3434](https://github.com/infor-design/enterprise/issues/3434))
- `[Datagrid]` Fixed an issue that the filter row type dropdowns did not close when the grid is scrolled. ([#3216](https://github.com/infor-design/enterprise/issues/3216))
- `[Datagrid]` Added an example showing the configuration needed to filter date time fields on just dates without the time part. ([#2865](https://github.com/infor-design/enterprise/issues/2865))
- `[Datagrid]` Changed the isFilter added value to datasets to a more unique value to avoid clashes. ([#2668](https://github.com/infor-design/enterprise/issues/2668))
- `[Datagrid]` Added a `getDataset` method that will return the current dataset without any added properties. ([#2668](https://github.com/infor-design/enterprise/issues/2668))
- `[Datagrid]` Fixed an issue that when reordering filter columns the filter values would disappear. ([#2565](https://github.com/infor-design/enterprise/issues/2565))
- `[Datagrid]` Fixed an issue that dropdown lists in filter rows did not close when scrolling. ([#2056](https://github.com/infor-design/enterprise/issues/2565))
- `[Datagrid]` Added a `filterType` option to the filter event data so the type can be determined. ([#826](https://github.com/infor-design/enterprise/issues/826))
- `[Datagrid]` Add options to `toolbar.filterRow` so that instead of true/false you can set `showFilter, clearFilter, runFilter` independently. ([#1479](https://github.com/infor-design/enterprise/issues/1479))
- `[Datagrid]` Added fixes to improve the usage of the textarea editor. ([#3417](https://github.com/infor-design/enterprise/issues/3417))
- `[Datagrid]` Fixed an issue where reset to default was not working properly. ([#3487](https://github.com/infor-design/enterprise/issues/3487))
- `[Datepicker]` Fixed an issue where setting date format with comma character was not working. ([#3008](https://github.com/infor-design/enterprise/issues/3008))
- `[Editor]` Made the link and image link fields required on the dialogs. ([#3008](https://github.com/infor-design/enterprise/issues/3008))
- `[Editor]` Fixed an issue where it was possible to clear text and end up with text outside the default paragraph separator. ([#2268](https://github.com/infor-design/enterprise/issues/2268))
- `[Fileupload]` Fixed an issue where tabbing out of a fileupload in was causing the modal dialog to disappear. ([#3458](https://github.com/infor-design/enterprise/issues/3458))
- `[Form Compact Layout]` Added support for `form-compact-layout` the remaining components. ([#3008](https://github.com/infor-design/enterprise/issues/3329))
- `[Dropdown]` Fixed a bug that was causing the `selectValue()` method not to update the visual display of the in-page Dropdown element. ([#3432](https://github.com/infor-design/enterprise/issues/3432))
- `[Forms]` Fixed an issue where radio group was overlapping fields. ([#3466](https://github.com/infor-design/enterprise/issues/3466))
- `[Forms Compact]` Fixed an issue where fileupload was misaligned in RTL mode in uplift theme. ([#3483](https://github.com/infor-design/enterprise/issues/3483))
- `[Icons]` Fixed color inconsistencies of the icons when the fields are in readonly state. ([#3176](https://github.com/infor-design/enterprise/issues/3176))
- `[Input]` Added the ability to line up data labels with inputs by adding class `field-height` to the `data` element and placing it in a responsive grid. ([#987](https://github.com/infor-design/enterprise/issues/987))
- `[Input]` Added the ability to use standalone required spans, this will help on responsive fields if they are cut off. ([#3115](https://github.com/infor-design/enterprise/issues/3115))
- `[Input/Forms]` Added the ability to add a class to rows to align the fields on the bottom, this will line up fields if they have wrapping labels or long labels with required fields. To enable this add class `flex-align-bottom` to the grid `row`. ([#443](https://github.com/infor-design/enterprise/issues/443))
- `[Locale]` Fixed an issue where formatDate() method was not working for es-419. ([#3363](https://github.com/infor-design/enterprise/issues/3363))
- `[Locale]` Fixed an issue where setting language to `nb` would error. ([#3455](https://github.com/infor-design/enterprise/issues/3455))
- `[Locale]` Fixed incorrect time separators in the no, nn, and nn locales. ([#3468](https://github.com/infor-design/enterprise/issues/3468))
- `[Locale]` Added further separation of language from formatting in date oriented components (calendar, datepicker, timepicker ect). [3244](https://github.com/infor-design/enterprise/issues/3244))
- `[Locale]` Added support for `nn` locale and language, but this will change to no language as only this is translated as its the same. ([#3455](https://github.com/infor-design/enterprise/issues/3455))
- `[Locale]` Correct the month names in Russian locale and capitalized the day names. ([#3464](https://github.com/infor-design/enterprise/issues/3464))
- `[Module Tabs]` Fixed color tab indicator and small gap below when selected/opened for all color variations in uplift theme. ([#3312](https://github.com/infor-design/enterprise/issues/3312))
- `[Modal]` Fixed colors in dark mode for the primary disabled button and error and background contrast. ([#2754](https://github.com/infor-design/enterprise/issues/2754))
- `[Pie]` Fixed an issue where initial selection was getting error. ([#3157](https://github.com/infor-design/enterprise/issues/3157))
- `[Popupmenu]` Fixed an issue where list separators were disappearing when reduced the browser zoom level e.g. 70-80%. ([#3407](https://github.com/infor-design/enterprise/issues/3407))
- `[Radar Chart]` Fixed an issue where labels was cut off for some screen sizes. ([#3320](https://github.com/infor-design/enterprise/issues/3320))
- `[Searchfield]` Fixed a bug where changing filter results while the autocomplete is open may result in the menu being positioned incorrectly. ([#3243](https://github.com/infor-design/enterprise/issues/3243))
- `[Searchfield]` Fixed a bug in Toolbar Searchfields where a component configured with `collapsible: false` and `collapseSize` defined, the searchfield would incorrectly collapse. ([NG#719](https://github.com/infor-design/enterprise-ng/issues/719))
- `[Splitter]` Fixed an issue in the destroy function where the expand button was not removed. ([#3371](https://github.com/infor-design/enterprise/issues/3371))
- `[Swaplist]` Fixed an issue where top buttons were not aligned in Firefox. ([#3425](https://github.com/infor-design/enterprise/issues/3425))
- `[Textarea]` Fixed an issue where using `rows` stopped working, and fixed the autoGrow option to work better. ([#3471](https://github.com/infor-design/enterprise/issues/3471))
- `[Toolbar]` Fixed an issue where some `destroy()` methods being called in `teardown()` were not type-checking for the `destroy()` method, and sometimes would incorrectly try to call this on an object or data property defined as `button`. ([#3449](https://github.com/infor-design/enterprise/issues/3449))
- `[Tooltip/Popover]` Fixed incorrect placement when in RTL modes, as well as some broken styles on the RTL Popover. ([#3119](https://github.com/infor-design/enterprise/issues/3119))
- `[Validation/Checkboxes]` Fixed issues with making checkboxes required, the styling did not work for it and the scrollIntoView function and validation failed to fire. Note that to add required to the checkbox you need to add an extra span, adding a class to the label will not work because the checkbox is styled using the label already. ([#3147](https://github.com/infor-design/enterprise/issues/3147))
- `[Validation]` Fixed an issue where calling removeMessage would not remove a manually added error class. ([#3318](https://github.com/infor-design/enterprise/issues/3318))

(78 Issues Solved This Release, Backlog Enterprise 336, Backlog Ng 77, 989 Functional Tests, 1246 e2e Tests)

## v4.25.3

### v4.25.3 Fixes

- `[Bar]` Fixed an error rendering charts with only one dataset point. ([#3505](https://github.com/infor-design/enterprise/issues/3505))
- `[Datagrid]` Fixed an issue where date range filter was unable to filter data. ([#3503](https://github.com/infor-design/enterprise/issues/3503))
- `[Datagrid]` Fixed an issue where date range filter was not working. ([#3337](https://github.com/infor-design/enterprise/issues/3337))
- `[Datepicker]` Fixed an issue where date range with minimum range was not working. ([#3268](https://github.com/infor-design/enterprise/issues/3268))
- `[Datepicker]` Fixed an issue where date range was reverting to initial values after clearing. ([#1306](https://github.com/infor-design/enterprise/issues/1306))
- `[Field Filter]` Fixed an issue where switching to In Range filter type with a value in the field was causesing an error. ([#3515](https://github.com/infor-design/enterprise/issues/3515))
- `[Field Filter]` Fixed an issue where date range was not working after using other filter. ([#2764](https://github.com/infor-design/enterprise/issues/2764))

## v4.25.2

### v4.25.2 Fixes

- `[Fileupload]` Fixed an issue where tabbing out of a fileupload in was causing the modal dialog to disappear. ([#3458](https://github.com/infor-design/enterprise/issues/3458))

## v4.25.1

### v4.25.1 Fixes

- `[Datagrid]` Fixed a bug where if there was an editor datagrid might error when loading. ([#3313](https://github.com/infor-design/enterprise/issues/3313))
- `[Mask]` Fixed a bug where leading zeroes were not possible to apply against Number Masks on standard input fields that also handled formatting for thousands separators. ([#3315](https://github.com/infor-design/enterprise/issues/3315))
- `[General]` Improved the colors of windows chrome custom scrollbars in uplift themes. ([#3413](https://github.com/infor-design/enterprise/issues/3413))

## v4.25.0

### v4.25.0 Features

- `[Fields]` Added a form level class to toggle all fields in the form to a more compact (shorter) mode called `form-layout-compact`. Added and fixed existing components so that there is now the option to have more compact forms by using shorter fields. ([#3249](https://github.com/infor-design/enterprise/issues/3249))
- `[Tag]` Added a new style for linkable tags that will work for default, info, good, error, alert, and neutral styles. ([#3113](https://github.com/infor-design/enterprise/issues/3113))
- `[Multiselect]` Added Tag Display as a new style for interacting with selected results in Multiselect components. ([#3114](https://github.com/infor-design/enterprise/issues/3114))
- `[Popdown]` Added support for tabbing into and exit out of it. ([#3218](https://github.com/infor-design/enterprise/issues/3218))
- `[Colors]` Updated design system tokens to new colors for uplift and did a pass on all three theme variants. This impacts and improves many internal colors in components and charts. ([#3007](https://github.com/infor-design/enterprise/issues/3007))

### v4.25.0 Fixes

- `[About]` Added further indication for Microsoft Edge Chrome next to the underlying chrome version. ([#3073](https://github.com/infor-design/enterprise/issues/3073))
- `[About]` Fixed a bug where the browser language was shown as the locale name, we now show browser language and IDs language and locale separate. ([#2913](https://github.com/infor-design/enterprise/issues/2913))
- `[About]` Fixed a bug where the OS version was duplicated. ([#1650](https://github.com/infor-design/enterprise/issues/1650))
- `[Accordion]` Fixed inconsistency style of focus element after clicking on a certain accordion header. ([#3082](https://github.com/infor-design/enterprise/issues/3082))
- `[Accordion]` Fixed an issue that when all panes are expanded then they could no longer be closed. ([#701](https://github.com/infor-design/enterprise-ng/issues/3217))
- `[Application Menu]` Fixed minor usability issues when attempting to filter on application menus, display of hidden filtered children, and filtering reset when a Searchfield is blurred. ([#3285](https://github.com/infor-design/enterprise/issues/3285))
- `[Application Menu]` Fixed incorrect font-size/padding around list item headers' bullet points. ([#3364](https://github.com/infor-design/enterprise/issues/3364))
- `[Application Menu]` Tweaked some font colors on the Vibrant theme. ([#3400](https://github.com/infor-design/enterprise/issues/3400))
- `[Autocomplete]` Fixed an issue where selected event was not firing when its parent is partly overflowing. ([#3072](https://github.com/infor-design/enterprise/issues/3072))
- `[Calendar]` Fixed an issue setting the legend checked elements to false in the api. ([#3170](https://github.com/infor-design/enterprise/issues/3170))
- `[Datagrid]` Fixed an issue where the data after commit edit was not in sync for tree. ([#659](https://github.com/infor-design/enterprise-ng/issues/659))
- `[Datagrid]` Fixed an issue where the add row or load new data for grouping was not working. ([#2801](https://github.com/infor-design/enterprise/issues/2801))
- `[Datagrid]` Fixed an issue where time picker filter trigger icon and text was overlapping. ([#3062](https://github.com/infor-design/enterprise/issues/3062))
- `[Datagrid]` Fixed a bug where floating point math would cause the grouping sum aggregator to round incorrectly. ([#3233](https://github.com/infor-design/enterprise/issues/3233))
- `[Datagrid]` Fixed style issues in all theme and theme variants when using the list style including grouped headers and states. ([#3265](https://github.com/infor-design/enterprise/issues/3265))
- `[Datagrid]` Fixed issues with the stretch columns minimum width. ([#3308](https://github.com/infor-design/enterprise/issues/3308))
- `[Datagrid]` Fixed an issue where converting circular structure to JSON was throwing an error. ([#3309](https://github.com/infor-design/enterprise/issues/3309))
- `[Datagrid]` Fixed an issue where focus in date picker field was not aligning. ([#3350](https://github.com/infor-design/enterprise/issues/3350))
- `[Datagrid]` Added fixes for editing lookup fields, fixed the styling of the lookup editor and improved padding, also fixed the sort indicator color. ([#3160](https://github.com/infor-design/enterprise/issues/3160))
- `[Datagrid]` Fixed a bug that made selecting blank items in lists in a dropdown not possible. ([#3313](https://github.com/infor-design/enterprise/issues/3313))
- `[Editor]` Fixed an issue where line spacing was inconsistent. ([#3335](https://github.com/infor-design/enterprise/issues/3335))
- `[General]` Added detection for wkWebView which is paired with safari. This caused issues with all black text as this browser had previously been unknown. ([#3336](https://github.com/infor-design/enterprise/issues/3336))
- `[Homepage]` Fixed an issue where the DOM order was not working for triple width widgets. ([#3101](https://github.com/infor-design/enterprise/issues/3101))
- `[Locale]` Fixed an issue where enter all digits was not working for fr-FR. ([#3217](https://github.com/infor-design/enterprise/issues/3217))
- `[Locale]` Added the ability to set a 5 digit language (`fr-FR` and `fr-CA` vs `fr`) and added separate strings for `fr-CA` vs `fr-FR`. ([#3245](https://github.com/infor-design/enterprise/issues/3245))
- `[Locale]` Changed incorrect Chinese locale year formats to the correct format as noted by translators. For example `2019年 12月`. ([#3081](https://github.com/infor-design/enterprise/issues/3081))
- `[Locale]` Corrected and added the firstDayofWeek setting for every locale. ([#3060](https://github.com/infor-design/enterprise/issues/3060))
- `[Mask]` Fixed an issue when applying Masks to input fields configured for numbers, where errors would be thrown when the Mask attempted to overwrite the input field value. ([#3315](https://github.com/infor-design/enterprise/issues/3315))
- `[Modal]` Fixed an issue where the returns focus to button after closing was not working. ([#3166](https://github.com/infor-design/enterprise/issues/3166))
- `[Multiselect]` Adjusted the placeholder color as it was too dark. ([#3276](https://github.com/infor-design/enterprise/issues/3276))
- `[Pie]` Fixed cut off line labels when something other than value is used. ([#3143](https://github.com/infor-design/enterprise/issues/3143))
- `[Popupmenu]` Switched the `attachToBody` setting to be true by default. ([#3331](https://github.com/infor-design/enterprise/issues/3331))
- `[Searchfield]` Fixed an issue where multiselect items' checkboxes and text were misaligned in RTL mode. ([#1811](https://github.com/infor-design/enterprise/issues/1811))
- `[Searchfield]` Fixed placeholder text alignment issues on Vibrant theme in Firefox. ([#3055](https://github.com/infor-design/enterprise/issues/3055))
- `[Scrollbar]` Fixed styles for windows chrome to work with all themes. ([#3172](https://github.com/infor-design/enterprise/issues/3172))
- `[Searchfield]` Fixed an overlapping text in searchfield when close icon button is showed. ([#3135](https://github.com/infor-design/enterprise/issues/3135))
- `[Tabs]` Fixed an issue where scroll was not working on mobile view for scrollable-flex layout. ([#2931](https://github.com/infor-design/enterprise/issues/2931))

(47 Issues Solved This Release, Backlog Enterprise 374, Backlog Ng 96, 980 Functional Tests, 1196 e2e Tests)

## v4.24.0

### v4.24.0 Important Changes

- `[Icons]` Reversed a change in previous versions to make alert icons all have a white background as this caused issues. Concerning alert icons there are now the following `icon-[name]` - which will have transparent background, in Uplift these are linear in style, in soho these are solid in style. We also add a `icon-[name]-alert` for alert icons with a white background. If you need a white background you can use these otherwise we have restored the functionality from the 4.21 version, you might need a white background in calendar icons. Also the pending icon is fixed and now orange. ([#3052](https://github.com/infor-design/enterprise/issues/3052))
- `[Datagrid]` Changed the way tables are rendered to avoid gaps at the end of the grid and fix the sizes so they work in resize. This is done by using css position: sticky for headers. It has a few consequences. The spaceColumn option which was never completed was removed. The stretchColumn option is still working but is less important now and defaults to no stretch. IE 11 will now no longer support sticky headers because it does not support css position sticky, so it will degrade in functionality. This improves all issues with columns getting out of alignment. ([#2825](https://github.com/infor-design/enterprise/issues/2825))

### v4.24.0 Deprecation

### v4.24.0 Features

- `[Datagrid]` Added support to get only changed values as return array for get modified rows method. ([#2958](https://github.com/infor-design/enterprise/issues/2958))
- `[Editor]` Replaced the `h3` and `h4` buttons with a more robust Fontpicker component. ([#2722](https://github.com/infor-design/enterprise/issues/2722))
- `[Spinbox]` Standardized Spinbox field sizes to match other input field sizes, added responsive form (fluid) functionality for Spinbox, and reworked the standard size of the Spinbox to match other form fields. ([#1344](https://github.com/infor-design/enterprise/issues/1344))

### v4.24.0 Fixes

- `[All]` Removed the property `-webkit-text-fill-color` from usage throughout out our codebase, except for one rule that changes it to `unset` if it's present. ([#3041](https://github.com/infor-design/enterprise/issues/3041))
- `[Application Menu]` Fixed issue in application menu where scrollbar is visible even if it's not needed in uplift theme. ([#3134](https://github.com/infor-design/enterprise/issues/3134))
- `[Datagrid]` Fixed an issue where the hide pager on one page setting was not working correctly when applying a filter. ([#2676](https://github.com/infor-design/enterprise/issues/2676))
- `[Datagrid]` Fixed an issue where if the grid is initialized with an empty array then updateColumns is used the resetColumns function failed. ([#690](https://github.com/infor-design/enterprise-ng/issues/690))
- `[Datagrid]` Fixed an issue where the dirty cell indicator was not updating after remove row. ([#2960](https://github.com/infor-design/enterprise/issues/2960))
- `[Datagrid]` Fixed an issue where the method getModifiedRows was not working, it had duplicate entries for the same row. ([#2908](https://github.com/infor-design/enterprise/issues/2908))
- `[Datagrid]` Fixed an issue where the personalized columns were not working when toggle columns and drag drop. ([#3004](https://github.com/infor-design/enterprise/issues/3004))
- `[Datagrid]` Fixed an issue where the grouping filter was not working after do sort. ([#3012](https://github.com/infor-design/enterprise/issues/3012))
- `[Datagrid]` Fixed an issue where the editable single column was not working. ([#3023](https://github.com/infor-design/enterprise/issues/3023))
- `[Datagrid]` Fixed an issue where when hovering a parent row the same row index in the child row will show the hover state. ([#2227](https://github.com/infor-design/enterprise/issues/2227))
- `[Datagrid]` Fixed an issue where the focus state for action button formatter was not working correctly. ([#3006](https://github.com/infor-design/enterprise/issues/3006))
- `[Datagrid]` Fixed an issue where the personalization dialog was not centered on IE 11. ([#3175](https://github.com/infor-design/enterprise/issues/3175))
- `[Datagrid]` Fixed an issue finally so that all columns will always align and will never come out of alignment. ([#2835](https://github.com/infor-design/enterprise/issues/2835))
- `[Datagrid]` Fixed an issue where in some cases when there is no data you could not scroll right. ([#2363](https://github.com/infor-design/enterprise/issues/2363))
- `[Datagrid]` Fixed an issue where in some cases where you could not scroll right over the empty message. ([#2864](https://github.com/infor-design/enterprise/issues/2864))
- `[Datagrid]` Fixed an issue where the IOS text would appear very large on group headers. ([#2224](https://github.com/infor-design/enterprise/issues/2224))
- `[Datagrid]` Fixed an issue where in some cases where if you have one column and are in edit mode resizing the page behaved strangely. ([#3193](https://github.com/infor-design/enterprise/issues/3193))
- `[Datagrid]` Changed the rendering of columns so that there will never be a gap on the left side, changed the default of stretchColumn to null which will fill. ([#1818](https://github.com/infor-design/enterprise/issues/1818))
- `[Datagrid]` Fixed an issue that hyperlinks in the datagrid would redirect. ([#3207](https://github.com/infor-design/enterprise/issues/3207))
- `[Datagrid]` Changed the behavior of column resizing to use "fit" during resize, which means adjacent columns only will be resized. ([#605](https://github.com/infor-design/enterprise/issues/605))
- `[Datagrid]` Fixed an issue that resizing the last column would create a gap. ([#1671](https://github.com/infor-design/enterprise/issues/1671))
- `[Datepicker]` Fixed missing background color on disable dates and adjusted the colors in all themes. ([#2910](https://github.com/infor-design/enterprise/issues/2910))
- `[Datepicker]` Fixed a layout issue on the focus state on colored/legend days. ([#2910](https://github.com/infor-design/enterprise/issues/2910))
- `[Datepicker]` Fixed an issue where the calendar layout was not working on ie11. ([#3226](https://github.com/infor-design/enterprise/issues/3226))
- `[Dropdown]` Fix a bug where a dropdown in a datagrid cell would sometimes not display the correct value when selected. ([#2919](https://github.com/infor-design/enterprise/issues/2919))
- `[Dropdown]` Fix a layout issue in RTL on the badges example. ([#3150](https://github.com/infor-design/enterprise/issues/3150))
- `[Editor]` Corrected CSP errors and broken images in the Editor Preview when inserting the default image. ([#2937](https://github.com/infor-design/enterprise/issues/2937))
- `[Editor]` Fixes issues with Editors configured to use Flex Toolbar, where toolbar buttons were not properly triggering selected events, and overflowed items were not triggering editor actions as expected. ([#2938](https://github.com/infor-design/enterprise/issues/2938))
- `[Editor]` The Editor now uses the same routine for stripping disallowed tags and attributes from pasted content when it transitions from the Source View to the Preview. This makes it impossible to paste/type HTML tags containing a `style` property with CSS rules that are not allowed to be applied to inline Editor elements, such as `font-family`. ([#2987](https://github.com/infor-design/enterprise/issues/2987))
- `[Editor]` Fixed a problem in Safari that would cause scrolling to occur inside Flex Toolbars unexpectedly. ([#3033](https://github.com/infor-design/enterprise/issues/3033))
- `[Editor]` Fixed many memory leaks related to view swapping and `destroy()` in the Editor. ([#3112](https://github.com/infor-design/enterprise/issues/3112))
- `[EmptyMessage]` Added a fix so that click will only fire on the button part of the empty message. ([#3139](https://github.com/infor-design/enterprise/issues/3139))
- `[Header]` Update the header placeholder text color to match better. ([#3040](https://github.com/infor-design/enterprise/issues/3040))
- `[Locale]` Fixed a problem in fi-FI where some date formats where incorrect with one digit days. ([#3019](https://github.com/infor-design/enterprise/issues/3019))
- `[Locale]` Added new conversion methods for gregorian to umalqura dates and vice versa with Locale. The fromGregorian and togregorian methods were in two separate locations ar-SA and ar-EG. These new methods gregorianToUmalqura and umalquraToGregorian now moved to to one location in locale and removed the maxDate on them. ([#3051](https://github.com/infor-design/enterprise/issues/3051))
- `[Locale]` Fixed an issue when formatting with `SSS` in the format string, the leading zeros were incorrectly removed from the millisecond output. ([#2696](https://github.com/infor-design/enterprise/issues/2696))
- `[Locale/Datagrid]` Fixed an issue in the datagrid/locale that meant if a string is provided in the current locale for a number it wont parse correctly if the decimal format is a `,` (such as nl-NL). ([#3165](https://github.com/infor-design/enterprise/issues/3165))
- `[Locale]` Fixed an issue when loading en-XX locales where some data may be mixed with en-US. ([#3208](https://github.com/infor-design/enterprise/issues/3208))
- `[Mask]` Fixed a Safari bug where certain masked values would not trigger a "change" event on the input field. ([#3002](https://github.com/infor-design/enterprise/issues/3002))
- `[Modal]` Added a new setting `overlayOpacity` that give the user to control the opacity level of the modal/message dialog overlay. ([#2975](https://github.com/infor-design/enterprise/issues/2975))
- `[Popover]` Fixed an issue where the content was disappearing when change themes on IE11. ([#2954](https://github.com/infor-design/enterprise/issues/2954))
- `[Progress]` Added the ability to init the progress and update it to zero, this was previously not working. ([#3020](https://github.com/infor-design/enterprise/issues/3020))
- `[Sparkline Chart]` Fixed an issue where an error was thrown while a sparkline chart was present during a theme chnage. ([#3159](https://github.com/infor-design/enterprise/issues/3159))
- `[Tabs Module]` Fixed missing ellipsis and spacing issue on mobile view in searchfield of tabs module when resizing the browser. ([#2940](https://github.com/infor-design/enterprise/issues/2940))
- `[Toast]` Fixed an issue where the saved position was not working for whole app. ([#3025](https://github.com/infor-design/enterprise/issues/3025))
- `[Tree]` Fixed an issue where the nodes were not rendering. ([#3194](https://github.com/infor-design/enterprise/issues/3194))

### v4.24.0 Chores & Maintenance

- `[Demoapp]` Allow the query params that affect theming/personalization (theme/variant/colors) to be appended/adjusted on the browser's URL without affecting other query parameters, or adding unnecessary paramters that weren't changed.
- `[Toolbar Searchfield]` Increased the amount of text shown when the Searchfield is not expanded, and appears similar to a button.  Also modified some styles in all themes to make alignment of the text better between the Searchfield and buttons when the Searchfield is not expanded. ([#2944](https://github.com/infor-design/enterprise/issues/2944))

(74 Issues Solved This Release, Backlog Enterprise 374, Backlog Ng 85, 974 Functional Tests, 1191 e2e Tests)

## v4.23.0

### v4.23.0 Deprecation

- `[Icons]` We added per theme empty state icons for both uplift (vibrant) and soho (subtle) themes. Because of this `svg-empty.html` is now deprecated. Please use the theme based files `theme-soho-svg-empty.html` and `theme-uplift-svg-empty.html`. ([#426](https://github.com/infor-design/design-system/issues/426))

### v4.23.0 Features

- `[Accordion]` Added a new setting `expanderDisplay` that can display all expander button icons in the classic style, or with all "chevron" or "plus-minus"-style icons.  Deprecated the legacy `displayChevron` setting in favor of this change. ([#2900](https://github.com/infor-design/enterprise/issues/2900))
- `[Calendar / Day View]` A new component Week View was created, you can configure it to show a single day as well, or several days so we now have a day view. ([#2780](https://github.com/infor-design/enterprise/issues/2780))
- `[Calendar / Week View]` A new component Week View was added. You can show events in a series of days. This is also integrated into view switcher in the calendar component. ([#1757](https://github.com/infor-design/enterprise/issues/1757))
- `[Empty Messages]` Added a new icon `empty-no-users`. ([#3046](https://github.com/infor-design/enterprise/issues/3046))
- `[Locale]` Added updated translation files for 16 in house languages. ([#3049](https://github.com/infor-design/enterprise/issues/3049))
- `[Modal]` Added a new setting `overlayOpacity` that gives the developer ability to control the opacity level of the modal/message dialog overlay. ([#2975](https://github.com/infor-design/enterprise/issues/2975))

### v4.23.0 Fixes

- `[Accordion]` Fixed the font color when hovered on uplift high contrast. ([#3042](https://github.com/infor-design/enterprise/issues/3042))
- `[Autocomplete]` Fixed memory leaks by preventing re-rendering of an open autocomplete list from attaching new events, adding multiple `aria-polite` elements, etc. ([#2888](https://github.com/infor-design/enterprise/issues/2888))
- `[Calendar]` Pass calendar tooltip settings down to week-view component. ([#3179](https://github.com/infor-design/enterprise/issues/3179))
- `[Calendar]` Fixed disabled legend label color on vibrant/uplift with dark Variant theme. ([#2965](https://github.com/infor-design/enterprise/issues/2965))
- `[Calendar]` Fixed missing arrow and scrolling issues in the event popup. ([#2962](https://github.com/infor-design/enterprise/issues/2962))
- `[Contextual Action Panel]` Fixed an issue where the CAP close but beforeclose event not fired. ([#2826](https://github.com/infor-design/enterprise/issues/2826))
- `[Context Menu]` Fixed a placement bug that would cut the size of the menu to an unusable size in small viewport displays. ([#2899](https://github.com/infor-design/enterprise/issues/2899))
- `[Contextual Action Panel]` Fixed placement of `(X)` close button on both standard and Flex toolbars when using the `showCloseBtn` setting. ([#2834](https://github.com/infor-design/enterprise/issues/2834))
- `[Datagrid]` Fixed column headers font color in uplift high contrast. ([#2830](https://github.com/infor-design/enterprise/issues/2830))
- `[Datagrid]` Fixed an issue where the tree children expand and collapse was not working. ([#633](https://github.com/infor-design/enterprise-ng/issues/633))
- `[Datagrid]` Fixed an issue where the pager was not updating with updated method. ([#2759](https://github.com/infor-design/enterprise/issues/2759))
- `[Datagrid]` Fixed an issue where the browser contextmenu was not showing by default. ([#2842](https://github.com/infor-design/enterprise/issues/2842))
- `[Datagrid]` Fixed an issue where string include zeroes not working with text filter. ([#2854](https://github.com/infor-design/enterprise/issues/2854))
- `[Datagrid]` Fixed an issue where the select all button for multiselect grouping was not working. ([#2895](https://github.com/infor-design/enterprise/issues/2895))
- `[Datagrid]` Fixed an issue where the select children for tree was not working. ([#2961](https://github.com/infor-design/enterprise/issues/2961))
- `[Datepicker]` Fixed an issue where the selected date was getting cleared and creating js error after changing month or year in Umalqura date and Calendar. ([#3093](https://github.com/infor-design/enterprise/issues/3093))
- `[Datepicker]` Fixed an issue where the validation after body re-initialize was not working. ([#2410](https://github.com/infor-design/enterprise/issues/2410))
- `[Datepicker]` Fixed an issue where the islamic-umalqura calendar was not working, when used with user vs settings locale and translate data was not loading from parent locale. ([#2878](https://github.com/infor-design/enterprise/issues/2878))
- `[Datepicker]` Fixed layout issues in RTL mode, also the buttons are switched the to the opposite side now. ([#3068](https://github.com/infor-design/enterprise/issues/3068))
- `[Dropdown]` Fixed an issue where the dropdown icons are misaligned in IE11 in the Uplift theme. ([#2826](https://github.com/infor-design/enterprise/issues/2912))
- `[Dropdown]` Fixed an issue where the placeholder was incorrectly renders when initially set selected item. ([#2870](https://github.com/infor-design/enterprise/issues/2870))
- `[Dropdown]` Fixed placement logic when dropdown's flip, as well as a visual bug with checkmark/icon placement on some browsers. ([#3058](https://github.com/infor-design/enterprise/issues/3058))
- `[Dropdown]` Fixed an issue where it was possible to inject xss when clearing the typeahead. ([#650](https://github.com/infor-design/enterprise-ng/issues/650))
- `[Field Filter]` Fixed an issues where the icons are not vertically centered, and layout issues when opening the dropdown in a smaller height browser. ([#2951](https://github.com/infor-design/enterprise/issues/2951))
- `[Header]` Fixed an iOS bug where the theme switcher wasn't working after Popupmenu lifecycle changes. ([#2986](https://github.com/infor-design/enterprise/issues/2986))
- `[Header Tabs]` Added a more distinct style to selected header tabs. ([infor-design/design-system#422](https://github.com/infor-design/design-system/issues/422))
- `[Hierarchy]` Fixed the border color on hierarchy cards. ([#423](https://github.com/infor-design/design-system/issues/423))
- `[Locale]` Fixed an issue where the parseDate method was not working for leap year. ([#2737](https://github.com/infor-design/enterprise/issues/2737))
- `[Locale]` Fixed an issue where some culture files does not have a name property in the calendar. ([#2880](https://github.com/infor-design/enterprise/issues/2880))
- `[Locale]` Fixed an issue where cultures with a group of space was not parsing correctly. ([#2959](https://github.com/infor-design/enterprise/issues/2959))
- `[Locale]` Fixed a problem loading nb-NO locale where it would fail to find translations and possibly error. ([#3035](https://github.com/infor-design/enterprise/issues/3035))
- `[Lookup]` Fixed missing X button in searchfield on a mobile viewport. ([#2948](https://github.com/infor-design/enterprise/issues/2948))
- `[Message]` Fixed an issue with an extra scroll bar, updated padding. ([#2964](https://github.com/infor-design/enterprise/issues/2964))
- `[Modal]` Fixed a layout issue when using 2 or more buttons on some smaller devices. ([#3014](https://github.com/infor-design/enterprise/issues/3014))
- `[Monthview]` Fixed an issue that the month/year text will reset when pressing cancel. ([#3080](https://github.com/infor-design/enterprise/issues/3080))
- `[Monthview]` Fixed a layout issue on the header in IE 11. ([#2862](https://github.com/infor-design/enterprise/issues/2862))
- `[Pie]` Fixed an issue where legends in pie chart gets cut off on mobile view. ([#902](https://github.com/infor-design/enterprise/issues/902))
- `[Popupmenu]` In mobile settings (specifically iOS), input fields will now allow for text input when also being assigned a context menu. ([#2613](https://github.com/infor-design/enterprise/issues/2613))
- `[Popupmenu]` Fixed an issue where the destroy event was bubbling up to other parent components. ([#2809](https://github.com/infor-design/enterprise/issues/2809))
- `[Popupmenu]` Fixed an issue where checkable menu items were not causing a popupmenu list to become properly formatted to fit the checkmarks when generated as part of a Flex Toolbar.  Also reworked the selection system to better handle selectable sections. ([#2989](https://github.com/infor-design/enterprise/issues/2809))
- `[Toolbar]` Fixed a bug where the dropdown/toolbar menu is being cut off on iOS device. ([#2800](https://github.com/infor-design/enterprise/issues/2800))
- `[Tooltip]` Fixed a personalization bug on Dark Themes where text colors were sometimes illegible when using certain color configurations. ([#3011](https://github.com/infor-design/enterprise/issues/3011))

### v4.23.0 Chores & Maintenance

- `[Build System]` Created separate sets linting rules for demoapp, source code, and tests, as well as a base set of rules for all environments. ([#2662](https://github.com/infor-design/enterprise/issues/2662))

(70 Issues Solved This Release, Backlog Enterprise 378, Backlog Ng 82, 939 Functional Tests, 1136 e2e Tests)

## v4.22.0

### v4.22.0 Deprecation

- `[Icons]` The alert icons now all have a white background allowing them to appear on colored areas. There was previously a special `-solid` version of the icons created that is now not needed, if you used the `icon-<name>-solid` icon change it to just `icon-<name>`. ([#396](https://github.com/infor-design/design-system/issues/396))

### v4.22.0 Features

- `[Build]` Replaced UglifyES in the minification script with Terser ([#2660](https://github.com/infor-design/enterprise/issues/2660))
- `[Build]` Added the Locale culture files to the minification script. `.min.js` versions of each locale are now available in the `dist/` folder. ([#2660](https://github.com/infor-design/enterprise/issues/2660))
- `[Calendar / Weekview]` Added a new week-view component that can be used standalone and ability switch to calendar week view in calendar. ([#1757](https://github.com/infor-design/enterprise/issues/1757))
- `[Application Menu]` Improved design of the App Menu Accordion's hierarchy, among other visual improvements, in the Uplift theme. ([#2739](https://github.com/infor-design/enterprise/issues/2739))
- `[Calendar]` Fixed layout issues in uplift theme. ([#2907](https://github.com/infor-design/enterprise/issues/2907))
- `[Charts]` Added support for context menu event with charts. ([#2699](https://github.com/infor-design/enterprise/issues/2699))
- `[Checkboxes]` Fixed layout issues when in grid rows. ([#2907](https://github.com/infor-design/enterprise/issues/2907))
- `[Contextual Action Panel]` Added support for passing in a full range of settings to the underlying Modal component API. ([#2433](https://github.com/infor-design/enterprise/issues/2433))
- `[Export]` Added support for separator to use custom string or object type with Export to CSV. ([#2490](https://github.com/infor-design/enterprise/issues/2490))
- `[Locale]` Added support for fetching minified culture files. ([#2660](https://github.com/infor-design/enterprise/issues/2660))
- `[Locale]` Added new translations for missing entries. ([#2896](https://github.com/infor-design/enterprise/issues/2896))
- `[Locale]` Fixed a bug that the language would reset when opening some components if a seperate language is used. ([#2982](https://github.com/infor-design/enterprise/issues/2982))
- `[Modal]` Added support for a "fullsize" sheet display at all times, or simply beneath the responsive breakpoint. ([#2433](https://github.com/infor-design/enterprise/issues/2433))
- `[Tabs-Vertical]` Added the ability to personalize Vertical Tabs in accordance with theming. ([#2824](https://github.com/infor-design/enterprise/issues/2824))
- `[Wizard]` Added support for short labels. If short labels not supplied it will add ellipsis to text and tooltip. ([#2604](https://github.com/infor-design/enterprise/issues/2604))

### v4.22.0 Fixes

- `[Accordion]` Fixed a Safari bug where accordion headers would not lose focus when another accordion header was clicked. ([#2851](https://github.com/infor-design/enterprise/issues/2851))
- `[Application Menu]` Fixed an issue where footer toolbar area was overlapping to menu content. ([#2552](https://github.com/infor-design/enterprise/issues/2552))
- `[Application Menu]` Fixed an issue where tooltip was showing white text on white background which makes text to be unreadable. ([#2811](https://github.com/infor-design/enterprise/issues/2811))
- `[Application Menu]` Fixed a bug where application menus were not dismissed when clicking directly on Popupmenu triggers in a mobile setting. ([#2831](https://github.com/infor-design/enterprise/issues/2831))
- `[Application Menu]` Fixed an issue on mobile where the body was scroll bouncing when dragging/scrolling in the app menu. ([#2434](https://github.com/infor-design/enterprise/issues/2434))
- `[Bar Chart]` Fixed an issue where labels were overwritten when use more then one chart on page. ([#2723](https://github.com/infor-design/enterprise/issues/2723))
- `[Buttons]` Adjust the contrast of buttons (tertiary) on uplift theme. ([#396](https://github.com/infor-design/design-system/issues/396))
- `[Calendar]` Fixed an issue where the upcoming event description was overlapping the upcoming duration when text is too long, adjust width of spinbox count and fixed alignment of all day checkbox in uplift light theme. ([#2778](https://github.com/infor-design/enterprise/issues/2778))
- `[Datagrid]` Fixed an issue where if you have duplicate Id's the columns many become misaligned. ([#2687](https://github.com/infor-design/enterprise/issues/2687))
- `[Datagrid]` Made the text all white on the targeted achievement formatter. ([#2730](https://github.com/infor-design/enterprise/issues/2730))
- `[Datagrid]` Fixed keyword search so that it will again work with client side paging. ([#2797](https://github.com/infor-design/enterprise/issues/2797))
- `[Datagrid]` Fixed an issue where the header and cells do not align perfectly. ([#2849](https://github.com/infor-design/enterprise/issues/2849))
- `[Datagrid]` Fixed an issue where actions menu was not opening after reload the data. ([#2876](https://github.com/infor-design/enterprise/issues/2876))
- `[Datepicker]` Moved the today button to the datepicker header and adding a setting to hide it if wanted. ([#2704](https://github.com/infor-design/enterprise/issues/2704))
- `[FieldSet]` Fixed an issue where the fieldset text in chart completion overlap when resizing the browser. ([#2610](https://github.com/infor-design/enterprise/issues/2610))
- `[Datepicker]` Fixed a bug in datepicker where the destroy method does not readd the masking functionality. [2832](https://github.com/infor-design/enterprise/issues/2832))
- `[Field Options]` Fixed an issue where the option menu is misaligned in full length input field in uplift theme. ([#2765](https://github.com/infor-design/enterprise/issues/2765))
- `[Icons]` Added and updated the following icons: icon-new, icon-calculator, icon-save-new, icon-doc-check. ([#391](https://github.com/infor-design/design-system/issues/391))
- `[Icons]` Added and updated the following icons: icon-bed, icon-user-clock, icon-phone-filled, icon-phone-empty. ([#419](https://github.com/infor-design/design-system/issues/419))
- `[Listview]` Fixed an issue where empty message would not be centered if the listview in a flex container. ([#2716](https://github.com/infor-design/enterprise/issues/2716))
- `[Locale/Initialize]` Fixed an issue where opening some components like Contextual Action Panel would change the current locale because it calls initialize when it loads. ([#2873](https://github.com/infor-design/enterprise/issues/2873))
- `[Mask]` Added an example showing how to user percent format with the locale. ([#434](https://github.com/infor-design/enterprise/issues/434))
- `[Modal]` Fixed an issue where encoded html would not be recoded on the title. ([#246](https://github.com/infor-design/enterprise/issues/246))
- `[Modal]` Fixed an issue where the page content behind the modal is still scrollable while the modal window is open on iOS devices. ([#2678](https://github.com/infor-design/enterprise/issues/2678))
- `[Popupmenu]` Prevent popupmenus from closing after exit and reentry to the popupmenu submenu structure. ([#2702](https://github.com/infor-design/enterprise/issues/2702))
- `[Swaplist]` Fixed an issue where passed data for searched items were not syncing for beforeswap event. ([#2819](https://github.com/infor-design/enterprise/issues/2819))
- `[Tabs]` Add more padding to the count styles. ([#2744](https://github.com/infor-design/enterprise/issues/2744))
- `[Tabs]` Fixed the disabled tab color. ([#396](https://github.com/infor-design/design-system/issues/396))
- `[Tabs-Module]` Fixed styling and appearance issues on an example page demonstrating the Go Button alongside a Searchfield with Categories. ([#2745](https://github.com/infor-design/enterprise/issues/2745))
- `[Tabs-Multi]` Fixed an issue where tooltip was not showing when hovering a tab with cut-off text. ([#2747](https://github.com/infor-design/enterprise/issues/2747))
- `[Toolbar Flex]` Fixed a bug in toolbar flex where the title is getting truncated even if there's enough space for it. ([#2810](https://github.com/infor-design/enterprise/issues/2810))
- `[Validation]` Fixed an issue where if the mask is set to use a time other than the default time for the locale, this was not taken into account in validation. ([#2821](https://github.com/infor-design/enterprise/issues/2821))

### v4.22.0 Chores & Maintenance

- `[Demo App]` Changed the theme switch to call the page refresh. ([#2743](https://github.com/infor-design/enterprise/issues/2743))
- `[Export]` Added support for separator to use custom string or object type with Export to CSV. ([#2490](https://github.com/infor-design/enterprise/issues/2490))

(53 Issues Solved This Release, Backlog Enterprise 342, Backlog Ng 81, 892 Functional Tests, 909 e2e Tests)

## v4.21.0

### v4.21.0 Deprecation

- `[Icons]` Removed the hardcoded red color of the `icon-flag` so it can be used as a normal icon. If red is desired please add an additional class of `icon-flag icon-error`. ([#2548](https://github.com/infor-design/enterprise/issues/2548))

### v4.21.0 Features

- `[Calendar]` Added the ability to show tooltip on event and event icon and the ability to fire a context menu event. ([#2518](https://github.com/infor-design/enterprise/issues/2518))
- `[Datagrid]` Added the ability to use frozen columns with tree grid. ([#2102](https://github.com/infor-design/enterprise/issues/2102))
- `[Datagrid]` Added support for a fixed row size, this can be used in some cases like frozen columns where rows may have a different size than the three row heights (normal, short, medium). ([#2101](https://github.com/infor-design/enterprise/issues/2101))
- `[Datagrid]` Added filter row editor options to api setting. ([#2648](https://github.com/infor-design/enterprise/issues/2648))
- `[Datagrid]` Fixed an issue that alert text is cut off when using the textEllipsis option. ([#2773](https://github.com/infor-design/enterprise/issues/2773))
- `[Editor]` Added events to trigger on view change. ([#2430](https://github.com/infor-design/enterprise/issues/2430))
- `[Homepage]` Added a parameter to the `resize` event that provides metadata about the Homepage's state, including a calculated container height. ([#2446](https://github.com/infor-design/enterprise/issues/2446))
- `[Locale]` Added support for big numbers (18.6) to formatNumber and parseNumber. ([#1800](https://github.com/infor-design/enterprise/issues/1800))

### v4.21.0 Fixes

- `[Application Menu]` Fixed an indentation issue with child elements in an accordion in the Angular application (enterprise-ng). ([#2616](https://github.com/infor-design/enterprise/issues/2616))
- `[AppMenu/Accordion]` Improved performance on Angular by not calling siftFor on the app menu build. ([#2767](https://github.com/infor-design/enterprise/issues/2767))
- `[AppMenu/Accordion]` Fixed a bug where the busy indicator would immediately close. ([#2767](https://github.com/infor-design/enterprise/issues/2767))
- `[Button]` Fixed an issue where updated method was not teardown and re-init. ([#2304](https://github.com/infor-design/enterprise/issues/2304))
- `[Circle Pager]` Fixed a bug where it was not showing on mobile view. ([#2589](https://github.com/infor-design/enterprise/issues/2589))
- `[Contextual Action Panel]` Fixed an issue where if the title is longer, there will be an overflow causing a white space on the right on mobile view. ([#2605](https://github.com/infor-design/enterprise/issues/2605))
- `[Custom Builds]` Fixed a problem where including components with extra punctuation (periods, etc) may cause a build to fail. ([#1322](https://github.com/infor-design/enterprise/issues/1322))
- `[Datagrid]` Fixed an issue where key navigation was not working for inlineEditor. ([#2157](https://github.com/infor-design/enterprise/issues/2157))
- `[Datagrid]` Fixed a bug where calling update rows in the filter callback will cause an infinite loop. ([#2526](https://github.com/infor-design/enterprise/issues/2526))
- `[Datagrid]` Fixed a bug where the value would clear when using a lookup editor with a mask on new rows. ([#2305](https://github.com/infor-design/enterprise/issues/2305))
- `[Datagrid]` Fixed a bug where horizontal scrolling would not work when in a card/widget. ([#1785](https://github.com/infor-design/enterprise/issues/1785))
- `[Datagrid]` Fixed an issue where dirty and row status on the same cell would cause a UI issue. ([#2641](https://github.com/infor-design/enterprise/issues/2641))
- `[Datagrid]` Changed the onKeyDown callback to fire on any key. ([#536](https://github.com/infor-design/enterprise-ng/issues/536))
- `[Datagrid]` Added a more descriptive aria-label to checkboxes if the required descriptors exist. ([#2031](https://github.com/infor-design/enterprise-ng/issues/2031))
- `[Datagrid]` Added an announcement of the selection state of a row. ([#2535](https://github.com/infor-design/enterprise/issues/2535))
- `[Datagrid]` Fixed filtering on time columns when time is a string. ([#2535](https://github.com/infor-design/enterprise/issues/2535))
- `[Datagrid]` Fixed icon layout issues on the filter row in medium rowHeight mode. ([#2709](https://github.com/infor-design/enterprise/issues/2709))
- `[Datagrid]` Fixed an issue where short row height was misaligning in Uplift theme. ([#2717](https://github.com/infor-design/enterprise/issues/2717))
- `[Datagrid]` Fixed an issue where new row and dirty cell were not working when combined. ([#2729](https://github.com/infor-design/enterprise/issues/2729))
- `[Dropdown]` Fixed an issue where tooltip on all browsers and ellipsis on firefox, ie11 was not showing with long text after update. ([#2534](https://github.com/infor-design/enterprise/issues/2534))
- `[Editor]` Fixed an issue where clear formatting was causing to break while switch mode on Firefox. ([#2424](https://github.com/infor-design/enterprise/issues/2424))
- `[Empty Message]` Fixed padding and alignment issues, the icon is now centered better. ([#2424](https://github.com/infor-design/enterprise/issues/2733))
- `[Fileupload Advanced]` Added custom errors example page. ([#2620](https://github.com/infor-design/enterprise/issues/2620))
- `[Flex Toolbar]` Fixed a lifecycle problem that was preventing Menu Buttons with a `removeOnDestroy` setting from opening. ([#2664](https://github.com/infor-design/enterprise/issues/2664))
- `[Homepage]` Fixed an issue where dynamically added widget was not positioning correctly. ([#2425](https://github.com/infor-design/enterprise/issues/2425))
- `[Icons]` Fixed an issue with partially invisible empty messages in uplift theme. ([#2474](https://github.com/infor-design/enterprise/issues/2474))
- `[Icons (Component)]` Fixed a bug where it was possible to store a full base-tag prefixed URL in the `use` setting, which shouldn't be possible. ([PR#2738](https://github.com/infor-design/enterprise/pull/2738))
- `[Locale]` Fixed a bug where getCulturePath does not work if the sohoxi.js file name has a hash part. ([#2637](https://github.com/infor-design/enterprise/issues/2637))
- `[Locale]` Fixed a bug found when using NG8 that the default us locale causes issues. It is now an official requirement that you set a locale for all components that require locale information. ([#2640](https://github.com/infor-design/enterprise/issues/2640))
- `[Locale]` Fixed an occurrence where an nonstandard locale filename was not correctly processed. ([#2684](https://github.com/infor-design/enterprise/issues/2684))
- `[Lookup]` Fixed memory leak issues after destroy. ([#2494](https://github.com/infor-design/enterprise/issues/2494))
- `[Modal]` Fixed memory leak issues after destroy. ([#2497](https://github.com/infor-design/enterprise/issues/2497))
- `[Popupmenu]` Fixed DOM leak where many arrows could be inserted in the DOM. ([#568](https://github.com/infor-design/enterprise-ng/issues/568))
- `[Pager]` Fixed a bug where clicking disabled buttons caused a refresh of the page in NG. ([#2170](https://github.com/infor-design/enterprise/issues/2170))
- `[Slider]` Updated the color variant logic to match new uplift theming. ([#2647](https://github.com/infor-design/enterprise/issues/2647))
- `[Tabs]` Fixed a memory leak caused by removing a tab. ([#2686](https://github.com/infor-design/enterprise/issues/2686))
- `[Toast]` Fixed memory leak issues after destroy. ([#2634](https://github.com/infor-design/enterprise/issues/2634))
- `[Toolbar]` Fixed the conditions for when `noSearchfieldReinvoke` destroys an inner Searchfield that's been previously invoked. ([PR#2738](https://github.com/infor-design/enterprise/pull/2738))
- `[Uplift Theme]` Various improvements to the Dark/Contrast variants, with a focus on passing WCAG ([#2541](https://github.com/infor-design/enterprise/issues/2541)) ([#2588](https://github.com/infor-design/enterprise/issues/2588))

### v4.21.0 Chores & Maintenance

- `[Custom Builds]` Improved Sass builder's ability to code split and include partials once. ([#1038](https://github.com/infor-design/enterprise/issues/1038))

(61 Issues Solved This Release, Backlog Enterprise 335, Backlog Ng 76, 867 Functional Tests, 880 e2e Tests)

## v4.20.0

### v4.20.0 Deprecation

- `[ListFilter]` Deprecated `startsWith` in favor of `wordStartsWith`, due to the addition of the `phraseStartsWith` filterMode. ([#1606](https://github.com/infor-design/enterprise/issues/1606))
- `[Popdown]` Deprecated `Popdown` in favor of `Popover`. Both components have similar functionality and we want to trim the code logic down. ([#2468](https://github.com/infor-design/enterprise/issues/2468))
- `[StepProcess]` Deprecated `StepProcess` as the component is no longer commonly used. We will remove it within 3-6 versions. ([#1476](https://github.com/infor-design/enterprise/issues/1476))
- `[CompositeForm]` Deprecated `CompositeForm` as the component is no longer commonly used. We will remove it within 3-6 versions. ([#1476](https://github.com/infor-design/enterprise/issues/1476))
- `[FieldOptions]` Deprecated `FieldOptions` as the component is no longer commonly used. We will remove it within 3-6 versions. ([#1476](https://github.com/infor-design/enterprise/issues/1476))

### v4.20.0 Features

- `[Datagrid]` Added support to resize column widths after a value change via the stretchColumnOnChange setting. ([#2174](https://github.com/infor-design/enterprise/issues/2174))
- `[Datagrid]` Added a Sort Function to the datagrid column to allow the value to be formatted for the sort. ([#2274](https://github.com/infor-design/enterprise/issues/2274)))
- `[Datagrid]` Added placeholder functionality to Lookup, Dropdown, and Decimal Formatters. ([#2408](https://github.com/infor-design/enterprise/issues/2408)))
- `[Datagrid]` Added support to restrict the size of a column with minWidth and maxWidth setting on the column. ([#2313](https://github.com/infor-design/enterprise/issues/2313))
- `[Datagrid]` Automatically remove nonVisibleCellError when a row is removed. ([#2436](https://github.com/infor-design/enterprise/issues/2436))
- `[Datagrid]` Fixed header alignment with textOverflow ellipsis setting. ([#2351](https://github.com/infor-design/enterprise/issues/2351))
- `[Datagrid]` Fixed an issue where code-block editor focus was not working. ([#526](https://github.com/infor-design/enterprise-ng/issues/526))
- `[Datagrid]` Automatically remove nonVisibleCellError when a row is removed. ([#2436](https://github.com/infor-design/enterprise/issues/2436))
- `[Datagrid]` Add a fix to show ellipsis text on lookups in the datagrid filter. ([#2122](https://github.com/infor-design/enterprise/issues/2122))
- `[Datagrid]` Made grouping work better with editable, including fixes to addRow, removeRow, messages, and dirty indication. ([#1851](https://github.com/infor-design/enterprise/issues/1851))
- `[Datagrid]` Changed the beforeCommitCellEdit event into a function on the column that is synchronous. ([#2442](https://github.com/infor-design/enterprise/issues/2442))
- `[Datagrid]` Fixed a bug that the selected event would fire when no rows are deselected and on initial load. ([#2472](https://github.com/infor-design/enterprise/issues/2472))
- `[Datagrid]` Removed a white background from the colorpicker editor in high contrast theme. ([#1574](https://github.com/infor-design/enterprise/issues/1574))
- `[Datepicker]` Made the showMonthYearPicker option true by default and added a newly designed panel to select the year and day. ([#1958](https://github.com/infor-design/enterprise/issues/1958))
- `[Datepicker]` Fixed a layout issue in IE 11 with the datepicker title. ([#2598](https://github.com/infor-design/enterprise/issues/2598))
- `[Datepicker]` Fixed issues with the mask when using the range picker. ([#2597](https://github.com/infor-design/enterprise/issues/2597))
- `[Dropdown]` Fixed an issue where ellipsis was not working when use firefox new tab. ([#2236](https://github.com/infor-design/enterprise/issues/2236))
- `[Form Compact]` Added checkboxes/radios, and improved visual style. ([#2193](https://github.com/infor-design/enterprise/issues/2193))
- `[Images]` Created an additional image class to apply focus state without coercing width and height. ([#2025](https://github.com/infor-design/enterprise/issues/2025))
- `[ListFilter]` Added `phraseStartsWith` filterMode for only matching a search term against the beginning of a string. ([#1606](https://github.com/infor-design/enterprise/issues/1606))
- `[Multiselect]` Changed interactions in filtered lists to no longer reset text inside the search input and the contents of the list. ([#920](https://github.com/infor-design/enterprise/issues/920))
- `[Toast]` Added api settings for drag drop and save position. ([#1876](https://github.com/infor-design/enterprise/issues/1876))
- `[Uplift Theme]` Various minor improvements. ([#2318](https://github.com/infor-design/enterprise/issues/2318))

### v4.20.0 Fixes

- `[Alerts]` Removed dirty tracker from the page due to layout issues. ([#1679](https://github.com/infor-design/enterprise/issues/1679))
- `[App Menu]` Fixed an issue where the lower toolbar inverts left and right keyboard actions. ([#2240](https://github.com/infor-design/enterprise/issues/2240))
- `[Bar Chart]` Fixed an issue where the tooltip would not show. ([#2097](https://github.com/infor-design/enterprise/issues/2097))
- `[Calendar]` Added more information to the onMonthRendered callback. ([#2419](https://github.com/infor-design/enterprise/issues/2419))
- `[Calendar]` Changed updated method so it can reinit the calendar with new data. ([#2419](https://github.com/infor-design/enterprise/issues/2419))
- `[Calendar]` Fixed stack exceeded error in angular using updated and legend. ([#2419](https://github.com/infor-design/enterprise/issues/2419))
- `[Calendar]` Added an eventclick and eventdoubleclick information to the onMonthRendered callback. ([#2419](https://github.com/infor-design/enterprise/issues/2419))
- `[Calendar]` Allow Validation of the Calendar Popup. ([#1742](https://github.com/infor-design/enterprise/issues/1742))
- `[Calendar]` Prevent double click from reopening the event popup. ([#1705](https://github.com/infor-design/enterprise/issues/1705))
- `[Calendar]` Enable vertical scrolling at short window sizes in monthview. ([#2489](https://github.com/infor-design/enterprise/issues/2489))
- `[Charts]` Made fixes so all charts change color in uplift theme. ([#2058](https://github.com/infor-design/enterprise/issues/2058))
- `[Charts]` Fixes dynamic tooltips on a bar chart. ([#2447](https://github.com/infor-design/enterprise/issues/2447))
- `[Colorpicker]` Fixed colorpicker left and right keys advanced oppositely in right-to-left mode. ([#2352](https://github.com/infor-design/enterprise/issues/2352))
- `[Column Chart]` Fixed an issue where the tooltip would not show. ([#2097](https://github.com/infor-design/enterprise/issues/2097))
- `[Datagrid]` Fixes an issue where method selectedRows() was returning incorrect information when new row added via addRow(). ([#1794](https://github.com/infor-design/enterprise/issues/1794))
- `[Datagrid]` Fixed the text width functions for better auto sized columns when using editors and special formatters. ([#2270](https://github.com/infor-design/enterprise/issues/2270))
- `[Datagrid]` Fixes the alignment of the alert and warning icons on a lookup editor. ([#2175](https://github.com/infor-design/enterprise/issues/2175))
- `[Datagrid]` Fixes tooltip on the non displayed table errors. ([#2264](https://github.com/infor-design/enterprise/issues/2264))
- `[Datagrid]` Fixes an issue with alignment when toggling the filter row. ([#2332](https://github.com/infor-design/enterprise/issues/2332))
- `[Datagrid]` Fixes an issue where method setFilterConditions() were not working for multiselect filter. ([#2414](https://github.com/infor-design/enterprise/issues/2414))
- `[Datagrid]` Fixes an error on tree grid when using server-side paging. ([#2132](https://github.com/infor-design/enterprise/issues/2132))
- `[Datagrid]` Fixed an issue where autocompletes popped up on cell editors. ([#1575](https://github.com/infor-design/enterprise/issues/1575))
- `[Datagrid]` Fixes reset columns to set the correct hidden status. ([#2315](https://github.com/infor-design/enterprise/issues/2315))
- `[Datagrid]` Fixes the filtering of null values. ([#2336](https://github.com/infor-design/enterprise/issues/2336))
- `[Datagrid]` Fixed an issue where performance was significantly slower for export methods. ([#2291](https://github.com/infor-design/enterprise/issues/2291))
- `[Datagrid]` Fixes a bug that stopped the search in datagrid personalization from working. ([#2299](https://github.com/infor-design/enterprise/issues/2299))
- `[Datagrid]` Fixes an error on tree grid when using server-side paging. ([#2132](https://github.com/infor-design/enterprise/issues/2132))
- `[Datagrid]` Fixed an issue where autocompletes popped up on cell editors. ([#1575](https://github.com/infor-design/enterprise/issues/1575))
- `[Datagrid]` Fixes the filtering of null values. ([#2336](https://github.com/infor-design/enterprise/issues/2336))
- `[Datagrid]` Fixed an issue where performance was significantly slower for export methods. ([#2291](https://github.com/infor-design/enterprise/issues/2291))
- `[Datagrid]` Fixed an issue where source would not fire on sorting. ([#2390](https://github.com/infor-design/enterprise/issues/2390))
- `[Datagrid]` Fixes the styling of non editable checkbox cells so they look disabled. ([#2340](https://github.com/infor-design/enterprise/issues/2340))
- `[Datagrid]` Changed the dynamic column tooltip function to pass the row and more details. This changes the order of parameters but since this feature is new did not consider this a breaking change. If you are using this please take note. ([#2333](https://github.com/infor-design/enterprise/issues/2333))
- `[Datagrid]` Fixed a bug is the isEditable column callback in editable tree grid where some data was missing in the callback. ([#2357](https://github.com/infor-design/enterprise/issues/2357))
- `[Datepicker]` Removed the advanceMonths option as the dropdowns for this are no longer there in the new design. ([#970](https://github.com/infor-design/enterprise/issues/970))
- `[Datepicker]` Fixed an issue where range selection was not working. ([#2569](https://github.com/infor-design/enterprise/issues/2569))
- `[Datepicker]` Fixed some issue where footer buttons were not working properly with range selection. ([#2595](https://github.com/infor-design/enterprise/issues/2595))
- `[Datepicker]` Fixed an issue where time was not updating after change on range selection. ([#2599](https://github.com/infor-design/enterprise/issues/2599))
- `[Datagrid]` Fixed a bug where deselect all would not deselect some rows when using grouping. ([#1796](https://github.com/infor-design/enterprise/issues/1796))
- `[Datagrid]` Fixed a bug where summary counts in grouping would show even if the group is collapsed. ([#2221](https://github.com/infor-design/enterprise/issues/2221))
- `[Datagrid]` Fixed issues when using paging (client side) and removeRow. ([#2590](https://github.com/infor-design/enterprise/issues/2590))
- `[Demoapp]` When displaying Uplift theme, now shows the correct alternate fonts for some locales when switching via the `locale` query string. ([#2365](https://github.com/infor-design/enterprise/issues/2365))
- `[Dropdown]` Fixed a memory leak when calling destroy. ([#2493](https://github.com/infor-design/enterprise/issues/2493))
- `[Editor]` Fixed a bug where tab or shift tab would break out of the editor when doing an indent/outdent. ([#2421](https://github.com/infor-design/enterprise/issues/2421))
- `[Editor]` Fixed a bug where the dirty indicator would be hidden above. ([#2577](https://github.com/infor-design/enterprise/issues/2577))
- `[Fieldfilter]` Fixed an issue where fields were getting wrap to second line on iPhone SE. ([#1861](https://github.com/infor-design/enterprise/issues/1861))
- `[Fieldfilter]` Fixed an issue where Dropdown was not switching mode on example page. ([#2288](https://github.com/infor-design/enterprise/issues/2288))
- `[Field Options]` Fixed an issue where input example was not working. ([#2348](https://github.com/infor-design/enterprise/issues/2348))
- `[Homepages]` Fixed an issue where personalize and chart text colors were not working with hero. ([#2097](https://github.com/infor-design/enterprise/issues/2097))
- `[Images]` Fixed an issue where images were not tabbable or receiving a visual focus state. ([#2025](https://github.com/infor-design/enterprise/issues/2025))
- `[Listview]` Fixed a bug that caused the listview to run initialize too many times. ([#2179](https://github.com/infor-design/enterprise/issues/2179))
- `[Lookup]` Added `autocomplete="off"` to lookup input fields to prevent browser interference. ([#2366](https://github.com/infor-design/enterprise/issues/2366))
- `[Lookup]` Fixed a bug that caused a filter to reapply when reopening the modal. ([#2566](https://github.com/infor-design/enterprise/issues/2566))
- `[Lookup]` Fixed a bug that caused a selections to reapply when reopening the modal. ([#2568](https://github.com/infor-design/enterprise/issues/2568))
- `[Locale]` Fixed race condition when using initialize and loading locales with a parent locale. ([#2540](https://github.com/infor-design/enterprise/issues/2540))
- `[Lookup]` Fixed a double scrollbar when the modal needs to be scrolled. ([#2586](https://github.com/infor-design/enterprise/issues/2586))
- `[Modal]` Fixed an issue where the modal component would disappear if its content had a checkbox in it in RTL. ([#332](https://github.com/infor-design/enterprise-ng/issues/332))
- `[Modal]` Fixed an issue where tabbing was very slow on large DOMs in IE 11. ([#2607](https://github.com/infor-design/enterprise/issues/2607))
- `[Personalization]` Fixed an issue where the text color was too dark. Changed the text color to be more readable in high contrast mode. ([#2539](https://github.com/infor-design/enterprise/issues/2539))
- `[Personalization]` Updated some of the colors to more readable in contrast mode. ([#2097](https://github.com/infor-design/enterprise/issues/2097))
- `[Personalization]` Fixes an issue where text color was too dark. ([#2476](https://github.com/infor-design/enterprise/issues/2476))
- `[Pager]` Fixed an issue where click was not firing on any of the buttons with ie11. ([#2560](https://github.com/infor-design/enterprise/issues/2560))
- `[Pager]` Added a complete Popupmenu settings object for configuring the Page Size Selector Button, and deprecated the `attachPageSizeMenuToBody` setting in favor of `pageSizeMenuSettings.attachToBody`. ([#2356](https://github.com/infor-design/enterprise/issues/2356))
- `[Pager]` Fixed memory leak when using the `attachToBody` setting to change the menu's render location. ([#2482](https://github.com/infor-design/enterprise/issues/2482))
- `[Popdown]` Fixed usability issue where the Popdown could close prematurely when attempting to use inner components, such as Dropdowns. ([#2092](https://github.com/infor-design/enterprise/issues/2092))
- `[Popover]` Correctly align the popover close button. ([#1576](https://github.com/infor-design/enterprise/issues/1576))
- `[Popover]` Fixed an issue where buttons inside the popover would overflow at smaller screen sizes. ([#2271](https://github.com/infor-design/enterprise/issues/2271))
- `[Popupmenu]` Fixed an issue where js error was showing after removing a menu item. ([#414](https://github.com/infor-design/enterprise-ng/issues/414))
- `[Popupmenu]` Fixed a layout issue on disabled checkboxes in multiselect popupmenus. ([#2340](https://github.com/infor-design/enterprise/issues/2340))
- `[Popupmenu]` Fixed a bug on IOS that prevented menu scrolling. ([#645](https://github.com/infor-design/enterprise/issues/645))
- `[Popupmenu]` Fixed a bug on IOS that prevented some submenus from showing. ([#1928](https://github.com/infor-design/enterprise/issues/1928))
- `[Popupmenu]` Added a type-check during building/rebuilding of submenus that prevents an error when a submenu `<ul>` tag is not present. ([#2458](https://github.com/infor-design/enterprise/issues/2458))
- `[Scatter Plot]` Fixed the incorrect color on the tooltips. ([#1066](https://github.com/infor-design/enterprise/issues/1066))
- `[Stepprocess]` Fixed an issue where a newly enabled step is not shown. ([#2391](https://github.com/infor-design/enterprise/issues/2391))
- `[Searchfield]` Fixed an issue where the close icon on a searchfield is inoperable. ([#2578](https://github.com/infor-design/enterprise/issues/2578))
- `[Searchfield]` Fixed strange alignment of text/icons on the Uplift theme. ([#2612](https://github.com/infor-design/enterprise/issues/2612))
- `[Tabs]` Fixed the more tabs button to style as disabled when the tabs component is disabled. ([#2347](https://github.com/infor-design/enterprise/issues/2347))
- `[Tabs]` Added the select method inside the hide method to ensure proper focusing of the selected tab. ([#2346](https://github.com/infor-design/enterprise/issues/2346))
- `[Tabs]` Added an independent count for adding new tabs and their associated IDs to prevent duplication. ([#2345](https://github.com/infor-design/enterprise/issues/2345))
- `[Toolbar]` Fixed memory leaks. ([#2496](https://github.com/infor-design/enterprise/issues/2496))
- `[Toolbar]` Fixed an issue where `noSearchfieldReinvoke` was not being respected during the teardown method, causing lifecycle issues in Angular. ([#2691](https://github.com/infor-design/enterprise/issues/2691))
- `[Toolbar Flex]` Removed a 100% height on the toolbar which caused issues when nested in some situations. ([#474](https://github.com/infor-design/enterprise-ng/issues/474))
- `[Listview]` Fixed search to work when not using templates. ([#466](https://github.com/infor-design/enterprise-ng/issues/466))

### v4.20.0 Chores & Maintenance

- `[Build]` Add a file verification tool to the build process to ensure all necessary files are present. ([#2384](https://github.com/infor-design/enterprise/issues/2384))
- `[Demo App]` Add the uplift theme to the theme switcher menu. ([#2335](https://github.com/infor-design/enterprise/issues/2335))
- `[Demo App]` Fixed routing issues that could cause 500 errors or crash the Demoapp. ([#2343](https://github.com/infor-design/enterprise/issues/2343))
- `[Demo App]` Fixed an issue where the sorting was wrong on compressor data. ([#2390](https://github.com/infor-design/enterprise/issues/2390))

(95 Issues Solved This Release, Backlog Enterprise 296, Backlog Ng 79, 852 Functional Tests, 865 e2e Tests)

## v4.19.3

- `[Datagrid]` Fixes the multiselect filter on header from reloading during serverside filtering. ([#2383](https://github.com/infor-design/enterprise/issues/2383))
- `[Datagrid]` Fixed an issue where contextmenu was not opening with first click. ([#2398](https://github.com/infor-design/enterprise/issues/2398))
- `[Datagrid / Tooltip]` Fixed an error on some datagrid cells when tooltips are attached. ([#2403](https://github.com/infor-design/enterprise/issues/2403))

## v4.19.2

- `[Build]` Fixes missing minified files in the build and a missing svg-extended.html deprecated file for backwards compatibility. ([Teams](https://bit.ly/2FlzYCT))

## v4.19.0

### v4.19.0 Deprecations

- `[CSS]` The Soho light theme CSS file has been renamed from `light-theme.css` to `theme-soho-light.css` ([1972](https://github.com/infor-design/enterprise/issues/1972))
- `[CSS]` The Soho dark theme CSS file has been renamed from `dark-theme.css` to `theme-soho-dark.css` ([1972](https://github.com/infor-design/enterprise/issues/1972))
- `[CSS]` The Soho high-contrast theme CSS file has been renamed from `high-contrast-theme.css` to `theme-soho-contrast.css` ([1972](https://github.com/infor-design/enterprise/issues/1972))
- `[Datagrid]` The older savedColumns method has been deprecated since 4.10 and is now removed. Use saveUserSettings instead. ([#1766](https://github.com/infor-design/enterprise/issues/1766))

### v4.19.0 Features

- `[App Menu]` Improved style of personalized app menu. ([#2195](https://github.com/infor-design/enterprise/pull/2195))
- `[Column]` Added support to existing custom tooltip content in the callback setting. ([#1909](https://github.com/infor-design/enterprise/issues/1909))
- `[Contextual Action Panel]` Fixed an issue where the close button was misaligned. ([#1943](https://github.com/infor-design/enterprise/issues/1943))
- `[Datagrid]` Added support for disabling rows by data or a dynamic function, rows are disabled from selection and editing. ([#1614](https://github.com/infor-design/enterprise/issues/1614))
- `[Datagrid]` Fixes a column alignment issue when resizing and sorting columns that were originally set to percentage width. ([#1797](https://github.com/infor-design/enterprise/issues/1797))
- `[Datagrid]` Fixes a column alignment issue when there are duplicate column ids. ([#1797](https://github.com/infor-design/enterprise/issues/1797))
- `[Datagrid]` Fixes a column alignment by clearing a cache to help prevent column misalignment from randomly happening. ([#1797](https://github.com/infor-design/enterprise/issues/1797))
- `[Datagrid]` Fixes an issue that caused the active page to not restore correctly when saving user settings, . ([#1766](https://github.com/infor-design/enterprise/issues/1766))
- `[Datagrid]` Fixes an issue with dropdown filters when the ids are numbers. ([#1879](https://github.com/infor-design/enterprise/issues/1879))
- `[Datagrid]` Fixed alignment issues in the new uplift theme. ([#2212](https://github.com/infor-design/enterprise/issues/2212))
- `[Datagrid]` Fixes Datagrid time filtering for string type dates. ([#2281](https://github.com/infor-design/enterprise/issues/2281))
- `[Form Compact]` Adds support for Datepicker, Timepicker, Lookup, and File Uploader fields. ([#1955](https://github.com/infor-design/enterprise/issues/1955))
- `[Keyboard]` Added a new API that you can call at anytime to see what key is being pressed at the moment. ([#1906](https://github.com/infor-design/enterprise/issues/1906))
- `[Targeted/Completion Chart]` Added back the ability to inline svg icons and hyperlinks. ([#2152](https://github.com/infor-design/enterprise/issues/2152))
- `[Themes]` Added support for multiple themes in the demo app and renamed distribute Uplift (only) theme files. ([#1972](https://github.com/infor-design/enterprise/issues/1972))

### v4.19.0 Fixes

- `[App Menu]` Fixed an issue where the menu would not be entirely colored if short. ([#2062](https://github.com/infor-design/enterprise/issues/2062))
- `[App Menu]` Changed the scroll area to the outside when using a footer. ([#2062](https://github.com/infor-design/enterprise/issues/2062))
- `[App Menu]` Expandable area updates within application menu. ([#1982](https://github.com/infor-design/enterprise/pull/1982))
- `[App Menu]` Fixed an issue where role switcher was not clickable with long title. ([#2060](https://github.com/infor-design/enterprise/issues/2060))
- `[App Menu]` Fixed an issue where it was not possible to manually add a filter field that you can control on your own. Caveat to this is if you set filterable: false it will no longer remove the filter field from the DOM, if you do that you must now do it manually. ([#2066](https://github.com/infor-design/enterprise/issues/2066))
- `[App Menu]` Added support for mobile when dismissOnClickMobile setting is true to dismiss application menu when a role is selected. ([#2520](https://github.com/infor-design/enterprise/issues/2520))
- `[App Menu]` Fixed an issue with the logo which was positioned badly when scrolling. ([#2116](https://github.com/infor-design/enterprise/issues/2116))
- `[Calendar]` Fixed some bugs having a calendar month along or just a legend, fixed the clicking of upcoming days and added a dblclick even emitter. ([#2149](https://github.com/infor-design/enterprise/issues/2149))
- `[Colorpicker]` Fixed an issue where the colorpicker label is cut off in extra small input field. ([#2023](https://github.com/infor-design/enterprise/issues/2023))
- `[Colorpicker]` Fixed an issue where the colorpickers are not responsive at mobile screen sizes. ([#1995](https://github.com/infor-design/enterprise/issues/1995))
- `[Colorpicker]` Fixed an issue where the text is not visible on IE11 after choosing a color. ([#2134](https://github.com/infor-design/enterprise/issues/2134))
- `[Completion Chart]` Cleaned up excessive padding in some cases. ([#2171](https://github.com/infor-design/enterprise/issues/2171))
- `[Context Menu]` Fixes a bug where a left click on the originating field would not close a context menu opened with a right click. ([#1992](https://github.com/infor-design/enterprise/issues/1992))
- `[Contextual Action Panel]` Fixed an issue where the CAP title is too close to the edge at small screen sizes. ([#2249](https://github.com/infor-design/enterprise/issues/2249))
- `[Datagrid]` Fixed an issue where using the context menu with datagrid was not properly destroyed which being created multiple times. ([#392](https://github.com/infor-design/enterprise-ng/issues/392))
- `[Datagrid]` Fixed charts in columns not resizing correctly to short row height. ([#1930](https://github.com/infor-design/enterprise/issues/1930))
- `[Datagrid]` Fixed an issue for xss where console.log was not sanitizing and make grid to not render. ([#1941](https://github.com/infor-design/enterprise/issues/1941))
- `[Datagrid]` Fixed charts in columns not resizing correctly to short row height. ([#1930](https://github.com/infor-design/enterprise/issues/1930))
- `[Datagrid]` Fixed a layout issue on primary buttons in expandable rows. ([#1999](https://github.com/infor-design/enterprise/issues/1999))
- `[Datagrid]` Fixed a layout issue on short row grouped header buttons. ([#2005](https://github.com/infor-design/enterprise/issues/2005))
- `[Datagrid]` Fixed an issue where disabled button color for contextual toolbar was not applying. ([#2150](https://github.com/infor-design/enterprise/issues/2150))
- `[Datagrid]` Fixed an issue for xss where console.log was not sanitizing and make grid to not render. ([#1941](https://github.com/infor-design/enterprise/issues/1941))
- `[Datagrid]` Added an onBeforeSelect call back that you can return false from to disable row selection. ([#1906](https://github.com/infor-design/enterprise/issues/1906))
- `[Datagrid]` Fixed an issue where header checkbox was not sync after removing selected rows. ([#2226](https://github.com/infor-design/enterprise/issues/2226))
- `[Datagrid]` Fixed an issue where custom filter conditions were not setting up filter button. ([#2234](https://github.com/infor-design/enterprise/issues/2234))
- `[Datagrid]` Fixed an issue where pager was not updating while removing rows. ([#1985](https://github.com/infor-design/enterprise/issues/1985))
- `[Datagrid]` Adds a function to add a visual dirty indictaor and a new function to get all modified rows. Modified means either dirty, in-progress or in error. Existing API's are not touched. ([#2091](https://github.com/infor-design/enterprise/issues/2091))
- `[Datagrid]` Fixes an error when saving columns if you have a lookup column. ([#2279](https://github.com/infor-design/enterprise/issues/2279))
- `[Datagrid]` Fixed a bug with column reset not working sometimes. ([#1921](https://github.com/infor-design/enterprise/issues/1921))
- `[Datagrid]` Fixed grouped headers not sorting when selectable is multiselect. ([#2251](https://github.com/infor-design/enterprise/issues/2251))
- `[Datagrid]` Fixed a bug where the sort indicator disappeared when changing pages. ([#2228](https://github.com/infor-design/enterprise/issues/2228))
- `[Datagrid]` Fixed rendering on modals with single columns. ([#1923](https://github.com/infor-design/enterprise/issues/1923))
- `[Datagrid]` Fixed double firing of popupmenu events. ([#2140](https://github.com/infor-design/enterprise/issues/2140))
- `[Datagrid]` Fixed incorrect pattern in filterConditions. ([#2159](https://github.com/infor-design/enterprise/issues/2159))
- `[Datepicker]` Fixed an issue loading on IE 11. ([#2183](https://github.com/infor-design/enterprise-ng/issues/2183))
- `[Dropdown]` Fixed the dropdown appearing misaligned at smaller screen sizes. ([#2248](https://github.com/infor-design/enterprise/issues/2248))
- `[Editor]` Fixed an issue where button state for toolbar buttons were wrong when clicked one after another. ([#391](https://github.com/infor-design/enterprise/issues/391))
- `[Hierarchy]` Fixed a bug where the hierarchy will only partially load with two instances on a page. ([#2205](https://github.com/infor-design/enterprise/issues/2205))
- `[Field Options]` Fixed an issue where field options were misaligning, especially spin box was focusing outside of the field. ([#1862](https://github.com/infor-design/enterprise/issues/1862))
- `[Field Options]` Fixed a border alignment issue. ([#2107](https://github.com/infor-design/enterprise/issues/2107))
- `[Fileuploader]` Fixed an issue where the fileuploader icon and close icon were misplaced and not visible in RTL after uploading a file. ([#2098](https://github.com/infor-design/enterprise/issues/2098))
- `[Fileuploader]` Fixed an issue where backspace in IE11 caused the browser to go back instead of removing the uploaded file from the input. ([#2184](https://github.com/infor-design/enterprise/issues/2184))
- `[Input]` Improved alignment of icons in the uplift theme input components. ([#2072](https://github.com/infor-design/enterprise/issues/2072))
- `[Listview]` Improved accessibility when configured as selectable (all types), as well as re-enabled accessibility e2e Tests. ([#403](https://github.com/infor-design/enterprise/issues/403))
- `[Locale]` Synced up date and time patterns with the CLDR several time patterns in particular were corrected. ([#2022](https://github.com/infor-design/enterprise/issues/2022))
- `[Locale]` Fixed an issue loading duplicate locales such as en-GB where the strings are copies, before you might get undefined strings. ([#2216](https://github.com/infor-design/enterprise/issues/2216))
- `[Locale]` Added support for es-419 locale. ([#2204](https://github.com/infor-design/enterprise/issues/2204))
- `[Locale]` Restored functionality for dynamically changing fonts for some languages. ([#2144](https://github.com/infor-design/enterprise/issues/2144))
- `[Modal]` Fixed a demoapp issue where the select all checkbox wasn't selecting all. ([2225](https://github.com/infor-design/enterprise/issues/2225))
- `[Monthview]` Fixed an issue where the previous and next buttons were not correctly reversed in right-to-left mode. ([1910](https://github.com/infor-design/enterprise/issues/1910))
- `[Personalization]` Changed the default turquoise personalization to a darker one. ([#2063](https://github.com/infor-design/enterprise/issues/2063))
- `[Personalization]` Changed the default turquoise personalization to a darker one. ([#2063](https://github.com/infor-design/enterprise/issues/2063))
- `[Personalization]` Added a default option to the personalization color pickers. ([#2063](https://github.com/infor-design/enterprise/issues/2063))
- `[Personalization]` Added more classes and examples for the personalization colors so that you can personalize certain form elements. ([#2120](https://github.com/infor-design/enterprise/issues/2120))
- `[Personalization]` Added several form examples with buttons and completion chart that can be personalized. ([#1963](https://github.com/infor-design/enterprise/issues/1963))
- `[Personalization]` Added an example of normal tabs behaving like header tabs in a personalized area. ([#1962](https://github.com/infor-design/enterprise/issues/1962))
- `[Personalization]` Added completion chart and alerts to the list of header items that will work when personalized. ([#2171](https://github.com/infor-design/enterprise/issues/2171))
- `[Personalization]` Fixed a bug where the overlay would not disappear when manually loading stylesheets. ([#2258](https://github.com/infor-design/enterprise/issues/2258))
- `[Popupmenu]` Fixed an issue where disabled submenus were opening on mouseover. ([#1863](https://github.com/infor-design/enterprise/issues/1863))
- `[Radios]` Fixed an issue where in `RTL` the radio seems visually separate from it's label. ([#2096](https://github.com/infor-design/enterprise/issues/2096))
- `[Summary Form]` Updated to improve readability. ([#1765](https://github.com/infor-design/enterprise/issues/1765))
- `[Targeted Achievement]` Updated to work in uplift theme. ([#2220](https://github.com/infor-design/enterprise/issues/2220))
- `[Timepicker]` Fixed an issue where AM/PM dropdown tooltip was displaying on android devices. ([#1446](https://github.com/infor-design/enterprise/issues/1446))
- `[Timepicker]` Fixed an issue where dropdown popup was out of position on android devices. ([#2021](https://github.com/infor-design/enterprise/issues/2021))
- `[Timepicker]` Updated the Swedish translation for Set Time. ([#2153](https://github.com/infor-design/enterprise/issues/2153))
- `[Tree]` Fixed an issue where children property null was breaking tree to not render. ([#1908](https://github.com/infor-design/enterprise/issues/1908))

### v4.19.0 Chores & Maintenance

- `[General]` Updated to jquery 3.4.1 to fix a jquery bug seen occasionally. ([#2109](https://github.com/infor-design/enterprise/issues/2109))
- `[General]` Fixed relative links in several markdown files.
- `[Demo App]` Fixed CSP and handling of image paths for better support of images in examples on IDS demo sites (demo.design.infor.com). ([#1888](https://github.com/infor-design/enterprise/issues/1888))
- `[Personalize]` Separated personalization styles into standalone file for improved maintainability. ([#2127](https://github.com/infor-design/enterprise/issues/2127))

(84 Issues Solved This Release, Backlog Enterprise 311, Backlog Ng 79, 839 Functional Tests, 876 e2e Tests)

## v4.18.2

### v4.18.2 Fixes

- `[Autocomplete]` Fixed an XSS injection issue. ([#502](https://github.com/infor-design/enterprise-ng/issues/502)).
- `[Dropdown]` Fixed an XSS injection issue. ([#503](https://github.com/infor-design/enterprise-ng/issues/503)).

## v4.18.1

### v4.18.1 Fixes

- `[Input]` Added backwards-compatibility for previous accessibility changes to labels. ([#2118](https://github.com/infor-design/enterprise/issues/2118)). Additional information can be found in the [Form Component documentation](https://github.com/infor-design/enterprise/blob/4.18.x/src/components/form/readme.md#field-labels).

## v4.18.0

### v4.18.0 Features

- `[App Menu]` Added support for personalization by adding the `is-personalizable` class the menu will now change colors along with headers ([#1847](https://github.com/infor-design/enterprise/issues/1847))
- `[App Menu]` Added a special role switcher dropdown to change the menu role. ([#1935](https://github.com/infor-design/enterprise/issues/1935))
- `[Personalize]` Added classes for the personalization colors so that you can personalize certain form elements. ([#1847](https://github.com/infor-design/enterprise/issues/1847))
- `[Expandable Area]` Added example of a standalone button the toggles a form area. ([#1935](https://github.com/infor-design/enterprise/issues/1935))
- `[Datagrid]` Added support so if there are multiple inputs within an editor they work with the keyboard tab key. ([#355](https://github.com/infor-design/enterprise-ng/issues/355))
- `[Datagrid]` Fixed an error on IE when doing an excel export. ([#2018](https://github.com/infor-design/enterprise/issues/2018))
- `[Editor]` Added a JS setting and CSS styles to support usage of a Flex Toolbar ([#1120](https://github.com/infor-design/enterprise/issues/1120))
- `[Header]` Added a JS setting and CSS styles to support usage of a Flex Toolbar ([#1120](https://github.com/infor-design/enterprise/issues/1120))
- `[Mask]` Added a setting for passing a locale string, allowing Number masks to be localized.  This enables usage of the `groupSize` property, among others, from locale data in the Mask. ([#440](https://github.com/infor-design/enterprise/issues/440))
- `[Masthead]` Added CSS styles to support usage of a Flex Toolbar ([#1120](https://github.com/infor-design/enterprise/issues/1120))
- `[Notification]` Added example of a Widget/Card with notification and add code to truncate the text (via ellipsis) if it is lengthy. ([#1881](https://github.com/infor-design/enterprise/issues/1881))
- `[Theme/Colors]` Added new component for getting theme and color information. This is used throughout the code. There was a hidden property `Soho.theme`, if you used this in some way you should now use `Soho.theme.currentTheme`. ([#1866](https://github.com/infor-design/enterprise/issues/1866))

### v4.18.0 Fixes

- `[App Menu]` Fixed some accessibility issues on the nav menu. ([#1721](https://github.com/infor-design/enterprise/issues/1721))
- `[Busy Indicator]` Fixed a bug that causes a javascript error when the busy indicator is used on the body tag. ([#1918](https://github.com/infor-design/enterprise/issues/1918))
- `[Css/Sass]` Fixed an issue where the High Contrast theme and Uplift theme were not using the right tokens. ([#1897](https://github.com/infor-design/enterprise/pull/1897))
- `[Colors]` Fixed the color palette demo page to showcase the correct hex values based on the current theme ([#1801](https://github.com/infor-design/enterprise/issues/1801))
- `[Contextual Action Panel]` Fixed an issue where cap modal would only open the first time. ([#1993](https://github.com/infor-design/enterprise/issues/1993))
- `[Datepicker]` Fixed an issue in NG where the custom validation is removed during the teardown of a datepicker.([NG #411](https://github.com/infor-design/enterprise-ng/issues/411))
- `[Datagrid]` Fixed an issue where lookup filterConditions were not rendering. ([#1873](https://github.com/infor-design/enterprise/issues/1873))
- `[Datagrid]` Fixed an issue where when using filtering and server side paging the filter operations would cause two ajax requests. ([#2069](https://github.com/infor-design/enterprise/issues/2069))
- `[Datagrid]` Fixed issue where header columns are misaligned with body columns on load. ([#1892](https://github.com/infor-design/enterprise/issues/1892))
- `[Datagrid]` Fixed an issue where filtering was missing translation. ([#1900](https://github.com/infor-design/enterprise/issues/1900))
- `[Datagrid]` Fixed an issue with the checkbox formatter where string based 1 or 0 would not work as a dataset source. ([#1948](https://github.com/infor-design/enterprise/issues/1948))
- `[Datagrid]` Fixed a bug where text would be misaligned when repeatedly toggling the filter row. ([#1969](https://github.com/infor-design/enterprise/issues/1969))
- `[Datagrid]` Added an example of expandOnActivate on a customer editor. ([#353](https://github.com/infor-design/enterprise-ng/issues/353))
- `[Datagrid]` Added ability to pass a function to the tooltip option for custom formatting. ([#354](https://github.com/infor-design/enterprise-ng/issues/354))
- `[Datagrid]` Fixed `aria-checked` not toggling correctly on selection of multiselect checkbox. ([#1961](https://github.com/infor-design/enterprise/issues/1961))
- `[Datagrid]` Fixed incorrectly exported CSV/Excel data. ([#2001](https://github.com/infor-design/enterprise/issues/2001))
- `[Dropdown]` Changed the way dropdowns work with screen readers to be a collapsible listbox.([#404](https://github.com/infor-design/enterprise/issues/404))
- `[Dropdown]` Fixed an issue where multiselect dropdown unchecking "Select All" was not getting clear after close list with Safari browser.([#1882](https://github.com/infor-design/enterprise/issues/1882))
- `[Dropdown]` Added an example of a color dropdown showing palette colors as icons.([#2013](https://github.com/infor-design/enterprise/issues/2013))
- `[Datagrid]` Fixed a misalignment of the close icon on mobile. ([#2018](https://github.com/infor-design/enterprise/issues/2018))
- `[List/Detail]` Removed some legacy CSS code that was causing text inside of inline Toolbar Searchfields to become transparent. ([#2075](https://github.com/infor-design/enterprise/issues/2075))
- `[Listbuilder]` Fixed an issue where the text was not sanitizing. ([#1692](https://github.com/infor-design/enterprise/issues/1692))
- `[Lookup]` Fixed an issue where the tooltip was using audible text in the code block component. ([#354](https://github.com/infor-design/enterprise-ng/issues/354))
- `[Locale]` Fixed trailing zeros were getting ignored when displaying thousands values. ([#404](https://github.com/infor-design/enterprise/issues/1840))
- `[MenuButton]` Improved the way menu buttons work with screen readers.([#404](https://github.com/infor-design/enterprise/issues/404))
- `[Message]` Added an audible announce of the message type.([#964](https://github.com/infor-design/enterprise/issues/964))
- `[Message]` Change audible announce of message type added in #964 to an option that is strictly audible.([#2120](https://github.com/infor-design/enterprise/issues/2120))
- `[Modal]` Changed text and button font colors to pass accessibility checks.([#964](https://github.com/infor-design/enterprise/issues/964))
- `[Multiselect]` Fixed an issue where previous selection was still selected after clear all by "Select All" option. ([#2003](https://github.com/infor-design/enterprise/issues/2003))
- `[Notifications]` Fixed a few issues with notification background colors by using the corresponding ids-identity token for each. ([1857](https://github.com/infor-design/enterprise/issues/1857), [1865](https://github.com/infor-design/enterprise/issues/1865))
- `[Notifications]` Fixed an issue where you couldn't click the close icon in Firefox. ([1573](https://github.com/infor-design/enterprise/issues/1573))
- `[Radios]` Fixed the last radio item was being selected when clicking on the first when displayed horizontal. ([#1878](https://github.com/infor-design/enterprise/issues/1878))
- `[Signin]` Fixed accessibility issues. ([#421](https://github.com/infor-design/enterprise/issues/421))
- `[Skiplink]` Fixed a z-index issue on skip links over the nav menu. ([#1721](https://github.com/infor-design/enterprise/issues/1721))
- `[Slider]` Changed the demo so the tooltip will hide when resizing the page. ([#2033](https://github.com/infor-design/enterprise/issues/2033))
- `[Stepprocess]` Fixed rtl style issues. ([#413](https://github.com/infor-design/enterprise/issues/413))
- `[Swaplist]` Fixed disabled styling on swap header buttons. ([#2019](https://github.com/infor-design/enterprise/issues/2019))
- `[Tabs]` Fixed an issue where focus was changed after enable/disable tabs. ([#1934](https://github.com/infor-design/enterprise/issues/1934))
- `[Tabs-Module]` Fixed an issue where the close icon was outside the searchfield. ([#1704](https://github.com/infor-design/enterprise/issues/1704))
- `[Toolbar]` Fixed issues when tooltip shows on hover of toolbar ([#1622](https://github.com/infor-design/enterprise/issues/1622))
- `[Validation]` Fixed an issue where the isAlert settings set to true, the border color, control text color, control icon color was displaying the color for the alert rather than displaying the default color. ([#1922](https://github.com/infor-design/enterprise/issues/1922))

### v4.18.0 Chore & Maintenance

- `[Buttons]` Updated button disabled states with corresponding ids-identity tokens. ([1914](https://github.com/infor-design/enterprise/issues/1914)
- `[Docs]` Added a statement on supporting accessibility. ([#1540](https://github.com/infor-design/enterprise/issues/1540))
- `[Docs]` Added the supported screen readers and some notes on accessibility. ([#1722](https://github.com/infor-design/enterprise/issues/1722))

(50 Issues Solved This Release, Backlog Enterprise 294, Backlog Ng 80, 809 Functional Tests, 803 e2e Tests)

## v4.17.1

### v4.17.1 Fixes

- `[Datagrid]` Fixed an issue where the second to last column was having resize issues with frozen column sets.(<https://github.com/infor-design/enterprise/issues/1890>)
- `[Datagrid]` Re-align icons and items in the datagrid's "short header" configuration.(<https://github.com/infor-design/enterprise/issues/1880>)
- `[Locale]` Fixed incorrect "groupsize" for `en-US` locale.(<https://github.com/infor-design/enterprise/issues/1907>)

### v4.17.1 Chores & Maintenance

- `[Demoapp]` Fixed embedded icons example with missing icons.(<https://github.com/infor-design/enterprise/issues/1889>)
- `[Demoapp]` Fixed notification demo examples.(<https://github.com/infor-design/enterprise/issues/1893>, <https://github.com/infor-design/enterprise/pull/1896>)

(5 Issues Solved this patch release)

## v4.17.0

- [Npm Package](https://www.npmjs.com/package/ids-enterprise)
- [IDS Enterprise Angular Change Log](https://github.com/infor-design/enterprise-ng/blob/main/docs/CHANGELOG.md)

### v4.17.0 Future Deprecation

- `[Mask]` Using legacy mask options is now deprecated (was starting 4.3.2) and we will remove this in approximately 6 months from the code base. This means using the `data-mask` option and the `mode` as well as legacy patterns in favor of the newer settings and regexes. ([#439](https://github.com/infor-design/enterprise/issues/439))

### v4.17.0 Features

- `[Datagrid]` Added support for ellipsis to header text. ([#842](https://github.com/infor-design/enterprise/issues/842))
- `[Datagrid]` Added support to cancel `rowactivated` event. Now it will trigger the new event `beforerowactivated` which will wait/sync to cancel or proceed to do `rowactivated` event. ([#1021](https://github.com/infor-design/enterprise/issues/1021))
- `[Datagrid]` Added option to align grouped headers text. ([#1714](https://github.com/infor-design/enterprise/issues/1714))
- `[Datagrid]` Tabbing through a new row moves focus to next line for a lookup column. ([#1822](https://github.com/infor-design/enterprise/issues/1822))
- `[Datagrid]` Validation tooltip does not wrap words correctly across multiple lines. ([#1829](https://github.com/infor-design/enterprise/issues/1829))
- `[Dropdown]` Added support to make dropdown readonly fields optionally not tab-able. ([#1591](https://github.com/infor-design/enterprise/issues/1591))
- `[Form Compact]` Implemented design for field-heavy forms. This design is experimental, likely not production ready, and subject to change without notice. ([#1699](https://github.com/infor-design/enterprise/issues/1699))
- `[Hierarchy]` Changed the newer stacked layout to support mutiple root elements. ([#1677](https://github.com/infor-design/enterprise/issues/1677))
- `[Locale]` Added support for passing in `locale` or `language` to the `parse` and `format` and `translation` functions so they will work without changing the current locale or language. ([#462](https://github.com/infor-design/enterprise/issues/462))
- `[Locale]` Added support for setting a specific group size other than the ones in the locale. This includes using no group size. ([#462](https://github.com/infor-design/enterprise/issues/462))
- `[Locale]` Added support for showing timezones in the current language with a fall back for IE 11. ([#592](https://github.com/infor-design/enterprise/issues/592))
- `[Locale]` Added support for different group sizes. This was previously not working correctly for locales like hi-IN (using 3, 2 group sizes) and en-US (using 3, 0 group sizes). We will later make this work on masks on a separate issue. ([#441](https://github.com/infor-design/enterprise/issues/441))
- `[Locale]` Its now possible to add new locales in by adding them to the `defaultLocales` and `supportedLocales` sets. ([#402](https://github.com/infor-design/enterprise/issues/402))
- `[Locale]` Added an example to show extending locales with new strings and an api method to make it easier. because of the way this is split, if your directly adding to `Locale.cultures` you will need to adjust your code to extend from `Locale.languages` instead. ([#402](https://github.com/infor-design/enterprise/issues/402))
- `[Locale]` Added support for having a different language and locale. This is done by calling the new `setLanguage` function. ([#1552](https://github.com/infor-design/enterprise/issues//1552))
- `[Locale / Mask]` Added limited initial support for some unicode languages. This means you can convert to and from numbers typed in Devangari, Arabic, and Chinese (Financial and Simplified). ([#439](https://github.com/infor-design/enterprise/issues/439))
- `[Locale]` Added support for passing a `locale` other the the current locale to calendar, monthview, datepicker and timepicker. ([#462](https://github.com/infor-design/enterprise/issues/462))
- `[Mask]` It is now possible to type numbers in unicode such as Devangari, Arabic, and Chinese (Financial and Simplified) into the the masks that involve numbers. ([#439](https://github.com/infor-design/enterprise/issues/439))
- `[Modal]` Added an option to dictate the maximum width of the modal. ([#1802](https://github.com/infor-design/enterprise/issues/1802))
- `[Icons]` Add support for creating an svg file for the Uplift theme's (alpha) new icons from ids-identity@2.4.0 assets. ([#1759](https://github.com/infor-design/enterprise/issues/1759))
- `[Radar]` Added support to three label sizes (name, abbrName, shortName). ([#1553](https://github.com/infor-design/enterprise/issues/1553))

### v4.17.0 Fixes

- `[Accordion]` Fixed a bug where some truncated text elements were not generating a tooltip. ([#1736](https://github.com/infor-design/enterprise/issues/1736))
- `[Builder]` Cropped Header for Builder Panel When Text is Long. ([#1814](https://github.com/infor-design/enterprise/issues/1814))
- `[Calendar]` Event model title color is not correct if the modal is opened and another event is selected. ([#1739](https://github.com/infor-design/enterprise/issues/1739))
- `[Calendar]` Modal is still displayed after changing months. ([#1741](https://github.com/infor-design/enterprise/issues/1741))
- `[Calendar]` Changing some event spans is causing missing dates on the dialogs. ([#1708](https://github.com/infor-design/enterprise/issues/1708))
- `[Composite Form]` Fix a bug in IE11 where composite form content overflows to the lower container. ([#1768](https://github.com/infor-design/enterprise/issues/1768))
- `[Datagrid]` Added a fix where the column is next to the edge of the browser and the filter dropdown popup overflow the page.([#1604](https://github.com/infor-design/enterprise/issues/1604))
- `[Datagrid]` Added a fix to allow the commit of a cell edit after tabbing into a cell once having clicked into a previous cell.([#1608](https://github.com/infor-design/enterprise/issues/1608))
- `[Datagrid]` Stretch column not working in Edge browser. ([#1716](https://github.com/infor-design/enterprise/issues/1716))
- `[Datagrid]` Fixed a bug where the source callback was not called when filtering. ([#1688](https://github.com/infor-design/enterprise/issues/1688))
- `[Datagrid]` Fixed a bug where filtering Order Date with `is-not-empty` on a null value would not correctly filter out results. ([#1718](https://github.com/infor-design/enterprise/issues/1718))
- `[Datagrid]` Fixed a bug where when using the `disableClientSideFilter` setting the filtered event would not be called correctly. ([#1689](https://github.com/infor-design/enterprise/issues/1689))
- `[Datagrid]` Fixed a bug where hidden columns inside a colspan were aligning incorrectly. ([#1764](https://github.com/infor-design/enterprise/issues/1764))
- `[Dropdown]` Fixed a layout error on non inline fields with errors. ([#1770](https://github.com/infor-design/enterprise/issues/1770))
- `[Dropdown]` Fixed a bug where the dropdown did not close when tabbing if using the `noSearch` setting. ([#1731](https://github.com/infor-design/enterprise/issues/1731))
- `[Modal]` Fixed a bug where the modal can overflow the page. ([#1802](https://github.com/infor-design/enterprise/issues/1802))
- `[Radio Button]` Fixed a rendering problem on the selected state of Radio Buttons used inside of Accordion components. ([#1568](https://github.com/infor-design/enterprise/issues/1568))
- `[Radio Button]` Fixed a z-index issue that was causing radio buttons to sometimes display over top of page sections where they should have instead scrolled beneath. ([#1014](https://github.com/infor-design/enterprise/issues/1014))

### v4.17.0 Chore & Maintenance

- `[Css/Sass]` Replaced font-size numerical declarations with their ids-identity token counterpart. ([#1640](https://github.com/infor-design/enterprise/issues/1640))
- `[Demoapp]` Removed query parameter for changing fonts. ([#1747](https://github.com/infor-design/enterprise/issues/1747))
- `[Build]` Added a process to notify developers that things are being deprecated or going away. Documented the current deprecations in this system and made [notes for developers](https://github.com/infor-design/enterprise/blob/main/docs/CODING-STANDARDS.md#deprecations). ([#1747](https://github.com/infor-design/enterprise/issues/1747))

(30 Issues Solved This Release, Backlog Enterprise 224, Backlog Ng 59, 785 Functional Tests, 793 e2e Tests)

## v4.16.0

- [Npm Package](https://www.npmjs.com/package/ids-enterprise)
- [IDS Enterprise Angular Change Log](https://github.com/infor-design/enterprise-ng/blob/main/docs/CHANGELOG.md)

### v4.16.0 Features

- `[Busy Indicator]` Made a fix to make it possible to use a busy indicator on a modals. ([#827](https://github.com/infor-design/enterprise/issues/827))
- `[Datagrid]` Added an option to freeze columns from scrolling on the left and/or right. The new option is called `frozenColumns`. See notes on what works and doesnt with frozen column in the datagrid docs frozen column section. ([#464](https://github.com/infor-design/enterprise/issues/464))
- `[Editor]` Added new state called "preview" a non editable mode to editor. Where it only shows the HTML with no toolbar, borders etc. ([#1413](https://github.com/infor-design/enterprise/issues/1413))
- `[Field Filter]` Added support to get and set filter type programmatically. ([#1181](https://github.com/infor-design/enterprise/issues/1181))
- `[Hierarchy]` Add print media styles to decrease ink usage and increase presentability for print format. Note that you may need to enable the setting to print background images, both Mac and PC have a setting for this. ([#456](https://github.com/infor-design/enterprise/issues/456))
- `[Hierarchy]` Added a new "stacked" layout to eventually replace the current layouts. This works better responsively and prevents horizontal scrolling. ([#1629](https://github.com/infor-design/enterprise/issues/1629))
- `[Pager]` Added a "condensed" page size selector button for use on pagers in smaller containers, such as the list side of the list/detail pattern. ([#1459](https://github.com/infor-design/enterprise/issues/1459))

### v4.16.0 Future Deprecation

- `[Hierarchy]` The following options are now deprecated and will be removed approximately 2019-05-15. `paging` and `mobileView`. ([#1629](https://github.com/infor-design/enterprise/issues/1629))
- `[Hierarchy]` Stacked layout will become the default layout in favor of the existing horizontal layout, so the horizontal layout is now considered deprecated and will be removed approximately 2019-05-15. ([#1629](https://github.com/infor-design/enterprise/issues/1629))

### v4.16.0 Fixes

- `[Application Menu]` Fixed the truncation of long text in an accordion element in the application menu by adding a tooltip to truncated elements. ([#457](https://github.com/infor-design/enterprise/issues/457))
- `[Calendar]` Disable the new event modal when no template is defined. ([#1700](https://github.com/infor-design/enterprise/issues/1700))
- `[Dropdown]` Fixed a bug where the ellipsis was not showing on long text in some browsers. ([#1550](https://github.com/infor-design/enterprise/issues/1550))
- `[Datagrid]` Fixed a bug in equals filter on multiselect filters. ([#1586](https://github.com/infor-design/enterprise/issues/1586))
- `[Datagrid]` Fixed a bug where incorrect data is shown in the events in tree grid. ([#315](https://github.com/infor-design/enterprise-ng/issues/315))
- `[Datagrid]` Fixed a bug where when using minWidth on a column and sorting the column will become misaligned. ([#1481](https://github.com/infor-design/enterprise/issues/1481))
- `[Datagrid]` Fixed a bug where when resizing the last column may become invisible. ([#1456](https://github.com/infor-design/enterprise/issues/1456))
- `[Datagrid]` Fixed a bug where a checkbox column will become checked when selecting if there is no selection checkbox. ([#1641](https://github.com/infor-design/enterprise/issues/1641))
- `[Datagrid]` Fixed a bug where the last column would sometimes not render fully for buttons with longer text. ([#1246](https://github.com/infor-design/enterprise/issues/1246))
- `[Datagrid]` Fixed a bug where showMonthYearPicker did not work correctly on date filters. ([#1532](https://github.com/infor-design/enterprise-ng/issues/1532))
- `[Validation]` Fixed a bug in removeError where the icon is sometimes not removed. ([#1556](https://github.com/infor-design/enterprise/issues/1556))
- `[Datepicker]` Fixed the range picker to clear when changing months in a filter. ([#1537](https://github.com/infor-design/enterprise/issues/1537))
- `[Datepicker]` Fixed disabled dates example to validate again on disabled dates. ([#1445](https://github.com/infor-design/enterprise/issues/1445))
- `[Datagrid]` Fixed a Date Editor bug when passing a series of zeroes to a datagrid cell with an editable date. ([#1020](https://github.com/infor-design/enterprise/issues/1020))
- `[Dropdown]` Fixed a bug where a dropdown will never reopen if it is closed by clicking a menu button. ([#1670](https://github.com/infor-design/enterprise/issues/1670))
- `[Icons]` Established missing icon sourcing and sizing consistency from ids-identity icon/svg assets. ([PR#1628](https://github.com/infor-design/enterprise/pull/1628))
- `[Listview]` Addressed performance issues with paging on all platforms, especially Windows and IE/Edge browsers. As part of this, reworked all components that integrate with the Pager component to render their contents based on a dataset, as opposed to DOM elements. ([#922](https://github.com/infor-design/enterprise/issues/922))
- `[Lookup]` Fixed a bug with settings: async, server-side, and single select modes.  The grid was not deselecting the previously selected value when a new row was clicked.  If the value is preselected in the markup, the lookup modal will no longer close prematurely. ([PR#1654](https://github.com/infor-design/enterprise/issues/1654))
- `[Pager]` Made it possible to set and persist custom tooltips on first, previous, next and last pager buttons. ([#922](https://github.com/infor-design/enterprise/issues/922))
- `[Pager]` Fixed propagation of the `pagesizes` setting when using `updated()`. Previously the array was deep extended instead of being replaced outright. ([#1466](https://github.com/infor-design/enterprise/issues/1466))
- `[Tree]` Fixed a bug when calling the disable or enable methods of the tree. This was not working with ie11. ([PR#1600](https://github.com/infor-design/enterprise/issues/1600))
- `[Stepprocess]` Fixed a bug where the step folder was still selected when it was collapsed or expanded. ([#1633](https://github.com/infor-design/enterprise/issues/1633))
- `[Swaplist]` Fixed a bug where items were not able to drag anymore after make the search. ([#1703](https://github.com/infor-design/enterprise/issues/1703))
- `[Toolbar Flex]` Added the ability to pass in a `beforeOpen` callback to the More Actions menu (fixes a bug where it wasn't possible to dynamically add content to the More Actions menu in same way that was possible on the original Toolbar component)
- `[Toolbar Flex]` Fixed a bug where selected events were not bubbling up for a menu button on a flex toolbar. ([#1709](https://github.com/infor-design/enterprise/issues/1709))
- `[Stepprocess]` Disabled step selected when using the next or previous button. ([#1697](https://github.com/infor-design/enterprise/issues/1697))
- `[Tree]` Fixed a bug when calling the disable or enable methods of the tree. This was not working with ie11. ([PR#1600](https://github.com/infor-design/enterprise/issues/1600))

### v4.16.0 Chore & Maintenance

- `[Demo App]` Removed the search icon from the header on test pages as it doesn't function. ([#1449](https://github.com/infor-design/enterprise/issues/1449))
- `[Demo App]` Added a fix for incorrect links when running on windows. ([#1549](https://github.com/infor-design/enterprise/issues/1549))
- `[Docs]` Added a fix to prevent the documentation generator from failing intermittently. ([#1377](https://github.com/infor-design/enterprise/issues/1377))

(29 Issues Solved This Release, Backlog Enterprise 203, Backlog Ng 69, 735 Functional Tests, 670 e2e Tests)

## v4.15.0

- [Npm Package](https://www.npmjs.com/package/ids-enterprise)
- [IDS Enterprise Angular Change Log](https://github.com/infor-design/enterprise-ng/blob/main/docs/CHANGELOG.md)

### v4.15.0 Features

- `[Datagrid]` Added support for lookup in the datagrid filter. ([#653](https://github.com/infor-design/enterprise/issues/653))
- `[Datagrid]` Added support for masks on lookup editors. ([#406](https://github.com/infor-design/enterprise/issues/406))
- `[Validation]` When using legacy mode validation, made the icon dim if the text was on top of it. ([#644](https://github.com/infor-design/enterprise/issues/644))
- `[Calendar]` Now possible to edit events both with the API and by clicking/double clicking events. And other improvements. ([#1436](https://github.com/infor-design/enterprise/issues/1436))
- `[Datagrid]` Added new methods to clear dirty cells on cells, rows, and all. ([#1303](https://github.com/infor-design/enterprise/issues/1303))
- `[Tree]` Added several improvements: the ability to show a dropdown on the tree node, the ability to add nodes in between current nodes, the ability to set checkboxes for selection only on some nodes, and the ability to customize icons. ([#1364](https://github.com/infor-design/enterprise/issues/1364))
- `[Datagrid]` Added the ability to display or hide the new row indicator with a new `showNewIndicator` option. ([#1589](https://github.com/infor-design/enterprise/issues/1589))

### v4.15.0 Fixes

- `[Icons]` Icons with the word `confirm` have been changed to `success`. This is partially backwards compatible for now. We deprecated `confirm` and will remove in the next major version so rename your icons. Example `icon-confirm` to `icon-success`. ([#963](https://github.com/infor-design/enterprise/issues/963))
- `[Icons]` The alert icons now have a white background allowing them to appear on colored sections. There are now two versions, for example: `icon-error` and `icon-error-solid`. These are used in calendar. ([#1436](https://github.com/infor-design/enterprise/issues/1436))
- `[Circle Pager]` Made significant improvements to resizing, especially on tabs. ([#1284](https://github.com/infor-design/enterprise/issues/1284))
- `[Datagrid]` In high contrast mode the background is now white when editing cells. ([#1421](https://github.com/infor-design/enterprise/issues/1421))
- `[Dropdown]` Fixed an issue where filter did not work in no-search mode with the Caps Lock key. ([#1500](https://github.com/infor-design/enterprise/issues/1500))
- `[Popupmenu]` Fixed an issue when using the same menu on multiple inputs wherein destroying one instance actually destroyed all instances. ([#1025](https://github.com/infor-design/enterprise/issues/1025))
- `[Swaplist]` Fixed a bug where Shift+M did not work when typing in the search. ([#1408](https://github.com/infor-design/enterprise/issues/1408))
- `[Popupmenu]` Fixed a bug in immediate mode where right click only worked the first time. ([#1507](https://github.com/infor-design/enterprise/issues/1507))
- `[Editor]` Fixed a bug where clear formatting did not work in safari. ([#911](https://github.com/infor-design/enterprise/issues/911))
- `[Colorpicker]` Fixed a bug in Angular where the picker did not respond correctly to `editable=false` and `disabled=true`. ([#257](https://github.com/infor-design/enterprise-ng/issues/257))
- `[Locale]` Fixed a bug where the callback did not complete on nonexistent locales. ([#1267](https://github.com/infor-design/enterprise/issues/1267))
- `[Calendar]` Fixed a bug where event details remain when filtering event types. ([#1436](https://github.com/infor-design/enterprise/issues/1436))
- `[Busy Indicator]` Fixed a bug where the indicator closed when clicking on accordions. ([#281](https://github.com/infor-design/enterprise-ng/issues/281))
- `[Datagrid Tree]` Fixed the need for unique IDs on the tree nodes. ([#1361](https://github.com/infor-design/enterprise/issues/1361))
- `[Editor]` Improved the result of pasting bullet lists from MS Word. ([#1351](https://github.com/infor-design/enterprise/issues/1351))
- `[Hierarchy]` Fixed layout issues in the context menu in RTL mode. ([#1310](https://github.com/infor-design/enterprise/issues/1310))
- `[Datagrid]` Added a setting `allowChildExpandOnMatch` that optionally determines if a search/filter will show and allow nonmatching children to be shown. ([#1422](https://github.com/infor-design/enterprise/issues/1422))
- `[Datagrid]` If a link is added with a href it will now be followed when clicking, rather than needing to use the click method setting on columns. ([#1473](https://github.com/infor-design/enterprise/issues/1473))
- `[Datagrid Tree]` Fixed a bug where Expand/Collapse text is added into the +/- cell. ([#1145](https://github.com/infor-design/enterprise/issues/1145))
- `[Dropdown]` Fixed a bug in NG where two dropdowns in different components would cause each other to freeze. ([#229](https://github.com/infor-design/enterprise-ng/issues/229))
- `[Editor]` Verified a past fix where editor would not work with all buttons when in a modal. ([#408](https://github.com/infor-design/enterprise/issues/408))
- `[Datagrid Tree]` Fixed a bug in `updateRow` that caused the indent of the tree grid to collapse. ([#405](https://github.com/infor-design/enterprise/issues/405))
- `[Empty Message]` Fixed a bug where a null empty message would not be possible. This is used to show no empty message on initial load delays. ([#1467](https://github.com/infor-design/enterprise/issues/1467))
- `[Lookup]` Fixed a bug where nothing is inserted when you click a link editor in the lookup. ([#1315](https://github.com/infor-design/enterprise/issues/1315))
- `[About]` Fixed a bug where the version would not show when set. It would show the IDS version. ([#1414](https://github.com/infor-design/enterprise/issues/1414))
- `[Datagrid]` Fixed a bug in `disableClientSort` / `disableClientFilter`. It now retains visual indicators on sort and filter. ([#1248](https://github.com/infor-design/enterprise/issues/1248))
- `[Tree]` Fixed a bug where selected nodes are selected again after loading child nodes. ([#1270](https://github.com/infor-design/enterprise/issues/1270))
- `[Input]` Fixed a bug where inputs that have tooltips will not be selectable with the cursor. ([#1354](https://github.com/infor-design/enterprise/issues/1354))
- `[Accordion]` Fixed a bug where double clicking a header will open and then close the accordion. ([#1314](https://github.com/infor-design/enterprise/issues/1314))
- `[Datagrid]` Fixed a bug on hover with taller cells where the hover state would not cover the entire cell. ([#1490](https://github.com/infor-design/enterprise/issues/1490))
- `[Editor]` Fixed a bug where the image would still be shown if you press the Esc key and cancel the image dialog. ([#1489](https://github.com/infor-design/enterprise/issues/1489))
- `[Datagrid Lookup]` Added additional missing event info for ajax requests and filtering. ([#1486](https://github.com/infor-design/enterprise/issues/1486))
- `[Tabs]` Added protection from inserting HTML tags in the add method (XSS). ([#1462](https://github.com/infor-design/enterprise/issues/1462))
- `[App Menu]` Added better text wrapping for longer titles. ([#1116](https://github.com/infor-design/enterprise/issues/1116))
- `[Contextual Action Panel]` Fixed some examples so that they reopen more than one time. ([#1116](https://github.com/infor-design/enterprise/issues/506))
- `[Searchfield]` Fixed a border styling issue on longer labels in the search. ([#1500](https://github.com/infor-design/enterprise/issues/1500))
- `[Tabs Multi]` Improved the experience on mobile by collapsing the menus a bit. ([#971](https://github.com/infor-design/enterprise/issues/971))
- `[Lookup]` Fixed missing ellipsis menu on mobile devices. ([#1068](https://github.com/infor-design/enterprise/issues/1068))
- `[Accordion]` Fixed incorrect font size on p tags in the accordion. ([#1116](https://github.com/infor-design/enterprise/issues/1116))
- `[Line Chart]` Fixed and improved the legend text on mobile viewport. ([#609](https://github.com/infor-design/enterprise/issues/609))

### v4.15.0 Chore & Maintenance

- `[General]` Migrated sass to use IDS color variables. ([#1435](https://github.com/infor-design/enterprise/issues/1435))
- `[Angular]` Added all settings from 4.13 in time for future 5.1.0 ([#274](https://github.com/infor-design/enterprise-ng/issues/274))
- `[General]` Fixed some incorrect layouts. ([#1357](https://github.com/infor-design/enterprise/issues/1357))
- `[Targeted Achievement]` Removed some older non working examples. ([#520](https://github.com/infor-design/enterprise/issues/520))

(50 Issues Solved This Release, Backlog Enterprise 294, Backlog Ng 80, 809 Functional Tests, 716 e2e Tests)

## v4.14.0

- [Npm Package](https://www.npmjs.com/package/ids-enterprise)
- [IDS Enterprise Angular Change Log](https://github.com/infor-design/enterprise-ng/blob/main/docs/CHANGELOG.md)

### v4.14.0 Features

- `[Datepicker/Monthview]` Added a setting for the day of week the calendar starts that can be used outside of the Locale setting. ([#1179](https://github.com/infor-design/enterprise/issues/1179))
- `[Datagrid]` Made the tree datagrid work a lot better with filtering. ([#1281](https://github.com/infor-design/enterprise/issues/1281))
- `[Autocomplete/SearchField]` Added a caseSensitive filtering option. ([#385](https://github.com/infor-design/enterprise/issues/385))
- `[Datagrid]` Added an option `headerAlign` to set alignment on the header different than the rows. ([#420](https://github.com/infor-design/enterprise/issues/420))
- `[Message]` Added the ability to use certain formatter html tags in the message content. ([#379](https://github.com/infor-design/enterprise/issues/379))

### v4.14.0 Fixes

- `[Swaplist]` Fixed a bug that if you drag really fast everything disappears. ([#1195](https://github.com/infor-design/enterprise/issues/1195))
- `[Hierarchy]` Fixed a bug that part of the profile menu is cut off. ([#931](https://github.com/infor-design/enterprise/issues/931))
- `[Datagrid/Dropdown]` Fixed a bug that part of the dropdown menu is cut off. ([#1420](https://github.com/infor-design/enterprise/issues/1420))
- `[Modal]` Fixed bugs where with certain field types modal validation was not working. ([#1213](https://github.com/infor-design/enterprise/issues/1213))
- `[Dropdown]` Fixed a regression where the tooltip was not showing when data is overflowed. ([#1400](https://github.com/infor-design/enterprise/issues/1400))
- `[Tooltip]` Fixed a bugs where a tooltip would show up in unexpected places. ([#1396](https://github.com/infor-design/enterprise/issues/1396))
- `[Datagrid/Dropdown]` Fixed a bug where an error would occur if showSelectAll is used. ([#1360](https://github.com/infor-design/enterprise/issues/1360))
- `[Datagrid/Tooltip]` Fixed a bugs where a tooltip would show up in the header unexpectedly. ([#1395](https://github.com/infor-design/enterprise/issues/1395))
- `[Popupmenu]` Fixed incorrect highlighting on disabled list items.  ([#982](https://github.com/infor-design/enterprise/issues/982))
- `[Contextual Action Panel]` Fixed issues with certain styles of invoking the CAP where it would not reopen a second time. ([#1139](https://github.com/infor-design/enterprise/issues/1139))
- `[Spinbox]` Added a fix so the page will not zoom when click + and - on mobile devices. ([#1070](https://github.com/infor-design/enterprise/issues/1070))
- `[Splitter]` Removed the tooltip from the expand/collapse button as it was superfluous. ([#1180](https://github.com/infor-design/enterprise/issues/1180))
- `[Datagrid]` Added a fix so the last column when stretching will do so with percentage so it will stay when the page resize or the menu opens/closes. ([#1168](https://github.com/infor-design/enterprise/issues/1168))
- `[Datagrid]` Fixed bugs in the server side and filtering example. ([#396](https://github.com/infor-design/enterprise/issues/396))
- `[Datagrid]` Fixed a bug in applyFilter with datefields. ([#1269](https://github.com/infor-design/enterprise/issues/1269))
- `[Datagrid]` Fixed a bug in updateCellNode where sometimes it did not work. ([#1122](https://github.com/infor-design/enterprise/issues/1122))
- `[Hierarchy]` Made the empty image ring the same color as the left edge. ([#932](https://github.com/infor-design/enterprise/issues/932))
- `[Datagrid/Dropdown]` Fixed an issue that tab did not close dropdown editors. ([#1198](https://github.com/infor-design/enterprise/issues/1198))
- `[Datagrid/Dropdown]` Fixed a bug that if you click open a dropdown editor then you cannot use arrow keys to select. ([#1387](https://github.com/infor-design/enterprise/issues/1387))
- `[Datagrid/Dropdown]` Fixed a bug that if a smaller number of items the menu would be too short. ([#1298](https://github.com/infor-design/enterprise/issues/1298))
- `[Searchfield]` Fixed a bug that the search field didnt work in safari. ([#225](https://github.com/infor-design/enterprise/issues/225))
- `[Datagrid/Dropdown]` Fixed a bug that source is used the values may be cleared out when opening the list. ([#1185](https://github.com/infor-design/enterprise/issues/1185))
- `[Personalization]` Fixed a bug that when calling initialize the personalization would reset. ([#1231](https://github.com/infor-design/enterprise/issues/1231))
- `[Tabs]` Fixed the alignment of the closing icon. ([#1056](https://github.com/infor-design/enterprise/issues/1056))
- `[Dropdown]` Fixed list alignment issues on mobile. ([#1069](https://github.com/infor-design/enterprise/issues/1069))
- `[Dropdown]` Fixed issues where the listbox would not close on mobile. ([#1119](https://github.com/infor-design/enterprise/issues/1119))
- `[Dropdown]` Fixed a bug where modals would close on url hash change. ([#1207](https://github.com/infor-design/enterprise/issues/1207))
- `[Contextual Action Panel]` Fixed an issue where buttons would occasionally be out of view. ([#283](https://github.com/infor-design/enterprise/issues/283))
- `[Empty Message]` Added a new icon to indicate using the search function. ([#1325](https://github.com/infor-design/enterprise/issues/1325))
- `[Searchfield]` Added a fix for landscape mode on mobile. ([#1102](https://github.com/infor-design/enterprise/issues/1102))
- `[Datagrid]` Added a fix for hard to read fields in high contrast mode. ([#1193](https://github.com/infor-design/enterprise/issues/1193))

### v4.14.0 Chore & Maintenance

- `[General]` Fixed problems with the css mapping where the line numbers were wrong in the map files. ([#962](https://github.com/infor-design/enterprise/issues/962))
- `[Docs]` Added setting so themes can be shown in the documentation pages. ([#1327](https://github.com/infor-design/enterprise/issues/1327))
- `[Docs]` Made links to example pages open in a new window. ([#1132](https://github.com/infor-design/enterprise/issues/1132))

(43 Issues Solved This Release, Backlog Enterprise 181, Backlog Ng 64, 682 Functional Tests, 612 e2e Tests)

## v4.13.0

- [Npm Package](https://www.npmjs.com/package/ids-enterprise)
- [IDS Enterprise Angular Change Log](https://github.com/infor-design/enterprise-ng/blob/main/docs/CHANGELOG.md)

### v4.13.0 Features

- `[Calendar]` Added some new features such as upcoming events view, RTL, keyboard support and fixed styling issues and bugs. ([#1221](https://github.com/infor-design/enterprise/issues/1221))
- `[Flex Toolbar]` Added search field integration, so that the search field is mainly close to being able to replace the legacy toolbar. ([#269](https://github.com/infor-design/enterprise/issues/269))
- `[Bar]` Added short, medium label support for adapting the chart to responsive views. ([#1094](https://github.com/infor-design/enterprise/issues/1094))
- `[Textarea]` Added maxLength option to prevent typing over a set maximum. ([#1046](https://github.com/infor-design/enterprise/issues/1046))
- `[Textarea]` Added maxGrow option to prevent growing when typing over a set max. ([#1147](https://github.com/infor-design/enterprise/issues/1147))
- `[Datagrid]` If using the `showDirty` option the indication will now be on each cell. ([#1183](https://github.com/infor-design/enterprise/issues/1183))
- `[Datepicker]` Added an option `useCurrentTime` that will insert current time instead of noon time with date and timepickers. ([#1087](https://github.com/infor-design/enterprise/issues/1087))
- `[General]` Included an IE 11 polyfill for ES6 Promises, this is a new dependency in the package.json you should include. ([#1172](https://github.com/infor-design/enterprise/issues/1172))
- `[General]` Add translations in 38 languages including new support for Slovak (sk-SK). ([#557](https://github.com/infor-design/enterprise/issues/557))

### v4.13.0 Fixes

- `[Tooltips]` Fixed an important bug where tooltips would stick around in the page on the top corner. ([#1273](https://github.com/infor-design/enterprise/issues/1273))
- `[Tooltips]` Fixed some contrast issues on the high contrast theme. ([#1249](https://github.com/infor-design/enterprise/issues/1249))
- `[Tooltips]` Fixed a bug where Toolbar "More Actions" menu buttons could incorrectly display a tooltip overlapping an open menu. ([#1242](https://github.com/infor-design/enterprise/issues/1242))
- `[Datepicker / Timepicker]` Removed the need to use the customValidation setting. You can remove this option from your code. The logic will pick up if you added customValidation to your input by adding a data-validate option. You also may need to add `date` or `availableDate` validation to your  data-validate attribute if these validations are desired along with your custom or required validation. ([#862](https://github.com/infor-design/enterprise/issues/862))
- `[Menubutton]` Added a new setting `hideMenuArrow` you can use for buttons that don't require an arrow, such as menu buttons. ([#1088](https://github.com/infor-design/enterprise/issues/1088))
- `[Dropdown]` Fixed issues with destroy when multiple dropdown components are on the page. ([#1202](https://github.com/infor-design/enterprise/issues/1202))
- `[Datagrid]` Fixed alignment issues when using filtering with some columns that do not have a filter. ([#1124](https://github.com/infor-design/enterprise/issues/1124))
- `[Datagrid]` Fixed an error when dynamically adding context menus. ([#1216](https://github.com/infor-design/enterprise/issues/1216))
- `[Datagrid]` Added an example of dynamic intermediate paging and filtering. ([#396](https://github.com/infor-design/enterprise/issues/396))
- `[Dropdown]` Fixed alignment issues on mobile devices. ([#1069](https://github.com/infor-design/enterprise/issues/1069))
- `[Datepicker]` Fixed incorrect assumptions, causing incorrect umalqura calendar calculations. ([#1189](https://github.com/infor-design/enterprise/issues/1189))
- `[Datepicker]` Fixed an issue where the dialog would not close on click out if opening the time dropdown components first. ([#1278](https://github.com/infor-design/enterprise/issues/))
- `[General]` Added the ability to stop renderLoop. ([#214](https://github.com/infor-design/enterprise/issues/214))
- `[Datepicker]` Fixed an issue reselecting ranges with the date picker range option. ([#1197](https://github.com/infor-design/enterprise/issues/1197))
- `[Editor]` Fixed bugs on IE with background color option. ([#392](https://github.com/infor-design/enterprise/issues/392))
- `[Colorpicker]` Fixed issue where the palette is not closed on enter key / click. ([#1050](https://github.com/infor-design/enterprise/issues/1050))
- `[Accordion]` Fixed issues with context menus on the accordion. ([#639](https://github.com/infor-design/enterprise/issues/639))
- `[Searchfield]` Made no results appear not clickable. ([#329](https://github.com/infor-design/enterprise/issues/329))
- `[Datagrid]` Added an example of groups and paging. ([#435](https://github.com/infor-design/enterprise/issues/435))
- `[Editor]` Fixed the dirty indicator when using toolbar items. ([#910](https://github.com/infor-design/enterprise/issues/910))
- `[Datagrid]` Fixed a bug that made tooltips disappear when a lookup editor is closed. ([#1186](https://github.com/infor-design/enterprise/issues/1186))
- `[Datagrid]` Fixed a bug where not all rows are removed in the removeSelected function. ([#1036](https://github.com/infor-design/enterprise/issues/1036))
- `[Datagrid]` Fixed bugs in activateRow and deactivateRow in some edge cases. ([#948](https://github.com/infor-design/enterprise/issues/948))
- `[Datagrid]` Fixed formatting of tooltips on the header and filter. ([#955](https://github.com/infor-design/enterprise/issues/955))
- `[Datagrid]` Fixed wrong page number when saving the page number in localstorage and reloading. ([#798](https://github.com/infor-design/enterprise/issues/798))
- `[Tree]` Fixed issues when expanding and collapsing after dragging nodes around. ([#1183](https://github.com/infor-design/enterprise/issues/1183))
- `[ContextualActionPanel]` Fixed a bug where the CAP will be closed if clicking an accordion in it. ([#1138](https://github.com/infor-design/enterprise/issues/1138))
- `[Colorpicker]` Added a setting (customColors) to prevent adding default colors if totally custom colors are used. ([#1135](https://github.com/infor-design/enterprise/issues/1135))
- `[AppMenu]` Improved contrast in high contrast theme. ([#1146](https://github.com/infor-design/enterprise/issues/1146))
- `[Searchfield]` Fixed issue where ascenders/descenders are cut off. ([#1101](https://github.com/infor-design/enterprise/issues/1101))
- `[Tree]` Added sortstop and sortstart events. ([#1003](https://github.com/infor-design/enterprise/issues/1003))
- `[Searchfield]` Fixed some alignment issues in different browsers. ([#1106](https://github.com/infor-design/enterprise/issues/1106))
- `[Searchfield]` Fixed some contrast issues in different browsers. ([#1104](https://github.com/infor-design/enterprise/issues/1104))
- `[Searchfield]` Prevent multiple selected events from firing. ([#1259](https://github.com/infor-design/enterprise/issues/1259))
- `[Autocomplete]` Added a beforeOpen setting ([#398](https://github.com/infor-design/enterprise/issues/398))
- `[Toolbar]` Fixed an error where toolbar tried to focus a DOM item that was removed. ([#1177](https://github.com/infor-design/enterprise/issues/1177))
- `[Dropdown]` Fixed a problem where the bottom of some lists is cropped. ([#909](https://github.com/infor-design/enterprise/issues/909))
- `[General]` Fixed a few components so that they could still initialize when hidden. ([#230](https://github.com/infor-design/enterprise/issues/230))
- `[Datagrid]` Fixed missing tooltips on new row. ([#1081](https://github.com/infor-design/enterprise/issues/1081))
- `[Lookup]` Fixed a bug using select all where it would select the previous list. ([#295](https://github.com/infor-design/enterprise/issues/295))
- `[Datagrid]` Fixed missing summary row on initial render in some cases. ([#330](https://github.com/infor-design/enterprise/issues/330))
- `[Button]` Fixed alignment of text and icons. ([#973](https://github.com/infor-design/enterprise/issues/973))
- `[Datagrid]` Fixed missing source call when loading last page first. ([#1162](https://github.com/infor-design/enterprise/issues/1162))
- `[SwapList]` Made sure swap list will work in all cases and in angular. ([#152](https://github.com/infor-design/enterprise/issues/152))
- `[Toast]` Fixed a bug where some toasts on certain urls may not close. ([#1305](https://github.com/infor-design/enterprise/issues/1305))
- `[Datepicker / Lookup]` Fixed bugs where they would not load on tabs. ([#1304](https://github.com/infor-design/enterprise/issues/1304))

### v4.13.0 Chore & Maintenance

- `[General]` Added more complete visual tests. ([#978](https://github.com/infor-design/enterprise/issues/978))
- `[General]` Cleaned up some of the sample pages start at A, making sure examples work and tests are covered for better QA (on going). ([#1136](https://github.com/infor-design/enterprise/issues/1136))
- `[General]` Upgraded to ids-identity 2.0.x ([#1062](https://github.com/infor-design/enterprise/issues/1062))
- `[General]` Cleanup missing files in the directory listings. ([#985](https://github.com/infor-design/enterprise/issues/985))
- `[Angular 1.0]` We removed the angular 1.0 directives from the code and examples. These are no longer being updated. You can still use older versions of this or move on to Angular 7.x ([#1136](https://github.com/infor-design/enterprise/issues/1136))
- `[Uplift]` Included the uplift theme again as alpha for testing. It will show with a watermark and is only available via the personalize api or url params in the demo app. ([#1224](https://github.com/infor-design/enterprise/issues/1224))

(69 Issues Solved This Release, Backlog Enterprise 199, Backlog Ng 63, 662 Functional Tests, 659 e2e Tests)

## v4.12.0

- [Npm Package](https://www.npmjs.com/package/ids-enterprise)
- [IDS Enterprise Angular Change Log](https://github.com/infor-design/enterprise-ng/blob/main/docs/CHANGELOG.md)

### v4.12.0 Features

- `[General]` The ability to make custom/smaller builds has further been improved. We improved the component matching, made it possible to run the tests on only included components, fixed the banner, and improved the terminal functionality. Also removed/deprecated the older mapping tool. ([#417](https://github.com/infor-design/enterprise/issues/417))
- `[Message]` Added the ability to have different types (Info, Confirm, Error, Alert). ([#963](https://github.com/infor-design/enterprise/issues/963))
- `[General]` Further fixes to for xss issues. ([#683](https://github.com/infor-design/enterprise/issues/683))
- `[Pager]` Made it possible to use the pager as a standalone component. ([#250](https://github.com/infor-design/enterprise/issues/250))
- `[Editor]` Added a clear formatting button. ([#473](https://github.com/infor-design/enterprise/issues/473))
- `[Datepicker]` Added an option to show the time as current time instead of midnight. ([#889](https://github.com/infor-design/enterprise/issues/889))
- `[About]` Dialog now shows device information. ([#684](https://github.com/infor-design/enterprise/issues/684))

### v4.12.0 Fixes

- `[Datagrid Tree]` Fixed incorrect data on activated event. ([#412](https://github.com/infor-design/enterprise/issues/412))
- `[Datagrid]` Improved the export function so it works on different locales. ([#378](https://github.com/infor-design/enterprise/issues/378))
- `[Tabs]` Fixed a bug where clicking the x on tabs with a dropdowns would incorrectly open the dropdown. ([#276](https://github.com/infor-design/enterprise/issues/276))
- `[Datagrid]` Changed the `settingschange` event so it will only fire once. ([#903](https://github.com/infor-design/enterprise/issues/903))
- `[Listview]` Improved rendering performance. ([#430](https://github.com/infor-design/enterprise/issues/430))
- `[General]` Fixed issues when using base tag, that caused icons to disappear. ([#766](https://github.com/infor-design/enterprise/issues/766))
- `[Empty Message]` Made it possible to assign code to the button click if used. ([#667](https://github.com/infor-design/enterprise/issues/667))
- `[Datagrid]` Added translations for the new tooltip. ([#227](https://github.com/infor-design/enterprise/issues/227))
- `[Dropdown]` Fixed contrast issue in high contrast theme. ([#945](https://github.com/infor-design/enterprise/issues/945))
- `[Datagrid]` Reset to default did not reset dropdown columns. ([#847](https://github.com/infor-design/enterprise/issues/847))
- `[Datagrid]` Fixed bugs in keyword search highlighting with special characters. ([#849](https://github.com/infor-design/enterprise/issues/849))
- `[Datagrid]` Fixed bugs that causes NaN to appear in date fields. ([#891](https://github.com/infor-design/enterprise/issues/891))
- `[Dropdown]` Fixed issue where validation is not trigger on IOS on click out. ([#659](https://github.com/infor-design/enterprise/issues/659))
- `[Lookup]` Fixed bug in select all in multiselect with paging. ([#926](https://github.com/infor-design/enterprise/issues/926))
- `[Modal]` Fixed bug where the modal would close if hitting enter on a checkbox and inputs. ([#320](https://github.com/infor-design/enterprise/issues/320))
- `[Lookup]` Fixed bug trying to reselect a second time. ([#296](https://github.com/infor-design/enterprise/issues/296))
- `[Tabs]` Fixed behavior when closing and disabling tabs. ([#947](https://github.com/infor-design/enterprise/issues/947))
- `[Dropdown]` Fixed layout issues when using icons in the dropdown. ([#663](https://github.com/infor-design/enterprise/issues/663))
- `[Datagrid]` Fixed a bug where the tooltip did not show on validation. ([#1008](https://github.com/infor-design/enterprise/issues/1008))
- `[Tabs]` Fixed issue with opening spillover on IOS. ([#619](https://github.com/infor-design/enterprise/issues/619))
- `[Datagrid]` Fixed bugs when using `exportable: false` in certain column positions. ([#787](https://github.com/infor-design/enterprise/issues/787))
- `[Searchfield]` Removed double border. ([#328](https://github.com/infor-design/enterprise/issues/328))

### v4.12.0 Chore & Maintenance

- `[Masks]` Added missing and more documentation, cleaned up existing docs. ([#1033](https://github.com/infor-design/enterprise/issues/1033))
- `[General]` Based on design site comments, we improved some pages and fixed some missing links. ([#1034](https://github.com/infor-design/enterprise/issues/1034))
- `[Bar Chart]` Added test coverage. ([#848](https://github.com/infor-design/enterprise/issues/848))
- `[Datagrid]` Added full api test coverage. ([#242](https://github.com/infor-design/enterprise/issues/242))

(55 Issues Solved This Release, Backlog Enterprise 185, Backlog Ng 50, 628 Functional Tests, 562 e2e Tests)

## v4.11.0

- [Npm Package](https://www.npmjs.com/package/ids-enterprise)
- [IDS Enterprise Angular Change Log](https://github.com/infor-design/enterprise-ng/blob/main/docs/CHANGELOG.md)

### v4.11.0 Features

- `[General]` It is now possible to make custom builds. With a custom build you specify a command with a list of components that you use. This can be used to reduce the bundle size for both js and css. ([#417](https://github.com/infor-design/enterprise/issues/417))
- `[Calendar]` Added more features including: a readonly view, ability for events to span days, tooltips and notifications ([#417](https://github.com/infor-design/enterprise/issues/417))
- `[Lookup]` Added the ability to select across pages, even when doing server side paging. ([#375](https://github.com/infor-design/enterprise/issues/375))
- `[Datagrid]` Improved tooltip performance, and now tooltips show on cells that are not fully displayed. ([#447](https://github.com/infor-design/enterprise/issues/447))

### v4.11.0 Fixes

- `[Dropdown]` The onKeyDown callback was not firing if CTRL key is used. This is fixed. ([#793](https://github.com/infor-design/enterprise/issues/793))
- `[Tree]` Added a small feature to preserve the tree node states on reload. ([#792](https://github.com/infor-design/enterprise/issues/792))
- `[Tree]` Added a disable/enable method to disable/enable the whole tree. ([#752](https://github.com/infor-design/enterprise/issues/752))
- `[App Menu]` Fixed a bug clearing the search filter box. ([#702](https://github.com/infor-design/enterprise/issues/702))
- `[Column Chart]` Added a yAxis option, you can use to format the yAxis in custom ways. ([#627](https://github.com/infor-design/enterprise/issues/627))
- `[General]` More fixes to use external ids tokens. ([#708](https://github.com/infor-design/enterprise/issues/708))
- `[Datagrid]` Fixed an error calling selectRows with an integer. ([#756](https://github.com/infor-design/enterprise/issues/756))
- `[Tree]` Fixed a bug that caused newly added rows to not be draggable. ([#618](https://github.com/infor-design/enterprise/issues/618))
- `[Dropdown / Multiselect]` Re-added the ability to have a placeholder on the component. ([#832](https://github.com/infor-design/enterprise/issues/832))
- `[Datagrid]` Fixed a bug that caused dropdown filters to not save on reload of page (saveUserSettings) ([#791](https://github.com/infor-design/enterprise/issues/791))
- `[Dropdown]` Fixed a bug that caused an unneeded scrollbar. ([#786](https://github.com/infor-design/enterprise/issues/786))
- `[Tree]` Added drag events and events for when the data is changed. ([#801](https://github.com/infor-design/enterprise/issues/801))
- `[Datepicker]` Fixed a bug updating settings, where time was not changing correctly. ([#305](https://github.com/infor-design/enterprise/issues/305))
- `[Tree]` Fixed a bug where the underlying dataset was not synced up. ([#718](https://github.com/infor-design/enterprise/issues/718))
- `[Lookup]` Fixed incorrect text color on chrome. ([#762](https://github.com/infor-design/enterprise/issues/762))
- `[Editor]` Fixed duplicate ID's on the popup dialogs. ([#746](https://github.com/infor-design/enterprise/issues/746))
- `[Dropdown]` Fixed misalignment of icons on IOS. ([#657](https://github.com/infor-design/enterprise/issues/657))
- `[Demos]` Fixed a bug that caused RTL pages to sometimes load blank. ([#814](https://github.com/infor-design/enterprise/issues/814))
- `[Modal]` Fixed a bug that caused the modal to close when clicking an accordion on the modal. ([#747](https://github.com/infor-design/enterprise/issues/747))
- `[Tree]` Added a restoreOriginalState method to set the tree back to its original state. ([#751](https://github.com/infor-design/enterprise/issues/751))
- `[Datagrid]` Added an example of a nested datagrid with scrolling. ([#172](https://github.com/infor-design/enterprise/issues/172))
- `[Datagrid]` Fixed column alignment issues on grouped column examples. ([#147](https://github.com/infor-design/enterprise/issues/147))
- `[Datagrid]` Fixed bugs when dragging and resizing grouped columns. ([#374](https://github.com/infor-design/enterprise/issues/374))
- `[Validation]` Fixed a bug that caused validations with changing messages to not go away on correction. ([#640](https://github.com/infor-design/enterprise/issues/640))
- `[Datagrid]` Fixed bugs in actionable mode (enter was not moving down). ([#788](https://github.com/infor-design/enterprise/issues/788))
- `[Bar Charts]` Fixed bug that caused tooltips to occasionally not show up. ([#739](https://github.com/infor-design/enterprise/issues/739))
- `[Dirty]` Fixed appearance/contrast on high contrast theme. ([#692](https://github.com/infor-design/enterprise/issues/692))
- `[Locale]` Fixed incorrect date time format. ([#608](https://github.com/infor-design/enterprise/issues/608))
- `[Dropdown]` Fixed bug where filtering did not work with CAPS lock on. ([#608](https://github.com/infor-design/enterprise/issues/608))
- `[Accordion]` Fixed styling issue on safari. ([#282](https://github.com/infor-design/enterprise/issues/282))
- `[Dropdown]` Fixed a bug on mobile devices, where the list would close on scrolling. ([#656](https://github.com/infor-design/enterprise/issues/656))

### v4.11.0 Chore & Maintenance

- `[Textarea]` Added additional test coverage. ([#337](https://github.com/infor-design/enterprise/issues/337))
- `[Tree]` Added additional test coverage. ([#752](https://github.com/infor-design/enterprise/issues/752))
- `[Busy Indicator]` Added additional test coverage. ([#233](https://github.com/infor-design/enterprise/issues/233))
- `[Docs]` Added additional information for developers on how to use IDS. ([#721](https://github.com/infor-design/enterprise/issues/721))
- `[Docs]` Added Id's and test notes to all pages. ([#259](https://github.com/infor-design/enterprise/issues/259))
- `[Docs]` Fixed issues on the wizard docs. ([#824](https://github.com/infor-design/enterprise/issues/824))
- `[Accordion]` Added additional test coverage. ([#516](https://github.com/infor-design/enterprise/issues/516))
- `[General]` Added sass linter (stylelint). ([#767](https://github.com/infor-design/enterprise/issues/767))

(53 Issues Solved This Release, Backlog Enterprise 170, Backlog Ng 41, 587 Functional Tests, 458 e2e Tests)

## v4.10.0

- [Npm Package](https://www.npmjs.com/package/ids-enterprise)
- [IDS Enterprise Angular Change Log](https://github.com/infor-design/enterprise-ng/blob/main/docs/CHANGELOG.md)

### v4.10.0 Features

- `[Tooltips]` Will now activate on longpress on mobile devices. ([#400](https://github.com/infor-design/enterprise/issues/400))
- `[Contextmenu]` Will now activate on longpress on mobile devices (except when on inputs). ([#245](https://github.com/infor-design/enterprise/issues/245))
- `[Locale]` Added support for zh-Hant and zh-Hans. ([#397](https://github.com/infor-design/enterprise/issues/397))
- `[Tree]` Greatly improved rendering and expanding performance. ([#251](https://github.com/infor-design/enterprise/issues/251))
- `[General]` Internally all of the sass is now extended from [IDS Design tokens]( https://github.com/infor-design/design-system) ([#354](https://github.com/infor-design/enterprise/issues/354))
- `[Calendar]` Added initial readonly calendar. At the moment the calendar can only render events and has a filtering feature. More will be added next sprint. ([#261](https://github.com/infor-design/enterprise/issues/261))

### v4.10.0 Fixes

- `[Dropdown]` Minor Breaking Change for Xss reasons we removed the ability to set a custom hex color on icons in the dropdown. You can still pass in one of the alert colors from the colorpalette (fx alert, good, info). This was not even shown in the examples so may not be missed. ([#256](https://github.com/infor-design/enterprise/issues/256))
- `[Popupmenu]` Fixed a problem in popupmenu, if it was opened in immediate mode, submenus will be cleared of their text when the menu is eventually closed. ([#701](https://github.com/infor-design/enterprise/issues/701))
- `[Editor]` Fixed xss injection problem on the link dialog. ([#257](https://github.com/infor-design/enterprise/issues/257))
- `[Spinbox]` Fixed a height / alignment issue on spinboxes when used in short height configuration. ([#547](https://github.com/infor-design/enterprise/issues/547))
- `[Datepicker / Mask]` Fixed an issue in angular that caused using backspace to not save back to the model. ([#51](https://github.com/infor-design/enterprise-ng/issues/51))
- `[Field Options]` Fixed mobile support so they now work on touch better on IOS and Android. ([#555](https://github.com/infor-design/enterprise-ng/issues/555))
- `[Tree]` Tree with + and - for the folders was inversed visually. This was fixed, update your svg.html ([#685](https://github.com/infor-design/enterprise-ng/issues/685))
- `[Modal]` Fixed an alignment issue with the closing X on the top corner. ([#662](https://github.com/infor-design/enterprise-ng/issues/662))
- `[Popupmenu]` Fixed a visual flickering when opening dynamic submenus. ([#588](https://github.com/infor-design/enterprise/issues/588))
- `[Tree]` Added full unit and functional tests. ([#264](https://github.com/infor-design/enterprise/issues/264))
- `[Lookup]` Added full unit and functional tests. ([#344](https://github.com/infor-design/enterprise/issues/344))
- `[Datagrid]` Added more unit and functional tests. ([#242](https://github.com/infor-design/enterprise/issues/242))
- `[General]` Updated the develop tools and sample app to Node 10. During this update we set package-lock.json to be ignored in .gitignore ([#540](https://github.com/infor-design/enterprise/issues/540))
- `[Modal]` Allow beforeOpen callback to run optionally whether you have content or not passed back. ([#409](https://github.com/infor-design/enterprise/issues/409))
- `[Datagrid]` The lookup editor now supports left, right, and center align on the column settings. ([#228](https://github.com/infor-design/enterprise/issues/228))
- `[Mask]` When adding prefixes and suffixes (like % and $) if all the rest of the text is cleared, these will also now be cleared. ([#433](https://github.com/infor-design/enterprise/issues/433))
- `[Popupmenu]` Fixed low contrast selection icons in high contrast theme. ([#410](https://github.com/infor-design/enterprise/issues/410))
- `[Header Popupmenu]` Fixed missing focus state. ([#514](https://github.com/infor-design/enterprise/issues/514))
- `[Datepicker]` When using legends on days, fixed a problem that the hover states are shown incorrectly when changing month. ([#514](https://github.com/infor-design/enterprise/issues/514))
- `[Listview]` When the search field is disabled, it was not shown with disabled styling, this is fixed. ([#422](https://github.com/infor-design/enterprise/issues/422))
- `[Donut]` When having 4 or 2 sliced the tooltip would not show up on some slices. This is fixed. ([#482](https://github.com/infor-design/enterprise/issues/482))
- `[Datagrid]` Added a searchExpandableRow option so that you can control if data in expandable rows is searched/expanded. ([#480](https://github.com/infor-design/enterprise/issues/480))
- `[Multiselect]` If more items then fit are selected the tooltip was not showing on initial load, it only showed after changing values. This is fixed. ([#633](https://github.com/infor-design/enterprise/issues/633))
- `[Tooltip]` An example was added showing how you can show tooltips on disabled buttons. ([#453](https://github.com/infor-design/enterprise/issues/453))
- `[Modal]` A title with brackets in it was not escaping the text correctly. ([#246](https://github.com/infor-design/enterprise/issues/246))
- `[Modal]` Pressing enter when on inputs such as file upload no longer closes the modal. ([#321](https://github.com/infor-design/enterprise/issues/321))
- `[Locale]` Sent out translations so things like the Editor New/Same window dialog will be translated in the future. ([#511](https://github.com/infor-design/enterprise/issues/511))
- `[Nested Datagrid]` Fixed focus issues, the wrong cell in the nest was getting focused. ([#371](https://github.com/infor-design/enterprise/issues/371))

(44 Issues Solved This Release, Backlog Enterprise 173, Backlog Ng 44, 565 Functional Tests, 426 e2e Tests)

## v4.9.0

- [Npm Package](https://www.npmjs.com/package/ids-enterprise)
- [IDS Enterprise Angular Change Log](https://github.com/infor-design/enterprise-ng/blob/main/docs/CHANGELOG.md)

### v4.9.0 Features

- `[Datagrid]` Changed the way alerts work on rows. It now no longer requires an extra column. The rowStatus column will now be ignored so can be removed. When an alert / error / info message is added to the row the whole row will highlight. ([Check out the example.](https://bit.ly/2LC33iJ) ([#258](https://github.com/infor-design/enterprise/issues/258))
- `[Modal]` Added an option `showCloseBtn` which when set to true will show a X button on the top left corner. ([#358](https://github.com/infor-design/enterprise/issues/358))
- `[Multiselect / Dropdown]` Added the ability to see the search term during ajax requests. ([#267](https://github.com/infor-design/enterprise/issues/267))
- `[Scatterplot]` Added a scatter plot chart similar to a bubble chart but with shapes. ([Check out the example.](https://bit.ly/2K9N59M) ([#341](https://github.com/infor-design/enterprise/issues/341))
- `[Toast]` Added an option `allowLink` which when set to true will allow you to specify a `<a>` in the message content to add a link to the message. ([#341](https://github.com/infor-design/enterprise/issues/341))

### v4.9.0 Fixes

- `[Accordion]` Fixed an issue that prevented a right click menu from working on the accordion. ([#238](https://github.com/infor-design/enterprise/issues/238))
- `[Charts]` Fixed up missing empty states and selection methods so they work on all charts. ([#265](https://github.com/infor-design/enterprise/issues/265))
- `[Datagrid]` Fixed the performance of pasting from excel. ([#240](https://github.com/infor-design/enterprise/issues/240))
- `[Datagrid]` The keyword search will now clear when reloading data. ([#307](https://github.com/infor-design/enterprise/issues/307))
- `[Docs]` Fixed several noted missing pages and broken links in the docs. ([#244](https://github.com/infor-design/enterprise/issues/244))
- `[Dropdown]` Fixed bug in badges configuration. ([#270](https://github.com/infor-design/enterprise/issues/270))
- `[Flex Layout]` Fixed field-flex to work better on IE. ([#252](https://github.com/infor-design/enterprise/issues/252))
- `[Editor]` Fixed bug that made it impossible to edit the visual tab. ([#478](https://github.com/infor-design/enterprise/issues/478))
- `[Editor]` Fixed a bug with dirty indicator that caused a messed up layout. ([#241](https://github.com/infor-design/enterprise/issues/241))
- `[Lookup]` Fixed it so that select will work correctly when filtering. ([#248](https://github.com/infor-design/enterprise/issues/248))
- `[Header]` Fixed missing `More` tooltip on the header. ([#345](https://github.com/infor-design/enterprise/issues/345))
- `[Validation]` Added fixes to prevent `error` and `valid` events from going off more than once. ([#237](https://github.com/infor-design/enterprise/issues/237))
- `[Validation]` Added fixes to make multiple messages work better. There is now a `getMessages()` function that will return all erros on a field as an array. The older `getMessage()` will still return a string. ([#237](https://github.com/infor-design/enterprise/issues/237))
- `[Validation]` Fixed un-needed event handlers when using fields on a tab. ([#332](https://github.com/infor-design/enterprise/issues/332))

### v4.9.0 Chore & Maintenance

- `[Blockgrid]` Added full test coverage ([#234](https://github.com/infor-design/enterprise/issues/234))
- `[CAP]` Fixed some examples that would not close ([#283](https://github.com/infor-design/enterprise/issues/283))
- `[Datepicker]` Added full test coverage ([#243](https://github.com/infor-design/enterprise/issues/243))
- `[Datagrid]` Fixed an example so that it shows how to clear a dropdown filter. ([#254](https://github.com/infor-design/enterprise/issues/254))
- `[Docs]` Added TEAMS.MD for collecting info on the teams using ids. If you are not in the list let us know or make a pull request. ([#350](https://github.com/infor-design/enterprise/issues/350))
- `[Listview]` Fixed some links in the sample app that caused some examples to fail. ([#273](https://github.com/infor-design/enterprise/issues/273))
- `[Tabs]` Added more test coverage ([#239](https://github.com/infor-design/enterprise/issues/239))
- `[Toast]` Added full test coverage ([#232](https://github.com/infor-design/enterprise/issues/232))
- `[Testing]` Added visual regression tests, and more importantly a system for doing them via CI. ([#255](https://github.com/infor-design/enterprise/issues/255))

(34 Issues Solved This Release, Backlog Enterprise 158, Backlog Ng 41, 458 Functional Tests, 297 e2e Tests)

## v4.8.0

- [Npm Package](https://www.npmjs.com/package/ids-enterprise)
- [IDS Enterprise Angular Change Log](https://github.com/infor-design/enterprise-ng/blob/main/docs/CHANGELOG.md)

### v4.8.0 Features

- `[Datagrid]` Added an example of Nested Datagrids with ([basic nested grid support.](https://bit.ly/2lGKM4a)) ([#SOHO-3474](https://jira.infor.com/browse/SOHO-3474))
- `[Datagrid]` Added support for async validation. ([#SOHO-7943](https://jira.infor.com/browse/SOHO-7943))
- `[Export]` Extracted excel export code so it can be run outside the datagrid. ([#SOHO-7246](https://jira.infor.com/browse/SOHO-7246))

### v4.8.0 Fixes

- `[Searchfield / Toolbar Searchfield]` Merged code between them so there is just one component. This reduced code and fixed many bugs. ([#161](https://github.com/infor-design/enterprise/pull/161))
- `[Datagrid]` Fixed issues using expand row after hiding/showing columns. ([#SOHO-8103](https://jira.infor.com/browse/SOHO-8103))
- `[Datagrid]` Fixed issue that caused nested grids in expandable rows to hide after hiding/showing columns on the parent grid. ([#SOHO-8102](https://jira.infor.com/browse/SOHO-8102))
- `[Datagrid]` Added an example showing Math rounding on numeric columns ([#SOHO-5168](https://jira.infor.com/browse/SOHO-5168))
- `[Datagrid]` Date editors now maintain date format correctly. ([#SOHO-5861](https://jira.infor.com/browse/SOHO-5861))
- `[Datagrid]` Fixed alignment off sort indicator on centered columns. ([#SOHO-7444](https://jira.infor.com/browse/SOHO-7444))
- `[Datagrid]` Behavior Change - Sorting clicking now no longer refocuses last cell. ([#SOHO-7682](https://jira.infor.com/browse/SOHO-7682))
- `[Datagrid]` Fixed formatter error that showed NaN on some number cells. ([#SOHO-7839](https://jira.infor.com/browse/SOHO-7682))
- `[Datagrid]` Fixed a bug rendering last column in some situations. ([#SOHO-7987](https://jira.infor.com/browse/SOHO-7987))
- `[Datagrid]` Fixed incorrect data in context menu event. ([#SOHO-7991](https://jira.infor.com/browse/SOHO-7991))
- `[Dropdown]` Added an onKeyDown option so keys can be overriden. ([#SOHO-4815](https://jira.infor.com/browse/SOHO-4815))
- `[Slider]` Fixed step slider to work better jumping across steps. ([#SOHO-6271](https://jira.infor.com/browse/SOHO-6271))
- `[Tooltip]` Will strip tooltip markup to prevent xss. ([#SOHO-6522](https://jira.infor.com/browse/SOHO-6522))
- `[Contextual Action Panel]` Fixed alignment issue on x icon. ([#SOHO-6612](https://jira.infor.com/browse/SOHO-6612))
- `[Listview]` Fixed scrollbar size when removing items. ([#SOHO-7402](https://jira.infor.com/browse/SOHO-7402))
- `[Navigation Popup]` Fixed a bug setting initial selected value. ([#SOHO-7411](https://jira.infor.com/browse/SOHO-7411))
- `[Grid]` Added a no-margin setting for nested grids with no indentation. ([#SOHO-7495](https://jira.infor.com/browse/SOHO-7495))
- `[Grid]` Fixed positioning of checkboxes in the grid. ([#SOHO-7979](https://jira.infor.com/browse/SOHO-7979))
- `[Tabs]` Fixed bug calling add in NG applications. ([#SOHO-7511](https://jira.infor.com/browse/SOHO-7511))
- `[Listview]` Selected event now contains the dataset row. ([#SOHO-7512](https://jira.infor.com/browse/SOHO-7512))
- `[Multiselect]` Fixed incorrect showing of delselect button in certain states. ([#SOHO-7535](https://jira.infor.com/browse/SOHO-7535))
- `[Search]` Fixed bug where highlight search terms where not shown in bold. ([#SOHO-7796](https://jira.infor.com/browse/SOHO-7796))
- `[Multiselect]` Improved performance on select all. ([#SOHO-7816](https://jira.infor.com/browse/SOHO-7816))
- `[Spinbox]` Fixed problem where you could arrow up in a readonly spinbox. ([#SOHO-8025](https://jira.infor.com/browse/SOHO-8025))
- `[Dropdown]` Fixed bug selecting two items with same value. ([#SOHO-8029](https://jira.infor.com/browse/SOHO-8029))
- `[Modal]` Fixed incorrect enabling of submit on validating modals. ([#SOHO-8042](https://jira.infor.com/browse/SOHO-8042))
- `[Modal]` Fixed incorrect closing of modal on enter key. ([#SOHO-8059](https://jira.infor.com/browse/SOHO-8059))
- `[Rating]` Allow decimal values for example 4.3. ([#SOHO-8063](https://jira.infor.com/browse/SOHO-8063))
- `[Datepicker]` Prevent datepicker from scrolling to the top of the browser. ([#SOHO-8107](https://jira.infor.com/browse/SOHO-8107))
- `[Tag]` Fixed layout on Right-To-Left. ([#SOHO-8120](https://jira.infor.com/browse/SOHO-8120))
- `[Listview]` Fixed missing render event. ([#SOHO-8129](https://jira.infor.com/browse/SOHO-8129))
- `[Angular Datagrid]` Fixed maskOptions input definition. ([#SOHO-8131](https://jira.infor.com/browse/SOHO-8131))
- `[Datepicker]` Fixed several bugs on the UmAlQura Calendar. ([#SOHO-8147](https://jira.infor.com/browse/SOHO-8147))
- `[Datagrid]` Fixed bug on expanding and collapsing multiple expandable rows. ([#SOHO-8154](https://jira.infor.com/browse/SOHO-8154))
- `[Pager]` Fixed focus state clicking page numbers. ([#SOHO-4528](https://jira.infor.com/browse/SOHO-4528))
- `[SearchField]` Fixed bug initializing search field with text. ([#SOHO-4820](https://jira.infor.com/browse/SOHO-4820))
- `[ColorPicker]` Fixed bug with incorrect cursor on readonly color picker. ([#SOHO-8030](https://jira.infor.com/browse/SOHO-8030))
- `[Pie]` Fixed ui glitch on mobile when pressing slices. ([#SOHO-8141](https://jira.infor.com/browse/SOHO-8141))

### v4.8.0 Chore & Maintenance

- `[Npm Package]` Added back sass files in correct folder structure. ([#SOHO-7583](https://jira.infor.com/browse/SOHO-7583))
- `[Menu Button]` Added button functional and e2e Tests. ([#SOHO-7600](https://jira.infor.com/browse/SOHO-7600))
- `[Textarea]` Added Textarea functional and e2e Tests. ([#SOHO-7929](https://jira.infor.com/browse/SOHO-7929))
- `[ListFilter]` Added ListFilter functional and e2e Tests. ([#SOHO-7975](https://jira.infor.com/browse/SOHO-7975))
- `[Colorpicker]` Added Colorpicker functional and e2e Tests. ([#SOHO-8078](https://jira.infor.com/browse/SOHO-8078))
- `[Site / Docs]` Fixed a few broken links ([#SOHO-7993](https://jira.infor.com/browse/SOHO-7993))

(62 Jira Issues Solved This Release, Backlog Dev 186, Design 110, Unresolved 349, Test Count 380 Functional, 178 e2e )

## v4.7.0

- [Full Jira Release Notes](https://bit.ly/2HyT3zF)
- [Npm Package](https://www.npmjs.com/package/ids-enterprise)
- [IDS Enterprise Angular Change Log](https://github.com/infor-design/enterprise-ng/blob/main/docs/CHANGELOG.md)

### v4.7.0 Features

- `[Github]` The project was migrated to be open source on github with a new workflow and testing suite.
- `[Tag]` Added a Tag angular component. ([#SOHO-8005](https://jira.infor.com/browse/SOHO-8006))
- `[Validate]` Exposed validate and removeMessage methods. ([#SOHO-8003](https://jira.infor.com/browse/SOHO-8003))
- `[General]` Upgrade to Angular 6 ([#SOHO-7927](https://jira.infor.com/browse/SOHO-7927))
- `[General]` Introduced nightly versions in npm ([#SOHO-7804](https://jira.infor.com/browse/SOHO-7804))
- `[Multiselect]` A tooltip now shows if more content is selected than fits in the input. ([#SOHO-7799](https://jira.infor.com/browse/SOHO-7799))
- `[Datepicker]` Added an option to restrict moving to months that are not available to select from. ([#SOHO-7384](https://jira.infor.com/browse/SOHO-7384))
- `[Validation]` Added and icon alert([#SOHO-7225](https://jira.infor.com/browse/SOHO-7225)
- `[General]` Code is now available on ([public npm](https://www.npmjs.com/package/ids-enterprise)) ([#SOHO-7083](https://jira.infor.com/browse/SOHO-7083))

### v4.7.0 Fixes

- `[Lookup]` Fixed existing example that shows using an autocomplete on a lookup. ([#SOHO-8070](https://jira.infor.com/browse/SOHO-8070))
- `[Lookup]` Fixed existing example that shows creating a customized dialog on the lookup ([#SOHO-8069](https://jira.infor.com/browse/SOHO-8069))
- `[Lookup]` Fixed existing example that incorrectly showed a checkbox column. ([#SOHO-8068](https://jira.infor.com/browse/SOHO-8068))
- `[Line Chart]` Fixed an error when provoking the tooltip. ([#/SOHO-8051](https://jira.infor.com/browse/SOHO-8051))
- `[Module Tabs]` Fixed a bug toggling the menu on mobile. ([#/SOHO-8043](https://jira.infor.com/browse/SOHO-8043))
- `[Autocomplete]` Fixed a bug that made enter key not work to select. ([#SOHO-8036](https://jira.infor.com/browse/SOHO-8036))
- `[Tabs]` Removed an errant scrollbar that appeared sometimes on IE ([#SOHO-8034](https://jira.infor.com/browse/SOHO-8034))
- `[Datagrid]` The drill down click event now currently shows the right row information in the event data. ([#SOHO-8023](https://jira.infor.com/browse/SOHO-8023))
- `[Datagrid]` Fixed a broken nested data example. ([#SOHO-8019](https://jira.infor.com/browse/SOHO-8019))
- `[Datagrid]` Fixed a broken paging example. ([#SOHO-8013](https://jira.infor.com/browse/SOHO-8013))
- `[Datagrid]` Hyperlinks now can be clicked when in a datagrid expandable row. ([#SOHO-8009](https://jira.infor.com/browse/SOHO-8009))
- `[Popupmenu]` Removed extra padding on icon menus ([#SOHO-8006](https://jira.infor.com/browse/SOHO-8006))
- `[Spinbox]` Range limits now work correctly ([#SOHO-7999](https://jira.infor.com/browse/SOHO-7999))
- `[Dropdown]` Fixed not working filtering on nosearch option. ([#SOHO-7998](https://jira.infor.com/browse/SOHO-7998))
- `[Hierarchy]` Children layout and in general layouts where improved. ([#SOHO-7992](https://jira.infor.com/browse/SOHO-7992))
- `[Buttons]` Fixed layout issues on mobile. ([#SOHO-7982](https://jira.infor.com/browse/SOHO-7982))
- `[Datagrid]` Fixed format initialization issue ([#SOHO-7982](https://jira.infor.com/browse/SOHO-7982))
- `[Lookup]` Fixed a problem that caused the lookup to only work once. ([#SOHO-7971](https://jira.infor.com/browse/SOHO-7971))
- `[Treemap]` Fix a bug using `fixture.detectChanges()`. ([#SOHO-7969](https://jira.infor.com/browse/SOHO-7969))
- `[Textarea]` Fixed a bug that made it possible for the count to go to a negative value. ([#SOHO-7952](https://jira.infor.com/browse/SOHO-7952))
- `[Tabs]` Fixed a bug that made extra events fire. ([#SOHO-7948](https://jira.infor.com/browse/SOHO-7948))
- `[Toolbar]` Fixed a with showing icons and text in the overflowmenu. ([#SOHO-7942](https://jira.infor.com/browse/SOHO-7942))
- `[DatePicker]` Fixed an error when restricting dates. ([#SOHO-7922](https://jira.infor.com/browse/SOHO-7922))
- `[TimePicker]` Fixed sort order of times in arabic locales. ([#SOHO-7920](https://jira.infor.com/browse/SOHO-7920))
- `[Multiselect]` Fixed initialization of selected items. ([#SOHO-7916](https://jira.infor.com/browse/SOHO-7916))
- `[Line Chart]` Solved a problem clicking lines to select. ([#SOHO-7912](https://jira.infor.com/browse/SOHO-7912))
- `[Hierarchy]` Improved RTL version ([#SOHO-7888](https://jira.infor.com/browse/SOHO-7888))
- `[Datagrid]` Row click event now shows correct data when using Groups ([#SOHO-7861](https://jira.infor.com/browse/SOHO-7861))
- `[Modal]` Fixed cut of border on checkboxe focus states. ([#SOHO-7856](https://jira.infor.com/browse/SOHO-7856))
- `[Colorpicker]` Fixed cropped labels when longer ([#SOHO-7817](https://jira.infor.com/browse/SOHO-7817))
- `[Label]` Fixed cut off Thai characters ([#SOHO-7814](https://jira.infor.com/browse/SOHO-7814))
- `[Colorpicker]` Fixed styling issue on margins ([#SOHO-7776](https://jira.infor.com/browse/SOHO-7776))
- `[Hierarchy]` Fixed several layout issues and changed the paging example to show the back button on the left. ([#SOHO-7622](https://jira.infor.com/browse/SOHO-7622))
- `[Bar Chart]` Fixed RTL layout issues ([#SOHO-5196](https://jira.infor.com/browse/SOHO-5196))
- `[Lookup]` Made delimiter an option / changable ([#SOHO-4695](https://jira.infor.com/browse/SOHO-4695))

### v4.7.0 Chore & Maintenance

- `[Timepicker]` Added functional and e2e Tests ([#SOHO-7809](https://jira.infor.com/browse/SOHO-7809))
- `[General]` Restructured the project to clean up and separate the demo app from code. ([#SOHO-7803](https://jira.infor.com/browse/SOHO-7803))

(56 Jira Issues Solved This Release, Backlog Dev 218, Design 101, Unresolved 391, Test Count 232 Functional, 117 e2e )

## v4.6.0

- [Full Jira Release Notes](https://bit.ly/2jodbem)
- [Npm Package](http://npm.infor.com)
- [IDS Enterprise Angular Change Log](https://github.com/infor-design/enterprise-ng/blob/main/docs/CHANGELOG.md)

### v4.6.0 Key New Features

- `[Treemap]` New Component Added
- `[Website]` Launch of new docs site <https://design.infor.com/code/ids-enterprise/latest>
- `[Security]` Ids Now passes CSP (Content Security Policy) Compliance for info see <docs/SECURITY.md>.
- `[Toolbar]` New ["toolbar"](http://usalvlhlpool1.infor.com/4.6.0/components/toolbar-flex/list)
    - Based on css so it is much faster.
    - Expect a future breaking change from flex-toolbar to this toolbar when all features are implemented.
    - As of now collapsible search is not supported yet.

### v4.6.0 Behavior Changes

- `[App Menu]` Now automatically closes when items are clicked on mobile devices.

### v4.6.0 Improvements

- `[Angular]` Validation now allows dynamic functions.
- `[Editor]` Added a clear method.
- `[Locale]` Map iw locale to Hebrew.
- `[Locale]` Now defaults locals with no country. For example en maps to en-US es and es-ES.
- `[Color Picker]` Added option to clear the color.
- `[Angular]` Allow Formatters, Editors to work with Soho. without the migration script.
- `[Added a new labels example <http://usalvlhlpool1.infor.com/4.6.0/components/form/example-labels.html>
- `[Angular]` Added new Chart Wrappers (Line, Bar, Column ect ).
- `[Datagrid]` Added file up load editor.
- `[Editor]` Its possible to put a link on an image now.

### v4.6.0 Code Updates / Breaking Changes

- `[Templates]` The internal template engine changed for better XSS security as a result one feature is no longer supported. If you have a delimiter syntax to embed html like `{{& name}}`, change this to be `{{{name}}}`.
- `[jQuery]` Updated from 3.1.1 to 3.3.1.

### v4.6.0 Bug Fixes

- `[Angular]` Added fixes so that the `soho.migrate` script is no longer needed.
- `[Angular Datagrid]` Added filterWhenTyping option.
- `[Angular Popup]` Expose close, isOpen and keepOpen.
- `[Angular Linechart]` Added "xAxis" and "yAxis" options.
- `[Angular Treemap]` Added new wrapper.
- `[Angular Rating]` Added a rating wrapper.
- `[Angular Circle Page]` Added new wrapper.
- `[Checkbox]` Fixed issue when you click the top left of the page, would toggle the last checkbox.
- `[Composite Form]` Fixed broken swipe.
- `[Colorpicker]` Fixed cases where change did not fire.
- `[Colorpicker]` Added short field option.
- `[Completion Chart]` Added more colors.
- `[Datagrid]` Fixed some misaligned icons on short row height.
- `[Datagrid]` Fixed issue that blank dropdown filter items would not show.
- `[Datagrid]` Added click arguments for more information on editor clicks and callback data.
- `[Datagrid]` Fixed wrong data on events on second page with expandable row.
- `[Datagrid]` Fixed focus / filter bugs.
- `[Datagrid]` Fixed bug with filter dropdowns on IOS.
- `[Datagrid]` Fixed column alignment when scrolling and RTL.
- `[Datagrid]` Fixed NaN error when using the colspan example.
- `[Datagrid]` Made totals work correctly when filtering.
- `[Datagrid]` Fixed issue with focus when multiple grids on a page.
- `[Datagrid]` Removed extra rows from the grid export when using expandable rows.
- `[Datagrid]` Fixed performance of select all on paging client side.
- `[Datagrid]` Fixed text alignment on header when some columns are not filterable.
- `[Datagrid]` Fixed wrong cursor on non actionable rows.
- `[Hierarchy]` Fixed layout issues.
- `[Mask]` Fixed issue when not using decimals in the pattern option.
- `[Modal]` Allow editor and dropdown to properly block the submit button.
- `[Menu Button]` Fixed beforeOpen so it also runs on submenus.
- `[Message]` Fixed XSS vulnerability.
- `[Pager]` Added fixes for RTL.
- `[List Detail]` Improved amount of space the header takes
- `[Multiselect]` Fixed problems when using the tab key well manipulating the multiselect.
- `[Multiselect]` Fixed bug with select all not working correctly.
- `[Multiselect]` Fixed bug with required validation rule.
- `[Spinbox]` Fixed issue on short field versions.
- `[Textarea]` Fixed issue with counter when in angular and on a modal.
- `[Toast]` Fixed XSS vulnerability.
- `[Tree]` Fixed checkbox click issue.
- `[Lookup]` Fixed issue in the example when running on Edge.
- `[Validation]` Fixed broken form submit validation.
- `[Vertical Tabs]` Fix cut off header.

(98 Jira Issues Solved This Release, Backlog Dev 388, Design 105, Unresolved 595, Test Coverage 6.66%)

## v4.5.0

### v4.5.0 Key New Features

- `[Font]` Experimental new font added from IDS as explained.
- `[Datagrid]` Added support for pasting from excel.
- `[Datagrid]` Added option to specify which column stretches.

### v4.5.0 Behavior Changes

- `[Search Field]` `ESC` incorrectly cleared the field and was inconsistent. The proper key is `ctrl + backspace` (PC )/ `alt + delete` (mac) to clear all field contents. `ESC` no longer does anything.

### v4.5.0 Improvements

- `[Datagrid]` Added support for a two line title on the header.
- `[Dropdown]` Added onKeyPress override for custom key strokes.
- `[Contextual Action Panel]` Added an option to add a right side close button.
- `[Datepicker]` Added support to select ranges.
- `[Maintenence]` Added more unit tests.
- `[Maintenence]` Removed jsHint in favor of Eslint.

### v4.5.0 Code Updates / Breaking Changes

- `[Swaplist]` changed custom events `beforeswap and swapupdate` data (SOHO-7407). From `Array: list-items-moved` to `Object: from: container-info, to: container-info and items: list-items-moved`. It now uses data in a more reliable way

### v4.5.0 Bug Fixes

- `[Angular]` Added new wrappers for Radar, Bullet, Line, Pie, Sparkline.
- `[Angular Dropdown]` Fixed missing data from select event.
- `[Colorpicker]` Added better translation support.
- `[Compound Field]` Fixed layout with some field types.
- `[Datepicker]` Fixed issues with validation in certain locales.
- `[Datepicker]` Not able to validate on MMMM.
- `[Datagrid]` Fixed bug that filter did not work when it started out hidden.
- `[Datagrid]` Fixed issue with context menu not opening repeatedly.
- `[Datagrid]` Fixed bug in indeterminate paging with smaller page sizes.
- `[Datagrid]` Fixed error when editing some numbers.
- `[Datagrid]` Added support for single line markup.
- `[Datagrid]` Fixed exportable option, which was not working for both csv and xls export.
- `[Datagrid]` Fixed column sizing logic to work better with alerts and alerts plus text.
- `[Datagrid]` Fixed bug when reordering rows with expandable rows.
- `[Datagrid]` Added events for opening and closing the filter row.
- `[Datagrid]` Fixed bugs on multiselect + tree grid.
- `[Datagrid]` Fixed problems with missing data on click events when paging.
- `[Datagrid]` Fixed problems editing with paging.
- `[Datagrid]` Fixed Column alignment calling updateDataset.
- `[Datagrid]` Now passes sourceArgs for the filter row.
- `[Dropdown]` Fixed cursor on disabled items.
- `[Editor]` Added paste support for links.
- `[Editor]` Fixed bug that prevented some shortcut keys from working.
- `[Editor]` Fixed link pointers in readonly mode.
- `[Expandable Area]` Fixed bug when not working on second page.
- `[General]` Some ES6 imports missing.
- `[Personalization]` Added support for cache bust.
- `[Locale]` Fixed some months missing in some cultures.
- `[Listview]` Removed redundant resize events.
- `[Line]` Fixed problems updating data.
- `[Mask]` Fixed bug on alpha masks that ignored the last character.
- `[Modal]` Allow enter key to be stopped for forms.
- `[Modal]` Allow filter row to work if a grid is on a modal.
- `[Fileupload]` Fixed bug when running in Contextual Action Panel.
- `[Searchfield]` Fixed wrong width.
- `[Step Process]` Improved layout and responsive.
- `[Step Process]` Improved wrapping of step items.
- `[Targeted Achievement]` Fixed icon alignment.
- `[Timepicker]` Fixed error calling removePunctuation.
- `[Text Area]` Adding missing classes for use in responsive-forms.
- `[Toast]` Fixed missing animation.
- `[Tree]` Fixed a bug where if the callback is not async the node wont open.
- `[Track Dirty]` Fixed error when used on a file upload.
- `[Track Dirty]` Did not work to reset dirty on editor and Multiselect.
- `[Validation]` Fixed more extra events firing.

(67 Jira Issues Solved This Release, Backlog Dev 378, Design 105, Unresolved 585, Test Coverage 6% )<|MERGE_RESOLUTION|>--- conflicted
+++ resolved
@@ -2,11 +2,8 @@
 
 ## v4.57.0 Fixes
 
-<<<<<<< HEAD
 - `[Datepicker]` Fix on default legends being shown regardless if settings have custom legends. ([#5683](https://github.com/infor-design/enterprise/issues/5683))
-=======
 - `[Searchfield]` Fix on uneven searchfield in firefox. ([#5620](https://github.com/infor-design/enterprise/issues/5620))
->>>>>>> 2f6504a8
 
 ## v4.56.0 Features
 
