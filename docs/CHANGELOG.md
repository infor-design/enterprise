--- conflicted
+++ resolved
@@ -4,11 +4,8 @@
 
 ## v4.94.0 Features
 
-<<<<<<< HEAD
 - `[Datagrid]` Added setting `showEditorIcons` to always display icon without hover. ([#8439](https://github.com/infor-design/enterprise/issues/8439))
-=======
 - `[Homepage]` Added row height style classes for widgets. ([#8211](https://github.com/infor-design/enterprise/issues/8211))
->>>>>>> 2f84f73b
 
 ## v4.94.0 Fixes
 
