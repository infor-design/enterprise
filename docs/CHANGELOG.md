# What's New with Enterprise

## v4.24.0

### v4.24.0 Important Changes

- `[Icons]` Reversed a change in previous versions to make alert icons all have a white background as this caused issues. Concerning alert icons there are now the following `icon-[name]` - which will have transparent background, in Uplift these are linear in style, in soho these are solid in style. We also add a `icon-[name]-alert` for alert icons with a white background. If you need a white background you can use these otherwise we have restored the functionality from the 4.21 version, you might need a white background in calendar icons. Also the pending icon is fixed and now orange. ([#3052](https://github.com/infor-design/enterprise/issues/3052))

### v4.24.0 Deprecation

### v4.24.0 Features

- `[Datagrid]` Added support to get only changed values as return array for get modified rows method. ([#2958](https://github.com/infor-design/enterprise/issues/2958))

### v4.24.0 Fixes

- `[Datagrid]` Fixed an issue where the dirty cell indicator was not updating after remove row. ([#2960](https://github.com/infor-design/enterprise/issues/2960))
- `[Datagrid]` Fixed an issue where the method getModifiedRows was not working, it had duplicate entries for the same row. ([#2908](https://github.com/infor-design/enterprise/issues/2908))
- `[Datagrid]` Fixed an issue where the personalized columns were not working when toggle columns and drag drop. ([#3004](https://github.com/infor-design/enterprise/issues/3004))
- `[Datagrid]` Fixed an issue where the grouping filter was not working after do sort. ([#3012](https://github.com/infor-design/enterprise/issues/3012))
- `[Datepicker]` Fixed missing background color on disable dates and adjusted the colors in all themes. ([#2910](https://github.com/infor-design/enterprise/issues/2910))
- `[Datepicker]` Fixed a layout issue on the focus state on colored/legend days. ([#2910](https://github.com/infor-design/enterprise/issues/2910))
- `[Dropdown]` Fix a bug where a dropdown in a datagrid cell would sometimes not display the correct value when selected. ([#2919](https://github.com/infor-design/enterprise/issues/2919))
- `[Dropdown]` Fix a layout issue in RTL on the badges example. ([#3150](https://github.com/infor-design/enterprise/issues/3150))
- `[EmptyMessage]` Added a fix so that click will only fire on the button part of the empty message. ([#3139](https://github.com/infor-design/enterprise/issues/3139))
- `[Locale]` Fixed a problem in fi-FI where some date formats where incorrect with one digit days. ([#3019](https://github.com/infor-design/enterprise/issues/3019))
- `[Modal]` Added a new setting `overlayOpacity` that give the user to control the opacity level of the modal/message dialog overlay. ([#2975](https://github.com/infor-design/enterprise/issues/2975))
- `[Progress]` Added the ability to init the progress and update it to zero, this was previously not working. ([#3020](https://github.com/infor-design/enterprise/issues/3020))
- `[Toast]` Fixed an issue where the saved position was not working for whole app. ([#3025](https://github.com/infor-design/enterprise/issues/3025))
<<<<<<< HEAD
- `[Editor]` Corrected CSP errors and broken images in the Editor Preview when inserting the default image. ([#2937](https://github.com/infor-design/enterprise/issues/2937))
- `[Editor]` Fixes issues with Editors configured to use Flex Toolbar, where toolbar buttons were not properly triggering selected events, and overflowed items were not triggering editor actions as expected. ([#2938](https://github.com/infor-design/enterprise/issues/2938))
- `[Editor]` The Editor now uses the same routine for stripping disallowed tags and attributes from pasted content when it transitions from the Source View to the Preview. This makes it impossible to paste/type HTML tags containing a `style` property with CSS rules that are not allowed to be applied to inline Editor elements, such as `font-family`. ([#2987](https://github.com/infor-design/enterprise/issues/2987))
- `[Editor]` Fixed a problem in Safari that would cause scrolling to occur inside Flex Toolbars unexpectedly. ([#3033](https://github.com/infor-design/enterprise/issues/3033))
- `[Editor]` Fixed many memory leaks related to view swapping and `destroy()` in the Editor. ([#3112](https://github.com/infor-design/enterprise/issues/3112))
- `[Progress]` Added the ability to init the progress and update it to zero, this was previously not working. ([#3020](https://github.com/infor-design/enterprise/issues/3020))
- `[Toast]` Fixed an issue where the saved position was not working for whole app. ([#3025](https://github.com/infor-design/enterprise/issues/3025))

### v4.24.0 Chores & Maintenance
=======
- `[Toolbar Searchfield]` Increased the amount of text shown when the Searchfield is not expanded, and appears similar to a button.  Also modified some styles in all themes to make alignment of the text better between the Searchfield and buttons when the Searchfield is not expanded. ([#2944](https://github.com/infor-design/enterprise/issues/2944))
>>>>>>> 3e51abcc

## v4.23.0

### v4.23.0 Deprecation

- `[Icons]` We added per theme empty state icons for both uplift (vibrant) and soho (subtle) themes. Because of this `svg-empty.html` is now deprecated. Please use the theme based files `theme-soho-svg-empty.html` and `theme-uplift-svg-empty.html`. ([#426](https://github.com/infor-design/design-system/issues/426))

### v4.23.0 Features

- `[Accordion]` Added a new setting `expanderDisplay` that can display all expander button icons in the classic style, or with all "chevron" or "plus-minus"-style icons.  Deprecated the legacy `displayChevron` setting in favor of this change. ([#2900](https://github.com/infor-design/enterprise/issues/2900))
- `[Calendar / Day View]` A new component Week View was created, you can configure it to show a single day as well, or several days so we now have a day view. ([#2780](https://github.com/infor-design/enterprise/issues/2780))
- `[Calendar / Week View]` A new component Week View was added. You can show events in a series of days. This is also integrated into view switcher in the calendar component. ([#1757](https://github.com/infor-design/enterprise/issues/1757))
- `[Empty Messages]` Added a new icon `empty-no-users`. ([#3046](https://github.com/infor-design/enterprise/issues/3046))
- `[Locale]` Added updated translation files for 16 in house languages. ([#3049](https://github.com/infor-design/enterprise/issues/3049))
- `[Modal]` Added a new setting `overlayOpacity` that gives the developer ability to control the opacity level of the modal/message dialog overlay. ([#2975](https://github.com/infor-design/enterprise/issues/2975))

### v4.23.0 Fixes

- `[Accordion]` Fixed the font color when hovered on uplift high contrast. ([#3042](https://github.com/infor-design/enterprise/issues/3042))
- `[Autocomplete]` Fixed memory leaks by preventing re-rendering of an open autocomplete list from attaching new events, adding multiple `aria-polite` elements, etc. ([#2888](https://github.com/infor-design/enterprise/issues/2888))
- `[Calendar]` Fixed disabled legend label color on vibrant/uplift with dark Variant theme. ([#2965](https://github.com/infor-design/enterprise/issues/2965))
- `[Calendar]` Fixed missing arrow and scrolling issues in the event popup. ([#2962](https://github.com/infor-design/enterprise/issues/2962))
- `[Contextual Action Panel]` Fixed an issue where the CAP close but beforeclose event not fired. ([#2826](https://github.com/infor-design/enterprise/issues/2826))
- `[Context Menu]` Fixed a placement bug that would cut the size of the menu to an unusable size in small viewport displays. ([#2899](https://github.com/infor-design/enterprise/issues/2899))
- `[Contextual Action Panel]` Fixed placement of `(X)` close button on both standard and Flex toolbars when using the `showCloseBtn` setting. ([#2834](https://github.com/infor-design/enterprise/issues/2834))
- `[Datagrid]` Fixed column headers font color in uplift high contrast. ([#2830](https://github.com/infor-design/enterprise/issues/2830))
- `[Datagrid]` Fixed an issue where the tree children expand and collapse was not working. ([#633](https://github.com/infor-design/enterprise-ng/issues/633))
- `[Datagrid]` Fixed an issue where the pager was not updating with updated method. ([#2759](https://github.com/infor-design/enterprise/issues/2759))
- `[Datagrid]` Fixed an issue where the browser contextmenu was not showing by default. ([#2842](https://github.com/infor-design/enterprise/issues/2842))
- `[Datagrid]` Fixed an issue where string include zeroes not working with text filter. ([#2854](https://github.com/infor-design/enterprise/issues/2854))
- `[Datagrid]` Fixed an issue where the select all button for multiselect grouping was not working. ([#2895](https://github.com/infor-design/enterprise/issues/2895))
- `[Datagrid]` Fixed an issue where the select children for tree was not working. ([#2961](https://github.com/infor-design/enterprise/issues/2961))
- `[Datepicker]` Fixed an issue where the selected date was getting cleared and creating js error after changing month or year in Umalqura date and Calendar. ([#3093](https://github.com/infor-design/enterprise/issues/3093))
- `[Datepicker]` Fixed an issue where the validation after body re-initialize was not working. ([#2410](https://github.com/infor-design/enterprise/issues/2410))
- `[Datepicker]` Fixed an issue where the islamic-umalqura calendar was not working, when used with user vs settings locale and translate data was not loading from parent locale. ([#2878](https://github.com/infor-design/enterprise/issues/2878))
- `[Datepicker]` Fixed layout issues in RTL mode, also the buttons are switched the to the opposite side now. ([#3068](https://github.com/infor-design/enterprise/issues/3068))
- `[Dropdown]` Fixed an issue where the dropdown icons are misaligned in IE11 in the Uplift theme. ([#2826](https://github.com/infor-design/enterprise/issues/2912))
- `[Dropdown]` Fixed an issue where the placeholder was incorrectly renders when initially set selected item. ([#2870](https://github.com/infor-design/enterprise/issues/2870))
- `[Dropdown]` Fixed placement logic when dropdowns flip, as well as a visual bug with checkmark/icon placement on some browsers. ([#3058](https://github.com/infor-design/enterprise/issues/3058))
- `[Dropdown]` Fixed an issue where it was possible to inject xss when clearing the typehead. ([#650](https://github.com/infor-design/enterprise-ng/issues/650))
- `[Field Filter]` Fixed an issues where the icons are not vertically centered, and layout issues when opening the dropdown in a smaller height browser. ([#2951](https://github.com/infor-design/enterprise/issues/2951))
- `[Header]` Fixed an iOS bug where the theme switcher wasn't working after Popupmenu lifecycle changes. ([#2986](https://github.com/infor-design/enterprise/issues/2986))
- `[Header Tabs]` Added a more distinct style to selected header tabs. ([infor-design/design-system#422](https://github.com/infor-design/design-system/issues/422))
- `[Hierarchy]` Fixed the border color on hierarchy cards. ([#423](https://github.com/infor-design/design-system/issues/423))
- `[Locale]` Fixed an issue where the parseDate method was not working for leap year. ([#2737](https://github.com/infor-design/enterprise/issues/2737))
- `[Locale]` Fixed an issue where some culture files does not have a name property in the calendar. ([#2880](https://github.com/infor-design/enterprise/issues/2880))
- `[Locale]` Fixed an issue where cultures with a group of space was not parsing correctly. ([#2959](https://github.com/infor-design/enterprise/issues/2959))
- `[Locale]` Fixed a problem loading nb-NO locale where it would fail to find translations and possibly error. ([#3035](https://github.com/infor-design/enterprise/issues/3035))
- `[Lookup]` Fixed missing X button in searchfield on a mobile viewport. ([#2948](https://github.com/infor-design/enterprise/issues/2948))
- `[Message]` Fixed an issue with an extra scroll bar, updated padding. ([#2964](https://github.com/infor-design/enterprise/issues/2964))
- `[Modal]` Fixed a layout issue when using 2 or more buttons on some smaller devices. ([#3014](https://github.com/infor-design/enterprise/issues/3014))
- `[Monthview]` Fixed an issue that the month/year text will reset when pressing cancel. ([#3080](https://github.com/infor-design/enterprise/issues/3080))
- `[Monthview]` Fixed a layout issue on the header in IE 11. ([#2862](https://github.com/infor-design/enterprise/issues/2862))
- `[Pie]` Fixed an issue where legends in pie chart gets cut off on mobile view. ([#902](https://github.com/infor-design/enterprise/issues/902))
- `[Popupmenu]` In mobile settings (specifically iOS), input fields will now allow for text input when also being assigned a context menu. ([#2613](https://github.com/infor-design/enterprise/issues/2613))
- `[Popupmenu]` Fixed an issue where the destroy event was bubbling up to other parent components. ([#2809](https://github.com/infor-design/enterprise/issues/2809))
- `[Popupmenu]` Fixed an issue where checkable menu items were not causing a popupmenu list to become properly formatted to fit the checkmarks when generated as part of a Flex Toolbar.  Also reworked the selection system to better handle selectable sections. ([#2989](https://github.com/infor-design/enterprise/issues/2809))
- `[Toolbar]` Fixed a bug where the dropdown/toolbar menu is being cut off on iOS device. ([#2800](https://github.com/infor-design/enterprise/issues/2800))
- `[Tooltip]` Fixed a personalization bug on Dark Themes where text colors were sometimes illegible when using certain color configurations. ([#3011](https://github.com/infor-design/enterprise/issues/3011))

### v4.23.0 Chores & Maintenance

- `[Build System]` Created separate sets linting rules for demoapp, source code, and tests, as well as a base set of rules for all environments. ([#2662](https://github.com/infor-design/enterprise/issues/2662))

(70 Issues Solved this release, Backlog Enterprise 378, Backlog Ng 82, 939 Functional Tests, 1136 e2e Test)

## v4.22.0

### v4.22.0 Deprecation

- `[Icons]` The alert icons now all have a white background allowing them to appear on colored areas. There was previously a special `-solid` version of the icons created that is now not needed, if you used the `icon-<name>-solid` icon change it to just `icon-<name>`. ([#396](https://github.com/infor-design/design-system/issues/396))

### v4.22.0 Features

- `[Build]` Replaced UglifyES in the minification script with Terser ([#2660](https://github.com/infor-design/enterprise/issues/2660))
- `[Build]` Added the Locale culture files to the minification script. `.min.js` versions of each locale are now available in the `dist/` folder. ([#2660](https://github.com/infor-design/enterprise/issues/2660))
- `[Calendar / Weekview]` Added a new week-view component that can be used standalone and ability switch to calendar week view in calendar. ([#1757](https://github.com/infor-design/enterprise/issues/1757))
- `[Application Menu]` Improved design of the App Menu Accordion's hierarchy, among other visual improvements, in the Uplift theme. ([#2739](https://github.com/infor-design/enterprise/issues/2739))
- `[Calendar]` Fixed layout issues in uplift theme. ([#2907](https://github.com/infor-design/enterprise/issues/2907))
- `[Charts]` Added support for context menu event with charts. ([#2699](https://github.com/infor-design/enterprise/issues/2699))
- `[Checkboxes]` Fixed layout issues when in grid rows. ([#2907](https://github.com/infor-design/enterprise/issues/2907))
- `[Contextual Action Panel]` Added support for passing in a full range of settings to the underlying Modal component API. ([#2433](https://github.com/infor-design/enterprise/issues/2433))
- `[Export]` Added support for separator to use custom string or object type with Export to CSV. ([#2490](https://github.com/infor-design/enterprise/issues/2490))
- `[Locale]` Added support for fetching minified culture files. ([#2660](https://github.com/infor-design/enterprise/issues/2660))
- `[Locale]` Added new translations for missing entries. ([#2896](https://github.com/infor-design/enterprise/issues/2896))
- `[Locale]` Fixed a bug that the language would reset when opening some components if a seperate language is used. ([#2982](https://github.com/infor-design/enterprise/issues/2982))
- `[Modal]` Added support for a "fullsize" sheet display at all times, or simply beneath the responsive breakpoint. ([#2433](https://github.com/infor-design/enterprise/issues/2433))
- `[Tabs-Vertical]` Added the ability to personalize Vertical Tabs in accordance with theming. ([#2824](https://github.com/infor-design/enterprise/issues/2824))
- `[Wizard]` Added support for short labels. If short labels not supplied it will add ellipsis to text and tooltip. ([#2604](https://github.com/infor-design/enterprise/issues/2604))

### v4.22.0 Fixes

- `[Accordion]` Fixed a Safari bug where accordion headers would not lose focus when another accordion header was clicked. ([#2851](https://github.com/infor-design/enterprise/issues/2851))
- `[Application Menu]` Fixed an issue where footer toolbar area was overlapping to menu content. ([#2552](https://github.com/infor-design/enterprise/issues/2552))
- `[Application Menu]` Fixed an issue where tooltip was showing white text on white background which makes text to be unreadable. ([#2811](https://github.com/infor-design/enterprise/issues/2811))
- `[Application Menu]` Fixed a bug where application menus were not dismissed when clicking directly on Popupmenu triggers in a mobile setting. ([#2831](https://github.com/infor-design/enterprise/issues/2831))
- `[Application Menu]` Fixed an issue on mobile where the body was scroll bouncing when dragging/scrolling in the app menu. ([#2434](https://github.com/infor-design/enterprise/issues/2434))
- `[Bar Chart]` Fixed an issue where labels were overwritten when use more then one chart on page. ([#2723](https://github.com/infor-design/enterprise/issues/2723))
- `[Buttons]` Adjust the contrast of buttons (tertiary) on uplift theme. ([#396](https://github.com/infor-design/design-system/issues/396))
- `[Calendar]` Fixed an issue where the upcoming event description was overlapping the upcoming duration when text is too long, adjust width of spinbox count and fixed alignment of all day checkbox in uplift light theme. ([#2778](https://github.com/infor-design/enterprise/issues/2778))
- `[Datagrid]` Fixed an issue where if you have duplicate Id's the columns many become misaligned. ([#2687](https://github.com/infor-design/enterprise/issues/2687))
- `[Datagrid]` Made the text all white on the targeted achievement formatter. ([#2730](https://github.com/infor-design/enterprise/issues/2730))
- `[Datagrid]` Fixed keyword search so that it will again work with client side paging. ([#2797](https://github.com/infor-design/enterprise/issues/2797))
- `[Datagrid]` Fixed an issue where the header and cells do not align perfectly. ([#2849](https://github.com/infor-design/enterprise/issues/2849))
- `[Datagrid]` Fixed an issue where actions menu was not opening after reload the data. ([#2876](https://github.com/infor-design/enterprise/issues/2876))
- `[Datepicker]` Moved the today button to the datepicker header and adding a setting to hide it if wanted. ([#2704](https://github.com/infor-design/enterprise/issues/2704))
- `[FieldSet]` Fixed an issue where the fieldset text in chart completion overlap when resizing the browser. ([#2610](https://github.com/infor-design/enterprise/issues/2610))
- `[Datepicker]` Fixed a bug in datepicker where the destroy method does not readd the masking functionality. [2832](https://github.com/infor-design/enterprise/issues/2832))
- `[Field Options]` Fixed an issue where the option menu is misaligned in full length input field in uplift theme. ([#2765](https://github.com/infor-design/enterprise/issues/2765))
- `[Icons]` Added and updated the following icons: icon-new, icon-calculator, icon-save-new, icon-doc-check. ([#391](https://github.com/infor-design/design-system/issues/391))
- `[Icons]` Added and updated the following icons: icon-bed, icon-user-clock, icon-phone-filled, icon-phone-empty. ([#419](https://github.com/infor-design/design-system/issues/419))
- `[Listview]` Fixed an issue where empty message would not be centered if the listview in a flex container. ([#2716](https://github.com/infor-design/enterprise/issues/2716))
- `[Locale/Initialize]` Fixed an issue where opening some components like Contextual Action Panel would change the current locale because it calls initialize when it loads. ([#2873](https://github.com/infor-design/enterprise/issues/2873))
- `[Mask]` Added an example showing how to user percent format with the locale. ([#434](https://github.com/infor-design/enterprise/issues/434))
- `[Modal]` Fixed an issue where encoded html would not be recoded on the title. ([#246](https://github.com/infor-design/enterprise/issues/246))
- `[Modal]` Fixed an issue where the page content behind the modal is still scrollable while the modal window is open on iOS devices. ([#2678](https://github.com/infor-design/enterprise/issues/2678))
- `[Popupmenu]` Prevent popupmenus from closing after exit and reentry to the popupmenu submenu structure. ([#2702](https://github.com/infor-design/enterprise/issues/2702))
- `[Swaplist]` Fixed an issue where passed data for searched items were not syncing for beforeswap event. ([#2819](https://github.com/infor-design/enterprise/issues/2819))
- `[Tabs]` Add more padding to the count styles. ([#2744](https://github.com/infor-design/enterprise/issues/2744))
- `[Tabs]` Fixed the disabled tab color. ([#396](https://github.com/infor-design/design-system/issues/396))
- `[Tabs-Module]` Fixed styling and appearance issues on an example page demonstrating the Go Button alongside a Searchfield with Categories. ([#2745](https://github.com/infor-design/enterprise/issues/2745))
- `[Tabs-Multi]` Fixed an issue where tooltip was not showing when hovering a tab with cut-off text. ([#2747](https://github.com/infor-design/enterprise/issues/2747))
- `[Toolbar Flex]` Fixed a bug in toolbar flex where the title is getting truncated even if there's enough space for it. ([#2810](https://github.com/infor-design/enterprise/issues/2810))
- `[Validation]` Fixed an issue where if the mask is set to use a time other than the default time for the locale, this was not taken into account in validation. ([#2821](https://github.com/infor-design/enterprise/issues/2821))

### v4.22.0 Chores & Maintenance

- `[Demo App]` Changed the theme switch to call the page refresh. ([#2743](https://github.com/infor-design/enterprise/issues/2743))
- `[Export]` Added support for separator to use custom string or object type with Export to CSV. ([#2490](https://github.com/infor-design/enterprise/issues/2490))

(53 Issues Solved this release, Backlog Enterprise 342, Backlog Ng 81, 892 Functional Tests, 909 e2e Test)

## v4.21.0

### v4.21.0 Deprecation

- `[Icons]` Removed the hardcoded red color of the `icon-flag` so it can be used as a normal icon. If red is desired please add an additional class of `icon-flag icon-error`. ([#2548](https://github.com/infor-design/enterprise/issues/2548))

### v4.21.0 Features

- `[Calendar]` Added the ability to show tooltip on event and event icon and the ability to fire a context menu event. ([#2518](https://github.com/infor-design/enterprise/issues/2518))
- `[Datagrid]` Added the ability to use frozen columns with tree grid. ([#2102](https://github.com/infor-design/enterprise/issues/2102))
- `[Datagrid]` Added support for a fixed row size, this can be used in some cases like frozen columns where rows may have a different size than the three row heights (normal, short, medium). ([#2101](https://github.com/infor-design/enterprise/issues/2101))
- `[Datagrid]` Added filter row editor options to api setting. ([#2648](https://github.com/infor-design/enterprise/issues/2648))
- `[Datagrid]` Fixed an issue that alert text is cut off when using the textEllipsis option. ([#2773](https://github.com/infor-design/enterprise/issues/2773))
- `[Editor]` Added events to trigger on view change. ([#2430](https://github.com/infor-design/enterprise/issues/2430))
- `[Homepage]` Added a parameter to the `resize` event that provides metadata about the Homepage's state, including a calculated container height. ([#2446](https://github.com/infor-design/enterprise/issues/2446))
- `[Locale]` Added support for big numbers (18.6) to formatNumber and parseNumber. ([#1800](https://github.com/infor-design/enterprise/issues/1800))

### v4.21.0 Fixes

- `[Application Menu]` Fixed an indentation issue with child elements in an accordion in the Angular application (enterprise-ng). ([#2616](https://github.com/infor-design/enterprise/issues/2616))
- `[AppMenu/Accordion]` Improved performance on Angular by not calling siftFor on the app menu build. ([#2767](https://github.com/infor-design/enterprise/issues/2767))
- `[AppMenu/Accordion]` Fixed a bug where the busy indicator would immediately close. ([#2767](https://github.com/infor-design/enterprise/issues/2767))
- `[Button]` Fixed an issue where updated method was not teardown and re-init. ([#2304](https://github.com/infor-design/enterprise/issues/2304))
- `[Circle Pager]` Fixed a bug where it was not showing on mobile view. ([#2589](https://github.com/infor-design/enterprise/issues/2589))
- `[Contextual Action Panel]` Fixed an issue where if the title is longer, there will be an overflow causing a white space on the right on mobile view. ([#2605](https://github.com/infor-design/enterprise/issues/2605))
- `[Custom Builds]` Fixed a problem where including components with extra punctuation (periods, etc) may cause a build to fail. ([#1322](https://github.com/infor-design/enterprise/issues/1322))
- `[Datagrid]` Fixed an issue where key navigation was not working for inlineEditor. ([#2157](https://github.com/infor-design/enterprise/issues/2157))
- `[Datagrid]` Fixed a bug where calling update rows in the filter callback will cause an infinite loop. ([#2526](https://github.com/infor-design/enterprise/issues/2526))
- `[Datagrid]` Fixed a bug where the value would clear when using a lookup editor with a mask on new rows. ([#2305](https://github.com/infor-design/enterprise/issues/2305))
- `[Datagrid]` Fixed a bug where horizontal scrolling would not work when in a card/widget. ([#1785](https://github.com/infor-design/enterprise/issues/1785))
- `[Datagrid]` Fixed an issue where dirty and row status on the same cell would cause a UI issue. ([#2641](https://github.com/infor-design/enterprise/issues/2641))
- `[Datagrid]` Changed the onKeyDown callback to fire on any key. ([#536](https://github.com/infor-design/enterprise-ng/issues/536))
- `[Datagrid]` Added a more descriptive aria-label to checkboxes if the required descriptors exist. ([#2031](https://github.com/infor-design/enterprise-ng/issues/2031))
- `[Datagrid]` Added an announcement of the selection state of a row. ([#2535](https://github.com/infor-design/enterprise/issues/2535))
- `[Datagrid]` Fixed filtering on time columns when time is a string. ([#2535](https://github.com/infor-design/enterprise/issues/2535))
- `[Datagrid]` Fixed icon layout issues on the filter row in medium rowHeight mode. ([#2709](https://github.com/infor-design/enterprise/issues/2709))
- `[Datagrid]` Fixed an issue where short row height was misaligning in Uplift theme. ([#2717](https://github.com/infor-design/enterprise/issues/2717))
- `[Datagrid]` Fixed an issue where new row and dirty cell were not working when combined. ([#2729](https://github.com/infor-design/enterprise/issues/2729))
- `[Dropdown]` Fixed an issue where tooltip on all browsers and ellipsis on firefox, ie11 was not showing with long text after update. ([#2534](https://github.com/infor-design/enterprise/issues/2534))
- `[Editor]` Fixed an issue where clear formatting was causing to break while switch mode on Firefox. ([#2424](https://github.com/infor-design/enterprise/issues/2424))
- `[Empty Message]` Fixed padding and alignment issues, the icon is now centered better. ([#2424](https://github.com/infor-design/enterprise/issues/2733))
- `[Fileupload Advanced]` Added custom errors example page. ([#2620](https://github.com/infor-design/enterprise/issues/2620))
- `[Flex Toolbar]` Fixed a lifecycle problem that was preventing Menu Buttons with a `removeOnDestroy` setting from opening. ([#2664](https://github.com/infor-design/enterprise/issues/2664))
- `[Homepage]` Fixed an issue where dynamically added widget was not positioning correctly. ([#2425](https://github.com/infor-design/enterprise/issues/2425))
- `[Icons]` Fixed an issue with partially invisible empty messages in uplift theme. ([#2474](https://github.com/infor-design/enterprise/issues/2474))
- `[Icons (Component)]` Fixed a bug where it was possible to store a full base-tag prefixed URL in the `use` setting, which shouldn't be possible. ([PR#2738](https://github.com/infor-design/enterprise/pull/2738))
- `[Locale]` Fixed a bug where getCulturePath does not work if the sohoxi.js file name has a hash part. ([#2637](https://github.com/infor-design/enterprise/issues/2637))
- `[Locale]` Fixed a bug found when using NG8 that the default us locale causes issues. It is now an official requirement that you set a locale for all components that require locale information. ([#2640](https://github.com/infor-design/enterprise/issues/2640))
- `[Locale]` Fixed an occurrence where an nonstandard locale filename was not correctly processed. ([#2684](https://github.com/infor-design/enterprise/issues/2684))
- `[Lookup]` Fixed memory leak issues after destroy. ([#2494](https://github.com/infor-design/enterprise/issues/2494))
- `[Modal]` Fixed memory leak issues after destroy. ([#2497](https://github.com/infor-design/enterprise/issues/2497))
- `[Popupmenu]` Fixed DOM leak where many arrows could be inserted in the DOM. ([#568](https://github.com/infor-design/enterprise-ng/issues/568))
- `[Pager]` Fixed a bug where clicking disabled buttons caused a refresh of the page in NG. ([#2170](https://github.com/infor-design/enterprise/issues/2170))
- `[Slider]` Updated the color variant logic to match new uplift theming. ([#2647](https://github.com/infor-design/enterprise/issues/2647))
- `[Tabs]` Fixed a memory leak caused by removing a tab. ([#2686](https://github.com/infor-design/enterprise/issues/2686))
- `[Toast]` Fixed memory leak issues after destroy. ([#2634](https://github.com/infor-design/enterprise/issues/2634))
- `[Toolbar]` Fixed the conditions for when `noSearchfieldReinvoke` destroys an inner Searchfield that's been previously invoked. ([PR#2738](https://github.com/infor-design/enterprise/pull/2738))
- `[Uplift Theme]` Various improvements to the Dark/Contrast variants, with a focus on passing WCAG ([#2541](https://github.com/infor-design/enterprise/issues/2541)) ([#2588](https://github.com/infor-design/enterprise/issues/2588))

### v4.21.0 Chores & Maintenance

- `[Custom Builds]` Improved Sass builder's ability to code split and include partials once. ([#1038](https://github.com/infor-design/enterprise/issues/1038))

(61 Issues Solved this release, Backlog Enterprise 335, Backlog Ng 76, 867 Functional Tests, 880 e2e Test)

## v4.20.0

### v4.20.0 Deprecation

- `[ListFilter]` Deprecated `startsWith` in favor of `wordStartsWith`, due to the addition of the `phraseStartsWith` filterMode. ([#1606](https://github.com/infor-design/enterprise/issues/1606))
- `[Popdown]` Deprecated `Popdown` in favor of `Popover`. Both components have similar functionality and we want to trim the code logic down. ([#2468](https://github.com/infor-design/enterprise/issues/2468))
- `[StepProcess]` Deprecated `StepProcess` as the component is no longer commonly used. We will remove it within 3-6 versions. ([#1476](https://github.com/infor-design/enterprise/issues/1476))
- `[CompositeForm]` Deprecated `CompositeForm` as the component is no longer commonly used. We will remove it within 3-6 versions. ([#1476](https://github.com/infor-design/enterprise/issues/1476))
- `[FieldOptions]` Deprecated `FieldOptions` as the component is no longer commonly used. We will remove it within 3-6 versions. ([#1476](https://github.com/infor-design/enterprise/issues/1476))

### v4.20.0 Features

- `[Datagrid]` Added support to resize column widths after a value change via the stretchColumnOnChange setting. ([#2174](https://github.com/infor-design/enterprise/issues/2174))
- `[Datagrid]` Added a Sort Function to the datagrid column to allow the value to be formatted for the sort. ([#2274](https://github.com/infor-design/enterprise/issues/2274)))
- `[Datagrid]` Added placeholder functionality to Lookup, Dropdown, and Decimal Formatters. ([#2408](https://github.com/infor-design/enterprise/issues/2408)))
- `[Datagrid]` Added support to restrict the size of a column with minWidth and maxWidth setting on the column. ([#2313](https://github.com/infor-design/enterprise/issues/2313))
- `[Datagrid]` Automatically remove nonVisibleCellError when a row is removed. ([#2436](https://github.com/infor-design/enterprise/issues/2436))
- `[Datagrid]` Fixed header alignment with textOverflow ellipsis setting. ([#2351](https://github.com/infor-design/enterprise/issues/2351))
- `[Datagrid]` Fixed an issue where code-block editor focus was not working. ([#526](https://github.com/infor-design/enterprise-ng/issues/526))
- `[Datagrid]` Automatically remove nonVisibleCellError when a row is removed. ([#2436](https://github.com/infor-design/enterprise/issues/2436))
- `[Datagrid]` Add a fix to show ellipsis text on lookups in the datagrid filter. ([#2122](https://github.com/infor-design/enterprise/issues/2122))
- `[Datagrid]` Made grouping work better with editable, including fixes to addRow, removeRow, messages, and dirty indication. ([#1851](https://github.com/infor-design/enterprise/issues/1851))
- `[Datagrid]` Changed the beforeCommitCellEdit event into a function on the column that is synchronous. ([#2442](https://github.com/infor-design/enterprise/issues/2442))
- `[Datagrid]` Fixed a bug that the selected event would fire when no rows are deselected and on initial load. ([#2472](https://github.com/infor-design/enterprise/issues/2472))
- `[Datagrid]` Removed a white background from the colorpicker editor in high contrast theme. ([#1574](https://github.com/infor-design/enterprise/issues/1574))
- `[Datepicker]` Made the showMonthYearPicker option true by default and added a newly designed panel to select the year and day. ([#1958](https://github.com/infor-design/enterprise/issues/1958))
- `[Datepicker]` Fixed a layout issue in IE 11 with the datepicker title. ([#2598](https://github.com/infor-design/enterprise/issues/2598))
- `[Datepicker]` Fixed issues with the mask when using the range picker. ([#2597](https://github.com/infor-design/enterprise/issues/2597))
- `[Dropdown]` Fixed an issue where ellipsis was not working when use firefox new tab. ([#2236](https://github.com/infor-design/enterprise/issues/2236))
- `[Form Compact]` Added checkboxes/radios, and improved visual style. ([#2193](https://github.com/infor-design/enterprise/issues/2193))
- `[Images]` Created an additional image class to apply focus state without coercing width and height. ([#2025](https://github.com/infor-design/enterprise/issues/2025))
- `[ListFilter]` Added `phraseStartsWith` filterMode for only matching a search term against the beginning of a string. ([#1606](https://github.com/infor-design/enterprise/issues/1606))
- `[Multiselect]` Changed interactions in filtered lists to no longer reset text inside the search input and the contents of the list. ([#920](https://github.com/infor-design/enterprise/issues/920))
- `[Toast]` Added api settings for drag drop and save position. ([#1876](https://github.com/infor-design/enterprise/issues/1876))
- `[Uplift Theme]` Various minor improvements. ([#2318](https://github.com/infor-design/enterprise/issues/2318))

### v4.20.0 Fixes

- `[Alerts]` Removed dirty tracker from the page due to layout issues. ([#1679](https://github.com/infor-design/enterprise/issues/1679))
- `[App Menu]` Fixed an issue where the lower toolbar inverts left and right keyboard actions. ([#2240](https://github.com/infor-design/enterprise/issues/2240))
- `[Bar Chart]` Fixed an issue where the tooltip would not show. ([#2097](https://github.com/infor-design/enterprise/issues/2097))
- `[Calendar]` Added more information to the onMonthRendered callback. ([#2419](https://github.com/infor-design/enterprise/issues/2419))
- `[Calendar]` Changed updated method so it can reinit the calendar with new data. ([#2419](https://github.com/infor-design/enterprise/issues/2419))
- `[Calendar]` Fixed stack exceeded error in angular using updated and legend. ([#2419](https://github.com/infor-design/enterprise/issues/2419))
- `[Calendar]` Added an eventclick and eventdoubleclick information to the onMonthRendered callback. ([#2419](https://github.com/infor-design/enterprise/issues/2419))
- `[Calendar]` Allow Validation of the Calendar Popup. ([#1742](https://github.com/infor-design/enterprise/issues/1742))
- `[Calendar]` Prevent double click from reopening the event popup. ([#1705](https://github.com/infor-design/enterprise/issues/1705))
- `[Calendar]` Enable vertical scrolling at short window sizes in monthview. ([#2489](https://github.com/infor-design/enterprise/issues/2489))
- `[Charts]` Made fixes so all charts change color in uplift theme. ([#2058](https://github.com/infor-design/enterprise/issues/2058))
- `[Charts]` Fixes dynamic tooltips on a bar chart. ([#2447](https://github.com/infor-design/enterprise/issues/2447))
- `[Colorpicker]` Fixed colorpicker left and right keys advanced oppositely in right-to-left mode. ([#2352](https://github.com/infor-design/enterprise/issues/2352))
- `[Column Chart]` Fixed an issue where the tooltip would not show. ([#2097](https://github.com/infor-design/enterprise/issues/2097))
- `[Datagrid]` Fixes an issue where method selectedRows() was returning incorrect information when new row added via addRow(). ([#1794](https://github.com/infor-design/enterprise/issues/1794))
- `[Datagrid]` Fixed the text width functions for better auto sized columns when using editors and special formatters. ([#2270](https://github.com/infor-design/enterprise/issues/2270))
- `[Datagrid]` Fixes the alignment of the alert and warning icons on a lookup editor. ([#2175](https://github.com/infor-design/enterprise/issues/2175))
- `[Datagrid]` Fixes tooltip on the non displayed table errors. ([#2264](https://github.com/infor-design/enterprise/issues/2264))
- `[Datagrid]` Fixes an issue with alignment when toggling the filter row. ([#2332](https://github.com/infor-design/enterprise/issues/2332))
- `[Datagrid]` Fixes an issue where method setFilterConditions() were not working for multiselect filter. ([#2414](https://github.com/infor-design/enterprise/issues/2414))
- `[Datagrid]` Fixes an error on tree grid when using server-side paging. ([#2132](https://github.com/infor-design/enterprise/issues/2132))
- `[Datagrid]` Fixed an issue where autocompletes popped up on cell editors. ([#1575](https://github.com/infor-design/enterprise/issues/1575))
- `[Datagrid]` Fixes reset columns to set the correct hidden status. ([#2315](https://github.com/infor-design/enterprise/issues/2315))
- `[Datagrid]` Fixes the filtering of null values. ([#2336](https://github.com/infor-design/enterprise/issues/2336))
- `[Datagrid]` Fixed an issue where performance was significantly slower for export methods. ([#2291](https://github.com/infor-design/enterprise/issues/2291))
- `[Datagrid]` Fixes a bug that stopped the search in datagrid personalization from working. ([#2299](https://github.com/infor-design/enterprise/issues/2299))
- `[Datagrid]` Fixes an error on tree grid when using server-side paging. ([#2132](https://github.com/infor-design/enterprise/issues/2132))
- `[Datagrid]` Fixed an issue where autocompletes popped up on cell editors. ([#1575](https://github.com/infor-design/enterprise/issues/1575))
- `[Datagrid]` Fixes the filtering of null values. ([#2336](https://github.com/infor-design/enterprise/issues/2336))
- `[Datagrid]` Fixed an issue where performance was significantly slower for export methods. ([#2291](https://github.com/infor-design/enterprise/issues/2291))
- `[Datagrid]` Fixed an issue where source would not fire on sorting. ([#2390](https://github.com/infor-design/enterprise/issues/2390))
- `[Datagrid]` Fixes the styling of non editable checkbox cells so they look disabled. ([#2340](https://github.com/infor-design/enterprise/issues/2340))
- `[Datagrid]` Changed the dynamic column tooltip function to pass the row and more details. This changes the order of parameters but since this feature is new did not consider this a breaking change. If you are using this please take note. ([#2333](https://github.com/infor-design/enterprise/issues/2333))
- `[Datagrid]` Fixed a bug is the isEditable column callback in editable tree grid where some data was missing in the callback. ([#2357](https://github.com/infor-design/enterprise/issues/2357))
- `[Datepicker]` Removed the advanceMonths option as the dropdowns for this are no longer there in the new design. ([#970](https://github.com/infor-design/enterprise/issues/970))
- `[Datepicker]` Fixed an issue where range selection was not working. ([#2569](https://github.com/infor-design/enterprise/issues/2569))
- `[Datepicker]` Fixed some issue where footer buttons were not working properly with range selection. ([#2595](https://github.com/infor-design/enterprise/issues/2595))
- `[Datepicker]` Fixed an issue where time was not updating after change on range selection. ([#2599](https://github.com/infor-design/enterprise/issues/2599))
- `[Datagrid]` Fixed a bug where deselect all would not deselect some rows when using grouping. ([#1796](https://github.com/infor-design/enterprise/issues/1796))
- `[Datagrid]` Fixed a bug where summary counts in grouping would show even if the group is collapsed. ([#2221](https://github.com/infor-design/enterprise/issues/2221))
- `[Datagrid]` Fixed issues when using paging (client side) and removeRow. ([#2590](https://github.com/infor-design/enterprise/issues/2590))
- `[Demoapp]` When displaying Uplift theme, now shows the correct alternate fonts for some locales when switching via the `locale` query string. ([#2365](https://github.com/infor-design/enterprise/issues/2365))
- `[Dropdown]` Fixed a memory leak when calling destroy. ([#2493](https://github.com/infor-design/enterprise/issues/2493))
- `[Editor]` Fixed a bug where tab or shift tab would break out of the editor when doing an indent/outdent. ([#2421](https://github.com/infor-design/enterprise/issues/2421))
- `[Editor]` Fixed a bug where the dirty indicator would be hidden above. ([#2577](https://github.com/infor-design/enterprise/issues/2577))
- `[Fieldfilter]` Fixed an issue where fields were getting wrap to second line on iPhone SE. ([#1861](https://github.com/infor-design/enterprise/issues/1861))
- `[Fieldfilter]` Fixed an issue where Dropdown was not switching mode on example page. ([#2288](https://github.com/infor-design/enterprise/issues/2288))
- `[Field Options]` Fixed an issue where input example was not working. ([#2348](https://github.com/infor-design/enterprise/issues/2348))
- `[Homepages]` Fixed an issue where personalize and chart text colors were not working with hero. ([#2097](https://github.com/infor-design/enterprise/issues/2097))
- `[Images]` Fixed an issue where images were not tabbable or receiving a visual focus state. ([#2025](https://github.com/infor-design/enterprise/issues/2025))
- `[Listview]` Fixed a bug that caused the listview to run initialize too many times. ([#2179](https://github.com/infor-design/enterprise/issues/2179))
- `[Lookup]` Added `autocomplete="off"` to lookup input fields to prevent browser interference. ([#2366](https://github.com/infor-design/enterprise/issues/2366))
- `[Lookup]` Fixed a bug that caused a filter to reapply when reopening the modal. ([#2566](https://github.com/infor-design/enterprise/issues/2566))
- `[Lookup]` Fixed a bug that caused a selections to reapply when reopening the modal. ([#2568](https://github.com/infor-design/enterprise/issues/2568))
- `[Locale]` Fixed race condition when using initialize and loading locales with a parent locale. ([#2540](https://github.com/infor-design/enterprise/issues/2540))
- `[Lookup]` Fixed a double scrollbar when the modal needs to be scrolled. ([#2586](https://github.com/infor-design/enterprise/issues/2586))
- `[Modal]` Fixed an issue where the modal component would disappear if its content had a checkbox in it in RTL. ([#332](https://github.com/infor-design/enterprise-ng/issues/332))
- `[Modal]` Fixed an issue where tabbing was very slow on large DOMs in IE 11. ([#2607](https://github.com/infor-design/enterprise/issues/2607))
- `[Personalization]` Fixed an issue where the text color was too dark. Changed the text color to be more readable in high contrast mode. ([#2539](https://github.com/infor-design/enterprise/issues/2539))
- `[Personalization]` Updated some of the colors to more readable in contrast mode. ([#2097](https://github.com/infor-design/enterprise/issues/2097))
- `[Personalization]` Fixes an issue where text color was too dark. ([#2476](https://github.com/infor-design/enterprise/issues/2476))
- `[Pager]` Fixed an issue where click was not firing on any of the buttons with ie11. ([#2560](https://github.com/infor-design/enterprise/issues/2560))
- `[Pager]` Added a complete Popupmenu settings object for configuring the Page Size Selector Button, and deprecated the `attachPageSizeMenuToBody` setting in favor of `pageSizeMenuSettings.attachToBody`. ([#2356](https://github.com/infor-design/enterprise/issues/2356))
- `[Pager]` Fixed memory leak when using the `attachToBody` setting to change the menu's render location. ([#2482](https://github.com/infor-design/enterprise/issues/2482))
- `[Popdown]` Fixed usability issue where the Popdown could close prematurely when attempting to use inner components, such as Dropdowns. ([#2092](https://github.com/infor-design/enterprise/issues/2092))
- `[Popover]` Correctly align the popover close button. ([#1576](https://github.com/infor-design/enterprise/issues/1576))
- `[Popover]` Fixed an issue where buttons inside the popover would overflow at smaller screen sizes. ([#2271](https://github.com/infor-design/enterprise/issues/2271))
- `[Popupmenu]` Fixed an issue where js error was showing after removing a menu item. ([#414](https://github.com/infor-design/enterprise-ng/issues/414))
- `[Popupmenu]` Fixed a layout issue on disabled checkboxes in multiselect popupmenus. ([#2340](https://github.com/infor-design/enterprise/issues/2340))
- `[Popupmenu]` Fixed a bug on IOS that prevented menu scrolling. ([#645](https://github.com/infor-design/enterprise/issues/645))
- `[Popupmenu]` Fixed a bug on IOS that prevented some submenus from showing. ([#1928](https://github.com/infor-design/enterprise/issues/1928))
- `[Popupmenu]` Added a type-check during building/rebuilding of submenus that prevents an error when a submenu `<ul>` tag is not present. ([#2458](https://github.com/infor-design/enterprise/issues/2458))
- `[Scatter Plot]` Fixed the incorrect color on the tooltips. ([#1066](https://github.com/infor-design/enterprise/issues/1066))
- `[Stepprocess]` Fixed an issue where a newly enabled step is not shown. ([#2391](https://github.com/infor-design/enterprise/issues/2391))
- `[Searchfield]` Fixed an issue where the close icon on a searchfield is inoperable. ([#2578](https://github.com/infor-design/enterprise/issues/2578))
- `[Searchfield]` Fixed strange alignment of text/icons on the Uplift theme. ([#2612](https://github.com/infor-design/enterprise/issues/2612))
- `[Tabs]` Fixed the more tabs button to style as disabled when the tabs component is disabled. ([#2347](https://github.com/infor-design/enterprise/issues/2347))
- `[Tabs]` Added the select method inside the hide method to ensure proper focusing of the selected tab. ([#2346](https://github.com/infor-design/enterprise/issues/2346))
- `[Tabs]` Added an independent count for adding new tabs and their associated IDs to prevent duplication. ([#2345](https://github.com/infor-design/enterprise/issues/2345))
- `[Toolbar]` Fixed memory leaks. ([#2496](https://github.com/infor-design/enterprise/issues/2496))
- `[Toolbar]` Fixed an issue where `noSearchfieldReinvoke` was not being respected during the teardown method, causing lifecycle issues in Angular. ([#2691](https://github.com/infor-design/enterprise/issues/2691))
- `[Toolbar Flex]` Removed a 100% height on the toolbar which caused issues when nested in some situations. ([#474](https://github.com/infor-design/enterprise-ng/issues/474))
- `[Listview]` Fixed search to work when not using templates. ([#466](https://github.com/infor-design/enterprise-ng/issues/466))

### v4.20.0 Chores & Maintenance

- `[Build]` Add a file verification tool to the build process to ensure all necessary files are present. ([#2384](https://github.com/infor-design/enterprise/issues/2384))
- `[Demo App]` Add the uplift theme to the theme switcher menu. ([#2335](https://github.com/infor-design/enterprise/issues/2335))
- `[Demo App]` Fixed routing issues that could cause 500 errors or crash the Demoapp. ([#2343](https://github.com/infor-design/enterprise/issues/2343))
- `[Demo App]` Fixed an issue where the sorting was wrong on compressor data. ([#2390](https://github.com/infor-design/enterprise/issues/2390))

(95 Issues Solved this release, Backlog Enterprise 296, Backlog Ng 79, 852 Functional Tests, 865 e2e Test)

## v4.19.3

- `[Datagrid]` Fixes the multiselect filter on header from reloading during serverside filtering. ([#2383](https://github.com/infor-design/enterprise/issues/2383))
- `[Datagrid]` Fixed an issue where contextmenu was not opening with first click. ([#2398](https://github.com/infor-design/enterprise/issues/2398))
- `[Datagrid / Tooltip]` Fixed an error on some datagrid cells when tooltips are attached. ([#2403](https://github.com/infor-design/enterprise/issues/2403))

## v4.19.2

- `[Build]` Fixes missing minified files in the build and a missing svg-extended.html deprecated file for backwards compatibility. ([Teams](https://bit.ly/2FlzYCT))

## v4.19.0

### v4.19.0 Deprecations

- `[CSS]` The Soho light theme CSS file has been renamed from `light-theme.css` to `theme-soho-light.css` ([1972](https://github.com/infor-design/enterprise/issues/1972))
- `[CSS]` The Soho dark theme CSS file has been renamed from `dark-theme.css` to `theme-soho-dark.css` ([1972](https://github.com/infor-design/enterprise/issues/1972))
- `[CSS]` The Soho high-contrast theme CSS file has been renamed from `high-contrast-theme.css` to `theme-soho-contrast.css` ([1972](https://github.com/infor-design/enterprise/issues/1972))
- `[Datagrid]` The older savedColumns method has been deprecated since 4.10 and is now removed. Use saveUserSettings instead. ([#1766](https://github.com/infor-design/enterprise/issues/1766))

### v4.19.0 Features

- `[App Menu]` Improved style of personalized app menu. ([#2195](https://github.com/infor-design/enterprise/pull/2195))
- `[Column]` Added support to existing custom tooltip content in the callback setting. ([#1909](https://github.com/infor-design/enterprise/issues/1909))
- `[Contextual Action Panel]` Fixed an issue where the close button was misaligned. ([#1943](https://github.com/infor-design/enterprise/issues/1943))
- `[Datagrid]` Added support for disabling rows by data or a dynamic function, rows are disabled from selection and editing. ([#1614](https://github.com/infor-design/enterprise/issues/1614))
- `[Datagrid]` Fixes a column alignment issue when resizing and sorting columns that were originally set to percentage width. ([#1797](https://github.com/infor-design/enterprise/issues/1797))
- `[Datagrid]` Fixes a column alignment issue when there are duplicate column ids. ([#1797](https://github.com/infor-design/enterprise/issues/1797))
- `[Datagrid]` Fixes a column alignment by clearing a cache to help prevent column misalignment from randomly happening. ([#1797](https://github.com/infor-design/enterprise/issues/1797))
- `[Datagrid]` Fixes an issue that caused the active page to not restore correctly when saving user settings, . ([#1766](https://github.com/infor-design/enterprise/issues/1766))
- `[Datagrid]` Fixes an issue with dropdown filters when the ids are numbers. ([#1879](https://github.com/infor-design/enterprise/issues/1879))
- `[Datagrid]` Fixed alignment issues in the new uplift theme. ([#2212](https://github.com/infor-design/enterprise/issues/2212))
- `[Datagrid]` Fixes Datagrid time filtering for string type dates. ([#2281](https://github.com/infor-design/enterprise/issues/2281))
- `[Form Compact]` Adds support for Datepicker, Timepicker, Lookup, and File Uploader fields. ([#1955](https://github.com/infor-design/enterprise/issues/1955))
- `[Keyboard]` Added a new API that you can call at anytime to see what key is being pressed at the moment. ([#1906](https://github.com/infor-design/enterprise/issues/1906))
- `[Targeted/Completion Chart]` Added back the ability to inline svg icons and hyperlinks. ([#2152](https://github.com/infor-design/enterprise/issues/2152))
- `[Themes]` Added support for multiple themes in the demo app and renamed distribute Uplift (only) theme files. ([#1972](https://github.com/infor-design/enterprise/issues/1972))

### v4.19.0 Fixes

- `[App Menu]` Fixed an issue where the menu would not be entirely colored if short. ([#2062](https://github.com/infor-design/enterprise/issues/2062))
- `[App Menu]` Changed the scroll area to the outside when using a footer. ([#2062](https://github.com/infor-design/enterprise/issues/2062))
- `[App Menu]` Expandable area updates within application menu. ([#1982](https://github.com/infor-design/enterprise/pull/1982))
- `[App Menu]` Fixed an issue where role switcher was not clickable with long title. ([#2060](https://github.com/infor-design/enterprise/issues/2060))
- `[App Menu]` Fixed an issue where it was not possible to manually add a filter field that you can control on your own. Caveat to this is if you set filterable: false it will no longer remove the filter field from the DOM, if you do that you must now do it manually. ([#2066](https://github.com/infor-design/enterprise/issues/2066))
- `[App Menu]` Added support for mobile when dismissOnClickMobile setting is true to dismiss application menu when a role is selected. ([#2520](https://github.com/infor-design/enterprise/issues/2520))
- `[App Menu]` Fixed an issue with the logo which was positioned badly when scrolling. ([#2116](https://github.com/infor-design/enterprise/issues/2116))
- `[Calendar]` Fixed some bugs having a calendar month along or just a legend, fixed the clicking of upcoming days and added a dblclick even emitter. ([#2149](https://github.com/infor-design/enterprise/issues/2149))
- `[Colorpicker]` Fixed an issue where the colorpicker label is cut off in extra small input field. ([#2023](https://github.com/infor-design/enterprise/issues/2023))
- `[Colorpicker]` Fixed an issue where the colorpickers are not responsive at mobile screen sizes. ([#1995](https://github.com/infor-design/enterprise/issues/1995))
- `[Colorpicker]` Fixed an issue where the text is not visible on IE11 after choosing a color. ([#2134](https://github.com/infor-design/enterprise/issues/2134))
- `[Completion Chart]` Cleaned up excessive padding in some cases. ([#2171](https://github.com/infor-design/enterprise/issues/2171))
- `[Context Menu]` Fixes a bug where a left click on the originating field would not close a context menu opened with a right click. ([#1992](https://github.com/infor-design/enterprise/issues/1992))
- `[Contextual Action Panel]` Fixed an issue where the CAP title is too close to the edge at small screen sizes. ([#2249](https://github.com/infor-design/enterprise/issues/2249))
- `[Datagrid]` Fixed an issue where using the context menu with datagrid was not properly destroyed which being created multiple times. ([#392](https://github.com/infor-design/enterprise-ng/issues/392))
- `[Datagrid]` Fixed charts in columns not resizing correctly to short row height. ([#1930](https://github.com/infor-design/enterprise/issues/1930))
- `[Datagrid]` Fixed an issue for xss where console.log was not sanitizing and make grid to not render. ([#1941](https://github.com/infor-design/enterprise/issues/1941))
- `[Datagrid]` Fixed charts in columns not resizing correctly to short row height. ([#1930](https://github.com/infor-design/enterprise/issues/1930))
- `[Datagrid]` Fixed a layout issue on primary buttons in expandable rows. ([#1999](https://github.com/infor-design/enterprise/issues/1999))
- `[Datagrid]` Fixed a layout issue on short row grouped header buttons. ([#2005](https://github.com/infor-design/enterprise/issues/2005))
- `[Datagrid]` Fixed an issue where disabled button color for contextual toolbar was not applying. ([#2150](https://github.com/infor-design/enterprise/issues/2150))
- `[Datagrid]` Fixed an issue for xss where console.log was not sanitizing and make grid to not render. ([#1941](https://github.com/infor-design/enterprise/issues/1941))
- `[Datagrid]` Added an onBeforeSelect call back that you can return false from to disable row selection. ([#1906](https://github.com/infor-design/enterprise/issues/1906))
- `[Datagrid]` Fixed an issue where header checkbox was not sync after removing selected rows. ([#2226](https://github.com/infor-design/enterprise/issues/2226))
- `[Datagrid]` Fixed an issue where custom filter conditions were not setting up filter button. ([#2234](https://github.com/infor-design/enterprise/issues/2234))
- `[Datagrid]` Fixed an issue where pager was not updating while removing rows. ([#1985](https://github.com/infor-design/enterprise/issues/1985))
- `[Datagrid]` Adds a function to add a visual dirty indictaor and a new function to get all modified rows. Modified means either dirty, in-progress or in error. Existing API's are not touched. ([#2091](https://github.com/infor-design/enterprise/issues/2091))
- `[Datagrid]` Fixes an error when saving columns if you have a lookup column. ([#2279](https://github.com/infor-design/enterprise/issues/2279))
- `[Datagrid]` Fixed a bug with column reset not working sometimes. ([#1921](https://github.com/infor-design/enterprise/issues/1921))
- `[Datagrid]` Fixed grouped headers not sorting when selectable is multiselect. ([#2251](https://github.com/infor-design/enterprise/issues/2251))
- `[Datagrid]` Fixed a bug where the sort indicator disappeared when changing pages. ([#2228](https://github.com/infor-design/enterprise/issues/2228))
- `[Datagrid]` Fixed rendering on modals with single columns. ([#1923](https://github.com/infor-design/enterprise/issues/1923))
- `[Datagrid]` Fixed double firing of popupmenu events. ([#2140](https://github.com/infor-design/enterprise/issues/2140))
- `[Datagrid]` Fixed incorrect pattern in filterConditions. ([#2159](https://github.com/infor-design/enterprise/issues/2159))
- `[Datepicker]` Fixed an issue loading on IE 11. ([#2183](https://github.com/infor-design/enterprise-ng/issues/2183))
- `[Dropdown]` Fixed the dropdown appearing misaligned at smaller screen sizes. ([#2248](https://github.com/infor-design/enterprise/issues/2248))
- `[Editor]` Fixed an issue where button state for toolbar buttons were wrong when clicked one after another. ([#391](https://github.com/infor-design/enterprise/issues/391))
- `[Hierarchy]` Fixed a bug where the hierarchy will only partially load with two instances on a page. ([#2205](https://github.com/infor-design/enterprise/issues/2205))
- `[Field Options]` Fixed an issue where field options were misaligning, especially spin box was focusing outside of the field. ([#1862](https://github.com/infor-design/enterprise/issues/1862))
- `[Field Options]` Fixed a border alignment issue. ([#2107](https://github.com/infor-design/enterprise/issues/2107))
- `[Fileuploader]` Fixed an issue where the fileuploader icon and close icon were misplaced and not visible in RTL after uploading a file. ([#2098](https://github.com/infor-design/enterprise/issues/2098))
- `[Fileuploader]` Fixed an issue where backspace in IE11 caused the browser to go back instead of removing the uploaded file from the input. ([#2184](https://github.com/infor-design/enterprise/issues/2184))
- `[Input]` Improved alignment of icons in the uplift theme input components. ([#2072](https://github.com/infor-design/enterprise/issues/2072))
- `[Listview]` Improved accessibility when configured as selectable (all types), as well as re-enabled accessibility e2e tests. ([#403](https://github.com/infor-design/enterprise/issues/403))
- `[Locale]` Synced up date and time patterns with the CLDR several time patterns in particular were corrected. ([#2022](https://github.com/infor-design/enterprise/issues/2022))
- `[Locale]` Fixed an issue loading duplicate locales such as en-GB where the strings are copies, before you might get undefined strings. ([#2216](https://github.com/infor-design/enterprise/issues/2216))
- `[Locale]` Added support for es-419 locale. ([#2204](https://github.com/infor-design/enterprise/issues/2204))
- `[Locale]` Restored functionality for dynamically changing fonts for some languages. ([#2144](https://github.com/infor-design/enterprise/issues/2144))
- `[Modal]` Fixed a demoapp issue where the select all checkbox wasn't selecting all. ([2225](https://github.com/infor-design/enterprise/issues/2225))
- `[Monthview]` Fixed an issue where the previous and next buttons were not correctly reversed in right-to-left mode. ([1910](https://github.com/infor-design/enterprise/issues/1910))
- `[Personalization]` Changed the default turquoise personalization to a darker one. ([#2063](https://github.com/infor-design/enterprise/issues/2063))
- `[Personalization]` Changed the default turquoise personalization to a darker one. ([#2063](https://github.com/infor-design/enterprise/issues/2063))
- `[Personalization]` Added a default option to the personalization color pickers. ([#2063](https://github.com/infor-design/enterprise/issues/2063))
- `[Personalization]` Added more classes and examples for the personalization colors so that you can personalize certain form elements. ([#2120](https://github.com/infor-design/enterprise/issues/2120))
- `[Personalization]` Added several form examples with buttons and completion chart that can be personalized. ([#1963](https://github.com/infor-design/enterprise/issues/1963))
- `[Personalization]` Added an example of normal tabs behaving like header tabs in a personalized area. ([#1962](https://github.com/infor-design/enterprise/issues/1962))
- `[Personalization]` Added completion chart and alerts to the list of header items that will work when personalized. ([#2171](https://github.com/infor-design/enterprise/issues/2171))
- `[Personalization]` Fixed a bug where the overlay would not disappear when manually loading stylesheets. ([#2258](https://github.com/infor-design/enterprise/issues/2258))
- `[Popupmenu]` Fixed an issue where disabled submenus were opening on mouseover. ([#1863](https://github.com/infor-design/enterprise/issues/1863))
- `[Radios]` Fixed an issue where in `RTL` the radio seems visually separate from it's label. ([#2096](https://github.com/infor-design/enterprise/issues/2096))
- `[Summary Form]` Updated to improve readability. ([#1765](https://github.com/infor-design/enterprise/issues/1765))
- `[Targeted Achievement]` Updated to work in uplift theme. ([#2220](https://github.com/infor-design/enterprise/issues/2220))
- `[Timepicker]` Fixed an issue where AM/PM dropdown tooltip was displaying on android devices. ([#1446](https://github.com/infor-design/enterprise/issues/1446))
- `[Timepicker]` Fixed an issue where dropdown popup was out of position on android devices. ([#2021](https://github.com/infor-design/enterprise/issues/2021))
- `[Timepicker]` Updated the Swedish translation for Set Time. ([#2153](https://github.com/infor-design/enterprise/issues/2153))
- `[Tree]` Fixed an issue where children property null was breaking tree to not render. ([#1908](https://github.com/infor-design/enterprise/issues/1908))

### v4.19.0 Chores & Maintenance

- `[General]` Updated to jquery 3.4.1 to fix a jquery bug seen occasionally. ([#2109](https://github.com/infor-design/enterprise/issues/2109))
- `[General]` Fixed relative links in several markdown files.
- `[Demo App]` Fixed CSP and handling of image paths for better support of images in examples on IDS demo sites (demo.design.infor.com). ([#1888](https://github.com/infor-design/enterprise/issues/1888))
- `[Personalize]` Separated personalization styles into standalone file for improved maintainability. ([#2127](https://github.com/infor-design/enterprise/issues/2127))

(84 Issues Solved this release, Backlog Enterprise 311, Backlog Ng 79, 839 Functional Tests, 876 e2e Test)

## v4.18.2

### v4.18.2 Fixes

- `[Autocomplete]` Fixed an XSS injection issue. ([#502](https://github.com/infor-design/enterprise-ng/issues/502)).
- `[Dropdown]` Fixed an XSS injection issue. ([#503](https://github.com/infor-design/enterprise-ng/issues/503)).

## v4.18.1

### v4.18.1 Fixes

- `[Input]` Added backwards-compatibility for previous accessibility changes to labels. ([#2118](https://github.com/infor-design/enterprise/issues/2118)). Additional information can be found in the [Form Component documentation](https://github.com/infor-design/enterprise/blob/4.18.x/src/components/form/readme.md#field-labels).

## v4.18.0

### v4.18.0 Features

- `[App Menu]` Added support for personalization by adding the `is-personalizable` class the menu will now change colors along with headers ([#1847](https://github.com/infor-design/enterprise/issues/1847))
- `[App Menu]` Added a special role switcher dropdown to change the menu role. ([#1935](https://github.com/infor-design/enterprise/issues/1935))
- `[Personalize]` Added classes for the personalization colors so that you can personalize certain form elements. ([#1847](https://github.com/infor-design/enterprise/issues/1847))
- `[Expandable Area]` Added example of a standalone button the toggles a form area. ([#1935](https://github.com/infor-design/enterprise/issues/1935))
- `[Datagrid]` Added support so if there are multiple inputs within an editor they work with the keyboard tab key. ([#355](https://github.com/infor-design/enterprise-ng/issues/355))
- `[Datagrid]` Fixed an error on IE when doing an excel export. ([#2018](https://github.com/infor-design/enterprise/issues/2018))
- `[Editor]` Added a JS setting and CSS styles to support usage of a Flex Toolbar ([#1120](https://github.com/infor-design/enterprise/issues/1120))
- `[Header]` Added a JS setting and CSS styles to support usage of a Flex Toolbar ([#1120](https://github.com/infor-design/enterprise/issues/1120))
- `[Mask]` Added a setting for passing a locale string, allowing Number masks to be localized.  This enables usage of the `groupSize` property, among others, from locale data in the Mask. ([#440](https://github.com/infor-design/enterprise/issues/440))
- `[Masthead]` Added CSS styles to support usage of a Flex Toolbar ([#1120](https://github.com/infor-design/enterprise/issues/1120))
- `[Notification]` Added example of a Widget/Card with notification and add code to truncate the text (via ellipsis) if it is lengthy. ([#1881](https://github.com/infor-design/enterprise/issues/1881))
- `[Theme/Colors]` Added new component for getting theme and color information. This is used throughout the code. There was a hidden property `Soho.theme`, if you used this in some way you should now use `Soho.theme.currentTheme`. ([#1866](https://github.com/infor-design/enterprise/issues/1866))

### v4.18.0 Fixes

- `[App Menu]` Fixed some accessibility issues on the nav menu. ([#1721](https://github.com/infor-design/enterprise/issues/1721))
- `[Busy Indicator]` Fixed a bug that causes a javascript error when the busy indicator is used on the body tag. ([#1918](https://github.com/infor-design/enterprise/issues/1918))
- `[Css/Sass]` Fixed an issue where the High Contrast theme and Uplift theme were not using the right tokens. ([#1897](https://github.com/infor-design/enterprise/pull/1897))
- `[Colors]` Fixed the color palette demo page to showcase the correct hex values based on the current theme ([#1801](https://github.com/infor-design/enterprise/issues/1801))
- `[Contextual Action Panel]` Fixed an issue where cap modal would only open the first time. ([#1993](https://github.com/infor-design/enterprise/issues/1993))
- `[Datepicker]` Fixed an issue in NG where the custom validation is removed during the teardown of a datepicker.([NG #411](https://github.com/infor-design/enterprise-ng/issues/411))
- `[Datagrid]` Fixed an issue where lookup filterConditions were not rendering. ([#1873](https://github.com/infor-design/enterprise/issues/1873))
- `[Datagrid]` Fixed an issue where when using filtering and server side paging the filter operations would cause two ajax requests. ([#2069](https://github.com/infor-design/enterprise/issues/2069))
- `[Datagrid]` Fixed issue where header columns are misaligned with body columns on load. ([#1892](https://github.com/infor-design/enterprise/issues/1892))
- `[Datagrid]` Fixed an issue where filtering was missing translation. ([#1900](https://github.com/infor-design/enterprise/issues/1900))
- `[Datagrid]` Fixed an issue with the checkbox formatter where string based 1 or 0 would not work as a dataset source. ([#1948](https://github.com/infor-design/enterprise/issues/1948))
- `[Datagrid]` Fixed a bug where text would be misaligned when repeatedly toggling the filter row. ([#1969](https://github.com/infor-design/enterprise/issues/1969))
- `[Datagrid]` Added an example of expandOnActivate on a customer editor. ([#353](https://github.com/infor-design/enterprise-ng/issues/353))
- `[Datagrid]` Added ability to pass a function to the tooltip option for custom formatting. ([#354](https://github.com/infor-design/enterprise-ng/issues/354))
- `[Datagrid]` Fixed `aria-checked` not toggling correctly on selection of multiselect checkbox. ([#1961](https://github.com/infor-design/enterprise/issues/1961))
- `[Datagrid]` Fixed incorrectly exported CSV/Excel data. ([#2001](https://github.com/infor-design/enterprise/issues/2001))
- `[Dropdown]` Changed the way dropdowns work with screen readers to be a collapsible listbox.([#404](https://github.com/infor-design/enterprise/issues/404))
- `[Dropdown]` Fixed an issue where multiselect dropdown unchecking "Select All" was not getting clear after close list with Safari browser.([#1882](https://github.com/infor-design/enterprise/issues/1882))
- `[Dropdown]` Added an example of a color dropdown showing palette colors as icons.([#2013](https://github.com/infor-design/enterprise/issues/2013))
- `[Datagrid]` Fixed a misalignment of the close icon on mobile. ([#2018](https://github.com/infor-design/enterprise/issues/2018))
- `[List/Detail]` Removed some legacy CSS code that was causing text inside of inline Toolbar Searchfields to become transparent. ([#2075](https://github.com/infor-design/enterprise/issues/2075))
- `[Listbuilder]` Fixed an issue where the text was not sanitizing. ([#1692](https://github.com/infor-design/enterprise/issues/1692))
- `[Lookup]` Fixed an issue where the tooltip was using audible text in the code block component. ([#354](https://github.com/infor-design/enterprise-ng/issues/354))
- `[Locale]` Fixed trailing zeros were getting ignored when displaying thousands values. ([#404](https://github.com/infor-design/enterprise/issues/1840))
- `[MenuButton]` Improved the way menu buttons work with screen readers.([#404](https://github.com/infor-design/enterprise/issues/404))
- `[Message]` Added an audible announce of the message type.([#964](https://github.com/infor-design/enterprise/issues/964))
- `[Message]` Change audible announce of message type added in #964 to an option that is strictly audible.([#2120](https://github.com/infor-design/enterprise/issues/2120))
- `[Modal]` Changed text and button font colors to pass accessibility checks.([#964](https://github.com/infor-design/enterprise/issues/964))
- `[Multiselect]` Fixed an issue where previous selection was still selected after clear all by "Select All" option. ([#2003](https://github.com/infor-design/enterprise/issues/2003))
- `[Notifications]` Fixed a few issues with notification background colors by using the corresponding ids-identity token for each. ([1857](https://github.com/infor-design/enterprise/issues/1857), [1865](https://github.com/infor-design/enterprise/issues/1865))
- `[Notifications]` Fixed an issue where you couldn't click the close icon in Firefox. ([1573](https://github.com/infor-design/enterprise/issues/1573))
- `[Radios]` Fixed the last radio item was being selected when clicking on the first when displayed horizontal. ([#1878](https://github.com/infor-design/enterprise/issues/1878))
- `[Signin]` Fixed accessibility issues. ([#421](https://github.com/infor-design/enterprise/issues/421))
- `[Skiplink]` Fixed a z-index issue on skip links over the nav menu. ([#1721](https://github.com/infor-design/enterprise/issues/1721))
- `[Slider]` Changed the demo so the tooltip will hide when resizing the page. ([#2033](https://github.com/infor-design/enterprise/issues/2033))
- `[Stepprocess]` Fixed rtl style issues. ([#413](https://github.com/infor-design/enterprise/issues/413))
- `[Swaplist]` Fixed disabled styling on swap header buttons. ([#2019](https://github.com/infor-design/enterprise/issues/2019))
- `[Tabs]` Fixed an issue where focus was changed after enable/disable tabs. ([#1934](https://github.com/infor-design/enterprise/issues/1934))
- `[Tabs-Module]` Fixed an issue where the close icon was outside the searchfield. ([#1704](https://github.com/infor-design/enterprise/issues/1704))
- `[Toolbar]` Fixed issues when tooltip shows on hover of toolbar ([#1622](https://github.com/infor-design/enterprise/issues/1622))
- `[Validation]` Fixed an issue where the isAlert settings set to true, the border color, control text color, control icon color was displaying the color for the alert rather than displaying the default color. ([#1922](https://github.com/infor-design/enterprise/issues/1922))

### v4.18.0 Chore & Maintenance

- `[Buttons]` Updated button disabled states with corresponding ids-identity tokens. ([1914](https://github.com/infor-design/enterprise/issues/1914)
- `[Docs]` Added a statement on supporting accessibility. ([#1540](https://github.com/infor-design/enterprise/issues/1540))
- `[Docs]` Added the supported screen readers and some notes on accessibility. ([#1722](https://github.com/infor-design/enterprise/issues/1722))

(50 Issues Solved this release, Backlog Enterprise 294, Backlog Ng 80, 809 Functional Tests, 803 e2e Test)

## v4.17.1

### v4.17.1 Fixes

- `[Datagrid]` Fixed an issue where the second to last column was having resize issues with frozen column sets.(<https://github.com/infor-design/enterprise/issues/1890>)
- `[Datagrid]` Re-align icons and items in the datagrid's "short header" configuration.(<https://github.com/infor-design/enterprise/issues/1880>)
- `[Locale]` Fixed incorrect "groupsize" for `en-US` locale.(<https://github.com/infor-design/enterprise/issues/1907>)

### v4.17.1 Chores & Maintenance

- `[Demoapp]` Fixed embedded icons example with missing icons.(<https://github.com/infor-design/enterprise/issues/1889>)
- `[Demoapp]` Fixed notification demo examples.(<https://github.com/infor-design/enterprise/issues/1893>, <https://github.com/infor-design/enterprise/pull/1896>)

(5 Issues Solved this patch release)

## v4.17.0

- [Npm Package](https://www.npmjs.com/package/ids-enterprise)
- [IDS Enterprise Angular Change Log](https://github.com/infor-design/enterprise-ng/blob/master/docs/CHANGELOG.md)

### v4.17.0 Future Deprecation

- `[Mask]` Using legacy mask options is now deprecated (was starting 4.3.2) and we will remove this in approximately 6 months from the code base. This means using the `data-mask` option and the `mode` as well as legacy patterns in favor of the newer settings and regexes. ([#439](https://github.com/infor-design/enterprise/issues/439))

### v4.17.0 Features

- `[Datagrid]` Added support for ellipsis to header text. ([#842](https://github.com/infor-design/enterprise/issues/842))
- `[Datagrid]` Added support to cancel `rowactivated` event. Now it will trigger the new event `beforerowactivated` which will wait/sync to cancel or proceed to do `rowactivated` event. ([#1021](https://github.com/infor-design/enterprise/issues/1021))
- `[Datagrid]` Added option to align grouped headers text. ([#1714](https://github.com/infor-design/enterprise/issues/1714))
- `[Datagrid]` Tabbing through a new row moves focus to next line for a lookup column. ([#1822](https://github.com/infor-design/enterprise/issues/1822))
- `[Datagrid]` Validation tooltip does not wrap words correctly across multiple lines. ([#1829](https://github.com/infor-design/enterprise/issues/1829))
- `[Dropdown]` Added support to make dropdown readonly fields optionally not tab-able. ([#1591](https://github.com/infor-design/enterprise/issues/1591))
- `[Form Compact]` Implemented design for field-heavy forms. This design is experimental, likely not production ready, and subject to change without notice. ([#1699](https://github.com/infor-design/enterprise/issues/1699))
- `[Hierarchy]` Changed the newer stacked layout to support mutiple root elements. ([#1677](https://github.com/infor-design/enterprise/issues/1677))
- `[Locale]` Added support for passing in `locale` or `language` to the `parse` and `format` and `translation` functions so they will work without changing the current locale or language. ([#462](https://github.com/infor-design/enterprise/issues/462))
- `[Locale]` Added support for setting a specific group size other than the ones in the locale. This includes using no group size. ([#462](https://github.com/infor-design/enterprise/issues/462))
- `[Locale]` Added support for showing timezones in the current language with a fall back for IE 11. ([#592](https://github.com/infor-design/enterprise/issues/592))
- `[Locale]` Added support for different group sizes. This was previously not working correctly for locales like hi-IN (using 3, 2 group sizes) and en-US (using 3, 0 group sizes). We will later make this work on masks on a separate issue. ([#441](https://github.com/infor-design/enterprise/issues/441))
- `[Locale]` Its now possible to add new locales in by adding them to the `defaultLocales` and `supportedLocales` sets. ([#402](https://github.com/infor-design/enterprise/issues/402))
- `[Locale]` Added an example to show extending locales with new strings and an api method to make it easier. because of the way this is split, if your directly adding to `Locale.cultures` you will need to adjust your code to extend from `Locale.languages` instead. ([#402](https://github.com/infor-design/enterprise/issues/402))
- `[Locale]` Added support for having a different language and locale. This is done by calling the new `setLanguage` function. ([#1552](https://github.com/infor-design/enterprise/issues//1552))
- `[Locale / Mask]` Added limited initial support for some unicode languages. This means you can convert to and from numbers typed in Devangari, Arabic, and Chinese (Financial and Simplified). ([#439](https://github.com/infor-design/enterprise/issues/439))
- `[Locale]` Added support for passing a `locale` other the the current locale to calendar, monthview, datepicker and timepicker. ([#462](https://github.com/infor-design/enterprise/issues/462))
- `[Mask]` It is now possible to type numbers in unicode such as Devangari, Arabic, and Chinese (Financial and Simplified) into the the masks that involve numbers. ([#439](https://github.com/infor-design/enterprise/issues/439))
- `[Modal]` Added an option to dictate the maximum width of the modal. ([#1802](https://github.com/infor-design/enterprise/issues/1802))
- `[Icons]` Add support for creating an svg file for the Uplift theme's (alpha) new icons from ids-identity@2.4.0 assets. ([#1759](https://github.com/infor-design/enterprise/issues/1759))
- `[Radar]` Added support to three label sizes (name, abbrName, shortName). ([#1553](https://github.com/infor-design/enterprise/issues/1553))

### v4.17.0 Fixes

- `[Accordion]` Fixed a bug where some truncated text elements were not generating a tooltip. ([#1736](https://github.com/infor-design/enterprise/issues/1736))
- `[Builder]` Cropped Header for Builder Panel When Text is Long. ([#1814](https://github.com/infor-design/enterprise/issues/1814))
- `[Calendar]` Event model title color is not correct if the modal is opened and another event is selected. ([#1739](https://github.com/infor-design/enterprise/issues/1739))
- `[Calendar]` Modal is still displayed after changing months. ([#1741](https://github.com/infor-design/enterprise/issues/1741))
- `[Calendar]` Changing some event spans is causing missing dates on the dialogs. ([#1708](https://github.com/infor-design/enterprise/issues/1708))
- `[Composite Form]` Fix a bug in IE11 where composite form content overflows to the lower container. ([#1768](https://github.com/infor-design/enterprise/issues/1768))
- `[Datagrid]` Added a fix where the column is next to the edge of the browser and the filter dropdown popup overflow the page.([#1604](https://github.com/infor-design/enterprise/issues/1604))
- `[Datagrid]` Added a fix to allow the commit of a cell edit after tabbing into a cell once having clicked into a previous cell.([#1608](https://github.com/infor-design/enterprise/issues/1608))
- `[Datagrid]` Stretch column not working in Edge browser. ([#1716](https://github.com/infor-design/enterprise/issues/1716))
- `[Datagrid]` Fixed a bug where the source callback was not called when filtering. ([#1688](https://github.com/infor-design/enterprise/issues/1688))
- `[Datagrid]` Fixed a bug where filtering Order Date with `is-not-empty` on a null value would not correctly filter out results. ([#1718](https://github.com/infor-design/enterprise/issues/1718))
- `[Datagrid]` Fixed a bug where when using the `disableClientSideFilter` setting the filtered event would not be called correctly. ([#1689](https://github.com/infor-design/enterprise/issues/1689))
- `[Datagrid]` Fixed a bug where hidden columns inside a colspan were aligning incorrectly. ([#1764](https://github.com/infor-design/enterprise/issues/1764))
- `[Dropdown]` Fixed a layout error on non inline fields with errors. ([#1770](https://github.com/infor-design/enterprise/issues/1770))
- `[Dropdown]` Fixed a bug where the dropdown did not close when tabbing if using the `noSearch` setting. ([#1731](https://github.com/infor-design/enterprise/issues/1731))
- `[Modal]` Fixed a bug where the modal can overflow the page. ([#1802](https://github.com/infor-design/enterprise/issues/1802))
- `[Radio Button]` Fixed a rendering problem on the selected state of Radio Buttons used inside of Accordion components. ([#1568](https://github.com/infor-design/enterprise/issues/1568))
- `[Radio Button]` Fixed a z-index issue that was causing radio buttons to sometimes display over top of page sections where they should have instead scrolled beneath. ([#1014](https://github.com/infor-design/enterprise/issues/1014))

### v4.17.0 Chore & Maintenance

- `[Css/Sass]` Replaced font-size numerical declarations with their ids-identity token counterpart. ([#1640](https://github.com/infor-design/enterprise/issues/1640))
- `[Demoapp]` Removed query parameter for changing fonts. ([#1747](https://github.com/infor-design/enterprise/issues/1747))
- `[Build]` Added a process to notify developers that things are being deprecated or going away. Documented the current deprecations in this system and made [notes for developers](https://github.com/infor-design/enterprise/blob/master/docs/CODING-STANDARDS.md#deprecations). ([#1747](https://github.com/infor-design/enterprise/issues/1747))
- `[Veracode]` Made additional fixes and mitigated in veracode. ([#1723](https://github.com/infor-design/enterprise/issues/1723))

(30 Issues Solved this release, Backlog Enterprise 224, Backlog Ng 59, 785 Functional Tests, 793 e2e Test)

## v4.16.0

- [Npm Package](https://www.npmjs.com/package/ids-enterprise)
- [IDS Enterprise Angular Change Log](https://github.com/infor-design/enterprise-ng/blob/master/docs/CHANGELOG.md)

### v4.16.0 Features

- `[Busy Indicator]` Made a fix to make it possible to use a busy indicator on a modals. ([#827](https://github.com/infor-design/enterprise/issues/827))
- `[Datagrid]` Added an option to freeze columns from scrolling on the left and/or right. The new option is called `frozenColumns`. See notes on what works and doesnt with frozen column in the datagrid docs frozen column section. ([#464](https://github.com/infor-design/enterprise/issues/464))
- `[Editor]` Added new state called "preview" a non editable mode to editor. Where it only shows the HTML with no toolbar, borders etc. ([#1413](https://github.com/infor-design/enterprise/issues/1413))
- `[Field Filter]` Added support to get and set filter type programmatically. ([#1181](https://github.com/infor-design/enterprise/issues/1181))
- `[Hierarchy]` Add print media styles to decrease ink usage and increase presentability for print format. Note that you may need to enable the setting to print background images, both Mac and PC have a setting for this. ([#456](https://github.com/infor-design/enterprise/issues/456))
- `[Hierarchy]` Added a new "stacked" layout to eventually replace the current layouts. This works better responsively and prevents horizontal scrolling. ([#1629](https://github.com/infor-design/enterprise/issues/1629))
- `[Pager]` Added a "condensed" page size selector button for use on pagers in smaller containers, such as the list side of the list/detail pattern. ([#1459](https://github.com/infor-design/enterprise/issues/1459))

### v4.16.0 Future Deprecation

- `[Hierarchy]` The following options are now deprecated and will be removed approximately 2019-05-15. `paging` and `mobileView`. ([#1629](https://github.com/infor-design/enterprise/issues/1629))
- `[Hierarchy]` Stacked layout will become the default layout in favor of the existing horizontal layout, so the horizontal layout is now considered deprecated and will be removed approximately 2019-05-15. ([#1629](https://github.com/infor-design/enterprise/issues/1629))

### v4.16.0 Fixes

- `[Application Menu]` Fixed the truncation of long text in an accordion element in the application menu by adding a tooltip to truncated elements. ([#457](https://github.com/infor-design/enterprise/issues/457))
- `[Calendar]` Disable the new event modal when no template is defined. ([#1700](https://github.com/infor-design/enterprise/issues/1700))
- `[Dropdown]` Fixed a bug where the ellipsis was not showing on long text in some browsers. ([#1550](https://github.com/infor-design/enterprise/issues/1550))
- `[Datagrid]` Fixed a bug in equals filter on multiselect filters. ([#1586](https://github.com/infor-design/enterprise/issues/1586))
- `[Datagrid]` Fixed a bug where incorrect data is shown in the events in tree grid. ([#315](https://github.com/infor-design/enterprise-ng/issues/315))
- `[Datagrid]` Fixed a bug where when using minWidth on a column and sorting the column will become misaligned. ([#1481](https://github.com/infor-design/enterprise/issues/1481))
- `[Datagrid]` Fixed a bug where when resizing the last column may become invisible. ([#1456](https://github.com/infor-design/enterprise/issues/1456))
- `[Datagrid]` Fixed a bug where a checkbox column will become checked when selecting if there is no selection checkbox. ([#1641](https://github.com/infor-design/enterprise/issues/1641))
- `[Datagrid]` Fixed a bug where the last column would sometimes not render fully for buttons with longer text. ([#1246](https://github.com/infor-design/enterprise/issues/1246))
- `[Datagrid]` Fixed a bug where showMonthYearPicker did not work correctly on date filters. ([#1532](https://github.com/infor-design/enterprise-ng/issues/1532))
- `[Validation]` Fixed a bug in removeError where the icon is sometimes not removed. ([#1556](https://github.com/infor-design/enterprise/issues/1556))
- `[Datepicker]` Fixed the range picker to clear when changing months in a filter. ([#1537](https://github.com/infor-design/enterprise/issues/1537))
- `[Datepicker]` Fixed disabled dates example to validate again on disabled dates. ([#1445](https://github.com/infor-design/enterprise/issues/1445))
- `[Datagrid]` Fixed a Date Editor bug when passing a series of zeroes to a datagrid cell with an editable date. ([#1020](https://github.com/infor-design/enterprise/issues/1020))
- `[Dropdown]` Fixed a bug where a dropdown will never reopen if it is closed by clicking a menu button. ([#1670](https://github.com/infor-design/enterprise/issues/1670))
- `[Icons]` Established missing icon sourcing and sizing consistency from ids-identity icon/svg assets. ([PR#1628](https://github.com/infor-design/enterprise/pull/1628))
- `[Listview]` Addressed performance issues with paging on all platforms, especially Windows and IE/Edge browsers. As part of this, reworked all components that integrate with the Pager component to render their contents based on a dataset, as opposed to DOM elements. ([#922](https://github.com/infor-design/enterprise/issues/922))
- `[Lookup]` Fixed a bug with settings: async, server-side, and single select modes.  The grid was not deselecting the previously selected value when a new row was clicked.  If the value is preselected in the markup, the lookup modal will no longer close prematurely. ([PR#1654](https://github.com/infor-design/enterprise/issues/1654))
- `[Pager]` Made it possible to set and persist custom tooltips on first, previous, next and last pager buttons. ([#922](https://github.com/infor-design/enterprise/issues/922))
- `[Pager]` Fixed propagation of the `pagesizes` setting when using `updated()`. Previously the array was deep extended instead of being replaced outright. ([#1466](https://github.com/infor-design/enterprise/issues/1466))
- `[Tree]` Fixed a bug when calling the disable or enable methods of the tree. This was not working with ie11. ([PR#1600](https://github.com/infor-design/enterprise/issues/1600))
- `[Stepprocess]` Fixed a bug where the step folder was still selected when it was collapsed or expanded. ([#1633](https://github.com/infor-design/enterprise/issues/1633))
- `[Swaplist]` Fixed a bug where items were not able to drag anymore after make the search. ([#1703](https://github.com/infor-design/enterprise/issues/1703))
- `[Toolbar Flex]` Added the ability to pass in a `beforeOpen` callback to the More Actions menu (fixes a bug where it wasn't possible to dynamically add content to the More Actions menu in same way that was possible on the original Toolbar component)
- `[Toolbar Flex]` Fixed a bug where selected events were not bubbling up for a menu button on a flex toolbar. ([#1709](https://github.com/infor-design/enterprise/issues/1709))
- `[Stepprocess]` Disabled step selected when using the next or previous button. ([#1697](https://github.com/infor-design/enterprise/issues/1697))
- `[Tree]` Fixed a bug when calling the disable or enable methods of the tree. This was not working with ie11. ([PR#1600](https://github.com/infor-design/enterprise/issues/1600))

### v4.16.0 Chore & Maintenance

- `[Demo App]` Removed the search icon from the header on test pages as it doesn't function. ([#1449](https://github.com/infor-design/enterprise/issues/1449))
- `[Demo App]` Added a fix for incorrect links when running on windows. ([#1549](https://github.com/infor-design/enterprise/issues/1549))
- `[Docs]` Added a fix to prevent the documentation generator from failing intermittently. ([#1377](https://github.com/infor-design/enterprise/issues/1377))

(29 Issues Solved this release, Backlog Enterprise 203, Backlog Ng 69, 735 Functional Tests, 670 e2e Test)

## v4.15.0

- [Npm Package](https://www.npmjs.com/package/ids-enterprise)
- [IDS Enterprise Angular Change Log](https://github.com/infor-design/enterprise-ng/blob/master/docs/CHANGELOG.md)

### v4.15.0 Features

- `[Datagrid]` Added support for lookup in the datagrid filter. ([#653](https://github.com/infor-design/enterprise/issues/653))
- `[Datagrid]` Added support for masks on lookup editors. ([#406](https://github.com/infor-design/enterprise/issues/406))
- `[Validation]` When using legacy mode validation, made the icon dim if the text was on top of it. ([#644](https://github.com/infor-design/enterprise/issues/644))
- `[Calendar]` Now possible to edit events both with the API and by clicking/double clicking events. And other improvements. ([#1436](https://github.com/infor-design/enterprise/issues/1436))
- `[Datagrid]` Added new methods to clear dirty cells on cells, rows, and all. ([#1303](https://github.com/infor-design/enterprise/issues/1303))
- `[Tree]` Added several improvements: the ability to show a dropdown on the tree node, the ability to add nodes in between current nodes, the ability to set checkboxes for selection only on some nodes, and the ability to customize icons. ([#1364](https://github.com/infor-design/enterprise/issues/1364))
- `[Datagrid]` Added the ability to display or hide the new row indicator with a new `showNewIndicator` option. ([#1589](https://github.com/infor-design/enterprise/issues/1589))

### v4.15.0 Fixes

- `[Icons]` Icons with the word `confirm` have been changed to `success`. This is partially backwards compatible for now. We deprecated `confirm` and will remove in the next major version so rename your icons. Example `icon-confirm` to `icon-success`. ([#963](https://github.com/infor-design/enterprise/issues/963))
- `[Icons]` The alert icons now have a white background allowing them to appear on colored sections. There are now two versions, for example: `icon-error` and `icon-error-solid`. These are used in calendar. ([#1436](https://github.com/infor-design/enterprise/issues/1436))
- `[Circle Pager]` Made significant improvements to resizing, especially on tabs. ([#1284](https://github.com/infor-design/enterprise/issues/1284))
- `[Datagrid]` In high contrast mode the background is now white when editing cells. ([#1421](https://github.com/infor-design/enterprise/issues/1421))
- `[Dropdown]` Fixed an issue where filter did not work in no-search mode with the Caps Lock key. ([#1500](https://github.com/infor-design/enterprise/issues/1500))
- `[Popupmenu]` Fixed an issue when using the same menu on multiple inputs wherein destroying one instance actually destroyed all instances. ([#1025](https://github.com/infor-design/enterprise/issues/1025))
- `[Swaplist]` Fixed a bug where Shift+M did not work when typing in the search. ([#1408](https://github.com/infor-design/enterprise/issues/1408))
- `[Popupmenu]` Fixed a bug in immediate mode where right click only worked the first time. ([#1507](https://github.com/infor-design/enterprise/issues/1507))
- `[Editor]` Fixed a bug where clear formatting did not work in safari. ([#911](https://github.com/infor-design/enterprise/issues/911))
- `[Colorpicker]` Fixed a bug in Angular where the picker did not respond correctly to `editable=false` and `disabled=true`. ([#257](https://github.com/infor-design/enterprise-ng/issues/257))
- `[Locale]` Fixed a bug where the callback did not complete on nonexistent locales. ([#1267](https://github.com/infor-design/enterprise/issues/1267))
- `[Calendar]` Fixed a bug where event details remain when filtering event types. ([#1436](https://github.com/infor-design/enterprise/issues/1436))
- `[Busy Indicator]` Fixed a bug where the indicator closed when clicking on accordions. ([#281](https://github.com/infor-design/enterprise-ng/issues/281))
- `[Datagrid Tree]` Fixed the need for unique IDs on the tree nodes. ([#1361](https://github.com/infor-design/enterprise/issues/1361))
- `[Editor]` Improved the result of pasting bullet lists from MS Word. ([#1351](https://github.com/infor-design/enterprise/issues/1351))
- `[Hierarchy]` Fixed layout issues in the context menu in RTL mode. ([#1310](https://github.com/infor-design/enterprise/issues/1310))
- `[Datagrid]` Added a setting `allowChildExpandOnMatch` that optionally determines if a search/filter will show and allow nonmatching children to be shown. ([#1422](https://github.com/infor-design/enterprise/issues/1422))
- `[Datagrid]` If a link is added with a href it will now be followed when clicking, rather than needing to use the click method setting on columns. ([#1473](https://github.com/infor-design/enterprise/issues/1473))
- `[Datagrid Tree]` Fixed a bug where Expand/Collapse text is added into the +/- cell. ([#1145](https://github.com/infor-design/enterprise/issues/1145))
- `[Dropdown]` Fixed a bug in NG where two dropdowns in different components would cause each other to freeze. ([#229](https://github.com/infor-design/enterprise-ng/issues/229))
- `[Editor]` Verified a past fix where editor would not work with all buttons when in a modal. ([#408](https://github.com/infor-design/enterprise/issues/408))
- `[Datagrid Tree]` Fixed a bug in `updateRow` that caused the indent of the tree grid to collapse. ([#405](https://github.com/infor-design/enterprise/issues/405))
- `[Empty Message]` Fixed a bug where a null empty message would not be possible. This is used to show no empty message on initial load delays. ([#1467](https://github.com/infor-design/enterprise/issues/1467))
- `[Lookup]` Fixed a bug where nothing is inserted when you click a link editor in the lookup. ([#1315](https://github.com/infor-design/enterprise/issues/1315))
- `[About]` Fixed a bug where the version would not show when set. It would show the IDS version. ([#1414](https://github.com/infor-design/enterprise/issues/1414))
- `[Datagrid]` Fixed a bug in `disableClientSort` / `disableClientFilter`. It now retains visual indicators on sort and filter. ([#1248](https://github.com/infor-design/enterprise/issues/1248))
- `[Tree]` Fixed a bug where selected nodes are selected again after loading child nodes. ([#1270](https://github.com/infor-design/enterprise/issues/1270))
- `[Input]` Fixed a bug where inputs that have tooltips will not be selectable with the cursor. ([#1354](https://github.com/infor-design/enterprise/issues/1354))
- `[Accordion]` Fixed a bug where double clicking a header will open and then close the accordion. ([#1314](https://github.com/infor-design/enterprise/issues/1314))
- `[Datagrid]` Fixed a bug on hover with taller cells where the hover state would not cover the entire cell. ([#1490](https://github.com/infor-design/enterprise/issues/1490))
- `[Editor]` Fixed a bug where the image would still be shown if you press the Esc key and cancel the image dialog. ([#1489](https://github.com/infor-design/enterprise/issues/1489))
- `[Datagrid Lookup]` Added additional missing event info for ajax requests and filtering. ([#1486](https://github.com/infor-design/enterprise/issues/1486))
- `[Tabs]` Added protection from inserting HTML tags in the add method (XSS). ([#1462](https://github.com/infor-design/enterprise/issues/1462))
- `[App Menu]` Added better text wrapping for longer titles. ([#1116](https://github.com/infor-design/enterprise/issues/1116))
- `[Contextual Action Panel]` Fixed some examples so that they reopen more than one time. ([#1116](https://github.com/infor-design/enterprise/issues/506))
- `[Searchfield]` Fixed a border styling issue on longer labels in the search. ([#1500](https://github.com/infor-design/enterprise/issues/1500))
- `[Tabs Multi]` Improved the experience on mobile by collapsing the menus a bit. ([#971](https://github.com/infor-design/enterprise/issues/971))
- `[Lookup]` Fixed missing ellipsis menu on mobile devices. ([#1068](https://github.com/infor-design/enterprise/issues/1068))
- `[Accordion]` Fixed incorrect font size on p tags in the accordion. ([#1116](https://github.com/infor-design/enterprise/issues/1116))
- `[Line Chart]` Fixed and improved the legend text on mobile viewport. ([#609](https://github.com/infor-design/enterprise/issues/609))

### v4.15.0 Chore & Maintenance

- `[General]` Migrated sass to use IDS color variables. ([#1435](https://github.com/infor-design/enterprise/issues/1435))
- `[Angular]` Added all settings from 4.13 in time for future 5.1.0 ([#274](https://github.com/infor-design/enterprise-ng/issues/274))
- `[General]` Fixed some incorrect layouts. ([#1357](https://github.com/infor-design/enterprise/issues/1357))
- `[Targeted Achievement]` Removed some older non working examples. ([#520](https://github.com/infor-design/enterprise/issues/520))

(50 Issues Solved this release, Backlog Enterprise 294, Backlog Ng 80, 809 Functional Tests, 716 e2e Test)

## v4.14.0

- [Npm Package](https://www.npmjs.com/package/ids-enterprise)
- [IDS Enterprise Angular Change Log](https://github.com/infor-design/enterprise-ng/blob/master/docs/CHANGELOG.md)

### v4.14.0 Features

- `[Datepicker/Monthview]` Added a setting for the day of week the calendar starts that can be used outside of the Locale setting. ([#1179](https://github.com/infor-design/enterprise/issues/1179))
- `[Datagrid]` Made the tree datagrid work a lot better with filtering. ([#1281](https://github.com/infor-design/enterprise/issues/1281))
- `[Autocomplete/SearchField]` Added a caseSensitive filtering option. ([#385](https://github.com/infor-design/enterprise/issues/385))
- `[Datagrid]` Added an option `headerAlign` to set alignment on the header different than the rows. ([#420](https://github.com/infor-design/enterprise/issues/420))
- `[Message]` Added the ability to use certain formatter html tags in the message content. ([#379](https://github.com/infor-design/enterprise/issues/379))

### v4.14.0 Fixes

- `[Swaplist]` Fixed a bug that if you drag really fast everything disappears. ([#1195](https://github.com/infor-design/enterprise/issues/1195))
- `[Hierarchy]` Fixed a bug that part of the profile menu is cut off. ([#931](https://github.com/infor-design/enterprise/issues/931))
- `[Datagrid/Dropdown]` Fixed a bug that part of the dropdown menu is cut off. ([#1420](https://github.com/infor-design/enterprise/issues/1420))
- `[Modal]` Fixed bugs where with certain field types modal validation was not working. ([#1213](https://github.com/infor-design/enterprise/issues/1213))
- `[Dropdown]` Fixed a regression where the tooltip was not showing when data is overflowed. ([#1400](https://github.com/infor-design/enterprise/issues/1400))
- `[Tooltip]` Fixed a bugs where a tooltip would show up in unexpected places. ([#1396](https://github.com/infor-design/enterprise/issues/1396))
- `[Datagrid/Dropdown]` Fixed a bug where an error would occur if showSelectAll is used. ([#1360](https://github.com/infor-design/enterprise/issues/1360))
- `[Datagrid/Tooltip]` Fixed a bugs where a tooltip would show up in the header unexpectedly. ([#1395](https://github.com/infor-design/enterprise/issues/1395))
- `[Popupmenu]` Fixed incorrect highlighting on disabled list items.  ([#982](https://github.com/infor-design/enterprise/issues/982))
- `[Contextual Action Panel]` Fixed issues with certain styles of invoking the CAP where it would not reopen a second time. ([#1139](https://github.com/infor-design/enterprise/issues/1139))
- `[Spinbox]` Added a fix so the page will not zoom when click + and - on mobile devices. ([#1070](https://github.com/infor-design/enterprise/issues/1070))
- `[Splitter]` Removed the tooltip from the expand/collapse button as it was superfluous. ([#1180](https://github.com/infor-design/enterprise/issues/1180))
- `[Datagrid]` Added a fix so the last column when stretching will do so with percentage so it will stay when the page resize or the menu opens/closes. ([#1168](https://github.com/infor-design/enterprise/issues/1168))
- `[Datagrid]` Fixed bugs in the server side and filtering example. ([#396](https://github.com/infor-design/enterprise/issues/396))
- `[Datagrid]` Fixed a bug in applyFilter with datefields. ([#1269](https://github.com/infor-design/enterprise/issues/1269))
- `[Datagrid]` Fixed a bug in updateCellNode where sometimes it did not work. ([#1122](https://github.com/infor-design/enterprise/issues/1122))
- `[Hierarchy]` Made the empty image ring the same color as the left edge. ([#932](https://github.com/infor-design/enterprise/issues/932))
- `[Datagrid/Dropdown]` Fixed an issue that tab did not close dropdown editors. ([#1198](https://github.com/infor-design/enterprise/issues/1198))
- `[Datagrid/Dropdown]` Fixed a bug that if you click open a dropdown editor then you cannot use arrow keys to select. ([#1387](https://github.com/infor-design/enterprise/issues/1387))
- `[Datagrid/Dropdown]` Fixed a bug that if a smaller number of items the menu would be too short. ([#1298](https://github.com/infor-design/enterprise/issues/1298))
- `[Searchfield]` Fixed a bug that the search field didnt work in safari. ([#225](https://github.com/infor-design/enterprise/issues/225))
- `[Datagrid/Dropdown]` Fixed a bug that source is used the values may be cleared out when opening the list. ([#1185](https://github.com/infor-design/enterprise/issues/1185))
- `[Personalization]` Fixed a bug that when calling initialize the personalization would reset. ([#1231](https://github.com/infor-design/enterprise/issues/1231))
- `[Tabs]` Fixed the alignment of the closing icon. ([#1056](https://github.com/infor-design/enterprise/issues/1056))
- `[Dropdown]` Fixed list alignment issues on mobile. ([#1069](https://github.com/infor-design/enterprise/issues/1069))
- `[Dropdown]` Fixed issues where the listbox would not close on mobile. ([#1119](https://github.com/infor-design/enterprise/issues/1119))
- `[Dropdown]` Fixed a bug where modals would close on url hash change. ([#1207](https://github.com/infor-design/enterprise/issues/1207))
- `[Contextual Action Panel]` Fixed an issue where buttons would occasionally be out of view. ([#283](https://github.com/infor-design/enterprise/issues/283))
- `[Empty Message]` Added a new icon to indicate using the search function. ([#1325](https://github.com/infor-design/enterprise/issues/1325))
- `[Searchfield]` Added a fix for landscape mode on mobile. ([#1102](https://github.com/infor-design/enterprise/issues/1102))
- `[Datagrid]` Added a fix for hard to read fields in high contrast mode. ([#1193](https://github.com/infor-design/enterprise/issues/1193))

### v4.14.0 Chore & Maintenance

- `[General]` Fixed problems with the css mapping where the line numbers were wrong in the map files. ([#962](https://github.com/infor-design/enterprise/issues/962))
- `[Docs]` Added setting so themes can be shown in the documentation pages. ([#1327](https://github.com/infor-design/enterprise/issues/1327))
- `[Docs]` Made links to example pages open in a new window. ([#1132](https://github.com/infor-design/enterprise/issues/1132))

(43 Issues Solved this release, Backlog Enterprise 181, Backlog Ng 64, 682 Functional Tests, 612 e2e Test)

## v4.13.0

- [Npm Package](https://www.npmjs.com/package/ids-enterprise)
- [IDS Enterprise Angular Change Log](https://github.com/infor-design/enterprise-ng/blob/master/docs/CHANGELOG.md)

### v4.13.0 Features

- `[Calendar]` Added some new features such as upcoming events view, RTL, keyboard support and fixed styling issues and bugs. ([#1221](https://github.com/infor-design/enterprise/issues/1221))
- `[Flex Toolbar]` Added search field integration, so that the search field is mainly close to being able to replace the legacy toolbar. ([#269](https://github.com/infor-design/enterprise/issues/269))
- `[Bar]` Added short, medium label support for adapting the chart to responsive views. ([#1094](https://github.com/infor-design/enterprise/issues/1094))
- `[Textarea]` Added maxLength option to prevent typing over a set maximum. ([#1046](https://github.com/infor-design/enterprise/issues/1046))
- `[Textarea]` Added maxGrow option to prevent growing when typing over a set max. ([#1147](https://github.com/infor-design/enterprise/issues/1147))
- `[Datagrid]` If using the `showDirty` option the indication will now be on each cell. ([#1183](https://github.com/infor-design/enterprise/issues/1183))
- `[Datepicker]` Added an option `useCurrentTime` that will insert current time instead of noon time with date and timepickers. ([#1087](https://github.com/infor-design/enterprise/issues/1087))
- `[General]` Included an IE 11 polyfill for ES6 Promises, this is a new dependency in the package.json you should include. ([#1172](https://github.com/infor-design/enterprise/issues/1172))
- `[General]` Add translations in 38 languages including new support for Slovak (sk-SK). ([#557](https://github.com/infor-design/enterprise/issues/557))

### v4.13.0 Fixes

- `[Tooltips]` Fixed an important bug where tooltips would stick around in the page on the top corner. ([#1273](https://github.com/infor-design/enterprise/issues/1273))
- `[Tooltips]` Fixed some contrast issues on the high contrast theme. ([#1249](https://github.com/infor-design/enterprise/issues/1249))
- `[Tooltips]` Fixed a bug where Toolbar "More Actions" menu buttons could incorrectly display a tooltip overlapping an open menu. ([#1242](https://github.com/infor-design/enterprise/issues/1242))
- `[Datepicker / Timepicker]` Removed the need to use the customValidation setting. You can remove this option from your code. The logic will pick up if you added customValidation to your input by adding a data-validate option. You also may need to add `date` or `availableDate` validation to your  data-validate attribute if these validations are desired along with your custom or required validation. ([#862](https://github.com/infor-design/enterprise/issues/862))
- `[Menubutton]` Added a new setting `hideMenuArrow` you can use for buttons that don't require an arrow, such as menu buttons. ([#1088](https://github.com/infor-design/enterprise/issues/1088))
- `[Dropdown]` Fixed issues with destroy when multiple dropdown components are on the page. ([#1202](https://github.com/infor-design/enterprise/issues/1202))
- `[Datagrid]` Fixed alignment issues when using filtering with some columns that do not have a filter. ([#1124](https://github.com/infor-design/enterprise/issues/1124))
- `[Datagrid]` Fixed an error when dynamically adding context menus. ([#1216](https://github.com/infor-design/enterprise/issues/1216))
- `[Datagrid]` Added an example of dynamic intermediate paging and filtering. ([#396](https://github.com/infor-design/enterprise/issues/396))
- `[Dropdown]` Fixed alignment issues on mobile devices. ([#1069](https://github.com/infor-design/enterprise/issues/1069))
- `[Datepicker]` Fixed incorrect assumptions, causing incorrect umalqura calendar calculations. ([#1189](https://github.com/infor-design/enterprise/issues/1189))
- `[Datepicker]` Fixed an issue where the dialog would not close on click out if opening the time dropdown components first. ([#1278](https://github.com/infor-design/enterprise/issues/))
- `[General]` Added the ability to stop renderLoop. ([#214](https://github.com/infor-design/enterprise/issues/214))
- `[Datepicker]` Fixed an issue reselecting ranges with the date picker range option. ([#1197](https://github.com/infor-design/enterprise/issues/1197))
- `[Editor]` Fixed bugs on IE with background color option. ([#392](https://github.com/infor-design/enterprise/issues/392))
- `[Colorpicker]` Fixed issue where the palette is not closed on enter key / click. ([#1050](https://github.com/infor-design/enterprise/issues/1050))
- `[Accordion]` Fixed issues with context menus on the accordion. ([#639](https://github.com/infor-design/enterprise/issues/639))
- `[Searchfield]` Made no results appear not clickable. ([#329](https://github.com/infor-design/enterprise/issues/329))
- `[Datagrid]` Added an example of groups and paging. ([#435](https://github.com/infor-design/enterprise/issues/435))
- `[Editor]` Fixed the dirty indicator when using toolbar items. ([#910](https://github.com/infor-design/enterprise/issues/910))
- `[Datagrid]` Fixed a bug that made tooltips disappear when a lookup editor is closed. ([#1186](https://github.com/infor-design/enterprise/issues/1186))
- `[Datagrid]` Fixed a bug where not all rows are removed in the removeSelected function. ([#1036](https://github.com/infor-design/enterprise/issues/1036))
- `[Datagrid]` Fixed bugs in activateRow and deactivateRow in some edge cases. ([#948](https://github.com/infor-design/enterprise/issues/948))
- `[Datagrid]` Fixed formatting of tooltips on the header and filter. ([#955](https://github.com/infor-design/enterprise/issues/955))
- `[Datagrid]` Fixed wrong page number when saving the page number in localstorage and reloading. ([#798](https://github.com/infor-design/enterprise/issues/798))
- `[Tree]` Fixed issues when expanding and collapsing after dragging nodes around. ([#1183](https://github.com/infor-design/enterprise/issues/1183))
- `[ContextualActionPanel]` Fixed a bug where the CAP will be closed if clicking an accordion in it. ([#1138](https://github.com/infor-design/enterprise/issues/1138))
- `[Colorpicker]` Added a setting (customColors) to prevent adding default colors if totally custom colors are used. ([#1135](https://github.com/infor-design/enterprise/issues/1135))
- `[AppMenu]` Improved contrast in high contrast theme. ([#1146](https://github.com/infor-design/enterprise/issues/1146))
- `[Searchfield]` Fixed issue where ascenders/descenders are cut off. ([#1101](https://github.com/infor-design/enterprise/issues/1101))
- `[Tree]` Added sortstop and sortstart events. ([#1003](https://github.com/infor-design/enterprise/issues/1003))
- `[Searchfield]` Fixed some alignment issues in different browsers. ([#1106](https://github.com/infor-design/enterprise/issues/1106))
- `[Searchfield]` Fixed some contrast issues in different browsers. ([#1104](https://github.com/infor-design/enterprise/issues/1104))
- `[Searchfield]` Prevent multiple selected events from firing. ([#1259](https://github.com/infor-design/enterprise/issues/1259))
- `[Autocomplete]` Added a beforeOpen setting ([#398](https://github.com/infor-design/enterprise/issues/398))
- `[Toolbar]` Fixed an error where toolbar tried to focus a DOM item that was removed. ([#1177](https://github.com/infor-design/enterprise/issues/1177))
- `[Dropdown]` Fixed a problem where the bottom of some lists is cropped. ([#909](https://github.com/infor-design/enterprise/issues/909))
- `[General]` Fixed a few components so that they could still initialize when hidden. ([#230](https://github.com/infor-design/enterprise/issues/230))
- `[Datagrid]` Fixed missing tooltips on new row. ([#1081](https://github.com/infor-design/enterprise/issues/1081))
- `[Lookup]` Fixed a bug using select all where it would select the previous list. ([#295](https://github.com/infor-design/enterprise/issues/295))
- `[Datagrid]` Fixed missing summary row on initial render in some cases. ([#330](https://github.com/infor-design/enterprise/issues/330))
- `[Button]` Fixed alignment of text and icons. ([#973](https://github.com/infor-design/enterprise/issues/973))
- `[Datagrid]` Fixed missing source call when loading last page first. ([#1162](https://github.com/infor-design/enterprise/issues/1162))
- `[SwapList]` Made sure swap list will work in all cases and in angular. ([#152](https://github.com/infor-design/enterprise/issues/152))
- `[Toast]` Fixed a bug where some toasts on certain urls may not close. ([#1305](https://github.com/infor-design/enterprise/issues/1305))
- `[Datepicker / Lookup]` Fixed bugs where they would not load on tabs. ([#1304](https://github.com/infor-design/enterprise/issues/1304))

### v4.13.0 Chore & Maintenance

- `[General]` Added more complete visual tests. ([#978](https://github.com/infor-design/enterprise/issues/978))
- `[General]` Cleaned up some of the sample pages start at A, making sure examples work and tests are covered for better QA (on going). ([#1136](https://github.com/infor-design/enterprise/issues/1136))
- `[General]` Upgraded to ids-identity 2.0.x ([#1062](https://github.com/infor-design/enterprise/issues/1062))
- `[General]` Cleanup missing files in the directory listings. ([#985](https://github.com/infor-design/enterprise/issues/985))
- `[Demo App]` Removed response headers for less Veracode errors. ([#959](https://github.com/infor-design/enterprise/issues/959))
- `[Angular 1.0]` We removed the angular 1.0 directives from the code and examples. These are no longer being updated. You can still use older versions of this or move on to Angular 7.x ([#1136](https://github.com/infor-design/enterprise/issues/1136))
- `[Uplift]` Included the uplift theme again as alpha for testing. It will show with a watermark and is only available via the personalize api or url params in the demo app. ([#1224](https://github.com/infor-design/enterprise/issues/1224))

(69 Issues Solved this release, Backlog Enterprise 199, Backlog Ng 63, 662 Functional Tests, 659 e2e Test)

## v4.12.0

- [Npm Package](https://www.npmjs.com/package/ids-enterprise)
- [IDS Enterprise Angular Change Log](https://github.com/infor-design/enterprise-ng/blob/master/docs/CHANGELOG.md)

### v4.12.0 Features

- `[General]` The ability to make custom/smaller builds has further been improved. We improved the component matching, made it possible to run the tests on only included components, fixed the banner, and improved the terminal functionality. Also removed/deprecated the older mapping tool. ([#417](https://github.com/infor-design/enterprise/issues/417))
- `[Message]` Added the ability to have different types (Info, Confirm, Error, Alert). ([#963](https://github.com/infor-design/enterprise/issues/963))
- `[General]` Further fixes to pass veracode scans. Now passing conditionally. ([#683](https://github.com/infor-design/enterprise/issues/683))
- `[Pager]` Made it possible to use the pager as a standalone component. ([#250](https://github.com/infor-design/enterprise/issues/250))
- `[Editor]` Added a clear formatting button. ([#473](https://github.com/infor-design/enterprise/issues/473))
- `[Datepicker]` Added an option to show the time as current time instead of midnight. ([#889](https://github.com/infor-design/enterprise/issues/889))
- `[About]` Dialog now shows device information. ([#684](https://github.com/infor-design/enterprise/issues/684))

### v4.12.0 Fixes

- `[Datagrid Tree]` Fixed incorrect data on activated event. ([#412](https://github.com/infor-design/enterprise/issues/412))
- `[Datagrid]` Improved the export function so it works on different locales. ([#378](https://github.com/infor-design/enterprise/issues/378))
- `[Tabs]` Fixed a bug where clicking the x on tabs with a dropdowns would incorrectly open the dropdown. ([#276](https://github.com/infor-design/enterprise/issues/276))
- `[Datagrid]` Changed the `settingschange` event so it will only fire once. ([#903](https://github.com/infor-design/enterprise/issues/903))
- `[Listview]` Improved rendering performance. ([#430](https://github.com/infor-design/enterprise/issues/430))
- `[General]` Fixed issues when using base tag, that caused icons to disappear. ([#766](https://github.com/infor-design/enterprise/issues/766))
- `[Empty Message]` Made it possible to assign code to the button click if used. ([#667](https://github.com/infor-design/enterprise/issues/667))
- `[Datagrid]` Added translations for the new tooltip. ([#227](https://github.com/infor-design/enterprise/issues/227))
- `[Dropdown]` Fixed contrast issue in high contrast theme. ([#945](https://github.com/infor-design/enterprise/issues/945))
- `[Datagrid]` Reset to default did not reset dropdown columns. ([#847](https://github.com/infor-design/enterprise/issues/847))
- `[Datagrid]` Fixed bugs in keyword search highlighting with special characters. ([#849](https://github.com/infor-design/enterprise/issues/849))
- `[Datagrid]` Fixed bugs that causes NaN to appear in date fields. ([#891](https://github.com/infor-design/enterprise/issues/891))
- `[Dropdown]` Fixed issue where validation is not trigger on IOS on click out. ([#659](https://github.com/infor-design/enterprise/issues/659))
- `[Lookup]` Fixed bug in select all in multiselect with paging. ([#926](https://github.com/infor-design/enterprise/issues/926))
- `[Modal]` Fixed bug where the modal would close if hitting enter on a checkbox and inputs. ([#320](https://github.com/infor-design/enterprise/issues/320))
- `[Lookup]` Fixed bug trying to reselect a second time. ([#296](https://github.com/infor-design/enterprise/issues/296))
- `[Tabs]` Fixed behavior when closing and disabling tabs. ([#947](https://github.com/infor-design/enterprise/issues/947))
- `[Dropdown]` Fixed layout issues when using icons in the dropdown. ([#663](https://github.com/infor-design/enterprise/issues/663))
- `[Datagrid]` Fixed a bug where the tooltip did not show on validation. ([#1008](https://github.com/infor-design/enterprise/issues/1008))
- `[Tabs]` Fixed issue with opening spillover on IOS. ([#619](https://github.com/infor-design/enterprise/issues/619))
- `[Datagrid]` Fixed bugs when using `exportable: false` in certain column positions. ([#787](https://github.com/infor-design/enterprise/issues/787))
- `[Searchfield]` Removed double border. ([#328](https://github.com/infor-design/enterprise/issues/328))

### v4.12.0 Chore & Maintenance

- `[Masks]` Added missing and more documentation, cleaned up existing docs. ([#1033](https://github.com/infor-design/enterprise/issues/1033))
- `[General]` Based on design site comments, we improved some pages and fixed some missing links. ([#1034](https://github.com/infor-design/enterprise/issues/1034))
- `[Bar Chart]` Added test coverage. ([#848](https://github.com/infor-design/enterprise/issues/848))
- `[Datagrid]` Added full api test coverage. ([#242](https://github.com/infor-design/enterprise/issues/242))

(55 Issues Solved this release, Backlog Enterprise 185, Backlog Ng 50, 628 Functional Tests, 562 e2e Test)

## v4.11.0

- [Npm Package](https://www.npmjs.com/package/ids-enterprise)
- [IDS Enterprise Angular Change Log](https://github.com/infor-design/enterprise-ng/blob/master/docs/CHANGELOG.md)

### v4.11.0 Features

- `[General]` It is now possible to make custom builds. With a custom build you specify a command with a list of components that you use. This can be used to reduce the bundle size for both js and css. ([#417](https://github.com/infor-design/enterprise/issues/417))
- `[Calendar]` Added more features including: a readonly view, ability for events to span days, tooltips and notifications ([#417](https://github.com/infor-design/enterprise/issues/417))
- `[Lookup]` Added the ability to select across pages, even when doing server side paging. ([#375](https://github.com/infor-design/enterprise/issues/375))
- `[Datagrid]` Improved tooltip performance, and now tooltips show on cells that are not fully displayed. ([#447](https://github.com/infor-design/enterprise/issues/447))

### v4.11.0 Fixes

- `[Dropdown]` The onKeyDown callback was not firing if CTRL key is used. This is fixed. ([#793](https://github.com/infor-design/enterprise/issues/793))
- `[Tree]` Added a small feature to preserve the tree node states on reload. ([#792](https://github.com/infor-design/enterprise/issues/792))
- `[Tree]` Added a disable/enable method to disable/enable the whole tree. ([#752](https://github.com/infor-design/enterprise/issues/752))
- `[App Menu]` Fixed a bug clearing the search filter box. ([#702](https://github.com/infor-design/enterprise/issues/702))
- `[Column Chart]` Added a yAxis option, you can use to format the yAxis in custom ways. ([#627](https://github.com/infor-design/enterprise/issues/627))
- `[General]` More fixes to use external ids tokens. ([#708](https://github.com/infor-design/enterprise/issues/708))
- `[Datagrid]` Fixed an error calling selectRows with an integer. ([#756](https://github.com/infor-design/enterprise/issues/756))
- `[Tree]` Fixed a bug that caused newly added rows to not be draggable. ([#618](https://github.com/infor-design/enterprise/issues/618))
- `[Dropdown / Multiselect]` Re-added the ability to have a placeholder on the component. ([#832](https://github.com/infor-design/enterprise/issues/832))
- `[Datagrid]` Fixed a bug that caused dropdown filters to not save on reload of page (saveUserSettings) ([#791](https://github.com/infor-design/enterprise/issues/791))
- `[Dropdown]` Fixed a bug that caused an unneeded scrollbar. ([#786](https://github.com/infor-design/enterprise/issues/786))
- `[Tree]` Added drag events and events for when the data is changed. ([#801](https://github.com/infor-design/enterprise/issues/801))
- `[Datepicker]` Fixed a bug updating settings, where time was not changing correctly. ([#305](https://github.com/infor-design/enterprise/issues/305))
- `[Tree]` Fixed a bug where the underlying dataset was not synced up. ([#718](https://github.com/infor-design/enterprise/issues/718))
- `[Lookup]` Fixed incorrect text color on chrome. ([#762](https://github.com/infor-design/enterprise/issues/762))
- `[Editor]` Fixed duplicate ID's on the popup dialogs. ([#746](https://github.com/infor-design/enterprise/issues/746))
- `[Dropdown]` Fixed misalignment of icons on IOS. ([#657](https://github.com/infor-design/enterprise/issues/657))
- `[Demos]` Fixed a bug that caused RTL pages to sometimes load blank. ([#814](https://github.com/infor-design/enterprise/issues/814))
- `[Modal]` Fixed a bug that caused the modal to close when clicking an accordion on the modal. ([#747](https://github.com/infor-design/enterprise/issues/747))
- `[Tree]` Added a restoreOriginalState method to set the tree back to its original state. ([#751](https://github.com/infor-design/enterprise/issues/751))
- `[Datagrid]` Added an example of a nested datagrid with scrolling. ([#172](https://github.com/infor-design/enterprise/issues/172))
- `[Datagrid]` Fixed column alignment issues on grouped column examples. ([#147](https://github.com/infor-design/enterprise/issues/147))
- `[Datagrid]` Fixed bugs when dragging and resizing grouped columns. ([#374](https://github.com/infor-design/enterprise/issues/374))
- `[Validation]` Fixed a bug that caused validations with changing messages to not go away on correction. ([#640](https://github.com/infor-design/enterprise/issues/640))
- `[Datagrid]` Fixed bugs in actionable mode (enter was not moving down). ([#788](https://github.com/infor-design/enterprise/issues/788))
- `[Bar Charts]` Fixed bug that caused tooltips to occasionally not show up. ([#739](https://github.com/infor-design/enterprise/issues/739))
- `[Dirty]` Fixed appearance/contrast on high contrast theme. ([#692](https://github.com/infor-design/enterprise/issues/692))
- `[Locale]` Fixed incorrect date time format. ([#608](https://github.com/infor-design/enterprise/issues/608))
- `[Dropdown]` Fixed bug where filtering did not work with CAPS lock on. ([#608](https://github.com/infor-design/enterprise/issues/608))
- `[Accordion]` Fixed styling issue on safari. ([#282](https://github.com/infor-design/enterprise/issues/282))
- `[Dropdown]` Fixed a bug on mobile devices, where the list would close on scrolling. ([#656](https://github.com/infor-design/enterprise/issues/656))

### v4.11.0 Chore & Maintenance

- `[Textarea]` Added additional test coverage. ([#337](https://github.com/infor-design/enterprise/issues/337))
- `[Tree]` Added additional test coverage. ([#752](https://github.com/infor-design/enterprise/issues/752))
- `[Busy Indicator]` Added additional test coverage. ([#233](https://github.com/infor-design/enterprise/issues/233))
- `[Docs]` Added additional information for developers on how to use IDS. ([#721](https://github.com/infor-design/enterprise/issues/721))
- `[Docs]` Added Id's and test notes to all pages. ([#259](https://github.com/infor-design/enterprise/issues/259))
- `[Docs]` Fixed issues on the wizard docs. ([#824](https://github.com/infor-design/enterprise/issues/824))
- `[Accordion]` Added additional test coverage. ([#516](https://github.com/infor-design/enterprise/issues/516))
- `[General]` Added sass linter (stylelint). ([#767](https://github.com/infor-design/enterprise/issues/767))

(53 Issues Solved this release, Backlog Enterprise 170, Backlog Ng 41, 587 Functional Tests, 458 e2e Test)

## v4.10.0

- [Npm Package](https://www.npmjs.com/package/ids-enterprise)
- [IDS Enterprise Angular Change Log](https://github.com/infor-design/enterprise-ng/blob/master/docs/CHANGELOG.md)

### v4.10.0 Features

- `[General]` Changed the code to pass Veracode scans. The IDS components now pass ISO at 86 rating. The rest of the flaws are mitigated with fixes such as stripping tags. As a result we went fairly aggressive with what we strip. If teams are doing something special we don't have tests for there is potential for customizations being stripped. ([#256](https://github.com/infor-design/enterprise/issues/256))
- `[Tooltips]` Will now activate on longpress on mobile devices. ([#400](https://github.com/infor-design/enterprise/issues/400))
- `[Contextmenu]` Will now activate on longpress on mobile devices (except when on inputs). ([#245](https://github.com/infor-design/enterprise/issues/245))
- `[Locale]` Added support for zh-Hant and zh-Hans. ([#397](https://github.com/infor-design/enterprise/issues/397))
- `[Tree]` Greatly improved rendering and expanding performance. ([#251](https://github.com/infor-design/enterprise/issues/251))
- `[General]` Internally all of the sass is now extended from [IDS Design tokens]( https://github.com/infor-design/design-system) ([#354](https://github.com/infor-design/enterprise/issues/354))
- `[Calendar]` Added initial readonly calendar. At the moment the calendar can only render events and has a filtering feature. More will be added next sprint. ([#261](https://github.com/infor-design/enterprise/issues/261))

### v4.10.0 Fixes

- `[Dropdown]` Minor Breaking Change for Xss reasons we removed the ability to set a custom hex color on icons in the dropdown. You can still pass in one of the alert colors from the colorpallette (fx alert, good, info). This was not even shown in the examples so may not be missed. ([#256](https://github.com/infor-design/enterprise/issues/256))
- `[Popupmenu]` Fixed a problem in popupmenu, if it was opened in immediate mode, submenus will be cleared of their text when the menu is eventually closed. ([#701](https://github.com/infor-design/enterprise/issues/701))
- `[Editor]` Fixed xss injection problem on the link dialog. ([#257](https://github.com/infor-design/enterprise/issues/257))
- `[Spinbox]` Fixed a height / alignment issue on spinboxes when used in short height configuration. ([#547](https://github.com/infor-design/enterprise/issues/547))
- `[Datepicker / Mask]` Fixed an issue in angular that caused using backspace to not save back to the model. ([#51](https://github.com/infor-design/enterprise-ng/issues/51))
- `[Field Options]` Fixed mobile support so they now work on touch better on IOS and Android. ([#555](https://github.com/infor-design/enterprise-ng/issues/555))
- `[Tree]` Tree with + and - for the folders was inversed visually. This was fixed, update your svg.html ([#685](https://github.com/infor-design/enterprise-ng/issues/685))
- `[Modal]` Fixed an alignment issue with the closing X on the top corner. ([#662](https://github.com/infor-design/enterprise-ng/issues/662))
- `[Popupmenu]` Fixed a visual flickering when opening dynamic submenus. ([#588](https://github.com/infor-design/enterprise/issues/588))
- `[Tree]` Added full unit and functional tests. ([#264](https://github.com/infor-design/enterprise/issues/264))
- `[Lookup]` Added full unit and functional tests. ([#344](https://github.com/infor-design/enterprise/issues/344))
- `[Datagrid]` Added more unit and functional tests. ([#242](https://github.com/infor-design/enterprise/issues/242))
- `[General]` Updated the develop tools and sample app to Node 10. During this update we set package-lock.json to be ignored in .gitignore ([#540](https://github.com/infor-design/enterprise/issues/540))
- `[Modal]` Allow beforeOpen callback to run optionally whether you have content or not passed back. ([#409](https://github.com/infor-design/enterprise/issues/409))
- `[Datagrid]` The lookup editor now supports left, right, and center align on the column settings. ([#228](https://github.com/infor-design/enterprise/issues/228))
- `[Mask]` When adding prefixes and suffixes (like % and $) if all the rest of the text is cleared, these will also now be cleared. ([#433](https://github.com/infor-design/enterprise/issues/433))
- `[Popupmenu]` Fixed low contrast selection icons in high contrast theme. ([#410](https://github.com/infor-design/enterprise/issues/410))
- `[Header Popupmenu]` Fixed missing focus state. ([#514](https://github.com/infor-design/enterprise/issues/514))
- `[Datepicker]` When using legends on days, fixed a problem that the hover states are shown incorrectly when changing month. ([#514](https://github.com/infor-design/enterprise/issues/514))
- `[Listview]` When the search field is disabled, it was not shown with disabled styling, this is fixed. ([#422](https://github.com/infor-design/enterprise/issues/422))
- `[Donut]` When having 4 or 2 sliced the tooltip would not show up on some slices. This is fixed. ([#482](https://github.com/infor-design/enterprise/issues/482))
- `[Datagrid]` Added a searchExpandableRow option so that you can control if data in expandable rows is searched/expanded. ([#480](https://github.com/infor-design/enterprise/issues/480))
- `[Multiselect]` If more items then fit are selected the tooltip was not showing on initial load, it only showed after changing values. This is fixed. ([#633](https://github.com/infor-design/enterprise/issues/633))
- `[Tooltip]` An example was added showing how you can show tooltips on disabled buttons. ([#453](https://github.com/infor-design/enterprise/issues/453))
- `[Modal]` A title with brackets in it was not escaping the text correctly. ([#246](https://github.com/infor-design/enterprise/issues/246))
- `[Modal]` Pressing enter when on inputs such as file upload no longer closes the modal. ([#321](https://github.com/infor-design/enterprise/issues/321))
- `[Locale]` Sent out translations so things like the Editor New/Same window dialog will be translated in the future. ([#511](https://github.com/infor-design/enterprise/issues/511))
- `[Nested Datagrid]` Fixed focus issues, the wrong cell in the nest was getting focused. ([#371](https://github.com/infor-design/enterprise/issues/371))

(44 Issues Solved this release, Backlog Enterprise 173, Backlog Ng 44, 565 Functional Tests, 426 e2e Test)

## v4.9.0

- [Npm Package](https://www.npmjs.com/package/ids-enterprise)
- [IDS Enterprise Angular Change Log](https://github.com/infor-design/enterprise-ng/blob/master/docs/CHANGELOG.md)

### v4.9.0 Features

- `[Datagrid]` Changed the way alerts work on rows. It now no longer requires an extra column. The rowStatus column will now be ignored so can be removed. When an alert / error / info message is added to the row the whole row will highlight. ([Check out the example.](https://bit.ly/2LC33iJ) ([#258](https://github.com/infor-design/enterprise/issues/258))
- `[Modal]` Added an option `showCloseBtn` which when set to true will show a X button on the top left corner. ([#358](https://github.com/infor-design/enterprise/issues/358))
- `[Multiselect / Dropdown]` Added the ability to see the search term during ajax requests. ([#267](https://github.com/infor-design/enterprise/issues/267))
- `[Scatterplot]` Added a scatter plot chart similar to a bubble chart but with shapes. ([Check out the example.](https://bit.ly/2K9N59M) ([#341](https://github.com/infor-design/enterprise/issues/341))
- `[Toast]` Added an option `allowLink` which when set to true will allow you to specify a `<a>` in the message content to add a link to the message. ([#341](https://github.com/infor-design/enterprise/issues/341))

### v4.9.0 Fixes

- `[Accordion]` Fixed an issue that prevented a right click menu from working on the accordion. ([#238](https://github.com/infor-design/enterprise/issues/238))
- `[Charts]` Fixed up missing empty states and selection methods so they work on all charts. ([#265](https://github.com/infor-design/enterprise/issues/265))
- `[Datagrid]` Fixed the performance of pasting from excel. ([#240](https://github.com/infor-design/enterprise/issues/240))
- `[Datagrid]` The keyword search will now clear when reloading data. ([#307](https://github.com/infor-design/enterprise/issues/307))
- `[Docs]` Fixed several noted missing pages and broken links in the docs. ([#244](https://github.com/infor-design/enterprise/issues/244))
- `[Dropdown]` Fixed bug in badges configuration. ([#270](https://github.com/infor-design/enterprise/issues/270))
- `[Flex Layout]` Fixed field-flex to work better on IE. ([#252](https://github.com/infor-design/enterprise/issues/252))
- `[Editor]` Fixed bug that made it impossible to edit the visual tab. ([#478](https://github.com/infor-design/enterprise/issues/478))
- `[Editor]` Fixed a bug with dirty indicator that caused a messed up layout. ([#241](https://github.com/infor-design/enterprise/issues/241))
- `[Lookup]` Fixed it so that select will work correctly when filtering. ([#248](https://github.com/infor-design/enterprise/issues/248))
- `[Header]` Fixed missing `More` tooltip on the header. ([#345](https://github.com/infor-design/enterprise/issues/345))
- `[Validation]` Added fixes to prevent `error` and `valid` events from going off more than once. ([#237](https://github.com/infor-design/enterprise/issues/237))
- `[Validation]` Added fixes to make multiple messages work better. There is now a `getMessages()` function that will return all erros on a field as an array. The older `getMessage()` will still return a string. ([#237](https://github.com/infor-design/enterprise/issues/237))
- `[Validation]` Fixed un-needed event handlers when using fields on a tab. ([#332](https://github.com/infor-design/enterprise/issues/332))

### v4.9.0 Chore & Maintenance

- `[Blockgrid]` Added full test coverage ([#234](https://github.com/infor-design/enterprise/issues/234))
- `[CAP]` Fixed some examples that would not close ([#283](https://github.com/infor-design/enterprise/issues/283))
- `[Datepicker]` Added full test coverage ([#243](https://github.com/infor-design/enterprise/issues/243))
- `[Datagrid]` Fixed an example so that it shows how to clear a dropdown filter. ([#254](https://github.com/infor-design/enterprise/issues/254))
- `[Docs]` Added TEAMS.MD for collecting info on the teams using ids. If you are not in the list let us know or make a pull request. ([#350](https://github.com/infor-design/enterprise/issues/350))
- `[Listview]` Fixed some links in the sample app that caused some examples to fail. ([#273](https://github.com/infor-design/enterprise/issues/273))
- `[Tabs]` Added more test coverage ([#239](https://github.com/infor-design/enterprise/issues/239))
- `[Toast]` Added full test coverage ([#232](https://github.com/infor-design/enterprise/issues/232))
- `[Testing]` Added visual regression tests, and more importantly a system for doing them via CI. ([#255](https://github.com/infor-design/enterprise/issues/255))

(34 Issues Solved this release, Backlog Enterprise 158, Backlog Ng 41, 458 Functional Tests, 297 e2e Test)

## v4.8.0

- [Npm Package](https://www.npmjs.com/package/ids-enterprise)
- [IDS Enterprise Angular Change Log](https://github.com/infor-design/enterprise-ng/blob/master/docs/CHANGELOG.md)

### v4.8.0 Features

- `[Datagrid]` Added an example of Nested Datagrids with ([basic nested grid support.](https://bit.ly/2lGKM4a)) ([#SOHO-3474](https://jira.infor.com/browse/SOHO-3474))
- `[Datagrid]` Added support for async validation. ([#SOHO-7943](https://jira.infor.com/browse/SOHO-7943))
- `[Export]` Extracted excel export code so it can be run outside the datagrid. ([#SOHO-7246](https://jira.infor.com/browse/SOHO-7246))

### v4.8.0 Fixes

- `[Searchfield / Toolbar Searchfield]` Merged code between them so there is just one component. This reduced code and fixed many bugs. ([#161](https://github.com/infor-design/enterprise/pull/161))
- `[Datagrid]` Fixed issues using expand row after hiding/showing columns. ([#SOHO-8103](https://jira.infor.com/browse/SOHO-8103))
- `[Datagrid]` Fixed issue that caused nested grids in expandable rows to hide after hiding/showing columns on the parent grid. ([#SOHO-8102](https://jira.infor.com/browse/SOHO-8102))
- `[Datagrid]` Added an example showing Math rounding on numeric columns ([#SOHO-5168](https://jira.infor.com/browse/SOHO-5168))
- `[Datagrid]` Date editors now maintain date format correctly. ([#SOHO-5861](https://jira.infor.com/browse/SOHO-5861))
- `[Datagrid]` Fixed alignment off sort indicator on centered columns. ([#SOHO-7444](https://jira.infor.com/browse/SOHO-7444))
- `[Datagrid]` Behavior Change - Sorting clicking now no longer refocuses last cell. ([#SOHO-7682](https://jira.infor.com/browse/SOHO-7682))
- `[Datagrid]` Fixed formatter error that showed NaN on some number cells. ([#SOHO-7839](https://jira.infor.com/browse/SOHO-7682))
- `[Datagrid]` Fixed a bug rendering last column in some situations. ([#SOHO-7987](https://jira.infor.com/browse/SOHO-7987))
- `[Datagrid]` Fixed incorrect data in context menu event. ([#SOHO-7991](https://jira.infor.com/browse/SOHO-7991))
- `[Dropdown]` Added an onKeyDown option so keys can be overriden. ([#SOHO-4815](https://jira.infor.com/browse/SOHO-4815))
- `[Slider]` Fixed step slider to work better jumping across steps. ([#SOHO-6271](https://jira.infor.com/browse/SOHO-6271))
- `[Tooltip]` Will strip tooltip markup to prevent xss. ([#SOHO-6522](https://jira.infor.com/browse/SOHO-6522))
- `[Contextual Action Panel]` Fixed alignment issue on x icon. ([#SOHO-6612](https://jira.infor.com/browse/SOHO-6612))
- `[Listview]` Fixed scrollbar size when removing items. ([#SOHO-7402](https://jira.infor.com/browse/SOHO-7402))
- `[Navigation Popup]` Fixed a bug setting initial selected value. ([#SOHO-7411](https://jira.infor.com/browse/SOHO-7411))
- `[Grid]` Added a no-margin setting for nested grids with no indentation. ([#SOHO-7495](https://jira.infor.com/browse/SOHO-7495))
- `[Grid]` Fixed positioning of checkboxes in the grid. ([#SOHO-7979](https://jira.infor.com/browse/SOHO-7979))
- `[Tabs]` Fixed bug calling add in NG applications. ([#SOHO-7511](https://jira.infor.com/browse/SOHO-7511))
- `[Listview]` Selected event now contains the dataset row. ([#SOHO-7512](https://jira.infor.com/browse/SOHO-7512))
- `[Multiselect]` Fixed incorrect showing of delselect button in certain states. ([#SOHO-7535](https://jira.infor.com/browse/SOHO-7535))
- `[Search]` Fixed bug where highlight search terms where not shown in bold. ([#SOHO-7796](https://jira.infor.com/browse/SOHO-7796))
- `[Multiselect]` Improved performance on select all. ([#SOHO-7816](https://jira.infor.com/browse/SOHO-7816))
- `[Spinbox]` Fixed problem where you could arrow up in a readonly spinbox. ([#SOHO-8025](https://jira.infor.com/browse/SOHO-8025))
- `[Dropdown]` Fixed bug selecting two items with same value. ([#SOHO-8029](https://jira.infor.com/browse/SOHO-8029))
- `[Modal]` Fixed incorrect enabling of submit on validating modals. ([#SOHO-8042](https://jira.infor.com/browse/SOHO-8042))
- `[Modal]` Fixed incorrect closing of modal on enter key. ([#SOHO-8059](https://jira.infor.com/browse/SOHO-8059))
- `[Rating]` Allow decimal values for example 4.3. ([#SOHO-8063](https://jira.infor.com/browse/SOHO-8063))
- `[Datepicker]` Prevent datepicker from scrolling to the top of the browser. ([#SOHO-8107](https://jira.infor.com/browse/SOHO-8107))
- `[Tag]` Fixed layout on Right-To-Left. ([#SOHO-8120](https://jira.infor.com/browse/SOHO-8120))
- `[Listview]` Fixed missing render event. ([#SOHO-8129](https://jira.infor.com/browse/SOHO-8129))
- `[Angular Datagrid]` Fixed maskOptions input definition. ([#SOHO-8131](https://jira.infor.com/browse/SOHO-8131))
- `[Datepicker]` Fixed several bugs on the UmAlQura Calendar. ([#SOHO-8147](https://jira.infor.com/browse/SOHO-8147))
- `[Datagrid]` Fixed bug on expanding and collapsing multiple expandable rows. ([#SOHO-8154](https://jira.infor.com/browse/SOHO-8154))
- `[Pager]` Fixed focus state clicking page numbers. ([#SOHO-4528](https://jira.infor.com/browse/SOHO-4528))
- `[SearchField]` Fixed bug initializing search field with text. ([#SOHO-4820](https://jira.infor.com/browse/SOHO-4820))
- `[ColorPicker]` Fixed bug with incorrect cursor on readonly color picker. ([#SOHO-8030](https://jira.infor.com/browse/SOHO-8030))
- `[Pie]` Fixed ui glitch on mobile when pressing slices. ([#SOHO-8141](https://jira.infor.com/browse/SOHO-8141))

### v4.8.0 Chore & Maintenance

- `[Npm Package]` Added back sass files in correct folder structure. ([#SOHO-7583](https://jira.infor.com/browse/SOHO-7583))
- `[Menu Button]` Added button functional and e2e tests. ([#SOHO-7600](https://jira.infor.com/browse/SOHO-7600))
- `[Textarea]` Added Textarea functional and e2e tests. ([#SOHO-7929](https://jira.infor.com/browse/SOHO-7929))
- `[ListFilter]` Added ListFilter functional and e2e tests. ([#SOHO-7975](https://jira.infor.com/browse/SOHO-7975))
- `[Colorpicker]` Added Colorpicker functional and e2e tests. ([#SOHO-8078](https://jira.infor.com/browse/SOHO-8078))
- `[Site / Docs]` Fixed a few broken links ([#SOHO-7993](https://jira.infor.com/browse/SOHO-7993))

(62 Jira Issues Solved this release, Backlog Dev 186, Design 110, Unresolved 349, Test Count 380 Functional, 178 e2e )

## v4.7.0

- [Full Jira Release Notes](https://bit.ly/2HyT3zF)
- [Npm Package](https://www.npmjs.com/package/ids-enterprise)
- [IDS Enterprise Angular Change Log](https://github.com/infor-design/enterprise-ng/blob/master/docs/CHANGELOG.md)

### v4.7.0 Features

- `[Github]` The project was migrated to be open source on github with a new workflow and testing suite.
- `[Tag]` Added a Tag angular component. ([#SOHO-8005](https://jira.infor.com/browse/SOHO-8006))
- `[Validate]` Exposed validate and removeMessage methods. ([#SOHO-8003](https://jira.infor.com/browse/SOHO-8003))
- `[General]` Upgrade to Angular 6 ([#SOHO-7927](https://jira.infor.com/browse/SOHO-7927))
- `[General]` Introduced nightly versions in npm ([#SOHO-7804](https://jira.infor.com/browse/SOHO-7804))
- `[Multiselect]` A tooltip now shows if more content is selected than fits in the input. ([#SOHO-7799](https://jira.infor.com/browse/SOHO-7799))
- `[Datepicker]` Added an option to restrict moving to months that are not available to select from. ([#SOHO-7384](https://jira.infor.com/browse/SOHO-7384))
- `[Validation]` Added and icon alert([#SOHO-7225](https://jira.infor.com/browse/SOHO-7225)
- `[General]` Code is now available on ([public npm](https://www.npmjs.com/package/ids-enterprise)) ([#SOHO-7083](https://jira.infor.com/browse/SOHO-7083))

### v4.7.0 Fixes

- `[Lookup]` Fixed existing example that shows using an autocomplete on a lookup. ([#SOHO-8070](https://jira.infor.com/browse/SOHO-8070))
- `[Lookup]` Fixed existing example that shows creating a customized dialog on the lookup ([#SOHO-8069](https://jira.infor.com/browse/SOHO-8069))
- `[Lookup]` Fixed existing example that incorrectly showed a checkbox column. ([#SOHO-8068](https://jira.infor.com/browse/SOHO-8068))
- `[Line Chart]` Fixed an error when provoking the tooltip. ([#/SOHO-8051](https://jira.infor.com/browse/SOHO-8051))
- `[Module Tabs]` Fixed a bug toggling the menu on mobile. ([#/SOHO-8043](https://jira.infor.com/browse/SOHO-8043))
- `[Autocomplete]` Fixed a bug that made enter key not work to select. ([#SOHO-8036](https://jira.infor.com/browse/SOHO-8036))
- `[Tabs]` Removed an errant scrollbar that appeared sometimes on IE ([#SOHO-8034](https://jira.infor.com/browse/SOHO-8034))
- `[Datagrid]` The drill down click event now currently shows the right row information in the event data. ([#SOHO-8023](https://jira.infor.com/browse/SOHO-8023))
- `[Datagrid]` Fixed a broken nested data example. ([#SOHO-8019](https://jira.infor.com/browse/SOHO-8019))
- `[Datagrid]` Fixed a broken paging example. ([#SOHO-8013](https://jira.infor.com/browse/SOHO-8013))
- `[Datagrid]` Hyperlinks now can be clicked when in a datagrid expandable row. ([#SOHO-8009](https://jira.infor.com/browse/SOHO-8009))
- `[Popupmenu]` Removed extra padding on icon menus ([#SOHO-8006](https://jira.infor.com/browse/SOHO-8006))
- `[Spinbox]` Range limits now work correctly ([#SOHO-7999](https://jira.infor.com/browse/SOHO-7999))
- `[Dropdown]` Fixed not working filtering on nosearch option. ([#SOHO-7998](https://jira.infor.com/browse/SOHO-7998))
- `[Hierarchy]` Children layout and in general layouts where improved. ([#SOHO-7992](https://jira.infor.com/browse/SOHO-7992))
- `[Buttons]` Fixed layout issues on mobile. ([#SOHO-7982](https://jira.infor.com/browse/SOHO-7982))
- `[Datagrid]` Fixed format initialization issue ([#SOHO-7982](https://jira.infor.com/browse/SOHO-7982))
- `[Lookup]` Fixed a problem that caused the lookup to only work once. ([#SOHO-7971](https://jira.infor.com/browse/SOHO-7971))
- `[Treemap]` Fix a bug using `fixture.detectChanges()`. ([#SOHO-7969](https://jira.infor.com/browse/SOHO-7969))
- `[Textarea]` Fixed a bug that made it possible for the count to go to a negative value. ([#SOHO-7952](https://jira.infor.com/browse/SOHO-7952))
- `[Tabs]` Fixed a bug that made extra events fire. ([#SOHO-7948](https://jira.infor.com/browse/SOHO-7948))
- `[Toolbar]` Fixed a with showing icons and text in the overflowmenu. ([#SOHO-7942](https://jira.infor.com/browse/SOHO-7942))
- `[DatePicker]` Fixed an error when restricting dates. ([#SOHO-7922](https://jira.infor.com/browse/SOHO-7922))
- `[TimePicker]` Fixed sort order of times in arabic locales. ([#SOHO-7920](https://jira.infor.com/browse/SOHO-7920))
- `[Multiselect]` Fixed initialization of selected items. ([#SOHO-7916](https://jira.infor.com/browse/SOHO-7916))
- `[Line Chart]` Solved a problem clicking lines to select. ([#SOHO-7912](https://jira.infor.com/browse/SOHO-7912))
- `[Hierarchy]` Improved RTL version ([#SOHO-7888](https://jira.infor.com/browse/SOHO-7888))
- `[Datagrid]` Row click event now shows correct data when using Groups ([#SOHO-7861](https://jira.infor.com/browse/SOHO-7861))
- `[Modal]` Fixed cut of border on checkboxe focus states. ([#SOHO-7856](https://jira.infor.com/browse/SOHO-7856))
- `[Colorpicker]` Fixed cropped labels when longer ([#SOHO-7817](https://jira.infor.com/browse/SOHO-7817))
- `[Label]` Fixed cut off Thai characters ([#SOHO-7814](https://jira.infor.com/browse/SOHO-7814))
- `[Colorpicker]` Fixed styling issue on margins ([#SOHO-7776](https://jira.infor.com/browse/SOHO-7776))
- `[Hierarchy]` Fixed several layout issues and changed the paging example to show the back button on the left. ([#SOHO-7622](https://jira.infor.com/browse/SOHO-7622))
- `[Bar Chart]` Fixed RTL layout issues ([#SOHO-5196](https://jira.infor.com/browse/SOHO-5196))
- `[Lookup]` Made delimiter an option / changable ([#SOHO-4695](https://jira.infor.com/browse/SOHO-4695))

### v4.7.0 Chore & Maintenance

- `[Timepicker]` Added functional and e2e tests ([#SOHO-7809](https://jira.infor.com/browse/SOHO-7809))
- `[General]` Restructured the project to clean up and separate the demo app from code. ([#SOHO-7803](https://jira.infor.com/browse/SOHO-7803))

(56 Jira Issues Solved this release, Backlog Dev 218, Design 101, Unresolved 391, Test Count 232 Functional, 117 e2e )

## v4.6.0

- [Full Jira Release Notes](https://bit.ly/2jodbem)
- [Npm Package](http://npm.infor.com)
- [IDS Enterprise Angular Change Log](https://github.com/infor-design/enterprise-ng/blob/master/docs/CHANGELOG.md)

### v4.6.0 Key New Features

- `[Treemap]` New Component Added
- `[Website]` Launch of new docs site <https://design.infor.com/code/ids-enterprise/latest>
- `[Security]` Ids Now passes CSP (Content Security Policy) Compliance for info see <docs/SECURITY.md>.
- `[Toolbar]` New ["toolbar"](http://usalvlhlpool1.infor.com/4.6.0/components/toolbar-flex/list)
    - Based on css so it is much faster.
    - Expect a future breaking change from flex-toolbar to this toolbar when all features are implemented.
    - As of now collapsible search is not supported yet.

### v4.6.0 Behavior Changes

- `[App Menu]` Now automatically closes when items are clicked on mobile devices.

### v4.6.0 Improvements

- `[Angular]` Validation now allows dynamic functions.
- `[Editor]` Added a clear method.
- `[Locale]` Map iw locale to Hebrew.
- `[Locale]` Now defaults locals with no country. For example en maps to en-US es and es-ES.
- `[Color Picker]` Added option to clear the color.
- `[Angular]` Allow Formatters, Editors to work with Soho. without the migration script.
- `[Added a new labels example <http://usalvlhlpool1.infor.com/4.6.0/components/form/example-labels.html>
- `[Angular]` Added new Chart Wrappers (Line, Bar, Column ect ).
- `[Datagrid]` Added file up load editor.
- `[Editor]` Its possible to put a link on an image now.

### v4.6.0 Code Updates / Breaking Changes

- `[Templates]` The internal template engine changed for better XSS security as a result one feature is no longer supported. If you have a delimiter syntax to embed html like `{{& name}}`, change this to be `{{{name}}}`.
- `[jQuery]` Updated from 3.1.1 to 3.3.1.

### v4.6.0 Bug Fixes

- `[Angular]` Added fixes so that the `soho.migrate` script is no longer needed.
- `[Angular Datagrid]` Added filterWhenTyping option.
- `[Angular Popup]` Expose close, isOpen and keepOpen.
- `[Angular Linechart]` Added "xAxis" and "yAxis" options.
- `[Angular Treemap]` Added new wrapper.
- `[Angular Rating]` Added a rating wrapper.
- `[Angular Circle Page]` Added new wrapper.
- `[Checkbox]` Fixed issue when you click the top left of the page, would toggle the last checkbox.
- `[Composite Form]` Fixed broken swipe.
- `[Colorpicker]` Fixed cases where change did not fire.
- `[Colorpicker]` Added short field option.
- `[Completion Chart]` Added more colors.
- `[Datagrid]` Fixed some misaligned icons on short row height.
- `[Datagrid]` Fixed issue that blank dropdown filter items would not show.
- `[Datagrid]` Added click arguments for more information on editor clicks and callback data.
- `[Datagrid]` Fixed wrong data on events on second page with expandable row.
- `[Datagrid]` Fixed focus / filter bugs.
- `[Datagrid]` Fixed bug with filter dropdowns on IOS.
- `[Datagrid]` Fixed column alignment when scrolling and RTL.
- `[Datagrid]` Fixed NaN error when using the colspan example.
- `[Datagrid]` Made totals work correctly when filtering.
- `[Datagrid]` Fixed issue with focus when multiple grids on a page.
- `[Datagrid]` Removed extra rows from the grid export when using expandable rows.
- `[Datagrid]` Fixed performance of select all on paging client side.
- `[Datagrid]` Fixed text alignment on header when some columns are not filterable.
- `[Datagrid]` Fixed wrong cursor on non actionable rows.
- `[Hierarchy]` Fixed layout issues.
- `[Mask]` Fixed issue when not using decimals in the pattern option.
- `[Modal]` Allow editor and dropdown to properly block the submit button.
- `[Menu Button]` Fixed beforeOpen so it also runs on submenus.
- `[Message]` Fixed XSS vulnerability.
- `[Pager]` Added fixes for RTL.
- `[List Detail]` Improved amount of space the header takes
- `[Multiselect]` Fixed problems when using the tab key well manipulating the multiselect.
- `[Multiselect]` Fixed bug with select all not working correctly.
- `[Multiselect]` Fixed bug with required validation rule.
- `[Spinbox]` Fixed issue on short field versions.
- `[Textarea]` Fixed issue with counter when in angular and on a modal.
- `[Toast]` Fixed XSS vulnerability.
- `[Tree]` Fixed checkbox click issue.
- `[Lookup]` Fixed issue in the example when running on Edge.
- `[Validation]` Fixed broken form submit validation.
- `[Vertical Tabs]` Fix cut off header.

(98 Jira Issues Solved this release, Backlog Dev 388, Design 105, Unresolved 595, Test Coverage 6.66%)

## v4.5.0

### v4.5.0 Key New Features

- `[Font]` Experimental new font added from IDS as explained.
- `[Datagrid]` Added support for pasting from excel.
- `[Datagrid]` Added option to specify which column stretches.

### v4.5.0 Behavior Changes

- `[Search Field]` `ESC` incorrectly cleared the field and was inconsistent. The proper key is `ctrl + backspace` (PC )/ `alt + delete` (mac) to clear all field contents. `ESC` no longer does anything.

### v4.5.0 Improvements

- `[Datagrid]` Added support for a two line title on the header.
- `[Dropdown]` Added onKeyPress override for custom key strokes.
- `[Contextual Action Panel]` Added an option to add a right side close button.
- `[Datepicker]` Added support to select ranges.
- `[Maintenence]` Added more unit tests.
- `[Maintenence]` Removed jsHint in favor of Eslint.

### v4.5.0 Code Updates / Breaking Changes

- `[Swaplist]` changed custom events `beforeswap and swapupdate` data (SOHO-7407). From `Array: list-items-moved` to `Object: from: container-info, to: container-info and items: list-items-moved`. It now uses data in a more reliable way

### v4.5.0 Bug Fixes

- `[Angular]` Added new wrappers for Radar, Bullet, Line, Pie, Sparkline.
- `[Angular Dropdown]` Fixed missing data from select event.
- `[Colorpicker]` Added better translation support.
- `[Compound Field]` Fixed layout with some field types.
- `[Datepicker]` Fixed issues with validation in certain locales.
- `[Datepicker]` Not able to validate on MMMM.
- `[Datagrid]` Fixed bug that filter did not work when it started out hidden.
- `[Datagrid]` Fixed issue with context menu not opening repeatedly.
- `[Datagrid]` Fixed bug in indeterminate paging with smaller page sizes.
- `[Datagrid]` Fixed error when editing some numbers.
- `[Datagrid]` Added support for single line markup.
- `[Datagrid]` Fixed exportable option, which was not working for both csv and xls export.
- `[Datagrid]` Fixed column sizing logic to work better with alerts and alerts plus text.
- `[Datagrid]` Fixed bug when reordering rows with expandable rows.
- `[Datagrid]` Added events for opening and closing the filter row.
- `[Datagrid]` Fixed bugs on multiselect + tree grid.
- `[Datagrid]` Fixed problems with missing data on click events when paging.
- `[Datagrid]` Fixed problems editing with paging.
- `[Datagrid]` Fixed Column alignment calling updateDataset.
- `[Datagrid]` Now passes sourceArgs for the filter row.
- `[Dropdown]` Fixed cursor on disabled items.
- `[Editor]` Added paste support for links.
- `[Editor]` Fixed bug that prevented some shortcut keys from working.
- `[Editor]` Fixed link pointers in readonly mode.
- `[Expandable Area]` Fixed bug when not working on second page.
- `[General]` Some ES6 imports missing.
- `[Personalization]` Added support for cache bust.
- `[Locale]` Fixed some months missing in some cultures.
- `[Listview]` Removed redundant resize events.
- `[Line]` Fixed problems updating data.
- `[Mask]` Fixed bug on alpha masks that ignored the last character.
- `[Modal]` Allow enter key to be stopped for forms.
- `[Modal]` Allow filter row to work if a grid is on a modal.
- `[Fileupload]` Fixed bug when running in Contextual Action Panel.
- `[Searchfield]` Fixed wrong width.
- `[Step Process]` Improved layout and responsive.
- `[Step Process]` Improved wrapping of step items.
- `[Targeted Achievement]` Fixed icon alignment.
- `[Timepicker]` Fixed error calling removePunctuation.
- `[Text Area]` Adding missing classes for use in responsive-forms.
- `[Toast]` Fixed missing animation.
- `[Tree]` Fixed a bug where if the callback is not async the node wont open.
- `[Track Dirty]` Fixed error when used on a file upload.
- `[Track Dirty]` Did not work to reset dirty on editor and Multiselect.
- `[Validation]` Fixed more extra events firing.

(67 Jira Issues Solved this release, Backlog Dev 378, Design 105, Unresolved 585, Test Coverage 6% )<|MERGE_RESOLUTION|>--- conflicted
+++ resolved
@@ -22,24 +22,19 @@
 - `[Datepicker]` Fixed a layout issue on the focus state on colored/legend days. ([#2910](https://github.com/infor-design/enterprise/issues/2910))
 - `[Dropdown]` Fix a bug where a dropdown in a datagrid cell would sometimes not display the correct value when selected. ([#2919](https://github.com/infor-design/enterprise/issues/2919))
 - `[Dropdown]` Fix a layout issue in RTL on the badges example. ([#3150](https://github.com/infor-design/enterprise/issues/3150))
+- `[Editor]` Corrected CSP errors and broken images in the Editor Preview when inserting the default image. ([#2937](https://github.com/infor-design/enterprise/issues/2937))
+- `[Editor]` Fixes issues with Editors configured to use Flex Toolbar, where toolbar buttons were not properly triggering selected events, and overflowed items were not triggering editor actions as expected. ([#2938](https://github.com/infor-design/enterprise/issues/2938))
+- `[Editor]` The Editor now uses the same routine for stripping disallowed tags and attributes from pasted content when it transitions from the Source View to the Preview. This makes it impossible to paste/type HTML tags containing a `style` property with CSS rules that are not allowed to be applied to inline Editor elements, such as `font-family`. ([#2987](https://github.com/infor-design/enterprise/issues/2987))
+- `[Editor]` Fixed a problem in Safari that would cause scrolling to occur inside Flex Toolbars unexpectedly. ([#3033](https://github.com/infor-design/enterprise/issues/3033))
+- `[Editor]` Fixed many memory leaks related to view swapping and `destroy()` in the Editor. ([#3112](https://github.com/infor-design/enterprise/issues/3112))
 - `[EmptyMessage]` Added a fix so that click will only fire on the button part of the empty message. ([#3139](https://github.com/infor-design/enterprise/issues/3139))
 - `[Locale]` Fixed a problem in fi-FI where some date formats where incorrect with one digit days. ([#3019](https://github.com/infor-design/enterprise/issues/3019))
 - `[Modal]` Added a new setting `overlayOpacity` that give the user to control the opacity level of the modal/message dialog overlay. ([#2975](https://github.com/infor-design/enterprise/issues/2975))
 - `[Progress]` Added the ability to init the progress and update it to zero, this was previously not working. ([#3020](https://github.com/infor-design/enterprise/issues/3020))
 - `[Toast]` Fixed an issue where the saved position was not working for whole app. ([#3025](https://github.com/infor-design/enterprise/issues/3025))
-<<<<<<< HEAD
-- `[Editor]` Corrected CSP errors and broken images in the Editor Preview when inserting the default image. ([#2937](https://github.com/infor-design/enterprise/issues/2937))
-- `[Editor]` Fixes issues with Editors configured to use Flex Toolbar, where toolbar buttons were not properly triggering selected events, and overflowed items were not triggering editor actions as expected. ([#2938](https://github.com/infor-design/enterprise/issues/2938))
-- `[Editor]` The Editor now uses the same routine for stripping disallowed tags and attributes from pasted content when it transitions from the Source View to the Preview. This makes it impossible to paste/type HTML tags containing a `style` property with CSS rules that are not allowed to be applied to inline Editor elements, such as `font-family`. ([#2987](https://github.com/infor-design/enterprise/issues/2987))
-- `[Editor]` Fixed a problem in Safari that would cause scrolling to occur inside Flex Toolbars unexpectedly. ([#3033](https://github.com/infor-design/enterprise/issues/3033))
-- `[Editor]` Fixed many memory leaks related to view swapping and `destroy()` in the Editor. ([#3112](https://github.com/infor-design/enterprise/issues/3112))
-- `[Progress]` Added the ability to init the progress and update it to zero, this was previously not working. ([#3020](https://github.com/infor-design/enterprise/issues/3020))
-- `[Toast]` Fixed an issue where the saved position was not working for whole app. ([#3025](https://github.com/infor-design/enterprise/issues/3025))
 
 ### v4.24.0 Chores & Maintenance
-=======
 - `[Toolbar Searchfield]` Increased the amount of text shown when the Searchfield is not expanded, and appears similar to a button.  Also modified some styles in all themes to make alignment of the text better between the Searchfield and buttons when the Searchfield is not expanded. ([#2944](https://github.com/infor-design/enterprise/issues/2944))
->>>>>>> 3e51abcc
 
 ## v4.23.0
 
