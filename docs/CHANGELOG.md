--- conflicted
+++ resolved
@@ -8,12 +8,9 @@
 
 ### v4.24.0 Fixes
 
-<<<<<<< HEAD
+- `[Datagrid]` Fixed an issue where the method getModifiedRows was not working, it had duplicate entries for the same row. ([#2908](https://github.com/infor-design/enterprise/issues/2908))
 - `[Datepicker]` Fixed missing background color on disable dates and adjusted the colors in all themes. ([#2910](https://github.com/infor-design/enterprise/issues/2910))
 - `[Datepicker]` Fixed a layout issue on the focus state on colored/legend days. ([#2910](https://github.com/infor-design/enterprise/issues/2910))
-=======
-- `[Datagrid]` Fixed an issue where the method getModifiedRows was not working, it had duplicate entries for the same row. ([#2908](https://github.com/infor-design/enterprise/issues/2908))
->>>>>>> f20ec30f
 - `[Modal]` Added a new setting `overlayOpacity` that give the user to control the opacity level of the modal/message dialog overlay. ([#2975](https://github.com/infor-design/enterprise/issues/2975))
 - `[Progress]` Added the ability to init the progress and update it to zero, this was previously not working. ([#3020](https://github.com/infor-design/enterprise/issues/3020))
 - `[Toast]` Fixed an issue where the saved position was not working for whole app. ([#3025](https://github.com/infor-design/enterprise/issues/3025))
