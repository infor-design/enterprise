# What's New with Enterprise

## v4.20.0

### v4.20.0 Deprecation

- `[ListFilter]` Deprecated `startsWith` in favor of `wordStartsWith`, due to the addition of the `phraseStartsWith` filterMode. ([#1606](https://github.com/infor-design/enterprise/issues/1606))

### v4.20.0 Features

- `[Datagrid]` Added support to resize column widths after a value change via the stretchColumnOnChange setting. ([#2174](https://github.com/infor-design/enterprise/issues/2174))
- `[Datagrid]` Added a Sort Function to the datagrid column to allow the value to be formatted for the sort. ([#1766](https://github.com/infor-design/enterprise/issues/2274))
- `[Datagrid]` Added a Sort Function to the datagrid column to allow the value to be formatted for the sort. ([#1766](https://github.com/infor-design/enterprise/issues/2274)))
- `[Datagrid]` Added placeholder functionality to Lookup, Dropdown, and Decimal Formatrers. ([#2408](https://github.com/infor-design/enterprise/issues/2408)))
- `[Datagrid]` Added support to restrict the size of a column with minWidth and maxWidth setting on the column. ([#2313](https://github.com/infor-design/enterprise/issues/2313))
<<<<<<< HEAD
- `[Datagrid]` Fixed an issue where code-block editor focus was not working. ([#526](https://github.com/infor-design/enterprise-ng/issues/526))
=======
- `[Dropdown]` Fixed an issue where ellipsis was not working when use firefox new tab. ([#2236](https://github.com/infor-design/enterprise/issues/2236))
>>>>>>> 0a487cb9
- `[ListFilter]` Added `phraseStartsWith` filterMode for only matching a search term against the beginning of a string. ([#1606](https://github.com/infor-design/enterprise/issues/1606))

### v4.20.0 Fixes

- `[Alerts]` Removed dirty tracker from the page due to layout issues. ([#1679](https://github.com/infor-design/enterprise/issues/1679))
- `[Charts]` Made fixes so all charts change color in uplift theme. ([#2058](https://github.com/infor-design/enterprise/issues/2058))
- `[Datagrid]` Fixed the text width functions for better auto sized columns when using editors and special formatters. ([#2270](https://github.com/infor-design/enterprise/issues/2270))
- `[Datagrid]` Fixes the alignment of the alert and warning icons on a lookup editor. ([#2175](https://github.com/infor-design/enterprise/issues/2175))
- `[Datagrid]` Fixes tooltip on the non displayed table errors. ([#2264](https://github.com/infor-design/enterprise/issues/2264))
- `[Datagrid]` Fixes an issue with alignment when toggline the filter row. ([#2332](https://github.com/infor-design/enterprise/issues/2332))
- `[Datagrid]` Fixes an error on tree grid when using server-side paging. ([#2132](https://github.com/infor-design/enterprise/issues/2132))
- `[Datagrid]` Fixed an issue where autocompletes popped up on cell editors. ([#1575](https://github.com/infor-design/enterprise/issues/1575))
- `[Datagrid]` Fixes reset columns to set the correct hidden status. ([#2315](https://github.com/infor-design/enterprise/issues/2315))
- `[Datagrid]` Fixes the filtering of null values. ([#2336](https://github.com/infor-design/enterprise/issues/2336))
- `[Datagrid]` Fixed an issue where performance was significantly slower for export methods. ([#2291](https://github.com/infor-design/enterprise/issues/2291))
- `[Datagrid]` Fixes a bug that stopped the search in datagrid personalization from working. ([#2299](https://github.com/infor-design/enterprise/issues/2299))
- `[Datagrid]` Fixes an error on tree grid when using server-side paging. ([#2132](https://github.com/infor-design/enterprise/issues/2132))
- `[Datagrid]` Fixed an issue where autocompletes popped up on cell editors. ([#1575](https://github.com/infor-design/enterprise/issues/1575))
- `[Datagrid]` Fixes the filtering of null values. ([#2336](https://github.com/infor-design/enterprise/issues/2336))
- `[Datagrid]` Fixed an issue where performance was significantly slower for export methods. ([#2291](https://github.com/infor-design/enterprise/issues/2291))
- `[Datagrid]` Fixed an issue where source would not fire on sorting. ([#2390](https://github.com/infor-design/enterprise/issues/2390))
- `[Datagrid]` Fixes the styling of non editable checkbox cells so they look disabled. ([#2340](https://github.com/infor-design/enterprise/issues/2340))
- `[Datagrid]` Changed the dynamic column tooltip function to pass the row and more details. This changes the order of parameters but since this feature is new did not consider this a breaking change. If you are using this please take note. ([#2333](https://github.com/infor-design/enterprise/issues/2333))
- `[Editor]` Fixed a bug where tab or shift tab would break out of the editor when doing an indent/outdent. ([#2421](https://github.com/infor-design/enterprise/issues/2421))
- `[Fieldfilter]` Fixed an issue where fields were getting wrap to second line on iPhone SE. ([#1861](https://github.com/infor-design/enterprise/issues/1861))
- `[Fieldfilter]` Fixed an issue where Dropdown was not switching mode on example page. ([#2288](https://github.com/infor-design/enterprise/issues/2288))
- `[Field Options]` Fixed an issue where input example was not working. ([#2348](https://github.com/infor-design/enterprise/issues/2348))
- `[Homepages]` Fixed an issue where personalize and chart text colors were not working with hero. ([#2097](https://github.com/infor-design/enterprise/issues/2097))
- `[Images]` Fixed an issue where images were not tabbable or receiving a visual focus state. ([#2025](https://github.com/infor-design/enterprise/issues/2025))
- `[Listview]` Fixed a bug that caused the listview to run initialize too many times. ([#2179](https://github.com/infor-design/enterprise/issues/2179))
- `[Modal]` Fixed an issue where the modal component would disappear if its content had a checkbox in it in RTL. ([#332](https://github.com/infor-design/enterprise-ng/issues/332))
- `[Popupmenu]` Fixed an issue where js error was showing after removing a menu item. ([#414](https://github.com/infor-design/enterprise-ng/issues/414))
- `[Popupmenu]` Fixed a layout issue on disabled checkboxes in multiselect popupmenus. ([#2340](https://github.com/infor-design/enterprise/issues/2340))
- `[Scatter Plot]` Fixed the incorrect color on the tooltips. ([#1066](https://github.com/infor-design/enterprise/issues/1066))
- `[Stepprocess]` Fixed an issue where a newly enabled step is not shown. ([#2391](https://github.com/infor-design/enterprise/issues/2391))

### v4.20.0 Chores & Maintenance

- `[Demo App]` Add the uplift theme to the theme switcher menu. ([#2335](https://github.com/infor-design/enterprise/issues/2335))
- `[Demo App]` Fixed routing issues that could cause 500 errors or crash the Demoapp. ([#2343](https://github.com/infor-design/enterprise/issues/2343))
- `[Demo App]` Fixed an issue where the sorting was wrong on compressor data. ([#2390](https://github.com/infor-design/enterprise/issues/2390))

## v4.19.3

- `[Datagrid]` Fixes the multiselect filter on header from reloading during serverside filtering. ([#2383](https://github.com/infor-design/enterprise/issues/2383))
- `[Datagrid]` Fixed an issue where contextmenu was not opening with first click. ([#2398](https://github.com/infor-design/enterprise/issues/2398))
- `[Datagrid / Tooltip]` Fixed an error on some datagrid cells when tooltips are attached. ([#2403](https://github.com/infor-design/enterprise/issues/2403))

## v4.19.2

- `[Build]` Fixes missing minified files in the build and a missing svg-extended.html deprecated file for backwards compatibility. ([Teams](https://bit.ly/2FlzYCT))

## v4.19.0

### v4.19.0 Deprecations

- `[CSS]` The Soho light theme CSS file has been renamed from `light-theme.css` to `theme-soho-light.css` ([1972](https://github.com/infor-design/enterprise/issues/1972))
- `[CSS]` The Soho dark theme CSS file has been renamed from `dark-theme.css` to `theme-soho-dark.css` ([1972](https://github.com/infor-design/enterprise/issues/1972))
- `[CSS]` The Soho high-contrast theme CSS file has been renamed from `high-contrast-theme.css` to `theme-soho-contrast.css` ([1972](https://github.com/infor-design/enterprise/issues/1972))
- `[Datagrid]` The older savedColumns method has been deprecated since 4.10 and is now removed. Use saveUserSettings instead. ([#1766](https://github.com/infor-design/enterprise/issues/1766))

### v4.19.0 Features

- `[App Menu]` Improved style of personalized app menu. ([#2195](https://github.com/infor-design/enterprise/pull/2195))
- `[Column]` Added support to existing custom tooltip content in the callback setting. ([#1909](https://github.com/infor-design/enterprise/issues/1909))
- `[Contextual Action Panel]` Fixed an issue where the close button was misaligned. ([#1943](https://github.com/infor-design/enterprise/issues/1943))
- `[Datagrid]` Added support for disabling rows by data or a dynamic function, rows are disabled from selection and editing. ([#1614](https://github.com/infor-design/enterprise/issues/1614))
- `[Datagrid]` Fixes a column alignment issue when resizing and sorting columns that were originally set to percentage width. ([#1797](https://github.com/infor-design/enterprise/issues/1797))
- `[Datagrid]` Fixes a column alignment issue when there are duplicate column ids. ([#1797](https://github.com/infor-design/enterprise/issues/1797))
- `[Datagrid]` Fixes a column alignment by clearing a cache to help prevent column misalignment from randomly happening. ([#1797](https://github.com/infor-design/enterprise/issues/1797))
- `[Datagrid]` Fixes an issue that caused the active page to not restore correctly when saving user settings, . ([#1766](https://github.com/infor-design/enterprise/issues/1766))
- `[Datagrid]` Fixes an issue with dropdown filters when the ids are numbers. ([#1879](https://github.com/infor-design/enterprise/issues/1879))
- `[Datagrid]` Fixed alignment issues in the new uplift theme. ([#2212](https://github.com/infor-design/enterprise/issues/2212))
- `[Datagrid]` Fixes Datagrid time filtering for string type dates. ([#2281](https://github.com/infor-design/enterprise/issues/2281))
- `[Form Compact]` Adds support for Datepicker, Timepicker, Lookup, and File Uploader fields. ([#1955](https://github.com/infor-design/enterprise/issues/1955))
- `[Keyboard]` Added a new API that you can call at anytime to see what key is being pressed at the moment. ([#1906](https://github.com/infor-design/enterprise/issues/1906))
- `[Targeted/Completion Chart]` Added back the ability to inline svg icons and hyperlinks. ([#2152](https://github.com/infor-design/enterprise/issues/2152))
- `[Themes]` Added support for multiple themes in the demo app and renamed distribute Uplift (only) theme files. ([#1972](https://github.com/infor-design/enterprise/issues/1972))

### v4.19.0 Fixes

- `[App Menu]` Fixed an issue where the menu would not be entirely colored if short. ([#2062](https://github.com/infor-design/enterprise/issues/2062))
- `[App Menu]` Changed the scroll area to the outside when using a footer. ([#2062](https://github.com/infor-design/enterprise/issues/2062))
- `[App Menu]` Expandable area updates within application menu. ([#1982](https://github.com/infor-design/enterprise/pull/1982))
- `[App Menu]` Fixed an issue where role switcher was not clickable with long title. ([#2060](https://github.com/infor-design/enterprise/issues/2060))
- `[App Menu]` Fixed an issue where it was not possible to manually add a filter field that you can control on your own. Caveat to this is if you set filterable: false it will no longer remove the filter field from the DOM, if you do that you must now do it manually. ([#2066](https://github.com/infor-design/enterprise/issues/2066))
- `[App Menu]` Fixed an issue with the logo which was positioned badly when scrolling. ([#2116](https://github.com/infor-design/enterprise/issues/2116))
- `[Calendar]` Fixed some bugs having a calendar month along or just a legend, fixed the clicking of upcoming days and added a dblclick even emitter. ([#2149](https://github.com/infor-design/enterprise/issues/2149))
- `[Colorpicker]` Fixed an issue where the colorpicker label is cut off in extra small input field. ([#2023](https://github.com/infor-design/enterprise/issues/2023))
- `[Colorpicker]` Fixed an issue where the colorpickers are not responsive at mobile screen sizes. ([#1995](https://github.com/infor-design/enterprise/issues/1995))
- `[Colorpicker]` Fixed an issue where the text is not visible on IE11 after choosing a color. ([#2134](https://github.com/infor-design/enterprise/issues/2134))
- `[Completion Chart]` Cleaned up excessive padding in some cases. ([#2171](https://github.com/infor-design/enterprise/issues/2171))
- `[Context Menu]` Fixes a bug where a left click on the originating field would not close a context menu opened with a right click. ([#1992](https://github.com/infor-design/enterprise/issues/1992))
- `[Contextual Action Panel]` Fixed an issue where the CAP title is too close to the edge at small screen sizes. ([#2249](https://github.com/infor-design/enterprise/issues/2249))
- `[Datagrid]` Fixed an issue where using the context menu with datagrid was not properly destroyed which being created multiple times. ([#392](https://github.com/infor-design/enterprise-ng/issues/392))
- `[Datagrid]` Fixed charts in columns not resizing correctly to short row height. ([#1930](https://github.com/infor-design/enterprise/issues/1930))
- `[Datagrid]` Fixed an issue for xss where console.log was not sanitizing and make grid to not render. ([#1941](https://github.com/infor-design/enterprise/issues/1941))
- `[Datagrid]` Fixed charts in columns not resizing correctly to short row height. ([#1930](https://github.com/infor-design/enterprise/issues/1930))
- `[Datagrid]` Fixed a layout issue on primary buttons in expandable rows. ([#1999](https://github.com/infor-design/enterprise/issues/1999))
- `[Datagrid]` Fixed a layout issue on short row grouped header buttons. ([#2005](https://github.com/infor-design/enterprise/issues/2005))
- `[Datagrid]` Fixed an issue where disabled button color for contextual toolbar was not applying. ([#2150](https://github.com/infor-design/enterprise/issues/2150))
- `[Datagrid]` Fixed an issue for xss where console.log was not sanitizing and make grid to not render. ([#1941](https://github.com/infor-design/enterprise/issues/1941))
- `[Datagrid]` Added an onBeforeSelect call back that you can return false from to disable row selection. ([#1906](https://github.com/infor-design/enterprise/issues/1906))
- `[Datagrid]` Fixed an issue where header checkbox was not sync after removing selected rows. ([#2226](https://github.com/infor-design/enterprise/issues/2226))
- `[Datagrid]` Fixed an issue where custom filter conditions were not setting up filter button. ([#2234](https://github.com/infor-design/enterprise/issues/2234))
- `[Datagrid]` Fixed an issue where pager was not updating while removing rows. ([#1985](https://github.com/infor-design/enterprise/issues/1985))
- `[Datagrid]` Adds a function to add a visual dirty indictaor and a new function to get all modified rows. Modified means either dirty, in-progress or in error. Existing API's are not touched. ([#2091](https://github.com/infor-design/enterprise/issues/2091))
- `[Datagrid]` Fixes an error when saving columns if you have a lookup column. ([#2279](https://github.com/infor-design/enterprise/issues/2279))
- `[Datagrid]` Fixed a bug with column reset not working sometimes. ([#1921](https://github.com/infor-design/enterprise/issues/1921))
- `[Datagrid]` Fixed grouped headers not sorting when selectable is multiselect. ([#2251](https://github.com/infor-design/enterprise/issues/2251))
- `[Datagrid]` Fixed a bug where the sort indicator disappeared when changing pages. ([#2228](https://github.com/infor-design/enterprise/issues/2228))
- `[Datagrid]` Fixed rendering on modals with single columns. ([#1923](https://github.com/infor-design/enterprise/issues/1923))
- `[Datagrid]` Fixed double firing of popupmenu events. ([#2140](https://github.com/infor-design/enterprise/issues/2140))
- `[Datagrid]` Fixed incorrect pattern in filterConditions. ([#2159](https://github.com/infor-design/enterprise/issues/2159))
- `[Datepicker]` Fixed an issue loading on IE 11. ([#2183](https://github.com/infor-design/enterprise-ng/issues/2183))
- `[Dropdown]` Fixed the dropdown appearing misaligned at smaller screen sizes. ([#2248](https://github.com/infor-design/enterprise/issues/2248))
- `[Editor]` Fixed an issue where button state for toolbar buttons were wrong when clicked one after another. ([#391](https://github.com/infor-design/enterprise/issues/391))
- `[Hierarchy]` Fixed a bug where the hierarchy will only partially load with two instances on a page. ([#2205](https://github.com/infor-design/enterprise/issues/2205))
- `[Field Options]` Fixed an issue where field options were misaligning, especially spin box was focusing outside of the field. ([#1862](https://github.com/infor-design/enterprise/issues/1862))
- `[Field Options]` Fixed a border alignment issue. ([#2107](https://github.com/infor-design/enterprise/issues/2107))
- `[Fileuploader]` Fixed an issue where the fileuploader icon and close icon were misplaced and not visible in RTL after uploading a file. ([#2098](https://github.com/infor-design/enterprise/issues/2098))
- `[Fileuploader]` Fixed an issue where backspace in IE11 caused the browser to go back instead of removing the uploaded file from the input. ([#2184](https://github.com/infor-design/enterprise/issues/2184))
- `[Input]` Improved alignment of icons in the uplift theme input components. ([#2072](https://github.com/infor-design/enterprise/issues/2072))
- `[Listview]` Improved accessibility when configured as selectable (all types), as well as re-enabled accessibility e2e tests. ([#403](https://github.com/infor-design/enterprise/issues/403))
- `[Locale]` Synced up date and time patterns with the CLDR several time patterns in particular were corrected. ([#2022](https://github.com/infor-design/enterprise/issues/2022))
- `[Locale]` Fixed an issue loading duplicate locales such as en-GB where the strings are copies, before you might get undefined strings. ([#2216](https://github.com/infor-design/enterprise/issues/2216))
- `[Locale]` Added support for es-419 locale. ([#2204](https://github.com/infor-design/enterprise/issues/2204))
- `[Locale]` Restored functionality for dynamically changing fonts for some languages. ([#2144](https://github.com/infor-design/enterprise/issues/2144))
- `[Modal]` Fixed a demoapp issue where the select all checkbox wasn't selecting all. ([2225](https://github.com/infor-design/enterprise/issues/2225))
- `[Monthview]` Fixed an issue where the previous and next buttons were not correctly reversed in right-to-left mode. ([1910](https://github.com/infor-design/enterprise/issues/1910))
- `[Personalization]` Changed the default turquoise personalization to a darker one. ([#2063](https://github.com/infor-design/enterprise/issues/2063))
- `[Personalization]` Changed the default turquoise personalization to a darker one. ([#2063](https://github.com/infor-design/enterprise/issues/2063))
- `[Personalization]` Added a default option to the personalization color pickers. ([#2063](https://github.com/infor-design/enterprise/issues/2063))
- `[Personalization]` Added more classes and examples for the personalization colors so that you can personalize certain form elements. ([#2120](https://github.com/infor-design/enterprise/issues/2120))
- `[Personalization]` Added several form examples with buttons and completion chart that can be personalized. ([#1963](https://github.com/infor-design/enterprise/issues/1963))
- `[Personalization]` Added an example of normal tabs behaving like header tabs in a personalized area. ([#1962](https://github.com/infor-design/enterprise/issues/1962))
- `[Personalization]` Added completion chart and alerts to the list of header items that will work when personalized. ([#2171](https://github.com/infor-design/enterprise/issues/2171))
- `[Personalization]` Fixed a bug where the overlay would not disappear when manually loading stylesheets. ([#2258](https://github.com/infor-design/enterprise/issues/2258))
- `[Popupmenu]` Fixed an issue where disabled submenus were opening on mouseover. ([#1863](https://github.com/infor-design/enterprise/issues/1863))
- `[Radios]` Fixed an issue where in `RTL` the radio seems visually separate from it's label. ([#2096](https://github.com/infor-design/enterprise/issues/2096))
- `[Summary Form]` Updated to improve readability. ([#1765](https://github.com/infor-design/enterprise/issues/1765))
-- `[Targeted Achievement]` Updated to work in uplift theme. ([#2220](https://github.com/infor-design/enterprise/issues/2220))
- `[Timepicker]` Fixed an issue where AM/PM dropdown tooltip was displaying on android devices. ([#1446](https://github.com/infor-design/enterprise/issues/1446))
- `[Timepicker]` Fixed an issue where dropdown popup was out of position on android devices. ([#2021](https://github.com/infor-design/enterprise/issues/2021))
- `[Timepicker]` Updated the Swedish translation for Set Time. ([#2153](https://github.com/infor-design/enterprise/issues/2153))
- `[Tree]` Fixed an issue where children property null was breaking tree to not render. ([#1908](https://github.com/infor-design/enterprise/issues/1908))

### v4.19.0 Chores & Maintenance

- `[General]` Updated to jquery 3.4.1 to fix a jquery bug seen occasionally. ([#2109](https://github.com/infor-design/enterprise/issues/2109))
- `[General]` Fixed relative links in several markdown files.
- `[Demo App]` Fixed CSP and handling of image paths for better support of images in examples on IDS demo sites (demo.design.infor.com). ([#1888](https://github.com/infor-design/enterprise/issues/1888))
- `[Personalize]` Separated personalization styles into standalone file for improved maintainability. ([#2127](https://github.com/infor-design/enterprise/issues/2127))

(84 Issues Solved this release, Backlog Enterprise 311, Backlog Ng 79, 839 Functional Tests, 876 e2e Test)

## v4.18.2

### v4.18.2 Fixes

- `[Autocomplete]` Fixed an XSS injection issue. ([#502](https://github.com/infor-design/enterprise-ng/issues/502)).
- `[Dropdown]` Fixed an XSS injection issue. ([#503](https://github.com/infor-design/enterprise-ng/issues/503)).

## v4.18.1

### v4.18.1 Fixes

- `[Input]` Added backwards-compatibility for previous accessibility changes to labels. ([#2118](https://github.com/infor-design/enterprise/issues/2118)). Additional information can be found in the [Form Component documentation](https://github.com/infor-design/enterprise/blob/4.18.x/src/components/form/readme.md#field-labels).

## v4.18.0

### v4.18.0 Features

- `[App Menu]` Added support for personalization by adding the `is-personalizable` class the menu will now change colors along with headers ([#1847](https://github.com/infor-design/enterprise/issues/1847))
- `[App Menu]` Added a special role switcher dropdown to change the menu role. ([#1935](https://github.com/infor-design/enterprise/issues/1935))
- `[Personalize]` Added classes for the personalization colors so that you can personalize certain form elements. ([#1847](https://github.com/infor-design/enterprise/issues/1847))
- `[Expandable Area]` Added example of a standalone button the toggles a form area. ([#1935](https://github.com/infor-design/enterprise/issues/1935))
- `[Datagrid]` Added support so if there are multiple inputs within an editor they work with the keyboard tab key. ([#355](https://github.com/infor-design/enterprise-ng/issues/355))
- `[Datagrid]` Fixed an error on IE when doing an excel export. ([#2018](https://github.com/infor-design/enterprise/issues/2018))
- `[Editor]` Added a JS setting and CSS styles to support usage of a Flex Toolbar ([#1120](https://github.com/infor-design/enterprise/issues/1120))
- `[Header]` Added a JS setting and CSS styles to support usage of a Flex Toolbar ([#1120](https://github.com/infor-design/enterprise/issues/1120))
- `[Mask]` Added a setting for passing a locale string, allowing Number masks to be localized.  This enables usage of the `groupSize` property, among others, from locale data in the Mask. ([#440](https://github.com/infor-design/enterprise/issues/440))
- `[Masthead]` Added CSS styles to support usage of a Flex Toolbar ([#1120](https://github.com/infor-design/enterprise/issues/1120))
- `[Notification]` Added example of a Widget/Card with notification and add code to truncate the text (via ellipsis) if it is lengthy. ([#1881](https://github.com/infor-design/enterprise/issues/1881))
- `[Theme/Colors]` Added new component for getting theme and color information. This is used throughout the code. There was a hidden property `Soho.theme`, if you used this in some way you should now use `Soho.theme.currentTheme`. ([#1866](https://github.com/infor-design/enterprise/issues/1866))

### v4.18.0 Fixes

- `[App Menu]` Fixed some accessibility issues on the nav menu. ([#1721](https://github.com/infor-design/enterprise/issues/1721))
- `[Busy Indicator]` Fixed a bug that causes a javascript error when the busy indicator is used on the body tag. ([#1918](https://github.com/infor-design/enterprise/issues/1918))
- `[Css/Sass]` Fixed an issue where the High Contrast theme and Uplift theme were not using the right tokens. ([#1897](https://github.com/infor-design/enterprise/pull/1897))
- `[Colors]` Fixed the color palette demo page to showcase the correct hex values based on the current theme ([#1801](https://github.com/infor-design/enterprise/issues/1801))
- `[Contextual Action Panel]` Fixed an issue where cap modal would only open the first time. ([#1993](https://github.com/infor-design/enterprise/issues/1993))
- `[Datepicker]` Fixed an issue in NG where the custom validation is removed during the teardown of a datepicker.([NG #411](https://github.com/infor-design/enterprise-ng/issues/411))
- `[Datagrid]` Fixed an issue where lookup filterConditions were not rendering. ([#1873](https://github.com/infor-design/enterprise/issues/1873))
- `[Datagrid]` Fixed an issue where when using filtering and server side paging the filter operations would cause two ajax requests. ([#2069](https://github.com/infor-design/enterprise/issues/2069))
- `[Datagrid]` Fixed issue where header columns are misaligned with body columns on load. ([#1892](https://github.com/infor-design/enterprise/issues/1892))
- `[Datagrid]` Fixed an issue where filtering was missing translation. ([#1900](https://github.com/infor-design/enterprise/issues/1900))
- `[Datagrid]` Fixed an issue with the checkbox formatter where string based 1 or 0 would not work as a dataset source. ([#1948](https://github.com/infor-design/enterprise/issues/1948))
- `[Datagrid]` Fixed a bug where text would be misaligned when repeatedly toggling the filter row. ([#1969](https://github.com/infor-design/enterprise/issues/1969))
- `[Datagrid]` Added an example of expandOnActivate on a customer editor. ([#353](https://github.com/infor-design/enterprise-ng/issues/353))
- `[Datagrid]` Added ability to pass a function to the tooltip option for custom formatting. ([#354](https://github.com/infor-design/enterprise-ng/issues/354))
- `[Datagrid]` Fixed `aria-checked` not toggling correctly on selection of multiselect checkbox. ([#1961](https://github.com/infor-design/enterprise/issues/1961))
- `[Datagrid]` Fixed incorrectly exported CSV/Excel data. ([#2001](https://github.com/infor-design/enterprise/issues/2001))
- `[Dropdown]` Changed the way dropdowns work with screen readers to be a collapsible listbox.([#404](https://github.com/infor-design/enterprise/issues/404))
- `[Dropdown]` Fixed an issue where multiselect dropdown unchecking "Select All" was not getting clear after close list with Safari browser.([#1882](https://github.com/infor-design/enterprise/issues/1882))
- `[Dropdown]` Added an example of a color dropdown showing palette colors as icons.([#2013](https://github.com/infor-design/enterprise/issues/2013))
- `[Datagrid]` Fixed a misalignment of the close icon on mobile. ([#2018](https://github.com/infor-design/enterprise/issues/2018))
- `[List/Detail]` Removed some legacy CSS code that was causing text inside of inline Toolbar Searchfields to become transparent. ([#2075](https://github.com/infor-design/enterprise/issues/2075))
- `[Listbuilder]` Fixed an issue where the text was not sanitizing. ([#1692](https://github.com/infor-design/enterprise/issues/1692))
- `[Lookup]` Fixed an issue where the tooltip was using audible text in the code block component. ([#354](https://github.com/infor-design/enterprise-ng/issues/354))
- `[Locale]` Fixed trailing zeros were getting ignored when displaying thousands values. ([#404](https://github.com/infor-design/enterprise/issues/1840))
- `[MenuButton]` Improved the way menu buttons work with screen readers.([#404](https://github.com/infor-design/enterprise/issues/404))
- `[Message]` Added an audible announce of the message type.([#964](https://github.com/infor-design/enterprise/issues/964))
- `[Message]` Change audible announce of message type added in #964 to an option that is strictly audible.([#2120](https://github.com/infor-design/enterprise/issues/2120))
- `[Modal]` Changed text and button font colors to pass accessibility checks.([#964](https://github.com/infor-design/enterprise/issues/964))
- `[Multiselect]` Fixed an issue where previous selection was still selected after clear all by "Select All" option. ([#2003](https://github.com/infor-design/enterprise/issues/2003))
- `[Notifications]` Fixed a few issues with notification background colors by using the corresponding ids-identity token for each. ([1857](https://github.com/infor-design/enterprise/issues/1857), [1865](https://github.com/infor-design/enterprise/issues/1865))
- `[Notifications]` Fixed an issue where you couldn't click the close icon in Firefox. ([1573](https://github.com/infor-design/enterprise/issues/1573))
- `[Radios]` Fixed the last radio item was being selected when clicking on the first when displayed horizontal. ([#1878](https://github.com/infor-design/enterprise/issues/1878))
- `[Signin]` Fixed accessibility issues. ([#421](https://github.com/infor-design/enterprise/issues/421))
- `[Skiplink]` Fixed a z-index issue on skip links over the nav menu. ([#1721](https://github.com/infor-design/enterprise/issues/1721))
- `[Slider]` Changed the demo so the tooltip will hide when resizing the page. ([#2033](https://github.com/infor-design/enterprise/issues/2033))
- `[Stepprocess]` Fixed rtl style issues. ([#413](https://github.com/infor-design/enterprise/issues/413))
- `[Swaplist]` Fixed disabled styling on swap header buttons. ([#2019](https://github.com/infor-design/enterprise/issues/2019))
- `[Tabs]` Fixed an issue where focus was changed after enable/disable tabs. ([#1934](https://github.com/infor-design/enterprise/issues/1934))
- `[Tabs-Module]` Fixed an issue where the close icon was outside the searchfield. ([#1704](https://github.com/infor-design/enterprise/issues/1704))
- `[Toolbar]` Fixed issues when tooltip shows on hover of toolbar ([#1622](https://github.com/infor-design/enterprise/issues/1622))
- `[Validation]` Fixed an issue where the isAlert settings set to true, the border color, control text color, control icon color was displaying the color for the alert rather than displaying the default color. ([#1922](https://github.com/infor-design/enterprise/issues/1922))

### v4.18.0 Chore & Maintenance

- `[Buttons]` Updated button disabled states with corresponding ids-identity tokens. ([1914](https://github.com/infor-design/enterprise/issues/1914)
- `[Docs]` Added a statement on supporting accessibility. ([#1540](https://github.com/infor-design/enterprise/issues/1540))
- `[Docs]` Added the supported screen readers and some notes on accessibility. ([#1722](https://github.com/infor-design/enterprise/issues/1722))

(50 Issues Solved this release, Backlog Enterprise 294, Backlog Ng 80, 809 Functional Tests, 803 e2e Test)

## v4.17.1

### v4.17.1 Fixes

- `[Datagrid]` Fixed an issue where the second to last column was having resize issues with frozen column sets.(<https://github.com/infor-design/enterprise/issues/1890>)
- `[Datagrid]` Re-align icons and items in the datagrid's "short header" configuration.(<https://github.com/infor-design/enterprise/issues/1880>)
- `[Locale]` Fixed incorrect "groupsize" for `en-US` locale.(<https://github.com/infor-design/enterprise/issues/1907>)

### v4.17.1 Chores & Maintenance

- `[Demoapp]` Fixed embedded icons example with missing icons.(<https://github.com/infor-design/enterprise/issues/1889>)
- `[Demoapp]` Fixed notification demo examples.(<https://github.com/infor-design/enterprise/issues/1893>, <https://github.com/infor-design/enterprise/pull/1896>)

(5 Issues Solved this patch release)

## v4.17.0

- [Npm Package](https://www.npmjs.com/package/ids-enterprise)
- [IDS Enterprise Angular Change Log](https://github.com/infor-design/enterprise-ng/blob/master/docs/CHANGELOG.md)

### v4.17.0 Future Deprecation

- `[Mask]` Using legacy mask options is now deprecated (was starting 4.3.2) and we will remove this in approximately 6 months from the code base. This means using the `data-mask` option and the `mode` as well as legacy patterns in favor of the newer settings and regexes. ([#439](https://github.com/infor-design/enterprise/issues/439))

### v4.17.0 Features

- `[Datagrid]` Added support for ellipsis to header text. ([#842](https://github.com/infor-design/enterprise/issues/842))
- `[Datagrid]` Added support to cancel `rowactivated` event. Now it will trigger the new event `beforerowactivated` which will wait/sync to cancel or proceed to do `rowactivated` event. ([#1021](https://github.com/infor-design/enterprise/issues/1021))
- `[Datagrid]` Added option to align grouped headers text. ([#1714](https://github.com/infor-design/enterprise/issues/1714))
- `[Datagrid]` Tabbing through a new row moves focus to next line for a lookup column. ([#1822](https://github.com/infor-design/enterprise/issues/1822))
- `[Datagrid]` Validation tooltip does not wrap words correctly across multiple lines. ([#1829](https://github.com/infor-design/enterprise/issues/1829))
- `[Dropdown]` Added support to make dropdown readonly fields optionally not tab-able. ([#1591](https://github.com/infor-design/enterprise/issues/1591))
- `[Form Compact]` Implemented design for field-heavy forms. This design is experimental, likely not production ready, and subject to change without notice. ([#1699](https://github.com/infor-design/enterprise/issues/1699))
- `[Hierarchy]` Changed the newer stacked layout to support mutiple root elements. ([#1677](https://github.com/infor-design/enterprise/issues/1677))
- `[Locale]` Added support for passing in `locale` or `language` to the `parse` and `format` and `translation` functions so they will work without changing the current locale or language. ([#462](https://github.com/infor-design/enterprise/issues/462))
- `[Locale]` Added support for setting a specific group size other than the ones in the locale. This includes using no group size. ([#462](https://github.com/infor-design/enterprise/issues/462))
- `[Locale]` Added support for showing timezones in the current language with a fall back for IE 11. ([#592](https://github.com/infor-design/enterprise/issues/592))
- `[Locale]` Added support for different group sizes. This was previously not working correctly for locales like hi-IN (using 3, 2 group sizes) and en-US (using 3, 0 group sizes). We will later make this work on masks on a separate issue. ([#441](https://github.com/infor-design/enterprise/issues/441))
- `[Locale]` Its now possible to add new locales in by adding them to the `defaultLocales` and `supportedLocales` sets. ([#402](https://github.com/infor-design/enterprise/issues/402))
- `[Locale]` Added an example to show extending locales with new strings and an api method to make it easier. because of the way this is split, if your directly adding to `Locale.cultures` you will need to adjust your code to extend from `Locale.languages` instead. ([#402](https://github.com/infor-design/enterprise/issues/402))
- `[Locale]` Added support for having a different language and locale. This is done by calling the new `setLanguage` function. ([#1552](https://github.com/infor-design/enterprise/issues//1552))
- `[Locale / Mask]` Added limited initial support for some unicode languages. This means you can convert to and from numbers typed in Devangari, Arabic, and Chinese (Financial and Simplified). ([#439](https://github.com/infor-design/enterprise/issues/439))
- `[Locale]` Added support for passing a `locale` other the the current locale to calendar, monthview, datepicker and timepicker. ([#462](https://github.com/infor-design/enterprise/issues/462))
- `[Mask]` It is now possible to type numbers in unicode such as Devangari, Arabic, and Chinese (Financial and Simplified) into the the masks that involve numbers. ([#439](https://github.com/infor-design/enterprise/issues/439))
- `[Modal]` Added an option to dictate the maximum width of the modal. ([#1802](https://github.com/infor-design/enterprise/issues/1802))
- `[Icons]` Add support for creating an svg file for the Uplift theme's (alpha) new icons from ids-identity@2.4.0 assets. ([#1759](https://github.com/infor-design/enterprise/issues/1759))
- `[Radar]` Added support to three label sizes (name, abbrName, shortName). ([#1553](https://github.com/infor-design/enterprise/issues/1553))

### v4.17.0 Fixes

- `[Accordion]` Fixed a bug where some truncated text elements were not generating a tooltip. ([#1736](https://github.com/infor-design/enterprise/issues/1736))
- `[Builder]` Cropped Header for Builder Panel When Text is Long. ([#1814](https://github.com/infor-design/enterprise/issues/1814))
- `[Calendar]` Event model title color is not correct if the modal is opened and another event is selected. ([#1739](https://github.com/infor-design/enterprise/issues/1739))
- `[Calendar]` Modal is still displayed after changing months. ([#1741](https://github.com/infor-design/enterprise/issues/1741))
- `[Calendar]` Changing some event spans is causing missing dates on the dialogs. ([#1708](https://github.com/infor-design/enterprise/issues/1708))
- `[Composite Form]` Fix a bug in IE11 where composite form content overflows to the lower container. ([#1768](https://github.com/infor-design/enterprise/issues/1768))
- `[Datagrid]` Added a fix where the column is next to the edge of the browser and the filter dropdown popup overflow the page.([#1604](https://github.com/infor-design/enterprise/issues/1604))
- `[Datagrid]` Added a fix to allow the commit of a cell edit after tabbing into a cell once having clicked into a previous cell.([#1608](https://github.com/infor-design/enterprise/issues/1608))
- `[Datagrid]` Stretch column not working in Edge browser. ([#1716](https://github.com/infor-design/enterprise/issues/1716))
- `[Datagrid]` Fixed a bug where the source callback was not called when filtering. ([#1688](https://github.com/infor-design/enterprise/issues/1688))
- `[Datagrid]` Fixed a bug where filtering Order Date with `is-not-empty` on a null value would not correctly filter out results. ([#1718](https://github.com/infor-design/enterprise/issues/1718))
- `[Datagrid]` Fixed a bug where when using the `disableClientSideFilter` setting the filtered event would not be called correctly. ([#1689](https://github.com/infor-design/enterprise/issues/1689))
- `[Datagrid]` Fixed a bug where hidden columns inside a colspan were aligning incorrectly. ([#1764](https://github.com/infor-design/enterprise/issues/1764))
- `[Dropdown]` Fixed a layout error on non inline fields with errors. ([#1770](https://github.com/infor-design/enterprise/issues/1770))
- `[Dropdown]` Fixed a bug where the dropdown did not close when tabbing if using the `noSearch` setting. ([#1731](https://github.com/infor-design/enterprise/issues/1731))
- `[Modal]` Fixed a bug where the modal can overflow the page. ([#1802](https://github.com/infor-design/enterprise/issues/1802))
- `[Radio Button]` Fixed a rendering problem on the selected state of Radio Buttons used inside of Accordion components. ([#1568](https://github.com/infor-design/enterprise/issues/1568))
- `[Radio Button]` Fixed a z-index issue that was causing radio buttons to sometimes display over top of page sections where they should have instead scrolled beneath. ([#1014](https://github.com/infor-design/enterprise/issues/1014))

### v4.17.0 Chore & Maintenance

- `[Css/Sass]` Replaced font-size numerical declarations with their ids-identity token counterpart. ([#1640](https://github.com/infor-design/enterprise/issues/1640))
- `[Demoapp]` Removed query parameter for changing fonts. ([#1747](https://github.com/infor-design/enterprise/issues/1747))
- `[Build]` Added a process to notify developers that things are being deprecated or going away. Documented the current deprecations in this system and made [notes for developers](https://github.com/infor-design/enterprise/blob/master/docs/CODING-STANDARDS.md#deprecations). ([#1747](https://github.com/infor-design/enterprise/issues/1747))
- `[Veracode]` Made additional fixes and mitigated in veracode. ([#1723](https://github.com/infor-design/enterprise/issues/1723))

(30 Issues Solved this release, Backlog Enterprise 224, Backlog Ng 59, 785 Functional Tests, 793 e2e Test)

## v4.16.0

- [Npm Package](https://www.npmjs.com/package/ids-enterprise)
- [IDS Enterprise Angular Change Log](https://github.com/infor-design/enterprise-ng/blob/master/docs/CHANGELOG.md)

### v4.16.0 Features

- `[Busy Indicator]` Made a fix to make it possible to use a busy indicator on a modals. ([#827](https://github.com/infor-design/enterprise/issues/827))
- `[Datagrid]` Added an option to freeze columns from scrolling on the left and/or right. The new option is called `frozenColumns`. See notes on what works and doesnt with frozen column in the datagrid docs frozen column section. ([#464](https://github.com/infor-design/enterprise/issues/464))
- `[Editor]` Added new state called "preview" a non editable mode to editor. Where it only shows the HTML with no toolbar, borders etc. ([#1413](https://github.com/infor-design/enterprise/issues/1413))
- `[Field Filter]` Added support to get and set filter type programmatically. ([#1181](https://github.com/infor-design/enterprise/issues/1181))
- `[Hierarchy]` Add print media styles to decrease ink usage and increase presentability for print format. Note that you may need to enable the setting to print background images, both Mac and PC have a setting for this. ([#456](https://github.com/infor-design/enterprise/issues/456))
- `[Hierarchy]` Added a new "stacked" layout to eventually replace the current layouts. This works better responsively and prevents horizontal scrolling. ([#1629](https://github.com/infor-design/enterprise/issues/1629))
- `[Pager]` Added a "condensed" page size selector button for use on pagers in smaller containers, such as the list side of the list/detail pattern. ([#1459](https://github.com/infor-design/enterprise/issues/1459))

### v4.16.0 Future Deprecation

- `[Hierarchy]` The following options are now deprecated and will be removed approximately 2019-05-15. `paging` and `mobileView`. ([#1629](https://github.com/infor-design/enterprise/issues/1629))
- `[Hierarchy]` Stacked layout will become the default layout in favor of the existing horizontal layout, so the horizontal layout is now considered deprecated and will be removed approximately 2019-05-15. ([#1629](https://github.com/infor-design/enterprise/issues/1629))

### v4.16.0 Fixes

- `[Application Menu]` Fixed the truncation of long text in an accordion element in the application menu by adding a tooltip to truncated elements. ([#457](https://github.com/infor-design/enterprise/issues/457))
- `[Calendar]` Disable the new event modal when no template is defined. ([#1700](https://github.com/infor-design/enterprise/issues/1700))
- `[Dropdown]` Fixed a bug where the ellipsis was not showing on long text in some browsers. ([#1550](https://github.com/infor-design/enterprise/issues/1550))
- `[Datagrid]` Fixed a bug in equals filter on multiselect filters. ([#1586](https://github.com/infor-design/enterprise/issues/1586))
- `[Datagrid]` Fixed a bug where incorrect data is shown in the events in tree grid. ([#315](https://github.com/infor-design/enterprise-ng/issues/315))
- `[Datagrid]` Fixed a bug where when using minWidth on a column and sorting the column will become misaligned. ([#1481](https://github.com/infor-design/enterprise/issues/1481))
- `[Datagrid]` Fixed a bug where when resizing the last column may become invisible. ([#1456](https://github.com/infor-design/enterprise/issues/1456))
- `[Datagrid]` Fixed a bug where a checkbox column will become checked when selecting if there is no selection checkbox. ([#1641](https://github.com/infor-design/enterprise/issues/1641))
- `[Datagrid]` Fixed a bug where the last column would sometimes not render fully for buttons with longer text. ([#1246](https://github.com/infor-design/enterprise/issues/1246))
- `[Datagrid]` Fixed a bug where showMonthYearPicker did not work correctly on date filters. ([#1532](https://github.com/infor-design/enterprise-ng/issues/1532))
- `[Validation]` Fixed a bug in removeError where the icon is sometimes not removed. ([#1556](https://github.com/infor-design/enterprise/issues/1556))
- `[Datepicker]` Fixed the range picker to clear when changing months in a filter. ([#1537](https://github.com/infor-design/enterprise/issues/1537))
- `[Datepicker]` Fixed disabled dates example to validate again on disabled dates. ([#1445](https://github.com/infor-design/enterprise/issues/1445))
- `[Datagrid]` Fixed a Date Editor bug when passing a series of zeroes to a datagrid cell with an editable date. ([#1020](https://github.com/infor-design/enterprise/issues/1020))
- `[Dropdown]` Fixed a bug where a dropdown will never reopen if it is closed by clicking a menu button. ([#1670](https://github.com/infor-design/enterprise/issues/1670))
- `[Icons]` Established missing icon sourcing and sizing consistency from ids-identity icon/svg assets. ([PR#1628](https://github.com/infor-design/enterprise/pull/1628))
- `[Listview]` Addressed performance issues with paging on all platforms, especially Windows and IE/Edge browsers. As part of this, reworked all components that integrate with the Pager component to render their contents based on a dataset, as opposed to DOM elements. ([#922](https://github.com/infor-design/enterprise/issues/922))
- `[Lookup]` Fixed a bug with settings: async, server-side, and single select modes.  The grid was not deselecting the previously selected value when a new row was clicked.  If the value is preselected in the markup, the lookup modal will no longer close prematurely. ([PR#1654](https://github.com/infor-design/enterprise/issues/1654))
- `[Pager]` Made it possible to set and persist custom tooltips on first, previous, next and last pager buttons. ([#922](https://github.com/infor-design/enterprise/issues/922))
- `[Pager]` Fixed propagation of the `pagesizes` setting when using `updated()`. Previously the array was deep extended instead of being replaced outright. ([#1466](https://github.com/infor-design/enterprise/issues/1466))
- `[Tree]` Fixed a bug when calling the disable or enable methods of the tree. This was not working with ie11. ([PR#1600](https://github.com/infor-design/enterprise/issues/1600))
- `[Stepprocess]` Fixed a bug where the step folder was still selected when it was collapsed or expanded. ([#1633](https://github.com/infor-design/enterprise/issues/1633))
- `[Swaplist]` Fixed a bug where items were not able to drag anymore after make the search. ([#1703](https://github.com/infor-design/enterprise/issues/1703))
- `[Toolbar Flex]` Added the ability to pass in a `beforeOpen` callback to the More Actions menu (fixes a bug where it wasn't possible to dynamically add content to the More Actions menu in same way that was possible on the original Toolbar component)
- `[Toolbar Flex]` Fixed a bug where selected events were not bubbling up for a menu button on a flex toolbar. ([#1709](https://github.com/infor-design/enterprise/issues/1709))
- `[Stepprocess]` Disabled step selected when using the next or previous button. ([#1697](https://github.com/infor-design/enterprise/issues/1697))
- `[Tree]` Fixed a bug when calling the disable or enable methods of the tree. This was not working with ie11. ([PR#1600](https://github.com/infor-design/enterprise/issues/1600))

### v4.16.0 Chore & Maintenance

- `[Demo App]` Removed the search icon from the header on test pages as it doesn't function. ([#1449](https://github.com/infor-design/enterprise/issues/1449))
- `[Demo App]` Added a fix for incorrect links when running on windows. ([#1549](https://github.com/infor-design/enterprise/issues/1549))
- `[Docs]` Added a fix to prevent the documentation generator from failing intermittently. ([#1377](https://github.com/infor-design/enterprise/issues/1377))

(29 Issues Solved this release, Backlog Enterprise 203, Backlog Ng 69, 735 Functional Tests, 670 e2e Test)

## v4.15.0

- [Npm Package](https://www.npmjs.com/package/ids-enterprise)
- [IDS Enterprise Angular Change Log](https://github.com/infor-design/enterprise-ng/blob/master/docs/CHANGELOG.md)

### v4.15.0 Features

- `[Datagrid]` Added support for lookup in the datagrid filter. ([#653](https://github.com/infor-design/enterprise/issues/653))
- `[Datagrid]` Added support for masks on lookup editors. ([#406](https://github.com/infor-design/enterprise/issues/406))
- `[Validation]` When using legacy mode validation, made the icon dim if the text was on top of it. ([#644](https://github.com/infor-design/enterprise/issues/644))
- `[Calendar]` Now possible to edit events both with the API and by clicking/double clicking events. And other improvements. ([#1436](https://github.com/infor-design/enterprise/issues/1436))
- `[Datagrid]` Added new methods to clear dirty cells on cells, rows, and all. ([#1303](https://github.com/infor-design/enterprise/issues/1303))
- `[Tree]` Added several improvements: the ability to show a dropdown on the tree node, the ability to add nodes in between current nodes, the ability to set checkboxes for selection only on some nodes, and the ability to customize icons. ([#1364](https://github.com/infor-design/enterprise/issues/1364))
- `[Datagrid]` Added the ability to display or hide the new row indicator with a new `showNewIndicator` option. ([#1589](https://github.com/infor-design/enterprise/issues/1589))

### v4.15.0 Fixes

- `[Icons]` Icons with the word `confirm` have been changed to `success`. This is partially backwards compatible for now. We deprecated `confirm` and will remove in the next major version so rename your icons. Example `icon-confirm` to `icon-success`. ([#963](https://github.com/infor-design/enterprise/issues/963))
- `[Icons]` The alert icons now have a white background allowing them to appear on colored sections. There are now two versions, for example: `icon-error` and `icon-error-solid`. These are used in calendar. ([#1436](https://github.com/infor-design/enterprise/issues/1436))
- `[Circle Pager]` Made significant improvements to resizing, especially on tabs. ([#1284](https://github.com/infor-design/enterprise/issues/1284))
- `[Datagrid]` In high contrast mode the background is now white when editing cells. ([#1421](https://github.com/infor-design/enterprise/issues/1421))
- `[Dropdown]` Fixed an issue where filter did not work in no-search mode with the Caps Lock key. ([#1500](https://github.com/infor-design/enterprise/issues/1500))
- `[Popupmenu]` Fixed an issue when using the same menu on multiple inputs wherein destroying one instance actually destroyed all instances. ([#1025](https://github.com/infor-design/enterprise/issues/1025))
- `[Swaplist]` Fixed a bug where Shift+M did not work when typing in the search. ([#1408](https://github.com/infor-design/enterprise/issues/1408))
- `[Popupmenu]` Fixed a bug in immediate mode where right click only worked the first time. ([#1507](https://github.com/infor-design/enterprise/issues/1507))
- `[Editor]` Fixed a bug where clear formatting did not work in safari. ([#911](https://github.com/infor-design/enterprise/issues/911))
- `[Colorpicker]` Fixed a bug in Angular where the picker did not respond correctly to `editable=false` and `disabled=true`. ([#257](https://github.com/infor-design/enterprise-ng/issues/257))
- `[Locale]` Fixed a bug where the callback did not complete on nonexistent locales. ([#1267](https://github.com/infor-design/enterprise/issues/1267))
- `[Calendar]` Fixed a bug where event details remain when filtering event types. ([#1436](https://github.com/infor-design/enterprise/issues/1436))
- `[Busy Indicator]` Fixed a bug where the indicator closed when clicking on accordions. ([#281](https://github.com/infor-design/enterprise-ng/issues/281))
- `[Datagrid Tree]` Fixed the need for unique IDs on the tree nodes. ([#1361](https://github.com/infor-design/enterprise/issues/1361))
- `[Editor]` Improved the result of pasting bullet lists from MS Word. ([#1351](https://github.com/infor-design/enterprise/issues/1351))
- `[Hierarchy]` Fixed layout issues in the context menu in RTL mode. ([#1310](https://github.com/infor-design/enterprise/issues/1310))
- `[Datagrid]` Added a setting `allowChildExpandOnMatch` that optionally determines if a search/filter will show and allow nonmatching children to be shown. ([#1422](https://github.com/infor-design/enterprise/issues/1422))
- `[Datagrid]` If a link is added with a href it will now be followed when clicking, rather than needing to use the click method setting on columns. ([#1473](https://github.com/infor-design/enterprise/issues/1473))
- `[Datagrid Tree]` Fixed a bug where Expand/Collapse text is added into the +/- cell. ([#1145](https://github.com/infor-design/enterprise/issues/1145))
- `[Dropdown]` Fixed a bug in NG where two dropdowns in different components would cause each other to freeze. ([#229](https://github.com/infor-design/enterprise-ng/issues/229))
- `[Editor]` Verified a past fix where editor would not work with all buttons when in a modal. ([#408](https://github.com/infor-design/enterprise/issues/408))
- `[Datagrid Tree]` Fixed a bug in `updateRow` that caused the indent of the tree grid to collapse. ([#405](https://github.com/infor-design/enterprise/issues/405))
- `[Empty Message]` Fixed a bug where a null empty message would not be possible. This is used to show no empty message on initial load delays. ([#1467](https://github.com/infor-design/enterprise/issues/1467))
- `[Lookup]` Fixed a bug where nothing is inserted when you click a link editor in the lookup. ([#1315](https://github.com/infor-design/enterprise/issues/1315))
- `[About]` Fixed a bug where the version would not show when set. It would show the IDS version. ([#1414](https://github.com/infor-design/enterprise/issues/1414))
- `[Datagrid]` Fixed a bug in `disableClientSort` / `disableClientFilter`. It now retains visual indicators on sort and filter. ([#1248](https://github.com/infor-design/enterprise/issues/1248))
- `[Tree]` Fixed a bug where selected nodes are selected again after loading child nodes. ([#1270](https://github.com/infor-design/enterprise/issues/1270))
- `[Input]` Fixed a bug where inputs that have tooltips will not be selectable with the cursor. ([#1354](https://github.com/infor-design/enterprise/issues/1354))
- `[Accordion]` Fixed a bug where double clicking a header will open and then close the accordion. ([#1314](https://github.com/infor-design/enterprise/issues/1314))
- `[Datagrid]` Fixed a bug on hover with taller cells where the hover state would not cover the entire cell. ([#1490](https://github.com/infor-design/enterprise/issues/1490))
- `[Editor]` Fixed a bug where the image would still be shown if you press the Esc key and cancel the image dialog. ([#1489](https://github.com/infor-design/enterprise/issues/1489))
- `[Datagrid Lookup]` Added additional missing event info for ajax requests and filtering. ([#1486](https://github.com/infor-design/enterprise/issues/1486))
- `[Tabs]` Added protection from inserting HTML tags in the add method (XSS). ([#1462](https://github.com/infor-design/enterprise/issues/1462))
- `[App Menu]` Added better text wrapping for longer titles. ([#1116](https://github.com/infor-design/enterprise/issues/1116))
- `[Contextual Action Panel]` Fixed some examples so that they reopen more than one time. ([#1116](https://github.com/infor-design/enterprise/issues/506))
- `[Searchfield]` Fixed a border styling issue on longer labels in the search. ([#1500](https://github.com/infor-design/enterprise/issues/1500))
- `[Tabs Multi]` Improved the experience on mobile by collapsing the menus a bit. ([#971](https://github.com/infor-design/enterprise/issues/971))
- `[Lookup]` Fixed missing ellipsis menu on mobile devices. ([#1068](https://github.com/infor-design/enterprise/issues/1068))
- `[Accordion]` Fixed incorrect font size on p tags in the accordion. ([#1116](https://github.com/infor-design/enterprise/issues/1116))
- `[Line Chart]` Fixed and improved the legend text on mobile viewport. ([#609](https://github.com/infor-design/enterprise/issues/609))

### v4.15.0 Chore & Maintenance

- `[General]` Migrated sass to use IDS color variables. ([#1435](https://github.com/infor-design/enterprise/issues/1435))
- `[Angular]` Added all settings from 4.13 in time for future 5.1.0 ([#274](https://github.com/infor-design/enterprise-ng/issues/274))
- `[General]` Fixed some incorrect layouts. ([#1357](https://github.com/infor-design/enterprise/issues/1357))
- `[Targeted Achievement]` Removed some older non working examples. ([#520](https://github.com/infor-design/enterprise/issues/520))

(50 Issues Solved this release, Backlog Enterprise 294, Backlog Ng 80, 809 Functional Tests, 716 e2e Test)

## v4.14.0

- [Npm Package](https://www.npmjs.com/package/ids-enterprise)
- [IDS Enterprise Angular Change Log](https://github.com/infor-design/enterprise-ng/blob/master/docs/CHANGELOG.md)

### v4.14.0 Features

- `[Datepicker/Monthview]` Added a setting for the day of week the calendar starts that can be used outside of the Locale setting. ([#1179](https://github.com/infor-design/enterprise/issues/1179))
- `[Datagrid]` Made the tree datagrid work a lot better with filtering. ([#1281](https://github.com/infor-design/enterprise/issues/1281))
- `[Autocomplete/SearchField]` Added a caseSensitive filtering option. ([#385](https://github.com/infor-design/enterprise/issues/385))
- `[Datagrid]` Added an option `headerAlign` to set alignment on the header different than the rows. ([#420](https://github.com/infor-design/enterprise/issues/420))
- `[Message]` Added the ability to use certain formatter html tags in the message content. ([#379](https://github.com/infor-design/enterprise/issues/379))

### v4.14.0 Fixes

- `[Swaplist]` Fixed a bug that if you drag really fast everything disappears. ([#1195](https://github.com/infor-design/enterprise/issues/1195))
- `[Hierarchy]` Fixed a bug that part of the profile menu is cut off. ([#931](https://github.com/infor-design/enterprise/issues/931))
- `[Datagrid/Dropdown]` Fixed a bug that part of the dropdown menu is cut off. ([#1420](https://github.com/infor-design/enterprise/issues/1420))
- `[Modal]` Fixed bugs where with certain field types modal validation was not working. ([#1213](https://github.com/infor-design/enterprise/issues/1213))
- `[Dropdown]` Fixed a regression where the tooltip was not showing when data is overflowed. ([#1400](https://github.com/infor-design/enterprise/issues/1400))
- `[Tooltip]` Fixed a bugs where a tooltip would show up in unexpected places. ([#1396](https://github.com/infor-design/enterprise/issues/1396))
- `[Datagrid/Dropdown]` Fixed a bug where an error would occur if showSelectAll is used. ([#1360](https://github.com/infor-design/enterprise/issues/1360))
- `[Datagrid/Tooltip]` Fixed a bugs where a tooltip would show up in the header unexpectedly. ([#1395](https://github.com/infor-design/enterprise/issues/1395))
- `[Popupmenu]` Fixed incorrect highlighting on disabled list items.  ([#982](https://github.com/infor-design/enterprise/issues/982))
- `[Contextual Action Panel]` Fixed issues with certain styles of invoking the CAP where it would not reopen a second time. ([#1139](https://github.com/infor-design/enterprise/issues/1139))
- `[Spinbox]` Added a fix so the page will not zoom when click + and - on mobile devices. ([#1070](https://github.com/infor-design/enterprise/issues/1070))
- `[Splitter]` Removed the tooltip from the expand/collapse button as it was superfluous. ([#1180](https://github.com/infor-design/enterprise/issues/1180))
- `[Datagrid]` Added a fix so the last column when stretching will do so with percentage so it will stay when the page resize or the menu opens/closes. ([#1168](https://github.com/infor-design/enterprise/issues/1168))
- `[Datagrid]` Fixed bugs in the server side and filtering example. ([#396](https://github.com/infor-design/enterprise/issues/396))
- `[Datagrid]` Fixed a bug in applyFilter with datefields. ([#1269](https://github.com/infor-design/enterprise/issues/1269))
- `[Datagrid]` Fixed a bug in updateCellNode where sometimes it did not work. ([#1122](https://github.com/infor-design/enterprise/issues/1122))
- `[Hierarchy]` Made the empty image ring the same color as the left edge. ([#932](https://github.com/infor-design/enterprise/issues/932))
- `[Datagrid/Dropdown]` Fixed an issue that tab did not close dropdown editors. ([#1198](https://github.com/infor-design/enterprise/issues/1198))
- `[Datagrid/Dropdown]` Fixed a bug that if you click open a dropdown editor then you cannot use arrow keys to select. ([#1387](https://github.com/infor-design/enterprise/issues/1387))
- `[Datagrid/Dropdown]` Fixed a bug that if a smaller number of items the menu would be too short. ([#1298](https://github.com/infor-design/enterprise/issues/1298))
- `[Searchfield]` Fixed a bug that the search field didnt work in safari. ([#225](https://github.com/infor-design/enterprise/issues/225))
- `[Datagrid/Dropdown]` Fixed a bug that source is used the values may be cleared out when opening the list. ([#1185](https://github.com/infor-design/enterprise/issues/1185))
- `[Personalization]` Fixed a bug that when calling initialize the personalization would reset. ([#1231](https://github.com/infor-design/enterprise/issues/1231))
- `[Tabs]` Fixed the alignment of the closing icon. ([#1056](https://github.com/infor-design/enterprise/issues/1056))
- `[Dropdown]` Fixed list alignment issues on mobile. ([#1069](https://github.com/infor-design/enterprise/issues/1069))
- `[Dropdown]` Fixed issues where the listbox would not close on mobile. ([#1119](https://github.com/infor-design/enterprise/issues/1119))
- `[Dropdown]` Fixed a bug where modals would close on url hash change. ([#1207](https://github.com/infor-design/enterprise/issues/1207))
- `[Contextual Action Panel]` Fixed an issue where buttons would occasionally be out of view. ([#283](https://github.com/infor-design/enterprise/issues/283))
- `[Empty Message]` Added a new icon to indicate using the search function. ([#1325](https://github.com/infor-design/enterprise/issues/1325))
- `[Searchfield]` Added a fix for landscape mode on mobile. ([#1102](https://github.com/infor-design/enterprise/issues/1102))
- `[Datagrid]` Added a fix for hard to read fields in high contrast mode. ([#1193](https://github.com/infor-design/enterprise/issues/1193))

### v4.14.0 Chore & Maintenance

- `[General]` Fixed problems with the css mapping where the line numbers were wrong in the map files. ([#962](https://github.com/infor-design/enterprise/issues/962))
- `[Docs]` Added setting so themes can be shown in the documentation pages. ([#1327](https://github.com/infor-design/enterprise/issues/1327))
- `[Docs]` Made links to example pages open in a new window. ([#1132](https://github.com/infor-design/enterprise/issues/1132))

(43 Issues Solved this release, Backlog Enterprise 181, Backlog Ng 64, 682 Functional Tests, 612 e2e Test)

## v4.13.0

- [Npm Package](https://www.npmjs.com/package/ids-enterprise)
- [IDS Enterprise Angular Change Log](https://github.com/infor-design/enterprise-ng/blob/master/docs/CHANGELOG.md)

### v4.13.0 Features

- `[Calendar]` Added some new features such as upcoming events view, RTL, keyboard support and fixed styling issues and bugs. ([#1221](https://github.com/infor-design/enterprise/issues/1221))
- `[Flex Toolbar]` Added search field integration, so that the search field is mainly close to being able to replace the legacy toolbar. ([#269](https://github.com/infor-design/enterprise/issues/269))
- `[Bar]` Added short, medium label support for adapting the chart to responsive views. ([#1094](https://github.com/infor-design/enterprise/issues/1094))
- `[Textarea]` Added maxLength option to prevent typing over a set maximum. ([#1046](https://github.com/infor-design/enterprise/issues/1046))
- `[Textarea]` Added maxGrow option to prevent growing when typing over a set max. ([#1147](https://github.com/infor-design/enterprise/issues/1147))
- `[Datagrid]` If using the `showDirty` option the indication will now be on each cell. ([#1183](https://github.com/infor-design/enterprise/issues/1183))
- `[Datepicker]` Added an option `useCurrentTime` that will insert current time instead of noon time with date and timepickers. ([#1087](https://github.com/infor-design/enterprise/issues/1087))
- `[General]` Included an IE 11 polyfill for ES6 Promises, this is a new dependency in the package.json you should include. ([#1172](https://github.com/infor-design/enterprise/issues/1172))
- `[General]` Add translations in 38 languages including new support for Slovak (sk-SK). ([#557](https://github.com/infor-design/enterprise/issues/557))

### v4.13.0 Fixes

- `[Tooltips]` Fixed an important bug where tooltips would stick around in the page on the top corner. ([#1273](https://github.com/infor-design/enterprise/issues/1273))
- `[Tooltips]` Fixed some contrast issues on the high contrast theme. ([#1249](https://github.com/infor-design/enterprise/issues/1249))
- `[Tooltips]` Fixed a bug where Toolbar "More Actions" menu buttons could incorrectly display a tooltip overlapping an open menu. ([#1242](https://github.com/infor-design/enterprise/issues/1242))
- `[Datepicker / Timepicker]` Removed the need to use the customValidation setting. You can remove this option from your code. The logic will pick up if you added customValidation to your input by adding a data-validate option. You also may need to add `date` or `availableDate` validation to your  data-validate attribute if these validations are desired along with your custom or required validation. ([#862](https://github.com/infor-design/enterprise/issues/862))
- `[Menubutton]` Added a new setting `hideMenuArrow` you can use for buttons that don't require an arrow, such as menu buttons. ([#1088](https://github.com/infor-design/enterprise/issues/1088))
- `[Dropdown]` Fixed issues with destroy when multiple dropdown components are on the page. ([#1202](https://github.com/infor-design/enterprise/issues/1202))
- `[Datagrid]` Fixed alignment issues when using filtering with some columns that do not have a filter. ([#1124](https://github.com/infor-design/enterprise/issues/1124))
- `[Datagrid]` Fixed an error when dynamically adding context menus. ([#1216](https://github.com/infor-design/enterprise/issues/1216))
- `[Datagrid]` Added an example of dynamic intermediate paging and filtering. ([#396](https://github.com/infor-design/enterprise/issues/396))
- `[Dropdown]` Fixed alignment issues on mobile devices. ([#1069](https://github.com/infor-design/enterprise/issues/1069))
- `[Datepicker]` Fixed incorrect assumptions, causing incorrect umalqura calendar calculations. ([#1189](https://github.com/infor-design/enterprise/issues/1189))
- `[Datepicker]` Fixed an issue where the dialog would not close on click out if opening the time dropdown components first. ([#1278](https://github.com/infor-design/enterprise/issues/))
- `[General]` Added the ability to stop renderLoop. ([#214](https://github.com/infor-design/enterprise/issues/214))
- `[Datepicker]` Fixed an issue reselecting ranges with the date picker range option. ([#1197](https://github.com/infor-design/enterprise/issues/1197))
- `[Editor]` Fixed bugs on IE with background color option. ([#392](https://github.com/infor-design/enterprise/issues/392))
- `[Colorpicker]` Fixed issue where the palette is not closed on enter key / click. ([#1050](https://github.com/infor-design/enterprise/issues/1050))
- `[Accordion]` Fixed issues with context menus on the accordion. ([#639](https://github.com/infor-design/enterprise/issues/639))
- `[Searchfield]` Made no results appear not clickable. ([#329](https://github.com/infor-design/enterprise/issues/329))
- `[Datagrid]` Added an example of groups and paging. ([#435](https://github.com/infor-design/enterprise/issues/435))
- `[Editor]` Fixed the dirty indicator when using toolbar items. ([#910](https://github.com/infor-design/enterprise/issues/910))
- `[Datagrid]` Fixed a bug that made tooltips disappear when a lookup editor is closed. ([#1186](https://github.com/infor-design/enterprise/issues/1186))
- `[Datagrid]` Fixed a bug where not all rows are removed in the removeSelected function. ([#1036](https://github.com/infor-design/enterprise/issues/1036))
- `[Datagrid]` Fixed bugs in activateRow and deactivateRow in some edge cases. ([#948](https://github.com/infor-design/enterprise/issues/948))
- `[Datagrid]` Fixed formatting of tooltips on the header and filter. ([#955](https://github.com/infor-design/enterprise/issues/955))
- `[Datagrid]` Fixed wrong page number when saving the page number in localstorage and reloading. ([#798](https://github.com/infor-design/enterprise/issues/798))
- `[Tree]` Fixed issues when expanding and collapsing after dragging nodes around. ([#1183](https://github.com/infor-design/enterprise/issues/1183))
- `[ContextualActionPanel]` Fixed a bug where the CAP will be closed if clicking an accordion in it. ([#1138](https://github.com/infor-design/enterprise/issues/1138))
- `[Colorpicker]` Added a setting (customColors) to prevent adding default colors if totally custom colors are used. ([#1135](https://github.com/infor-design/enterprise/issues/1135))
- `[AppMenu]` Improved contrast in high contrast theme. ([#1146](https://github.com/infor-design/enterprise/issues/1146))
- `[Searchfield]` Fixed issue where ascenders/descenders are cut off. ([#1101](https://github.com/infor-design/enterprise/issues/1101))
- `[Tree]` Added sortstop and sortstart events. ([#1003](https://github.com/infor-design/enterprise/issues/1003))
- `[Searchfield]` Fixed some alignment issues in different browsers. ([#1106](https://github.com/infor-design/enterprise/issues/1106))
- `[Searchfield]` Fixed some contrast issues in different browsers. ([#1104](https://github.com/infor-design/enterprise/issues/1104))
- `[Searchfield]` Prevent multiple selected events from firing. ([#1259](https://github.com/infor-design/enterprise/issues/1259))
- `[Autocomplete]` Added a beforeOpen setting ([#398](https://github.com/infor-design/enterprise/issues/398))
- `[Toolbar]` Fixed an error where toolbar tried to focus a DOM item that was removed. ([#1177](https://github.com/infor-design/enterprise/issues/1177))
- `[Dropdown]` Fixed a problem where the bottom of some lists is cropped. ([#909](https://github.com/infor-design/enterprise/issues/909))
- `[General]` Fixed a few components so that they could still initialize when hidden. ([#230](https://github.com/infor-design/enterprise/issues/230))
- `[Datagrid]` Fixed missing tooltips on new row. ([#1081](https://github.com/infor-design/enterprise/issues/1081))
- `[Lookup]` Fixed a bug using select all where it would select the previous list. ([#295](https://github.com/infor-design/enterprise/issues/295))
- `[Datagrid]` Fixed missing summary row on initial render in some cases. ([#330](https://github.com/infor-design/enterprise/issues/330))
- `[Button]` Fixed alignment of text and icons. ([#973](https://github.com/infor-design/enterprise/issues/973))
- `[Datagrid]` Fixed missing source call when loading last page first. ([#1162](https://github.com/infor-design/enterprise/issues/1162))
- `[SwapList]` Made sure swap list will work in all cases and in angular. ([#152](https://github.com/infor-design/enterprise/issues/152))
- `[Toast]` Fixed a bug where some toasts on certain urls may not close. ([#1305](https://github.com/infor-design/enterprise/issues/1305))
- `[Datepicker / Lookup]` Fixed bugs where they would not load on tabs. ([#1304](https://github.com/infor-design/enterprise/issues/1304))

### v4.13.0 Chore & Maintenance

- `[General]` Added more complete visual tests. ([#978](https://github.com/infor-design/enterprise/issues/978))
- `[General]` Cleaned up some of the sample pages start at A, making sure examples work and tests are covered for better QA (on going). ([#1136](https://github.com/infor-design/enterprise/issues/1136))
- `[General]` Upgraded to ids-identity 2.0.x ([#1062](https://github.com/infor-design/enterprise/issues/1062))
- `[General]` Cleanup missing files in the directory listings. ([#985](https://github.com/infor-design/enterprise/issues/985))
- `[Demo App]` Removed response headers for less Veracode errors. ([#959](https://github.com/infor-design/enterprise/issues/959))
- `[Angular 1.0]` We removed the angular 1.0 directives from the code and examples. These are no longer being updated. You can still use older versions of this or move on to Angular 7.x ([#1136](https://github.com/infor-design/enterprise/issues/1136))
- `[Uplift]` Included the uplift theme again as alpha for testing. It will show with a watermark and is only available via the personalize api or url params in the demo app. ([#1224](https://github.com/infor-design/enterprise/issues/1224))

(69 Issues Solved this release, Backlog Enterprise 199, Backlog Ng 63, 662 Functional Tests, 659 e2e Test)

## v4.12.0

- [Npm Package](https://www.npmjs.com/package/ids-enterprise)
- [IDS Enterprise Angular Change Log](https://github.com/infor-design/enterprise-ng/blob/master/docs/CHANGELOG.md)

### v4.12.0 Features

- `[General]` The ability to make custom/smaller builds has further been improved. We improved the component matching, made it possible to run the tests on only included components, fixed the banner, and improved the terminal functionality. Also removed/deprecated the older mapping tool. ([#417](https://github.com/infor-design/enterprise/issues/417))
- `[Message]` Added the ability to have different types (Info, Confirm, Error, Alert). ([#963](https://github.com/infor-design/enterprise/issues/963))
- `[General]` Further fixes to pass veracode scans. Now passing conditionally. ([#683](https://github.com/infor-design/enterprise/issues/683))
- `[Pager]` Made it possible to use the pager as a standalone component. ([#250](https://github.com/infor-design/enterprise/issues/250))
- `[Editor]` Added a clear formatting button. ([#473](https://github.com/infor-design/enterprise/issues/473))
- `[Datepicker]` Added an option to show the time as current time instead of midnight. ([#889](https://github.com/infor-design/enterprise/issues/889))
- `[About]` Dialog now shows device information. ([#684](https://github.com/infor-design/enterprise/issues/684))

### v4.12.0 Fixes

- `[Datagrid Tree]` Fixed incorrect data on activated event. ([#412](https://github.com/infor-design/enterprise/issues/412))
- `[Datagrid]` Improved the export function so it works on different locales. ([#378](https://github.com/infor-design/enterprise/issues/378))
- `[Tabs]` Fixed a bug where clicking the x on tabs with a dropdowns would incorrectly open the dropdown. ([#276](https://github.com/infor-design/enterprise/issues/276))
- `[Datagrid]` Changed the `settingschange` event so it will only fire once. ([#903](https://github.com/infor-design/enterprise/issues/903))
- `[Listview]` Improved rendering performance. ([#430](https://github.com/infor-design/enterprise/issues/430))
- `[General]` Fixed issues when using base tag, that caused icons to disappear. ([#766](https://github.com/infor-design/enterprise/issues/766))
- `[Empty Message]` Made it possible to assign code to the button click if used. ([#667](https://github.com/infor-design/enterprise/issues/667))
- `[Datagrid]` Added translations for the new tooltip. ([#227](https://github.com/infor-design/enterprise/issues/227))
- `[Dropdown]` Fixed contrast issue in high contrast theme. ([#945](https://github.com/infor-design/enterprise/issues/945))
- `[Datagrid]` Reset to default did not reset dropdown columns. ([#847](https://github.com/infor-design/enterprise/issues/847))
- `[Datagrid]` Fixed bugs in keyword search highlighting with special characters. ([#849](https://github.com/infor-design/enterprise/issues/849))
- `[Datagrid]` Fixed bugs that causes NaN to appear in date fields. ([#891](https://github.com/infor-design/enterprise/issues/891))
- `[Dropdown]` Fixed issue where validation is not trigger on IOS on click out. ([#659](https://github.com/infor-design/enterprise/issues/659))
- `[Lookup]` Fixed bug in select all in multiselect with paging. ([#926](https://github.com/infor-design/enterprise/issues/926))
- `[Modal]` Fixed bug where the modal would close if hitting enter on a checkbox and inputs. ([#320](https://github.com/infor-design/enterprise/issues/320))
- `[Lookup]` Fixed bug trying to reselect a second time. ([#296](https://github.com/infor-design/enterprise/issues/296))
- `[Tabs]` Fixed behavior when closing and disabling tabs. ([#947](https://github.com/infor-design/enterprise/issues/947))
- `[Dropdown]` Fixed layout issues when using icons in the dropdown. ([#663](https://github.com/infor-design/enterprise/issues/663))
- `[Datagrid]` Fixed a bug where the tooltip did not show on validation. ([#1008](https://github.com/infor-design/enterprise/issues/1008))
- `[Tabs]` Fixed issue with opening spillover on IOS. ([#619](https://github.com/infor-design/enterprise/issues/619))
- `[Datagrid]` Fixed bugs when using `exportable: false` in certain column positions. ([#787](https://github.com/infor-design/enterprise/issues/787))
- `[Searchfield]` Removed double border. ([#328](https://github.com/infor-design/enterprise/issues/328))

### v4.12.0 Chore & Maintenance

- `[Masks]` Added missing and more documentation, cleaned up existing docs. ([#1033](https://github.com/infor-design/enterprise/issues/1033))
- `[General]` Based on design site comments, we improved some pages and fixed some missing links. ([#1034](https://github.com/infor-design/enterprise/issues/1034))
- `[Bar Chart]` Added test coverage. ([#848](https://github.com/infor-design/enterprise/issues/848))
- `[Datagrid]` Added full api test coverage. ([#242](https://github.com/infor-design/enterprise/issues/242))

(55 Issues Solved this release, Backlog Enterprise 185, Backlog Ng 50, 628 Functional Tests, 562 e2e Test)

## v4.11.0

- [Npm Package](https://www.npmjs.com/package/ids-enterprise)
- [IDS Enterprise Angular Change Log](https://github.com/infor-design/enterprise-ng/blob/master/docs/CHANGELOG.md)

### v4.11.0 Features

- `[General]` It is now possible to make custom builds. With a custom build you specify a command with a list of components that you use. This can be used to reduce the bundle size for both js and css. ([#417](https://github.com/infor-design/enterprise/issues/417))
- `[Calendar]` Added more features including: a readonly view, ability for events to span days, tooltips and notifications ([#417](https://github.com/infor-design/enterprise/issues/417))
- `[Lookup]` Added the ability to select across pages, even when doing server side paging. ([#375](https://github.com/infor-design/enterprise/issues/375))
- `[Datagrid]` Improved tooltip performance, and now tooltips show on cells that are not fully displayed. ([#447](https://github.com/infor-design/enterprise/issues/447))

### v4.11.0 Fixes

- `[Dropdown]` The onKeyDown callback was not firing if CTRL key is used. This is fixed. ([#793](https://github.com/infor-design/enterprise/issues/793))
- `[Tree]` Added a small feature to preserve the tree node states on reload. ([#792](https://github.com/infor-design/enterprise/issues/792))
- `[Tree]` Added a disable/enable method to disable/enable the whole tree. ([#752](https://github.com/infor-design/enterprise/issues/752))
- `[App Menu]` Fixed a bug clearing the search filter box. ([#702](https://github.com/infor-design/enterprise/issues/702))
- `[Column Chart]` Added a yAxis option, you can use to format the yAxis in custom ways. ([#627](https://github.com/infor-design/enterprise/issues/627))
- `[General]` More fixes to use external ids tokens. ([#708](https://github.com/infor-design/enterprise/issues/708))
- `[Datagrid]` Fixed an error calling selectRows with an integer. ([#756](https://github.com/infor-design/enterprise/issues/756))
- `[Tree]` Fixed a bug that caused newly added rows to not be draggable. ([#618](https://github.com/infor-design/enterprise/issues/618))
- `[Dropdown / Multiselect]` Re-added the ability to have a placeholder on the component. ([#832](https://github.com/infor-design/enterprise/issues/832))
- `[Datagrid]` Fixed a bug that caused dropdown filters to not save on reload of page (saveUserSettings) ([#791](https://github.com/infor-design/enterprise/issues/791))
- `[Dropdown]` Fixed a bug that caused an unneeded scrollbar. ([#786](https://github.com/infor-design/enterprise/issues/786))
- `[Tree]` Added drag events and events for when the data is changed. ([#801](https://github.com/infor-design/enterprise/issues/801))
- `[Datepicker]` Fixed a bug updating settings, where time was not changing correctly. ([#305](https://github.com/infor-design/enterprise/issues/305))
- `[Tree]` Fixed a bug where the underlying dataset was not synced up. ([#718](https://github.com/infor-design/enterprise/issues/718))
- `[Lookup]` Fixed incorrect text color on chrome. ([#762](https://github.com/infor-design/enterprise/issues/762))
- `[Editor]` Fixed duplicate ID's on the popup dialogs. ([#746](https://github.com/infor-design/enterprise/issues/746))
- `[Dropdown]` Fixed misalignment of icons on IOS. ([#657](https://github.com/infor-design/enterprise/issues/657))
- `[Demos]` Fixed a bug that caused RTL pages to sometimes load blank. ([#814](https://github.com/infor-design/enterprise/issues/814))
- `[Modal]` Fixed a bug that caused the modal to close when clicking an accordion on the modal. ([#747](https://github.com/infor-design/enterprise/issues/747))
- `[Tree]` Added a restoreOriginalState method to set the tree back to its original state. ([#751](https://github.com/infor-design/enterprise/issues/751))
- `[Datagrid]` Added an example of a nested datagrid with scrolling. ([#172](https://github.com/infor-design/enterprise/issues/172))
- `[Datagrid]` Fixed column alignment issues on grouped column examples. ([#147](https://github.com/infor-design/enterprise/issues/147))
- `[Datagrid]` Fixed bugs when dragging and resizing grouped columns. ([#374](https://github.com/infor-design/enterprise/issues/374))
- `[Validation]` Fixed a bug that caused validations with changing messages to not go away on correction. ([#640](https://github.com/infor-design/enterprise/issues/640))
- `[Datagrid]` Fixed bugs in actionable mode (enter was not moving down). ([#788](https://github.com/infor-design/enterprise/issues/788))
- `[Bar Charts]` Fixed bug that caused tooltips to occasionally not show up. ([#739](https://github.com/infor-design/enterprise/issues/739))
- `[Dirty]` Fixed appearance/contrast on high contrast theme. ([#692](https://github.com/infor-design/enterprise/issues/692))
- `[Locale]` Fixed incorrect date time format. ([#608](https://github.com/infor-design/enterprise/issues/608))
- `[Dropdown]` Fixed bug where filtering did not work with CAPS lock on. ([#608](https://github.com/infor-design/enterprise/issues/608))
- `[Accordion]` Fixed styling issue on safari. ([#282](https://github.com/infor-design/enterprise/issues/282))
- `[Dropdown]` Fixed a bug on mobile devices, where the list would close on scrolling. ([#656](https://github.com/infor-design/enterprise/issues/656))

### v4.11.0 Chore & Maintenance

- `[Textarea]` Added additional test coverage. ([#337](https://github.com/infor-design/enterprise/issues/337))
- `[Tree]` Added additional test coverage. ([#752](https://github.com/infor-design/enterprise/issues/752))
- `[Busy Indicator]` Added additional test coverage. ([#233](https://github.com/infor-design/enterprise/issues/233))
- `[Docs]` Added additional information for developers on how to use IDS. ([#721](https://github.com/infor-design/enterprise/issues/721))
- `[Docs]` Added Id's and test notes to all pages. ([#259](https://github.com/infor-design/enterprise/issues/259))
- `[Docs]` Fixed issues on the wizard docs. ([#824](https://github.com/infor-design/enterprise/issues/824))
- `[Accordion]` Added additional test coverage. ([#516](https://github.com/infor-design/enterprise/issues/516))
- `[General]` Added sass linter (stylelint). ([#767](https://github.com/infor-design/enterprise/issues/767))

(53 Issues Solved this release, Backlog Enterprise 170, Backlog Ng 41, 587 Functional Tests, 458 e2e Test)

## v4.10.0

- [Npm Package](https://www.npmjs.com/package/ids-enterprise)
- [IDS Enterprise Angular Change Log](https://github.com/infor-design/enterprise-ng/blob/master/docs/CHANGELOG.md)

### v4.10.0 Features

- `[General]` Changed the code to pass Veracode scans. The IDS components now pass ISO at 86 rating. The rest of the flaws are mitigated with fixes such as stripping tags. As a result we went fairly aggressive with what we strip. If teams are doing something special we don't have tests for there is potential for customizations being stripped. ([#256](https://github.com/infor-design/enterprise/issues/256))
- `[Tooltips]` Will now activate on longpress on mobile devices. ([#400](https://github.com/infor-design/enterprise/issues/400))
- `[Contextmenu]` Will now activate on longpress on mobile devices (except when on inputs). ([#245](https://github.com/infor-design/enterprise/issues/245))
- `[Locale]` Added support for zh-Hant and zh-Hans. ([#397](https://github.com/infor-design/enterprise/issues/397))
- `[Tree]` Greatly improved rendering and expanding performance. ([#251](https://github.com/infor-design/enterprise/issues/251))
- `[General]` Internally all of the sass is now extended from [IDS Design tokens]( https://github.com/infor-design/design-system) ([#354](https://github.com/infor-design/enterprise/issues/354))
- `[Calendar]` Added initial readonly calendar. At the moment the calendar can only render events and has a filtering feature. More will be added next sprint. ([#261](https://github.com/infor-design/enterprise/issues/261))

### v4.10.0 Fixes

- `[Dropdown]` Minor Breaking Change for Xss reasons we removed the ability to set a custom hex color on icons in the dropdown. You can still pass in one of the alert colors from the colorpallette (fx alert, good, info). This was not even shown in the examples so may not be missed. ([#256](https://github.com/infor-design/enterprise/issues/256))
- `[Popupmenu]` Fixed a problem in popupmenu, if it was opened in immediate mode, submenus will be cleared of their text when the menu is eventually closed. ([#701](https://github.com/infor-design/enterprise/issues/701))
- `[Editor]` Fixed xss injection problem on the link dialog. ([#257](https://github.com/infor-design/enterprise/issues/257))
- `[Spinbox]` Fixed a height / alignment issue on spinboxes when used in short height configuration. ([#547](https://github.com/infor-design/enterprise/issues/547))
- `[Datepicker / Mask]` Fixed an issue in angular that caused using backspace to not save back to the model. ([#51](https://github.com/infor-design/enterprise-ng/issues/51))
- `[Field Options]` Fixed mobile support so they now work on touch better on IOS and Android. ([#555](https://github.com/infor-design/enterprise-ng/issues/555))
- `[Tree]` Tree with + and - for the folders was inversed visually. This was fixed, update your svg.html ([#685](https://github.com/infor-design/enterprise-ng/issues/685))
- `[Modal]` Fixed an alignment issue with the closing X on the top corner. ([#662](https://github.com/infor-design/enterprise-ng/issues/662))
- `[Popupmenu]` Fixed a visual flickering when opening dynamic submenus. ([#588](https://github.com/infor-design/enterprise/issues/588))
- `[Tree]` Added full unit and functional tests. ([#264](https://github.com/infor-design/enterprise/issues/264))
- `[Lookup]` Added full unit and functional tests. ([#344](https://github.com/infor-design/enterprise/issues/344))
- `[Datagrid]` Added more unit and functional tests. ([#242](https://github.com/infor-design/enterprise/issues/242))
- `[General]` Updated the develop tools and sample app to Node 10. During this update we set package-lock.json to be ignored in .gitignore ([#540](https://github.com/infor-design/enterprise/issues/540))
- `[Modal]` Allow beforeOpen callback to run optionally whether you have content or not passed back. ([#409](https://github.com/infor-design/enterprise/issues/409))
- `[Datagrid]` The lookup editor now supports left, right, and center align on the column settings. ([#228](https://github.com/infor-design/enterprise/issues/228))
- `[Mask]` When adding prefixes and suffixes (like % and $) if all the rest of the text is cleared, these will also now be cleared. ([#433](https://github.com/infor-design/enterprise/issues/433))
- `[Popupmenu]` Fixed low contrast selection icons in high contrast theme. ([#410](https://github.com/infor-design/enterprise/issues/410))
- `[Header Popupmenu]` Fixed missing focus state. ([#514](https://github.com/infor-design/enterprise/issues/514))
- `[Datepicker]` When using legends on days, fixed a problem that the hover states are shown incorrectly when changing month. ([#514](https://github.com/infor-design/enterprise/issues/514))
- `[Listview]` When the search field is disabled, it was not shown with disabled styling, this is fixed. ([#422](https://github.com/infor-design/enterprise/issues/422))
- `[Donut]` When having 4 or 2 sliced the tooltip would not show up on some slices. This is fixed. ([#482](https://github.com/infor-design/enterprise/issues/482))
- `[Datagrid]` Added a searchExpandableRow option so that you can control if data in expandable rows is searched/expanded. ([#480](https://github.com/infor-design/enterprise/issues/480))
- `[Multiselect]` If more items then fit are selected the tooltip was not showing on initial load, it only showed after changing values. This is fixed. ([#633](https://github.com/infor-design/enterprise/issues/633))
- `[Tooltip]` An example was added showing how you can show tooltips on disabled buttons. ([#453](https://github.com/infor-design/enterprise/issues/453))
- `[Modal]` A title with brackets in it was not escaping the text correctly. ([#246](https://github.com/infor-design/enterprise/issues/246))
- `[Modal]` Pressing enter when on inputs such as file upload no longer closes the modal. ([#321](https://github.com/infor-design/enterprise/issues/321))
- `[Locale]` Sent out translations so things like the Editor New/Same window dialog will be translated in the future. ([#511](https://github.com/infor-design/enterprise/issues/511))
- `[Nested Datagrid]` Fixed focus issues, the wrong cell in the nest was getting focused. ([#371](https://github.com/infor-design/enterprise/issues/371))

(44 Issues Solved this release, Backlog Enterprise 173, Backlog Ng 44, 565 Functional Tests, 426 e2e Test)

## v4.9.0

- [Npm Package](https://www.npmjs.com/package/ids-enterprise)
- [IDS Enterprise Angular Change Log](https://github.com/infor-design/enterprise-ng/blob/master/docs/CHANGELOG.md)

### v4.9.0 Features

- `[Datagrid]` Changed the way alerts work on rows. It now no longer requires an extra column. The rowStatus column will now be ignored so can be removed. When an alert / error / info message is added to the row the whole row will highlight. ([Check out the example.](https://bit.ly/2LC33iJ) ([#258](https://github.com/infor-design/enterprise/issues/258))
- `[Modal]` Added an option `showCloseBtn` which when set to true will show a X button on the top left corner. ([#358](https://github.com/infor-design/enterprise/issues/358))
- `[Multiselect / Dropdown]` Added the ability to see the search term during ajax requests. ([#267](https://github.com/infor-design/enterprise/issues/267))
- `[Scatterplot]` Added a scatter plot chart similar to a bubble chart but with shapes. ([Check out the example.](https://bit.ly/2K9N59M) ([#341](https://github.com/infor-design/enterprise/issues/341))
- `[Toast]` Added an option `allowLink` which when set to true will allow you to specify a `<a>` in the message content to add a link to the message. ([#341](https://github.com/infor-design/enterprise/issues/341))

### v4.9.0 Fixes

- `[Accordion]` Fixed an issue that prevented a right click menu from working on the accordion. ([#238](https://github.com/infor-design/enterprise/issues/238))
- `[Charts]` Fixed up missing empty states and selection methods so they work on all charts. ([#265](https://github.com/infor-design/enterprise/issues/265))
- `[Datagrid]` Fixed the performance of pasting from excel. ([#240](https://github.com/infor-design/enterprise/issues/240))
- `[Datagrid]` The keyword search will now clear when reloading data. ([#307](https://github.com/infor-design/enterprise/issues/307))
- `[Docs]` Fixed several noted missing pages and broken links in the docs. ([#244](https://github.com/infor-design/enterprise/issues/244))
- `[Dropdown]` Fixed bug in badges configuration. ([#270](https://github.com/infor-design/enterprise/issues/270))
- `[Flex Layout]` Fixed field-flex to work better on IE. ([#252](https://github.com/infor-design/enterprise/issues/252))
- `[Editor]` Fixed bug that made it impossible to edit the visual tab. ([#478](https://github.com/infor-design/enterprise/issues/478))
- `[Editor]` Fixed a bug with dirty indicator that caused a messed up layout. ([#241](https://github.com/infor-design/enterprise/issues/241))
- `[Lookup]` Fixed it so that select will work correctly when filtering. ([#248](https://github.com/infor-design/enterprise/issues/248))
- `[Header]` Fixed missing `More` tooltip on the header. ([#345](https://github.com/infor-design/enterprise/issues/345))
- `[Validation]` Added fixes to prevent `error` and `valid` events from going off more than once. ([#237](https://github.com/infor-design/enterprise/issues/237))
- `[Validation]` Added fixes to make multiple messages work better. There is now a `getMessages()` function that will return all erros on a field as an array. The older `getMessage()` will still return a string. ([#237](https://github.com/infor-design/enterprise/issues/237))
- `[Validation]` Fixed un-needed event handlers when using fields on a tab. ([#332](https://github.com/infor-design/enterprise/issues/332))

### v4.9.0 Chore & Maintenance

- `[Blockgrid]` Added full test coverage ([#234](https://github.com/infor-design/enterprise/issues/234))
- `[CAP]` Fixed some examples that would not close ([#283](https://github.com/infor-design/enterprise/issues/283))
- `[Datepicker]` Added full test coverage ([#243](https://github.com/infor-design/enterprise/issues/243))
- `[Datagrid]` Fixed an example so that it shows how to clear a dropdown filter. ([#254](https://github.com/infor-design/enterprise/issues/254))
- `[Docs]` Added TEAMS.MD for collecting info on the teams using ids. If you are not in the list let us know or make a pull request. ([#350](https://github.com/infor-design/enterprise/issues/350))
- `[Listview]` Fixed some links in the sample app that caused some examples to fail. ([#273](https://github.com/infor-design/enterprise/issues/273))
- `[Tabs]` Added more test coverage ([#239](https://github.com/infor-design/enterprise/issues/239))
- `[Toast]` Added full test coverage ([#232](https://github.com/infor-design/enterprise/issues/232))
- `[Testing]` Added visual regression tests, and more importantly a system for doing them via CI. ([#255](https://github.com/infor-design/enterprise/issues/255))

(34 Issues Solved this release, Backlog Enterprise 158, Backlog Ng 41, 458 Functional Tests, 297 e2e Test)

## v4.8.0

- [Npm Package](https://www.npmjs.com/package/ids-enterprise)
- [IDS Enterprise Angular Change Log](https://github.com/infor-design/enterprise-ng/blob/master/docs/CHANGELOG.md)

### v4.8.0 Features

- `[Datagrid]` Added an example of Nested Datagrids with ([basic nested grid support.](https://bit.ly/2lGKM4a)) ([#SOHO-3474](https://jira.infor.com/browse/SOHO-3474))
- `[Datagrid]` Added support for async validation. ([#SOHO-7943](https://jira.infor.com/browse/SOHO-7943))
- `[Export]` Extracted excel export code so it can be run outside the datagrid. ([#SOHO-7246](https://jira.infor.com/browse/SOHO-7246))

### v4.8.0 Fixes

- `[Searchfield / Toolbar Searchfield]` Merged code between them so there is just one component. This reduced code and fixed many bugs. ([#161](https://github.com/infor-design/enterprise/pull/161))
- `[Datagrid]` Fixed issues using expand row after hiding/showing columns. ([#SOHO-8103](https://jira.infor.com/browse/SOHO-8103))
- `[Datagrid]` Fixed issue that caused nested grids in expandable rows to hide after hiding/showing columns on the parent grid. ([#SOHO-8102](https://jira.infor.com/browse/SOHO-8102))
- `[Datagrid]` Added an example showing Math rounding on numeric columns ([#SOHO-5168](https://jira.infor.com/browse/SOHO-5168))
- `[Datagrid]` Date editors now maintain date format correctly. ([#SOHO-5861](https://jira.infor.com/browse/SOHO-5861))
- `[Datagrid]` Fixed alignment off sort indicator on centered columns. ([#SOHO-7444](https://jira.infor.com/browse/SOHO-7444))
- `[Datagrid]` Behavior Change - Sorting clicking now no longer refocuses last cell. ([#SOHO-7682](https://jira.infor.com/browse/SOHO-7682))
- `[Datagrid]` Fixed formatter error that showed NaN on some number cells. ([#SOHO-7839](https://jira.infor.com/browse/SOHO-7682))
- `[Datagrid]` Fixed a bug rendering last column in some situations. ([#SOHO-7987](https://jira.infor.com/browse/SOHO-7987))
- `[Datagrid]` Fixed incorrect data in context menu event. ([#SOHO-7991](https://jira.infor.com/browse/SOHO-7991))
- `[Dropdown]` Added an onKeyDown option so keys can be overriden. ([#SOHO-4815](https://jira.infor.com/browse/SOHO-4815))
- `[Slider]` Fixed step slider to work better jumping across steps. ([#SOHO-6271](https://jira.infor.com/browse/SOHO-6271))
- `[Tooltip]` Will strip tooltip markup to prevent xss. ([#SOHO-6522](https://jira.infor.com/browse/SOHO-6522))
- `[Contextual Action Panel]` Fixed alignment issue on x icon. ([#SOHO-6612](https://jira.infor.com/browse/SOHO-6612))
- `[Listview]` Fixed scrollbar size when removing items. ([#SOHO-7402](https://jira.infor.com/browse/SOHO-7402))
- `[Navigation Popup]` Fixed a bug setting initial selected value. ([#SOHO-7411](https://jira.infor.com/browse/SOHO-7411))
- `[Grid]` Added a no-margin setting for nested grids with no indentation. ([#SOHO-7495](https://jira.infor.com/browse/SOHO-7495))
- `[Grid]` Fixed positioning of checkboxes in the grid. ([#SOHO-7979](https://jira.infor.com/browse/SOHO-7979))
- `[Tabs]` Fixed bug calling add in NG applications. ([#SOHO-7511](https://jira.infor.com/browse/SOHO-7511))
- `[Listview]` Selected event now contains the dataset row. ([#SOHO-7512](https://jira.infor.com/browse/SOHO-7512))
- `[Multiselect]` Fixed incorrect showing of delselect button in certain states. ([#SOHO-7535](https://jira.infor.com/browse/SOHO-7535))
- `[Search]` Fixed bug where highlight search terms where not shown in bold. ([#SOHO-7796](https://jira.infor.com/browse/SOHO-7796))
- `[Multiselect]` Improved performance on select all. ([#SOHO-7816](https://jira.infor.com/browse/SOHO-7816))
- `[Spinbox]` Fixed problem where you could arrow up in a readonly spinbox. ([#SOHO-8025](https://jira.infor.com/browse/SOHO-8025))
- `[Dropdown]` Fixed bug selecting two items with same value. ([#SOHO-8029](https://jira.infor.com/browse/SOHO-8029))
- `[Modal]` Fixed incorrect enabling of submit on validating modals. ([#SOHO-8042](https://jira.infor.com/browse/SOHO-8042))
- `[Modal]` Fixed incorrect closing of modal on enter key. ([#SOHO-8059](https://jira.infor.com/browse/SOHO-8059))
- `[Rating]` Allow decimal values for example 4.3. ([#SOHO-8063](https://jira.infor.com/browse/SOHO-8063))
- `[Datepicker]` Prevent datepicker from scrolling to the top of the browser. ([#SOHO-8107](https://jira.infor.com/browse/SOHO-8107))
- `[Tag]` Fixed layout on Right-To-Left. ([#SOHO-8120](https://jira.infor.com/browse/SOHO-8120))
- `[Listview]` Fixed missing render event. ([#SOHO-8129](https://jira.infor.com/browse/SOHO-8129))
- `[Angular Datagrid]` Fixed maskOptions input definition. ([#SOHO-8131](https://jira.infor.com/browse/SOHO-8131))
- `[Datepicker]` Fixed several bugs on the UmAlQura Calendar. ([#SOHO-8147](https://jira.infor.com/browse/SOHO-8147))
- `[Datagrid]` Fixed bug on expanding and collapsing multiple expandable rows. ([#SOHO-8154](https://jira.infor.com/browse/SOHO-8154))
- `[Pager]` Fixed focus state clicking page numbers. ([#SOHO-4528](https://jira.infor.com/browse/SOHO-4528))
- `[SearchField]` Fixed bug initializing search field with text. ([#SOHO-4820](https://jira.infor.com/browse/SOHO-4820))
- `[ColorPicker]` Fixed bug with incorrect cursor on readonly color picker. ([#SOHO-8030](https://jira.infor.com/browse/SOHO-8030))
- `[Pie]` Fixed ui glitch on mobile when pressing slices. ([#SOHO-8141](https://jira.infor.com/browse/SOHO-8141))

### v4.8.0 Chore & Maintenance

- `[Npm Package]` Added back sass files in correct folder structure. ([#SOHO-7583](https://jira.infor.com/browse/SOHO-7583))
- `[Menu Button]` Added button functional and e2e tests. ([#SOHO-7600](https://jira.infor.com/browse/SOHO-7600))
- `[Textarea]` Added Textarea functional and e2e tests. ([#SOHO-7929](https://jira.infor.com/browse/SOHO-7929))
- `[ListFilter]` Added ListFilter functional and e2e tests. ([#SOHO-7975](https://jira.infor.com/browse/SOHO-7975))
- `[Colorpicker]` Added Colorpicker functional and e2e tests. ([#SOHO-8078](https://jira.infor.com/browse/SOHO-8078))
- `[Site / Docs]` Fixed a few broken links ([#SOHO-7993](https://jira.infor.com/browse/SOHO-7993))

(62 Jira Issues Solved this release, Backlog Dev 186, Design 110, Unresolved 349, Test Count 380 Functional, 178 e2e )

## v4.7.0

- [Full Jira Release Notes](https://bit.ly/2HyT3zF)
- [Npm Package](https://www.npmjs.com/package/ids-enterprise)
- [IDS Enterprise Angular Change Log](https://github.com/infor-design/enterprise-ng/blob/master/docs/CHANGELOG.md)

### v4.7.0 Features

- `[Github]` The project was migrated to be open source on github with a new workflow and testing suite.
- `[Tag]` Added a Tag angular component. ([#SOHO-8005](https://jira.infor.com/browse/SOHO-8006))
- `[Validate]` Exposed validate and removeMessage methods. ([#SOHO-8003](https://jira.infor.com/browse/SOHO-8003))
- `[General]` Upgrade to Angular 6 ([#SOHO-7927](https://jira.infor.com/browse/SOHO-7927))
- `[General]` Introduced nightly versions in npm ([#SOHO-7804](https://jira.infor.com/browse/SOHO-7804))
- `[Multiselect]` A tooltip now shows if more content is selected than fits in the input. ([#SOHO-7799](https://jira.infor.com/browse/SOHO-7799))
- `[Datepicker]` Added an option to restrict moving to months that are not available to select from. ([#SOHO-7384](https://jira.infor.com/browse/SOHO-7384))
- `[Validation]` Added and icon alert([#SOHO-7225](https://jira.infor.com/browse/SOHO-7225)
- `[General]` Code is now available on ([public npm](https://www.npmjs.com/package/ids-enterprise)) ([#SOHO-7083](https://jira.infor.com/browse/SOHO-7083))

### v4.7.0 Fixes

- `[Lookup]` Fixed existing example that shows using an autocomplete on a lookup. ([#SOHO-8070](https://jira.infor.com/browse/SOHO-8070))
- `[Lookup]` Fixed existing example that shows creating a customized dialog on the lookup ([#SOHO-8069](https://jira.infor.com/browse/SOHO-8069))
- `[Lookup]` Fixed existing example that incorrectly showed a checkbox column. ([#SOHO-8068](https://jira.infor.com/browse/SOHO-8068))
- `[Line Chart]` Fixed an error when provoking the tooltip. ([#/SOHO-8051](https://jira.infor.com/browse/SOHO-8051))
- `[Module Tabs]` Fixed a bug toggling the menu on mobile. ([#/SOHO-8043](https://jira.infor.com/browse/SOHO-8043))
- `[Autocomplete]` Fixed a bug that made enter key not work to select. ([#SOHO-8036](https://jira.infor.com/browse/SOHO-8036))
- `[Tabs]` Removed an errant scrollbar that appeared sometimes on IE ([#SOHO-8034](https://jira.infor.com/browse/SOHO-8034))
- `[Datagrid]` The drill down click event now currently shows the right row information in the event data. ([#SOHO-8023](https://jira.infor.com/browse/SOHO-8023))
- `[Datagrid]` Fixed a broken nested data example. ([#SOHO-8019](https://jira.infor.com/browse/SOHO-8019))
- `[Datagrid]` Fixed a broken paging example. ([#SOHO-8013](https://jira.infor.com/browse/SOHO-8013))
- `[Datagrid]` Hyperlinks now can be clicked when in a datagrid expandable row. ([#SOHO-8009](https://jira.infor.com/browse/SOHO-8009))
- `[Popupmenu]` Removed extra padding on icon menus ([#SOHO-8006](https://jira.infor.com/browse/SOHO-8006))
- `[Spinbox]` Range limits now work correctly ([#SOHO-7999](https://jira.infor.com/browse/SOHO-7999))
- `[Dropdown]` Fixed not working filtering on nosearch option. ([#SOHO-7998](https://jira.infor.com/browse/SOHO-7998))
- `[Hierarchy]` Children layout and in general layouts where improved. ([#SOHO-7992](https://jira.infor.com/browse/SOHO-7992))
- `[Buttons]` Fixed layout issues on mobile. ([#SOHO-7982](https://jira.infor.com/browse/SOHO-7982))
- `[Datagrid]` Fixed format initialization issue ([#SOHO-7982](https://jira.infor.com/browse/SOHO-7982))
- `[Lookup]` Fixed a problem that caused the lookup to only work once. ([#SOHO-7971](https://jira.infor.com/browse/SOHO-7971))
- `[Treemap]` Fix a bug using `fixture.detectChanges()`. ([#SOHO-7969](https://jira.infor.com/browse/SOHO-7969))
- `[Textarea]` Fixed a bug that made it possible for the count to go to a negative value. ([#SOHO-7952](https://jira.infor.com/browse/SOHO-7952))
- `[Tabs]` Fixed a bug that made extra events fire. ([#SOHO-7948](https://jira.infor.com/browse/SOHO-7948))
- `[Toolbar]` Fixed a with showing icons and text in the overflowmenu. ([#SOHO-7942](https://jira.infor.com/browse/SOHO-7942))
- `[DatePicker]` Fixed an error when restricting dates. ([#SOHO-7922](https://jira.infor.com/browse/SOHO-7922))
- `[TimePicker]` Fixed sort order of times in arabic locales. ([#SOHO-7920](https://jira.infor.com/browse/SOHO-7920))
- `[Multiselect]` Fixed initialization of selected items. ([#SOHO-7916](https://jira.infor.com/browse/SOHO-7916))
- `[Line Chart]` Solved a problem clicking lines to select. ([#SOHO-7912](https://jira.infor.com/browse/SOHO-7912))
- `[Hierarchy]` Improved RTL version ([#SOHO-7888](https://jira.infor.com/browse/SOHO-7888))
- `[Datagrid]` Row click event now shows correct data when using Groups ([#SOHO-7861](https://jira.infor.com/browse/SOHO-7861))
- `[Modal]` Fixed cut of border on checkboxe focus states. ([#SOHO-7856](https://jira.infor.com/browse/SOHO-7856))
- `[Colorpicker]` Fixed cropped labels when longer ([#SOHO-7817](https://jira.infor.com/browse/SOHO-7817))
- `[Label]` Fixed cut off Thai characters ([#SOHO-7814](https://jira.infor.com/browse/SOHO-7814))
- `[Colorpicker]` Fixed styling issue on margins ([#SOHO-7776](https://jira.infor.com/browse/SOHO-7776))
- `[Hierarchy]` Fixed several layout issues and changed the paging example to show the back button on the left. ([#SOHO-7622](https://jira.infor.com/browse/SOHO-7622))
- `[Bar Chart]` Fixed RTL layout issues ([#SOHO-5196](https://jira.infor.com/browse/SOHO-5196))
- `[Lookup]` Made delimiter an option / changable ([#SOHO-4695](https://jira.infor.com/browse/SOHO-4695))

### v4.7.0 Chore & Maintenance

- `[Timepicker]` Added functional and e2e tests ([#SOHO-7809](https://jira.infor.com/browse/SOHO-7809))
- `[General]` Restructured the project to clean up and separate the demo app from code. ([#SOHO-7803](https://jira.infor.com/browse/SOHO-7803))

(56 Jira Issues Solved this release, Backlog Dev 218, Design 101, Unresolved 391, Test Count 232 Functional, 117 e2e )

## v4.6.0

- [Full Jira Release Notes](https://bit.ly/2jodbem)
- [Npm Package](http://npm.infor.com)
- [IDS Enterprise Angular Change Log](https://github.com/infor-design/enterprise-ng/blob/master/docs/CHANGELOG.md)

### v4.6.0 Key New Features

- `[Treemap]` New Component Added
- `[Website]` Launch of new docs site <https://design.infor.com/code/ids-enterprise/latest>
- `[Security]` Ids Now passes CSP (Content Security Policy) Compliance for info see <docs/SECURITY.md>.
- `[Toolbar]` New ["toolbar"](http://usalvlhlpool1.infor.com/4.6.0/components/toolbar-flex/list)
    - Based on css so it is much faster.
    - Expect a future breaking change from flex-toolbar to this toolbar when all features are implemented.
    - As of now collapsible search is not supported yet.

### v4.6.0 Behavior Changes

- `[App Menu]` Now automatically closes when items are clicked on mobile devices.

### v4.6.0 Improvements

- `[Angular]` Validation now allows dynamic functions.
- `[Editor]` Added a clear method.
- `[Locale]` Map iw locale to Hebrew.
- `[Locale]` Now defaults locals with no country. For example en maps to en-US es and es-ES.
- `[Color Picker]` Added option to clear the color.
- `[Angular]` Allow Formatters, Editors to work with Soho. without the migration script.
- `[Added a new labels example <http://usalvlhlpool1.infor.com/4.6.0/components/form/example-labels.html>
- `[Angular]` Added new Chart Wrappers (Line, Bar, Column ect ).
- `[Datagrid]` Added file up load editor.
- `[Editor]` Its possible to put a link on an image now.

### v4.6.0 Code Updates / Breaking Changes

- `[Templates]` The internal template engine changed for better XSS security as a result one feature is no longer supported. If you have a delimiter syntax to embed html like `{{& name}}`, change this to be `{{{name}}}`.
- `[jQuery]` Updated from 3.1.1 to 3.3.1.

### v4.6.0 Bug Fixes

- `[Angular]` Added fixes so that the `soho.migrate` script is no longer needed.
- `[Angular Datagrid]` Added filterWhenTyping option.
- `[Angular Popup]` Expose close, isOpen and keepOpen.
- `[Angular Linechart]` Added "xAxis" and "yAxis" options.
- `[Angular Treemap]` Added new wrapper.
- `[Angular Rating]` Added a rating wrapper.
- `[Angular Circle Page]` Added new wrapper.
- `[Checkbox]` Fixed issue when you click the top left of the page, would toggle the last checkbox.
- `[Composite Form]` Fixed broken swipe.
- `[Colorpicker]` Fixed cases where change did not fire.
- `[Colorpicker]` Added short field option.
- `[Completion Chart]` Added more colors.
- `[Datagrid]` Fixed some misaligned icons on short row height.
- `[Datagrid]` Fixed issue that blank dropdown filter items would not show.
- `[Datagrid]` Added click arguments for more information on editor clicks and callback data.
- `[Datagrid]` Fixed wrong data on events on second page with expandable row.
- `[Datagrid]` Fixed focus / filter bugs.
- `[Datagrid]` Fixed bug with filter dropdowns on IOS.
- `[Datagrid]` Fixed column alignment when scrolling and RTL.
- `[Datagrid]` Fixed NaN error when using the colspan example.
- `[Datagrid]` Made totals work correctly when filtering.
- `[Datagrid]` Fixed issue with focus when multiple grids on a page.
- `[Datagrid]` Removed extra rows from the grid export when using expandable rows.
- `[Datagrid]` Fixed performance of select all on paging client side.
- `[Datagrid]` Fixed text alignment on header when some columns are not filterable.
- `[Datagrid]` Fixed wrong cursor on non actionable rows.
- `[Hierarchy]` Fixed layout issues.
- `[Mask]` Fixed issue when not using decimals in the pattern option.
- `[Modal]` Allow editor and dropdown to properly block the submit button.
- `[Menu Button]` Fixed beforeOpen so it also runs on submenus.
- `[Message]` Fixed XSS vulnerability.
- `[Pager]` Added fixes for RTL.
- `[List Detail]` Improved amount of space the header takes
- `[Multiselect]` Fixed problems when using the tab key well manipulating the multiselect.
- `[Multiselect]` Fixed bug with select all not working correctly.
- `[Multiselect]` Fixed bug with required validation rule.
- `[Spinbox]` Fixed issue on short field versions.
- `[Textarea]` Fixed issue with counter when in angular and on a modal.
- `[Toast]` Fixed XSS vulnerability.
- `[Tree]` Fixed checkbox click issue.
- `[Lookup]` Fixed issue in the example when running on Edge.
- `[Validation]` Fixed broken form submit validation.
- `[Vertical Tabs]` Fix cut off header.

(98 Jira Issues Solved this release, Backlog Dev 388, Design 105, Unresolved 595, Test Coverage 6.66%)

## v4.5.0

### v4.5.0 Key New Features

- `[Font]` Experimental new font added from IDS as explained.
- `[Datagrid]` Added support for pasting from excel.
- `[Datagrid]` Added option to specify which column stretches.

### v4.5.0 Behavior Changes

- `[Search Field]` `ESC` incorrectly cleared the field and was inconsistent. The proper key is `ctrl + backspace` (PC )/ `alt + delete` (mac) to clear all field contents. `ESC` no longer does anything.

### v4.5.0 Improvements

- `[Datagrid]` Added support for a two line title on the header.
- `[Dropdown]` Added onKeyPress override for custom key strokes.
- `[Contextual Action Panel]` Added an option to add a right side close button.
- `[Datepicker]` Added support to select ranges.
- `[Maintenence]` Added more unit tests.
- `[Maintenence]` Removed jsHint in favor of Eslint.

### v4.5.0 Code Updates / Breaking Changes

- `[Swaplist]` changed custom events `beforeswap and swapupdate` data (SOHO-7407). From `Array: list-items-moved` to `Object: from: container-info, to: container-info and items: list-items-moved`. It now uses data in a more reliable way

### v4.5.0 Bug Fixes

- `[Angular]` Added new wrappers for Radar, Bullet, Line, Pie, Sparkline.
- `[Angular Dropdown]` Fixed missing data from select event.
- `[Colorpicker]` Added better translation support.
- `[Compound Field]` Fixed layout with some field types.
- `[Datepicker]` Fixed issues with validation in certain locales.
- `[Datepicker]` Not able to validate on MMMM.
- `[Datagrid]` Fixed bug that filter did not work when it started out hidden.
- `[Datagrid]` Fixed issue with context menu not opening repeatedly.
- `[Datagrid]` Fixed bug in indeterminate paging with smaller page sizes.
- `[Datagrid]` Fixed error when editing some numbers.
- `[Datagrid]` Added support for single line markup.
- `[Datagrid]` Fixed exportable option, which was not working for both csv and xls export.
- `[Datagrid]` Fixed column sizing logic to work better with alerts and alerts plus text.
- `[Datagrid]` Fixed bug when reordering rows with expandable rows.
- `[Datagrid]` Added events for opening and closing the filter row.
- `[Datagrid]` Fixed bugs on multiselect + tree grid.
- `[Datagrid]` Fixed problems with missing data on click events when paging.
- `[Datagrid]` Fixed problems editing with paging.
- `[Datagrid]` Fixed Column alignment calling updateDataset.
- `[Datagrid]` Now passes sourceArgs for the filter row.
- `[Dropdown]` Fixed cursor on disabled items.
- `[Editor]` Added paste support for links.
- `[Editor]` Fixed bug that prevented some shortcut keys from working.
- `[Editor]` Fixed link pointers in readonly mode.
- `[Expandable Area]` Fixed bug when not working on second page.
- `[General]` Some ES6 imports missing.
- `[Personalization]` Added support for cache bust.
- `[Locale]` Fixed some months missing in some cultures.
- `[Listview]` Removed redundant resize events.
- `[Line]` Fixed problems updating data.
- `[Mask]` Fixed bug on alpha masks that ignored the last character.
- `[Modal]` Allow enter key to be stopped for forms.
- `[Modal]` Allow filter row to work if a grid is on a modal.
- `[Fileupload]` Fixed bug when running in Contextual Action Panel.
- `[Searchfield]` Fixed wrong width.
- `[Step Process]` Improved layout and responsive.
- `[Step Process]` Improved wrapping of step items.
- `[Targeted Achievement]` Fixed icon alignment.
- `[Timepicker]` Fixed error calling removePunctuation.
- `[Text Area]` Adding missing classes for use in responsive-forms.
- `[Toast]` Fixed missing animation.
- `[Tree]` Fixed a bug where if the callback is not async the node wont open.
- `[Track Dirty]` Fixed error when used on a file upload.
- `[Track Dirty]` Did not work to reset dirty on editor and Multiselect.
- `[Validation]` Fixed more extra events firing.

(67 Jira Issues Solved this release, Backlog Dev 378, Design 105, Unresolved 585, Test Coverage 6% )<|MERGE_RESOLUTION|>--- conflicted
+++ resolved
@@ -13,11 +13,8 @@
 - `[Datagrid]` Added a Sort Function to the datagrid column to allow the value to be formatted for the sort. ([#1766](https://github.com/infor-design/enterprise/issues/2274)))
 - `[Datagrid]` Added placeholder functionality to Lookup, Dropdown, and Decimal Formatrers. ([#2408](https://github.com/infor-design/enterprise/issues/2408)))
 - `[Datagrid]` Added support to restrict the size of a column with minWidth and maxWidth setting on the column. ([#2313](https://github.com/infor-design/enterprise/issues/2313))
-<<<<<<< HEAD
 - `[Datagrid]` Fixed an issue where code-block editor focus was not working. ([#526](https://github.com/infor-design/enterprise-ng/issues/526))
-=======
 - `[Dropdown]` Fixed an issue where ellipsis was not working when use firefox new tab. ([#2236](https://github.com/infor-design/enterprise/issues/2236))
->>>>>>> 0a487cb9
 - `[ListFilter]` Added `phraseStartsWith` filterMode for only matching a search term against the beginning of a string. ([#1606](https://github.com/infor-design/enterprise/issues/1606))
 
 ### v4.20.0 Fixes
