--- conflicted
+++ resolved
@@ -21,11 +21,8 @@
 - `[Datagrid]` Fixed an issue where if using grouping totals and hiding and showing columns the page is not refreshed properly. ([#2564](https://github.com/infor-design/enterprise/issues/2564)
 - `[Datagrid]` Fixed an issue the selected row header icon is the wrong state when using allowSelectAcrossPages. ([#3043](https://github.com/infor-design/enterprise/issues/3043)
 - `[Datagrid]` Improved the `datagrid-default-modal-width` concept if setting a modal datagrid default with so it works on any parent. [3562](https://github.com/infor-design/enterprise/issues/3562))
-<<<<<<< HEAD
+- `[Datagrid]` Fixed a bug in the indeterminate paging example, that the select checkbox would not work and be out of sync when changing pages. [2230](https://github.com/infor-design/enterprise/issues/2230))
 - `[Dropdown]` Fixed an issue that Dropdown did not close when scrolling in some nested containers. ([#3436](https://github.com/infor-design/enterprise/issues/3436))
-=======
-- `[Datagrid]` Fixed a bug in the indeterminate paging example, that the select checkbox would not work and be out of sync when changing pages. [2230](https://github.com/infor-design/enterprise/issues/2230))
->>>>>>> 239b9123
 - `[EmptyMessage]` Updated the text to be more subtle. ([#3476](https://github.com/infor-design/enterprise/issues/3476))
 - `[Fieldset]` Fixed fieldset text data overlapping in compact mode on mobile view. ([#3627](https://github.com/infor-design/enterprise/issues/3627))
 - `[Hierarchy]` Added support for separators in the actions menu on a hierarchy leaf. ([#3636](https://github.com/infor-design/enterprise/issues/3636))
