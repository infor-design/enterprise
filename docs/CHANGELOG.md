# What's New with Enterprise

<<<<<<< HEAD
## v4.72.0

## v4.72.0 Important Changes

- `[General]` Project now uses node 18 (18.13.0) for development. All dependencies are updated. ([#6634](https://github.com/infor-design/enterprise/issues/6634))
- `[General]` Updated to d3.v7 which impacts all charts. ([#6634](https://github.com/infor-design/enterprise/issues/6634))

## v4.71.0
=======
## v4.80.0
>>>>>>> 91a30924

## v4.80.0 Important Changes

- `[Personalization]` The default color is now alabaster (white) rather than the previous azure color. This effects header and tabs header as previously noted. ([#6979](https://github.com/infor-design/enterprise/issues/6979))
- `[Header]` Changed the default color from azure to alabaster. I.E. The default header color is now alabaster but can still be set to any of the other 8 colors. So far the older look azure can be used. ([#6979](https://github.com/infor-design/enterprise/issues/6979))
- `[Tabs Header]` Changed the default background color for tabs header to also use alabaster with the same ability to use any of the other 8 personalization colors. ([#6979](https://github.com/infor-design/enterprise/issues/6979))
- `[Button]` The style of all buttons (primary/tertiary and secondary) have been updated and changed, in addition we added new destructive buttons. ([#6977](https://github.com/infor-design/enterprise/issues/6977))
- `[Datagrid]` Added ability to change the color of the header in datagrid between (`dark` or `light (alabaster)`). ([#7008](https://github.com/infor-design/enterprise/issues/7008))
- `[Searchfield]` Completed a design review of searchfield and enhanced it with updated several design improvements. ([#6707](https://github.com/infor-design/enterprise/issues/6707))

## v4.80.0 Features

- `[About]` Browser version for chrome no longer contains minor version. ([#7067](https://github.com/infor-design/enterprise/issues/7067))
- `[Lookup]` Added modal settings to lookup. ([#4319](https://github.com/infor-design/enterprise/issues/4319))
- `[Radar]` Converted Radar scripts to puppeteer. ([#6989](https://github.com/infor-design/enterprise/issues/6989))
- `[Colors]` Correct Status Colors.([#6993](https://github.com/infor-design/enterprise/issues/6993))
- `[Colors]` Re-add yellow alerts.([#6922](https://github.com/infor-design/enterprise/issues/6922))
- `[Chart]` Added 'info' and theme color options in settings.([#7084](https://github.com/infor-design/enterprise/issues/7084))
- `[Icons]` Added three new icons: `icon-paint-brush, icon-psych-precaution, icon-observation-precaution`. ([#7040](https://github.com/infor-design/enterprise/issues/7040))
- `[Icons]` Added four new icons: `up-down-chevron, approve-all, import-spreadsheet, microphone`. ([#7142](https://github.com/infor-design/enterprise/issues/7142))

## v4.80.0 Fixes

- `[Button]` Fixed a bug where buttons are not readable in dark mode in the new design. ([#7082](https://github.com/infor-design/enterprise/issues/7082))
- `[Checkbox]` Fixed a bug where checkbox labels not wrapping when using `form-responsive` class. ([#6826](https://github.com/infor-design/enterprise/issues/6826))
- `[Datagrid]` Fixed a bug in datagrid where icon is not aligned in custom card. ([#7000](https://github.com/infor-design/enterprise/issues/7000))
- `[Datagrid]` Fixed a bug where datepicker icon background color is incorrect upon hovering. ([#7053](https://github.com/infor-design/enterprise/issues/7053))
- `[Datagrid]` Fixed a bug in datagrid where dropdown filter does not render correctly. ([#7006](https://github.com/infor-design/enterprise/issues/7006))
- `[Datagrid]` Fixed a bug in datagrid where flex toolbar is not properly destroyed. ([NG#1423](https://github.com/infor-design/enterprise-ng/issues/1423))
- `[Datagrid]` Fixed a bug in datagrid in datagrid where the icon cause clipping issues. ([#7000](https://github.com/infor-design/enterprise/issues/7000))
- `[Datagrid]` Fixed a bug in datagrid where date cell is still in edit state after editing when using Safari. ([#6963](https://github.com/infor-design/enterprise/issues/6963))
- `[Datagrid]` Fixed a bug in datagrid where summary row become selected after selecting row one. ([#7128](https://github.com/infor-design/enterprise/issues/7128))
- `[Datagrid]` Updated dirty cell check in datagrid. ([#6893](https://github.com/infor-design/enterprise/issues/6893))
- `[Datepicker]` Fixed a bug in datagrid where disabled dates were not showing in Safari. ([#6920](https://github.com/infor-design/enterprise/issues/6920))
- `[Datepicker]` Fixed a bug where range display is malformed in RTL. ([#6933](https://github.com/infor-design/enterprise/issues/6933))
- `[Datepicker]` Fixed exception occuring in disable dates. ([#7086](https://github.com/infor-design/enterprise/issues/7086))
- `[Header]` Adjusted classic header colors. ([#7069](https://github.com/infor-design/enterprise/issues/7069))
- `[Lookup]` Adjusted width in lookup. ([#6924](https://github.com/infor-design/enterprise/issues/6924))
- `[Searchfield]` Searchfield enhancement bugfixes on colors. ([#7079](https://github.com/infor-design/enterprise/issues/7079))
- `[Searchfield]` Searchfield icon placement fixes in classic. ([#7134](https://github.com/infor-design/enterprise/issues/7134))
- `[Lookup]` Adjusted width in lookup. ([#6924](https://github.com/infor-design/enterprise/issues/6924))
- `[Lookup]` Fixed a bug where custom modal script gets error after closing the modal in the second time. ([#7057](https://github.com/infor-design/enterprise/issues/7057))
- `[Listview]` Fix on contextual button hover color. ([#7090](https://github.com/infor-design/enterprise/issues/7090))
- `[Searchfield]` Searchfield enhancement bugfixes on colors. ([#7079](https://github.com/infor-design/enterprise/issues/7079))
- `[Searchfield]` Fix on non-collapsible positioning and borders. ([#7111](https://github.com/infor-design/enterprise/issues/7111))
- `[Searchfield]` Adjust icon position and colors. ([#7106](https://github.com/infor-design/enterprise/issues/7106))
- `[Searchfield]` Adjust border colors in category. ([#7110](https://github.com/infor-design/enterprise/issues/7110))
- `[Splitter]` Store location only when save setting is set to true. ([#7045](https://github.com/infor-design/enterprise/issues/7045))
- `[Tabs]` Fixed a bug where add tab button is not visible in new default view. ([#7146](https://github.com/infor-design/enterprise/issues/7146))
- `[Tabs]` Fixed a bug where tab list is not viewable dark mode classic view. ([#7097](https://github.com/infor-design/enterprise/issues/7097))
- `[Tabs]` Fixed a bug in tabs header and swatch personalize colors. ([#7046](https://github.com/infor-design/enterprise/issues/7046))
- `[Tabs]` Added puppeteer scripts for tooltip title. ([#7003](https://github.com/infor-design/enterprise/issues/7003))
- `[Tabs Header]` Updated example page, recalibrated positionining and fixed theme discrepancies. ([#7085](https://github.com/infor-design/enterprise/issues/7085))
- `[Tabs Module]` Fixed a bug in go button where it was affected by the latest changes for button. ([#7037](https://github.com/infor-design/enterprise/issues/7037))
- `[Textarea]` Added paste event listener for textarea. ([NG#6924](https://github.com/infor-design/enterprise-ng/issues/1401))
- `[Toolbar]` Adjustment in title width. ([#7113](https://github.com/infor-design/enterprise/issues/7113))
- `[Toolbar Flex]` Fix on toolbar key navigation.([#7041](https://github.com/infor-design/enterprise/issues/7041))
- `[User Status Icons]` Now have a more visible fill and a stroke behind them. ([#7040](https://github.com/infor-design/enterprise/issues/7040))

## v4.70.0

## v4.70.0 Important Notes

- `[General]` Some elements are no longer hooked under `window` for example `Locale` `Formatters` and `Editors`. To resolve it using Locale.set as an example use the `Soho` namespace i.e. `Soho.Locale.set()`. ([#6634](https://github.com/infor-design/enterprise/issues/6634))

## v4.70.0 Features

- `[Checkbox]` Converted Checkbox scripts to puppeteer. ([#6936](https://github.com/infor-design/enterprise/issues/6936))
- `[Circlepager]` Converted `Circlepager` scripts to puppeteer. ([#6971](https://github.com/infor-design/enterprise/issues/6971))
- `[Icons]` Bumped `ids-identity` to get a new empty state icon `empty-no-search-result` and a new system icon `advance-settings`.([#6999](https://github.com/infor-design/enterprise/issues/6999))

## v4.70.0 Fixes

- `[Accordion]` Fixed a bug where expanded card closes in NG when opening accordion. ([#6820](https://github.com/infor-design/enterprise/issues/6820))
- `[Counts]` Fixed a bug in counts where two rows of labels cause misalignment. ([#6845](https://github.com/infor-design/enterprise/issues/6845))
- `[Datagrid]` Fixed a bug in datagrid where expandable row input cannot edit the value. ([#6781](https://github.com/infor-design/enterprise/issues/6781))
- `[Datagrid]` Fixed a bug in datagrid where clear dirty cell does not work properly in frozen columns. ([#6952](https://github.com/infor-design/enterprise/issues/6952))
- `[Datagrid]` Adjusted date and timepicker icons in datagrid filter. ([#6917](https://github.com/infor-design/enterprise/issues/6917))
- `[Datagrid]` Fixed a bug where frozen column headers are not rendered on update. ([NG#1399](https://github.com/infor-design/enterprise-ng/issues/1399))
- `[Datagrid]` Added toolbar update on datagrid update. ([NG#1357](https://github.com/infor-design/enterprise-ng/issues/1357))
- `[Datepicker]` Added Firefox increment/decrement keys. ([#6877](https://github.com/infor-design/enterprise/issues/6877))
- `[Datepicker]` Fixed a bug in mask value in datepicker when update is called. ([NG#1380](https://github.com/infor-design/enterprise-ng/issues/1380))
- `[Dropdown]` Fixed a bug in dropdown where there is a null in a list when changing language to Chinese. ([#6916](https://github.com/infor-design/enterprise/issues/6916))
- `[Editor]` Fixed a bug in editor where insert image is not working properly when adding attributes. ([#6864](https://github.com/infor-design/enterprise/issues/6864))
- `[Editor]` Fixed a bug in editor where paste and plain text is not cleaning the text/html properly. ([#6892](https://github.com/infor-design/enterprise/issues/6892))
- `[Locale]` Fixed a bug in locale where same language translation does not render properly. ([#6847](https://github.com/infor-design/enterprise/issues/6847))
- `[Icons]` Fixed incorrect colors of new empty state icons. ([#6965](https://github.com/infor-design/enterprise/issues/6965))
- `[Popupmenu]` Fixed a bug in popupmenu where submenu and submenu items are not indented properly. ([#6860](https://github.com/infor-design/enterprise/issues/6860))
- `[Process Indicator]` Fix on extra line after final step. ([#6744](https://github.com/infor-design/enterprise/issues/6744))
- `[Searchfield]` Changed toolbar in example page to flex toolbar. ([#6737](https://github.com/infor-design/enterprise/issues/6737))
- `[Tabs]` Added tooltip on add new tab button. ([#6902](https://github.com/infor-design/enterprise/issues/6902))
- `[Tabs]` Adjusted header and tab colors in themes. ([#6673](https://github.com/infor-design/enterprise/issues/6673))
- `[Timepicker]` Filter method in datagrid is called on timepicker's change event. ([#6896](https://github.com/infor-design/enterprise/issues/6896))

## v4.69.0

## v4.69.0 Important Features

- `[Icons]` All icons have padding on top and bottom effectively making them 4px smaller by design. This change may require some UI corrections to css. ([#6868](https://github.com/infor-design/enterprise/issues/6868))
- `[Icons]` Over 60 new icons and 126 new industry focused icons. ([#6868](https://github.com/infor-design/enterprise/issues/6868))
- `[Icons]` The icon `save-closed` is now `save-closed-old` in the deprecated, we suggest not using this old icon. ([#6868](https://github.com/infor-design/enterprise/issues/6868))
- `[Icons]` Alert icons come either filled or not filled (outlined) filled alert icons like  `icon-alert-alert` are now `icon-success-alert` and `alert-filled` we suggest no longer using filled alert icons, use only the outlined ones. ([#6868](https://github.com/infor-design/enterprise/issues/6868))

## v4.69.0 Features

- `[Datagrid]` Added puppeteer script for extra class for tooltip. ([#6900](https://github.com/infor-design/enterprise/issues/6900))
- `[Header]` Converted Header scripts to puppeteer. ([#6919](https://github.com/infor-design/enterprise/issues/6919))
- `[Icons]` Added [enhanced and new empty states icons](https://main-enterprise.demo.design.infor.com/components/icons/example-empty-widgets.html) with a lot more color. These should replace existing ones but it is opt-in. ([#6868](https://github.com/infor-design/enterprise/issues/6868))
- `[Lookup]` Added puppeteer script for lookup double click apply enhancement. ([#6886](https://github.com/infor-design/enterprise/issues/6886))
- `[Stepchart]` Converted Stepchart scripts to puppeteer. ([#6940](https://github.com/infor-design/enterprise/issues/6940))

## v4.69.0 Fixes

- `[Datagrid]` Fixed a bug in datagrid where sorting is not working properly. ([#6787](https://github.com/infor-design/enterprise/issues/6787))
- `[Datagrid]` Fixed a bug in datagrid where add row is not working properly when using frozen columns. ([#6918](https://github.com/infor-design/enterprise/issues/6918))
- `[Datagrid]` Fixed a bug in datagrid where tooltip flashes continuously on hover. ([#5907](https://github.com/infor-design/enterprise/issues/5907))
- `[Datagrid]` Fixed a bug in datagrid where is empty and is not empty is not working properly. ([#5273](https://github.com/infor-design/enterprise/issues/5273))
- `[Datagrid]` Fixed a bug in datagrid where inline editor input text is not being selected upon clicking. ([NG#1365](https://github.com/infor-design/enterprise-ng/issues/1365))
- `[Datagrid]` Fixed a bug in datagrid where multiselect filter is not rendering properly. ([#6846](https://github.com/infor-design/enterprise/issues/6846))
- `[Datagrid]` Fixed a bug in datagrid where row shading is not rendered properly. ([#6850](https://github.com/infor-design/enterprise/issues/6850))
- `[Datagrid]` Fixed a bug in datagrid where icon is not rendering properly in small and extra small row height. ([#6866](https://github.com/infor-design/enterprise/issues/6866))
- `[Datagrid]` Fixed a bug in datagrid where sorting is not rendering properly when there is a previously focused cell. ([#6851](https://github.com/infor-design/enterprise/issues/6851))
- `[Datagrid]` Additional checks when updating cell so that numbers aren't converted twice. ([NG#1370](https://github.com/infor-design/enterprise-ng/issues/1370))
- `[Datagrid]` Additional fixes on dirty indicator not updating on drag columns. ([#6867](https://github.com/infor-design/enterprise/issues/6867))
- `[General]` Instead of optional dependencies use a custom command. ([#6876](https://github.com/infor-design/enterprise/issues/6876))
- `[Modal]` Fixed a bug where suppress key setting is not working. ([#6793](https://github.com/infor-design/enterprise/issues/6793))
- `[Searchfield]` Additional visual fixes in classic on go button in searchfield toolbar. ([#6686](https://github.com/infor-design/enterprise/issues/6686))
- `[Splitter]` Fixed on splitter not working when parent height changes dynamically. ([#6819](https://github.com/infor-design/enterprise/issues/6819))
- `[Toolbar Flex]` Added additional checks for destroying toolbar. ([#6844](https://github.com/infor-design/enterprise/issues/6844))

## v4.68.0

## v4.68.0 Features

- `[Button]` Added Protractor to Puppeteer conversion scripts. ([#6626](https://github.com/infor-design/enterprise/issues/6626))
- `[Calendar]` Added puppeteer script for show/hide legend. ([#6810](https://github.com/infor-design/enterprise/issues/6810))
- `[Colors]` Added puppeteer script for color classes targeting color & border color. ([#6801](https://github.com/infor-design/enterprise/issues/6801))
- `[Column]` Added puppeteer script for combined column chart. ([#6381](https://github.com/infor-design/enterprise/issues/6381))
- `[Datagrid]` Added additional setting in datagrid header for tooltip extra class. ([#6802](https://github.com/infor-design/enterprise/issues/6802))
- `[Datagrid]` Added `dblClickApply` setting in lookup for selection of item. ([#6546](https://github.com/infor-design/enterprise/issues/6546))

## v4.68.0 Fixes

- `[Bar Chart]` Fixed a bug in bar charts grouped, where arias are identical to each series. ([#6748](https://github.com/infor-design/enterprise/issues/6748))
- `[Datagrid]` Fixed a bug in datagrid where tooltip flashes continuously on hover. ([#5907](https://github.com/infor-design/enterprise/issues/5907))
- `[Datagrid]` Fixed a bug in datagrid where expandable row animation is not rendering properly. ([#6813](https://github.com/infor-design/enterprise/issues/6813))
- `[Datagrid]` Fixed a bug in datagrid where dropdown filter does not render correctly. ([#6834](https://github.com/infor-design/enterprise/issues/6834))
- `[Datagrid]` Fixed alignment issues in trigger fields. ([#6678](https://github.com/infor-design/enterprise/issues/6678))
- `[Datagrid]` Added a null guard in tree list when list is not yet loaded. ([#6816](https://github.com/infor-design/enterprise/issues/6816))
- `[Datagrid]` Added a setting `ariaDescribedBy` in the column to override `aria-describedby` value of the cells. ([#6530](https://github.com/infor-design/enterprise/issues/6530))
- `[Datagrid]` Allowed beforeCommitCellEdit event to be sent for Editors.Fileupload. ([#6821](https://github.com/infor-design/enterprise/issues/6821))]
- `[Datagrid]` Classic theme trigger field adjustments in datagrid. ([#6678](https://github.com/infor-design/enterprise/issues/6678))
- `[Datagrid]` Added null guard in tree list when list is not yet loaded. ([#6816](https://github.com/infor-design/enterprise/issues/6816))
- `[Datagrid]` Fix on dirty indicator not updating on drag columns. ([#6867](https://github.com/infor-design/enterprise/issues/6867))
- `[Editor]` Fixed a bug in editor where block quote is not continued in the next line. ([#6794](https://github.com/infor-design/enterprise/issues/6794))
- `[Editor]` Fixed a bug in editor where breaking space doesn't render dirty indicator properly. ([NG#1363](https://github.com/infor-design/enterprise-ng/issues/1363))
- `[Searchfield]` Visual fixes on go button in searchfield toolbar. ([#6686](https://github.com/infor-design/enterprise/issues/6686))
- `[Searchfield]` Added null check in xButton. ([#6858](https://github.com/infor-design/enterprise/issues/6858))
- `[Textarea]` Fixed a bug in textarea where validation breaks after enabling/disabling. ([#6773](https://github.com/infor-design/enterprise/issues/6773))
- `[Typography]` Updated text link color in dark theme. ([#6807](https://github.com/infor-design/enterprise/issues/6807))
- `[Lookup]` Fixed where field stays disabled when enable API is called ([#6145](https://github.com/infor-design/enterprise/issues/6145))

(28 Issues Solved This Release, Backlog Enterprise 274, Backlog Ng 51, 1105 Functional Tests, 1303 e2e Tests, 561 Puppeteer Tests)

## v4.67.0

## v4.67.0 Important Notes

- `[CDN]` The former CDN `cdn.hookandloop.infor.com` can no longer be maintained by IT and needs to be discontinued. It will exist for approximately one year more (TBD), so please remove direct use from any production code. ([#6754](https://github.com/infor-design/enterprise/issues/6754))
- `[Datepicker]` The functionality to enter today with a `t` is now under a setting `todayWithKeyboard-false`, it is false because you cant type days like September in a full picker. ([#6653](https://github.com/infor-design/enterprise/issues/6653))
- `[Datepicker]` The functionality to increase the day with a `+/-` it defaults to false because it conflicts with many other internal shortcut keys. ([#6632](https://github.com/infor-design/enterprise/issues/6632))

## v4.67.0 Markup Changes

- `[AppMenu]` As a design change the `Infor` logo is no longer to be shown on the app menu and has been removed. This reduces visual clutter, and is more inline with Koch global brand to leave it out. ([#6726](https://github.com/infor-design/enterprise/issues/6726))

## v4.67.0 Features

- `[Calendar]` Add a setting for calendar to show and hide the legend. ([#6533](https://github.com/infor-design/enterprise/issues/6533))
- `[Datagrid]` Added puppeteer script for header icon with tooltip. ([#6738](https://github.com/infor-design/enterprise/issues/6738))
- `[Icons]` Added new icons for `interaction` and `interaction-reply`. ([#6721](https://github.com/infor-design/enterprise/issues/6721))
- `[Monthview]` Added puppeteer script for monthview legend visibility when month changes ([#6382](https://github.com/infor-design/enterprise/issues/6382))
- `[Searchfield]` Added puppeteer script for filter and sort icon. ([#6007](https://github.com/infor-design/enterprise/issues/6007))
- `[Searchfield]` Added puppeteer script for custom icon. ([#6723](https://github.com/infor-design/enterprise/issues/6723))

## v4.67.0 Fixes

- `[Accordion]` Added a safety check in accordion. ([#6789](https://github.com/infor-design/enterprise/issues/6789))
- `[Badge/Tag/Icon]` Fixed info color in dark mode. ([#6763](https://github.com/infor-design/enterprise/issues/6763))
- `[Button]` Added notification badges for buttons with labels. ([NG#1347](https://github.com/infor-design/enterprise-ng/issues/1347))
- `[Button]` Added dark theme button colors. ([#6512](https://github.com/infor-design/enterprise/issues/6512))
- `[Calendar]` Fixed a bug in calendar where bottom border is not properly rendering. ([#6668](https://github.com/infor-design/enterprise/issues/6668))
- `[Color Palette]` Added status color CSS classes for color and border-color properties. ([#6711](https://github.com/infor-design/enterprise/issues/6711))
- `[Datagrid]` Fixed a bug in datagrid inside a modal where the column is rendering wider than normal. ([#6782](https://github.com/infor-design/enterprise/issues/6782))
- `[Datagrid]` Fixed a bug in datagrid where when changing rowHeight as a setting and re-rendering it doesn't apply. ([#6783](https://github.com/infor-design/enterprise/issues/6783))
- `[Datagrid]` Fixed a bug in datagrid where isEditable is not returning row correctly. ([#6746](https://github.com/infor-design/enterprise/issues/6746))
- `[Datagrid]` Updated datagrid header CSS height. ([#6697](https://github.com/infor-design/enterprise/issues/6697))
- `[Datagrid]` Fixed on datagrid column width. ([#6725](https://github.com/infor-design/enterprise/issues/6725))
- `[Datagrid]` Fixed an error editing in datagrid with grouped headers. ([#6759](https://github.com/infor-design/enterprise/issues/6759))
- `[Datagrid]` Updated space key checks for expand button. ([#6756](https://github.com/infor-design/enterprise/issues/6756))
- `[Datagrid]` Fixed an error when hovering cells with tooltips setup and using grouped headers. ([#6753](https://github.com/infor-design/enterprise/issues/6753))
- `[Editor]` Fixed bug in editor where background color is not rendering properly. ([#6685](https://github.com/infor-design/enterprise/issues/6685))
- `[Listview]` Fixed a bug where listview is not rendering properly when dataset has zero integer value. ([#6640](https://github.com/infor-design/enterprise/issues/6640))
- `[Popupmenu]` Fixed a bug in popupmenu where getSelected() is not working on multiselectable. ([NG#1349](https://github.com/infor-design/enterprise/issues-ng/1349))
- `[Toolbar-Flex]` Removed deprecated message by using `beforeMoreMenuOpen` setting. ([#NG1352](https://github.com/infor-design/enterprise-ng/issues/1352))
- `[Trackdirty]` Added optional chaining for safety check of trackdirty element. ([#6696](https://github.com/infor-design/enterprise/issues/6696))
- `[WeekView]` Added Day View and Week View Shading. ([#6568](https://github.com/infor-design/enterprise/issues/6568))

(30 Issues Solved This Release, Backlog Enterprise 252, Backlog Ng 49, 1104 Functional Tests, 1342 e2e Tests, 506 Puppeteer Tests)

## v4.66.0

## v4.66.0 Features

- `[Busyindicator]` Converted protractor tests to puppeteer. ([#6623](https://github.com/infor-design/enterprise/issues/6623))
- `[Calendar]` Converted protractor tests to puppeteer. ([#6524](https://github.com/infor-design/enterprise/issues/6524))
- `[Datagrid]` Added puppeteer script for render only one row. ([#6645](https://github.com/infor-design/enterprise/issues/6645))
- `[Datagrid]` Added test scripts for add row. ([#6644](https://github.com/infor-design/enterprise/issues/6644))
- `[Datepicker]` Added setting for adjusting day using +/- in datepicker. ([#6632](https://github.com/infor-design/enterprise/issues/6632))
- `[Targeted-Achievement]` Add puppeteer test for show tooltip on targeted achievement. ([#6550](https://github.com/infor-design/enterprise/issues/6550))
- `[Icons]` Added new icons for `interaction` and `interaction-reply`. ([#6666](https://github.com/infor-design/enterprise/issues/6629))
- `[Searchfield]` Added option to add custom icon button. ([#6453](https://github.com/infor-design/enterprise/issues/6453))
- `[Targeted-Achievement]` Added puppeteer test for show tooltip on targeted achievement. ([#6550](https://github.com/infor-design/enterprise/issues/6550))
- `[Textarea]` Converted protractor tests to puppeteer. ([#6629](https://github.com/infor-design/enterprise/issues/6629))

## v4.66.0 Fixes

- `[Datagrid]` Fixed trigger icon background color on hover when row is activated. ([#6679](https://github.com/infor-design/enterprise/issues/6679))
- `[Datagrid]` Fixed the datagrid alert icon was not visible and the trigger cell moves when hovering over when editor has trigger icon. ([#6663](https://github.com/infor-design/enterprise/issues/6663))
- `[Datagrid]` Fixed redundant `aria-describedby` attributes at cells. ([#6530](https://github.com/infor-design/enterprise/issues/6530))
- `[Datagrid]` Fixed on edit outline in textarea not filling the entire cell. ([#6588](https://github.com/infor-design/enterprise/issues/6588))
- `[Datagrid]` Updated filter phrases for datepicker. ([#6587](https://github.com/infor-design/enterprise/issues/6587))
- `[Datagrid]` Fixed the overflowing of the multiselect dropdown on the page and pushes the container near the screen's edge. ([#6580](https://github.com/infor-design/enterprise/issues/6580))
- `[Datagrid]` Fixed unselectRow on `treegrid` sending rowData incorrectly. ([#6548](https://github.com/infor-design/enterprise/issues/6548))
- `[Datagrid]` Fixed incorrect rowData for grouping tooltip callback. ([NG#1298](https://github.com/infor-design/enterprise-ng/issues/1298))
- `[Datagrid]` Fixed a bug in `treegrid` where data are duplicated when row height is changed. ([#4979](https://github.com/infor-design/enterprise/issues/4979))
- `[Datagrid]` Fix bug on where changing `groupable` and dataset does not update datagrid. ([NG#1332](https://github.com/infor-design/enterprise-ng/issues/1332))
- `[Datepicker]` Fixed missing `monthrendered` event on initial calendar open. ([NG#1345](https://github.com/infor-design/enterprise-ng/issues/1345))
- `[Editor]` Fixed a bug where paste function is not working on editor when copied from Windows Adobe Reader. ([#6521](https://github.com/infor-design/enterprise/issues/6521))
- `[Editor]` Fixed a bug where editor has dark screen after inserting an image. ([NG#1323](https://github.com/infor-design/enterprise-ng/issues/1323))
- `[Editor]` Fixed a bug where reset dirty is not working on special characters in Edge browser. ([#6584](https://github.com/infor-design/enterprise/issues/6584))
- `[Fileupload Advanced]` Fixed on max fileupload limit. ([#6625](https://github.com/infor-design/enterprise/issues/6625))
- `[Monthview]` Fixed missing legend data on visible previous / next month with using loadLegend API. ([#6665](https://github.com/infor-design/enterprise/issues/6665))
- `[Notification]` Updated css of notification to fix alignment in RTL mode. ([#6555](https://github.com/infor-design/enterprise/issues/6555))
- `[Searchfield]` Fixed a bug on Mac OS Safari where x button can't clear the contents of the searchfield. ([#6631](https://github.com/infor-design/enterprise/issues/6631))
- `[Popdown]` Fixed `popdown` not closing when clicking outside in NG. ([NG#1304](https://github.com/infor-design/enterprise-ng/issues/1304))
- `[Tabs]` Fixed on close button not showing in Firefox. ([#6610](https://github.com/infor-design/enterprise/issues/6610))
- `[Tabs]` Remove target panel element on remove event. ([#6621](https://github.com/infor-design/enterprise/issues/6621))
- `[Tabs Module]` Fixed category border when focusing the searchfield. ([#6618](https://github.com/infor-design/enterprise/issues/6618))
- `[Toolbar Searchfield]` Fixed searchfield toolbar in alternate style. ([#6615](https://github.com/infor-design/enterprise/issues/6615))
- `[Tooltip]` Fixed tooltip event handlers created on show not cleaning up properly on hide. ([#6613](https://github.com/infor-design/enterprise/issues/6613))

(39 Issues Solved This Release, Backlog Enterprise 230, Backlog Ng 42, 1102 Functional Tests, 1380 e2e Tests, 462 Puppeteer Tests)

## v4.65.0

## v4.65.0 Features

- `[Bar]` Enhanced the VPAT accessibility in bar chart. ([#6074](https://github.com/infor-design/enterprise/issues/6074))
- `[Bar]` Added puppeteer script for axis labels test. ([#6551](https://github.com/infor-design/enterprise/issues/6551))
- `[Bubble]` Converted protractor tests to puppeteer. ([#6527](https://github.com/infor-design/enterprise/issues/6527))
- `[Bullet]` Converted protractor tests to puppeteer. ([#6622](https://github.com/infor-design/enterprise/issues/6622))
- `[Cards]` Added puppeteer script for cards test. ([#6525](https://github.com/infor-design/enterprise/issues/6525))
- `[Datagrid]` Added tooltipOption settings for columns. ([#6361](https://github.com/infor-design/enterprise/issues/6361))
- `[Datagrid]` Added add multiple rows option. ([#6404](https://github.com/infor-design/enterprise/issues/6404))
- `[Datagrid]` Added puppeteer script for refresh column. ([#6212](https://github.com/infor-design/enterprise/issues/6212))
- `[Datagrid]` Added puppeteer script for cell editing test. ([#6552](https://github.com/infor-design/enterprise/issues/6552))
- `[Modal]` Added icon puppeteer test for modal component. ([#6549](https://github.com/infor-design/enterprise/issues/6549))
- `[Tabs]` Added puppeteer script for new searchfield design ([#6282](https://github.com/infor-design/enterprise/issues/6282))
- `[Tag]` Converted protractor tests to puppeteer. ([#6617](https://github.com/infor-design/enterprise/issues/6617))
- `[Targeted Achievement]` Converted protractor tests to puppeteer. ([#6627](https://github.com/infor-design/enterprise/issues/6627))

## v4.65.0 Fixes

- `[Accordion]` Fixed the bottom border of the completely disabled accordion in dark mode. ([#6406](https://github.com/infor-design/enterprise/issues/6406))
- `[AppMenu]` Fixed a bug where events are added to the wrong elements for filtering. Also fixed an issue where if no accordion is added the app menu will error. ([#6592](https://github.com/infor-design/enterprise/issues/6592))
- `[Chart]` Removed automatic legend bottom placement when reaching a minimum width. ([#6474](https://github.com/infor-design/enterprise/issues/6474))
- `[Chart]` Fixed the result logged in console to be same as the Soho Interfaces. ([NG#1296](https://github.com/infor-design/enterprise-ng/issues/1296))
- `[ContextualActionPanel]` Fixed a bug where the toolbar searchfield with close icon looks off on mobile viewport. ([#6448](https://github.com/infor-design/enterprise/issues/6448))
- `[Datagrid]` Fixed a bug in datagrid where focus is not behaving properly when inlineEditor is set to true. ([NG#1300](https://github.com/infor-design/enterprise-ng/issues/1300))
- `[Datagrid]` Fixed a bug where `treegrid` doesn't expand a row via keyboard when editable is set to true. ([#6434](https://github.com/infor-design/enterprise/issues/6434))
- `[Datagrid]` Fixed a bug where the search icon and x icon are misaligned across datagrid and removed extra margin space in modal in Firefox. ([#6418](https://github.com/infor-design/enterprise/issues/6418))
- `[Datagrid]` Fixed a bug where page changed to one on removing a row in datagrid. ([#6475](https://github.com/infor-design/enterprise/issues/6475))
- `[Datagrid]` Header is rerendered when calling updated method, also added paging info settings. ([#6476](https://github.com/infor-design/enterprise/issues/6476))
- `[Datagrid]` Fixed a bug where column widths were not changing in settings. ([#5227](https://github.com/infor-design/enterprise/issues/5227))
- `[Datagrid]` Fixed a bug where it renders all rows in the datagrid when adding one row. ([#6491](https://github.com/infor-design/enterprise/issues/6491))
- `[Datagrid]` Fixed a bug where using shift-click to multiselect on datagrid with treeGrid setting = true selects from the first row until bottom row. ([NG#1274](https://github.com/infor-design/enterprise-ng/issues/1274))
- `[Datepicker]` Fixed a bug where the datepicker is displaying NaN when using french format. ([NG#1273](https://github.com/infor-design/enterprise-ng/issues/1273))
- `[Datepicker]` Added listener for calendar `monthrendered` event and pass along. ([NG#1324](https://github.com/infor-design/enterprise-ng/issues/1324))
- `[Input]` Fixed a bug where the password does not show or hide in Firefox. ([#6481](https://github.com/infor-design/enterprise/issues/6481))
- `[Listview]` Fixed disabled font color not showing in listview. ([#6391](https://github.com/infor-design/enterprise/issues/6391))
- `[Listview]` Changed toolbar-flex to contextual-toolbar for multiselect listview. ([#6591](https://github.com/infor-design/enterprise/issues/6591))
- `[Locale]` Added monthly translations. ([#6556](https://github.com/infor-design/enterprise/issues/6556))
- `[Lookup]` Fixed a bug where search-list icon, launch icon, and ellipses is misaligned and the table and title overlaps in responsive view. ([#6487](https://github.com/infor-design/enterprise/issues/6487))
- `[Modal]` Fixed an issue on some monitors where the overlay is too dim. ([#6566](https://github.com/infor-design/enterprise/issues/6566))
- `[Page-Patterns]` Fixed a bug where the header disappears when the the last item in the list is clicked and the browser is smaller in Chrome and Edge. ([#6328](https://github.com/infor-design/enterprise/issues/6328))
- `[Tabs Module]` Fixed multiple UI issues in tabs module with searchfield. ([#6526](https://github.com/infor-design/enterprise/issues/6526))
- `[ToolbarFlex]` Fixed a bug where the teardown might error on situations. ([#1327](https://github.com/infor-design/enterprise/issues/1327))
- `[Tabs]` Fixed a bug where tabs focus indicator is not fixed on Classic Theme. ([#6464](https://github.com/infor-design/enterprise/issues/6464))
- `[Validation]` Fixed a bug where the tooltip would show on the header when the message has actually been removed. ([#6547](https://github.com/infor-design/enterprise/issues/6547)

(45 Issues Solved This Release, Backlog Enterprise 233, Backlog Ng 42, 1102 Functional Tests, 1420 e2e Tests, 486 Puppeteer Tests)

## v4.64.2 Fixes

- `[Datepicker]` Added listener for calendar `monthrendered` event and pass along. ([NG#1324](https://github.com/infor-design/enterprise-ng/issues/1324))
- `[Modal]` Fixed bug where popup goes behind modal when in application menu in resizable mode. ([NG#1272](https://github.com/infor-design/enterprise-ng/issues/1272))
- `[Monthview]` Fixed bug where monthview duplicates on updating legends. ([NG#1305](https://github.com/infor-design/enterprise-ng/issues/1305))

## v4.64.0

### v4.64.0 Important Notes

- `[General]` Fixed the map file is no longer included with the minified version of `sohoxi.min.js`. ([#6489](https://github.com/infor-design/enterprise/issues/6489))

## v4.64.0 Features

- `[Accordion]` Added visual regression tests in puppeteer. ([#5836](https://github.com/infor-design/enterprise/issues/5836))
- `[Autocomplete]` Removed protractor tests. ([#6248](https://github.com/infor-design/enterprise/issues/6248))
- `[Bar]` Added the ability to set axis labels on different positions (top, right, bottom, left). ([#5382](https://github.com/infor-design/enterprise/issues/5382))
- `[Blockgrid]` Converted protractor tests to puppeteer. ([#6327](https://github.com/infor-design/enterprise/issues/6327))
- `[Breadcrumb]` Converted protractor tests to puppeteer. ([#6505](https://github.com/infor-design/enterprise/issues/6505))
- `[Button]` Added puppeteer script for button badge toggle test. ([#6449](https://github.com/infor-design/enterprise/issues/6449))
- `[Colors]` Converted protractor tests to puppeteer. ([#6513](https://github.com/infor-design/enterprise/issues/6513))
- `[Counts]` Converted protractor tests to puppeteer. ([#6517](https://github.com/infor-design/enterprise/issues/6517))
- `[Datagrid]` Added a new method for cell editing for new row added. ([#6338](https://github.com/infor-design/enterprise/issues/6338))
- `[Datepicker]` Added puppeteer script for datepicker clear (empty string) test . ([#6421](https://github.com/infor-design/enterprise/issues/6421))
- `[Error Page]` Converted protractor tests to puppeteer. ([#6518](https://github.com/infor-design/enterprise/issues/6518))
- `[Modal]` Added an ability to add icon in title section of the modal. ([#5905](https://github.com/infor-design/enterprise/issues/5905))

## v4.64.0 Fixes

- `[Bar Stacked]` Fixed a bug where chart tooltip total shows 99.999 instead of 100 on 100% Stacked Bar Chart. ([#6236](https://github.com/infor-design/enterprise/issues/6326))
- `[ContextMenu]` Fixed a bug in context menu where it is not indented properly. ([#6223](https://github.com/infor-design/enterprise/issues/6223))
- `[Button]` Fixed a bug where changing from primary to secondary disrupts the css styling. ([#6223](https://github.com/infor-design/enterprise-ng/issues/1282))
- `[Datagrid]` Fixed a bug where toolbar is still visible even no buttons, title and errors appended. ([#6290](https://github.com/infor-design/enterprise/issues/6290))
- `[Datagrid]` Added setting for color change in active checkbox selection. ([#6303](https://github.com/infor-design/enterprise/issues/6303))
- `[Datagrid]` Set changed cell to active when update is finished. ([#6317](https://github.com/infor-design/enterprise/issues/6317))
- `[Datagrid]` Fixed row height of extra-small rows on editable datagrid with icon columns. ([#6284](https://github.com/infor-design/enterprise/issues/6284))
- `[Datagrid]` Added trimSpaces option for leading spaces upon blur. ([#6244](https://github.com/infor-design/enterprise/issues/6244))
- `[Datagrid]` Fixed header alignment when formatter is ellipsis. ([#6251](https://github.com/infor-design/enterprise/issues/6251))
- `[Datagrid]` Fixed a bug where the datepicker icon is not visible when the datagrid starts as non editable and toggled to editable and is visible when the datagrid starts as editable and toggled to non editable. ([#6289](https://github.com/infor-design/enterprise/issues/6289))
- `[Datagrid]` Changed the minDate and maxDate on a demo page to be more current. ([#6416](https://github.com/infor-design/enterprise/issues/6416))
- `[Datepicker]` Fixed a bug where selecting a date that's consecutive to the previous range won't select that date. ([#6272](https://github.com/infor-design/enterprise/issues/6272))
- `[Datepicker]` Fixed a bug where datepicker is not setting time and date consistently in Arabic locale. ([#6270](https://github.com/infor-design/enterprise/issues/6270))
- `[Flex Toolbar]` Fixed the data automation id to be more reliable for popupmenu and overflowed buttons. ([#6175](https://github.com/infor-design/enterprise/issues/6175))
- `[Icons]` Fixed the inconsistency between solid and outlined icons. ([#6165](https://github.com/infor-design/enterprise/issues/6165))
- `[Icons]` Changed the error color to change in themes in some areas. ([#6273](https://github.com/infor-design/enterprise/issues/6273))
- `[Line Chart]` Fixed a bug where the alignment of focus is overlapping another component. ([#6384](https://github.com/infor-design/enterprise/issues/6384))
- `[Listview]` Fixed a bug where the search icon is misaligned in Firefox and Safari. ([#6390](https://github.com/infor-design/enterprise/issues/6390))
- `[Locale]` Fixed incorrect date format for Latvian language. ([#6123](https://github.com/infor-design/enterprise/issues/6123))
- `[Locale]` Fixed incorrect data in `ms-my`, `nn-No` and `nb-NO`. ([#6472](https://github.com/infor-design/enterprise/issues/6472))
- `[Lookup]` Fixed bug where lookup still appeared when modal closes. ([#6218](https://github.com/infor-design/enterprise/issues/6218))
- `[Modal]` Fixed bug where popup goes behind modal when in application menu in resizable mode. ([NG#1272](https://github.com/infor-design/enterprise-ng/issues/1272))
- `[Modal]` Fixed bug where popup goes behind modal when in application menu in resizable mode. ([NG#1272](https://github.com/infor-design/enterprise-ng/issues/1272))
- `[Monthview]` Fixed bug where monthview duplicates on updating legends. ([NG#1305](https://github.com/infor-design/enterprise-ng/issues/1305))
- `[Personalization]` Fixed bug where the dark mode header color was not correct in the tokens and caused the personalization dropdown to be incorrect. ([#6446](https://github.com/infor-design/enterprise/issues/6446))
- `[Tabs]` Fixed memory leak in tabs component. ([NG#1286](https://github.com/infor-design/enterprise-ng/issues/1286))
- `[Tabs]` Fixed a bug where tab focus indicator is not aligned properly in RTL composite forms. ([#6464](https://github.com/infor-design/enterprise/issues/6464))
- `[Targeted-Achievement]` Fixed a bug where the icon is cut off in Firefox. ([#6400](https://github.com/infor-design/enterprise/issues/6400))
- `[Toolbar]` Fixed a bug where the search icon is misaligned in Firefox. ([#6405](https://github.com/infor-design/enterprise/issues/6405))
- `[Toolbar Flex]` Fixed a bug where the `addMenuElementLinks` function execute incorrectly when menu item has multi-level submenus. ([#6120](https://github.com/infor-design/enterprise/issues/6120))
- `[Tree]` The expanded event did not fire when source is being used. ([#1294](https://github.com/infor-design/enterprise-ng/issues/1294))
- `[Typography]` Fixed a bug where the text are overlapping in Firefox. ([#6450](https://github.com/infor-design/enterprise/issues/6450))
- `[WeekView]` Fixed a bug where 'today' date is not being rendered properly. ([#6260](https://github.com/infor-design/enterprise/issues/6260))
- `[WeekView]` Fixed a bug where month-year label is not changing upon clicking the arrow button. ([#6415](https://github.com/infor-design/enterprise/issues/6415))
- `[Validator]` Fixed a bug where toolbar error message still appears after error is removed. ([#6253](https://github.com/infor-design/enterprise/issues/6253))

(61 Issues Solved This Release, Backlog Enterprise 219, Backlog Ng 41, 1100 Functional Tests, 1468 e2e Tests, 436 Puppeteer Tests)

## v4.63.3 Fixes

- `[Validation]` Fixed a bug where the tooltip would show on the header when the message has actually been removed. ([#6547](https://github.com/infor-design/enterprise/issues/6547)

## v4.63.2 Fixes

- `[Personalization]` Re-Fixed bug where the dark mode header color was not correct in the tokens and caused the personalization dropdown to be incorrect, classic theme was missed. ([#6446](https://github.com/infor-design/enterprise/issues/6446)

## v4.63.1 Fixes

- `[Personalization]` Fixed bug where the dark mode header color was not correct in the tokens and caused the personalization dropdown to be incorrect. ([#6446](https://github.com/infor-design/enterprise/issues/6446)

## v4.63.0

## v4.63.0 Fixes

- `[Accordion]` Added expand animation back. ([#6268](https://github.com/infor-design/enterprise/issues/6268))
- `[Badges]` Fixed a bug where in badges is not properly aligned in Contrast Mode. ([#6273](https://github.com/infor-design/enterprise/issues/6273))
- `[Button]` Fixed a bug where notification badges are not destroyed when updating the button settings. ([NG#1241](https://github.com/infor-design/enterprise-ng/issues/1241))
- `[Calendar]` Allowed product devs to add custom css class to event labels in Calendar Component. ([#6304](https://github.com/infor-design/enterprise/issues/6304))
- `[Calendar]` Fixed the thickness of right and bottom border. ([#6246](https://github.com/infor-design/enterprise/issues/6246))
- `[Card]` Fixed a regression bug where the flex toolbar's position was not properly aligned when selecting listview items. ([#6346](https://github.com/infor-design/enterprise/issues/6346)]
- `[Charts]` Fixed the misalignment of the legend and legend color with the highlight of the selected legend. ([#6301](https://github.com/infor-design/enterprise/issues/6301))
- `[ContextualActionPanel]` Moved notification to appropriate location and trigger redraw of styles. ([#6264](https://github.com/infor-design/enterprise/issues/6264))
- `[ContextualActionPanel]` Added close CAP function to a demo example. ([#6274](https://github.com/infor-design/enterprise/issues/6274))
- `[Datagrid]` Fixed misaligned lookup icon button upon click/editing. ([#6233](https://github.com/infor-design/enterprise/issues/6233))
- `[Datagrid]` Fixed a bug where tooltip is not displayed even when settings is turned on in disabled rows. ([#6128](https://github.com/infor-design/enterprise/issues/6128))
- `[Datagrid]` Fixed misaligned lookup icon button upon click/editing. ([#6233](https://github.com/infor-design/enterprise/issues/6233))
- `[Datepicker]` Fixed a bug on setValue() when pass an empty string for clearing field. ([#6168](https://github.com/infor-design/enterprise/issues/6168))
- `[Datepicker]` Fixed a bug on datepicker not clearing in angular version. ([NG#1256](https://github.com/infor-design/enterprise-ng/issues/1256))
- `[Dropdown]` Fixed on keydown events not working when dropdown is nested in label. ([NG#1262](https://github.com/infor-design/enterprise-ng/issues/1262))
- `[Editor]` Fixed editor where toolbar is being focused on after pressing bold/italic keys instead of the text itself. ([#5262](https://github.com/infor-design/enterprise-ng/issues/5262))
- `[Field-Filter]` Fixed alignment of filter icons and text field. ([#5866](https://github.com/infor-design/enterprise/issues/5866))
- `[Field-Options]` Fixed field options label overflow. ([#6255](https://github.com/infor-design/enterprise/issues/6255))
- `[Field-Options]` Fixed a bug where in the text and highlight box are not fit accordingly. ([#6322](https://github.com/infor-design/enterprise/issues/6322))
- `[Field-Options]` Fixed alignment of field options in the Color Picker when in compact mode in Safari and alignment of search icon in Clearable Searchfield. ([#6256](https://github.com/infor-design/enterprise/issues/6256))
- `[Form-Compact]` Fixed alignment of Field 16 and Field 18 in Safari. ([#6345](https://github.com/infor-design/enterprise/issues/6345))
- `[General]` Fixed memory leaks in listview, toolbar, datagrid, cards and header. ([NG#1275](https://github.com/infor-design/enterprise-ng/issues/1275))
- `[Listview]` Added flex toolbar for multiselect listview. ([NG#1249](https://github.com/infor-design/enterprise-ng/issues/1249))
- `[Listview]` Adjusted spaces between the search icon and filter wrapper. ([#6007](https://github.com/infor-design/enterprise/issues/6007))
- `[Listview]` Changed the font size of heading, subheading, and micro in Listview Component. ([#4996](https://github.com/infor-design/enterprise/issues/4996))
- `[Modal]` Fixed on too wide minimum width when close button is enabled. ([NG#1240](https://github.com/infor-design/enterprise-ng/issues/1240))
- `[Searchfield]` Fixed on searchfield clear button not working in Safari. ([6185](https://github.com/infor-design/enterprise-ng/issues/6185))
- `[Searchfield]` Fixed UI issues on the new searchfield design. ([#6331](https://github.com/infor-design/enterprise/issues/6331))
- `[Sink Page]` Fixed misaligned search icon toolbar in sink page. ([#6369](https://github.com/infor-design/enterprise/issues/6369))
- `[Sink Page]` Fixed close icon position in Datagrid section Personalized Column. ([#6375](https://github.com/infor-design/enterprise/issues/6375))
- `[Slider]` Fixed background color of slider in a modal in new dark theme. ([6211](https://github.com/infor-design/enterprise-ng/issues/6211))
- `[Swaplist]` Fixed a bug in swaplist where the filter is not behaving correctly on certain key search. ([#6222](https://github.com/infor-design/enterprise/issues/6222))
- `[SwipeAction]` Fixed scrollbar being visible in `firefox`. ([#6312](https://github.com/infor-design/enterprise/issues/6312))
- `[Tabs]` Fixed Z-index conflict between modal overlay and draggable module tabs. ([#6297](https://github.com/infor-design/enterprise/issues/6297))
- `[Tabs]` Fixed a bug where the tab activated events are fired on closing a tab. ([#1452](https://github.com/infor-design/enterprise/issues/1452))
- `[Tabs Module` Fixed the new UI searchfield design in Tabs Module component. ([#6348](https://github.com/infor-design/enterprise/issues/6348))
- `[Tabs Module` Ensure searchfield X clear button is visible at smaller breakpoints. ([#5173](https://github.com/infor-design/enterprise/issues/5173))
- `[Tabs Module` Ensure searchfield X clear button is visible at smaller breakpoints. ([#5178](https://github.com/infor-design/enterprise/issues/5178))
- `[Targeted-Achievement]` Added tooltip on icon in targeted-achievement chart ([#6308](https://github.com/infor-design/enterprise/issues/6308))
- `[TextArea]` Fixed medium size text area when in responsive view. ([#6334](https://github.com/infor-design/enterprise/issues/6334))
- `[Validation]` Updated example page to include validation event for email field. ([#6296](https://github.com/infor-design/enterprise/issues/6296))

## v4.63.0 Features

- `[Datagrid]` Added close button on file error message ([#6178](https://github.com/infor-design/enterprise/issues/6178))
- `[Datagrid]` Added puppeteer script for fallback image tooltip text. ([#6278](https://github.com/infor-design/enterprise/issues/6278))
- `[File Upload]` Added close button on file error message. ([#6229](https://github.com/infor-design/enterprise/issues/6229))
- `[Searchfield]` Implemented a new design for searchfield. ([#5865](https://github.com/infor-design/enterprise/issues/5865))

(40 Issues Solved This Release, Backlog Enterprise 191, Backlog Ng 42, 1101 Functional Tests, 1576 e2e Tests, 295 Puppeteer Tests)

## v4.62.3 Fixes

- `[Personalization]` Re-Fixed bug where the dark mode header color was not correct in the tokens and caused the personalization dropdown to be incorrect, classic theme was missed. ([#6446](https://github.com/infor-design/enterprise/issues/6446)

## v4.62.2 Fixes

- `[Personalization]` Fixed bug where the dark mode header color was not correct in the tokens and caused the personalization dropdown to be incorrect. ([#6446](https://github.com/infor-design/enterprise/issues/6446))
- `[Locale]` Fixed incorrect data in `ms-my`, `nn-No` and `nb-NO`. ([#6472](https://github.com/infor-design/enterprise/issues/6472))

## v4.62.1 Fixes

- `[Calendar]` Allow product devs to add custom css class to event labels in Calendar Component. ([#6304](https://github.com/infor-design/enterprise/issues/6304))

## v4.62.0

## v4.62.0 Features

- `[Datagrid]` Added tooltip for fallback image. ([#6178](https://github.com/infor-design/enterprise/issues/6178))
- `[Datepicker]` Added legend load for datepicker. ([NG#1261](https://github.com/infor-design/enterprise-ng/issues/1261))
- `[File Upload]` Added setFailed status ([#5671](https://github.com/infor-design/enterprise/issues/5671))
- `[Icon]` Created a puppeteer script for the new launch icon. ([#5854](https://github.com/infor-design/enterprise/issues/5854))
- `[Icon]` Created a puppeteer script for the new mobile icon. ([#6199](https://github.com/infor-design/enterprise/issues/6199))
- `[Listview]` Added filters in Listview Component. ([#6007](https://github.com/infor-design/enterprise/issues/6007))
- `[Spinbox]` Created a puppeteer script for Spinbox Field sizes on mobile. ([#5843](https://github.com/infor-design/enterprise/issues/5843))
- `[ToolbarFlex]` Allow toolbar flex navigation buttons to have notification badge. ([NG#1235](https://github.com/infor-design/enterprise-ng/issues/1235))

## v4.62.0 Fixes

- `[ApplicationMenu]` Remove a Safari-specific style rule the misaligns the button svg arrow. ([#5722](https://github.com/infor-design/enterprise/issues/5722))
- `[Arrange]` Fix an alignment issue in the demo app. ([#5281](https://github.com/infor-design/enterprise/issues/5281))
- `[Calendar]` Fix day of the week to show three letters as default in range calendar. ([#6193](https://github.com/infor-design/enterprise/issues/6193))
- `[ContextualActionPanel]` Fix an issue with the example page where the Contextual Action Panel is not initialized on open. ([#6065](https://github.com/infor-design/enterprise/issues/6065))
- `[ContextualActionPanel]` Remove unnecessary markup injection behavior from example. ([#6065](https://github.com/infor-design/enterprise/issues/6065))
- `[Datagrid]` Fixed a regression bug where the datepicker icon button and time value upon click were misaligned. ([#6198](https://github.com/infor-design/enterprise/issues/6198))
- `[Datagrid]` Show pagesize selector even in hidePagerOnOnePage mode ([#3706](https://github.com/infor-design/enterprise/issues/3706))
- `[Datagrid]` Corrected a filter type in a demo app page. ([#5497](https://github.com/infor-design/enterprise/issues/5497))
- `[Datagrid]` Remove widths in demo app page to prevent truncation of column. ([#5495](https://github.com/infor-design/enterprise/issues/5495))
- `[Datagrid]` Fixed a regression bug where the datepicker icon button and time value upon click were misaligned. ([#6198](https://github.com/infor-design/enterprise/issues/6198))
- `[Dropdown]` Fixed multiple accessibility issues with multiselect dropdown. ([#6075](https://github.com/infor-design/enterprise/issues/6075))
- `[Dropdown]` Fixed an overflow issue on Windows 10 Chrome. ([#4940](https://github.com/infor-design/enterprise/issues/4940))
- `[Editor]` Fix on editor changing text in another editor. ([NG#1232](https://github.com/infor-design/enterprise-ng/issues/1232))
- `[FileUploadAdvanced]` Fixed a missing link in french locale. ([#6226](https://github.com/infor-design/enterprise/issues/6226))
- `[Homepage]` Fixed instability of the visual tests. ([#6179](https://github.com/infor-design/enterprise/issues/6179))
- `[Lookup]` Remove unnecessary filter from example page. ([#5677](https://github.com/infor-design/enterprise/issues/5677))
- `[Modal]` Updated close method that will close even if there are subcomponents opened. ([#6048](https://github.com/infor-design/enterprise/issues/6048))
- `[Modal]` Fix a demo app issue where the proper settings were not added to the required key in the validation object. ([#5571](https://github.com/infor-design/enterprise/issues/5571))
- `[Tabs/Module]` Override fill style of search icon created by 'soho-personalization'. Fix alignment of close icon in specific circumstance. ([#6207](https://github.com/infor-design/enterprise/issues/6207))
- `[Searchfield]` Fix on searchfield categories where popup wrapper gets duplicated whenever update is called. ([NG#1186](https://github.com/infor-design/enterprise-ng/issues/1186))
- `[Searchfield/Header]` Enhanced the font colors, background colors for the searchfield inside of the `header` & `subheader`. ([#6047](https://github.com/infor-design/enterprise/issues/6047))
- `[Tabs]` Fix a bug where tabs indicator is not properly aligned in RTL. ([#6068](https://github.com/infor-design/enterprise/issues/6068))
- `[Tabs/Module]` Fixed a bug the personalization color was the same as the tab color. ([#6236](https://github.com/infor-design/enterprise/issues/6236))
- `[Tag]` Fix on tag text not showing when placed inside a popover. ([#6092](https://github.com/infor-design/enterprise/issues/6092))
- `[Toolbar]` Fixed an issue where the input disappears in toolbar at mobile size. ([#5388](https://github.com/infor-design/enterprise/issues/5388))
- `[Tooltip]` Fixed the `maxWidth` setting to work properly. ([#6100](https://github.com/infor-design/enterprise/issues/6100))
- `[Widget]` Fix on drag image including the overflow area. ([NG#1216](https://github.com/infor-design/enterprise-ng/issues/1216))

(47 Issues Solved This Release, Backlog Enterprise 187, Backlog Ng 37, 1101 Functional Tests, 1574 e2e Tests, 293 Puppeteer Tests)

## v4.61.1

## v4.61.1 Fixes

- `[Datagrid]` Fixed a regression bug where the datepicker icon button and time value upon click were misaligned. ([#6198](https://github.com/infor-design/enterprise/issues/6198))
- `[Tag]` Fix on tag text not showing when placed inside a popover. ([#6092](https://github.com/infor-design/enterprise/issues/6092))
- `[Tooltip]` Fixed the `maxWidth` setting to work properly. ([#6100](https://github.com/infor-design/enterprise/issues/6100))
- `[Widget]` Fix on drag image including the overflow area. ([NG#1216](https://github.com/infor-design/enterprise-ng/issues/1216))

## v4.61.0 Features

- `[ApplicationMenu]` Converted protractor test suites to puppeteer. ([#5835](https://github.com/infor-design/enterprise/issues/5835))
- `[Bar]` Fixed an issue with legend text overlapping. ([#6113](https://github.com/infor-design/enterprise/issues/6113)
- `[Bar]` Converted protractor test suites to puppeteer. ([#5838](https://github.com/infor-design/enterprise/issues/5838)
- `[Bar Stacked]` Converted protractor test suites to puppeteer. ([#5840](https://github.com/infor-design/enterprise/issues/5840))
- `[ContextualActionPanel]` Added setting for cssClass option. ([#1215](https://github.com/infor-design/enterprise-ng/issues/1215))
- `[Datagrid]` Added visual test for responsive view with puppeteer. ([#5844](https://github.com/infor-design/enterprise/issues/5844))
- `[Datagrid]` Changed where image events are added. ([#5442](https://github.com/infor-design/enterprise/issues/5442))
- `[Datepicker]` Added setting in datepicker where you can disable masking input. ([#6080](https://github.com/infor-design/enterprise/issues/6080))
- `[Editor]` Fix a bug where dirty tracker is not reset when using lots of new line in Edge. ([#6032](https://github.com/infor-design/enterprise/issues/6032))
- `[Card]` Fix a memory leak on events. ([#6155](https://github.com/infor-design/enterprise/issues/6155))
- `[Card]` Create a Puppeteer Script for Actionable Button Card ([#6062](https://github.com/infor-design/enterprise/issues/6062))
- `[General]` Added jest image snapshot for visual regression testing with puppeteer. ([#6105](https://github.com/infor-design/enterprise/issues/6105))
- `[General]` Removed global inline function that adds disabled labels to disabled inputs. ([#6131](https://github.com/infor-design/enterprise/issues/6131))
- `[Hierarchy]` Converted the old protractor e2e test suites to puppeteer tests. ([#5833](https://github.com/infor-design/enterprise/issues/5833))
- `[Homepage]` Added homepage puppeteer test scripts and snapshots. ([#5831](https://github.com/infor-design/enterprise/issues/5831))
- `[Icons]` Design removed some deprecated icons. If you are using `info-field` -> should use `icon-info`. If you are using `info-field-solid` -> should use `icon-info-alert`. If you are using `info-field-alert` -> should use `icon-info-alert`. ([#6091](https://github.com/infor-design/enterprise/issues/6091))
- `[Icons]` Update icon design for `icon-mobile`. ([#6144](https://github.com/infor-design/enterprise/issues/6144))
- `[Locale]` Refined some Latvian translations. ([#5969](https://github.com/infor-design/enterprise/issues/5969))
- `[Locale]` Refined some Lithuanian translations. ([#5960](https://github.com/infor-design/enterprise/issues/5960))
- `[Locale]` Refined some Filipino translations. ([#5864](https://github.com/infor-design/enterprise/issues/5864))
- `[Locale]` Refined some Japanese translations. ([#6115](https://github.com/infor-design/enterprise/issues/6115))
- `[Locale]` Added puppeteer script for PH translation ([#6150](https://github.com/infor-design/enterprise/pull/6150))
- `[Process Indicator]` Fixes a double line separator issue on Windows10 Chrome. ([#5997](https://github.com/infor-design/enterprise/issues/5997))
- `[Swipe-action]` Added a Puppeteer Script for Swipe Container. ([#6129](https://github.com/infor-design/enterprise/issues/6129))
- `[Tag]` The dismiss button was missing a button type causing the form to submit. ([#6149](https://github.com/infor-design/enterprise/issues/6149))

## v4.61.0 Fixes

- `[Column Grouped]` Fix an issue where columns with small values were floating above the baseline axis. ([#6109](https://github.com/infor-design/enterprise/issues/6109))
- `[Chart]` Fix collision of legend text and color block. ([#6113](https://github.com/infor-design/enterprise/issues/6113))
- `[ContextualActionPanel]` Fixed UI issues where the toolbars inside of the body moved to the CAPs header instead of retaining to its original place. ([#6041](https://github.com/infor-design/enterprise/issues/6041))
- `[ContextualActionPanel]` Update and fix example-markup page to a working example. ([#6065](https://github.com/infor-design/enterprise/issues/6065))
- `[Datagrid]` Fix a bug in timepicker inside datagrid where hours is reset 0 when changing it to 12. ([#6076](https://github.com/infor-design/enterprise/issues/6076))
- `[Datagrid]` Fix on value not shown in lookup cell in safari. ([#6003](https://github.com/infor-design/enterprise/issues/6003))
- `[Datagrid]` Fix a bug in datagrid where text is align right when using mask options in filter. ([#5999](https://github.com/infor-design/enterprise/issues/5999))
- `[Datagrid]` Fix a bug in datagrid where datepicker range having an exception when having values before changing to range type. ([#6008](https://github.com/infor-design/enterprise/issues/6008))
- `[Datepicker]` Fix on the flickering behavior when range datepicker is shown. ([#6098](https://github.com/infor-design/enterprise/issues/6098))
- `[Dropdown]` Fix on dropdown multiselect where change event is not triggered when clicking X. ([#6098](https://github.com/infor-design/enterprise/issues/6098))
- `[Editor]` Fix a bug in editor where CTRL-H (add hyperlink) breaks the interface. ([#6015](https://github.com/infor-design/enterprise/issues/6015))
- `[Modal]` Changed maximum modal width. ([#6024](https://github.com/infor-design/enterprise/issues/6024))
- `[Dropdown]` Fix a misaligned input in Classic Theme in Firefox. ([#6096](https://github.com/infor-design/enterprise/issues/6096))
- `[Dropdown]` Fix an issue specific to Windows 10 and Chrome where entering a capital letter (Shift + T, e.g.) after opening the dropdown does not focus the entry associated with the letter pressed. ([#6069](https://github.com/infor-design/enterprise/issues/6069))
- `[Dropdown]` Fix on dropdown multiselect where change event is not triggered when clicking X. ([#6098](https://github.com/infor-design/enterprise/issues/6098))
- `[Donut]` Fix center tooltip showing on wrong donut chart when multiple donut charts. ([#6103](https://github.com/infor-design/enterprise/issues/6103))
- `[Editor]` Fix a bug in editor where CTRL-H (add hyperlink) breaks the interface. ([#6015](https://github.com/infor-design/enterprise/issues/6015))
- `[Hyperlinks]` Remove margin and padding from hyperlinks. ([#5991](https://github.com/infor-design/enterprise/issues/5991))
- `[Masthead]` Remove actions button from header in example page. ([#5959](https://github.com/infor-design/enterprise/issues/5959))
- `[Searchfield]` Fix a bug in NG where searchfield is in full width even when it's collapsible. ([NG#1225](https://github.com/infor-design/enterprise-ng/issues/1225))
- `[Spinbox]` Spinbox should update to correct value when Enter is pressed. ([#6036](https://github.com/infor-design/enterprise/issues/6036))
- `[Tabs]` Fixed a bug where the tabs container is focused in Windows10 on Firefox. ([#6110](https://github.com/infor-design/enterprise/issues/6110))
- `[Tabs Module]` Fixes a misaligned search field close button icon. ([#6126](https://github.com/infor-design/enterprise/issues/6126))
- `[Timepicker]` Fix a bug in timepicker where hours reset to 1 when changing period. ([#6049](https://github.com/infor-design/enterprise/issues/6049))
- `[Timepicker]` Fix a bug in timepicker where hours is not properly created when changing from AM/PM. ([#6104](https://github.com/infor-design/enterprise/issues/6104))

(41 Issues Solved This Release, Backlog Enterprise 198, Backlog Ng 38, 1100 Functional Tests, 1635 e2e Tests, 321 Puppeteer Tests)

## v4.60.3

## v4.60.3 Fixes

- `[Tabs/Module]` Fixed a bug the personalization color was the same as the tab color. ([#6236](https://github.com/infor-design/enterprise/issues/6236))

## v4.60.2

## v4.60.2 Fixes

- `[Datagrid]` Fixed a regression bug where the datepicker icon button and time value upon click were misaligned. ([#6198](https://github.com/infor-design/enterprise/issues/6198))

## v4.60.1 Fixes

- `[Column Grouped]` Fix an issue where columns with small values were floating above the baseline axis. ([#6109](https://github.com/infor-design/enterprise/issues/6109))
- `[Datepicker]` Added setting in datepicker where you can disable masking input. ([#6080](https://github.com/infor-design/enterprise/issues/6080))
- `[Datagrid]` Fix a bug in timepicker inside datagrid where hours is reset 0 when changing it to 12. ([#6076](https://github.com/infor-design/enterprise/issues/6076))
- `[Datagrid]` Fix on value not shown in lookup cell in safari. ([#6003](https://github.com/infor-design/enterprise/issues/6003))
- `[Donut]` Fix center tooltip showing on wrong donut chart when multiple donut charts. ([#6103](https://github.com/infor-design/enterprise/issues/6103))
- `[Dropdown]` Fix an issue specific to Windows 10 and Chrome where entering a capital letter (Shift + T, e.g.) after opening the dropdown does not focus the entry associated with the letter pressed. ([#6069](https://github.com/infor-design/enterprise/issues/6069))
- `[Dropdown]` Fix a misaligned input in Classic Theme in Firefox. ([#6096](https://github.com/infor-design/enterprise/issues/6096))
- `[General]` Removed global inline function that adds disabled labels to disabled inputs. ([#6131](https://github.com/infor-design/enterprise/issues/6131))
- `[Tabs]` Fixed a bug where the tabs container is focused in Windows10 on Firefox. ([#6110](https://github.com/infor-design/enterprise/issues/6110))
- `[Timepicker]` Fix a bug in timepicker where hours reset to 1 when changing period. ([#6049](https://github.com/infor-design/enterprise/issues/6049))
- `[Timepicker]` Fix a bug in timepicker where hours is not properly created when changing from AM/PM. ([#6104](https://github.com/infor-design/enterprise/issues/6104))

## v4.60.0 Features

- `[Application Menu]` Added puppeteer tests for resizable application menu. ([#5755](https://github.com/infor-design/enterprise/issues/5755))
- `[Badges]` Update styling of badges. ([#5608](https://github.com/infor-design/enterprise/issues/5608))
- `[Badges/Tags]` Corrected the colors of badges/tags for better accessibility contrast. ([#5673](https://github.com/infor-design/enterprise/issues/5673))
- `[Button]` Fix a bug where updated settings not properly rendering disabled state. ([#5928](https://github.com/infor-design/enterprise/issues/5928))
- `[Calendar]` Added puppeteer script for event colors and legend. ([#6084](https://github.com/infor-design/enterprise/pull/6084))
- `[Card]` Added actionable button card by using `<button>` or `<a>` tags. ([#5768](https://github.com/infor-design/enterprise/issues/5768))
- `[Card]` Added actionable button card by using `<button>` or `<a>` tags. ([#5768](https://github.com/infor-design/enterprise/issues/5768))
- `[Datagrid]` Fix a will add a setting in column to toggle the clearing of cells. ([#5849](https://github.com/infor-design/enterprise/issues/5849))
- `[Dropdown]` Create a Puppeteer Script for Enter key opens dropdown list, when it should only be used to select items within an open list. ([#5842](https://github.com/infor-design/enterprise/issues/5842))
- `[Fileupload]` Added puppeteer test to check that progress bar is present when uploading a file. ([#5808](https://github.com/infor-design/enterprise/issues/5808))
- `[Monthview]` Added ability to update legend on month change. ([#5988](https://github.com/infor-design/enterprise/issues/5988))
- `[Popupmenu]` Correctly position dismissible close icon inside Popupmenu. ([#6083](https://github.com/infor-design/enterprise/issues/6083))
- `[Swipe Container]` Added mobile enhancements and style changes. ([#5615](https://github.com/infor-design/enterprise/issues/5615))
- `[Tooltip]` Converted the tooltip protractor test suites to puppeteer. ([#5830](https://github.com/infor-design/enterprise/issues/5830))

## v4.60.0 Fixes

- `[About/Form]` Fixed a translation issue where there's a space before the colon that is incorrect in French Locales. ([#5817](https://github.com/infor-design/enterprise/issues/5817))
- `[About]` Added event exposure in about component. ([NG#1124](https://github.com/infor-design/enterprise-ng/issues/1124))
- `[Actionsheet]` Fixed an Angular issue where the `renderRootElems` method was not re-rendered when going to other action sheet test pages due to SPA routing concept. ([NG#1188](https://github.com/infor-design/enterprise-ng/issues/1188))
- `[Calendar]` Fixed an issue where you could not have more than one in the same page. ([#6042](https://github.com/infor-design/enterprise/issues/6042))
- `[Column]` Fix a bug where bar size is still showing even the value is zero in column chart. ([#5911](https://github.com/infor-design/enterprise/issues/5911))
- `[Datagrid]` Fix a bug where targeted achievement colors are not displaying correctly when using other locales. ([#5972](https://github.com/infor-design/enterprise/issues/5972))
- `[Datagrid]` Fix a bug in datagrid where filterable headers cannot be tab through in modal. ([#5735](https://github.com/infor-design/enterprise/issues/5735))
- `[Datagrid]` Fix a bug in datagrid where stretch column last broke and the resize would loose the last column. ([#6063](https://github.com/infor-design/enterprise/issues/6063))
- `[Datagrid]` Fix a bug where leading spaces not triggering dirty indicator in editable data cell. ([#5927](https://github.com/infor-design/enterprise/issues/5927))
- `[Datagrid]` Fix Edit Input Date Field on medium row height in Datagrid. ([#5955](https://github.com/infor-design/enterprise/issues/5955))
- `[Datagrid]` Fixed close icon alignment on mobile viewport. ([#6023](https://github.com/infor-design/enterprise/issues/6023))
- `[Datagrid]` Fixed close icon alignment on mobile viewport, Safari browser. ([#5946](https://github.com/infor-design/enterprise/issues/5946))
- `[Datagrid]` Fixed UI alignment of close icon button on mobile view. ([#5947](https://github.com/infor-design/enterprise/issues/5947))
- `[Datagrid]` Fixed file upload icon alignment in datagrid. ([#5846](https://github.com/infor-design/enterprise/issues/5846))
- `[Datepicker]` Fix on initial range values not showing in datepicker. ([NG#1200](https://github.com/infor-design/enterprise-ng/issues/1200))
- `[Dropdown]` Fixed a regression bug where pressing function keys while the dropdown has focus causes letters to be typed. ([#4976](https://github.com/infor-design/enterprise/issues/4976))
- `[Editor]` Changed selector for for image value selection from id to name. ([#5915](https://github.com/infor-design/enterprise/issues/5915))
- `[Editor]` Fix a bug which changes the approach intended by the user after typing in editor. ([#5937](https://github.com/infor-design/enterprise/issues/5937))
- `[Editor]` Fix a bug which clears list format when it's not part of the selected text. ([#5592](https://github.com/infor-design/enterprise/issues/5592))
- `[Editor]` Changed language on the link dialog to use the term "link" for better translations. ([#5987](https://github.com/infor-design/enterprise/issues/5987))
- `[Export]` Added data sanitization in Export to CSV. ([#5982](https://github.com/infor-design/enterprise/issues/5982))
- `[Field Options]` Fixed UI alignment of close icon button (searchfield) in Field Options. ([#5983](https://github.com/infor-design/enterprise/issues/5983))
- `[General]` Fixed several memory leaks with the attached data object. ([#6020](https://github.com/infor-design/enterprise/issues/6020))
- `[Header]` Fixed a regression bug where the buttonset was not properly aligned correctly. ([#6039](https://github.com/infor-design/enterprise/issues/6039))
- `[Icon]` Fixed the translate icon so it can take a color, fixed the tag icon as it was rendered oddly. ([#5870](https://github.com/infor-design/enterprise/issues/5870))
- `[Listbuilder]` Fix on disable bug: Will not enable on call to enable() after disable() twice. ([#5885](https://github.com/infor-design/enterprise/issues/5885))
- `[Locale]` Changed the text from Insert Anchor to Insert Hyperlink. Some translations my still reference anchor until updated from the translation team. ([#5987](https://github.com/infor-design/enterprise/issues/5987))
- `[Modal]` Fixed a bug on hidden elements not focusable when it is turned visible. ([#6086](https://github.com/infor-design/enterprise/issues/6086))
- `[Modal]` Fixed a regression bug where elements inside of the tab panel were being disabled when its `li` tab is not selected (is-selected class) initially. ([NG#1210](https://github.com/infor-design/enterprise-ng/issues/1210))
- `[Searchfield]` Fixed UI alignment of close icon button (searchfield) in Datagrid. ([#5954](https://github.com/infor-design/enterprise/issues/5954))
- `[Tabs Module]` Fixed UI alignment of close icon button on mobile view([#5951](https://github.com/infor-design/enterprise/issues/5951))
- `[Tooltip]` Fixed a bug where the inner html value of the tooltip adds unnecessary whitespace and new line when getting the text value. ([#6059](https://github.com/infor-design/enterprise/issues/6059))

(52 Issues Solved This Release, Backlog Enterprise 222, Backlog Ng 35, 1100 Functional Tests, 1695 e2e Tests, 263 Puppeteer Tests)

## v4.59.4 Fixes

- `[Modal]` Reverted problematic issue. ([#6086](https://github.com/infor-design/enterprise/issues/6086))

## v4.59.3 Fixes

- `[Modal]` Fixed a bug on hidden elements not focusable when it is turned visible. ([#6086](https://github.com/infor-design/enterprise/issues/6086))

## v4.59.2 Fixes

- `[Calendar]` Fixed an issue where you could not have more than one in the same page. ([#6042](https://github.com/infor-design/enterprise/issues/6042))
- `[Header]` Fixed a regression bug where the buttonset was not properly aligned correctly. ([#6039](https://github.com/infor-design/enterprise/issues/6039))

## v4.59.1 Fixes

- `[Modal]` Fixed a regression bug where elements inside of the tab panel were being disabled when its `li` tab is not selected (is-selected class) initially. ([NG#1210](https://github.com/infor-design/enterprise-ng/issues/1210))

## v4.59.0 Markup Changes

- `[About]` Changed the OS Version to not show the version. This is because this information is incorrect and the correct information is no longer given by newer versions of Operating systems in any browser. or this reason the version is removed from the OS field on the about dialog. ([#5813](https://github.com/infor-design/enterprise/issues/5813))

## v4.59.0 Fixes

- `[Calendar]` Added an option to configure month label to use abbreviation and changed month label to display on the first day of the months rendered in calendar. ([#5941](https://github.com/infor-design/enterprise/issues/5941))
- `[Calendar]` Fixed the personalize column checkbox not syncing when having two datagrids. ([#5859](https://github.com/infor-design/enterprise/issues/5859))
- `[Cards]` Added focus state on selected cards. ([#5684](https://github.com/infor-design/enterprise/issues/5684))
- `[Colorpicker]` Fixed a bug where the red diagonal line that goes beyond its border when field-short/form-layout-compact is used. ([#5744](https://github.com/infor-design/enterprise/issues/5744))
- `[Datagrid]` Fixed a bug where the maskOptions function is never called when the grid has filtering. ([#5847](https://github.com/infor-design/enterprise/issues/5847))
- `[Calendar]` Fixed the personalize column checkbox not syncing when having two datagrids. ([#5859](https://github.com/infor-design/enterprise/issues/5859))
- `[Fieldset]` Implemented design improvements. ([#5638](https://github.com/infor-design/enterprise/issues/5638))
- `[Fileupload-Advanced]` Fixed a bug where it cannot add a new file after removing the old one. ([#5598](https://github.com/infor-design/enterprise/issues/5598))
- `[Datagrid]` Fixed a bug where the maskOptions function is never called when the grid has filtering. ([#5847](https://github.com/infor-design/enterprise/issues/5847))
- `[Datagrid]` Fixed a bug where fileupload value is undefined when trying to upload. ([#5846](https://github.com/infor-design/enterprise/issues/5846))
- `[Dropdown]` Clear search matches after an item is selected. ([#5632](https://github.com/infor-design/enterprise/issues/5632))
- `[Dropdown]` Shorten filter delay for single character entries. ([#5793](https://github.com/infor-design/enterprise/issues/5793))
- `[Fieldset]` Implemented design improvements. ([#5638](https://github.com/infor-design/enterprise/issues/5638))
- `[Linechart]` Added default values on line width and y-axis when data in dataset is blank. ([#1172](https://github.com/infor-design/enterprise-ng/issues/1172))
- `[Listview]` Fixed a bug where the alert icons in RTL were missing. ([#5827](https://github.com/infor-design/enterprise/issues/5827))
- `[Locale]` Fixed `latvian` translation for records per page. ([#5969](https://github.com/infor-design/enterprise/issues/5969))
- `[Locale]` Fixed `latvian` translation for Select All. ([#5895](https://github.com/infor-design/enterprise/issues/5895))
- `[Locale]` Capitalized the `finnish` translation for seconds. ([#5894](https://github.com/infor-design/enterprise/issues/5894))
- `[Locale]` Added missing translations for font picker. ([#5784](https://github.com/infor-design/enterprise/issues/5784))
- `[Modal]` Fixed a close button overlapped when title is long. ([#5795](https://github.com/infor-design/enterprise/issues/5795))
- `[Modal]` Modal exits if Escape key is pressed in datagrid. ([#5796](https://github.com/infor-design/enterprise/issues/5796))
- `[Modal]` Fixed modal focus issues with inline display none. ([#5875](https://github.com/infor-design/enterprise/issues/5875))
- `[Searchfield]` Fixed a bug where the close button icon is overlapping with the search icon in RTL. ([#5807](https://github.com/infor-design/enterprise/issues/5807))
- `[Spinbox]` Fixed a bug where the spinbox controls still show the ripple effect even it's disabled. ([#5719](https://github.com/infor-design/enterprise/issues/5719))
- `[Tabs]` Added the ability to set the position of counts via settings (top & bottom), removed the counts in spillover, and positioned the counts depending on the current locale. ([#5258](https://github.com/infor-design/enterprise/issues/5258))
- `[Tabs Module]` Fixed the searchfield menu inside of tabs module in responsive layout. ([#6320](https://github.com/infor-design/enterprise/issues/6320))
- `[Toolbar]` Fixed an issue where things in the page get scrambled if you have a button with undefined ids. ([#1194](https://github.com/infor-design/enterprise-ng/issues/1194))

## v4.59.0 Features

- `[Calendar]` Modify validations to allow custom colors. ([#5743](https://github.com/infor-design/enterprise/issues/5743))
- `[Accordion]` Adjusted spacing and hitboxes for Mobile Enhancements. ([#5611](https://github.com/infor-design/enterprise/issues/5611))
- `[Area]` Converted the area protractor test suites to puppeteer. ([#5834](https://github.com/infor-design/enterprise/issues/5834))
- `[Cards]` Added mobile enhancements and style changes. ([#5609](https://github.com/infor-design/enterprise/issues/5609))
- `[Button]` Added test scripts for button. ([#5851](https://github.com/infor-design/enterprise/issues/5851))
- `[BusyIndicator]` Added hide event. ([#5794](https://github.com/infor-design/enterprise/issues/5794))
- `[Column]` Added example page for legend colors. ([#5761](https://github.com/infor-design/enterprise/issues/5761))
- `[Datagrid]` Added datagrid feature using arrow keys to select. ([#5713](https://github.com/infor-design/enterprise/issues/5713))
- `[Datagrid]` Added exportToCsv option for datagrid toolbar. ([#5786](https://github.com/infor-design/enterprise/issues/5786))
- `[Datagrid]` Added new event `filteroperatorchanged` to datagrid. ([#5899](https://github.com/infor-design/enterprise/issues/5899))
- `[File Upload]` Added puppeteer tests for file upload. ([#5808](https://github.com/infor-design/enterprise/issues/5808))
- `[Toolbar-Flex]` Added responsive design for searchfield with categories and basic searchfield. ([#5619](https://github.com/infor-design/enterprise/issues/5619))
- `[Timepicker]` Added settings in timepicker to limit the hours that can be selected. ([#5880](https://github.com/infor-design/enterprise/issues/5880))
- `[TrackDirty]` Converted the trackdirty protractor test suites to puppeteer. ([#5829](https://github.com/infor-design/enterprise/issues/5829))

(47 Issues Solved This Release, Backlog Enterprise 219, Backlog Ng 34, 1100 Functional Tests, 1692 e2e Tests, 179 Puppeteer Tests)

## v4.58.3 Fixes

- `[Datagrid]` Added new event `filteroperatorchanged` to datagrid. ([#5899](https://github.com/infor-design/enterprise/issues/5899))

## v4.58.2 Fixes

- `[Toolbar]` Fixed an issue where things in the page get scrambled if you have a button with undefined ids. ([#1194](https://github.com/infor-design/enterprise-ng/issues/1194))

## v4.58.1 Fixes

- `[Misc]` Fixed several security issues with xss (details hidden). ([#GSHA](https://github.com/infor-design/enterprise/security/advisories))

## v4.58.0 Features

- `[Accordion]` Added puppeteer tests for accordion. ([#5836](https://github.com/infor-design/enterprise/issues/5836))
- `[App Menu]` Fixed a bug causing re-invoke of the entire Application Menu and its child components whenever a new App Menu trigger is added to the stored `triggers` array. ([#5480](https://github.com/infor-design/enterprise/issues/5480))
- `[Actionsheet]` Added puppeteer tests for actionsheet. ([#5832](https://github.com/infor-design/enterprise/issues/5832))
- `[Column]` Added support to add a line chart in column-grouped. ([#4598](https://github.com/infor-design/enterprise/issues/4598))
- `[Column]` Added feature to rotate labels. ([#5773](https://github.com/infor-design/enterprise/issues/5773))
- `[Column Chart]` Added the ability to add axis labels in column-grouped chart. ([#5721](https://github.com/infor-design/enterprise/issues/5721))
- `[Datagrid]` Added option to format numbers and dates based on current locale. ([#5663](https://github.com/infor-design/enterprise/issues/5663))
- `[Slider]` Added support for tooltip to show on load in slider. ([#3747](https://github.com/infor-design/enterprise/issues/3747))

## v4.58.0 Fixes

- `[Modal]` Added option to disable primary trigger on field. ([#5728](https://github.com/infor-design/enterprise/issues/5728))
- `[Calendar]` Fix the header days where it should be seen when scrolled down. ([#5742](https://github.com/infor-design/enterprise/issues/5742))
- `[Datagrid]` Tab doesn't go to cells if cellNavigation is false. ([#5734](https://github.com/infor-design/enterprise/issues/5734))
- `[Calendar]` Fix the header days where it should be seen when scrolled down. ([#5742](https://github.com/infor-design/enterprise/issues/5742))
- `[Contextmenu/Popupmenu]` Fixed breaking of shared menu if a datagrid is present on the page. ([#5818](https://github.com/infor-design/enterprise/issues/5818))
- `[Datagrid]` Tab doesn't go to cells if cellNavigation is false. ([#5734](https://github.com/infor-design/enterprise/issues/5734))
- `[Dropdown]` Clear search matches after an item is selected. ([#5632](https://github.com/infor-design/enterprise/issues/5632))
- `[Locale]` Fix issue in parsing date when AM/PM comes first before Hours (a:hh:mm). ([#5129](https://github.com/infor-design/enterprise/issues/5129))
- `[Modal]` Added option to disable primary trigger on field. ([#5728](https://github.com/infor-design/enterprise/issues/5728))
- `[Searchfield]` Save input value when searchfield collapses but is not cleared via button click or key. ([#5792](https://github.com/infor-design/enterprise/issues/5792))
- `[Tabs]` Fixed regression bug where tabs are no longer working inside the modal. ([#5867](https://github.com/infor-design/enterprise/issues/5867))
- `[Tabs]` Fix focus indicator in Sink Page. ([#5714](https://github.com/infor-design/enterprise/issues/5714))
- `[Tabs-Vertical]` Fixed on Tabs Vertical Aria and Roles. ([#5712](https://github.com/infor-design/enterprise/issues/5712))
- `[Toolbar Searchfield]` Fixed the height the collapse button on a smaller viewport (`766px` and below). ([#5791](https://github.com/infor-design/enterprise/issues/5791))
- `[Lookup]` Rows are selected based on the initial values in the input field. ([#1132](https://github.com/infor-design/enterprise-ng/issues/1132))

(30 Issues Solved This Release, Backlog Enterprise 224, Backlog Ng 33, 1269 Functional Tests, 1689 e2e Tests, 167 Puppeteer Tests)

## v4.57.2 Fixes

- `[Misc]` Fixed several security issues with xss (details hidden). ([#GSHA](https://github.com/infor-design/enterprise/security/advisories))

## v4.57.1 Fixes

- `[Tabs]` Fixed regression bug where tabs are no longer working inside the modal. ([#5867](https://github.com/infor-design/enterprise/issues/5867))

## v4.57.0 Features

- `[Accordion]` Added the ability to have a notification badge in accordion headers. ([#5594](https://github.com/infor-design/enterprise/issues/5594))
- `[Breadcrumb]` Added hitbox styles for breadcrumb. ([#5408](https://github.com/infor-design/enterprise/issues/5408))
- `[Button]` Added the ability to have a hitbox. With this feature, it will have a better tapping/clicking on smaller devices. ([#5568](https://github.com/infor-design/enterprise/issues/5568))
- `[Button]` Added the ability to have a notification badge in buttons. ([#5594](https://github.com/infor-design/enterprise/issues/5594))
- `[Calendar]` Added hitbox option for calendar. ([#5602](https://github.com/infor-design/enterprise/issues/5602))
- `[Checkbox]` Added hitbox area styles for checkboxes. ([#5603](https://github.com/infor-design/enterprise/issues/5603))
- `[Datagrid]` Added Datagrid Fallback Image when image cannot be loaded. ([#5442](https://github.com/infor-design/enterprise/issues/5442))
- `[File Upload]` Show progress percent while file is uploading. ([#3934](https://github.com/infor-design/enterprise/issues/3934))
- `[Input]` Added a new form style `form-layout-large` to input component. ([#5606](https://github.com/infor-design/enterprise/issues/5606))
- `[Icon]` Updated several icons see issue for details. ([#5774](https://github.com/infor-design/enterprise/issues/5774))
- `[Message]` Changed some stylings on mobile experience. ([#5567](https://github.com/infor-design/enterprise/issues/5567))
- `[Modal]` Adjusted stylings on mobile viewport. ([#5601](https://github.com/infor-design/enterprise/issues/5601))
- `[Notification]` Added tooltip in notification. ([#5562](https://github.com/infor-design/enterprise/issues/5562))
- `[Notification]` Added close functions (by ID and latest) in notification. ([#5562](https://github.com/infor-design/enterprise/issues/5562))
- `[Datagrid]` Added support for text filter types to specify a selected filter condition. ([#5750](https://github.com/infor-design/enterprise/issues/5750))
- `[Environment]` Fixed `ie` css class included to html tag for Edge browser. ([#5587](https://github.com/infor-design/enterprise/issues/5587))

### v4.57.0 Markup Changes

- `[Tabs]` Some of the aria attributes have been changed, see the issue for details.([#5712](https://github.com/infor-design/enterprise/issues/5712))
- `[Notification Badge]` Rename methods in Notification Badge for better readability. ([#1169](https://github.com/infor-design/enterprise-ng/issues/1169))

## v4.57.0 Fixes

- `[ApplicationMenu]` Fix for broken UI in Safari when hiding and expanding the navigation menu. ([#5620](https://github.com/infor-design/enterprise/issues/5620))
- `[ApplicationMenu]` Fix application menu broken UI on first render. ([#5766](https://github.com/infor-design/enterprise/issues/5766))
- `[Calendar]` Removed the example legend in the default settings. ([#1130](https://github.com/infor-design/enterprise-ng/issues/1130))
- `[Cards]` Fixed misaligned list within expandable cards pane. ([#5223](https://github.com/infor-design/enterprise/issues/5223))
- `[Counts]` Updated the font size of `xl-text` from `50px` to `48px`. ([#5588](https://github.com/infor-design/enterprise/issues/5588))
- `[Counts]` Fixed title and icon position when in RTL. ([#5566](https://github.com/infor-design/enterprise/issues/5566))
- `[Datagrid]` Removed margin in icon when size is small or extra small. ([#5726](https://github.com/infor-design/enterprise/issues/5726))
- `[Datagrid]` Added additional check for vertical scroll. ([#1154](https://github.com/infor-design/enterprise-ng/issues/1154))
- `[Datepicker]` Fix on default legends being shown regardless if settings have custom legends. ([#5683](https://github.com/infor-design/enterprise/issues/5683))
- `[EmptyMessage]` Added `16px` spacings in the empty message container. ([#5639](https://github.com/infor-design/enterprise/issues/5639))
- `[FieldFilter]` Fixed missing trigger icons on short field filter options. ([#5727](https://github.com/infor-design/enterprise/issues/5727))
- `[Form]` Fixed misaligned trigger icon of datepicker on safari. ([#5751](https://github.com/infor-design/enterprise/issues/5751))
- `[Header]` Fix on Advanced Search not seen on headers when changing colors. ([#5782](https://github.com/infor-design/enterprise/issues/5782))
- `[Locale]` Fixed currency position and a translation on `tl-PH` locale. ([#5695](https://github.com/infor-design/enterprise/issues/5695))
- `[Lookup]` Fix an uncentered lookup icon in composite form. ([#5657](https://github.com/infor-design/enterprise/issues/5657))
- `[Searchfield]` Fix on uneven searchfield in firefox. ([#5620](https://github.com/infor-design/enterprise/issues/5620))
- `[Searchfield]` Fix on uneven searchfield in firefox. ([#5695](https://github.com/infor-design/enterprise/issues/5695))
- `[Searchfield]` Fix on misaligned close button on mobile view. ([#5782](https://github.com/infor-design/enterprise/issues/5782))
- `[Searchfield]` Change width when parent container becomes smaller. ([#4696](https://github.com/infor-design/enterprise/issues/4696))
- `[Spinbox]` Remove functionality of Home and End buttons on Spinbox. ([#5659](https://github.com/infor-design/enterprise/issues/5659))
- `[Spinbox]` Fix spinbox misalignment on sample sizes. ([#5733](https://github.com/infor-design/enterprise/issues/5733))
- `[Tabs]` Fix a bug on vertical tabs scroll on panel containers. ([#5565](https://github.com/infor-design/enterprise/issues/5565))
- `[Treemap]` Fix Treemap's misaligned footer-text on the new theme. ([#5365](https://github.com/infor-design/enterprise/issues/5365))

(41 Issues Solved This Release, Backlog Enterprise 192, Backlog Ng 28, 1166 Functional Tests, 1712 e2e Tests, 150 Puppeteer Tests)

## v4.56.0 Features

- `[ContextualActionPanel]` Changed the color of the toolbar header in the new theme. ([#5685](https://github.com/infor-design/enterprise/issues/5685))
- `[Charts]` Added ability to disable the selection of the charts including the legend. ([#2736](https://github.com/infor-design/enterprise/issues/2736))
- `[Datagrid]` Adds the ability to update values of a specific column on Datagrid. ([#3491](https://github.com/infor-design/enterprise/issues/3491))
- `[Icon]` Updated the launch icon to be less Philipines. ([#5595](https://github.com/infor-design/enterprise/issues/5595))
- `[Locale]` Added a new locale tl-PH for Philipines (tagalog). ([#5695](https://github.com/infor-design/enterprise/issues/5695))
- `[Tabs]` Adds the ability to split the tabs. ([#4600](https://github.com/infor-design/enterprise/issues/4600))
- `[Toolbar Flex]` Adds control of button set areas via the Button set API. ([NG#1101](https://github.com/infor-design/enterprise-ng/issues/1101))

## v4.56.0 Fixes

- `[BusyIndicator]` Sized and Aligned busy indicator within a compact form field. ([#5655](https://github.com/infor-design/enterprise/issues/5655))
- `[Calendar]` Calendar event IDs can support numbers. ([#5556](https://github.com/infor-design/enterprise/issues/5556))
- `[Calendar]` Fixed wrong color on icons on the header. ([#5647](https://github.com/infor-design/enterprise/issues/5647))
- `[Calendar]` Fixed markForRefresh for display range in calendar. ([#5675](https://github.com/infor-design/enterprise/issues/5675))
- `[Calendar]` Adds the ability to support cross year date range in calendar. ([#5675](https://github.com/infor-design/enterprise/issues/5675))
- `[Calendar]` Fixed additional row due to DST for display range in calendar. ([#5675](https://github.com/infor-design/enterprise/issues/5675))
- `[Datagrid]` Date format should reflect in date filter when range option is selected. ([#4864](https://github.com/infor-design/enterprise/issues/4864))
- `[Datagrid]` Add test page for `selectAllCurrentPage` with toolbar count. ([#4921](https://github.com/infor-design/enterprise/issues/4921))
- `[Datepicker]` Fix on datepicker header not being shown in smaller screens. ([#5550](https://github.com/infor-design/enterprise/issues/5550))
- `[Datagrid]` Fixed an issue where the selection idx was not updating after append/update data to child nodes for tree. ([#5631](https://github.com/infor-design/enterprise/issues/5631))
- `[Datagrid]` Fixed a bug where row status is not properly rendered on Tree List. ([#5552](https://github.com/infor-design/enterprise/issues/5552))
- `[Dropdown]` Fixed disabling of function keys F1 to F12. ([#4976](https://github.com/infor-design/enterprise/issues/4976))
- `[Dropdown]` Fixed a bug where selecting the first item on the list doesn't trigger the `change` event that will select the value immediately. ([NG#1102](https://github.com/infor-design/enterprise-ng/issues/1102))
- `[Dropdown]` Fixed an accessibility issue where the error message was unannounced using a screen reader. ([#5130](https://github.com/infor-design/enterprise/issues/5130))
- `[Homepage]` Fix on homepage example charts misaligned when on mobile. ([#5650](https://github.com/infor-design/enterprise/issues/5650))
- `[Popupmenu]` Fixed an not released issue where opening menus limited the ability to click after. ([#5648/#5649](https://github.com/infor-design/enterprise/issues/5648))
- `[Popupmenu]` Allow switches to be clickable in popupmenu for backwards compatibility. ([#1127](https://github.com/infor-design/enterprise-ng/issues/1127))
- `[Icons]` Fix sizes on some of the icons in classic mode. ([#5626](https://github.com/infor-design/enterprise/issues/5626))
- `[Icons]` Fix sizes on some of the icons in tree in classic mode. ([#5626](https://github.com/infor-design/enterprise/issues/5626))
- `[Line Chart]` Fixed a bug where the line chart was not positioned correctly when all the values were zero. ([#5640](https://github.com/infor-design/enterprise/issues/5640))
- `[Listview]` Fixed the links example to better show disabled links. ([#5678](https://github.com/infor-design/enterprise/issues/5678))
- `[Locale]` Fixed an additional case where large numbers cannot be formatted correctly. ([#5605](https://github.com/infor-design/enterprise/issues/5605))
- `[Locale]` Expanded support from 10 to 20 decimal places. Max number is 21, 20 now. ([#5622](https://github.com/infor-design/enterprise/issues/5622))
- `[Tabs]` Fix a bug where tabs indicator is not aligned when scaled down. ([#5164](https://github.com/infor-design/enterprise/issues/5164))
- `[Tabs]` Fix a bug where tabs indicator is not aligned on RTL. ([#5541](https://github.com/infor-design/enterprise/issues/5541))
- `[Tree]` Fix on return item when calling addNode. ([#5334](https://github.com/infor-design/enterprise/issues/5334))

(44 Issues Solved This Release, Backlog Enterprise 176, Backlog Ng 25, 1134 Functional Tests, 1693 e2e Tests)

## v4.55.3 Fixes

- `[Datagrid]` Fixed an issue where the selection idx was not updating after append/update data to child nodes for tree. ([#5631](https://github.com/infor-design/enterprise/issues/5631))
- `[Locale]` Fixed a bug where very large numbers would get a zero added. ([#5308](https://github.com/infor-design/enterprise/issues/5308))
- `[Locale]` Fixed a bug where very large numbers with negative added an extra zero in formatNumber. ([#5318](https://github.com/infor-design/enterprise/issues/5318))
- `[Locale]` Expanded support from 10 to 20 decimal places. Max number is 21, 20 now. ([#5622](https://github.com/infor-design/enterprise/issues/5622))

## v4.55.2 Fixes

- `[Icons]` Fix sizes on some of the icons in classic mode. ([#5626](https://github.com/infor-design/enterprise/issues/5626))

## v4.55.1 Fixes

- `[Locale]` Fixed an additional case where large numbers cannot be formatted correctly. ([#5605](https://github.com/infor-design/enterprise/issues/5605))

## v4.55.0 Features

- `[ApplicationMenu]` Added the ability to resize the app menu. ([#5193](https://github.com/infor-design/enterprise/issues/5193))
- `[Completion Chart]` Added tooltip in completion chart. ([#5346](https://github.com/infor-design/enterprise/issues/5346))
- `[Custom Builds]` Fixed a bug where importing the base Charts API directly would cause an error. ([#5463](https://github.com/infor-design/enterprise/issues/5463))
- `[Datagrid]` Adds the ability to have a selection radio buttons on Datagrid. ([#5384](https://github.com/infor-design/enterprise/issues/5384))
- `[Datagrid]` Added a `verticalScrollToEnd` property when you reached the end of the datagrid list. ([#5435](https://github.com/infor-design/enterprise/issues/5435))
- `[Datagrid]` Added separate mask options for filter row. ([#5519](https://github.com/infor-design/enterprise/issues/5519))
- `[Editor]` Added support for `ol` type attribute to be able to use the other list styles (`alphabetically ordered (lowercase and uppercase)`, and `roman numbers (lowercase and uppercase)`) of `ol` tag. ([#5462](https://github.com/infor-design/enterprise/issues/5462))
- `[Icons]` Now generating the icons from figma instead of sketch, this should be of low impact but keep your eye on icons in general as they have all changed in generation and log any issues found. ([#5170](https://github.com/infor-design/enterprise/issues/5170))
- `[Lookup]` Fixed a bug for short field and its icons not rendering properly. ([#5541](https://github.com/infor-design/enterprise/issues/5541))
- `[Message]` Add info status handling to message.([#5459](https://github.com/infor-design/enterprise/issues/5459))
- `[Message]` Add an optional close button setting to dismiss the message. ([#5464](https://github.com/infor-design/enterprise/issues/5464))
- `[Modal]` Added the ability to have a custom tooltip on modal close button. ([#5391](https://github.com/infor-design/enterprise/issues/5391))
- `[Swaplist]` Added option to copy items from lists instead of moving them. ([#5513](https://github.com/infor-design/enterprise/issues/5513))
- `[Popdown]` Added a click outside event in popdown. ([#3618](https://github.com/infor-design/enterprise/issues/3618))
- `[Timepicker]` Fixed a bug for timepicker icon not rendering properly. ([#5558](https://github.com/infor-design/enterprise/issues/5558))
- `[Typography]` New typography paragraph text style. ([#5325](https://github.com/infor-design/enterprise/issues/5325))

## v4.55.0 Fixes

- `[Cards]` Fixed a bug card group toolbar overlaps then disappears after clicking the checkboxes. ([#5445](https://github.com/infor-design/enterprise/issues/5445))
- `[Calendar]` Fixed month label not set on first enabled date of the month. ([#5581](https://github.com/infor-design/enterprise/issues/5581))
- `[Calendar]` Fix on overlap in today text and calendar view changer when in mobile. ([#5438](https://github.com/infor-design/enterprise/issues/5438))
- `[Charts]` Fixed a bug where automation ids is not properly rendered on legend, text and slices. ([#5441](https://github.com/infor-design/enterprise/issues/5441))
- `[Datagrid]` Fixed a bug where the checkbox overlaps with the label when `editorOptions.multiple` is set to true. Also added formatters and editor for multiselect. ([NG#1075](https://github.com/infor-design/enterprise-ng/issues/1075))
- `[Datagrid]` Fixed an issue where tree list indentation is not left aligned when row has no children and datagrid row height is extra small or small. ([#5487](https://github.com/infor-design/enterprise/issues/5487))
- `[Message]` Added maxWidth setting to allow message to go full width when title is long. ([#5443](https://github.com/infor-design/enterprise/issues/5443))
- `[Datagrid]` Fix unescaped HTML of range value to match escaped HTML of data value. ([#4832](https://github.com/infor-design/enterprise/issues/4832))
- `[Datagrid]` Fix an XSS vulnerability in the name property of the columns objects array. ([#5428](https://github.com/infor-design/enterprise/issues/5428))
- `[Datagrid]` Fixed an issue where the excel export did not download in MS Edge. ([#5507](https://github.com/infor-design/enterprise/issues/5507))
- `[Editor]` Fixed an issue where font color was not working and extra spaces were get removed. ([#5137](https://github.com/infor-design/enterprise/issues/5137))
- `[EmptyMessage]` Fixed a bug where the empty message chart were not properly rendered when using auto height widget/card. ([#5527](https://github.com/infor-design/enterprise/issues/5527))
- `[Hierarchy]` Fixed line and icon alignment in hierarchy when in rtl format. ([#5544](https://github.com/infor-design/enterprise/issues/5544))
- `[Message]` Added maxWidth setting to allow message to go full width when title is long. ([#5443](https://github.com/infor-design/enterprise/issues/5443))
- `[Modal]` Fixed a bug where events are not properly called when calling stacked dialogs. ([#5471](https://github.com/infor-design/enterprise/issues/5471))
- `[Timepicker]` Fixed a bug where the chinese time format doesn't render correctly after selecting time and periods (AM/PM). ([#5420](https://github.com/infor-design/enterprise/issues/5420))
- `[Tree]` Fixed an issue where lengthy node text doesn't wrap to lines and cuts off. ([#5499](https://github.com/infor-design/enterprise/issues/5499))

(51 Issues Solved This Release, Backlog Enterprise 129, Backlog Ng 29, 1222 Functional Tests, 1693 e2e Tests)

## v4.54.3 Fixes

- `[Locale]` Fixed a bug where very large numbers would get a zero added. ([#5308](https://github.com/infor-design/enterprise/issues/5308))
- `[Locale]` Fixed a bug where very large numbers with negative added an extra zero in formatNumber. ([#5318](https://github.com/infor-design/enterprise/issues/5318))
- `[Locale]` Expanded support from 10 to 20 decimal places. Max number is 21, 20 now. ([#5622](https://github.com/infor-design/enterprise/issues/5622))

## v4.54.2 Fixes

- `[Locale]` Fixed an additional case where large numbers cannot be formatted correctly. ([#5605](https://github.com/infor-design/enterprise/issues/5605))

## v4.54.1 Fixes

- `[Datagrid]` Added separate mask options for filter row. ([#5519](https://github.com/infor-design/enterprise/issues/5519))

## v4.54.0 Features

- `[Cards]` Added the ability of single and multi selection of cards. ([#5253](https://github.com/infor-design/enterprise/issues/5253))
- `[Datagrid]` Added support to row reorder for groupable settings. ([#5233](https://github.com/infor-design/enterprise/issues/5233))
- `[Donut]` Added the ability to add center tooltip for Donut. ([#5302](https://github.com/infor-design/enterprise/issues/5302))
- `[Notification Badge]` Added Notification Badge component that has the ability to move to any corner of the icon element. ([#5344](https://github.com/infor-design/enterprise/issues/5344))

## v4.54.0 Fixes

- `[Blockgrid]` Added additional design with no image ([#5379](https://github.com/infor-design/enterprise/issues/5379))
- `[Charts]` Fixed a bug where the vertical grid line strokes were invisible when in High Contrast and Colors was non-Default ([#5301](https://github.com/infor-design/enterprise/issues/5301))
- `[CirclePager]` Fixed a bug where the slides were not properly showing for RTL languages ([#2885](https://github.com/infor-design/enterprise/issues/2885))
- `[CirclePager]` Fixed a bug where the CSS was the same for all of the circles in homepage/example-hero-widget ([#5337](https://github.com/infor-design/enterprise/issues/5337))
- `[ContextualActionPanel]` Added `title` prop in CAP to control the title via `modaSettings`, and added missing `beforeclose` event. ([NG#1048](https://github.com/infor-design/enterprise-ng/issues/1048))
- `[ContextMenu]` Fixed a bug where field option is not rendered properly on mobile ([#5335](https://github.com/infor-design/enterprise/issues/5335))
- `[Datagrid]` - Fixed a bug where the row height cut off the focus ring on the Action Item buttons for Classic/New mode and XS, S, M settings ([#5394](https://github.com/infor-design/enterprise/issues/5394))
- `[Datagrid]` - Fixed a bug where the selection color would bleed through clickable tags. ([#5533](https://github.com/infor-design/enterprise/issues/5533))
- `[Datagrid]` Fixed an issue where toggling the selectable setting did not correctly enable the checkbox. ([#5482](https://github.com/infor-design/enterprise/issues/5482))
- `[Datagrid]` Fixed an issue where row reorder handle align was not right for extra small and small height. ([#5233](https://github.com/infor-design/enterprise/issues/5233))
- `[Datagrid]` - Fixed a bug where the first two columns row heights did not match the others for the Medium setting ([#5366](https://github.com/infor-design/enterprise/issues/5366))
- `[Datagrid]` - Fixed a bug where the font color on tags was black when a row was hovered over in dark mode. Font color now white. ([#5289](https://github.com/infor-design/enterprise/issues/5289))
- `[Datagrid]` Fixed a bug where the font color on tags was black when a row was hovered over in dark mode. Font color now white. ([#5289](https://github.com/infor-design/enterprise/issues/5289))
- `[Datagrid]` Fixed issues with NaN displaying on Decimal and Dropdown inputs when blank options are selected. ([#5395](https://github.com/infor-design/enterprise/issues/5395))
- `[Datagrid]` - Fixed a bug where the row height cut off the focus ring on the Action Item buttons for Classic/New mode and XS, S, M settings ([#5394](https://github.com/infor-design/enterprise/issues/5394))
- `[Datagrid]` Fixed a bug where the font color on tags was black when a row was hovered over in dark mode. Font color now white. ([#5289](https://github.com/infor-design/enterprise/issues/5289))
- `[Datagrid]` Fixed issues with NaN displaying on Decimal and Dropdown inputs when blank options are selected. ([#5395](https://github.com/infor-design/enterprise/issues/5395))
- `[Datagrid]` Delete key should fire event in dropdown search. ([#5402](https://github.com/infor-design/enterprise/issues/5402))
- `[Datepicker]` Fixed a bug where the -/+ keys were not detected in datepicker. ([#5353](https://github.com/infor-design/enterprise/issues/5353))
- `[Datagrid]` Fixed a bug that prevented the headers of the right frozen columns as well as the order date column from being exported properly. ([#5332](https://github.com/infor-design/enterprise/issues/5332))
- `[Datagrid]` Fixed a bug where the font color on tags was black when a row was hovered over in dark mode. Font color now white. ([#5289](https://github.com/infor-design/enterprise/issues/5289))
- `[Datagrid]` Fixed issues with NaN displaying on Decimal and Dropdown inputs when blank options are selected. ([#5395](https://github.com/infor-design/enterprise/issues/5395))
- `[Datagrid]` Fixed a bug where filter options were unable to reopen after doing pagination and clicking other filter options. ([#5286](https://github.com/infor-design/enterprise/issues/5286))
- `[Datepicker]` Fixed a bug where the -/+ keys were not detected in datepicker. ([#5353](https://github.com/infor-design/enterprise/issues/5353))
- `[Donut]` Changed legend design when item exceeds maximum width of chart. ([#5292](https://github.com/infor-design/enterprise/issues/5292))
- `[Dropdown]` Fixed a bug where backspace in Dropdown is not working when pressed. ([#5113](https://github.com/infor-design/enterprise/issues/5113))
- `[Editor]` Added tooltip in fontpicker. ([#5472](https://github.com/infor-design/enterprise/issues/5472))
- `[Fileupload]` Fixed a bug where the required asterisk does not appear on the labels associated with required fields. ([#5285](https://github.com/infor-design/enterprise/issues/5285))
- `[Homepage]` Adjusted height and width of example homepage ([#5425](https://github.com/infor-design/enterprise/issues/5425))
- `[Icon]` Changed button icon colors to slate6 ([#5307](https://github.com/infor-design/enterprise/issues/5307))
- `[Input]` Fixed a bug where clear icon were not properly aligned with the input field in classic mode. ([#5324](https://github.com/infor-design/enterprise/issues/5324))
- `[Locale]` Fixed an issue with the finish time format. ([#5447](https://github.com/infor-design/enterprise/issues/5447))
- `[Lookup]` Fixed an issue where in autoApply with single select the modal will close when paging. ([#5466](https://github.com/infor-design/enterprise/issues/5466))
- `[Lookup]` Fixed an issue where selection for server side and paging was not working. ([#986](https://github.com/infor-design/enterprise-ng/issues/986))
- `[Lookup]` Added api setting to allow duplicate selected value to input element. ([#986](https://github.com/infor-design/enterprise-ng/issues/986))
- `[Modal]` Enter key will trigger primary button when in an input field. ([#5198](https://github.com/infor-design/enterprise/issues/5198))
- `[Monthview]` Fixed a bug where a vertical scroll is showing when it is unnecessary. ([#5350](https://github.com/infor-design/enterprise/issues/5350))
- `[Multiselect]` Fixed a regression bug where clear icon were not properly aligned on compact mode. ([#5396](https://github.com/infor-design/enterprise/issues/5396))
- `[Personalize]` Added css to remove color gradient on overflowing horizontal tab headers. fix is limited to personalize styling ([#5303](https://github.com/infor-design/enterprise/issues/5303))
- `[Popdown]` Remove deprecation console warning. We still consider this component deprecated but will not remove until 5.0 version. The warning was only removed for now. ([#1070](https://github.com/infor-design/enterprise-ng/issues/1070))
- `[ToolbarFlex]` updated logic to account for the AllowTabs property and set toolbar items with a tab-index of 0 when allowTabs is ture ([#5387](https://github.com/infor-design/enterprise/issues/5387))
- `[Tabs]` Remove tabs animation when clicking tabs. ([#4818](https://github.com/infor-design/enterprise-ng/issues/4818))

(40 Issues Solved This Release, Backlog Enterprise 145, Backlog Ng 24, 1195 Functional Tests, 1697 e2e Tests)

### v4.54.0 Markup Changes

- `[TrackDirty]` Removed Track Dirty from the main components list and integrated the underlying examples into their corresponding individual components.([#5319](https://github.com/infor-design/enterprise/issues/5319))

## v4.53.5 Fixes

- `[Lookup]` Fixed two additional issues where selection for server side and paging was not working. ([#986](https://github.com/infor-design/enterprise-ng/issues/986))
- `[Lookup]` Fixed an issue where in autoApply with single select the modal will close when paging. ([#5466](https://github.com/infor-design/enterprise/issues/5466))

## v4.53.3 Fixes

- `[Lookup]` Fixed an issue where selection for server side and paging was not working. ([#986](https://github.com/infor-design/enterprise-ng/issues/986))

## v4.53.0 Features

- `[Action Sheet]` Added a mobile device-friendly action sheet component. ([#5256](https://github.com/infor-design/enterprise/issues/5256))
- `[Cards]` Added card variations (Status, Hyperlink and Photo Card) with improve hitboxes for tapping. ([#5250](https://github.com/infor-design/enterprise/issues/5250))
- `[Cards]` Added improvements to the expandable cards and made a jQuery instance to be available in the angular wrapper. ([#5252](https://github.com/infor-design/enterprise/issues/5252))
- `[ContextualActionPanel]` Added vertical tabs example on the Contextual Action Panel. ([#5234](https://github.com/infor-design/enterprise/issues/5234))
- `[Swipe Action]` Added a mobile device-friendly swipe action component. ([#5254](https://github.com/infor-design/enterprise/issues/5254))

## v4.53.0 Fixes

- `[Application Menu]` Fixed a bug where the menu list will not properly rendered on autocomplete if you type a character that is not available in the list. ([#4863](https://github.com/infor-design/enterprise/issues/4863))
- `[Calendar]` Fixed a bug where calendar event is not rendered on WeekView if add event (modal) is used before add event (api). ([#5236](https://github.com/infor-design/enterprise/issues/5236))
- `[Circle Pager]` Fixed size interactions and changes for mobile view port. ([#5251](https://github.com/infor-design/enterprise/issues/5251))
- `[Datagrid]` Fixed an issue where personalize column headers were not rendering properly. ([#5361](https://github.com/infor-design/enterprise/issues/5361))
- `[Datagrid]` Fixed a bug where animation blue circle is off-center. ([#5246](https://github.com/infor-design/enterprise/issues/5246))
- `[Datagrid]` Fixed a bug where hovering lookup cells showed a grey background. ([#5157](https://github.com/infor-design/enterprise/issues/5157))
- `[Datagrid]` Fixed an issue for xss where special characters was not sanitizing and make grid to not render. ([#975](https://github.com/infor-design/enterprise-ng/issues/975))
- `[Datagrid]` Fixed a bug where the home and end key should behave as default when in editable cell and not shifting to the first and end row in datagrid. ([#5179](https://github.com/infor-design/enterprise/issues/5179))
- `[Datepicker]` Fixed a bug where the setting attributes were missing in datepicker input and datepicker trigger on NG wrapper. ([#1044](https://github.com/infor-design/enterprise-ng/issues/1044))
- `[Datepicker]` Fixed a bug where the selection range was not being properly rendered in mobile. ([#5211](https://github.com/infor-design/enterprise/issues/5211))
- `[Datepicker]` Made the `autocomplete` attribute configurable by using the `autocompleteAttribute` setting. ([#5092](https://github.com/infor-design/enterprise/issues/5092))
- `[Dropdown]` Made the `noSearch` setting prevent filtering using the Dropdown's search input element as expected. ([#5159](https://github.com/infor-design/enterprise/issues/5159))
- `[Dropdown]` Prevented the Dropdown from re-selecting and firing change events if the same value is picked from its list. ([#5159](https://github.com/infor-design/enterprise/issues/5159))
- `[Dropdown]` Fixed a bug that resulted in the updatable dropdown value being changed when selecting the more actions button. ([#5222](https://github.com/infor-design/enterprise/issues/5222))
- `[Editor]` Fixed a bug where automation id attributes are not properly rendered on editor elements. ([#5082](https://github.com/infor-design/enterprise/issues/5082))
- `[Lookup]` Fixed a bug where lookup attributes are not added in the cancel and apply/save button. ([#5202](https://github.com/infor-design/enterprise/issues/5202))
- `[Lookup]` Exposed two events from the datagrid `afterpaging` and `selected` for more flexibility. ([#986](https://github.com/infor-design/enterprise-ng/issues/986))
- `[Locale]` Fixed a bug where very large numbers with negative added an extra zero in formatNumber. ([#5308](https://github.com/infor-design/enterprise/issues/5308))
- `[Locale]` Fixed a bug where very large numbers would get a zero added. ([#5308](https://github.com/infor-design/enterprise/issues/5308))
- `[Locale]` Fixed a bug where very large numbers with negative added an extra zero in formatNumber. ([#5318](https://github.com/infor-design/enterprise/issues/5318))
- `[Lookup]` Fixed a regression bug where the close/clear icon were not properly aligned on mobile and tablet viewport. ([#5299](https://github.com/infor-design/enterprise/issues/5299))
- `[Lookup]` Fixed a bug where rows become unselected when reopened. ([#5261](https://github.com/infor-design/enterprise/issues/5261))
- `[Modal]` Added the ability to set the tabindex. ([#5358](https://github.com/infor-design/enterprise/issues/5358))
- `[Monthview]` Fixed an issue where month year pick list was misaligning for inpage. ([#5345](https://github.com/infor-design/enterprise/issues/5345))
- `[Multiselect]` Fixed a regression bug where close icon in badge/tags were not properly aligned. ([#5351](https://github.com/infor-design/enterprise/issues/5351))
- `[Page-Patterns]` Fixed an issue where the weight range slider was overlapping the sales amount text area. ([#5284](https://github.com/infor-design/enterprise/issues/5284))
- `[Pager]` Fixed an issue where tooltip was not working after switch to 2nd page for disable/enable buttons with standalone Pager. ([#1047](https://github.com/infor-design/enterprise-ng/issues/1047))
- `[Personalization]` Fixed a bug where user was unable to see highlighted text in the header when using the new light default theme. ([#5219](https://github.com/infor-design/enterprise/issues/5219))
- `[Personalization]` Fixed an issue where hyperlinks were not showing up for dark theme. ([#5144](https://github.com/infor-design/enterprise-ng/issues/5144))
- `[Popupmenu]` Fixed a bug where unwanted link/hash occurs if the menu if the menu is destroyed when clicking a menu item. ([#NG1046](https://github.com/infor-design/enterprise-ng/issues/1046))
- `[Spinbox]` Fixed a bug where spinbox and its border is not properly rendered on responsive view. ([#5146](https://github.com/infor-design/enterprise/issues/5146))
- `[Searchfield]` Fixed a bug where the close button is not rendered properly on mobile view. ([#5182](https://github.com/infor-design/enterprise/issues/5182))
- `[Searchfield]` Fixed a bug where the search icon in search field is not aligned properly on firefox view. ([#5290](https://github.com/infor-design/enterprise/issues/5290))
- `[Searchfield]` Made the `autocomplete` attribute configurable by using the `autocompleteAttribute` setting. ([#5092](https://github.com/infor-design/enterprise/issues/5092))
- `[Searchfield]` Fixed a bug where the button does not have the same height as the searchfield input. ([#5314](https://github.com/infor-design/enterprise/issues/5314))
- `[Searchbar]` Fixed a bug where searchbar overlapped the "Websites" header when browser is minimized or viewed in mobile. ([#5248](https://github.com/infor-design/enterprise/issues/5248))
- `[Slider]` Fixed a bug where the slider produces NaN value on tooltip. ([#5336](https://github.com/infor-design/enterprise/issues/5336))
- `[Splitter]` Fixed position of splitter button. ([#5121](https://github.com/infor-design/enterprise/issues/5121))
- `[Tooltip/Popover]` Split the Popover and Tooltip into separate components. ([#5197](https://github.com/infor-design/enterprise/issues/5197))

(52 Issues Solved This Release, Backlog Enterprise 147, Backlog Ng 28, 1095 Functional Tests, 1668 e2e Tests)

## v4.52.3 Fixes

- `[Locale]` Expanded support from 10 to 20 decimal places. Max number is 21, 20 now. ([#5622](https://github.com/infor-design/enterprise/issues/5622))

## v4.52.2 Fixes

- `[Locale]` Fixed a bug where very large numbers would get a zero added. ([#5308](https://github.com/infor-design/enterprise/issues/5308))
- `[Locale]` Fixed a bug where very large numbers with negative added an extra zero in formatNumber. ([#5318](https://github.com/infor-design/enterprise/issues/5318))

## v4.52.1 Fixes

- `[Datagrid]` Fixed an issue where personalize column headers were not rendering properly. ([#5361](https://github.com/infor-design/enterprise/issues/5361))

## v4.52.0

### v4.52.0 Markup Changes

- `[Datagrid]` When fixing bugs in datagrid hover states we removed the use of `is-focused` on table `td` elements. ([#5091](https://github.com/infor-design/enterprise/issues/5091))

### v4.52.0 Fixes

- `[Application Menu]` Fixed a bug where the expanded accordion were incorrectly coloured as selected when uses the personalization colors. ([#5128](https://github.com/infor-design/enterprise/issues/5128))
- `[About]` Fixed a bug where overflowing scrollbar in About Modal is shown on a smaller viewport. ([#5206](https://github.com/infor-design/enterprise/issues/5206))
- `[Bar Chart]` Fixed an issue where onerror script was able to execute. ([#1030](https://github.com/infor-design/enterprise-ng/issues/1030))
- `[Calendar]` Fixed a bug where if the calendar event is not set to whole day then the week view and day view will not properly render on UI. ([#5195](https://github.com/infor-design/enterprise/issues/5195))
- `[Datagrid]` Fixed a bug where changing a selection mode between single and mixed on a datagrid with frozen columns were not properly rendered on UI. ([#5067](https://github.com/infor-design/enterprise/issues/5067))
- `[Datagrid]` Fixed a bug where filter options were not opening anymore after doing sorting on server-side paging. ([#5073](https://github.com/infor-design/enterprise/issues/5073))
- `[Datagrid/Lookup]` Fixed a bug where unselecting all items in an active page affects other selected items on other pages. ([#4503](https://github.com/infor-design/enterprise/issues/4503))
- `[Datagrid]` When fixing bugs in datagrid hover states we removed the use of `is-focused` on table `td` elements. ([#5091](https://github.com/infor-design/enterprise/issues/5091))
- `[Datagrid/Lookup]` Fixed a bug where the plus minus icon animation was cut off. ([#4962](https://github.com/infor-design/enterprise/issues/4962))
- `[Datagrid]` Fixed a bug where unselecting all items in an active page affects other selected items on other pages. ([#4503](https://github.com/infor-design/enterprise/issues/4503))
- `[Datagrid]` Fixed a bug where the tag text in the column is not shown properly when hovering it on Alternate Row Shading. ([#5210](https://github.com/infor-design/enterprise/issues/5210))
- `[Datagrid]` Fixed a bug where the clear filter icons position were not properly aligned with the lookup. ([#5239](https://github.com/infor-design/enterprise/issues/5239))
- `[Dropdown]` Fixed a bug where automatic highlighting of a blank option after opening the list was not working ([#5095](https://github.com/infor-design/enterprise/issues/5095))
- `[Dropdown/Multiselect]` Fixed a bug where the id attribute prefix were missing from the dropdown list when searching with typeahead settings. ([#5053](https://github.com/infor-design/enterprise/issues/5053))
- `[Field Options]` Fixed misalignment of field options for the colorpicker, clearable input field, and clearable searchfield with its close icon. ([#5139](https://github.com/infor-design/enterprise/issues/5139))
- `[Field Options]` Fixed misalignment of close button in searchfield with field options. ([#5138](https://github.com/infor-design/enterprise/issues/5138))
- `[Homepage]` Fixed an issue where remove card event was not triggered on card/widget. ([#4798](https://github.com/infor-design/enterprise/issues/4798))
- `[Locale]` Changed the start day of the week to monday as per translation team request. ([#5199](https://github.com/infor-design/enterprise/issues/5199))
- `[Mask/Datagrid]` Fixed a bug in number masks where entering a decimal while the field's entire text content was selected could cause unexpected formatting. ([#4974](https://github.com/infor-design/enterprise/issues/4974))
- `[Monthview]` Fixed an issue where selected date was not stay on provided day/month/year. ([#5064](https://github.com/infor-design/enterprise/issues/5064))
- `[Monthview]` Added support for mobile view. ([#5075](https://github.com/infor-design/enterprise/issues/5075))
- `[Spinbox]` Fixed a bug where spinbox and its border is not properly rendered on responsive view. ([#5146](https://github.com/infor-design/enterprise/issues/5146))
- `[Tabs Module]` Fixed a bug where long tab labels overflowed behind the close icon. ([#5187](https://github.com/infor-design/enterprise/issues/5187))

(33 Issues Solved This Release, Backlog Enterprise 134, Backlog Ng 34, 1183 Functional Tests, 1652 e2e Tests)

## v4.51.4

### v4.51.4 Fixes

- `[Locale]` Fixed a bug where very large numbers would get a zero added. ([#5308](https://github.com/infor-design/enterprise/issues/5308))

## v4.51.3

### v4.51.3 Fixes

- `[Locale]` Fixed a bug where very large numbers with negative added an extra zero in formatNumber. ([#5308](https://github.com/infor-design/enterprise/issues/5308))
- `[Mask/Datagrid]` Fixed a bug in number masks where entering a decimal while the field's entire text content was selected could cause unexpected formatting. ([#4974](https://github.com/infor-design/enterprise/issues/4974))

## v4.51.2

### v4.51.2 Fixes

- `[Locale]` Fixed a bug where very large numbers with negative added an extra zero in formatNumber. ([#5308](https://github.com/infor-design/enterprise/issues/5308))
- `[Mask/Datagrid]` Fixed a bug in number masks where entering a decimal while the field's entire text content was selected could cause unexpected formatting. ([#4974](https://github.com/infor-design/enterprise/issues/4974))

## v4.51.1

### v4.51.1 Fixes

- `[Datagrid]` Fixed a bug where cells with a leading space triggered the dirty indicator even without changing the cell value on second blur/selection. ([#4825](https://github.com/infor-design/enterprise/issues/4825))
- `[Radio]` Fixed a bug where legend tag blinks when clicking the radio buttons. ([#4901](https://github.com/infor-design/enterprise/issues/4901))

## v4.51.0

### v4.51.0 Markup Changes

- `[About]` The version in the html section of the document was not added correctly and is now showing the correct version string. ([#5069](https://github.com/infor-design/enterprise/issues/5069))
- `[Datagrid]` Fixed a bug where cells with a leading space triggered the dirty indicator even without changing the cell value on second blur/selection. ([#4825](https://github.com/infor-design/enterprise/issues/4825))
- `[Datepicker/Monthview/Calendar]` We changed all Chinese locales to have monday as the first day of the week and this could impact scripts. ([#5147](https://github.com/infor-design/enterprise/issues/5147))
- `[Dropdown]` We added  `aria-readonly` to all readonly dropdowns. ([#5107](https://github.com/infor-design/enterprise/issues/5107))
- `[Dropdown]` Dropdowns are now appended to the section in the page with `role="main"` there should be just one of these sections in each page. ([#1033](https://github.com/infor-design/enterprise-ng/issues/1033))
- `[Input]` If using the password reveal feature, note that we change dit from using a `type="password"` to using a class to toggle the state. ([#5099](https://github.com/infor-design/enterprise/issues/5099))
- `[Pager]` When fixing an accessibility complaint on pager we made all pager buttons tabable and removed the `tabindex` this could impact some test scripts. ([#4862](https://github.com/infor-design/enterprise/issues/4862))
- `[Tabs]` We add the ability to drag tabs, if this is enabled there are a number of sort properties and classes that have been added that may need to be scripted in the future. ([#4520](https://github.com/infor-design/enterprise/issues/4520))

### v4.51.0 Fixes

- `[Circlepager]` Fixed a bug where circle buttons doesn't work on smaller viewport and first initialization of the page. ([#4966](https://github.com/infor-design/enterprise/issues/4966))
- `[General]` The master branch is now called main. Also cleaned up some language in the repo known to be less inclusive. ([#5027](https://github.com/infor-design/enterprise/issues/5027))
- `[Datagrid]` Fixed an issue where stretching the last column of a table was not consistent when resizing the window. ([#5045](https://github.com/infor-design/enterprise/issues/5045))
- `[Datagrid]` Fixed an issue where time format HHmm was not working for time picker editor. ([#4926](https://github.com/infor-design/enterprise/issues/4926))
- `[Datagrid]` Fixed an issue where setting stretchColumn to 'last' did not stretch the last column in the table. ([#4913](https://github.com/infor-design/enterprise/issues/4913))
- `[Datagrid]` Fixed an issue where when focusing dropdowns and then using arrow key, it would move across the grid columns leaving multiple open dropdowns. ([#4851](https://github.com/infor-design/enterprise/issues/4851))
- `[Datagrid]` Fixed an issue where the copy paste html to editable cell was cause to generate new cells. ([#4848](https://github.com/infor-design/enterprise/issues/4848))
- `[Datagrid]` Fixed some visual glitches related to focus/hover state and editable date/time cells. ([#5091](https://github.com/infor-design/enterprise/issues/5091))
- `[Datepicker]` Fixed an issue where time was changing, if selected time was before noon for Danish language locale da-DK. ([#4987](https://github.com/infor-design/enterprise/issues/4987))
- `[Datepicker]` Removed deprecation warning for close method. ([#5120](https://github.com/infor-design/enterprise/issues/5120))
- `[Dropdown]` Fixed a bug where the dropdown list gets detached to the input field. ([5056](https://github.com/infor-design/enterprise/issues/5056))
- `[Dropdown]` Improved accessibility on readonly dropdowns by adding the aria-readonly property. ([#5107](https://github.com/infor-design/enterprise/issues/5107))
- `[Editor]` Fixed a bug where the anchor link does not firing the change event. ([#5141](https://github.com/infor-design/enterprise/issues/5141))
- `[Editor]` Fixed a bug that links would not wrap in the editor when multiline. ([#5145](https://github.com/infor-design/enterprise/issues/5145))
- `[General]` Fixed incorrect version that was showing up as `[Object]` in the about dialog and html. ([#5069](https://github.com/infor-design/enterprise/issues/5069))
- `[Hierarchy]` Improved accessibility on readonly dropdowns by adding the aria-readonly property. ([#5107](https://github.com/infor-design/enterprise/issues/5107))
- `[Hierarchy]` Fixed an issue where the action refs passed around were broken. ([#5124](https://github.com/infor-design/enterprise/issues/5124))
- `[Listview]` Fixed a bug where changing selectable setting from 'mixed' to 'single' does not remove checkboxes. ([#5048](https://github.com/infor-design/enterprise/issues/5048))
- `[Locale]` Fixed an issue where the date and available date validation was not working for Croatian locale hr-HR. ([#4964](https://github.com/infor-design/enterprise/issues/4964))
- `[Locale]` Fixed an issue where the am/pm dot was causing issue to parseDate() method for greek language. ([#4793](https://github.com/infor-design/enterprise/issues/4793))
- `[Locale]` Fixed all chinese locales to have monday as the first day of the week. ([#5147](https://github.com/infor-design/enterprise/issues/5147))
- `[Lookup]` Fixed an issue where readonly lookups showed up as enabled. ([#5149](https://github.com/infor-design/enterprise/issues/5149))
- `[Multiselect]` Fixed a bug where the position of dropdown list was not correct when selecting multiple items on mobile. ([#5021](https://github.com/infor-design/enterprise/issues/5021))
- `[Modal]` Fixed a bug that prevented modals from closing while a tooltip was displayed inside ([#5047](https://github.com/infor-design/enterprise/issues/5047))
- `[Pager]` Fixed an accessibility issue to use tabs instead arrow keys. ([#4862](https://github.com/infor-design/enterprise/issues/4862))
- `[Password]` Changed the password reveal feature to not use `text="password"` and use css instead. This makes it possible to hide autocomplete. ([#5098](https://github.com/infor-design/enterprise/issues/5098))
- `[Radio]` Fixed a bug where legend tag blinks when clicking the radio buttons. ([#4901](https://github.com/infor-design/enterprise/issues/4901))
- `[Tabs]` Fixed a bug where where if urls contain a href with a forward slash (paths), then this would error. Note that in this situation you need to make sure the tab panel is linked without the hash. ([#5014](https://github.com/infor-design/enterprise/issues/5014))
- `[Tabs]` Added support to sortable drag and drop tabs. Non touch devices it good with almost every type of tabs `Module`, `Vertical`, `Header`, `Scrollable` and `Regular`. For touch devices only support with `Module` and `Vertical` Tabs. ([#4520](https://github.com/infor-design/enterprise/issues/4520))
- `[Tabs]` Changed the `rename()` method to also modify a tab's corresponding "More Tabs" menu item, if the menu is open. ([#5105](https://github.com/infor-design/enterprise/issues/5105))
- `[Toast]` Fixed a bug where toast message were unable to drag down to it's current position when `position` sets to 'bottom right'. ([#5015](https://github.com/infor-design/enterprise/issues/5015))
- `[Toolbar]` Add fix for invisible inputs in the toolbar. ([#5122](https://github.com/infor-design/enterprise/issues/5122))
- `[Toolbar]` Prevent individual buttons from getting stuck inside the Toolbar's overflow menu ([#4857](https://github.com/infor-design/enterprise/issues/4857))
- `[Tree]` Added api support for collapse/expand node methods. ([#4707](https://github.com/infor-design/enterprise/issues/4707))

(42 Issues Solved This Release, Backlog Enterprise 166, Backlog Ng 28, 1081 Functional Tests, 1647 e2e Tests)

## v4.50.4

### v4.50.4 Fixes

- `[Locale]` Fixed a bug where very large numbers with negative added an extra zero in formatNumber. ([#5308](https://github.com/infor-design/enterprise/issues/5308))

## v4.50.3

### v4.50.3 Fixes

- `[Lookup]` Fixed an issue where readonly lookups showed up as enabled. ([#5149](https://github.com/infor-design/enterprise/issues/5149))

## v4.50.2

### v4.50.2 Fixes

- `[General]` Fixed incorrect version that was showing up as `[Object]` in the about dialog and html. ([#5069](https://github.com/infor-design/enterprise/issues/5069))

## v4.50.1

### v4.50.1 Fixes

- `[Datagrid]` Set the tabbable feature off for the datagrid editors. ([#5089](https://github.com/infor-design/enterprise/issues/5089))
- `[Datagrid]` Fixed issues with misalignment on filter fields with icons. ([#5063](https://github.com/infor-design/enterprise/issues/5063))
- `[Lookup]` Fixed a bug where non editable lookups could not be clicked/opened. ([#5062](https://github.com/infor-design/enterprise/issues/5062))
- `[Lookup]` Fixed a bug where non strict / non editable lookups could not be clicked/opened. ([#5087](https://github.com/infor-design/enterprise/issues/5087))

## v4.50.0

### v4.50.0 Important Notes

- `[General]` We bumped the version from 4.39 (four - thirty nine) to 4.50 (four - fifty) to correspond with the general release of Soho (IDS) Design system 4.5 so the versions sync up better. We could not use 4.5 since it was already in use previously. ([#5012](https://github.com/infor-design/enterprise/issues/5012))
- `[General]` We Updated development dependencies. Most important things to note are: we now support node 14 for development and this is recommended. ([#4998](https://github.com/infor-design/enterprise/issues/4998))
- `[Tabs]` Changed the target element from 'li' to 'a' to be consistent. ([#4566](https://github.com/infor-design/enterprise/issues/4566))

### v4.50.0 Fixes

- `[Breadcrumb]` Changed the colors for disabled breadcrumbs to make them lighter than the enabled ones. ([#4917](https://github.com/infor-design/enterprise/issues/4917))
- `[Bar Chart]` Added support for double click to Bar, Bar Grouped, Bar Stacked. ([#3229](https://github.com/infor-design/enterprise/issues/3229))
- `[Bullet Chart]` Added support for double click. ([#3229](https://github.com/infor-design/enterprise/issues/3229))
- `[BusyIndicator]` Fixed a bug that caused the busy-indicator to show below the busy indicator container. ([#4953](https://github.com/infor-design/enterprise/issues/4953))
- `[Color Picker]`Fix issue with text disappearing and improve responsiveness when there isn't space horizontally ([#4930](https://github.com/infor-design/enterprise/issues/4930))
- `[Column Chart]` Added support for double click to Column, Column Grouped, Column Stacked, Column Stacked-singular and Column Positive Negative. ([#3229](https://github.com/infor-design/enterprise/issues/3229))
- `[Datagrid]` Added api setting `allowChildExpandOnMatchOnly` with Datagrid. It will show/hide children match only or all of them this setting only will effect if use with `allowChildExpandOnMatch:true`. ([#4209](https://github.com/infor-design/enterprise/issues/4209))
- `[Datagrid]` Fixed a bug where filter dropdown menus did not close when focusing a filter input. ([#4766](https://github.com/infor-design/enterprise/issues/4766))
- `[Datagrid]` Fixed an issue where the keyboard was not working to sort data for sortable columns. ([#4858](https://github.com/infor-design/enterprise/issues/4858))
- `[Datagrid]` Fixed an issue where the keyboard was not working to select all from header checkbox. ([#4859](https://github.com/infor-design/enterprise/issues/4859))
- `[Datagrid]` Fixed an issue where the selection was getting clear after use pagesize dropdown for client side paging. ([#4915](https://github.com/infor-design/enterprise/issues/4915))
- `[Datagrid]` Fixed an error seen clicking items if using a flex toolbar for the datagrid toolbar. ([#4941](https://github.com/infor-design/enterprise/issues/4941))
- `[Datagrid]` Only show row status when dirty indicator and row status both exist to address conflicting visual issue. ([#4918](https://github.com/infor-design/enterprise/issues/4918))
- `[Datagrid]` Fixed an issue where selecting a row added background to row-status. ([#4918](https://github.com/infor-design/enterprise/issues/4918))
- `[Datagrid]` Fixed an issue where the filter menu would not reopen in some cases. ([#4995](https://github.com/infor-design/enterprise/issues/4995))
- `[Datepicker]` Added a setting that replaces the trigger icon with an actual button for better accessibility, enabled by default. ([#4820](https://github.com/infor-design/enterprise/issues/4820))
- `[Datepicker]` Updated validation.js to check if date picker contains a time value ([#4888](https://github.com/infor-design/enterprise/issues/4888))
- `[Datepicker]` Fixed a UI issue where the apply and cancel buttons were unable to see on small screens. ([#4950](https://github.com/infor-design/enterprise/issues/4950))
- `[Datagrid]` Clean up hover appearance of datagrid actions button when the grid is viewed as a list. ([#4963](https://github.com/infor-design/enterprise/issues/4963))
- `[Editor]`Adjusted the editor to not treat separators after headers as leading and removing them. ([#4751](https://github.com/infor-design/enterprise/issues/4751))
- `[Environment]`Updated the regular expression search criteria from Edge to Edg to resolve the EDGE is not detected issue. ([#4603](https://github.com/infor-design/enterprise/issues/4603))
- `[Field Filter]` Fixed a UI issues where the input field has a missing border and the dropdown list does not properly align when it opened. ([#4982](https://github.com/infor-design/enterprise/issues/4982))
- `[Editor]`Adjusted the editor to not treat separators after headers as leading and removing them. ([#4751](https://github.com/infor-design/enterprise/issues/4751))
- `[General]` Can run stylelint command on W10 cmd for development ([#4993](https://github.com/infor-design/enterprise/issues/4993))
- `[General]` We Updated jQuery to use 3.6.0. ([#1690](https://github.com/infor-design/enterprise/issues/1690))
- `[Header]` Removed breadcrumb coloring from current class, which was causing the wrong kind of emphasis for breadcrumbs in headers. ([#5003](https://github.com/infor-design/enterprise/issues/5003))
- `[Input]` Changed the disabled search field color for Safari to match that of other browsers. ([#4611](https://github.com/infor-design/enterprise/issues/4611))
- `[Lookup]` Isolated the scss/css .close.icon class inside of .modal-content and removed any extra top property to fix the alignment issue.([#4933](https://github.com/infor-design/enterprise/issues/4933))
- `[Lookup]` Added a setting that replaces the trigger icon with an actual button for better accessibility, enabled by default. ([#4820](https://github.com/infor-design/enterprise/issues/4820))
- `[Lookup]` fix close button alignment issue. ([#5088](https://github.com/infor-design/enterprise/issues/5088))
- `[Line Chart]` Added support for double click to Area, Bubble, Line and Scatterplot. ([#3229](https://github.com/infor-design/enterprise/issues/3229))
- `[Message]` Added automation id's to the message's modal main area dialog as well with `modal` prefix. ([#4871](https://github.com/infor-design/enterprise/issues/4871))
- `[Modal]` Fixed a bug where full size responsive setting doesn't work on android phones in landscape mode. ([#4451](https://github.com/infor-design/enterprise/issues/4451))
- `[Pie Chart]` Added support for double click to Pie and Donut. ([#3229](https://github.com/infor-design/enterprise/issues/3229))
- `[Pie Chart]` Fixed bug were pie chart type does not remove old class name ([#3144](https://github.com/infor-design/enterprise/issues/3144))
- `[Pie Chart]` Improved the accessibility of legend items with roles and offscreen labels. ([#4831](https://github.com/infor-design/enterprise/issues/4831))
- `[Radar Chart]` Added support for double click. ([#3229](https://github.com/infor-design/enterprise/issues/3229))
- `[Rating]` Fixed color of the un-checked rating star. ([#4853](https://github.com/infor-design/enterprise/issues/4853))
- `[Popupmenu]` Fixed a lifecycle issue on menus that are shared between trigger elements, where these menus were incorrectly being torn down. ([NG#987](https://github.com/infor-design/enterprise-ng/issues/987))
- `[Searchfield]` Fixed alignment issues with the close button in various scenarios ([#4989](https://github.com/infor-design/enterprise/issues/4989), [#5096](https://github.com/infor-design/enterprise/issues/5096), [#5158](https://github.com/infor-design/enterprise/issues/4989), [#5090](https://github.com/infor-design/enterprise/issues/4989))
- `[Switch]` Adjust styles to be more discernable between checked and checked+disabled ([#4341](https://github.com/infor-design/enterprise/issues/4341))
- `[Tabs (Horizontal/Header)]` Fixed bug with the placement of the focus state in RTL mode, and other minor visual improvements. ([#4877](https://github.com/infor-design/enterprise/issues/4877))
- `[Tabs Module]` Fixed a bug where clear button was missing when clearable setting is activated in tabs module searchfield. ([#4898](https://github.com/infor-design/enterprise/issues/4898))
- `[Textarea]` Fixed a bug where the textarea options like autogrow, autoGrowMaxHeight doesn't work after the initialization inside of the accordion. ([#4977](https://github.com/infor-design/enterprise/issues/4977))
- `[Timepicker]` Added a setting that replaces the trigger icon with an actual button for better accessibility, enabled by default. ([#4820](https://github.com/infor-design/enterprise/issues/4820))
- `[Toast]` Fixed a bug where the first toast in the page is not announced to screen readers. ([#4519](https://github.com/infor-design/enterprise/issues/4519))
- `[Tooltip]` Fixed a bug in tooltip that prevented linking id-based tooltip content. ([#4827](https://github.com/infor-design/enterprise/issues/4827))

(48 Issues Solved This Release, Backlog Enterprise 152, Backlog Ng 32, 1086 Functional Tests, 1640 e2e Tests)

## v4.38.1

### v4.38.1 Fixes

- `[BusyIndicator]` Fixed a bug that caused the busy-indicator to show below the busy indicator container. ([#4953](https://github.com/infor-design/enterprise/issues/4953))

## v4.38.0

### v4.38.0 Important Changes

- `[Themes]` Renamed the concept of themes to versions and renamed uplift to new and soho to classic. The new/uplift theme is now the default and its recommend you use it as your default. The old scripts and names will still work ok but new copies with the new names are added for you. In addition Variants are now called Modes. But we got rid of the older script names from 2017 as they have been deprecated for a while now. In addition the ids-identity package thats included was bumped to 4.0 if using tokens directly from this the paths there have been changed to reflect the new names. ([#2606](https://github.com/infor-design/enterprise/issues/2606))

### v4.38.0 Fixes

- `[Application Menu]` Fixed visibility of expander icon on classic theme. ([#4874](https://github.com/infor-design/enterprise/issues/4874))
- `[Accordion]` Fixed an issue where the afterexpand and aftercollapse events fired before the states are set.  ([#4838](https://github.com/infor-design/enterprise/issues/4838))
- `[Breadcrumb]` Fixed unnecessary scrollbar in safari on a flex toolbar. ([#4839](https://github.com/infor-design/enterprise/issues/4839))
- `[Calendar]` Fixed calendar event details listview on mobile perspective. ([#4886](https://github.com/infor-design/enterprise/issues/4886))
- `[Datagrid]` Fixed an issue with missing scrollbars when in frozen column mode on wide screens. ([#4922](https://github.com/infor-design/enterprise/issues/4922))
- `[Datagrid]` Added the ability to use shift click to select in mixed selection mode. ([#4748](https://github.com/infor-design/enterprise/issues/4748))
- `[Datagrid]` Fixed alignment issue when editing. ([#4814](https://github.com/infor-design/enterprise/issues/4814))
- `[Datagrid]` Added a fix for checkbox aria cells, the aria was in the wrong location. ([#4790](https://github.com/infor-design/enterprise/issues/4790))
- `[Datagrid]` Fixed a bug where shift+f10 did not open the context menu in the Datagrid. ([#4614](https://github.com/infor-design/enterprise/issues/4614))
- `[Datagrid]` Fixed an issue where tooltips on buttons in the contextual action toolbar in datagrid would never show up. ([#4876](https://github.com/infor-design/enterprise/issues/4876))
- `[Datagrid]` Fixed an issue where when using selectAllCurrentPage the deselect all did not trigger an event. ([#4916](https://github.com/infor-design/enterprise/issues/4916))
- `[Datagrid]` Fixed an issue where when using a scroll-flex container to contain datagrid it did not show the Y scrollbar. ([#4914](https://github.com/infor-design/enterprise/issues/4914))
- `[EmptyMessage]` Fixed an issue where you may get double the click handlers. ([#4889](https://github.com/infor-design/enterprise/issues/4889))
- `[Environment]` Fixed feature detection classes and routines on IPad 13 and up. ([#4855](https://github.com/infor-design/enterprise/issues/4855))
- `[Fileupload Advanced]` Fixed a bug where the disable and enable methods were not working correctly. ([#4872](https://github.com/infor-design/enterprise/issues/4872))
- `[General]` Increased windows custom css scrollbars from 8px to 12px. ([#4837](https://github.com/infor-design/enterprise/issues/4837))
- `[Input]` Fixed a bug where the cursor overlapped the icon in right aligned lookup and input fields when selecting the field. ([#4718](https://github.com/infor-design/enterprise/issues/4718))
- `[ListView]` Fixed an issue selecting after focusing the list with the keyboard. ([#4621](https://github.com/infor-design/enterprise/issues/4621))
- `[Lookup]` Fixed an issue with select all across pages in lookup. ([#4503](https://github.com/infor-design/enterprise/issues/4503))
- `[Lookup]` Fixed an issue clearing selections with selectAcrossPages. ([#4539](https://github.com/infor-design/enterprise/issues/4539))
- `[Message]` Fixed multiple events were firing. ([#953](https://github.com/infor-design/enterprise-ng/issues/953))
- `[Popover]` Fixed a bug where the close button did not get an automation ID and added automation ID to the title. ([#4743](https://github.com/infor-design/enterprise/issues/4743))
- `[Locale/Multiselect]` Fixed a bug where translations could not be made correctly on All label and Selected Label, so we dropped having the label in the field. You can use the allTextString and selectedTextString if you want something special. ([#4505](https://github.com/infor-design/enterprise/issues/4505))
- `[Locale]` Fixed a bug in Estonian translations. ([#4805](https://github.com/infor-design/enterprise/issues/4805))
- `[Locale]` Fixed several bugs in Greek translations. ([#4791](https://github.com/infor-design/enterprise/issues/4791))
- `[Locale]` Fixed a bug in Turkish translations. ([#4788](https://github.com/infor-design/enterprise/issues/4788))
- `[Locale]` Fixed a bug in Thai translations. ([#4738](https://github.com/infor-design/enterprise/issues/4738))
- `[Searchfield]` Fixed an accessibility issue where the X was not tabbable with the keyboard. To fix this added a tabbable setting which is on by default. If you want it off you can set it to false but you would pass accessibility testing. ([#4815](https://github.com/infor-design/enterprise/issues/4815))
- `[Tabs]` Fixed an iOS bug that was preventing dismissible tabs to be dismissed by tap. ([#4763](https://github.com/infor-design/enterprise/issues/4763))
- `[Tabs Module]` Fixed positioning of the icon in tabs module. ([#4842](https://github.com/infor-design/enterprise/issues/4842))
- `[Tabs Module]` Fixed the focus border of the home button and make it tabbable in tabs module. ([#4850](https://github.com/infor-design/enterprise/issues/4850))
- `[Tabs Vertical]` Fixed black hover state in new (uplift) theme contrast mode. ([#4867](https://github.com/infor-design/enterprise/issues/4867))
- `[Validation]` Fixed an issue where validation messages did not have the correct aria for accessibility. ([#4830](https://github.com/infor-design/enterprise/issues/4830))
- `[TabsModule]` Fixed positioning of the icon in tabs module. ([#4842](https://github.com/infor-design/enterprise/issues/4842))
- `[Timepicker]` Improved accessibility on both the input field and its inner picker elements. ([#4403](https://github.com/infor-design/enterprise/issues/4403))

(37 Issues Solved This Release, Backlog Enterprise 136, Backlog Ng 32, 1082 Functional Tests, 1638 e2e Tests)

## v4.37.3

### v4.37.3 Fixes

- `[BusyIndicator]` Fixed a bug that caused the busy-indicator to show below the busy indicator container. ([#4953](https://github.com/infor-design/enterprise/issues/4953))

### v4.37.2 Fixes

- `[Datagrid]` Fixed an issue with missing scrollbars when in frozen column mode on wide screens. ([#4922](https://github.com/infor-design/enterprise/issues/4922))

## v4.37.1

### v4.37.1 Fixes

- `[General]` Increased windows custom css scrollbars from 8px to 12px. ([#4837](https://github.com/infor-design/enterprise/issues/4837))
- `[Datagrid]` Fixed an issue where when using a scroll-flex container to contain datagrid it did not show the Y scrollbar. ([#4914](https://github.com/infor-design/enterprise/issues/4914))

## v4.37.0

### v4.37.0 Features

- `[FileUpload]` Added the ability to drag files onto the file upload field like in 3.x versions. ([#4723](https://github.com/infor-design/enterprise/issues/4723))
- `[Datagrid]` Added the ability to edit columns formatted with tags and badges with an Input editor. ([#4637](https://github.com/infor-design/enterprise/issues/4637))
- `[Datagrid]` Added the ability to pass a locale numberFormat to the TargetedAchievement formatter and also set the default to two decimals. ([#4802](https://github.com/infor-design/enterprise/issues/4802))
- `[Dropdown]` Added basic virtual scrolling to dropdown for if you have thousands of items. Only basic dropdown functionality will work with this setting but it improved performance on larger dropdown lists. ([#4708](https://github.com/infor-design/enterprise/issues/4708))
- `[Sidebar]` Added the ability to hide and show the side bar with the list detail view. ([#4394](https://github.com/infor-design/enterprise/issues/4394))

### v4.37.0 Fixes

- `[App Menu]` Fixed a regression bug  where the searchfield icon duplicated and were not properly aligned with the searchfield. ([#4737](https://github.com/infor-design/enterprise/issues/4737))
- `[App Menu]` Removed the close button animation on the hamburger button when app menus open. ([#4756](https://github.com/infor-design/enterprise/issues/4756))
- `[Bar Chart]` Fixed an issue where the data was passing wrong for grouped type custom tooltip. ([#4548](https://github.com/infor-design/enterprise/issues/4548))
- `[Busy Indicator]` Fixed an error was showing when called `close()` method too soon after `activate()`. ([#980](https://github.com/infor-design/enterprise-ng/issues/980))
- `[Calendar]` Fixed a regression where clicking Legend checkboxes was no longer possible. ([#4746](https://github.com/infor-design/enterprise/issues/4746))
- `[Checkboxes]` Fixed a bug where if checkboxes are in a specific relative layout the checkboxes may click the wrong one. ([#4808](https://github.com/infor-design/enterprise/issues/4808))
- `[Column Chart]` Fixed an issue where the data was passing wrong for grouped type custom tooltip. ([#4548](https://github.com/infor-design/enterprise/issues/4548))
- `[Datagrid]` Fixed an issue where the filter border on readonly lookups was not displayed in high contrast mode. ([#4724](https://github.com/infor-design/enterprise/issues/4724))
- `[Datagrid]` Added missing aria row group role to the datagrid. ([#4479](https://github.com/infor-design/enterprise/issues/4479))
- `[Datagrid]` Fixed a bug where when setting a group and decimal out of the current locale then editing would not work. ([#4806](https://github.com/infor-design/enterprise/issues/4806))
- `[Dropdown]` Fixed an issue where some elements did not correctly get an id in the dropdown. ([#4742](https://github.com/infor-design/enterprise/issues/4742))
- `[Dropdown]` Fixed a bug where you could click the label and focus a disabled dropdown. ([#4739](https://github.com/infor-design/enterprise/issues/4739))
- `[Homepage]` Fixed the wrong metadata was sending for resize, reorder and remove card events. ([#4798](https://github.com/infor-design/enterprise/issues/4798))
- `[Locale]` Fixed an issue where if the 11th digit is a zero the formatNumbers and truncateDecimals function will loose a digit. ([#4656](https://github.com/infor-design/enterprise/issues/4656))
- `[Modal]` Improved detection of non-focusable elements when a Modal is configured to auto focus one of its inner components. ([#4740](https://github.com/infor-design/enterprise/issues/4740))
- `[Module Tabs]` Fixed a bug related to automatic linking of Application Menu trigger tabs in Angular environments ([#4736](https://github.com/infor-design/enterprise/issues/4736))
- `[ProcessIndicator]` Fixed a layout issue on the index page and added a rejected icon. ([#4770](https://github.com/infor-design/enterprise/issues/4770))
- `[Rating]` Fixed an issue where the rating was not clear on toggle. ([#4571](https://github.com/infor-design/enterprise/issues/4571))
- `[Splitter]` Fixed the splitter was dragging to wrong direction in RTL. ([#1813](https://github.com/infor-design/enterprise/issues/1813))
- `[Swaplist]` Fixed an issue where the user attributes need to be override existing attributes. ([#4694](https://github.com/infor-design/enterprise/issues/4694))
- `[Tabs]` Fixed a bug where the info icon were not aligned correctly in the tab, and info message were not visible. ([#4711](https://github.com/infor-design/enterprise/issues/4711))
- `[Tabs]` Fixed a bug where the tab key would move through tabs rather than moving to the tab content. ([#4745](https://github.com/infor-design/enterprise/issues/4745))
- `[Toolbar Searchfield]` Fixed a bug where the toolbar searchfield were unable to focused when tabbing through the page. ([#4683](https://github.com/infor-design/enterprise/issues/4683))
- `[Toolbar Searchfield]` Fixed a bug where the search bar were showing extra outline when focused. ([#4682](https://github.com/infor-design/enterprise/issues/4682))
- `[Track Dirty]` Fixed an error that was showing when using dirty indicator within a tab component. ([#936](https://github.com/infor-design/enterprise-ng/issues/936))
- `[Tree]` Fixed an issue where the character entity was stripped for addNode() method. ([#4694](https://github.com/infor-design/enterprise/issues/4694))

(49 Issues Solved This Release, Backlog Enterprise 137, Backlog Ng 35, 1082 Functional Tests, 1639 e2e Tests)

## v4.36.2

### v4.36.2 Fixes

- `[App Menu]` Removed the close button animation on the hamburger button when app menus open. ([#4756](https://github.com/infor-design/enterprise/issues/4756))
- `[App Menu]` Fixed a regression bug  where the searchfield icon duplicated and were not properly aligned with the searchfield. ([#4737](https://github.com/infor-design/enterprise/issues/4737))
- `[Calendar]` Fixed a regression where clicking Legend checkboxes was no longer possible. ([#4746](https://github.com/infor-design/enterprise/issues/4746))
- `[FileUpload]` Added the ability to drag files onto the file upload field like in 3.x versions. ([#4723](https://github.com/infor-design/enterprise/issues/4723))
- `[Modal]` Improved detection of non-focusable elements when a Modal is configured to auto focus one of its inner components. ([#4740](https://github.com/infor-design/enterprise/issues/4740))
- `[Locale]` Fixed an issue where if the 11th digit is a zero the formatNumbers and truncateDecimals function will loose a digit. ([#4656](https://github.com/infor-design/enterprise/issues/4656))
- `[Rating]` Fixed an issue where the rating was not clear on toggle. ([#4571](https://github.com/infor-design/enterprise/issues/4571))

## v4.36.1

### v4.36.1 Fixes

- `[Calendar]` Fixed a regression where clicking Legend checkboxes was no longer possible. ([#4746](https://github.com/infor-design/enterprise/issues/4746))
- `[Dropdown]` Fixed an issue where some elements did not correctly get an id in the dropdow n. ([#4742](https://github.com/infor-design/enterprise/issues/4742))
- `[Editor]` Fixed a follow up issue with readonly links in the editor. ([#4702](https://github.com/infor-design/enterprise/issues/4702))

## v4.36.0

### v4.36.0 Important Changes

- `[Datagrid]` Fixed a bug where the datagrid header checkbox had the wrong aria-checked state when only some rows are selected, this change occured because the aria-checked was not on the focusable element so was not announced. If using automation scripts on this attribute, you should be aware and adjust accordingly. ([#4491](https://github.com/infor-design/enterprise/issues/4491))

### v4.36.0 Features

- `[Datagrid]` Made the summary row sticky on the bottom of the datagrid. ([#4645](https://github.com/infor-design/enterprise/issues/4645))
- `[Lookup]` Added a clear callback function like the click callback that fires when clicking the clear X if enabled. ([#4693](https://github.com/infor-design/enterprise/issues/4693))
- `[Tabs]` Added a setting for making the text on Module Tabs' optional Application Menu trigger only accessible to screen readers. ([#4590](https://github.com/infor-design/enterprise/issues/4590))

### v4.36.0 Fixes

- `[Application Menu]` Fixed an issue with filtering where nested items matching the filter were not always displayed. ([#4592](https://github.com/infor-design/enterprise/issues/4592))
- `[Column Chart]` Fixed an alignment issue with the labels in grouped column charts. ([#4645](https://github.com/infor-design/enterprise/issues/4645))
- `[Datagrid]` Fixed a bug where filterWhenTyping did not work on lookup filter columns. ([#4678](https://github.com/infor-design/enterprise/issues/4678))
- `[Datagrid]` Fixed an issue where updateRow will not correctly sync and merge data. ([#4674](https://github.com/infor-design/enterprise/issues/4674))
- `[Datagrid]` Fixed a bug where the error icon overlapped to the calendar icon when a row has been selected and hovered. ([#4670](https://github.com/infor-design/enterprise/issues/4670))
- `[Datagrid]` Fixed a bug where multiselect would loose selection across pages when using selectRowsAcrossPages. ([#954](https://github.com/infor-design/enterprise-ng/issues/954))
- `[Datagrid]` Made a fix that when calling applyFilter the lookup checkbox did not update. ([#4693](https://github.com/infor-design/enterprise/issues/4693))
- `[Datagrid]` Added the datagrid api to the current clearArguments setting's callback. ([#4693](https://github.com/infor-design/enterprise/issues/4693))
- `[Datagrid]` Fixed the inbuilt date validation to use the datagrid column settings for date fields. ([#4693](https://github.com/infor-design/enterprise/issues/4730))
- `[Dropdown]` Fixed a bug where the tooltips are invoked for each dropdown item. This was slow with a lot of items. ([#4672](https://github.com/infor-design/enterprise/issues/4672))
- `[Dropdown]` Fixed a bug where mouseup was used rather than click to open the list and this was inconsistent. ([#4638](https://github.com/infor-design/enterprise/issues/4638))
- `[Editor]` Fixed an issue where the dirty indicator was not reset when the contents contain `<br>` tags. ([#4624](https://github.com/infor-design/enterprise/issues/4624))
- `[Editor]` Fixed a bug where hyperlinks were not clickable in readonly state. ([#4702](https://github.com/infor-design/enterprise/issues/4702))
- `[Homepage]` Fixed a bug where the border behaves differently and does not change back correctly when hovering in editable mode. ([#4640](https://github.com/infor-design/enterprise/issues/4640))
- `[Homepage]` Added support for small size (260x260) widgets and six columns. ([#4663](https://github.com/infor-design/enterprise/issues/4663))
- `[Homepage]` Fixed an issue where the animation was not working on widget removed. ([#4686](https://github.com/infor-design/enterprise/issues/4686))
- `[Homepage]` Fixed a bug where the border behaves differently and does not change back correctly when hovering in editable mode. ([#4640](https://github.com/infor-design/enterprise/issues/4640))
- `[Listview]` Fixed an issue where the contextmenu was not open on longpress and text as not selectable for iOS device. ([#4655](https://github.com/infor-design/enterprise/issues/4655))
- `[Locale]` Don't attempt to set d3 locale if d3 is not being used ([#4668](https://github.com/infor-design/enterprise/issues/4486))
- `[Modal]` Fixed a bug where the autofocus was not working on anchor tag inside of the modal and moving the first button as a default focus if there's no `isDefault` property set up.
- `[Pager]` Fixed a bug that automation id's are not added when the attachToBody is used. ([#4692](https://github.com/infor-design/enterprise/issues/4692))
- `[Rating]` Fixed a bug with the readonly function, it did not toggle the readonly state correctly. ([#958](https://github.com/infor-design/enterprise-ng/issues/958))
- `[Tabs]` Added support for a "More Actions" button to exist beside horizontal/header tabs. ([#4532](https://github.com/infor-design/enterprise/issues/4532))
- `[Tree]` Fixed an issue where the parent value was get deleted after use `addNode()` method. ([#4486](https://github.com/infor-design/enterprise/issues/4486))
- `[Wizard]` Fixed a slight layout issue with the highlighted step in RTL mode. ([#4714](https://github.com/infor-design/enterprise/issues/4714))

(42 Issues Solved This Release, Backlog Enterprise 136, Backlog Ng 32, 1084 Functional Tests, 1642 e2e Tests)

## v4.35.4

### v4.35.4 Fixes

- `[Datagrid]` Added the datagrid api to the current clearArguments setting's callback. ([#4693](https://github.com/infor-design/enterprise/issues/4693))

## v4.35.3

### v4.35.3 Fixes

- `[Datagrid]` Made a fix that when calling applyFilter the lookup checkbox did not update. ([#4693](https://github.com/infor-design/enterprise/issues/4693))
- `[Dropdown]` Fixed a bug where the tooltips are invoked for each dropdown item. This was slow with a lot of items. ([#4672](https://github.com/infor-design/enterprise/issues/4672))
- `[Dropdown]` Fixed a bug where mouseup was used rather than click to open the list and this was inconsistent. ([#4638](https://github.com/infor-design/enterprise/issues/4638))
- `[Lookup]` Added a clear callback function like the click callback that fires when clicking the clear X if enabled. ([#4693](https://github.com/infor-design/enterprise/issues/4693))
- `[Pager]` Fixed a bug that automation id's are not added when the attachToBody is used. ([#4692](https://github.com/infor-design/enterprise/issues/4692))
- `[Rating]` Fixed a bug with the readonly function, it did not toggle the readonly state correctly. ([#958](https://github.com/infor-design/enterprise-ng/issues/958))

## v4.35.2

### v4.35.2 Fixes

- `[Datagrid]` Fixed an additional issue where updateRow will cause rows to no longer be reorderable. ([#4674](https://github.com/infor-design/enterprise/issues/4674))

## v4.35.1

### v4.35.1 Fixes

- `[Datagrid]` Fixed an issue where updateRow will not correctly sync and merge data. ([#4674](https://github.com/infor-design/enterprise/issues/4674))
- `[Datagrid]` Fixed a bug where filterWhenTyping did not work on lookup filter columns. ([#4678](https://github.com/infor-design/enterprise/issues/4678))
- `[Editor]` Fixed an issue where the dirty indicator was not reset when the contents contain `<br>` tags. ([#4624](https://github.com/infor-design/enterprise/issues/4624))

## v4.35.0

### v4.35.0 Important Notes

- `[Breadcrumb]` We added support for the use of `span` in place of `a` tags inside Breadcrumb List Items at the component API level.  In order to facilitate this, some internal API methods had to be changed to recognize the list item instead of the anchor.  If you rely on the Breadcrumb API and reference breadcrumb item anchor tags, please note that before adopting this version, you should change your code to instead reference the list items, or only use the BreadcrumbItem API.

### v4.35.0 Features

- `[Datagrid]` Added support to select all rows on current page only for client side paging. ([#4265](https://github.com/infor-design/enterprise/issues/4265))
- `[Datagrid]` Added a new ProcessIndicator formatter. ([#3918](https://github.com/infor-design/enterprise/issues/3918))
- `[Dropdown]` Improved behavior of list item navigation/selection when a Dropdown is configured with "no search" mode activated. ([#4483](https://github.com/infor-design/enterprise/issues/4483))
- `[Lookup]` Added the ability to change the lookup icon. ([#4527](https://github.com/infor-design/enterprise/issues/4527))
- `[ProcessIndicator]` Added: labels, more icon support, and a content areas and made it responsive. ([#3918](https://github.com/infor-design/enterprise/issues/3918))

### v4.35.0 Fixes

- `[Application Menu]` Fixed accessibility issues getting redundant info in expand/collapse button. ([#4462](https://github.com/infor-design/enterprise/issues/4462))
- `[Application Menu]` Fixed accessibility issues with missing instructional text and incorrect aria-role assignments on the App Menu triggers (hamburger buttons) and Role switcher buttons. ([#4489](https://github.com/infor-design/enterprise/issues/4489))
- `[About]` Made it possible to close About dialogs that previously had open, nested Modals present. ([NG#915](https://github.com/infor-design/enterprise-ng/issues/915))
- `[Badges]` Fixed alignment issues in uplift theme. ([#4578](https://github.com/infor-design/enterprise/issues/4578))
- `[Busy Indicator]` Fixed an issue where the whole page and parent div was shifts when active. ([#746](https://github.com/infor-design/enterprise-ng/issues/746))
- `[Button]` Fixed the tooltip in action button to be not visible when there's no title attribute. ([#4473](https://github.com/infor-design/enterprise/issues/4473))
- `[Column Chart]` Fixed a minor alignment issue in the xAxis labels ([#4460](https://github.com/infor-design/enterprise/issues/4460))
- `[Colorpicker]` Fixed an issue where values were not being selecting when multiple colopickers are present. ([#4146](https://github.com/infor-design/enterprise/issues/4146))
- `[Datagrid]` Fix a bug where changing selectable on the fly did not change the select behavior. ([#4575](https://github.com/infor-design/enterprise/issues/4575))
- `[Datagrid]` Fixed an issue where the click event was not fire for hyperlinks keyword search results. ([#4550](https://github.com/infor-design/enterprise/issues/4550))
- `[Datagrid]` Added api setting for selection on enter edit mode. ([#4485](https://github.com/infor-design/enterprise/issues/4485))
- `[Datagrid]` Fixed a bug where the onPostRenderCell function would get an empty container if using frozen columns. ([#947](https://github.com/infor-design/enterprise-ng/issues/947))
- `[Datagrid]` Fix a bug where changing selectable on the fly did not change the select behavior. ([#4575](https://github.com/infor-design/enterprise/issues/4575))
- `[Dropdown]` Fixed a bug where the last option icon changes when searching/filtering in dropdown search field. ([#4474](https://github.com/infor-design/enterprise/issues/4474))
- `[Editor/Fontpicker]` Fixed a bug where the label relationship were not valid in the editor role. Adding aria-labelledby will fix the association for both editor and the label. Also, added an audible label in fontpicker. ([#4454](https://github.com/infor-design/enterprise/issues/4454))
- `[Field Options]` Fixed an issue where the action button was misaligned for safari. ([#4610](https://github.com/infor-design/enterprise/issues/4610))
- `[FileUploadAdvanced]` Fixed an issue where abort method was not working properly to remove the file block when upload fails. ([#938](https://github.com/infor-design/enterprise-ng/issues/938))
- `[Header]` Fixed a bug where the searchfield automatically expands when clicking the app menu button. ([#4617](https://github.com/infor-design/enterprise/issues/4617))
- `[Lookup]` Fixed some layout issues when using the editable and clearable options on the filter row. ([#4527](https://github.com/infor-design/enterprise/issues/4527))
- `[Lookup]` Fixed incorrect counts when using allowSelectAcrossPages. ([#4316](https://github.com/infor-design/enterprise/issues/4316))
- `[Mask]` Fixed broken date/time masks in the `sv-SE` locale. ([#4613](https://github.com/infor-design/enterprise/issues/4613))
- `[Tree]` Fixed an issue where the character entity references were render differently for parent and child levels. ([#4512](https://github.com/infor-design/enterprise/issues/4512))
- `[Tooltip/Pager]` Fixed an issue where the tooltip would show at the top when clicking paging buttons. ([#218](https://github.com/infor-design/enterprise-ng/issues/218))

(40 Issues Solved This Release, Backlog Enterprise 173, Backlog Ng 42, 1083 Functional Tests, 1638 e2e Tests)

## v4.34.3

### v4.34.3 Fixes

- `[Lookup]` Added the ability to change the lookup icon. ([#4527](https://github.com/infor-design/enterprise/issues/4527))
- `[Lookup]` Fixed some layout issues when using the editable and clearable options on the filter row. ([#4527](https://github.com/infor-design/enterprise/issues/4527))

## v4.34.2

### v4.34.2 Fixes

- `[Dropdown/Autocomplete]` Fix a bug where these components would fail in IE 11. Note that IE 11 isn't "supported" but we fixed these issues to give teams more time to migrate. ([#4608](https://github.com/infor-design/enterprise/issues/4608))
- `[General]` Fix a bug where the regex scripts will error on Big Sur. ([#4612](https://github.com/infor-design/enterprise/issues/4612))

## v4.34.1

### v4.34.1 Fixes

- `[Datagrid]` Fix a bug where changing selectable on the fly did not change the select behavior. ([#4575](https://github.com/infor-design/enterprise/issues/4575)

## v4.34.0

### v4.34.0 Features

- `[All Components]` Added `attributes` setting to set automation id's and id's. ([#4498](https://github.com/infor-design/enterprise/issues/4498))
- `[Datagrid]` Added a limited experimental sticky header feature. ([#3993](https://github.com/infor-design/enterprise/issues/3993))
- `[Input]` Add a `revealText` plugin that will add a button to password fields to hide and show sensitive information such as SIN or passwords. ([#4098](https://github.com/infor-design/enterprise/issues/4098))
- `[Listview]` Added a new setting `allowDeselect` which will make it such that if you select an item you cant deselect, you can only select another item. ([#4376](https://github.com/infor-design/enterprise/issues/4376))
- `[Locale]` Added a new set of translations from the translation team. ([#4501](https://github.com/infor-design/enterprise/issues/4501))
- `[Locale/Charts]` The numbers inside charts are now formatted using the current locale's, number settings. This can be disabled/changed in some charts by passing in a localeInfo object to override the default settings. ([#4437](https://github.com/infor-design/enterprise/issues/4437))
- `[Treemap]` Added ability to show a tooltip. ([#2794](https://github.com/infor-design/enterprise/issues/2794))

### v4.34.0 Fixes

- `[Autocomplete]` Fixed an issue where a slow and incomplete ajax request would cause the dropdown to briefly show wrong contents. ([#4387](https://github.com/infor-design/enterprise/issues/4387))
- `[Breadcrumb]` Fixed an issue where css only breadcrumbs were missing styles. ([#4501](https://github.com/infor-design/enterprise/issues/4501))
- `[Datepicker]` Fixed an issue where range highlight was not aligning for Mac/Safari. ([#4352](https://github.com/infor-design/enterprise/issues/4352))
- `[Datagrid]` Fixed an issue with a custom toolbar, where buttons would click twice. ([#4471](https://github.com/infor-design/enterprise/issues/4471))
- `[Datagrid]` Fixed an issue where the special characters (é, à, ü, û, ...) export to csv was not generated them correctly. ([#4347](https://github.com/infor-design/enterprise/issues/4347))
- `[Datagrid]` Fixed an issue where the leading spaces were removed on editing cells. ([#4380](https://github.com/infor-design/enterprise/issues/4380))
- `[Datagrid]` Fixed an issue where the double click event was not firing for checkbox columns. ([#4381](https://github.com/infor-design/enterprise/issues/4381))
- `[Datagrid]` Fixed an issue where the dropdown in a datagrid would stay open when clicking to the next page of results. ([#4396](https://github.com/infor-design/enterprise/issues/4396))
- `[Datagrid]` Fixed a bug where a scroll bar shows even when there's no data in datagrid. ([#4228](https://github.com/infor-design/enterprise/issues/4228))
- `[Datagrid]` Fixed an issue where calling setFocus on the datagrid would stop open menus from working. ([#4429](https://github.com/infor-design/enterprise/issues/4429))
- `[Datagrid]` To allow for some script tools to work we now set draggable to true. ([#4490](https://github.com/infor-design/enterprise/issues/4490))
- `[Datagrid]` Fixed an error on the filter box on the personalization dialog where it would error if there is a column with no name field. ([#4495](https://github.com/infor-design/enterprise/issues/4495))
- `[Datagrid]` Fixed links when changing personalization as they would inherit the wrong color. ([#4481](https://github.com/infor-design/enterprise/issues/4481))
- `[Datagrid]` Fixed a bug where seaching with the search on the toolbar would not highlight results. ([#4488](https://github.com/infor-design/enterprise/issues/4488))
- `[Datagrid]` Fixed an issue with a custom toolbar, where buttons would click twice. ([#4471](https://github.com/infor-design/enterprise/issues/4471))
- `[Datagrid]` Fixed a bug in updateRow where it did not sync up all data passed in with the dataset. ([#4476](https://github.com/infor-design/enterprise/issues/4476))
- `[Datepicker]` Changed the month/year picker to skip 10 years instead of one. ([#4388](https://github.com/infor-design/enterprise/issues/4388))
- `[Dropdown]` Improved the behavior of the `noSearch` dropdown when using the keyboard. ([#4388](https://github.com/infor-design/enterprise/issues/4388))
- `[Editor]` Fixed an issue where the focus was getting lost after pressing toolbar buttons. ([#4335](https://github.com/infor-design/enterprise/issues/4335))
- `[Editor]` Fixed an issue where the color picker was not opening the popup for overflow menu and had name as undefined in list. ([#4398](https://github.com/infor-design/enterprise/issues/4398))
- `[Editor]` Fixed an issue where font-size tags are stripped from the css. ([#4557](https://github.com/infor-design/enterprise/issues/4557))
- `[Favorites]` Removed the favorites component as its not really a component, info on it can be found under buttons in the toggle example. ([#4405](https://github.com/infor-design/enterprise/issues/4405))
- `[Fieldset]` Fixed a bug where summary form data gets cut off on a smaller viewport. ([#3861](https://github.com/infor-design/enterprise/issues/3861))
- `[Homepage]` Fixed an issue where the four column widgets were incorrectly positioned, left aligned on large screen. ([#4541](https://github.com/infor-design/enterprise/issues/4541))
- `[List Detail]` Fixed css height for list detail in responsive view ([#4426](https://github.com/infor-design/enterprise/issues/4426))
- `[Listview]` Fixed a bug where readonly and non-selectable listview should not have hover state. ([#4452](https://github.com/infor-design/enterprise/issues/4452))
- `[Lookup]` Fixed a bug where the filter header together with the checkbox column is not properly align. ([#3774](https://github.com/infor-design/enterprise/issues/3774))
- `[MenuButton]` Removed the menubutton component sections as its not really a component, info on it can be found under buttons in the MenuButton examples. ([#4416](https://github.com/infor-design/enterprise/issues/4416))
- `[Message]` Added support for lists in the message, also fixed a problem when doing so, with screen readers. ([#4400](https://github.com/infor-design/enterprise/issues/4400))
- `[Message]` Added the `noRefocus` setting that will feed through to the modal. ([#4507](https://github.com/infor-design/enterprise/issues/4507))
- `[Splitter]` Added missing audible labels in splitter collapse button and splitter handle. ([#4404](https://github.com/infor-design/enterprise/issues/4404))
- `[Tabs Module]` Fixed a bug where tab items were not centered correctly in uplift theme. ([#4538](https://github.com/infor-design/enterprise/issues/4538))
- `[Treemap]` Fixed a bug where small slices may show a "tip" below the chart. ([#2794](https://github.com/infor-design/enterprise/issues/2794))

(56 Issues Solved This Release, Backlog Enterprise 185, Backlog Ng 42, 1082 Functional Tests, 1612 e2e Tests)

## v4.33.2

### v4.33.2 Fixes

`[General]` Fix a bug where the regex blows up on Mac Big Sur. ([#4612](https://github.com/infor-design/enterprise/issues/4612))

## v4.33.1

### v4.33.1 Fixes

- `[Breadcrumb]` Fixed an issue were css only breadcrumbs were missing styles. ([#4501](https://github.com/infor-design/enterprise/issues/4501))

## v4.33.0

### v4.33.0 Features

- `[Locale]` Added a new dateTimeMillis and timeStampMillis format if milliseconds are needed. ([#4384](https://github.com/infor-design/enterprise/issues/4384))
- `[Toast]` Added a setting to enable setting ids or other attributes on the toast element. ([#4275](https://github.com/infor-design/enterprise/issues/4275))

### v4.33.0 Fixes

- `[Autocomplete]` Fix a bug when connected to NG where pressing the enter key would not select Autocomplete items/. ([ng#901](https://github.com/infor-design/enterprise-ng/issues/901))
- `[Autocomplete]` Fixed an issue where the Searchfield items were not selectable after 'All results for "xx"' was selected. ([#4446](https://github.com/infor-design/enterprise/issues/4446))
- `[Calendar]` Removed some extra keyboard stops when tabing. ([#4318](https://github.com/infor-design/enterprise/issues/4318))
- `[Calendar]` Fixed a bug where the incorrect color was shown when events are added with the dialog. ([#4439](https://github.com/infor-design/enterprise/issues/4439))
- `[Colorpicker]` Fixed an issue where the colorpicker closes when pressing or clicking outside the swatch. ([#3559](https://github.com/infor-design/enterprise/issues/3559))
- `[Datagrid]` Fixed an issue where activated row on 2nd or any subsequent page was not highlighting for mixed selection mode. ([ng#900](https://github.com/infor-design/enterprise-ng/issues/900))
- `[Datagrid]` Added support to disable column buttons. ([1590](https://github.com/infor-design/enterprise/issues/1590))
- `[Datagrid]` Fixed an issue where short field icon padding was misaligned in RTL mode. ([#1812](https://github.com/infor-design/enterprise/issues/1812))
- `[Datagrid]` Added support to `In Range` filter operator for numeric columns. ([#3988](https://github.com/infor-design/enterprise/issues/3988))
- `[Datagrid]` Fixed an issue where filter was not working if user types slow in the filter input for treegrid. ([#4270](https://github.com/infor-design/enterprise/issues/4270))
- `[Datagrid]` Fixed an issue where the icons right text was truncated for extra-small row height. ([#4355](https://github.com/infor-design/enterprise/issues/4355))
- `[Datagrid]` Fixed an issue where the column icons and content was overlapping. ([#4264](https://github.com/infor-design/enterprise/issues/4264))
- `[Datagrid]` Fixed an issue where using flex toolbar as a custom toolbar did not work. ([#4385](https://github.com/infor-design/enterprise/issues/4385))
- `[Datepicker]` Added missing off screen text for the picker buttons in the datepicker month/year view. ([#4318](https://github.com/infor-design/enterprise/issues/4318))
- `[Editor]` Fixed a bug where the Fontpicker's displayed style wasn't updating to match the current text selection in some cases. ([#4309](https://github.com/infor-design/enterprise/issues/4309))
- `[Editor]` Fixed a bug where b tags in an empty p tag would be stripped. ([#4411](https://github.com/infor-design/enterprise/issues/4411))
- `[Locale]` Added a new translation token for Records Per Page with no number. ([#4334](https://github.com/infor-design/enterprise/issues/4334))
- `[Locale]` Fixed an max stack error when setting `nb-NO` as a language. ([#874](https://github.com/infor-design/enterprise-ng/issues/874))
- `[Lookup]` Fixed an issue where the event `beforeShow` was only triggered the first time. ([#899](https://github.com/infor-design/enterprise-ng/issues/899))
- `[Lookup]` Fixed a bug where the lookup count doesn't update correctly. ([#4312](https://github.com/infor-design/enterprise/issues/4312))
- `[Mask]` Enabled editable sections of Date masks.  Editing within a section will no longer incorrectly alter values that may already exist in a date field's other editable sections. ([#4079](https://github.com/infor-design/enterprise/issues/4079))
- `[Modal Manager]` Modals now pass `isCancelled` properly when the Modal Manager API detects a request to close by using the Escape key. ([#4298](https://github.com/infor-design/enterprise/issues/4298))
- `[Pager]` Fixed an error when using arrow keys to select in the pagesize selector. ([#4383](https://github.com/infor-design/enterprise/issues/4383))
- `[Searchfield]` Allow for search terms to include special characters. ([#4291](https://github.com/infor-design/enterprise/issues/4291))
- `[Stepprocess]` Fixed a bug where padding and scrolling was missing. Note that this pattern will eventually be removed and we do not suggest any one use it for new development. ([#4249](https://github.com/infor-design/enterprise/issues/4249))
- `[Tabs]` Fixed multiple bugs where error icon in tabs and the animation bar were not properly aligned in RTL uplift theme. ([#4326](https://github.com/infor-design/enterprise/issues/4326))
- `[Tabs]` Fixed a bug where removing a nested tab would cause an error due to being invisible. ([#4356](https://github.com/infor-design/enterprise/issues/4356))
- `[Tabs]` Fixed a bug where the focus/activated state does not display correctly in RTL. ([#4332](https://github.com/infor-design/enterprise/issues/4332))
- `[Toolbar Flex]` Fixed detection of overflow in some toolbars where items were not properly displaying all overflowed items in the "More Actions" menu. ([#4296](https://github.com/infor-design/enterprise/issues/4296))
- `[Toolbar Flex]` Fixed an issue where in some examples/cases the first item did not get an initial tabindex. ([#4418](https://github.com/infor-design/enterprise/issues/4418))
- `[Tree]` Fixed an issue where calling togglenode without first doing a select/unselect was not working properly. ([#3927](https://github.com/infor-design/enterprise/issues/3927))
- `[Tree]` Fixed a bug that adding icons in with the tree text would encode it when using addNode. ([#4305](https://github.com/infor-design/enterprise/issues/4305))
- `[Validation]` Fixed an issue where after the execution `resetForm()` was not resting dropdown and editor the fields. ([#4259](https://github.com/infor-design/enterprise/issues/4259))

(48 Issues Solved This Release, Backlog Enterprise 184, Backlog Ng 48, 1084 Functional Tests, 1530 e2e Tests)

## v4.32.0

### v4.32.0 Important Notes

- `[Colors]` In Uplift (Vibrant) theme there is no longer any colors in graphite. All are slate. This involved bringing in a new version 3.0 of the design system with some breaking changes you should not if using the tokens directly. See the [design system change log](https://github.com/infor-design/design-system/blob/main/docs/CHANGELOG.md) for details. ([#4206](https://github.com/infor-design/enterprise/issues/4206))

### v4.32.0 Features

- `[Breadcrumb]` Add truncated style and made it the default for all Breadcrumb lists. ([#4091](https://github.com/infor-design/enterprise/issues/4091))
- `[Datagrid]` Add a new `RowNumber` formatter that will show a row number column that remains the same no matter how the grid is sorted. ([#1904](https://github.com/infor-design/enterprise/issues/1904))
- `[Datepicker]` Added the ability to use the range selection in date picker when using the UmAlQura Calendar (RTL). ([#4227](https://github.com/infor-design/enterprise/issues/4227))
- `[Homepage]` Added ability to support a 5 column option. ([#4101](https://github.com/infor-design/enterprise/issues/4101))
- `[Locale]` Added an example page to test translation strings more accurately. ([#4189](https://github.com/infor-design/enterprise/issues/4189))

### v4.32.0 Fixes

- `[Accordion]` Fixed a bug where disabled headers texts and icons were barely recognizable as disabled in uplift theme. ([#4065](https://github.com/infor-design/enterprise/issues/4065))
- `[Accordion]` Fixed a bug in the vibrant theme where nested header text was not showing because the width was pushing it to the next line. ([#4145](https://github.com/infor-design/enterprise/issues/4145))
- `[Application Menu]` Fixed too much spacing level when there's an icon in accordion header in uplift theme. ([#4202](http://localhost:4000/components/applicationmenu/test-six-levels-icons.html?theme=uplift&variant=light&colors=0066D4))
- `[Contextual Action Panel]` Made the close button work in cases where subcomponents are open inside the CAP. ([#4112](https://github.com/infor-design/enterprise/issues/4112))
- `[Colorpicker]` The sizes were inconsistent with other components in width so we adjusted them. ([#4310](https://github.com/infor-design/enterprise/issues/4310))
- `[Datagrid]` Fixed an issue where the selectedRows array contents continued to multiply each time running `selectAllRows`. ([#4195](https://github.com/infor-design/enterprise/issues/4195))
- `[Datagrid]` Fixed an issue where the dynamic tooltip was not working properly. ([#4260](https://github.com/infor-design/enterprise/issues/4260))
- `[Datagrid]` Fixed an issue where the check box filter was not working. ([#4271](https://github.com/infor-design/enterprise/issues/4271))
- `[Datagrid]` Fixed an issue where the filter and paging for treegrid was not working properly. ([#4293](https://github.com/infor-design/enterprise/issues/4293))
- `[Datepicker]` Fixed an issue where the minute and second interval for timepicker was not working properly when use along useCurrentTime setting. ([#4230](https://github.com/infor-design/enterprise/issues/4230))
- `[Dropdown]` Fixed a bug where italic-style highlighting would represent a matched filter term instead of bold-style on a Dropdown List item in some cases. ([#4141](https://github.com/infor-design/enterprise/issues/4141))
- `[Editor]` Fixed issue with incorrect padding when using bullets in RTL mode. ([#4327](https://github.com/infor-design/enterprise/issues/4327))
- `[General]` Fixed high contrast error color to have better contrast. ([#4344](https://github.com/infor-design/enterprise/issues/4344))
- `[FileUploadAdvanced]` Fixed an issue where the method `status.setCompleted()` not firing event `fileremoved`. ([#4294](https://github.com/infor-design/enterprise/issues/4294))
- `[Homepage]` Fixed an issue where the columns were not showing properly after resize by using the maximize button. ([#894](https://github.com/infor-design/enterprise-ng/issues/894))
- `[Homepage]` Fixed an issue where the columns were not showing properly after resize browser window. ([#895](https://github.com/infor-design/enterprise-ng/issues/895))
- `[Input]` Fixed a bug where the text input error state border color would be wrong in the vibrant, dark and high contrast. ([#4248](https://github.com/infor-design/enterprise/issues/4248))
- `[Locale]` Fixed issues with some timezone and datetime formats. ([#4297](https://github.com/infor-design/enterprise/issues/4297))
- `[Popupmenu]` Fixed a minor issue with the shortcut text on small breakpoints. ([#3984](https://github.com/infor-design/enterprise/issues/3984))
- `[Popover]` Fixed a regression where passing a popover content as a hash link to an ID no longer worked. ([#4281](https://github.com/infor-design/enterprise/issues/4281))
- `[Personalize]` Fixed an issue regarding the layout and scroll ability of a page. ([#3330](https://github.com/infor-design/enterprise/issues/3330))
- `[Searchfield]` Added a shadow to the focus state of searchfields with category buttons. ([#4181](https://github.com/infor-design/enterprise-ng/issues/4181))
- `[Splitter]` Fixes an issue where the collapse button was not working when splitter is on the right. ([#1730](https://github.com/infor-design/enterprise-ng/issues/1730))
- `[Tabs]` Added detection for width/height/style changes on a Tabs component, which now triggers a resize event. ([ng#860](https://github.com/infor-design/enterprise-ng/issues/860))
- `[Tabs]` Fixed a small error by removing a - 1 involved with testing. ([#4093](https://github.com/infor-design/enterprise/issues/4093))
- `[Tabs]` Fixed a bug where using `#` in a Tab title was not possible. ([#4179](https://github.com/infor-design/enterprise/issues/4179))
- `[Tabs Header]` Fixed a bug where the add icon were too small and the page form layout has a big space on top of it. ([#4289](https://github.com/infor-design/enterprise/issues/4289))
- `[Toolbar Flex]` Fixed a bug where in some cases a un-needed scrollbar would appear. [[#4325](https://github.com/infor-design/enterprise/issues/4325)]
- `[Toolbar Searchfield]` Fixed a bug where the searchfield doesn't perfectly align together with flex toolbar. [[#4226](https://github.com/infor-design/enterprise/issues/4226)]
- `[Tree]` Fixed an issue where the return focus state was not working properly after closing the context menu. ([#4252](https://github.com/infor-design/enterprise/issues/4252))
- `[Vertical Tabs]` Fixed an issue where the error icon was misaligning. ([#873](https://github.com/infor-design/enterprise-ng/issues/873))

(49 Issues Solved This Release, Backlog Enterprise 196, Backlog Ng 51, 1079 Functional Tests, 1525 e2e Tests)

## v4.31.5

### v4.31.5 Fixes

- `[General]` Fix a bug where the regex blows up on Mac Big Sur. ([#4612](https://github.com/infor-design/enterprise/issues/4612))

## v4.31.4

### v4.31.4 Fixes

- `[Datagrid]` Fixed an issue where the icons right text was truncated for extra-small row height. ([#4355](https://github.com/infor-design/enterprise/issues/4355))

## v4.31.3

### v4.31.3 Fixes

- `[Editor]` Fixed a bug where b tags in an empty p tag would be stripped. ([#4411](https://github.com/infor-design/enterprise/issues/4411))

## v4.31.2

### v4.31.2 Fixes

- `[Datagrid]` Added the ability to resize frozen columns, if you do not want this you must set columns to `resizable: false`. ([#3852](https://github.com/infor-design/enterprise/issues/3852))
- `[Datagrid]` Fixed hideColumn method to check if the column is hidden. ([#3852](https://github.com/infor-design/enterprise/issues/3852))
- `[Popdown]` Added a safety check to the destroy. ([#3852](https://github.com/infor-design/enterprise/issues/3852))

## v4.31.1

### v4.31.1 Fixes

- `[Datagrid]` Fixed a bug with icon alignment in editors in small or xtra small layout. ([#4266](https://github.com/infor-design/enterprise/issues/4266))
- `[Datagrid]` Fixed selection checkbox alignment. ([#4266](https://github.com/infor-design/enterprise/issues/4266))

## v4.31.0

### v4.31.0 Important Notes

- `[Buttons]` We reverted an inner Css rule that set all 'btn' classes to use contains vs starts with since this caused issues. One consequence is that if you use a class `dismissible-btn` it should now be `btn-dismissible`. This is a possible breaking change but for most cases this button is added by the tags component. ([#4120](https://github.com/infor-design/enterprise/issues/4120))

### v4.31.0 Features

- `[Calendar]` Added the ability to override an event `color` and `borderColor` see docs for details. ([#3923](https://github.com/infor-design/enterprise/issues/3923))
- `[Calendar]` Added the ability to use the monthview legend setting to colorsize day backgrounds. To use this set the `dayLegend` property. And this uses the same format for legend in the monthView. Just renamed it to avoid confusing with the event legend. ([#3893](https://github.com/infor-design/enterprise/issues/3893))
- `[Datagrid]` Added a `spacerColumn` setting, with this setting the last column fills any empty space instead of stretching everything out. ([#4032](https://github.com/infor-design/enterprise/issues/4032))
- `[Datagrid]` Added a `columnSizing` setting which impacts how the column widths are auto calculated. Options are: `both` (default), `data` or `header` (including filter). ([#4017](https://github.com/infor-design/enterprise/issues/4017))
- `[Datagrid]` Added the setting for empty message small height. ([#3609](https://github.com/infor-design/enterprise/issues/3609))
- `[Datagrid]` Fixed an alignment issue on rows when using alerts and tags with frozen columns and short row. ([#4237](https://github.com/infor-design/enterprise/issues/4237))
- `[Datagrid]` Fixed an alignment issue on hiding and showing rows when using grouped headers and frozen columns together. ([#4247](https://github.com/infor-design/enterprise/issues/4247))
- `[Datepicker]` Added the ability to use +/- to increment the day in the calendar. This is in addition to arrow key functionality. This works in the field or when the calendar is open. ([#4001](https://github.com/infor-design/enterprise/issues/4001))
- `[Masthead]` Added the ability use user images, status and initials in the masthead and masthead menu buttons. ([#800](https://github.com/infor-design/enterprise-ng/issues/800))
- `[MultiSelect]` Fixed an issue update multiselect on ajax with values already selected. ([#885](https://github.com/infor-design/enterprise-ng/issues/885))
- `[Tree]` Added option to add new child node on top or bottom. ([#3915](https://github.com/infor-design/enterprise/issues/3915))
- `[General]` Moved all the examples, patterns and layouts into their own sections or with the components they live with page patterns can now be found at `components/page-patterns` and layouts at `components/page-layouts`. Added a first pass of docs about these as well as more doc updates to forms, autocomplete and grid. ([#428](https://github.com/infor-design/enterprise/issues/428))

### v4.31.0 Fixes

- `[Application Menu]` Fixed an issue where the Header was unable to hide for RTL and ie11. ([#2154](https://github.com/infor-design/enterprise/issues/2154))
- `[Application Menu]` Fixed a bug where the border top color is wrong in uplift dark and high contrast theme. ([#4042](https://github.com/infor-design/enterprise/issues/4042))
- `[Application Menu]` Fixed a bug where some buttons did not have labels for the icon buttons in toolbars. Check your application if you use this pattern. ([#4085](https://github.com/infor-design/enterprise/issues/4085))
- `[Autocomplete]` Fixed an issue where the JavaScript error was thrown for ie11. ([#4148](https://github.com/infor-design/enterprise/issues/4148))
- `[Blockgrid]` Fixed an issue with paged datasets that would occasionally cause a JS console error. ([ng#836](https://github.com/infor-design/enterprise-ng/issues/836))
- `[Blockgrid]` Fixed a bug where first/last pager buttons would show and be disabled by default (buttons are now hidden by default). ([ng#836](https://github.com/infor-design/enterprise-ng/issues/836))
- `[Buttons]` Reverted an inner Css rule change that set 'btn' classes to contains vs starts with. ([#4120](https://github.com/infor-design/enterprise/issues/4120))
- `[Datagrid]` Fixed an issue when hiding columns after loading a datagrid up with grouped headers and frozen columns. ([#4218](https://github.com/infor-design/enterprise/issues/4218))
- `[Datagrid]` Fixed an issue where the rows where not render properly when use method `updateDataset()` for treegrid. ([#4213](https://github.com/infor-design/enterprise/issues/4213))
- `[Datagrid]` Fixed an issue where the tooltip for tree grid was not working properly. ([#827](https://github.com/infor-design/enterprise-ng/issues/827))
- `[Datagrid]` Fixed an issue where the keyword search was not working for server side paging. ([#3977](https://github.com/infor-design/enterprise/issues/3977))
- `[Datagrid]` Fixed a bug that nested datagrid columns could not be clicked. ([#4197](https://github.com/infor-design/enterprise/issues/4197))
- `[Datagrid]` Fixed an issue where the 'value' and 'oldValue' on cell change event where showing escaped. ([#4028](https://github.com/infor-design/enterprise/issues/4028))
- `[Datagrid]` Fixed an issue where the keyword search was not working for group headers. ([#4068](https://github.com/infor-design/enterprise/issues/4068))
- `[Datagrid]` Fixed an issue where the column filter results were inconsistent for tree grid. ([#4031](https://github.com/infor-design/enterprise/issues/4031))
- `[Datagrid]` Fixed an issue where the data was not exporting to excel when using the groupable setting. ([#4081](https://github.com/infor-design/enterprise/issues/4081))
- `[Datagrid]` Fixed an issue where if a context menu is opened and then closed with ESC the focus would be reset to the top of the page. ([#4085](https://github.com/infor-design/enterprise/issues/4085))
- `[Datagrid]` Fixed an issue where the tooltip would not show up if you focus a cell with ellipsis text with the keyboard. ([#4085](https://github.com/infor-design/enterprise/issues/4085))
- `[Datagrid]` Made the header checkbox focusable. ([#4085](https://github.com/infor-design/enterprise/issues/4085))
- `[Datagrid]` The selection checkbox cell had aria-selected on it which was incorrect. ([#4085](https://github.com/infor-design/enterprise/issues/4085))
- `[Datagrid]` Changed the auto width sizing of columns to include the padding of the rowHeight (16 16 8 8). So the column sizes are now more compact in lower rowHeight settings. Also to do this the grid is now rerendered when changing rowHeight. ([#4016](https://github.com/infor-design/enterprise/issues/4016))
- `[Datagrid]` Fixed a design QA bug where the column and data cell padding was not following the design system. Its now using 16px large, 16px medium, 8 px short and 8 px extar-short for text indenting. ([#4154](https://github.com/infor-design/enterprise/issues/4154))
- `[Datagrid]` Fixed an issue where the client side selection was not working. ([#4138](https://github.com/infor-design/enterprise/issues/4138))
- `[Datagrid]` Changed invalid css fill-available property. ([#4133](https://github.com/infor-design/enterprise/issues/4133))
- `[Datagrid]` Fixed issue where double keydown was required to open dropdown lists in datagrid cell. ([#3980](https://github.com/infor-design/enterprise/issues/3980))
- `[Datagrid]` Fixed an issue where the time picker editor was switching between AM and PM when set to 12:00. ([#4149](https://github.com/infor-design/enterprise/issues/4149))
- `[Datepicker]` Fixed a number of translation issues in the datepicker component. ([#4046](https://github.com/infor-design/enterprise/issues/4046))
- `[Datepicker]` Fixed a bug that the datepicker would focus the field when closing the month and year pane. ([#4085](https://github.com/infor-design/enterprise/issues/4085))
- `[Datepicker]` Fixed a bug where two dates may appear selected when moving forward/back in the picker dialog. ([#4018](https://github.com/infor-design/enterprise/issues/4018))
- `[Datepicker]` Fixed a bug where an error may occur if using the gregorian calendar on ar-SA locale. ([#4130](https://github.com/infor-design/enterprise/issues/4130))
- `[Dropdown]` Fixed an issue where "phraseStartsWith" does not filter the list after deleting a character. ([#4047](https://github.com/infor-design/enterprise/issues/4047))
- `[Dropdown]` Fixed a bug when backspacing in windows or fn + delete in Mac OS would render a ascii character in the input field. ([#4020](https://github.com/infor-design/enterprise/issues/4020))
- `[Editor]` Fixed a number of translation issues in the editor component. ([#4049](https://github.com/infor-design/enterprise/issues/4049))
- `[Editor]` Fixed an issue where the selection for shift + arrow keys was not working properly. ([#4070](https://github.com/infor-design/enterprise/issues/4070))
- `[Locale]` The Added placeholder for missing Thai `Locale` translation. ([#4041](https://github.com/infor-design/enterprise/issues/4041))
- `[Locale]` The Added placeholder for incorrect French `SetTime` translation. ([#4045](https://github.com/infor-design/enterprise/issues/4045))
- `[Lookup]` Fixed a bug where values are duplicated when selecting row on other pages and when paging is activated. ([#758](https://github.com/infor-design/enterprise-ng/issues/758))
- `[Locale]` Added July 2020 translation strings from the translation team. ([#4045](https://github.com/infor-design/enterprise/issues/4045))
- `[Mask]` Added the ability to pass date/time formats to the Mask API that do not contain separators or other literals. ([#3963](https://github.com/infor-design/enterprise/issues/3963))
- `[Masthead]` Added updated color and styles for uplift theme. ([#800](https://github.com/infor-design/enterprise-ng/issues/800))
- `[Mask]` Improved example pages in the demoapp, added some to the documentation index page for Mask. ([#556](https://github.com/infor-design/enterprise/issues/556))
- `[Modal]` Reverted nested modal behavior to being visually stacked, instead of one-at-a-time. Made it possible to show one-at-a-time via `hideUnderneath` setting. ([#3910](https://github.com/infor-design/enterprise/issues/3910))
- `[Multiselect]` Fixed an issue where multiselect fields with tags were not rendering properly. ([#4139](https://github.com/infor-design/enterprise/issues/4139))
- `[Popupmenu]` Fixed an issue where the icons were overlapping. ([#4201](https://github.com/infor-design/enterprise/issues/4201))
- `[Popupmenu]` Fixed a bug that the aria items are in the wrong place. Its now using [this guide](https://www.w3.org/TR/wai-aria-practices/examples/menu-button/menu-button-links.html). ([#4085](https://github.com/infor-design/enterprise/issues/4085))
- `[Popupmenu]` Fixed a bug where the heading doesn't display properly with multi-select menu. ([#3926](https://github.com/infor-design/enterprise/issues/3926))
- `[Searchfield]` Fixed an issue where some of the searchfield examples did not have focus states. ([#1060](https://github.com/infor-design/enterprise/issues/1060))
- `[Searchfield]` The `clear` function was misnamed as it didnt clear, it made the field clearable. Now we have a `clear` and `makeClearable` function. ([#4173](https://github.com/infor-design/enterprise/issues/4173))
- `[Textarea]` Fixed inconsistencies on styling of disabled field when using disable function, now the label will disable on all components when using this function. In general the label should be dimmed on disabled fields as per the design. ([#3917](https://github.com/infor-design/enterprise/issues/3917))
- `[Timepicker]` Fixed inconsistencies on readonly styling throughout different themes and variants. ([#4152](https://github.com/infor-design/enterprise/issues/4152))
- `[Toast]` Fixed a bug where the toast message doesn't close when pressing escape, and when it has multiple trigger elements and uses unique id's. ([#3986](https://github.com/infor-design/enterprise/issues/3986))
- `[Tooltip]` Fixed a bug where the title doesn't display when the title starts with '#'. ([#2512](https://github.com/infor-design/enterprise/issues/2512))
- `[Tooltip]` Fixed an issue where the tooltip would not show up if you focus a button with the keyboard. ([#4085](https://github.com/infor-design/enterprise/issues/4085))
- `[Tree]` Fixed an issue where the tree node still shows folder icon after all children and `children` property deleted. ([#4026](https://github.com/infor-design/enterprise/issues/4026))
- `[Tree]` Fixed an issue where the custom icon was changing back to default on toggle after use of method updateNode(). ([#4027](https://github.com/infor-design/enterprise/issues/4027))

(81 Issues Solved This Release, Backlog Enterprise 183, Backlog Ng 48, 1077 Functional Tests, 1489 e2e Tests)

## v4.30.1

### v4.30.1 Fixes

- `[Datepicker]` Fixed the datepicker in ar-SA setting timestamps would null the times in some situations. ([#4160](https://github.com/infor-design/enterprise/issues/4160))
- `[Datagrid]` The last row border was removed but this was incorrect, reverted this. ([#4140](https://github.com/infor-design/enterprise/issues/4140))
- `[Datagrid]` Fixed an alignment issue in datagrid filter that caused some fields to be misaligned. ([#4151](https://github.com/infor-design/enterprise/issues/4151))
- `[Datagrid]` Fixed an alignment issue with column colspan. In some situations it was not rendering correctly causing some cells to be misaligned. ([#4109](https://github.com/infor-design/enterprise/issues/4109))
- `[Datagrid]` Changed invalid css fill-available property. ([#4133](https://github.com/infor-design/enterprise/issues/4133))
- `[Locale]` Fixed a bug with MMMM dd format in ar-SA. ([#4160](https://github.com/infor-design/enterprise/issues/4160))
- `[Locale]` Changed the arguments names for better symmetry fromGregorian == toUmalqura and toGregorian === options.fromUmalqura. ([#4160](https://github.com/infor-design/enterprise/issues4160))

(71 Issues Solved This Release, Backlog Enterprise 197, Backlog Ng 53, 1078 Functional Tests, 1482 e2e Tests)

## v4.30.0

### v4.30.0 Announcements

- `[Datagrid]` The rowHeight setting has been changed to support extra-small, small, medium and large. short and normal are deprecated. If you have a custom toolbar you may need to update your [markup](https://github.com/infor-design/enterprise/blob/main/app/views/components/datagrid/example-custom-toolbar.html#L40-L44). ([#3755](https://github.com/infor-design/enterprise/issues/3755))

### v4.30.0 Features

- `[Breadcrumb]` Javascript Component API is now available. ([infor-design/enterprise-ng#700](https://github.com/infor-design/enterprise-ng/issues/700))
- `[Custom Builds]` The build script can now produce an ES Module version of the components that can be imported by your application. ([#3771](https://github.com/infor-design/enterprise/issues/3771))
- `[Datagrid]` Added a setting disableRowDeselection that if enabled does not allow selected rows to be toggled to deselected. ([#3791](https://github.com/infor-design/enterprise/issues/3791))
- `[Datagrid]` Added an additional row size extra-small. This row size may need a bit of further fleshing out. All of the previous row sizes have been renamed but using the old settings are supported but deprecated. The new sizes are Extra Small, Small, Medium, Large (Normal). ([#3755](https://github.com/infor-design/enterprise/issues/3755))
- `[Demoapp]` Added the ability to set runtime flags for persisting settings that were previously only possible to set via URL query parameters. ([n/a])
- `[Icons]` Changed the tree node icon to be more meaningful in uplift theme. Added a print-preview icon. This replaces the update-preview icon which has confusing meaning but was not removed.
- `[Searchfield]` Added the ability to clear the searchfield by calling a public clear() function. ([#3810](https://github.com/infor-design/enterprise/issues/3810))
- `[Tree]` Added a setting to support to expanding/collapsing when clicking only the icon portion of the tree node. ([#3730](https://github.com/infor-design/enterprise/issues/3730))
- `[Tree]` Added the ability to have separate icon button for expand/collapse and children count. ([#3847](https://github.com/infor-design/enterprise/issues/3847))

### v4.30.0 Fixes

- `[Accordion]` Fixed an issue where the chevron icon is not properly centered in Safari. ([#2161](https://github.com/infor-design/enterprise/issues/2161))
- `[Application Menu]` Fixed an issue where the dropdown icon is not properly centered in Safari. ([#3766](https://github.com/infor-design/enterprise/issues/3766))
- `[Accordion]` Fixed issue where hidden headers were not excluded from tab navigation. ([#3835](https://github.com/infor-design/enterprise/issues/3835))
- `[Calendar]` Fixed a bug that when setting accordions to allowOnePane it did not work. ([#3773](https://github.com/infor-design/enterprise/issues/3773))
- `[Calendar]` Fixed a bug where the accordion sections would show a line on hover in high contrast mode. ([#2779](https://github.com/infor-design/enterprise/issues/2779))
- `[Calendar]` Fixed a bug where the days would be out of alignment if the end and starts dates intersect. ([#1725](https://github.com/infor-design/enterprise/issues/1725))
- `[Contextual Action Panel]` Fixed an issue where the searchfield should be collapsible on mobile view. ([#918](https://github.com/infor-design/enterprise/issues/918))
- `[Counts]` Revamped the look and feel of widget counts in uplift theme. ([#3666](https://github.com/infor-design/enterprise/issues/3666))
- `[Datagrid]` Fixed an issue where the table doesn't filled the datagrid wrapper inside of modal. ([#3897](https://github.com/infor-design/enterprise/issues/3897))
- `[Datagrid]` Fix a bug with columns with buttons, they had an unneeded animation that caused states to be delayed when painting. ([#3808](https://github.com/infor-design/enterprise/issues/3808))
- `[Datagrid]` Fixed an issue where example page for filter and pager was not working properly. ([#3856](https://github.com/infor-design/enterprise/issues/3856))
- `[Datagrid]` Fix a bug with cellNavigation false, the focus state was still visible. ([#3937](https://github.com/infor-design/enterprise/issues/3937))
- `[Datagrid]` Updated example page for keyword search to fix error state. ([#3961](https://github.com/infor-design/enterprise/issues/3961))
- `[Datagrid]` Fix a bug with cellNavigation false, the focus state was incorrect on stretched rows in IE. ([#1644](https://github.com/infor-design/enterprise/issues/1644))
- `[Datagrid]` Fixed an issue where an extra border is shown in grid list mode and RTL. ([#3895](https://github.com/infor-design/enterprise/issues/3895))
- `[Datagrid]` Fixed a bug inside validateRow when passing in a zero the function would exit. ([#4002](https://github.com/infor-design/enterprise/issues/4002))
- `[Datagrid]` Fixed an issue where select all using keyboard in multiSelect/mixedSelect was not working. ([#3921](https://github.com/infor-design/enterprise/issues/3921))
- `[Datagrid]` Fix a bug with columns with buttons, they had an unneeded animation that caused states to be delayed when painting. ([#3808](https://github.com/infor-design/enterprise/issues/3808))
- `[Datagrid]` Fixed an issue where data was not in sync for row reorder and paging. ([#3749](https://github.com/infor-design/enterprise/issues/3749))
- `[Datagrid]` Fixed an issue where using selectRowsAcrossPages setting the selected rows were reseting by filter, to use this feature you may need to set columnIds in the settings to form whats unique for the row. ([#3601](https://github.com/infor-design/enterprise/issues/3601))
- `[Datagrid]` Fixed an issue where when using the contentTooltip setting on a datagrid on a modal, the column would expand when hovering rows. ([#3541](https://github.com/infor-design/enterprise/issues/3541))
- `[Datagrid]` Fixed an issue the arrow on tooltips flowed in the wrong direction. ([#3854](https://github.com/infor-design/enterprise/issues/3854))
- `[Datagrid]` Fixed an issue where readonly and checkbox cells would show up on the summary row. ([#3862](https://github.com/infor-design/enterprise/issues/3862))
- `[Datagrid]` Fixed an issue where text in nested objects where not encoded correctly. ([#4058](https://github.com/infor-design/enterprise/issues/3862))
- `[Datagrid]` Fixed an issue where text editor style editors are not saved properly. ([#4058](https://github.com/infor-design/enterprise/issues/4058))
- `[Datagrid]` Fixed an issue where checkboxes in an expandable area could not be checked. ([#4062](https://github.com/infor-design/enterprise/issues/4062))
- `[Datagrid]` Fix a bug where multiselect checkboxes were misaligned in a modal. ([#4086](https://github.com/infor-design/enterprise/issues/4086))
- `[Datepicker]` Fixed an issue where some languages like fr-CA and pt-BR (that are languages in a non default locale), would error when opening the picker. ([#4035](https://github.com/infor-design/enterprise/issues/4035))
- `[Datepicker]` Fixed an issue where change did not fire when rangeselecting the same day. ([#4075](https://github.com/infor-design/enterprise/issues/4075))
- `[Datepicker]` Fixed an issue where change did not fire when selecting today after having a cleared value in the field. ([#853](https://github.com/infor-design/enterprise-ng/issues/853))
- `[Dropdown]` Changed the keyboard dropdown so it will select the active item when tabbing out. ([#3028](https://github.com/infor-design/enterprise/issues/3028))
- `[Dropdown]` Fixed an issue where the search field does not stay in the initial position. ([#2659](https://github.com/infor-design/enterprise/issues/2659))
- `[Dropdown]` Fixed an issue where the search field does not stay in the initial position. ([#2659](https://github.com/infor-design/enterprise/issues/2659))
- `[Editor]` Fixed missing tooltips. ([#issues](https://github.com/infor-design/enterprise/issues/issues))
- `[Field Options]` Fixed an issue where the focus style was not aligning. ([#3628](https://github.com/infor-design/enterprise/issues/3628))
- `[Hierarchy]` Fixed an issue selection causes tab selection to be removed. ([#3597](https://github.com/infor-design/enterprise/issues/3597))
- `[Icons]` Fixed an issue with the amend icon in uplift theme. The meaning was lost on a design change and it has been updated. ([#3613](https://github.com/infor-design/enterprise/issues/3613))
- `[Locale]` Changed results text to lower case. ([#3974](https://github.com/infor-design/enterprise/issues/3974))
- `[Locale]` Fixed abbreviated chinese month translations. ([#4034](https://github.com/infor-design/enterprise/issues/4034))
- `[Lookup]` Fixed an issue in the min width examples that showed up in Safari only. ([#3949](https://github.com/infor-design/enterprise/issues/3949))
- `[Lookup]` Added example page for server side keyword search. ([#2806](https://github.com/infor-design/enterprise/issues/2806))
- `[Lookup]` Fixed a bug that the required validation would not reset from empty in certain cases. ([#810](https://github.com/infor-design/enterprise-ng/issues/810))
- `[Lookup]` Fixed an issue in the min width examples that showed up in Safari only. ([#3949](https://github.com/infor-design/enterprise/issues/3949))
- `[Popover]` Corrected the tabindex order of Popover elements when the Popover is contained within a Modal. ([#3644](https://github.com/infor-design/enterprise/issues/3644))
- `[Mask]` Fixed issue where languages with `,` as decimal were causing the fields to only show `.` instead of the actual characters that were input. ([#3933](https://github.com/infor-design/enterprise/issues/3933))
- `[Multiselect]` Fixed a bug that would incorrectly cause both text and tags to be rendered on the page when using the Select All checkbox. ([#3767](https://github.com/infor-design/enterprise/issues/3767))
- `[Multiselect]` When using the `showSelectAll` setting, if no selectable options are present, the Select All checkbox will now remain hidden and unusable. ([#3777](https://github.com/infor-design/enterprise/issues/3777))
- `[Multiselect]` Changed "Select All" checkbox's default behavior to only select items that match the current search filter, if a search filter is present.  The original filter behavior is available by setting `selectAllFilterOnly` to false. ([#3845](https://github.com/infor-design/enterprise/issues/3845))
- `[Textarea]` Added tests to show that the textarea count text is translated. ([#3807](https://github.com/infor-design/enterprise/issues/3807))
- `[Tooltip]` Fixed tooltip behavior so clicking and mousing out will not show the tooltip and fixed tooltip delay. ([#4050](https://github.com/infor-design/enterprise/issues/#4050))
- `[Tree]` Fixed an issue where previous text selection was not clearing after clicked to any tree-node. ([#3794](https://github.com/infor-design/enterprise/issues/3794))

(75 Issues Solved This Release, Backlog Enterprise 235, Backlog Ng 62, 1071 Functional Tests, 1448 e2e Tests)

## v4.29.0

### v4.29.0 Announcements

- `[General]` Heads Up that effective October 31, 2020 we will no longer support IE 11. Until that date we will test IE 11 but only critical issues will be fixed. See the linked issue for more details. ([#3756](https://github.com/infor-design/enterprise/issues/3756))

### v4.29.0 Features

- `[Accordion]` Added the ability to call collapse and expand with a header ID. ([#783](https://github.com/infor-design/enterprise-ng/issues/783))
- `[Lookup]` Added a tooltip functionality when the data is overflowed. ([#3703](https://github.com/infor-design/enterprise/issues/3703))
- `[Lookup]` Added a clear (x icon) button to clear the field. ([#740](https://github.com/infor-design/enterprise/issues/740))
- `[Lookup]` Added a clear (x icon) button and apply button inside of modal so there are now two options to clear the field. ([#2507](https://github.com/infor-design/enterprise/issues/2507))
- `[Lookup]` Fixed a bug where validation did not work if the lookup is non-editable (select only). ([#3950](https://github.com/infor-design/enterprise/issues/3950))
- `[Multiselect]` Moved the functionality for displaying the Multiselect List's searchfield underneath/above the pseudo element into a configurable setting. ([#3864](https://github.com/infor-design/enterprise/issues/3864))
- `[Popdown]` Fixed some integration problems with nested Lookups that were causing closing to happen prematurely. ([ng#760](https://github.com/infor-design/enterprise-ng/issues/760))
- `[Slider]` Added the ability to set position of the tooltip. ([#3746](https://github.com/infor-design/enterprise/issues/3746))
- `[Toast]` Added the ability to dismiss toasts via keyboard. ([#3521](https://github.com/infor-design/enterprise/issues/3521))
- `[Homepage]` Homepage edit events (resize, reorder, remove widgets) now fire on widget elements too ([#3679](https://github.com/infor-design/enterprise/issues/3679))

### v4.29.0 Fixes

- `[About]` Fixed a bug where About dialogs disappeared when being closed by the Modal Manager API. ([#3898](https://github.com/infor-design/enterprise/issues/3898))
- `[Application Menu]` Fixed personalization regressions on Soho theme ([#3704](github.com/infor-design/enterprise/issues/3704))
- `[General]` We Updated a lot of development dependencies. Most important things to note are: we now support node 12 for development and this is recommended, from tests 13 will also work. Node 14 will not work. We updated jQuery to 3.5.1 as a client side dependency and d3 to 5.16.0. If copying files from the `dist` folder note that the d3 file is called d3.v5.js. ([#1690](https://github.com/infor-design/enterprise/issues/1690))
- `[Bar Chart]` Fixed an issue where height was not calculating properly when used other elements along content container. ([#2670](https://github.com/infor-design/enterprise/issues/2670))
- `[Application Menu]` - Made it possible for App Menu Toolbars to dismiss the menu when the `dismissOnClickMobile` setting is true. ([#2831](https://github.com/infor-design/enterprise/issues/2831))
- `[Calendar/Weekview/Monthview]` Added more docs and exposed them on the design site. ([#3575](https://github.com/infor-design/enterprise/issues/3758))
- `[Checkbox]` Fixed an issue where the error icon was inconsistent between subtle and vibrant themes. ([#3575](https://github.com/infor-design/enterprise/issues/3575))
- `[Column Chart]` Fixed an issue where height was not calculating properly when used other elements along content container. ([#2670](https://github.com/infor-design/enterprise/issues/2670))
- `[Datagrid]` Fixed an issue where blank tooltip was showing when use Alert Formatter and no text. ([#2852](https://github.com/infor-design/enterprise/issues/2852))
- `[Datagrid]` Fixed a bug where the datagrid had blocked the clicking of buttons in an empty message area. ([#3922](https://github.com/infor-design/enterprise/issues/3922))
- `[Datagrid]` Fixed an issue where keyword search results were breaking the html markup for icons and badges. ([#3855](https://github.com/infor-design/enterprise/issues/3855))
- `[Datagrid]` Fixed an issue where keyword search results were breaking the html markup for hyperlink. ([#3731](https://github.com/infor-design/enterprise/issues/3731))
- `[Datagrid]` Fixed an issue where keyword search results were not showing for paging, if searched from other than 1st page it came blank table. ([#3629](https://github.com/infor-design/enterprise/issues/3629))
- `[Datagrid]` Fixed an issue where contents filtertype was not working on example page. ([#2887](https://github.com/infor-design/enterprise/issues/2887))
- `[Datagrid]` Fixed a bug in some themes, where the multi line cell would not be lined up correctly with a single line of data. ([#2703](https://github.com/infor-design/enterprise/issues/2703))
- `[Datagrid]` Fixed visibility of sort icons when toggling and when the column is in active. ([#3692](https://github.com/infor-design/enterprise/issues/3692))
- `[Datagrid]` Fixed a bug where the data passed to resultsText was incorrect in the case of reseting a filter. ([#2177](https://github.com/infor-design/enterprise/issues/2177))
- `[Datagrid/General]` Fixed an additional bug where when loading the datagrid with a columns object that contain recursive objects the grid would crash in saveColumns. [3759](https://github.com/infor-design/enterprise/issues/3759))
- `[Datepicker]` Fixed a bug where the modal would take aspects of the personalize colors by mistake. ([#3997](https://github.com/infor-design/enterprise/issues/3997))
- `[Dropdown]` Fixed tooltip content gets cut off inside of modal. ([#3106](https://github.com/infor-design/enterprise/issues/3106))
- `[DemoApp]` Fixed an issue with some pages in the design site where the did not have a height. ([#878](https://github.com/infor-design/website/issues/878))
- `[Fonts]` A note that the Source Sans Pro font thats used in the new theme and served at google fonts, now have a fix for the issue that capitalized letters and numbers had different heights. You may need to release any special caching. ([#1789](https://github.com/infor-design/enterprise/issues/1789))
- `[Form]` Fix broken links in the form readme file. ([#818](https://github.com/infor-design/website/issues/818))
- `[Line Chart]` Fixed an issue where height was not calculating properly when used other elements along content container. ([#2670](https://github.com/infor-design/enterprise/issues/2670))
- `[Locale]` Fixed the es-419 date time value, as it was incorrectly using the medium length date format. ([#3830](https://github.com/infor-design/enterprise/issues/3830))
- `[Modal]` Fixed the inconsistencies of spacing on required fields. ([#3587](https://github.com/infor-design/enterprise/issues/3587))
- `[Modal]` Fixed a bug where the title would overflow too soon. ([#3996](https://github.com/infor-design/enterprise/issues/3996))
- `[Multiselect]` Added ability to detect selected items from incoming data via `callSource()`. ([#2656](https://github.com/infor-design/enterprise/issues/2656))
- `[Multiselect]` Added support to api settings to `allTextString` and `selectedTextString` for custom headers. ([#3554](https://github.com/infor-design/enterprise/issues/3554))
- `[Pie Chart]` Fixed an issue where height was not calculating properly when used other elements along content container. ([#2670](https://github.com/infor-design/enterprise/issues/2670))
- `[Pie]` Fixed an issue where rounds decimal places for percent values were not working. ([#3599](https://github.com/infor-design/enterprise/issues/3599))
- `[Pie/Donut]` Fixed an issue where placing legend on bottom was not working for Homepage widget/Cards. ([#3560](https://github.com/infor-design/enterprise/issues/3560))
- `[Pager]` Reduced the space between buttons. ([#1942](https://github.com/infor-design/enterprise/issues/1942))
- `[Popupmenu]` Fixed an issue the shortcut text leaves gap when no icons are present. ([#3849](https://github.com/infor-design/enterprise/issues/3849))
- `[Tabs]` Fixed info and alert icons alignment on tabs and inside of modal. ([#2695](https://github.com/infor-design/enterprise/issues/2695))
- `[Tabs]` Fixes an issue where the search bar background color was going to transparent on smaller breakpoints. ([#3871](https://github.com/infor-design/enterprise/issues/3871))
- `[Notification]` Fixed an issue where the icons were lagging in the animation. ([#2099](https://github.com/infor-design/enterprise/issues/2099))
- `[Tree]` Fixed an issue where data was not in sync for children property. ([#1690](https://github.com/infor-design/enterprise/issues/1690))
- `[Splitter]` Fixed an issue the drag handle characters render incorrectly. ([#1458](https://github.com/infor-design/enterprise/issues/1458))
- `[Splitter]` Fixed an issue where dragging for RTL direction was not working. ([#1813](https://github.com/infor-design/enterprise/issues/1813))
- `[Spinbox]` Fixed an issue where a two or more digit min value would make it difficult to type in the spinbox. To fix this the values will only be validated on blur by default. ([#3909](https://github.com/infor-design/enterprise/issues/3909))
- `[Spinbox]` Fixed an issue where the number mask did not match the max value of the spinbox. ([#3939](https://github.com/infor-design/enterprise/issues/3939))
- `[Slider]` Improved the sliding so that decimal values would not trigger the change event. ([#787](https://github.com/infor-design/enterprise-ng/issues/787))
- `[Slider]` Reduced the number of change events that fire while sliding. ([#788](https://github.com/infor-design/enterprise-ng/issues/788))
- `[Swaplist]` Fixed an issue where dragging items more than once was not working on Android or iOS devices. ([#1423](https://github.com/infor-design/enterprise/issues/1423))
- `[Tree]` Fixed an issue where tree could not be expanded when using multiselect mode in IE 11. ([#3936](https://github.com/infor-design/enterprise/issues/3936))
- `[Tabs]` Fixed an issue where calling destroy did not remove the add tab button. ([#1439](https://github.com/infor-design/enterprise/issues/1439))
- `[Vertical Tabs]` Made personalization possible. ([#3029](https://github.com/infor-design/enterprise/issues/3029))

(64 Issues Solved This Release, Backlog Enterprise 248, Backlog Ng 69, 1149 Functional Tests, 1404 e2e Tests)

## v4.28.5

### v4.28.5 Fixes

- `[Datepicker]` Fixed an issue where change events did not fire consistently. ([#4087](https://github.com/infor-design/enterprise/issues/4087))

## v4.28.4

### v4.28.4 Fixes

- `[Datagrid]` Fixed an issue where checkboxes in an expandable area could not be checked. ([#4062](https://github.com/infor-design/enterprise/issues/4062))

## v4.28.3

### v4.28.3 Fixes

- `[Datepicker]` Fixed an issue where change did not fire when rangeselecting the same day. ([#4075](https://github.com/infor-design/enterprise/issues/4075))
- `[Datepicker]` Fixed an issue where change did not fire when selecting today after having a cleared value in the field. ([#853](https://github.com/infor-design/enterprise-ng/issues/853))

## v4.28.2

### v4.28.2 Fixes

- `[Splitter]` Fixed an issue where the splitter would remove the modal overlay in some cases. ([#3982](https://github.com/infor-design/enterprise/issues/3982))

## v4.28.1

### v4.28.1 Fixes

- `[Datagrid]` Fixed a bug where the datagrid had blocked the clicking of buttons in an empty message area. ([#3922](https://github.com/infor-design/enterprise/issues/3922))
- `[Datagrid]` Added ability to set the datagrid emptymessage as primary. ([#3922](https://github.com/infor-design/enterprise/issues/3922))

## v4.28.0

### v4.28.0 Important Changes

- `[Pager]` The Deprecated `pager` getter method was removed. Use `pagerAPI` instead for the same thing if accessing this internal object directly. ([#3759](https://github.com/infor-design/enterprise/issues/3759))

### v4.28.0 Features

- `[Bar Chart]` Added support to ellipsis for yaxis labels. ([#3702](https://github.com/infor-design/enterprise/issues/3702))
- `[Contextmenu]` Added support for shortcut display in menus. ([#3490](https://github.com/infor-design/enterprise/issues/3490))
- `[Datepicker]` Added support for custom api callback to disable passed dates and to disable dates by years. ([#3462](https://github.com/infor-design/enterprise/issues/3462))
- `[Datagrid]` Added and fixed up datagrid grouping aggregators. There is now aggregators for avg, count, list, max, min and sum. In addition null and undefined data will not cause issues. ([#3752](https://github.com/infor-design/enterprise/issues/3752))
- `[Error Page]` Added a new example showing a static error page. For example for a 404 page or generic error. ([#281](https://github.com/infor-design/design-system/issues/281))
- `[FileUploadAdvanced]` Added support to api settings `maxFiles` to limit number of uploads. ([#3512](https://github.com/infor-design/enterprise/issues/3512))
- `[FileUploadAdvanced]` Added support to fire event `fileremoved` for attached file removed. ([#3548](https://github.com/infor-design/enterprise/issues/3548))
- `[Line Chart]` Added support to ellipsis for yaxis labels. ([#3702](https://github.com/infor-design/enterprise/issues/3702))
- `[Modal]` Improved handling of multiple Modal windows stemming from a single trigger element. ([ng#705](https://github.com/infor-design/enterprise-ng/issues/705))

### v4.28.0 Fixes

- `[Accordion]` Fixed a regression where updating individual headers within an Accordion was no longer working ([#3826](https://github.com/infor-design/enterprise/issues/3070))
- `[Application Menu]` Fixed the icons on breaking apart it's appearance when zooming out the browser in IE11, uplift theme. ([#3070](https://github.com/infor-design/enterprise/issues/3070))
- `[Application Menu]` Fixed misalignment/size of bullet icons in the accordion on Android devices. ([#1429](http://localhost:4000/components/applicationmenu/test-six-levels.html))
- `[Application Menu]` Add keyboard support for closing Role Switcher panel ([#3477](https://github.com/infor-design/enterprise/issues/3477))
- `[Autocomplete]` Added a check to prevent the autocomplete from incorrectly stealing form focus, by checking for inner focus before opening a list on typeahead. ([#3639](https://github.com/infor-design/enterprise/issues/3070))
- `[Autocomplete]` Fixed an issue where an change event was not firing when selecting from the menu. ([#804](https://github.com/infor-design/enterprise/issues/804))
- `[Bubble Chart]` Fixed an issue where an extra axis line was shown when using the domain formatter. ([#501](https://github.com/infor-design/enterprise/issues/501))
- `[Bullet Chart]` Added support to format ranges and difference values. ([#3447](https://github.com/infor-design/enterprise/issues/3447))
- `[Button]` Fixed the button disabled method to no longer use class `is-disabled`. ([#3447](https://github.com/infor-design/enterprise-ng/issues/799))
- `[Charts]` Fixed an issue where selected items were being deselected after resizing the page. ([#323](https://github.com/infor-design/enterprise/issues/323))
- `[Colorpicker]` Fixed an issue where the color swatches shift when the colorpicker has a scrollbar. ([#2266](https://github.com/infor-design/enterprise/issues/2266))
- `[Custom Builds]` Fixed issues related to custom building Datagrid. ([#3784](https://github.com/infor-design/enterprise/issues/3784))
- `[Custom Builds]` Fixed issues related to custom building Locale. ([#3839](https://github.com/infor-design/enterprise/issues/3839))
- `[Custom Builds]` Fixed issues related to custom building Modal. ([#3822](https://github.com/infor-design/enterprise/issues/3822))
- `[Datagrid]` Fixed an issue where row data was not available for serializer with Treegrid. ([#3663](https://github.com/infor-design/enterprise/issues/3724))
- `[ContextualActionPanel]` Fixed an issue where toolbars in CAP are not torn down on destroy. ([#3785](https://github.com/infor-design/enterprise/issues/3785))
- `[ContextualActionPanel]` Fixed an issue where nested caps or closing and reopening caps would not work. ([#801](https://github.com/infor-design/enterprise-ng/issues/801))
- `[Datagrid]` Fixed a css issue in dark uplift mode where the group row lines were not visible. ([#3649](https://github.com/infor-design/enterprise/issues/3649))
- `[Datagrid]` Fixed some styling issues in alerts and tags, and made clickable tags available in the formatter. ([#3631](https://github.com/infor-design/enterprise/issues/3631))
- `[Datagrid]` Fixed a css issue in dark uplift mode where the group row lines were not visible . ([#3649](https://github.com/infor-design/enterprise/issues/3649))
- `[Datagrid]` Fixed lookup modal title to be visible and adjust the position to make it centered. ([#3635](https://github.com/infor-design/enterprise/issues/3635))
- `[Datagrid]` Fixed an issue where selected rows are not reset when calling loadData. ([#3718](https://github.com/infor-design/enterprise/issues/3718))
- `[Datagrid]` Fixed an issue where if using grouping totals and hiding and showing columns the page is not refreshed properly. ([#2564](https://github.com/infor-design/enterprise/issues/2564)
- `[Datagrid]` Fixed an issue the selected row header icon is the wrong state when using allowSelectAcrossPages. ([#3043](https://github.com/infor-design/enterprise/issues/3043)
- `[Datagrid]` Improved the `datagrid-default-modal-width` concept if setting a modal datagrid default with so it works on any parent. [3562](https://github.com/infor-design/enterprise/issues/3562))
- `[Datagrid]` Fixed a bug in the indeterminate paging example, that the select checkbox would not work and be out of sync when changing pages. [2230](https://github.com/infor-design/enterprise/issues/2230))
- `[Datagrid]` Fixed a bug when resizing the first column of the center pane when using frozen columns, the resize would jump out the size of the frozen section. [3741](https://github.com/infor-design/enterprise/issues/3741))
- `[Datagrid]` Fixed an issue where the filter condition leaves two selected if you just reorder. ([#3779](https://github.com/infor-design/enterprise/issues/3779))
- `[Datagrid/General]` Fixed a bug where when loading the datagrid with a columns object that contain recursive objects the grid would crash. [3759](https://github.com/infor-design/enterprise/issues/3759))
- `[Datagrid/Hyperlink]` Fixed layout issues with links in right text align mode. To do this refactored links to not use a psuedo element for the focus style. ([#3680](https://github.com/infor-design/enterprise/issues/3680))
- `[Datepicker]` Fixed a bug where for some locales like `af-ZA` and `fi_FI` with dots in the day periods, setting 24 hr time to AM did not work. [3750](https://github.com/infor-design/enterprise/issues/3750))
- `[Datepicker]` Fixed a bug where date picker erred on arabic dates. [3804](https://github.com/infor-design/enterprise/issues/3804))
- `[Datepicker]` Fixed a bug where date picker could not change arabic dates. [3819](https://github.com/infor-design/enterprise/issues/3819))
- `[Datepicker]` Fixed a bug the month only picker would error the second time opened. [3817](https://github.com/infor-design/enterprise/issues/3817))
- `[Datepicker]` Added fix for dates with month and day only format where day is first, this was incorrectly validating as invalid. ([#3833](https://github.com/infor-design/enterprise/issues/3833))
- `[Demoapp]` Fixed incorrect directory list hyperlinks in listview and listbuilder components. ([1783](https://github.com/infor-design/enterprise/issues/1783))
- `[Demoapp]` Did cleanup on the icons and patterns links. ([3790](https://github.com/infor-design/enterprise/issues/3790))
- `[Demoapp]` When deployed on a proxy the icons page would not change contents when changing theme. ([3790](https://github.com/infor-design/enterprise/issues/3790))
- `[Dropdown]` Fixed an issue that Dropdown did not close when scrolling in some nested containers. ([#3436](https://github.com/infor-design/enterprise/issues/3436))
- `[EmptyMessage]` Updated the text to be more subtle. ([#3476](https://github.com/infor-design/enterprise/issues/3476))
- `[Fieldset]` Fixed fieldset text data overlapping in compact mode on mobile view. ([#3627](https://github.com/infor-design/enterprise/issues/3627))
- `[General]` Added a number of small accessibility fixes base on older testing feedback. ([#1539](https://github.com/infor-design/enterprise/issues/1539))
- `[Hierarchy]` Added support for separators in the actions menu on a hierarchy leaf. ([#3636](https://github.com/infor-design/enterprise/issues/3636))
- `[Hierarchy]` Fixed an issue where clicking the "More Actions" menu trigger wouldn't open the menu anymore. ([#3873](https://github.com/infor-design/enterprise/issues/3873))
- `[Lookup]` Fixed an issue where `keywordFilter: true` and `filterable: true` used together cause the lookup modal to break. ([#3772](https://github.com/infor-design/enterprise/issues/3772))
- `[Masthead]` Fixed layout and color issues in uplift theme. ([#3526](https://github.com/infor-design/enterprise/issues/3526))
- `[Modal]` Fixed modal title to a two line with ellipsis when it's too long. ([#3479](https://github.com/infor-design/enterprise/issues/3479))
- `[Multiselect]` Fixed tags dismiss button on mobile devices. ([#3640](https://github.com/infor-design/enterprise/issues/3640))
- `[Icons]` Added new locked/unlocked icons in ids-identity [#3732](https://github.com/infor-design/enterprise/issues/3732)
- `[Radar Chart]` Fixed an issue where labels were cutoff at desktop view. ([#3510](https://github.com/infor-design/enterprise/issues/3510))
- `[Splitter]` Fixed an issue where collapse button was misaligned. ([#3825](https://github.com/infor-design/enterprise/issues/3825))
- `[Swaplist]` Fixed disabled swap buttons color in dark variant subtle theme. ([#3709](https://github.com/infor-design/enterprise/issues/3709))
- `[Utils]` Exposed `Soho.utils.isInViewport(elem)` for external use. ([#3436](https://github.com/infor-design/enterprise/issues/3436))
- `[Toolbar]` Improved the placeholder text color to be more visible in uplift (dark variant). ([#3727](https://github.com/infor-design/enterprise/issues/3727))
- `[Tree]` Fixed an issue where use `UpdateNode()` method the data was not sync. ([#3724](https://github.com/infor-design/enterprise/issues/3724))

(71 Issues Solved This Release, Backlog Enterprise 260, Backlog Ng 82, 1048 Functional Tests, 1370 e2e Tests)

## v4.27.4

### v4.27.4 Fixes

`[Button]` Fixed the button disabled method to no longer use class `is-disabled`. ([#3447](https://github.com/infor-design/enterprise-ng/issues/801))
`[Button]` Fixed a regression where some buttons would get a 100% width on mobile. ([#801](https://github.com/infor-design/enterprise-ng/issues/801))

## v4.27.3

### v4.27.3 Fixes

- `[Datagrid]` Fixed a bug in the indeterminate paging example, that the select checkbox would not work and be out of sync when changing pages. [2230](https://github.com/infor-design/enterprise/issues/2230))

## v4.27.2

### v4.27.2 Fixes

- `[Datagrid]` Fixed an issue in datagrid frozen columns, actions that re-render like sorting may cause rendering issues. ([#3735](https://github.com/infor-design/enterprise/issues/3735))
- `[Datagrid]` Fixed an issue in lookup datagrid editors that clicking a trigger in the cell would commit the cell causing editing not to work in some cases. ([#785](https://github.com/infor-design/enterprise-ng/issues/785))

## v4.27.1

### v4.27.1 Fixes

- `[Icons]` Added a fix to support both `href` and `xlink:href` in icons. ([#3734](https://github.com/infor-design/enterprise/issues/3734))

## v4.27.0

### v4.27.0 Important Changes

- `[Hierarchy]` Removed the following deprecated options `paging: <bool>` and `mobileView: <bool>`. Instead use `layout='paging'` or `layout='mobile-only'`.
- `[Icons]` Changed the svg icons to use `href` instead of deprecated `xlink:href`. This isnt a breaking change either will work but `href` works better with Ivy in Angular. ([#3611](https://github.com/infor-design/enterprise/issues/3611))

### v4.27.0 Features

- `[Button]` Add `toData()` and related API for programmatically handling control of buttons. ([ng#467](https://github.com/infor-design/enterprise-ng/issues/467))
- `[Calendar]` Enhanced the look and feel of monthview calendar by displaying legend and calendar event on mobile view. ([#925](https://github.com/infor-design/enterprise/issues/925))
- `[Modal]` Created API for controlling the Modal ButtonSet. ([ng#467](https://github.com/infor-design/enterprise-ng/issues/467))
- `[Datagrid]` Added support for api setting on expand and collapse children. ([#3274](https://github.com/infor-design/enterprise/issues/3274))
- `[Datagrid]` Updated the fixedRowHeight setting to accept `auto` as an option. This will calculate the row height for all frozenRows section. If you have a lot of rows this may be slow so a number is preferred. ([#3374](https://github.com/infor-design/enterprise/issues/3374))
- `[Editor]` Added an option to set the height of the editor in `rows`. If you set this the estimated number for rows can be specified for the source and html pane. It will scroll after that. ([#3688](https://github.com/infor-design/enterprise/issues/3688))
- `[Homepage]` Added support for reordering, resizing, and removing widgets by enabling edit mode on the homepage component. ([#3531](https://github.com/infor-design/enterprise/issues/3531))

### v4.27.0 Fixes

- `[Accordion]` Removed stoppage of event propagation when accordion headers are clicked, in order to allow external click event listeners to propagate. ([ng#321](https://github.com/infor-design/enterprise-ng/issues/321))
- `[Bar Chart]` Fixed an issue where chart was not resizing on homepage widget resize. ([#2669](https://github.com/infor-design/enterprise/issues/2669))
- `[Blockgrid]` Fixed an issue where there was no index if the data is empty, and removed deprecated internal calls. ([#748](https://github.com/infor-design/enterprise-ng/issues/748))
- `[Busy Indicator]` Fixed an issue where it throws an error when a display delay, the busy-indicator parent removed and added via ngIf before the busyindicator shown. ([#703](https://github.com/infor-design/enterprise-ng/issues/703))
- `[Busy Indicator]` Fixed an issue where the overlay would close when closing the Modal. ([#3424](https://github.com/infor-design/enterprise/issues/3424))
- `[Busy Indicator]` Fixed an issue where position was not aligning. ([#3341](https://github.com/infor-design/enterprise/issues/3341))
- `[Colorpicker]` Fixed the dropdown icon position is too close to the right edge of the field. ([#3508](https://github.com/infor-design/enterprise/issues/3508))
- `[Contextual Action Panel]` Fixed misaligned search icon in uplift theme. ([#3630](https://github.com/infor-design/enterprise/issues/3630))
- `[Contextual Action Panel]` Fixed close icon button in getting cut off on mobile view ([#3586](https://github.com/infor-design/enterprise/issues/3586))
- `[Datagrid]` Fixed an issue where lookup editor was removing all characters following and including the '|' pipe character. ([#3556](https://github.com/infor-design/enterprise/issues/3556))
- `[Datagrid]` Fixed an issue where date range filter was unable to filter data. ([#3503](https://github.com/infor-design/enterprise/issues/3503))
- `[Datagrid]` Fixed a bug where datagrid tree would have very big text in the tree nodes on IOS. ([#3347](https://github.com/infor-design/enterprise/issues/3347))
- `[Datagrid]` Fixed a focus trap issue when using actionable mode, tab will now move up and down rows. ([#2399](https://github.com/infor-design/enterprise/issues/2399))
- `[Datagrid]` Fixed a bug when setting the UI indicator with `setSortIndicator` then it would take two clicks to sort the inverse direction. ([#3391](https://github.com/infor-design/enterprise/issues/3391))
- `[Datagrid]` Fixed an issue where date range filter was not working. ([#3337](https://github.com/infor-design/enterprise/issues/3337))
- `[Datagrid]` Fixed a bug when combining multiselect and expandable rows. If using the shift key to select multiple rows the selection would include incorrect rows. ([#2302](https://github.com/infor-design/enterprise/issues/2302))
- `[Datagrid]` Added support for dragging and reordering columns in RTL and some minor style cleanup with dragging to reorder. ([#3552](https://github.com/infor-design/enterprise/issues/3552))
- `[Datagrid]` Fixed an issue that the click event did not show the item data when the keyboard is used. ([#3645](https://github.com/infor-design/enterprise/issues/3645))
- `[Datagrid]` Fixed an issue where datagrid tree did not show empty messages. ([#3642](https://github.com/infor-design/enterprise/issues/3642))
- `[Datagrid]` Fixed an issue where grouped rows did not render when combined with frozen columns. ([#3367](https://github.com/infor-design/enterprise/issues/3367))
- `[Datagrid]` Fixed an issue where the overlay was closing after close Modal. ([#735](https://github.com/infor-design/enterprise-ng/issues/735))
- `[Datagrid]` Fixed a misaligned drag and drop column icon on IE 11. ([#3648](https://github.com/infor-design/enterprise/issues/3648))
- `[Datagrid]` Fixed an issue when using the colspan column option along with frozenColumns. ([#3416](https://github.com/infor-design/enterprise/issues/3416))
- `[Datagrid]` Fixed an issue where the empty message might still show if the amount of rows do not fill the page. ([#3697](https://github.com/infor-design/enterprise/issues/3697))
- `[Datepicker]` Fixed popover height and datepicker layout on mobile view. ([#2569](https://github.com/infor-design/enterprise/issues/3569))
- `[Datepicker]` Fixed an issue where date range with minimum range was not working. ([#3268](https://github.com/infor-design/enterprise/issues/3268))
- `[Datepicker]` Fixed an issue where date range was reverting to initial values after clearing. ([#1306](https://github.com/infor-design/enterprise/issues/1306))
- `[Datepicker]` Fixed an issue where dates would be invalid in ko-KO locale. ([#3470](https://github.com/infor-design/enterprise/issues/3470))
- `[Datepicker]` Fixed an issue where dates would be invalid in zh-TW locale. ([#3473](https://github.com/infor-design/enterprise/issues/3473))
- `[Datepicker]` Fixed an issue where AM/PM could not be set in hi-IN locale. ([#3474](https://github.com/infor-design/enterprise/issues/3474))
- `[Datepicker]` Fixed an issue where change would fire twice or when the value is still blank. ([#3423](https://github.com/infor-design/enterprise/issues/3423))
- `[Datepicker]` Fixed an issue where time would be reset to 12:00 AM when setting the time and clicking today. ([#3202](https://github.com/infor-design/enterprise/issues/3202))
- `[Dropdown]` Fixed a bug where it was not possible for Dropdowns in certain scrollable Modal regions to close on scroll. ([#2650](https://github.com/infor-design/enterprise/issues/2650))
- `[Dropdown]` Fixed a bug that dropdowns are in the wrong position if flowing up and other minor cases. ([#2068](https://github.com/infor-design/enterprise/issues/2068))
- `[Dropdown]` Fixed alignment when using dropdown in compound field. ([#3647](https://github.com/infor-design/enterprise/issues/3647))
- `[Editor]` Added ui updates to the toolbar in uplift (vibrant mode) and minor style fixes. ([#3577](https://github.com/infor-design/enterprise/issues/3577))
- `[Editor]` Added fixes to reseting the dirty indicator when used in an editor. ([#3662](https://github.com/infor-design/enterprise/issues/3662))
- `[Editor]` Fixed a width change when toggle source view when the editor is on a modal, this is also based on UI feedback that the switch was confusing, so we now disable the buttons. ([#3594](https://github.com/infor-design/enterprise/issues/3594))
- `[Editor]` Fixed an issue where bullet and number lists could not be converted to headings and regular text with the font picker. ([#2679](https://github.com/infor-design/enterprise/issues/2679))
- `[Editor]` Fixed an issue where some settings like bold and italics would not be reset consistently when applying headings and regular text with the font picker. ([#2256](https://github.com/infor-design/enterprise/issues/2256))
- `[Editor]` Fixed an issue where the dirty events did not fire changing the source view. ([#3598](https://github.com/infor-design/enterprise/issues/3598))
- `[Editor]` Adding missing bottom spacing under heading elements. ([#3288](https://github.com/infor-design/enterprise/issues/3288))
- `[Field Filter]` Fixed an issue where switching to In Range filter type with a value in the field was causing an error. ([#3515](https://github.com/infor-design/enterprise/issues/3515))
- `[Editor]` Added a font color for rest/none swatch. ([#2035](https://github.com/infor-design/enterprise/issues/2035))
- `[Field Filter]` Fixed an issue where switching to In Range filter type with a value in the field was causing an error. ([#3515](https://github.com/infor-design/enterprise/issues/3515))
- `[Field Filter]` Fixed an issue where date range was not working after using other filter. ([#2764](https://github.com/infor-design/enterprise/issues/2764))
- `[Field Filter]` Fixed an issue where stray text would be shown if the filters are hidden and then shown later. ([#3687](https://github.com/infor-design/enterprise/issues/3687))
- `[Line Chart]` Fixed an issue where x-axis labels were overlapping for small viewport on homepage widget. ([#2674](https://github.com/infor-design/enterprise/issues/2674))
- `[Lookup]` Fixed an issue where selected values were clearing when use server side data. ([#588](https://github.com/infor-design/enterprise-ng/issues/588))
- `[Locale]` Added missing Afrikaans translations. ([#3685](https://github.com/infor-design/enterprise/issues/3685))
- `[Masthead]` Fixed layout and color issues in uplift theme. ([#3526](https://github.com/infor-design/enterprise/issues/3526))
- `[Modal]` Fixed an iOS bug where after opening several Modals/Messages, it would occasionally be impossible to scroll a scrollable page area. ([#3389](https://github.com/infor-design/enterprise/issues/3389))
- `[Modal]` Fixed a bug where when iframe elements are present, focus traps could occur and cause focus on elements outside of the Modal, but within the iframe. ([#2287](https://github.com/infor-design/enterprise/issues/2287))
- `[Modal]` Added a check for preventing Tooltips inside a Modal from opening while the Modal is not visible ([#3588](https://github.com/infor-design/enterprise/issues/3588))
- `[Modal]` Fixed dropdown position when the field is required. ([#3482](https://github.com/infor-design/enterprise/issues/3482))
- `[Modal]` Fixed a regression where some Close buttons were not properly closing. ([#3615](https://github.com/infor-design/enterprise/issues/3615))
- `[Process Indicator]` Fixed icons that are not centered inside the circle indicators. ([#3509](https://github.com/infor-design/enterprise/issues/3509))
- `[Personalize]` Fixed an issue that colorschanged events do not fire on when doing a set to default ation. ([#751](https://github.com/infor-design/enterprise-ng/issues/751))
- `[Searchfield]` Correct the background color of toolbar search fields. ([#3527](https://github.com/infor-design/enterprise/issues/3527))
- `[Spinbox]` Corrected an issue in the enable method, where it did not fully remove the readonly state. ([#3527](https://github.com/infor-design/enterprise/issues/3527))
- `[Swaplist]` Fixed an issue where lists were overlapping on uplift theme. ([#3452](https://github.com/infor-design/enterprise/issues/3452))
- `[Tabs]` Fixed the position of error icon too close to the border on focus state. ([#3544](https://github.com/infor-design/enterprise/issues/3544))
- `[Tabs-Vertical]` Fixed an issue where the content cannot scroll on mobile view. ([#3542](https://github.com/infor-design/enterprise/issues/3542))
- `[Tags]` Fixed a regression on Tag Buttons, where they were visually, vertically misaligned with Tag text. ([#3604](https://github.com/infor-design/enterprise/issues/3604))
- `[Week-View]` Changed the look of the week-view and day-view day of the week so its a 3 (or 2) letter abbreviation and emphasizes the date and spans two lines. This makes all the days of the week the same length. ([#3262](https://github.com/infor-design/enterprise/issues/3262))
- `[Validation]` Fixed a bug where addMessage did not add messages to the parent. ([#711](https://github.com/infor-design/enterprise-ng/issues/711))

(87 Issues Solved This Release, Backlog Enterprise 279, Backlog Ng 75, 1033 Functional Tests, 1322 e2e Tests)

## v4.26.2

### v4.26.2 Fixes

- `[Textarea]` Fixed missing text in safari on disabled text areas. ([#3638](https://github.com/infor-design/enterprise/issues/3638))

## v4.26.1

### v4.26.1 Fixes

- `[Demo App]` Fixed the embedded layout to show uplift theme. ([#861](https://github.com/infor-design/website/issues/861))

## v4.26.0

### v4.26.0 Features

- `[Datagrid]` Added support for expandable row to expand across all frozen columns, and fixed span layout issues on the right side frozen columns. ([#2867](https://github.com/infor-design/enterprise/issues/2867))
- `[Datagrid]` Added a new `resizeMode` option that allows you to pick between `flex` and `fit`. `flex` will resize columns independently shifting other columns to fit the table layout if needed. `fit` will resize using the neighbor's column width. This is possible more useful when you have less columns. ([#3251](https://github.com/infor-design/enterprise/issues/3251))
- `[Calendar]` Made the monthview, weekview and calendar work in RTL mode and added official support for UmAlQura calendar. ([#2788](https://github.com/infor-design/enterprise/issues/2788))
- `[Icons]` Added new icons `icon-play, icon-stop, icon-record, icon-pause` for video players. ([#411](https://github.com/infor-design/design-system/issues/411))
- `[Icons]` Added new icons `icon-security-off, icon-security-on` for toggles related to security/secure items. ([#397](https://github.com/infor-design/design-system/issues/397))
- `[Searchfield]` Added a setting that makes it possible to adjust the "collapsed" size of a Toolbar Searchfield to better accommodate some use cases. ([#3296](https://github.com/infor-design/enterprise/issues/3296))

### v4.26.0 Fixes

- `[Application Menu]` Fixed bugs with filtering where it was not possible to have the filter match text within content areas, as well as general expand/collapse bugs with filtering. ([#3131](https://github.com/infor-design/enterprise/issues/3131))
- `[Application Menu]` Fixed overlap button when label is too long, and aligned dropdown icon in application menu uplift theme. ([#3133](https://github.com/infor-design/enterprise/issues/3133))
[Contextual Action Panel] - Fixed shade colors of text and icon buttons in uplift theme high contrast. (#3394)
- `[Accordion]` - Fixed an issue with a missing border on the last element in certain states. ([#3885](https://github.com/infor-design/enterprise/issues/3885))
- `[Calendar]` Fixed issue where on month view in events info `Date` and `Duration` fields were not working with some events and `Duration` field. Now `Duration` field support `Days, Hours and Minutes` text. ([#2777](https://github.com/infor-design/enterprise/issues/2777))
- `[Calendar]` Fixed an issue where link was not working on monthview to switch to day view when clicked on more events on that day. ([#3181](https://github.com/infor-design/enterprise/issues/3181))
- `[Calendar]` Fixed a calendar event where the start date today is not displaying as upcoming event in different timezone. ([#2776](https://github.com/infor-design/enterprise/issues/2776))
- `[Calendar]` Fixed an issue where adding an event was inconsistent in Safari. ([#3079](https://github.com/infor-design/enterprise/issues/3079))
- `[Calendar]` Fixed an issue where any event was not rendering in day and week view. ([#3222](https://github.com/infor-design/enterprise/issues/3222))
- `[Calendar]` Fixed an issue where date selection was not persist when switching from month view to week view to day view. ([#3319](https://github.com/infor-design/enterprise/issues/3319))
- `[Colors]` Fixed an incorrect ruby06 color, and made the background change on theme change now (again). ([#3448](https://github.com/infor-design/enterprise/issues/3448))
- `[Datagrid]` Fixed an issue where focus on reload data was forced to be on active cell. ([#358](https://github.com/infor-design/enterprise-ng/issues/358))
- `[Datagrid]` Fixed RTL issues in the filter row. ([#3517](https://github.com/infor-design/enterprise/issues/3517))
- `[Datagrid]` Improved the column resize behavior in speed and usability with the cursor being more accurate during resize. ([#3251](https://github.com/infor-design/enterprise/issues/3251))
- `[Datagrid]` Improved the column resize behavior to work much better in RTL mode. ([#1924](https://github.com/infor-design/enterprise/issues/1924))
- `[Datagrid]` Fixed a bug where if a filter row column is frozen the mask and editor options would not be applied. ([#2553](https://github.com/infor-design/enterprise-ng/issues/2553))
- `[Datagrid]` Fixed an issue where when using rowTemplate/expandableRows and frozenColumns on both sides the right side did not render properly. ([#2867](https://github.com/infor-design/enterprise/issues/2867))
- `[Datagrid]` Fixed an issue where height was not aligning to expandable row for frozen columns. ([#3516](https://github.com/infor-design/enterprise/issues/3516))
- `[Datagrid]` Fixed hover color should not be similar to alternate rows when hovering in uplift high contrast. ([#3338](https://github.com/infor-design/enterprise/issues/3338))
- `[Datagrid]` Fixed a demo app issue filtering decimal fields in some examples. ([#3351](https://github.com/infor-design/enterprise/issues/3351))
- `[Datagrid]` Fixed an issue where some columns were disappear after resizing the browser or after changing themes. ([#3434](https://github.com/infor-design/enterprise/issues/3434))
- `[Datagrid]` Fixed an issue that the filter row type dropdowns did not close when the grid is scrolled. ([#3216](https://github.com/infor-design/enterprise/issues/3216))
- `[Datagrid]` Added an example showing the configuration needed to filter date time fields on just dates without the time part. ([#2865](https://github.com/infor-design/enterprise/issues/2865))
- `[Datagrid]` Changed the isFilter added value to datasets to a more unique value to avoid clashes. ([#2668](https://github.com/infor-design/enterprise/issues/2668))
- `[Datagrid]` Added a `getDataset` method that will return the current dataset without any added properties. ([#2668](https://github.com/infor-design/enterprise/issues/2668))
- `[Datagrid]` Fixed an issue that when reordering filter columns the filter values would disappear. ([#2565](https://github.com/infor-design/enterprise/issues/2565))
- `[Datagrid]` Fixed an issue that dropdown lists in filter rows did not close when scrolling. ([#2056](https://github.com/infor-design/enterprise/issues/2565))
- `[Datagrid]` Added a `filterType` option to the filter event data so the type can be determined. ([#826](https://github.com/infor-design/enterprise/issues/826))
- `[Datagrid]` Add options to `toolbar.filterRow` so that instead of true/false you can set `showFilter, clearFilter, runFilter` independently. ([#1479](https://github.com/infor-design/enterprise/issues/1479))
- `[Datagrid]` Added fixes to improve the usage of the textarea editor. ([#3417](https://github.com/infor-design/enterprise/issues/3417))
- `[Datagrid]` Fixed an issue where reset to default was not working properly. ([#3487](https://github.com/infor-design/enterprise/issues/3487))
- `[Datepicker]` Fixed an issue where setting date format with comma character was not working. ([#3008](https://github.com/infor-design/enterprise/issues/3008))
- `[Editor]` Made the link and image link fields required on the dialogs. ([#3008](https://github.com/infor-design/enterprise/issues/3008))
- `[Editor]` Fixed an issue where it was possible to clear text and end up with text outside the default paragraph separator. ([#2268](https://github.com/infor-design/enterprise/issues/2268))
- `[Fileupload]` Fixed an issue where tabbing out of a fileupload in was causing the modal dialog to disappear. ([#3458](https://github.com/infor-design/enterprise/issues/3458))
- `[Form Compact Layout]` Added support for `form-compact-layout` the remaining components. ([#3008](https://github.com/infor-design/enterprise/issues/3329))
- `[Dropdown]` Fixed a bug that was causing the `selectValue()` method not to update the visual display of the in-page Dropdown element. ([#3432](https://github.com/infor-design/enterprise/issues/3432))
- `[Forms]` Fixed an issue where radio group was overlapping fields. ([#3466](https://github.com/infor-design/enterprise/issues/3466))
- `[Forms Compact]` Fixed an issue where fileupload was misaligned in RTL mode in uplift theme. ([#3483](https://github.com/infor-design/enterprise/issues/3483))
- `[Icons]` Fixed color inconsistencies of the icons when the fields are in readonly state. ([#3176](https://github.com/infor-design/enterprise/issues/3176))
- `[Input]` Added the ability to line up data labels with inputs by adding class `field-height` to the `data` element and placing it in a responsive grid. ([#987](https://github.com/infor-design/enterprise/issues/987))
- `[Input]` Added the ability to use standalone required spans, this will help on responsive fields if they are cut off. ([#3115](https://github.com/infor-design/enterprise/issues/3115))
- `[Input/Forms]` Added the ability to add a class to rows to align the fields on the bottom, this will line up fields if they have wrapping labels or long labels with required fields. To enable this add class `flex-align-bottom` to the grid `row`. ([#443](https://github.com/infor-design/enterprise/issues/443))
- `[Locale]` Fixed an issue where formatDate() method was not working for es-419. ([#3363](https://github.com/infor-design/enterprise/issues/3363))
- `[Locale]` Fixed an issue where setting language to `nb` would error. ([#3455](https://github.com/infor-design/enterprise/issues/3455))
- `[Locale]` Fixed incorrect time separators in the no, nn, and nn locales. ([#3468](https://github.com/infor-design/enterprise/issues/3468))
- `[Locale]` Added further separation of language from formatting in date oriented components (calendar, datepicker, timepicker ect). [3244](https://github.com/infor-design/enterprise/issues/3244))
- `[Locale]` Added support for `nn` locale and language, but this will change to no language as only this is translated as its the same. ([#3455](https://github.com/infor-design/enterprise/issues/3455))
- `[Locale]` Correct the month names in Russian locale and capitalized the day names. ([#3464](https://github.com/infor-design/enterprise/issues/3464))
- `[Module Tabs]` Fixed color tab indicator and small gap below when selected/opened for all color variations in uplift theme. ([#3312](https://github.com/infor-design/enterprise/issues/3312))
- `[Modal]` Fixed colors in dark mode for the primary disabled button and error and background contrast. ([#2754](https://github.com/infor-design/enterprise/issues/2754))
- `[Pie]` Fixed an issue where initial selection was getting error. ([#3157](https://github.com/infor-design/enterprise/issues/3157))
- `[Popupmenu]` Fixed an issue where list separators were disappearing when reduced the browser zoom level e.g. 70-80%. ([#3407](https://github.com/infor-design/enterprise/issues/3407))
- `[Radar Chart]` Fixed an issue where labels was cut off for some screen sizes. ([#3320](https://github.com/infor-design/enterprise/issues/3320))
- `[Searchfield]` Fixed a bug where changing filter results while the autocomplete is open may result in the menu being positioned incorrectly. ([#3243](https://github.com/infor-design/enterprise/issues/3243))
- `[Searchfield]` Fixed a bug in Toolbar Searchfields where a component configured with `collapsible: false` and `collapseSize` defined, the searchfield would incorrectly collapse. ([NG#719](https://github.com/infor-design/enterprise-ng/issues/719))
- `[Splitter]` Fixed an issue in the destroy function where the expand button was not removed. ([#3371](https://github.com/infor-design/enterprise/issues/3371))
- `[Swaplist]` Fixed an issue where top buttons were not aligned in Firefox. ([#3425](https://github.com/infor-design/enterprise/issues/3425))
- `[Textarea]` Fixed an issue where using `rows` stopped working, and fixed the autoGrow option to work better. ([#3471](https://github.com/infor-design/enterprise/issues/3471))
- `[Toolbar]` Fixed an issue where some `destroy()` methods being called in `teardown()` were not type-checking for the `destroy()` method, and sometimes would incorrectly try to call this on an object or data property defined as `button`. ([#3449](https://github.com/infor-design/enterprise/issues/3449))
- `[Tooltip/Popover]` Fixed incorrect placement when in RTL modes, as well as some broken styles on the RTL Popover. ([#3119](https://github.com/infor-design/enterprise/issues/3119))
- `[Validation/Checkboxes]` Fixed issues with making checkboxes required, the styling did not work for it and the scrollIntoView function and validation failed to fire. Note that to add required to the checkbox you need to add an extra span, adding a class to the label will not work because the checkbox is styled using the label already. ([#3147](https://github.com/infor-design/enterprise/issues/3147))
- `[Validation]` Fixed an issue where calling removeMessage would not remove a manually added error class. ([#3318](https://github.com/infor-design/enterprise/issues/3318))

(78 Issues Solved This Release, Backlog Enterprise 336, Backlog Ng 77, 989 Functional Tests, 1246 e2e Tests)

## v4.25.3

### v4.25.3 Fixes

- `[Bar]` Fixed an error rendering charts with only one dataset point. ([#3505](https://github.com/infor-design/enterprise/issues/3505))
- `[Datagrid]` Fixed an issue where date range filter was unable to filter data. ([#3503](https://github.com/infor-design/enterprise/issues/3503))
- `[Datagrid]` Fixed an issue where date range filter was not working. ([#3337](https://github.com/infor-design/enterprise/issues/3337))
- `[Datepicker]` Fixed an issue where date range with minimum range was not working. ([#3268](https://github.com/infor-design/enterprise/issues/3268))
- `[Datepicker]` Fixed an issue where date range was reverting to initial values after clearing. ([#1306](https://github.com/infor-design/enterprise/issues/1306))
- `[Field Filter]` Fixed an issue where switching to In Range filter type with a value in the field was causesing an error. ([#3515](https://github.com/infor-design/enterprise/issues/3515))
- `[Field Filter]` Fixed an issue where date range was not working after using other filter. ([#2764](https://github.com/infor-design/enterprise/issues/2764))

## v4.25.2

### v4.25.2 Fixes

- `[Fileupload]` Fixed an issue where tabbing out of a fileupload in was causing the modal dialog to disappear. ([#3458](https://github.com/infor-design/enterprise/issues/3458))

## v4.25.1

### v4.25.1 Fixes

- `[Datagrid]` Fixed a bug where if there was an editor datagrid might error when loading. ([#3313](https://github.com/infor-design/enterprise/issues/3313))
- `[Mask]` Fixed a bug where leading zeroes were not possible to apply against Number Masks on standard input fields that also handled formatting for thousands separators. ([#3315](https://github.com/infor-design/enterprise/issues/3315))
- `[General]` Improved the colors of windows chrome custom scrollbars in uplift themes. ([#3413](https://github.com/infor-design/enterprise/issues/3413))

## v4.25.0

### v4.25.0 Features

- `[Fields]` Added a form level class to toggle all fields in the form to a more compact (shorter) mode called `form-layout-compact`. Added and fixed existing components so that there is now the option to have more compact forms by using shorter fields. ([#3249](https://github.com/infor-design/enterprise/issues/3249))
- `[Tag]` Added a new style for linkable tags that will work for default, info, good, error, alert, and neutral styles. ([#3113](https://github.com/infor-design/enterprise/issues/3113))
- `[Multiselect]` Added Tag Display as a new style for interacting with selected results in Multiselect components. ([#3114](https://github.com/infor-design/enterprise/issues/3114))
- `[Popdown]` Added support for tabbing into and exit out of it. ([#3218](https://github.com/infor-design/enterprise/issues/3218))
- `[Colors]` Updated design system tokens to new colors for uplift and did a pass on all three theme variants. This impacts and improves many internal colors in components and charts. ([#3007](https://github.com/infor-design/enterprise/issues/3007))<|MERGE_RESOLUTION|>--- conflicted
+++ resolved
@@ -1,6 +1,5 @@
 # What's New with Enterprise
 
-<<<<<<< HEAD
 ## v4.72.0
 
 ## v4.72.0 Important Changes
@@ -9,9 +8,7 @@
 - `[General]` Updated to d3.v7 which impacts all charts. ([#6634](https://github.com/infor-design/enterprise/issues/6634))
 
 ## v4.71.0
-=======
 ## v4.80.0
->>>>>>> 91a30924
 
 ## v4.80.0 Important Changes
 
