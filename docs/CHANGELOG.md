--- conflicted
+++ resolved
@@ -40,11 +40,8 @@
 - `[Multiselect]` Fixed a regression bug where clear icon were not properly aligned on compact mode. ([#5396](https://github.com/infor-design/enterprise/issues/5396))
 - `[Personalize]` Added css to remove color gradient on overflowing horizontal tab headers. fix is limited to personalize styling ([#5303](https://github.com/infor-design/enterprise/issues/5303))
 - `[Popdown]` Remove deprecation console warning. We still consider this component deprecated but will not remove until 5.0 version. The warning was only removed for now. ([#1070](https://github.com/infor-design/enterprise-ng/issues/1070))
-<<<<<<< HEAD
 - `[ToolbarFlex]` updated logic to account for the AllowTabs property and set toolbar items with a tab-index of 0 when allowTabs is ture ([#5387](https://github.com/infor-design/enterprise/issues/5387))
-=======
 - `[Tabs]` Remove tabs animation when clicking tabs. ([#4818](https://github.com/infor-design/enterprise-ng/issues/4818))
->>>>>>> 4c1b2a63
 
 ### v4.54.0 Markup Changes
 
