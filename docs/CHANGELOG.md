# What's New with Enterprise

<<<<<<< HEAD
## v4.83.1
## v4.88.2

## v4.88.2 Features

- `[Module Nav]` Fixed a bug where the css conflicted with accordion. ([#8117](https://github.com/infor-design/enterprise/issues/8063))
- `[Context Menu]` Fixed that context menu stopped working in safari (detection issues). ([#8037](https://github.com/infor-design/enterprise/issues/8037))

## v4.88.1

## v4.88.1 Features

- `[Module Nav]` Fixed a bug where the settings was behind the main module nav element. ([#8063](https://github.com/infor-design/enterprise/issues/8063))
## v4.94.0

## v4.94.0 Fixes

- `[Datagrid/Card]` When in a card/widget the size of the datagrid would be incorrect and the pager would be moved to the wrong place. Now on default widget size the widget will contain the pager correctly. You may need css for custom sized widgets or non default widget sizes ([#8496](https://github.com/infor-design/enterprise/issues/8372))
=======
## v4.94.1

## v4.94.1 Fixes

- `[Homepage]` Fixed bug that caused errors on resize when no widgets. ([#8611](https://github.com/infor-design/enterprise/issues/8611))
- `[Timeline]` Added fix to timeline layout. ([#8586](https://github.com/infor-design/enterprise/issues/8586))
## v4.95.0

## v4.95.0 Features

- `[About]` Added copy to clipboard button. ([#8438](https://github.com/infor-design/enterprise/issues/8438))
- `[Module Nav]` Added setting `disableSwitcher` to disable nav switcher. ([#8381](https://github.com/infor-design/enterprise/issues/8381))

## v4.95.0 Fixes

- `[Cards]` Fixed title and button regression and position. ([#8602](https://github.com/infor-design/enterprise/issues/8602))
- `[Contextual Action Panel]` Fixed added padding on contextual action panel. ([#8553](https://github.com/infor-design/enterprise/issues/8553))
- `[Forms]` Fixed fileupload layout in compact form. ([#8537](https://github.com/infor-design/enterprise/issues/8537))
- `[Datagrid]` Fixed search icon misalignment in dropwdown cells. ([#8515](https://github.com/infor-design/enterprise/issues/8515))
- `[Datagrid]` Fixed an error editing on non first page in server side paging datagrid. ([#8537](https://github.com/infor-design/enterprise-ng/issues/1672))
- `[Cards]` Fixed title and button regression and position. ([#8602](https://github.com/infor-design/enterprise/issues/8602))
- `[Forms]` Fixed fileupload layout in compact form. ([#8537](https://github.com/infor-design/enterprise/issues/8537))
- `[Tabs]` Fixed error in tab popup. ([#8596](https://github.com/infor-design/enterprise/issues/8596))

## v4.94.0

## v4.94.0 Features

- `[About]` Added copy to clipboard button. ([#8438](https://github.com/infor-design/enterprise/issues/8438))
- `[Datagrid]` Added setting `showEditorIcons` to always display icon without hover. ([#8439](https://github.com/infor-design/enterprise/issues/8439))
- `[Datagrid]` Disabled filter dropdown if selection is only one. ([NG#1570](https://github.com/infor-design/enterprise-ng/issues/1570))
- `[Homepage]` Added row height style classes for widgets. ([#8211](https://github.com/infor-design/enterprise/issues/8211))
- `[Lookup]` Added placeholder setting in toolbar. ([#8416](https://github.com/infor-design/enterprise/issues/8416))
- `[Modal]` Added setting `draggable` to be able to drag modals. ([#7019](https://github.com/infor-design/enterprise/issues/7019))

## v4.94.0 Fixes

- `[Avatar]` Is no longer round by default. To use it in module nav add the new `square` class. ([#8539](https://github.com/infor-design/enterprise/issues/8539))
- `[Hierarchy]` Fixed broken size on avatars on hierarchy. ([#8584](https://github.com/infor-design/enterprise/issues/8584))
- `[Bar]` Fixed axis label visibility by adding font-size in `axis-labels` container. ([#8431](https://github.com/infor-design/enterprise/issues/8431))
- `[Button]` Added start and stop methods for generative timeout. ([#8541](https://github.com/infor-design/enterprise/issues/8541))
- `[Calendar]` Fixed event icon not properly rendered across week view mode. ([#8456](https://github.com/infor-design/enterprise/issues/8456))
- `[Calendar]` Fixed inconsistencies in border colors of events in calendar. ([#8452](https://github.com/infor-design/enterprise/issues/8452))
- `[Calendar]` Fixed height calculation of homepage. ([NG#1478](https://github.com/infor-design/enterprise-ng/issues/1478))
- `[Cards]` Fixed title and button regression and position. ([#8602](https://github.com/infor-design/enterprise/issues/8602))
- `[Count]` Fixed misalignment in card header icon. ([#8448](https://github.com/infor-design/enterprise/issues/8448))
- `[Datagrid]` Fixed an error editing on non first page in server side paging datagrid. ([#8537](https://github.com/infor-design/enterprise-ng/issues/1672))
- `[Datagrid]` Fixed datagrid unable to have resize handle when using different column structure such as single lines. ([#8417](https://github.com/infor-design/enterprise/issues/8417))
- `[Datagrid]` Removed escaping HTML for cell nodes. ([#8516](https://github.com/infor-design/enterprise/issues/8516))
- `[Datagrid]` Fixed missing headers in frozen columns. ([NG#1590](https://github.com/infor-design/enterprise-ng/issues/1590))
- `[Datagrid]` Select event is not triggered when clicking a hyperlink. ([#8498](https://github.com/infor-design/enterprise/issues/8498))
- `[Datagrid]` Fixed searchfield icon alignment in filter. ([#8504](https://github.com/infor-design/enterprise/issues/8504))
- `[Datagrid/Card]` When in a card/widget the size of the datagrid would be incorrect and the pager would be moved to the wrong place. Now on default widget size the widget will contain the pager correctly. You may need css for custom sized widgets or non default widget sizes. ([#8496](https://github.com/infor-design/enterprise/issues/8372))
- `[Datepicker]` Added action in args passed on selected event. ([#8433](https://github.com/infor-design/enterprise/issues/8433))
- `[Forms]` Fixed fileupload layout in compact form. ([#8537](https://github.com/infor-design/enterprise/issues/8537))
- `[Hierarchy]` Fix broken size on avatars on hierarchy. ([#8584](https://github.com/infor-design/enterprise/issues/8584))
- `[Homepage]` Fixed the resize issues of bar, column, donut and line when using in homepage. ([#8410](https://github.com/infor-design/enterprise/issues/8410))
- `[ModuleNav]` Fixed 6th level header accordion alignment. ([#8460](https://github.com/infor-design/enterprise/issues/8460))
- `[Radio]` Fixed alignment in short form of radio button. ([#8193](https://github.com/infor-design/enterprise/issues/8193))
- `[Radio]` Fixed alignment in datagrid radio button. ([#8349](https://github.com/infor-design/enterprise/issues/8349))
- `[Searchfield]` Fixed cut-off searchfield button. ([#8333](https://github.com/infor-design/enterprise/issues/8333))
- `[Searchfield]` Fixed clear button misalignment in RTL. ([#8342](https://github.com/infor-design/enterprise/issues/8342))
- `[Tabs]` Fixed error in tab popup. ([#8596](https://github.com/infor-design/enterprise/issues/8596))
- `[Tabs]` Added guards on possible undefined objects. ([#8419](https://github.com/infor-design/enterprise/issues/8419))
- `[Tabs]` Fixed `beforeactivated` event not cancelling activation of tabs properly. ([NG#1578](https://github.com/infor-design/enterprise-ng/issues/1578))
- `[TabsHeader]` Fixed tooltip not showing properly when there is an ellipsis in tabs. ([#8446](https://github.com/infor-design/enterprise/issues/8446))
- `[Textarea]` Fixed the character count message in textarea.([#8449](https://github.com/infor-design/enterprise/issues/8449))
- `[Timeline]` Fixed alignment in widget.([#8524](https://github.com/infor-design/enterprise/issues/8524))
- `[Toolbar]` Fixed button shapes in toolbar. ([#8523](https://github.com/infor-design/enterprise/issues/8523))
- `[ToolbarFlex]` Fixed more button throwing error when click two times. ([#8430](https://github.com/infor-design/enterprise/issues/8430))
>>>>>>> 8c8c53bf

## v4.93.0

## v4.93.0 Features

- `[Calendar]` Added event tree option for calendar. ([3870](https://github.com/infor-design/enterprise/issues/3870))
- `[Contextual Action Panel]` Added content details and back button arrow. ([#8112](https://github.com/infor-design/enterprise/issues/8112))
- `[Datagrid]` Added data automation id of the column's filter operator. ([#8372](https://github.com/infor-design/enterprise/issues/8372))
- `[Datagrid]` Fix problems parsing dates in certain date formats. ([#8479](https://github.com/infor-design/enterprise/issues/8479))
- `[Locale]` Added `dateTimestamp` date format. ([#8373](https://github.com/infor-design/enterprise/issues/8373))
- `[Donut/Pie]` Added a legend title in donut and pie chart legends. ([#7933](https://github.com/infor-design/enterprise/issues/7933))
- `[Locale]` Added `dateTimestamp` date format. ([#8373](https://github.com/infor-design/enterprise/issues/8373))

## v4.93.0 Fixes

- `[Checkboxes]` Fixed RTL alignment for dirty tracker and required label. ([#8308](https://github.com/infor-design/enterprise/issues/8308))
- `[Colorpicker]` Fixed RTL alignment for color picker. ([#8306](https://github.com/infor-design/enterprise/issues/8306))
- `[Datagrid]` Fixed a bug unable to use the left/right arrow keys on the text in an editable cell. ([#8457](https://github.com/infor-design/enterprise/issues/8457))
- `[Datagrid]` Fixed series of misalignment in RTL for datagrid small row height. ([#8293](https://github.com/infor-design/enterprise/issues/8293))
- `[Datagrid]` Fixed a bug in datagrid cell where readonly background color was not recognizable. ([#8459](https://github.com/infor-design/enterprise/issues/8459))
- `[Datagrid]` Fixed a bug where the text moves upward when the cell is focused. ([#8472](https://github.com/infor-design/enterprise/issues/8472))
- `[Datagrid]` Fixed cell editable not getting focused on click. ([#8408](https://github.com/infor-design/enterprise/issues/8408))
- `[Datagrid]` Fixed wrong cell focus on blur in tree grid. ([NG#1616](https://github.com/infor-design/enterprise-ng/issues/1616))
- `[Datagrid]` Fixed cell editable not getting focused on click. ([#8408](https://github.com/infor-design/enterprise/issues/8408))
- `[Datagrid]` Fixed cell value replacing special characters on cell change. ([#8285](https://github.com/infor-design/enterprise/issues/8285))
- `[Datepicker]` Fixed datepicker popover footer button position in RTL. ([#8400](https://github.com/infor-design/enterprise/issues/8400))
- `[Datepicker]` Fixed increment/decrement and today key being activated in range mode. ([#8363](https://github.com/infor-design/enterprise/issues/8363))
- `[Docs]` Changed `attributes` property type to array/object. ([#8228](https://github.com/infor-design/enterprise/issues/8228))
- `[Fileupload]` Fixed padding in fileupload so that text and clear icon won't overlap. ([#8428](https://github.com/infor-design/enterprise/issues/8428))
- `[Header]` Fixed border line of search field in mobile view non collapsible. ([#7112](https://github.com/infor-design/enterprise/issues/7112))
- `[Lookup]` Fixed unexpected multiselect selecting lookup when entering manual input. ([NG#1635](https://github.com/infor-design/enterprise-ng/issues/1635))
- `[Masthead]` Fixed incorrect color on hover. ([#8391](https://github.com/infor-design/enterprise/issues/8391))
- `[Multiselect]` Fixed misaligned `x` buttons. ([#8421](https://github.com/infor-design/enterprise/issues/8421))
- `[Multiselect]` Fixed misaligned dropdown trigger in RTL. ([#8305](https://github.com/infor-design/enterprise/issues/8305))
- `[Lookup]` Fixed close button icon in lookup modal RTL. ([#8303](https://github.com/infor-design/enterprise/issues/8303))
- `[Masthead]` Fixed incorrect color on hover. ([8391](https://github.com/infor-design/enterprise/issues/8391))
- `[Masthead]` Fixed incorrectly visible `audible` spans. ([#8422](https://github.com/infor-design/enterprise/issues/8422))
- `[Modal]` Fixed a bug where hitting the escape button in a modal with subcomponents popover caused a crash. ([#8344](https://github.com/infor-design/enterprise/issues/8344))
- `[Modal]` Fixed a bug where the colorpicker did not close when hitting the escape key in the modal datagrid. ([#8411](https://github.com/infor-design/enterprise/issues/8411))
- `[Modal]` Fixed a bug where parent modal closes instead of currently active modal when pressing the escape key. ([NG#1639](https://github.com/infor-design/enterprise/issues/1639))
- `[Multiselect]` Fixed misaligned `x` buttons. ([8421](https://github.com/infor-design/enterprise/issues/8421))
- `[Pie]` Fixed an error encountered when having many records inside the graph. ([#8422](https://github.com/infor-design/enterprise/issues/8422))
- `[Popupmenu]` Fixed a bug where single select check items were getting deselected. ([8422](https://github.com/infor-design/enterprise/issues/8422))
- `[Multiselect]` Fixed misaligned `x` buttons. ([#8421](https://github.com/infor-design/enterprise/issues/8421))
- `[Popupmenu]` Fixed a bug where single select check items were getting deselected. ([#8422](https://github.com/infor-design/enterprise/issues/8422))
- `[Searchfield]` Fixed alignment issues in go button.([#8334](https://github.com/infor-design/enterprise/issues/8334))
- `[Searchfield]` Fixed alignment issues in clear button.([#8399](https://github.com/infor-design/enterprise/issues/8399))
- `[Slider]` Fixed visibility of slider ticks inside of a modal.([#8397](https://github.com/infor-design/enterprise/issues/8397))
- `[Spinbox]` Fixed the position of number value in RTL. ([#8307](https://github.com/infor-design/enterprise/issues/8307))
- `[Tabs]` Fixed undefined errors when tabs vertical are set to no initial tabs. ([#8488](https://github.com/infor-design/enterprise/issues/8488))
- `[Tabs]` Fixed add tab button focus. ([#8294](https://github.com/infor-design/enterprise/issues/8294))
- `[TabsHeader]` Added fixes for the focus state and minor layout issue in left and right to left. ([#8405](https://github.com/infor-design/enterprise/issues/8405))
- `[TabsHeader]` Added setting `maxWidth` for tabs for long titles. ([#8434](https://github.com/infor-design/enterprise/issues/8434))
- `[TabsModule]` Added setting `maxWidth` for tabs for long titles. ([#8017](https://github.com/infor-design/enterprise/issues/8017))
- `[TabsModule]` Fixed alabaster in tabs module. ([#8404](https://github.com/infor-design/enterprise/issues/8404))
- `[Tree]` Added escape HTML in `updateNode`. ([#8427](https://github.com/infor-design/enterprise/issues/8427))
- `[Tooltip]` Allowed tooltip to be shown by fixing expression error when having special characters. ([#8017](https://github.com/infor-design/enterprise/issues/8017))

## v4.92.3

## v4.92.3 Fixes

- `[Datagrid]` Fixed cell editable not getting focused on click. ([8408](https://github.com/infor-design/enterprise/issues/8408))
- `[Datagrid]` Fixed cell value replacing special characters on cell change. ([8285](https://github.com/infor-design/enterprise/issues/8285))
- `[Popupmenu]` Fixed a bug where single select check items were getting deselected. ([8422](https://github.com/infor-design/enterprise/issues/8422))
- `[TabsHeader]` Added setting `maxWidth` for tabs for long titles. ([#8434](https://github.com/infor-design/enterprise/issues/8434))

## v4.92.2

## v4.92.2 Fixes

- `[Datagrid]` Fixed cell editable not getting focused on click. ([#8408](https://github.com/infor-design/enterprise/issues/8408))
- `[Masthead]` Fixed incorrect color on hover. ([8391](https://github.com/infor-design/enterprise/issues/8391))
- `[TabsHeader]` Added fixes for the focus state and minor layout issue in left and right to left. ([#8405](https://github.com/infor-design/enterprise/issues/8405))

## v4.92.1

## v4.92.1 Features

- `[Icons]` Added new icon `widgets-smart-panel`. ([#8403](https://github.com/infor-design/enterprise/issues/8403))
- `[Icons]` Fixed spaces in `icon-user-status-unknown` icon. ([#8403](https://github.com/infor-design/enterprise/issues/8403))

## v4.92.0

## v4.92.0 Features

- `[Avatar]` Added a new `avatar` class that can show initials and can be used in the module nav guest area. ([#8374](https://github.com/infor-design/enterprise/issues/8374))
- `[BusyIndicator]` Added loading indicator for AI action. ([#8312](https://github.com/infor-design/enterprise/issues/8312))
- `[Button]` Added Generative AI button type. ([#8310](https://github.com/infor-design/enterprise/issues/8310))
- `[Calendar]` Added new design for selected, hover, focused and current day in Calendar Monthview, Week View and Day View. ([#5065](https://github.com/infor-design/enterprise/issues/5065))
- `[Calendar]` Added feature of updating legends and disabled dates on before render of month. ([#8248](https://github.com/infor-design/enterprise/issues/8248))
- `[Datagrid]` Added option to disable tooltip in columns. ([#8252](https://github.com/infor-design/enterprise/issues/8252))
- `[Editor]` Added AI icon button in editor. ([#8311](https://github.com/infor-design/enterprise/issues/8311))
- `[Header]` Added an example configuration with both a hamburger and a back button. ([#8327](https://github.com/infor-design/enterprise/issues/8327))
- `[Icons]` Added new icons which are more substantial in look. ([#8129](https://github.com/infor-design/enterprise/issues/8129))
- `[Lookup]` Added css setting for lookup. ([#8206](https://github.com/infor-design/enterprise/issues/8206))

## v4.92.0 Fixes

- `[Bar Chart]` Fixed thrown errors when having duplicate sets in the dataset for bar chart. ([#8209](https://github.com/infor-design/enterprise/issues/8209))
- `[Cards]` Fixed widget header alignment with the parent. ([#8351](https://github.com/infor-design/enterprise/issues/8351))
- `[Cards]` Fixed title alignment for bordered and borderless. ([#8212](https://github.com/infor-design/enterprise/issues/8212))
- `[Checkbox]` Fixed focus border style. ([#8015](https://github.com/infor-design/enterprise/issues/8015))
- `[Contextual Action Panel]` Fixed alignments of searchfield icons in RTL. ([#8208](https://github.com/infor-design/enterprise/issues/8208))
- `[Datagrid]` Fixed frozen columns getting out of sync when columnReorder is set to true. ([#8198](https://github.com/infor-design/enterprise/issues/8198))
- `[Datagrid]` Replaced the toolbar with a flex toolbar for the editable example. ([#8093](https://github.com/infor-design/enterprise/issues/8093))
- `[Datagrid]` Fixed Hyperlink Formatter cssClass string resolution. ([#8340](https://github.com/infor-design/enterprise/issues/8340))
- `[Datagrid]` Fixed contextual toolbar auto hide when performing action. ([#8352](https://github.com/infor-design/enterprise/issues/8352))
- `[Dropdown]` Fixed handling for null, undefined objects passed to updateItemIcon method. ([#8353](https://github.com/infor-design/enterprise/issues/8353))
- `[Datagrid]` Fixed Hyperlink Formatter `cssClass` string resolution. ([#8340](https://github.com/infor-design/enterprise/issues/8340))
- `[Datagrid]` Fixed position of icons in trigger fields in datagrid editors. ([#8379](https://github.com/infor-design/enterprise/issues/8379))
- `[Dropdown]` Fixed handling for null, undefined objects passed to updateItemIcon method. ([#8353](https://github.com/infor-design/enterprise/issues/8353))
- `[Datagrid]` Fixed contextual toolbar auto hide when performing action. ([#8352](https://github.com/infor-design/enterprise/issues/8352))
- `[Fieldset]` Changed padding in reset for better compatibility. ([#1756](https://github.com/infor-design/enterprise-wc/issues/1756))
- `[Header]` Fixed bottom border styles in dark mode. ([#8152](https://github.com/infor-design/enterprise/issues/8152))
- `[Header/Personalization]` The default color is now alabaster (white) instead of azure. ([#7861](https://github.com/infor-design/enterprise/issues/7861))
- `[Link]` Changed selected border color for link card. ([#8225](https://github.com/infor-design/enterprise/issues/8225))
- `[Fieldset]` Changed padding in reset for better compatibility. ([#1756](https://github.com/infor-design/enterprise-wc/issues/1756))
- `[Homepage]` Adjusted top and bottom padding of the widgets. ([#8362](https://github.com/infor-design/enterprise-wc/issues/8362))
- `[Locale]` Changed all `zh` locales time format as suggested by native speakers. ([#8313](https://github.com/infor-design/enterprise/issues/8313))
- `[Lookup]` Fixed clear button in keyword search not updating search results on click. ([#8258](https://github.com/infor-design/enterprise/issues/8258))
- `[Masthead]` Fixed incorrect color on hover. ([8391](https://github.com/infor-design/enterprise/issues/8391))
- `[Mask]` Alternative approach for checking instance of RegExp if `instanceof RegExp` returns false. ([8365](https://github.com/infor-design/enterprise/issues/8365))
- `[Modal]` Fixed a bug where the modal would shift up when toggling a switch inside of it. ([#8018](https://github.com/infor-design/enterprise/issues/8018))
- `[Modal]` Fixed a bug where textarea field is bigger than other fields on screen widths less that 400px. ([#8125](https://github.com/infor-design/enterprise/issues/8125))
- `[Process Indicator]` Adjusted alignment of icon in compact process indicator. ([#8241](https://github.com/infor-design/enterprise/issues/8241))
- `[Popover]` Fixed string rendering issues for content. ([#1609](https://github.com/infor-design/enterprise/issues/1609))
- `[Pager]` Added `showPager` and `hidePager` method to show and hide the pager bar. ([#8094](https://github.com/infor-design/enterprise/issues/8094))
- `[Process Indicator]` Adjusted alignment of icon in compact process indicator. ([#8241](https://github.com/infor-design/enterprise/issues/8241))
- `[Scatterplot]` Fixed legend position to be centered inside the div parent. ([#8194](https://github.com/infor-design/enterprise/issues/8194))
- `[Searchfield]` Fixed compact size height. ([NG#1605](https://github.com/infor-design/enterprise-ng/issues/1605))
- `[Searchfield]` Updated hover color for header searchfield clear icon. ([#8223](https://github.com/infor-design/enterprise/issues/8223))
- `[Tabs]` Fixed size in close button of tab list. ([#8274](https://github.com/infor-design/enterprise/issues/8274))
- `[Tabs]` Adjusted icon alignment and color for searchfield in tabs. ([#8272](https://github.com/infor-design/enterprise/issues/8272))
- `[Tabs]` Fixed tabs add tab button focus. ([#8275](https://github.com/infor-design/enterprise/issues/8275))
- `[Tabs]` Added setting to disable error icon in validation. ([#8254](https://github.com/infor-design/enterprise/issues/8254))
- `[Tabs]` Fixed UI issues on counts. ([#8385](https://github.com/infor-design/enterprise/issues/8385))
- `[Tabs Header]` Fixed focus border not visible in classic contrast alabaster. ([#8265](https://github.com/infor-design/enterprise/issues/8265))
- `[Tabs Module]` Fixed more button not visible in alabaster. ([#8271](https://github.com/infor-design/enterprise/issues/8271))
- `[Tabs Vertical]` Fixed focus state outline when having scrollable. ([#8269](https://github.com/infor-design/enterprise/issues/8269))
- `[Widgets]` Removed small invisible border on borderless widget. ([#8380](https://github.com/infor-design/enterprise/issues/8380))

## v4.91.0

## v4.91.0 Features

- `[Dates]` Added a new `twoDigitYear` setting to set the switch over for two digit years. ([#8061](https://github.com/infor-design/enterprise/issues/8061))
- `[ModuleNav]` Added a new "guest" section and some new settings to toggle the search and module switcher section. ([#8232](https://github.com/infor-design/enterprise/issues/8232))
- `[ModuleNav]` Added `attributes` setting (for automation id) in the module nav switcher. ([#8270](https://github.com/infor-design/enterprise/issues/8270))

## v4.91.0 Fixes

- `[Accordion]` Fixed a bug where focus border was not fully shown in sub header. ([#8109](https://github.com/infor-design/enterprise/issues/8109))
- `[Breadcrumb]` Fixed a bug where overflow menu items don't fire a callback function. ([#8154](https://github.com/infor-design/enterprise/issues/8154))
- `[Cards/Widget]` Fixed vertical alignment of detail title in cards/widget. ([#8235](https://github.com/infor-design/enterprise/issues/8235))
- `[Charts]` Improved the positioning of chart legend color. ([#8159](https://github.com/infor-design/enterprise/issues/8159))
- `[Circlepager]` Fixed the positioning of the next and previous buttons. ([#8266](https://github.com/infor-design/enterprise/issues/8266))
- `[Bar Chart]` Displayed the x-axis ticks for the bar grouped when single group. ([#7976](https://github.com/infor-design/enterprise/issues/7976))
- `[Button]` Fixed wrong hover color on button. ([#8220](https://github.com/infor-design/enterprise/issues/8220))
- `[BusyIndicator]` Fixed updated method of busy indicator throwing error when calling with no parameters. ([#8257](https://github.com/infor-design/enterprise/issues/8257))
- `[Datagrid]` Fixed rendering issues on filter range when selected by render default. ([#8147](https://github.com/infor-design/enterprise/issues/8147))
- `[Datagrid]` Fixed the contextual toolbar not hiding after performing button actions. ([NG#1580](https://github.com/infor-design/enterprise-ng/issues/1580))
- `[Datagrid]` Fixed a bug where dropdown remains open when scrolling and modal is closed. ([#8127](https://github.com/infor-design/enterprise/issues/8127))
- `[Datagrid]` Fixed extra space increase on editable fields when clicking in and out of it. ([#8155](https://github.com/infor-design/enterprise/issues/8155))
- `[Datagrid]` Added `contentWidth` column setting to set width in formatters. ([#8132](https://github.com/infor-design/enterprise/issues/8132))
- `[Datagrid]` Fixed tab key navigation when using actionable mode when having editor. ([#8141](https://github.com/infor-design/enterprise/issues/8141))
- `[Datagrid]` Fixed tab key navigation when using actionable mode when having formatter. ([#8245](https://github.com/infor-design/enterprise/issues/8245))
- `[Datagrid]` Fixed invisible color on required icon in datagrid. ([#8260](https://github.com/infor-design/enterprise/issues/8260))
- `[Datagrid]` Fixed disabled color for colorpicker. ([#8218](https://github.com/infor-design/enterprise/issues/8218))
- `[Datagrid]` Fixed dropdown icon misalignment in extra small row height. ([#8216](https://github.com/infor-design/enterprise/issues/8216))
- `[Dropdown]` Fixed a bug where list is broken when empty icon is in the first option. ([#8105](https://github.com/infor-design/enterprise/issues/8105))
- `[Message]` Fixed success icon alignment in message header. ([#8240](https://github.com/infor-design/enterprise/issues/8240))
- `[ModuleNav]` Removed usage guidance from readme.md to support updated doc site structure. ([#8282](https://github.com/infor-design/enterprise/issues/8282))
- `[Pager]` Fixed double call on update pager when using keydown. ([#8156](https://github.com/infor-design/enterprise/issues/8156))
- `[Pie/Donut]` Fixed rendering issues when having bordered class in the widget. ([#8164](https://github.com/infor-design/enterprise/issues/8164))
- `[Personalization]` Removed box shadow on selected tabs. ([#8086](https://github.com/infor-design/enterprise/issues/8086))
- `[Popupmenu]` Fixed a bug where menu buttons did not close when toggled. ([#8232](https://github.com/infor-design/enterprise/issues/8232))
- `[Searchfield]` Fixed styling issues in RTL. ([#6982](https://github.com/infor-design/enterprise/issues/6982))
- `[Searchfield]` Fixed searchfield stylings in RTL and in mobile viewport. ([#8103](https://github.com/infor-design/enterprise/issues/8103))

## v4.89.1 (Preview)

## v4.89.1 (Preview) Fixes

- `[Personalization]` Fixed incorrect values in the `Soho.theme.personalizationColors` api. ([#8151](https://github.com/infor-design/enterprise/issues/8151))

## v4.90.0

## v4.90.0 Features

## v4.90.0 Fixes

- `[About]` Removed operating system field. ([#8118](https://github.com/infor-design/enterprise/issues/8118))
- `[Accordion]` Fixed a bug where the plus-minus icon shows ellipsis on mobile viewport. ([#8044](https://github.com/infor-design/enterprise/issues/8044))
- `[Badges]` Adjusted color and positioning of dismissible button in multiselect dropdown tags. ([#8036](https://github.com/infor-design/enterprise/issues/8036))
- `[Breadcrumb]` Fixed misaligned item in RTL in Safari browser. ([#8167](https://github.com/infor-design/enterprise/issues/8167))
- `[BusyIndicator]` Fixed unescaped html strings not rendering properly. ([#8189](https://github.com/infor-design/enterprise/issues/8189))
- `[Button]` Adjusted personalize button hover colors. ([#8035](https://github.com/infor-design/enterprise/issues/8035))
- `[Calendar]` Added additional check on triggering `eventclick` to avoid executing twice. ([#8051](https://github.com/infor-design/enterprise/issues/8051))
- `[Colorpicker]` Updated color palette for colorpicker. ([#8165](https://github.com/infor-design/enterprise/issues/8165))
- `[ColumnChart]` Fixed position of rotate feature of column chart in RTL. ([#8010](https://github.com/infor-design/enterprise/issues/8010))
- `[ContextualActionPanel]` Fixed close button layout for RTL. ([#8166](https://github.com/infor-design/enterprise/issues/8166))
- `[ContextualActionPanel]` Removed 'Run' button from vertical examples. ([#8120](https://github.com/infor-design/enterprise/issues/8120))
- `[Datagrid]` Fixed a bug where error icon was not showing in the correct position in RTL mode. ([#8022](https://github.com/infor-design/enterprise/issues/8022))
- `[Datagrid]` Fixed a bug where the drag handle was overlapping the header text in firefox. ([#8012](https://github.com/infor-design/enterprise/issues/8012))
- `[Datagrid]` Adjusted hover styling for search and expand buttons. ([#8078](https://github.com/infor-design/enterprise/issues/8078))
- `[Datagrid]` Fixed issue where cells with custom component are changed on update row. ([NG#1564](https://github.com/infor-design/enterprise-ng/issues/1564))
- `[Datagrid]` Fixed misalignment on date cells when selected. ([#8021](https://github.com/infor-design/enterprise/issues/8021))
- `[Datagrid]` Fixed an issue where the new row did not display an error tooltip on the first cell. ([#8071](https://github.com/infor-design/enterprise/issues/8071))
- `[Datagrid]` Fixed an issue where script values are executed on updating cell. ([#8083](https://github.com/infor-design/enterprise/issues/8083))
- `[Datagrid]` Fixed an issue where dirty tracker will appear even no change was made from the cell. ([#8020](https://github.com/infor-design/enterprise/issues/8020))
- `[Dropdown]` Fixed a bug where values containing double quotes threw an error. ([#8179](https://github.com/infor-design/enterprise/issues/8179))
- `[Homepage]` Improve hover animation after resize. ([#8201](https://github.com/infor-design/enterprise/issues/8201))
- `[Fileupload]` Added condition to not allow for input clearing for readonly and disabled. ([#8024](https://github.com/infor-design/enterprise/issues/8024))
- `[Locale]` Added new locales from the translation team. ([#8196](https://github.com/infor-design/enterprise/issues/8196))
- `[Modal]` Adjusted modal title spacing to avoid icon from cropping. ([#8031](https://github.com/infor-design/enterprise/issues/8031))
- `[Datagrid]` Added ability for expandable and summary rows to be updated after cell update. ([#8058](https://github.com/infor-design/enterprise/issues/8058))
- `[Tabs]` Changed all azure components like header and header tabs to be alabaster by default. ([#7861](https://github.com/infor-design/enterprise/issues/7861))

## v4.89.0 (Preview)

## v4.89.0 (Preview) Features

- `[Icons]` Added new icon designs. ([#8129](https://github.com/infor-design/enterprise/issues/8129))
- `[Tabs]` Changed all azure components like header and header tabs to be alabaster by default. ([#7861](https://github.com/infor-design/enterprise/issues/7861))
- `[Timepicker]` Remove `disabled` prop in trigger button on enable call. ([NG#1567](https://github.com/infor-design/enterprise-ng/issues/1567))
- `[Modal]` Fixed the searchfield size when settings has title in toolbar. ([#8025](https://github.com/infor-design/enterprise/issues/8025))
- `[Page-Patterns]` Fixed background on hovered selected tab. ([#8088](https://github.com/infor-design/enterprise/issues/8088))
- `[ProcessIndicator]` Fixed icon alignment in RTL. ([#8168](https://github.com/infor-design/enterprise/issues/8168))
- `[Popupmenu]` Added fix for icon size in new. ([#8175](https://github.com/infor-design/enterprise/issues/8175))
- `[Popupmenu]` Fixed submenu icon is overlapped with the item label in RTL. ([#8172](https://github.com/infor-design/enterprise/issues/8172))
- `[Popupmenu]` Fixed popupmenu submenu not closing in some scenarios. ([#8043](https://github.com/infor-design/enterprise/issues/8043))
- `[Popupmenu]` Added fix for extra space in submenu text. ([#8161](https://github.com/infor-design/enterprise/issues/8161))
- `[Searchfield]` Fixed animation of collapsible searchfield. ([#8076](https://github.com/infor-design/enterprise/issues/8076))
- `[Searchfield]` Adjusted height so that focus is fully seen. ([#8085](https://github.com/infor-design/enterprise/issues/8085))
- `[Searchfield]` Fixed border and height for searchfield with categories in RTL. ([#8101](https://github.com/infor-design/enterprise/issues/8101))
- `[Searchfield]` Fixed border radius for searchfield with dropdown in RTL. ([#8102](https://github.com/infor-design/enterprise/issues/8102))
- `[Splitter]` Fixed position of splitter when using in modal. ([#8005](https://github.com/infor-design/enterprise/issues/8005))
- `[Tabs Header]` Fixed gradient color for personalizable overflowing header tabs. ([#8110](https://github.com/infor-design/enterprise/issues/8110))
- `[Tabs-Module]` Removed padding in embedded mode. ([#8060](https://github.com/infor-design/enterprise/issues/8060))
- `[Timepicker]` Removed `disabled` prop in trigger button on enable call. ([NG#1567](https://github.com/infor-design/enterprise-ng/issues/1567))

## v4.89.0

## v4.89.0 Features

- `[Datagrid]` Added ability for expandable and summary rows to be updated after cell update. ([#8058](https://github.com/infor-design/enterprise/issues/8058))

## v4.89.0 Fixes

- `[Accordion]` Adjusted rules of accordion top border to be consistent whether open or closed. ([#7978](https://github.com/infor-design/enterprise/issues/7978))
- `[BarStacked]` Fixed the uneven legend spaces. ([#7874](https://github.com/infor-design/enterprise/issues/7874))
- `[Button]` Adjusted rule for primary button styling when hovered in new version. ([#7977](https://github.com/infor-design/enterprise/issues/7977))
- `[Button]` Adjusted rule for button styling on contextual action toolbars. ([#8084](https://github.com/infor-design/enterprise/issues/8084))
- `[Cards]` Adjusted menu button positioning for no header. ([#8081](https://github.com/infor-design/enterprise/issues/8081))
- `[Circlepager]` Fixed a bug causing a visual glitch when resizing the circle pager. ([#7894](https://github.com/infor-design/enterprise/issues/7894))
- `[Datagrid]` Fixed the position of empty message without icon in the datagrid. ([#7854](https://github.com/infor-design/enterprise/issues/7854))
- `[Datagrid]` Space between text in rows are not trimmed as default. ([#7849](https://github.com/infor-design/enterprise/issues/7849))
- `[Datagrid]` Added option to use for flex toolbar. ([#7928](https://github.com/infor-design/enterprise/issues/7928))
- `[Datagrid]` Whitespace should be shown on cell when expanded. ([#7848](https://github.com/infor-design/enterprise/issues/7848))
- `[Datagrid]` Additional check for modal width. ([#7923](https://github.com/infor-design/enterprise/issues/7923))
- `[Datagrid]` Additional check for select row when datagrid has grouping and filter. ([NG#1549](https://github.com/infor-design/enterprise-ng/issues/1549))
- `[Datepicker]` Adjusted sizing of monthview popup to better accommodate smaller dimensions. ([#7974](https://github.com/infor-design/enterprise/issues/7974))
- `[Datepicker]` Fixed datepicker prematurely closing after selecting a date when having a time format. ([#7916](https://github.com/infor-design/enterprise/issues/7916))
- `[Dropdown]` Fixed a bug where the text and dropdown icon were overlapping on smaller viewports. ([#8000](https://github.com/infor-design/enterprise/issues/8000))
- `[EmptyMessage]` Fixed empty message card content to center position. ([#7883](https://github.com/infor-design/enterprise/issues/7883))
- `[General]` Adjusted the reset for spans. ([#1513](https://github.com/infor-design/enterprise/issues/7854))
- `[Module Nav]` Fixed a bug where the settings was behind the main module nav element. ([#8063](https://github.com/infor-design/enterprise/issues/8063))
- `[Module Nav]` Fixed a bug where the accordion in the page container inherited module nav accordion styles. ([#8040](https://github.com/infor-design/enterprise/issues/7884))
- `[Pie/Donut]` Fixed the displayed legend when selecting a different one. ([#7845](https://github.com/infor-design/enterprise/issues/7845))
- `[Pie/Donut]` Fixed a bug in clicking legends causing to change whole list to the last clicked legend name. ([#8139](https://github.com/infor-design/enterprise/issues/8139))
- `[Pie/Donut]` Fixed a bug in where legends can be clicked if selectable settings set to false. ([#8140](https://github.com/infor-design/enterprise/issues/8140))
- `[Popupmenu]` Fixed shared menu not closing and opening correctly. ([NG#1552](https://github.com/infor-design/enterprise-ng/issues/1552))
- `[ProcessIndicator]` Adjusted icon sizing to remove gaps between separators. ([#7982](https://github.com/infor-design/enterprise/issues/7982))
- `[Radios]` Adjusted styling of checked disabled radio button. ([#8082](https://github.com/infor-design/enterprise/issues/8082))
- `[Searchfield]` Adjusted icon colors in classic. ([#7947](https://github.com/infor-design/enterprise/issues/7947))
- `[Searchfield]` Adjusted width on mobile. ([#6831](https://github.com/infor-design/enterprise/issues/6831))
- `[Slider]` Added handling of slider touch events. ([#7957](https://github.com/infor-design/enterprise/issues/7957))
- `[Spinbox]` Adjusted spinbox wrapper sizing to stop increment button from overflowing in classic. ([#7988](https://github.com/infor-design/enterprise/issues/7988))
- `[Tabs]` Fixed alabaster design issues in header, tab, tab-header, tabs-module, tabs-multi components. ([#7922](https://github.com/infor-design/enterprise/issues/7922))
- `[Tabs]` Adjusted placement of icons in tab list spillover. ([#7970](https://github.com/infor-design/enterprise/issues/7970))
- `[Tabs]` Fixed the focus state of radio button not fully shown in tabs. ([#7955](https://github.com/infor-design/enterprise/issues/7955))
- `[Targeted-Achievement]` Fixed waring color not displaying properly. ([#7891](https://github.com/infor-design/enterprise/issues/7891))
- `[Treemap]` Adjusted label styling in RTL. ([#6891](https://github.com/infor-design/enterprise/issues/6891))
- `[Validation]` Fixed the position of exclamation points of validation in non english localization. ([#5119](https://github.com/infor-design/enterprise/issues/5119))
- `[Weekview]` Added overnight event view when end time goes to next day. ([#7840](https://github.com/infor-design/enterprise/issues/7840))
- `[Weekview]` Fixed an issue with the week change when clicking the `Today` button. ([#7792](https://github.com/infor-design/enterprise/issues/7792))
- `[Weekview]` Fixed selected day keeps getting restarted when changing theme or mode in mobile view. ([#7927](https://github.com/infor-design/enterprise/issues/7927))
- `[Weekview]` Use abbreviated month names when in mobile size. ([#7924](https://github.com/infor-design/enterprise/issues/7924))

## v4.88.0

## v4.88.0 Features

- `[Checkbox]` Changed color of checkbox in dark mode. ([#7991](https://github.com/infor-design/enterprise/issues/7991))
- `[Form/Label]` Implemented a form layout designed to facilitate an inline design within a responsive-form container. ([#7764](https://github.com/infor-design/enterprise/issues/7764))
- `[Homepages]` Changed incorrect width on quad widgets. ([#8056](https://github.com/infor-design/enterprise/issues/8056))
- `[Module Nav]` Added usage guidance to docs. ([#7869](https://github.com/infor-design/enterprise/issues/7869))
- `[Module Nav]` Added mobile behaviors. ([#7804](https://github.com/infor-design/enterprise/issues/7804))
- `[Module Nav]` Fixed an alignment issue. ([#7934](https://github.com/infor-design/enterprise/issues/7934))
- `[Module Nav]` Added mobile click to close setting, and made breakpoints fire on resize, added hamburger logic and new mobile states per phone vs bigger. ([#8019](https://github.com/infor-design/enterprise/issues/8019))

## v4.88.0 Fixes

- `[Accordion]` Updated selected header text color. ([#7769](https://github.com/infor-design/enterprise/issues/7769))
- `[ApplicationMenu]` Fixed an issue where the hover button background color was incorrect. ([#7933](https://github.com/infor-design/enterprise/issues/7782))
- `[Bar]` Fixed overlapping and cropped axis labels (left & right) when horizontal bar label is lengthy. ([#7614](https://github.com/infor-design/enterprise/issues/7614))
- `[Breadcrumb]` Updated hover color for breadcrumb in header. ([#7801](https://github.com/infor-design/enterprise/issues/7801))
- `[Build]` Fixed wrong filename in build download. ([#7992](https://github.com/infor-design/enterprise/issues/7992))
- `[Button]` Updated hover color for header and CAP. ([#7944/7943](https://github.com/infor-design/enterprise/issues/7944))
- `[Button]` Fixed stylings for button menu and secondary combo. ([#7783](https://github.com/infor-design/enterprise/issues/7783))
- `[Button]` Formatted the appending of a cssClass property to include a prefix whitespace. ([#7852](https://github.com/infor-design/enterprise/issues/7852))
- `[Card/Widget]` Fixed a bug where the button action was not aligned properly in RTL mode. ([#7843](https://github.com/infor-design/enterprise/issues/7843))
- `[Card/Widget]` Fixed inconsistency in widget size. ([#7896](https://github.com/infor-design/enterprise/issues/7896))
- `[Calendar]` Fixed legend colors for selected days of week. ([#7800](https://github.com/infor-design/enterprise/issues/7800))
- `[Calendar]` Added check on setting current date so it doesn't override provided date settings. ([#7806](https://github.com/infor-design/enterprise/issues/7806))
- `[Calendar]` Adjusted indentation to avoid button overlapping. ([#7966](https://github.com/infor-design/enterprise/issues/7966))
- `[Card]` Fixed issues when using both card and tabs component. ([#7915](https://github.com/infor-design/enterprise/issues/7915))
- `[Card/Widget]` Fixed inconsistency in widget size. ([#7896](https://github.com/infor-design/enterprise/issues/7896))
- `[Chart]` Fixed on focus border being off in chart legend items. ([#7850](https://github.com/infor-design/enterprise/issues/7850))
- `[Column]` Fixed the size of the chart titles in columns. ([#7889](https://github.com/infor-design/enterprise/issues/7889))
- `[Column]` Fixed an error loading on windows and a warning. ([#7941](https://github.com/infor-design/enterprise/issues/7941))
- `[Contextmenu]` Changed color of checkbox in dark mode. ([#7991](https://github.com/infor-design/enterprise/issues/7991))
- `[Datagrid]` Fixed a bug where the validation icon position was not correct in RTL (Right-to-Left) mode. ([#7768](https://github.com/infor-design/enterprise/issues/7768))
- `[Datagrid]` Added undefined check for column settings to avoid errors in spacer. ([#7807](https://github.com/infor-design/enterprise/issues/7807))
- `[Datagrid]` Added Placeholder for Datagrid Date Field. ([NG#1531](https://github.com/infor-design/enterprise-ng/issues/1531))
- `[Datagrid]` Adjusted positioning of `drilldown` button. ([#7014](https://github.com/infor-design/enterprise/issues/7014))
- `[Datagrid]` Added a test page for column filter locale settings. ([#7554](https://github.com/infor-design/enterprise/issues/7554)
- `[Datagrid]` Adjusted positioning of `drilldown` button. ([#7014](https://github.com/infor-design/enterprise/issues/7014))
- `[Datagrid]` Fixed a bug where expanded rows showed as activated. ([#7979](https://github.com/infor-design/enterprise/issues/7979))
- `[Dropdown]` Fix on dropdown not focusing in mobile. ([#7815](https://github.com/infor-design/enterprise/issues/7815))
- `[Dropdown]` Fixed on dropdown not focusing in mobile. ([#7815](https://github.com/infor-design/enterprise/issues/7815))
- `[Dropdown]` Fixed dropdown position when expanded on corners. ([NG#1541](https://github.com/infor-design/enterprise-ng/issues/1541))
- `[Dropdown]` Fixed display render when the option has no icon. ([#7813](https://github.com/infor-design/enterprise/issues/7813))
- `[Editor]` Fixed editor text not changing to other font headers after changing colors. ([#7793](https://github.com/infor-design/enterprise/issues/7793))
- `[Editor]` Fixed editor text not changing to other font headers in some scenarios after changing colors in Firefox. ([#7796](https://github.com/infor-design/enterprise/issues/7796))
- `[Fieldfilter]` Fixed uneven focus border for clear button. Adjusted day focus border sizing. Fixed misaligned datepicker short field. ([#7919](https://github.com/infor-design/enterprise/issues/7919))
- `[Icons]` Fixed icon pipeline, made icons downloadable and added new empty state icons and a few standard icons. ([#518](https://github.com/infor-design/design-system/issues/518))
- `[Homepage]` Added better default color for hero now that its white. ([#7938](https://github.com/infor-design/enterprise/issues/7938))
- `[Line]` Fixed bottom spacing issue in RTL. ([#7776](https://github.com/infor-design/enterprise/issues/7776))
- `[Listview]` Adjusted searchfield in listview when inside modal to fix alignment. ([NG#1547](https://github.com/infor-design/enterprise-ng/issues/1547))
- `[Lookup]` Fixed count text positioning. ([#7905](https://github.com/infor-design/enterprise/issues/7905))
- `[Module Nav]` Updated examples to closer reflect usage guidance. ([#7870](https://github.com/infor-design/enterprise/issues/7870))
- `[Modal]` Added overflow in modal body for horizontal scroll. ([#7827](https://github.com/infor-design/enterprise/issues/7827))
- `[Popover]` Added scrollable class for popover. ([#7678](https://github.com/infor-design/enterprise/issues/7678))
- `[Popupmenu]` Fixed placement of shared popupmenu. ([NG#1546](https://github.com/infor-design/enterprise-ng/issues/1546))
- `[Radios]` Adjusted the styling of the checked and unchecked radio button. ([#7899](https://github.com/infor-design/enterprise/issues/7899))
- `[Searchfield]` Fixed no results text should not be selected. ([#7756](https://github.com/infor-design/enterprise/issues/7756))
- `[Searchfield]` Fixed on go button misalignment. ([#7910](https://github.com/infor-design/enterprise/issues/7910))
- `[Searchfield]` Adjusted position and hover color for custom button. ([#7832](https://github.com/infor-design/enterprise/issues/7832))
- `[Searchfield]` Fix on go button misalignment. ([#7910](https://github.com/infor-design/enterprise/issues/7910))
- `[Searchfield]` Fix ability to select and delete text in firefox. Adjusted custom button positioning. ([#7962](https://github.com/infor-design/enterprise/issues/7962))
- `[Searchfield]` Fixed on go button misalignment. ([#7910](https://github.com/infor-design/enterprise/issues/7910))
- `[Tabs]` Fixed the focus alignment in tabs for RTL. ([#7772](https://github.com/infor-design/enterprise/issues/7772))
- `[Tabs]` Added fixes for zoom issue on vertical tabs. ([#8046](https://github.com/infor-design/enterprise/issues/8046))
- `[Toolbar]` Added additional selectors and colors for dark theme dropdown label. ([#7897](https://github.com/infor-design/enterprise/issues/7897))
- `[Tree]` Fixed Cross-Site Scripting (XSS) when setting up tree node. ([#7631](https://github.com/infor-design/enterprise/issues/7631))
- `[Weekview]` Adjusted the positioning of text within the footer cell to keep it centered. Adjusted calendar icon position to be better aligned. ([#7926](https://github.com/infor-design/enterprise/issues/7926))
- `[Weekview]` Added event modal on `doubleclick`. ([#7824](https://github.com/infor-design/enterprise/issues/7824))

## v4.87.0

## v4.87.0 Features

- `[Datagrid]` Has a new design with a soft grey header. The white header background option is removed and this is now the default. ([#7814](https://github.com/infor-design/enterprise/issues/7814))
- `[Datagrid]` Fix the datagrid filter color when disabled. ([#7908](https://github.com/infor-design/enterprise/issues/7908))
- `[Icons]` Fixed shape and markup of status icons. Note: May need to update your code. ([#7747](https://github.com/infor-design/enterprise/issues/7661))
- `[Masthead]` Set height of masthead to 40px. ([#7857](https://github.com/infor-design/enterprise/issues/7857))
- `[Popover]` Improved popover title style and position, excluding the 'alternate' class. ([#7676](https://github.com/infor-design/enterprise/issues/7676))
- `[Radios]` Added hitbox feature for mobile devices. ([#7659](https://github.com/infor-design/enterprise/issues/7659))
- `[Timepicker]` Fix issue with `enable` function. ([#7887](https://github.com/infor-design/enterprise/issues/7887))
- `[Typography]` Added `text-wrap` class. ([#7497](https://github.com/infor-design/enterprise/issues/7497))

## v4.87.0 Fixes

- `[Badges/Alerts/Tags/Icons]` Added docs and clearer examples. ([#7661](https://github.com/infor-design/enterprise-ng/issues/7661))
- `[Bar]` Fixed an issue where the x-axis labels on the bar chart were not visible. ([#7797](https://github.com/infor-design/enterprise/issues/7797))
- `[Badges/Tags/]` Changed border radius to 12px. ([#7862](https://github.com/infor-design/enterprise-ng/issues/7862))
- `[Calendar]` Fixed uncaught error in `cordova` apps. ([#7818](https://github.com/infor-design/enterprise/issues/7818))
- `[Circlepager]` Fixed circle pager's position inside of a card. ([#7724](https://github.com/infor-design/enterprise/issues/7724))
- `[Color]` Fixed on Slate's personalization header text color. ([#7811](https://github.com/infor-design/enterprise-ng/issues/7811))
- `[Calendar]` Fixed uncaught error in `cordova` apps. ([#7818](https://github.com/infor-design/enterprise/issues/7818))
- `[ColorPicker]` Fixed color selection on color picker. ([#7760](https://github.com/infor-design/enterprise-ng/issues/7760))
- `[Column-Stacked]` Corrected the misalignment of legend labels. ([#7722](https://github.com/infor-design/enterprise/issues/7722))
- `[Dropdown]` Adjusted dropdown text in Firefox. ([#7763](https://github.com/infor-design/enterprise/issues/7763))
- `[Datagrid]` Fixed bug where default filter wasn't honored for date or time columns. ([#7766](https://github.com/infor-design/enterprise/issues/7766))
- `[Datagrid]` Fixed datagrid column filter not open after a series of simultaneous clicking of column filters. ([#7750](https://github.com/infor-design/enterprise/issues/7750))
- `[Datagrid]` Added expanded default for expandable formatter. ([#7680](https://github.com/infor-design/enterprise/issues/7680))
- `[Datepicker]` Fixed bug where date range selected is not properly rendered in some scenarios. ([#7528](https://github.com/infor-design/enterprise/issues/7528))
- `[Datepicker]` Added a new `listcontextmenu` event that fires on right click of menu items. ([#7822](https://github.com/infor-design/enterprise/issues/7822))
- `[Editor]` Re-fixed an xss issue in editor (iframes not permitted). ([#7590](https://github.com/infor-design/enterprise/issues/7590))
- `[Editor]` Added swatch bar on colorpicker button. ([#7571](https://github.com/infor-design/enterprise/issues/7571))
- `[Editor]` Fixed fonts selection selection on editor. ([#7762](https://github.com/infor-design/enterprise-ng/issues/7762))
- `[Editor]` Changed the header color from dark to grey and other minor style improvements. ([#7606](https://github.com/infor-design/enterprise-ng/issues/7606))
- `[FieldFilter]` Fixed Dropdown border not rendered properly. ([#7600](https://github.com/infor-design/enterprise/issues/7600))
- `[Fileupload]` Fixed a bug where validation is not triggered after clearing the input. ([#7645](https://github.com/infor-design/enterprise/issues/7645))
- `[FileuploadAdvanced]` Fixed Close Button not rendered properly. ([#7604](https://github.com/infor-design/enterprise/issues/7604))
- `[FileuploadAdvanced]` Changed file upload copy. ([#7787](https://github.com/infor-design/enterprise/issues/7787))
- `[Header]` Changed toolbar to flex-toolbar in header. ([#7479](https://github.com/infor-design/enterprise/issues/7479))
- `[Homepage]` Changed selector so multiple hero banners in a page will work. ([#7819](https://github.com/infor-design/enterprise/issues/7819))
- `[Icon]` Adjusted width of icons. ([#7616](https://github.com/infor-design/enterprise/issues/7616))
- `[Hyperlink]` Fixed hyperlink focus style in completion chart. ([#7731](https://github.com/infor-design/enterprise/issues/7731))
- `[Icon]` Adjusted width of icons. ([#7616](https://github.com/infor-design/enterprise/issues/7616))
- `[Images]` Fixed incorrect image size. ([#7616](https://github.com/infor-design/enterprise/issues/7616))
- `[ListView]` Fix the hyperlinks in lists to have an underline. ([#7616](https://github.com/infor-design/enterprise/issues/7838))
- `[ModuleNav]` Added css to constrain images to 32px. ([#7820](https://github.com/infor-design/enterprise-ng/issues/7820))
- `[ModuleNav]` Fixed missing tooltip on the settings button. ([#1525](https://github.com/infor-design/enterprise-ng/issues/1525))
- `[ModuleNav]` Added `enableOutsideClick()` feature to collapse/hide menu via content click. ([#7786](https://github.com/infor-design/enterprise/issues/7786))
- `[ModuleNav]` Fixed missing tooltip on the settings button. ([NG#1525](https://github.com/infor-design/enterprise-ng/issues/1525))
- `[ModuleNav/Dropdown]` Added support for external URLs to the Dropdown component's list, as well as support for setting these in Module Nav Switcher. ([NG#1533](https://github.com/infor-design/enterprise-ng/issues/1533))
- `[ModuleNav]` Reduced item padding so more items can fit in the menu before scrolling occurs. ([#7770](https://github.com/infor-design/enterprise/issues/7770))
- `[ModuleNav]` Fixed issues in dark mode. ([#7753](https://github.com/infor-design/enterprise/issues/7753))
- `[ModuleNav]` Added option/example to disable search in the dropdown menu ([NG#1535](https://github.com/infor-design/enterprise-ng/issues/1535))
- `[ModuleNav]` Added option/example to disable search in the dropdown menu ([#1535](https://github.com/infor-design/enterprise-ng/issues/1535))
- `[Number]` Added additional check for `formatNumber`. ([#7752](https://github.com/infor-design/enterprise/issues/7752))
- `[Popover]` Fixes on issues with textarea and datagrid in popover when opening and closing. ([#7677](https://github.com/infor-design/enterprise/issues/7677))
- `[Popover]` Fixes on issues with textarea and datagrid in popover when opening and closing. ([#7677](https://github.com/infor-design/enterprise/issues/7677))
- `[Pager]` Fixed pager `pagesizes` default settings cannot be overridden with custom settings. ([#7629](https://github.com/infor-design/enterprise/issues/7629))
- `[Popover]` Fixed popover having issues on simultaneous clicks. ([#7679](https://github.com/infor-design/enterprise/issues/7679))
- `[Popover]` Fixed where popover connected on click will not close on click (it just reopened). ([#7679](https://github.com/infor-design/enterprise/issues/7679))
- `[Sparkline]` Fixed median fill on dark theme. ([#7717](https://github.com/infor-design/enterprise/issues/7717))
- `[Searchfield]` Adjusted height for go button. ([#6695](https://github.com/infor-design/enterprise/issues/6695))
- `[Tabs]` Fixed alabaster design issues in tabs, tab-headers, tabs-module, tabs-multi components. ([#7803](https://github.com/infor-design/enterprise/issues/7803))
- `[Tooltip]` Fixed in `extraClass` example page for tooltip. ([#7669](https://github.com/infor-design/enterprise/issues/7669))
- `[WeekView]` Fixed bug where going to next didn't render the complete week. ([#7684](https://github.com/infor-design/enterprise/issues/7684))
- `[WeekView]` Fixed the response of render on breakpoint in week view. ([#7727](https://github.com/infor-design/enterprise/issues/7727))

## v4.86.0

## v4.86.0 Features

- `[Dropdown/ModuleNav]` Added no results text when filtering and no items are found. ([#7662](https://github.com/infor-design/enterprise/issues/7662))

## v4.86.0 Fixes

- `[Accordion/ModuleNav/Appmenu]` Focus does not focus the expander buttons only the parent items. ([#7626](https://github.com/infor-design/enterprise/issues/7626))
- `[Bar]` Fixed a bug where the bottom axis label was cut off. ([#7612](https://github.com/infor-design/enterprise/issues/7612))
- `[Bar]` Fixed incorrect legend position on stacked charts. ([#7693](https://github.com/infor-design/enterprise/issues/7693))
- `[Button]` Fixed a bug where submenu icons were not aligned correctly. ([#7626](https://github.com/infor-design/enterprise/issues/7626))
- `[Button/Header]` Fixed some colors in dark mode. ([7586](https://github.com/infor-design/enterprise/issues/7586))
- `[Cards]` Fixed alignments and positioning of other elements inside a card widget. ([#7589](https://github.com/infor-design/enterprise/issues/7589))
- `[Column-Stacked]` Fixed a regression bug where the stacked column chart was not rendering correctly. ([#7644](https://github.com/infor-design/enterprise/issues/7644))
- `[Datagrid]` Fixed button icon background hover color when rows are selected. ([#7607](https://github.com/infor-design/enterprise/issues/7607))
- `[Datagrid]` Fixed a bug in datagrid where default operator for lookup is not rendered properly. ([#7530](https://github.com/infor-design/enterprise/issues/7530))
- `[Datagrid]` Changed `updateColumns` to update column groups when null or empty. ([#7720](https://github.com/infor-design/enterprise/issues/7720))
- `[Datepicker]` Fixed a bug in datepicker range not rendering properly in modal IOS. ([#7603](https://github.com/infor-design/enterprise/issues/7603))
- `[Dropdown/ModuleNav]` Fixed indents and UI improvements. ([#7662](https://github.com/infor-design/enterprise/issues/7662))
- `[Dropdown/ModuleNav]` Fixed indents and UI improvements and added empty states. ([#7662](https://github.com/infor-design/enterprise/issues/7662))
- `[Editor]` Fixed an issue where an editor with an initial value containing `<br \>` tags were being seen as dirty when `resetdirty` is called. ([#7483](https://github.com/infor-design/enterprise/issues/7483))
- `[Editor]` Fixed a bug where pasting an html table into the editor wouldn't show the borders. ([#7463](https://github.com/infor-design/enterprise/issues/7463))
- `[FileUpload]` Fixed the alignment of the close button and file icon button. ([#7570](https://github.com/infor-design/enterprise/issues/7570))
- `[Homepage]` In some cases the new background color did not fill all the way in the page. ([#7696](https://github.com/infor-design/enterprise/issues/7696))
- `[Icons]` Removed `phone-linear` in some examples as the icon is now called `phone`. ([#7747](https://github.com/infor-design/enterprise/issues/7747))
- `[Locale]` Updated all internal strings in local files to sentence case. Updated translations will follow in a month. ([#7683](https://github.com/infor-design/enterprise/issues/7711))
- `[Modal]` On some devices the overflow/scrolling is still missing on modal and contents can break out the bottom of the modal. ([#7711](https://github.com/infor-design/enterprise/issues/7711))
- `[Layouts]` Removed some older layouts and examples from page layouts. ([#7733](https://github.com/infor-design/enterprise/issues/7733))
- `[Message]` Fixed alignment issue on the icons. ([#7746](https://github.com/infor-design/enterprise/issues/7746))
- `[ModuleNav]` Fixed rounding and `zindex` issues. ([#7654](https://github.com/infor-design/enterprise/issues/7654))
- `[ModuleNav]` Added an option to set the icon to false initially. ([#7740](https://github.com/infor-design/enterprise/issues/7740))
- `[ModuleNav]` Reduced item padding so more items can fit in the menu before scrolling occurs. ([#7770](https://github.com/infor-design/enterprise/issues/7770))
- `[ModuleNav]` Added option/example to disable search in the dropdown menu ([#1535](https://github.com/infor-design/enterprise-ng/issues/1535))
- `[Notification]` Updated color styles when notification is in subheader. ([#7623](https://github.com/infor-design/enterprise/issues/7623))
- `[Notification]` Updated color styles when notification is in sub header. ([#7623](https://github.com/infor-design/enterprise/issues/7623))
- `[Page-Patterns]` Fixed the width of the search field in page pattern example. ([#7561](https://github.com/infor-design/enterprise/issues/7561))
- `[Popupmenu]` Fixed the behavior of the component when having submenus in NG. ([#7556](https://github.com/infor-design/enterprise/issues/7556))
- `[Tabs]` Fixed an error in tabs where it is not sortable in NG. ([NG#1480](https://github.com/infor-design/enterprise-ng/issues/1480))
- `[Tabs Header]` Fixed colors of disabled in dark mode. ([#7465](https://github.com/infor-design/enterprise/issues/7465))
- `[Tooltip]` Fixed an error in tooltip where some string is unrecognizable. ([NG#1499](https://github.com/infor-design/enterprise-ng/issues/1499))
- `[Tooltip]` Fixed invisible links on hover on tooltips in contrast mode. ([7737](https://github.com/infor-design/enterprise/issues/7737))
- `[WeekView]` Fixed bug where agenda variant ignored `showAllDay` setting. ([#7700](https://github.com/infor-design/enterprise/issues/7700))

## v4.85.0
## v4.84.3 Fixes

- `[Applicationmenu]` Fixed bottom border color cannot be seen properly. ([#7565](https://github.com/infor-design/enterprise/issues/7565))
- `[ContextualActionPanel/Modal]` Fixed overflow issues on mobile view. ([#7585](https://github.com/infor-design/enterprise/issues/7585))
- `[Colors]` Added dark and contrast mode for app nav. ([#7624](https://github.com/infor-design/enterprise/issues/7624))
- `[Module Nav]` Added new settings for configuration of accordion, and auto-initialization of child components. ([NG#1477](https://github.com/infor-design/enterprise-ng/issues/1477))

## v4.84.2 Fixes

- `[Module Nav]` Added more fixes to support the angular wrapper. ([#7386](https://github.com/infor-design/enterprise/issues/7386))
- `[Card]` Fixed widget size for subtitle examples. ([#7580](https://github.com/infor-design/enterprise/issues/7580))
- `[Homepage]` Fixed invisible edit options and vertical dragging/resizing. ([#7579](https://github.com/infor-design/enterprise/issues/7579))

## v4.85.0 Features

- `[Stats]` Added a new component called stats similar to counts. We would like counts deprecated so please use stats in place of counts now as it has a cleaner UI. ([#7506](https://github.com/infor-design/enterprise/issues/7506))

## v4.85.0 Features

- `[Colors]` Added new slate color palette with lower range colors. Some elements are updated. ([#7624](https://github.com/infor-design/enterprise/issues/7624))
- `[Stats]` Added a new component called stats similar to counts. We would like counts deprecated so please use stats in place of counts now as it has a cleaner UI. ([#7506](https://github.com/infor-design/enterprise/issues/7506))

## v4.85.0 Fixes

- `[Accordion]` Updated color style for accordion selected panel. ([#7593](https://github.com/infor-design/enterprise/issues/7593))
- `[Applicationmenu]` Fixed menu items cannot be seen properly when using alabaster. ([#7609](https://github.com/infor-design/enterprise/issues/7609))
- `[Applicationmenu]` Fixed bottom border color cannot be seen properly. ([#7565](https://github.com/infor-design/enterprise/issues/7565))
- `[Button]` Adjusted the left and right paddings of the button from `30px` to `32px`. ([#7508](https://github.com/infor-design/enterprise/issues/7508))
- `[Card]` Fixed widget size for subtitle examples. ([#7580](https://github.com/infor-design/enterprise/issues/7580))
- `[Datagrid]` Fixed on incorrect row updates on adding a new row to the next page. ([#7486](https://github.com/infor-design/enterprise/issues/7486))
- `[Datagrid]` Fixed disabled filter columns in datagrid. ([#7467](https://github.com/infor-design/enterprise/issues/7467))
- `[Editor]` Fixed an xss issue in editor (iframes not permitted). ([#7590](https://github.com/infor-design/enterprise/issues/7590))
- `[Homepage]` Fixed invisible edit options and vertical dragging/resizing. ([#7579](https://github.com/infor-design/enterprise/issues/7579))
- `[Locale]` Fixed a bug using extend translations on some languages (`fr-CA/pt-BR`). ([#7491](https://github.com/infor-design/enterprise/issues/7491))
- `[Locale/Multiselect]` Changed text from selected to selection as requested by translators. ([#5886](https://github.com/infor-design/enterprise/issues/5886))
- `[MonthView]` Added event triggers for when monthview is expanded and collapsed. ([#7605](https://github.com/infor-design/enterprise/issues/7605))
- `[Module Nav Switcher]` Made compatibility improvements for the Module Nav Switcher NG component. ([NG#1477](https://github.com/infor-design/enterprise-ng/issues/1477))
- `[Lookup]` Fixed a bug in lookup width not responsive in grid system. ([#7205](https://github.com/infor-design/enterprise/issues/7205))
- `[SearchField]` Fixed x alignment on older toolbar example. ([#7572](https://github.com/infor-design/enterprise/issues/58875726))
- `[SearchField]` Fix x alignment on older toolbar example. ([#7572](https://github.com/infor-design/enterprise/issues/7572))
- `[Splitter]` Added new design changes and more examples. Note that the collapse button is no longer supported for now. ([#7542](https://github.com/infor-design/enterprise/issues/7542))
- `[Tooltip]` Improved consistency of tooltip size between text and text with icon. ([#7509](https://github.com/infor-design/enterprise/issues/7509))
- `[Tooltip]` Changed response method in beforeShow to allow passing true instead of content explicitly ([#7594](https://github.com/infor-design/enterprise/issues/7594))
- `[Card]` Fixed height for card button. ([#7637](https://github.com/infor-design/enterprise/issues/7637))
- `[Card]` Updated hover style for button in listview. ([#7636](https://github.com/infor-design/enterprise/issues/7636))
- `[Chart]` Added setting to force legend to popup. ([#7453](https://github.com/infor-design/enterprise/issues/7453))
- `[Column-Stacked]` Improved the column stacked and labels to be aligned correctly. ([#7266](https://github.com/infor-design/enterprise/issues/7266))
- `[ContextualActionPanel]` Fixed overflow issues on mobile view. ([#7585](https://github.com/infor-design/enterprise/issues/7585))
- `[Datagrid]` Fixed on incorrect row updates on adding a new row to the next page. ([#7486](https://github.com/infor-design/enterprise/issues/7486))
- `[Datagrid]` Fixed disabled filter columns in datagrid. ([#7467](https://github.com/infor-design/enterprise/issues/7467))
- `[Datagrid]` Fixed a bug where the select all checkbox was not clickable. ([#7499](https://github.com/infor-design/enterprise/issues/7499))
- `[Datagrid]` Fixed a bug in datepicker filter icon's hover state and alignment. ([#7562](https://github.com/infor-design/enterprise/issues/7562))
- `[Datagrid]` Fixed a bug where disabled buttons in cells were `hoverable`. ([#7611](https://github.com/infor-design/enterprise/issues/7611))
- `[Dropdown]` Fixed a bug in dropdown where `mouseenter` and keydown triggers simultaneous. ([#7464](https://github.com/infor-design/enterprise/issues/7464))
- `[Editor]` Fixed an xss issue in editor (iframes not permitted). ([#7590](https://github.com/infor-design/enterprise/issues/7590))
- `[Homepage]` Fixed invisible edit options and vertical dragging/resizing. ([#7579](https://github.com/infor-design/enterprise/issues/7579))
- `[Icons]` Fixed size of icons and made them 80x80. ([#1369](https://jira.infor.com/browse/IDS-1360))
- `[Listview/Card]` Fixed the UI of listview search with filters. ([#7546](https://github.com/infor-design/enterprise/issues/7546))
- `[Listview]` Adjusted overflow styles for list views in cards. ([#7557](https://github.com/infor-design/enterprise/issues/7557))
- `[Locale]` Fixed a bug using extend translations on some languages (`fr-CA/pt-BR`). ([#7491](https://github.com/infor-design/enterprise/issues/7491))
- `[Locale/Multiselect]` Changed text from selected to selection as requested by translators. ([#5886](https://github.com/infor-design/enterprise/issues/5886))
- `[Lookup]` Fixed a bug in lookup width not responsive in grid system. ([#7205](https://github.com/infor-design/enterprise/issues/7205))
- `[MonthView]` Added event triggers for when monthview is expanded and collapsed. ([#7605](https://github.com/infor-design/enterprise/issues/7605))
- `[Modal]` Fixed icon alignment in the title. ([#7639](https://github.com/infor-design/enterprise/issues/7639))
- `[Modal]` Added ID check in event triggers. ([#7475](https://github.com/infor-design/enterprise/issues/7475))
- `[Module Nav]` Added new settings for configuration of accordion, and auto-initialization of child components. ([NG#1477](https://github.com/infor-design/enterprise-ng/issues/1477))
- `[Module Nav Switcher]` Made compatibility improvements for the Module Nav Switcher NG component. ([NG#1477](https://github.com/infor-design/enterprise-ng/issues/1477))
- `[Multiselect]` Fixed a bug where the multiselect dropdown icon was overlapping the field. ([#7502](https://github.com/infor-design/enterprise/issues/7502))
- `[Popupmenu]` Fixed the placement of popup when parent element is outside of viewport. ([#5018](https://github.com/infor-design/enterprise/issues/5018))
- `[SearchField]` Fixed x alignment on older toolbar example. ([#7572](https://github.com/infor-design/enterprise/issues/58875726))
- `[Splitter]` Added new design changes and more examples. Note that the collapse button is no longer supported for now. ([#7542](https://github.com/infor-design/enterprise/issues/7542))
- `[Toolbar]` Fixed a bug where search icon was not aligned properly. ([#7642](https://github.com/infor-design/enterprise/issues/7642))
- `[Toolbar Flex]` Updated popupmenu color styles. ([#7383](https://github.com/infor-design/enterprise/issues/7383))
- `[Tooltip]` Improved consistency of tooltip size between text and text with icon. ([#7509](https://github.com/infor-design/enterprise/issues/7509))
- `[Tooltip]` Changed response method in beforeShow to allow passing true instead of content explicitly ([#7594](https://github.com/infor-design/enterprise/issues/7594))
- `[Toast]` Changed background color in dark mode for better contrast. ([#7648](https://github.com/infor-design/enterprise/issues/7648))

## v4.84.3 Fixes

- `[Applicationmenu]` Fixed bottom border color cannot be seen properly. ([#7565](https://github.com/infor-design/enterprise/issues/7565))
- `[ContextualActionPanel/Modal]` Fixed overflow issues on mobile view. ([#7585](https://github.com/infor-design/enterprise/issues/7585))
- `[Colors]` Added dark and contrast mode for app nav. ([#7624](https://github.com/infor-design/enterprise/issues/7624))
- `[Module Nav]` Added new settings for configuration of accordion, and auto-initialization of child components. ([NG#1477](https://github.com/infor-design/enterprise-ng/issues/1477))

## v4.84.2 Fixes

- `[Module Nav]` Added more fixes to support the angular wrapper. ([#7386](https://github.com/infor-design/enterprise/issues/7386))
- `[Card]` Fixed widget size for subtitle examples. ([#7580](https://github.com/infor-design/enterprise/issues/7580))
- `[Homepage]` Fixed invisible edit options and vertical dragging/resizing. ([#7579](https://github.com/infor-design/enterprise/issues/7579))

## v4.84.1

## v4.84.1 Fixes

- `[Module Nav]` Fixed an issue where it was not possible to disable filtering events. ([NG #1477](https://github.com/infor-design/enterprise-ng/issues/1477))
- `[Popupmenu]` Fixed some styling bugs when attached as a menu button menu in Module Nav components. ([NG #1477](https://github.com/infor-design/enterprise-ng/issues/1477))
- `[Dropdown]` Fixed an issue where Module Nav Role Switcher wasn't properly rendering the Dropdown pseudo-elements in Angular environments. ([NG #1477](https://github.com/infor-design/enterprise-ng/issues/1477))
- `[Dropdown]` Fixed an issue where Module Nav Role Switcher wasn't properly rendering the Dropdown pseudo-elements in Angular environments. ([NG #1477](https://github.com/infor-design/enterprise-ng/issues/1477))
- `[Module Nav]` Fixed an issue where it was not possible to disable filtering events. ([NG #1477](https://github.com/infor-design/enterprise-ng/issues/1477))
- `[Popupmenu]` Fixed some styling bugs when attached as a menu button menu in Module Nav components. ([NG #1477](https://github.com/infor-design/enterprise-ng/issues/1477))

## v4.84.0

## v4.83.1 Features

- `[Listview]` Fixed invisible button on hover. ([#7544](https://github.com/infor-design/enterprise/issues/7544))
- `[Modal]` Fixed button alignment on modals. ([#7543](https://github.com/infor-design/enterprise/issues/7543))
- `[Tabs]` Fixed tab overflow error. ([#7540](https://github.com/infor-design/enterprise/issues/7540))
- `[Textarea]` Fixed an issue where the textarea was throwing an error. ([#7536](https://github.com/infor-design/enterprise/issues/7536))
- `[Line Chart]` Added short and abbreviated name options for the data. ([#5906](https://github.com/infor-design/enterprise/issues/5906))
- `[Masked Input]` Added setting to retain value if maximum length is already reached. ([#7274](https://github.com/infor-design/enterprise/issues/7274))
- `[Module Nav]` Added the new Module Nav component. ([#7386](https://github.com/infor-design/enterprise/issues/7386))
- `[WeekView]` Added stacked view template for week view agenda variant. ([#7373](https://github.com/infor-design/enterprise/issues/7373))

## v4.84.0 Fixes

- `[Bar]` Added a setting called `defaultTickCount` (`5` as default) to automatically add ticks when there are no dataset values. ([#NG1463](https://github.com/infor-design/enterprise-ng/issues/1463))
- `[Busy Indicator]` Updated colors for busy indicator. ([#7098](https://github.com/infor-design/enterprise/issues/7098))
- `[Button]` Adjusted alignment for popupmenu icon buttons. ([#7408](https://github.com/infor-design/enterprise/issues/7408))
- `[Charts]` Improved the positioning of chart legend. ([#7452](https://github.com/infor-design/enterprise/issues/7452))
- `[Datagrid]` Fixed an issue where the table was not filling the entire datagrid container in firefox. ([#6956](https://github.com/infor-design/enterprise/issues/6956))
- `[Datagrid]` Fixed a bug where the colorpicker editor could not be toggles. ([#7362](https://github.com/infor-design/enterprise/issues/7362))
- `[Datagrid]` Clear `rowstatus` in tree node for clearRowError to work correctly. ([#6033](https://github.com/infor-design/enterprise/issues/6033))
- `[Datagrid]` Fixed an issue where `showColumn` was not functioning correctly with frozen columns. ([#7428](https://github.com/infor-design/enterprise/issues/7428))
- `[Datagrid]` Changed `enterkeykhint` behavior for filtering to filter with the virtual keyboard on mobile devices. ([#1489](https://github.com/infor-design/enterprise/issues/1489))
- `[Datagrid]` Fixed Pager not rendering correctly on page refresh. ([#6811](https://github.com/infor-design/enterprise/issues/6811))
- `[Dropdown]` Fixed the visibility of dropdown palette icons in dark mode. ([#7431](https://github.com/infor-design/enterprise/issues/7431))
- `[Dropdown]` Removed overflow none style for dropdown modal. ([#6033](https://github.com/infor-design/enterprise/issues/6033))
- `[Header]` Fix on header text not being readable due to color styles. ([#7466](https://github.com/infor-design/enterprise/issues/7466))
- `[Images]` Added class for images cursor pointer and make an example with click handler. ([#7007](https://github.com/infor-design/enterprise/issues/7007))
- `[Editor]` Fixed editor hover styles. ([#7535](https://github.com/infor-design/enterprise/issues/7535))
- `[Header]` Fixed an issue where the header text was difficult to read due to color styles. ([#7466](https://github.com/infor-design/enterprise/issues/7466))
- `[Header]` Fixed on header text not being readable due to color styles. ([#7466](https://github.com/infor-design/enterprise/issues/7466))
- `[Locale]` Added Comma translate option for locale for generating lists. ([#5887](https://github.com/infor-design/enterprise/issues/5887))
- `[Locale]` Fixed a bug using extend translations on some languages (`fr-CA/pt-BR`). ([#7491](https://github.com/infor-design/enterprise/issues/7491))
- `[Locale/Multiselect]` Changed text from selected to selection as requested by translators. ([#5886](https://github.com/infor-design/enterprise/issues/5886))
- `[Lookup]` Added undefined check for lookup values when updating grid. ([#7403](https://github.com/infor-design/enterprise/issues/7403))
- `[Listview]` Fixed invisible button on hover. ([#7544](https://github.com/infor-design/enterprise/issues/7544))
- `[Modal]` Fixed button alignment on modals. ([#7543](https://github.com/infor-design/enterprise/issues/7543))
- `[Tabs/Module]` Fixed a bug the personalization color was the same as the tab color (again). ([#7516](https://github.com/infor-design/enterprise/issues/7516))
- `[SearchField]` Fixed misaligned icons on toolbar search and pager buttons. ([#7527](https://github.com/infor-design/enterprise/issues/7527))
- `[Textarea]` Fixed an issue where the textarea was throwing an error. ([#7536](https://github.com/infor-design/enterprise/issues/7536))
- `[Toolbar]` Fixed x alignment on old toolbars. ([#7550](https://github.com/infor-design/enterprise/issues/7550))

## v4.83.0

## v4.83.0 Features

- `[Cards/Widgets]` Added new design and features for the cards/widget component, this includes different rounded corners and shadows. ([#7379](https://github.com/infor-design/enterprise/issues/7379))
- `[Cards/Widgets]` All icon buttons on cards should use a new icon please change `icon-more` to `icon-vertical-ellipsis`. ([#7379](https://github.com/infor-design/enterprise/issues/7379))
- `[CSS Utilities]` Added CSS utility classes to the library to provide a standardized and efficient way of achieving consistent styling. ([#7377](https://github.com/infor-design/enterprise/issues/7377))
- `[Homepage]` Changed the gutter size, banner size, and widget size for the homepage. ([#7445](https://github.com/infor-design/enterprise/issues/7445))
- `[Icons]` Icon updated for 16 icons, added new icons `change-department, shifting, shift-origin, shift-destination, swap-list-left, swap-list-right`. ([#7510](https://github.com/infor-design/enterprise/issues/7510))
- `[WeekView]` Added stacked view template for week view agenda variant. ([#7373](https://github.com/infor-design/enterprise/issues/7373))

## v4.83.0 Fixes

- `[Busy Indicator]` Updated colors for busy indicator. ([#7098](https://github.com/infor-design/enterprise/issues/7098))
- `[Builder]` Fixed subtitle text not shown properly. ([#7207](https://github.com/infor-design/enterprise/issues/7207))
- `[Builder]` Fixed a bug where subtitle text was not shown properly. ([#7207](https://github.com/infor-design/enterprise/issues/7207))
- `[Button]` Adjusted alignment for popupmenu icon buttons. ([#7408](https://github.com/infor-design/enterprise/issues/7408))
- `[Button]` Adjusted personalized colors. ([#7406](https://github.com/infor-design/enterprise/issues/7406))
- `[Datagrid]` Fix on unique ID generator for tooltips. ([#7393](https://github.com/infor-design/enterprise/issues/7393))
- `[Datagrid]` Made `clearRowStatus` in tree node for `clearRowError` work correctly. ([#6033](https://github.com/infor-design/enterprise/issues/6033))
- `[Datepicker]` Fixed validation not showing after component update. ([#7240](https://github.com/infor-design/enterprise/issues/7240))
- `[EmptyMessage]` Improved centering of widget and homepage contents for various widget sizes to enhance the overall user experience. ([#7360](https://github.com/infor-design/enterprise/issues/7360))
- `[Header]` Fixed header components not aligned and visibly shown properly. ([#7209](https://github.com/infor-design/enterprise/issues/7209))
- `[Header]` Fix on header text not being readable due to color styles. ([#7466](https://github.com/infor-design/enterprise/issues/7466))
- `[Icons]` Icons updated for 44 icons, added new `success-message` empty state and two new icons `vertical-ellipsis` and `microphone-filled`. ([#7394](https://github.com/infor-design/enterprise/issues/7394))
- `[Icons]` Icons updated for 44 icons, added new `success-message` empty state and two new icons: `vertical-ellipsis` and `microphone-filled`. ([#7394](https://github.com/infor-design/enterprise/issues/7394))
- `[Monthview]` Fixed on updated method creating duplicates. ([NG#1446](https://github.com/infor-design/enterprise-ng/issues/1446))
- `[Popupmenu]` Fix on popupmenu arrow not appearing when showArrow is true. ([#5061](https://github.com/infor-design/enterprise/issues/5061))
- `[Popupmenu]` Fixed a bug where the popupmenu arrow was not appearing despite `showArrow` being set to true. ([#5061](https://github.com/infor-design/enterprise/issues/5061))
- `[Popupmenu]` Fixed on popupmenu arrow not appearing when showArrow is true. ([#5061](https://github.com/infor-design/enterprise/issues/5061))
- `[Popupmenu]` Fixed popupmenu previous states not getting saved when called resize and update. ([#6601](https://github.com/infor-design/enterprise/issues/6601))
- `[Searchfield]` Fixed collapsible issues with search icon color and behavior. ([#7390](https://github.com/infor-design/enterprise/issues/7390))
- `[Popupmenu]` Fixed on popupmenu arrow not appearing when showArrow is true. ([#5061](https://github.com/infor-design/enterprise/issues/5061))
- `[Locale]` Added new translations. ([#1243](https://github.com/infor-design/enterprise/issues/7512)
- `[Monthview]` Fix on updated method creating duplicates. ([NG#1446](https://github.com/infor-design/enterprise-ng/issues/1446))
- `[Monthview]` Fixed on updated method creating duplicates. ([NG#1446](https://github.com/infor-design/enterprise-ng/issues/1446))
- `[Tabs Module]` Fixed closing an active tab in the overflow menu results in a blank screen. ([#7321](https://github.com/infor-design/enterprise/issues/7321))
- `[Toolbar]` Added hover style for contextual toolbar. ([#7459](https://github.com/infor-design/enterprise/issues/7459))
- `[Toolbar/Toolbar Flex]` Added hover state to buttons. ([#7327](https://github.com/infor-design/enterprise/issues/7327))
- `[Toolbar-Flex]` Fixed redundant aria-disabled in toolbar when element is disabled. ([#6339](https://github.com/infor-design/enterprise/issues/6339))
- `[Toolbar Flex]` Fixed buttons being not visible on window resize. ([#7421](https://github.com/infor-design/enterprise/issues/7421))
- `[Toolbar Flex]` Updated header examples and included header to use flex toolbar by default. ([#6837](https://github.com/infor-design/enterprise/issues/6837))

## v4.82.0

## v4.82.0 Features

- `[Card]` Added borderless class for cards. ([WC#1169](https://github.com/infor-design/enterprise-wc/issues/1169))

## v4.82.0 Fixes

- `[App Menu]` Colors should remain the same when changing theme colors. ([#7302](https://github.com/infor-design/enterprise/issues/7302))
- `[Badge]` Fixed success state badge color in new light theme. ([#7353](https://github.com/infor-design/enterprise/issues/7353))
- `[Bar]` Fixed items not being selected/deselected from the legend. ([#7330](https://github.com/infor-design/enterprise/issues/7330))
- `[Breadcrumb]` Updated breadcrumb hover color. ([#7337](https://github.com/infor-design/enterprise/issues/7337))
- `[Card]` Updated background color in classic high contrast. ([#7374](https://github.com/infor-design/enterprise/issues/7374))
- `[Card]` Fixed group-action unnecessary scroll bar. ([#7343](https://github.com/infor-design/enterprise/issues/7343))
- `[Count]` Fix personalize styles for instance count to adjust icon colors. ([6947](https://github.com/infor-design/enterprise/issues/6947))
- `[Column]` Fixed data chart and legend doesn't match up. ([#7199](https://github.com/infor-design/enterprise/issues/7199))
- `[Datagrid]` Fixed on styling in row status icon when first column is not a select column. ([NG#5913](https://github.com/infor-design/enterprise-ng/issues/5913))
- `[Datagrid]` Fixed table layout with a distinct hover background color for both activated and non-activated rows. ([#7320](https://github.com/infor-design/enterprise/issues/7369))
- `[Body]` Updated background color in classic high contrast. ([#7374](https://github.com/infor-design/enterprise/issues/7374))
- `[Card]` Fixed group-action unnecessary scroll bar. ([#7343](https://github.com/infor-design/enterprise/issues/7343))
- `[Datagrid]` Fixed header icon tooltip showing when undefined. ([#6929](https://github.com/infor-design/enterprise/issues/6929))
- `[Datagrid]` Fix on styling in row status icon when first column is not a select column. ([NG#5913](https://github.com/infor-design/enterprise-ng/issues/5913))
- `[Datagrid]` Fixed paging source argument is empty when re-assigning grid options. ([6947](https://github.com/infor-design/enterprise/issues/6947))
- `[Datagrid]` Changed pager type to initial when updating datagrid with paging setting. ([#7398](https://github.com/infor-design/enterprise/issues/7398))
- `[Datagrid]` Fixed datagrid toolbar to be able to show buttons more than two. ([6921](https://github.com/infor-design/enterprise/issues/6921))
- `[Editor]` Fixed links are not readable in dark mode. ([#7331](https://github.com/infor-design/enterprise/issues/7331))
- `[Field-Filter]` Fixed a bug in field filter where the design is not properly aligned on Modal. ([#7358](https://github.com/infor-design/enterprise/issues/7358))
- `[Header]` Fixed border in search field in the header. ([#7297](https://github.com/infor-design/enterprise/issues/7297))
- `[Header]` Fixed the font sizes and alignments. ([#7317](https://github.com/infor-design/enterprise/issues/7317))
- `[Listbuilder]` Fixed icon alignment on toolbar so that it's centered on focused. ([#7397](https://github.com/infor-design/enterprise/issues/7397))
- `[Listview]` Fixed the height restriction in listview when used in card. ([#7094](https://github.com/infor-design/enterprise/issues/7094))
- `[Lookup]` Fix in keyword search not filtering single comma. ([#7165](https://github.com/infor-design/enterprise/issues/7165))
- `[Lookup]` Fix in keyword search not filtering single quote. ([#7165](https://github.com/infor-design/enterprise/issues/7165))
- `[Notification]` Fix in example page of notification, updated parent element. ([#7391](https://github.com/infor-design/enterprise/issues/7391))
- `[Pager]` Fixed the pager's underline style to enhance its appearance when it is being hovered over. ([#7352](https://github.com/infor-design/enterprise/issues/7352))
- `[Personalization]` Changed default color back to azure and add alabaster in personalization colors. ([#7320](https://github.com/infor-design/enterprise/issues/7320))
- `[Personalization]` Fixed color changing doesn't add CSS class to the header in Safari browser. ([#7338](https://github.com/infor-design/enterprise/issues/7338))
- `[Personalization]` Adjusted header text/tabs colors. ([#7319](https://github.com/infor-design/enterprise/issues/7319))
- `[Personalization]` Additional fixes for default color back to azure and added alabaster in personalization colors. ([#7340](https://github.com/infor-design/enterprise/issues/7340))
- `[Popupmenu]` Fixed on popupmenu more icon not visible when open. ([#7383](https://github.com/infor-design/enterprise/issues/7383))
- `[Searchfield]` Fixed on misalignment in searchfield clear icon. ([#7382](https://github.com/infor-design/enterprise/issues/7382))
- `[Searchfield]` Fixed searchfield icon adjustments. ([#7387](https://github.com/infor-design/enterprise/issues/7387))
- `[SearchField]` Fixed undefined error on `toolbarFlexItem`. ([#7402](https://github.com/infor-design/enterprise/issues/7402))
- `[Tabs]` Fixed the alignment of focus in RTL view. ([#6992](https://github.com/infor-design/enterprise/issues/6992))
- `[Tabs Header]` Fixed the alignment of close button. ([#7273](https://github.com/infor-design/enterprise/issues/7273))
- `[Textarea]` Fixed track dirty when updated() method was triggered. ([NG#1429](https://github.com/infor-design/enterprise-ng/issues/1429))
- `[Timeline]` Fixed the alignment when timeline is inside a card. ([#7278](https://github.com/infor-design/enterprise/issues/7278))
- `[Timeline]` Fixed issue with timeline content exceeding allotted space when additional elements were added. ([#7299](https://github.com/infor-design/enterprise/issues/7299))
- `[Timeline]` Added test page to test scenario of timeline with no dates. ([#7298](https://github.com/infor-design/enterprise/issues/7298))
- `[Tooltip]` Added appendTo settings to fix tooltip positioning on the structure. ([#7220](https://github.com/infor-design/enterprise/issues/7220))
- `[Tooltip]` Fixed tooltip not on top of all elements when shown and manually moved. ([#7130](https://github.com/infor-design/enterprise/issues/7130))
- `[Tooltip]` Added appendTo settings to fix tooltip positioning on the structure. ([#7220](https://github.com/infor-design/enterprise/issues/7220))

## v4.81.0

## v4.81.0 Important Changes

- `[Docs]` Added action sheet to the doc site. ([#7230](https://github.com/infor-design/enterprise/issues/7230))
- `[General]` Project now uses node 18 (18.13.0) for development. All dependencies are updated. ([#6634](https://github.com/infor-design/enterprise/issues/6634))
- `[General]` Updated to d3.v7 which impacts all charts. ([#6634](https://github.com/infor-design/enterprise/issues/6634))
- `[Bar]` Fixed missing left axis label. ([#7181](https://github.com/infor-design/enterprise/issues/7181))
- `[Bar]` Fixed regressed long text example. ([#7183](https://github.com/infor-design/enterprise/issues/7183))
- `[Build]` Fixed build errors on windows. ([#7228](https://github.com/infor-design/enterprise/issues/7228))
- `[Icons]` Added new empty state icons, and in different and larger sizes. ([#7115](https://github.com/infor-design/enterprise/issues/7115))

## v4.81.0 Features

- `[Calendar]` Added `weekview` number on the monthview in datepicker. Use `showWeekNumber` to enable it. ([#5785](https://github.com/infor-design/enterprise/issues/5785))

## v4.81.0 Fixes

- `[Actionsheet]` Updated font and icon colors for classic actionsheet. ([#7012](https://github.com/infor-design/enterprise/issues/7012))
- `[Accordion]` Additional fix in accordion collapsing cards on expand bug. ([#6820](https://github.com/infor-design/enterprise/issues/6820))
- `[Alerts/Badges/Tags]` Updated warning and alert colors. ([#7162](https://github.com/infor-design/enterprise/issues/7162))
- `[App Menu]` Updated `appmenu` icon colors. ([#7303](https://github.com/infor-design/enterprise/issues/7303))
- `[Background]` Updated default background color in high contrast. ([#7261](https://github.com/infor-design/enterprise/issues/7261))
- `[Bar]` Fixed bug introduced by d3 changes with bar selection. ([#7182](https://github.com/infor-design/enterprise/issues/7182))
- `[Button]` Fixed icon button size and icon centering. ([#7201](https://github.com/infor-design/enterprise/issues/7201))
- `[Button]` Fixed disabled button color in classic version. ([#7185](https://github.com/infor-design/enterprise/issues/7185))
- `[Button]` Button adjustments for compact mode. ([#7161](https://github.com/infor-design/enterprise/issues/7161))
- `[Button]` Button adjustments for secondary menu in dark and contrast mode. ([#7221](https://github.com/infor-design/enterprise/issues/7221))
- `[ContextMenu]` Fixed a bug where wrong menu is displayed in nested menus on mobile device. ([NG#1417](https://github.com/infor-design/enterprise-ng/issues/1417))
- `[Datagrid]` Fixed re-rendering of the grid when `disableClientFilter` set to true. ([#7282](https://github.com/infor-design/enterprise/issues/7282))
- `[Datagrid]` Fixed a bug in datagrid where sorting is not working properly. ([#6787](https://github.com/infor-design/enterprise/issues/6787))
- `[Datagrid]` Fixed background color of lookups in filter row when in light mode. ([#7176](https://github.com/infor-design/enterprise/issues/7176))
- `[Datagrid]` Fixed a bug in datagrid where custom toolbar is being replaced with data grid generated toolbar. ([NG#1434](https://github.com/infor-design/enterprise-ng/issues/1434))
- `[Datagrid]` Fixed bug in Safari where dynamically switching from RTL to LTR doesn't update all the alignments. ([NG#1431](https://github.com/infor-design/enterprise-ng/issues/1431))
- `[Datagrid]` Fixed odd hover color when using row activation and is list. ([#7232](https://github.com/infor-design/enterprise/issues/7232))
- `[Datagrid]` Fixed dragging columns after a cancelled drop moves more than one column. ([#7017](https://github.com/infor-design/enterprise/issues/7017))
- `[Dropdown]` Fixed swatch default color in themes. ([#7108](https://github.com/infor-design/enterprise/issues/7108))
- `[Dropdown/Multiselect]` Fixed disabled options are not displayed as disabled when using ajax. ([#7150](https://github.com/infor-design/enterprise/issues/7150))
- `[EmptyMessage]` Updated the example page for widgets. ([#7033](https://github.com/infor-design/enterprise/issues/7033))
- `[Field-Filter]` Fixed a bug in field filter where the design is not properly aligned. ([#7001](https://github.com/infor-design/enterprise/issues/7001))
- `[Field-Filter]` Icon adjustments in Safari. ([#7264](https://github.com/infor-design/enterprise/issues/7264))
- `[Fileupload]` Icon adjustments in compact mode. ([#7149](https://github.com/infor-design/enterprise/issues/7149))
- `[Fileupload]` Icon adjustments in classic mode. ([#7265](https://github.com/infor-design/enterprise/issues/7265))
- `[Header]` Fixed a bug in `subheader` where the color its not appropriate on default theme. ([#7173](https://github.com/infor-design/enterprise/issues/7173))
- `[Header]` Changed the header from pseudo elements to actual icon. Please make the follow [change to your app menu icon](https://github.com/infor-design/enterprise/pull/7285/files#diff-4ee8ef8a5fe8ef128f558004ce5a73d8b2939256ea3c614ac26492078171529bL3-R5) to get the best output. ([#7163](https://github.com/infor-design/enterprise/issues/7163))
- `[Homepage/Personalize/Page-Patterns]` Fixed homepage hero widget, builder header, and other section of tabs with the new design and color combination. ([#7136](https://github.com/infor-design/enterprise/issues/7136))
- `[MenuButton]` Fixed some color on menu buttons. ([#7184](https://github.com/infor-design/enterprise/issues/7184))
- `[Modal]` Fixed alignment of tooltip error in modal. ([#7125](https://github.com/infor-design/enterprise/issues/7125))
- `[Hyperlink]` Changed hover color in dark theme. ([#7095](https://github.com/infor-design/enterprise/issues/7095))
- `[Icon]` Changed icon alert info color in dark theme. ([#7158](https://github.com/infor-design/enterprise/issues/7158))
- `[Icon]` Updated icon name in example page. ([#7269](https://github.com/infor-design/enterprise/issues/7269))
- `[Listview]` Added an additional translation for records selected in listview. ([#6528](https://github.com/infor-design/enterprise/issues/6528))
- `[Lookup]` Fixed a bug in lookup where items are not selected for async data. ([NG#1409](https://github.com/infor-design/enterprise-ng/issues/1409))
- `[Listview]` Fixed overflow in listview when there is a search bar included. ([#7015](https://github.com/infor-design/enterprise/issues/7015))
- `[Personalization]` Added color mapping in personalization. ([#7073](https://github.com/infor-design/enterprise/issues/7073))
- `[Personalization]` Fixed style changed when changing the modes and colors. ([#7171](https://github.com/infor-design/enterprise/issues/7171))
- `[Personalization]` Fix default values in the personalization API. ([#7167](https://github.com/infor-design/enterprise/issues/7167))
- `[Personalization]` Fix header tabs/header colors for a variation when header tabs are not in header element. ([#7153](https://github.com/infor-design/enterprise/issues/7153) [#7211](https://github.com/infor-design/enterprise/issues/7211) [#7212](https://github.com/infor-design/enterprise/issues/7212) [#7217](https://github.com/infor-design/enterprise/issues/7217) [#7218](https://github.com/infor-design/enterprise/issues/7218))
- `[Personalization]` Fix secondary button color in header. ([#7204](https://github.com/infor-design/enterprise/issues/7204))
- `[Popupmenu]` Fix on inverse colors not showing in popupmenu in masthead. ([#7005](https://github.com/infor-design/enterprise/issues/7005))
- `[Searchfield]` Custom button adjustments in mobile. ([#7134](https://github.com/infor-design/enterprise/issues/7134))
- `[Searchfield]` Go button adjustments for flex toolbar. ([#6014](https://github.com/infor-design/enterprise/issues/6014))
- `[Searchfield]` Collapse button adjustments in mobile. ([#7164](https://github.com/infor-design/enterprise/issues/7164))
- `[Searchfield]` Collapse button adjustments in header. ([#7210](https://github.com/infor-design/enterprise/issues/7210))
- `[Slider]` Fixed sliding and dropping the handle outside of the component doesn't trigger the change event. ([#7028](https://github.com/infor-design/enterprise/issues/7028))
- `[Tabs]` Changed header tabs disabled color to darker color. ([#7219](https://github.com/infor-design/enterprise/issues/7219))
- `[Tabs]` Fixed incorrect fade out color in horizontal header tabs. ([#7244](https://github.com/infor-design/enterprise/issues/7244))
- `[Timepicker]` Fixed 24h time validation. ([#7188](https://github.com/infor-design/enterprise/issues/7188))
- `[Toolbar]` Fixed buttons aren't going in the overflow menu if placed after search field. ([#7194](https://github.com/infor-design/enterprise/issues/7194))
- `[Typography]` Updated documentation to align usage guidance. ([#7187](https://github.com/infor-design/enterprise/issues/7187))

## v4.80.1 Fixes

- `[Button]` Fixed button status colors disabled in toolbar/toolbar flex in alabaster and personalize colors. ([#7166](https://github.com/infor-design/enterprise/issues/7166))
- `[Dropdown]` Fixed swatch default color in themes. ([#7108](https://github.com/infor-design/enterprise/issues/7108))
- `[Hyperlink]` Changed hover color in dark theme. ([#7095](https://github.com/infor-design/enterprise/issues/7095))
- `[Timepicker]` Fixed field value when day period goes first in the time format. ([#7116](https://github.com/infor-design/enterprise/issues/7116))
- `[Datagrid]` Fixed background color of lookups in filter row when in light mode. ([#7176](https://github.com/infor-design/enterprise/issues/7176))
- `[Dropdown/Multiselect]` Fixed disabled options are not displayed as disabled when using ajax. ([#7150](https://github.com/infor-design/enterprise/issues/7150))
- `[Header]` Fixed a bug in `subheader` where the color its not appropriate on default theme. ([#7173](https://github.com/infor-design/enterprise/issues/7173))
- `[MenuButton]` Fixed some color on menu buttons. ([#7184](https://github.com/infor-design/enterprise/issues/7184))

## v4.80.0

## v4.80.0 Important Changes

- `[Personalization]` The default color is now alabaster (white) rather than the previous azure color. This effects header and tabs header as previously noted. ([#6979](https://github.com/infor-design/enterprise/issues/6979))
- `[Header]` Changed the default color from azure to alabaster. I.E. The default header color is now alabaster but can still be set to any of the other 8 colors. So far the older look azure can be used. ([#6979](https://github.com/infor-design/enterprise/issues/6979))
- `[Tabs Header]` Changed the default background color for tabs header to also use alabaster with the same ability to use any of the other 8 personalization colors. ([#6979](https://github.com/infor-design/enterprise/issues/6979))
- `[Button]` The style of all buttons (primary/tertiary and secondary) have been updated and changed, in addition we added new destructive buttons. ([#6977](https://github.com/infor-design/enterprise/issues/6977))
- `[Button]` Fixed button status colors disabled in toolbar/toolbar flex in alabaster and personalize colors. ([#7166](https://github.com/infor-design/enterprise/issues/7166))
- `[Datagrid]` Added ability to change the color of the header in datagrid between (`dark` or `light (alabaster)`). ([#7008](https://github.com/infor-design/enterprise/issues/7008))
- `[Searchfield]` Completed a design review of searchfield and enhanced it with updated several design improvements. ([#6707](https://github.com/infor-design/enterprise/issues/6707))

## v4.80.0 Features

- `[About]` Browser version for chrome no longer contains minor version. ([#7067](https://github.com/infor-design/enterprise/issues/7067))
- `[Lookup]` Added modal settings to lookup. ([#4319](https://github.com/infor-design/enterprise/issues/4319))
- `[Radar]` Converted Radar scripts to puppeteer. ([#6989](https://github.com/infor-design/enterprise/issues/6989))
- `[Colors]` Correct Status Colors.([#6993](https://github.com/infor-design/enterprise/issues/6993))
- `[Colors]` Re-add yellow alerts.([#6922](https://github.com/infor-design/enterprise/issues/6922))
- `[Chart]` Added 'info' and theme color options in settings.([#7084](https://github.com/infor-design/enterprise/issues/7084))
- `[Icons]` Added three new icons: `icon-paint-brush, icon-psych-precaution, icon-observation-precaution`. ([#7040](https://github.com/infor-design/enterprise/issues/7040))
- `[Icons]` Added four new icons: `up-down-chevron, approve-all, import-spreadsheet, microphone`. ([#7142](https://github.com/infor-design/enterprise/issues/7142))

## v4.80.0 Fixes

- `[Button]` Fixed a bug where buttons are not readable in dark mode in the new design. ([#7082](https://github.com/infor-design/enterprise/issues/7082))
- `[Checkbox]` Fixed a bug where checkbox labels not wrapping when using `form-responsive` class. ([#6826](https://github.com/infor-design/enterprise/issues/6826))
- `[Datagrid]` Fixed a bug in datagrid where icon is not aligned in custom card. ([#7000](https://github.com/infor-design/enterprise/issues/7000))
- `[Datagrid]` Fixed a bug where datepicker icon background color is incorrect upon hovering. ([#7053](https://github.com/infor-design/enterprise/issues/7053))
- `[Datagrid]` Fixed a bug in datagrid where dropdown filter does not render correctly. ([#7006](https://github.com/infor-design/enterprise/issues/7006))
- `[Datagrid]` Fixed a bug in datagrid where flex toolbar is not properly destroyed. ([NG#1423](https://github.com/infor-design/enterprise-ng/issues/1423))
- `[Datagrid]` Fixed a bug in datagrid in datagrid where the icon cause clipping issues. ([#7000](https://github.com/infor-design/enterprise/issues/7000))
- `[Datagrid]` Fixed a bug in datagrid where date cell is still in edit state after editing when using Safari. ([#6963](https://github.com/infor-design/enterprise/issues/6963))
- `[Datagrid]` Fixed a bug in datagrid where summary row become selected after selecting row one. ([#7128](https://github.com/infor-design/enterprise/issues/7128))
- `[Datagrid]` Updated dirty cell check in datagrid. ([#6893](https://github.com/infor-design/enterprise/issues/6893))
- `[Datepicker]` Fixed a bug in datagrid where disabled dates were not showing in Safari. ([#6920](https://github.com/infor-design/enterprise/issues/6920))
- `[Datepicker]` Fixed a bug where range display is malformed in RTL. ([#6933](https://github.com/infor-design/enterprise/issues/6933))
- `[Datepicker]` Fixed exception occurring in disable dates. ([#7086](https://github.com/infor-design/enterprise/issues/7086))
- `[Header]` Adjusted classic header colors. ([#7069](https://github.com/infor-design/enterprise/issues/7069))
- `[Lookup]` Adjusted width in lookup. ([#6924](https://github.com/infor-design/enterprise/issues/6924))
- `[Searchfield]` Searchfield enhancement bugfixes on colors. ([#7079](https://github.com/infor-design/enterprise/issues/7079))
- `[Searchfield]` Searchfield icon placement fixes in classic. ([#7134](https://github.com/infor-design/enterprise/issues/7134))
- `[Lookup]` Adjusted width in lookup. ([#6924](https://github.com/infor-design/enterprise/issues/6924))
- `[Lookup]` Fixed a bug where custom modal script gets error after closing the modal in the second time. ([#7057](https://github.com/infor-design/enterprise/issues/7057))
- `[Listview]` Fix on contextual button hover color. ([#7090](https://github.com/infor-design/enterprise/issues/7090))
- `[Searchfield]` Searchfield enhancement bugfixes on colors. ([#7079](https://github.com/infor-design/enterprise/issues/7079))
- `[Searchfield]` Fix on non-collapsible positioning and borders. ([#7111](https://github.com/infor-design/enterprise/issues/7111))
- `[Searchfield]` Adjust icon position and colors. ([#7106](https://github.com/infor-design/enterprise/issues/7106))
- `[Searchfield]` Adjust border colors in category. ([#7110](https://github.com/infor-design/enterprise/issues/7110))
- `[Splitter]` Store location only when save setting is set to true. ([#7045](https://github.com/infor-design/enterprise/issues/7045))
- `[Tabs]` Fixed a bug where add tab button is not visible in new default view. ([#7146](https://github.com/infor-design/enterprise/issues/7146))
- `[Tabs]` Fixed a bug where tab list is not viewable dark mode classic view. ([#7097](https://github.com/infor-design/enterprise/issues/7097))
- `[Tabs]` Fixed a bug in tabs header and swatch personalize colors. ([#7046](https://github.com/infor-design/enterprise/issues/7046))
- `[Tabs]` Added puppeteer scripts for tooltip title. ([#7003](https://github.com/infor-design/enterprise/issues/7003))
- `[Tabs Header]` Updated example page, recalibrated positioning and fixed theme discrepancies. ([#7085](https://github.com/infor-design/enterprise/issues/7085))
- `[Tabs Module]` Fixed a bug in go button where it was affected by the latest changes for button. ([#7037](https://github.com/infor-design/enterprise/issues/7037))
- `[Textarea]` Added paste event listener for textarea. ([NG#6924](https://github.com/infor-design/enterprise-ng/issues/1401))
- `[Toolbar]` Adjustment in title width. ([#7113](https://github.com/infor-design/enterprise/issues/7113))
- `[Toolbar Flex]` Fix on toolbar key navigation.([#7041](https://github.com/infor-design/enterprise/issues/7041))
- `[User Status Icons]` Now have a more visible fill and a stroke behind them. ([#7040](https://github.com/infor-design/enterprise/issues/7040))

## v4.70.0

## v4.70.0 Important Notes

- `[General]` Some elements are no longer hooked under `window` for example `Locale` `Formatters` and `Editors`. To resolve it using Locale.set as an example use the `Soho` namespace i.e. `Soho.Locale.set()`. ([#6634](https://github.com/infor-design/enterprise/issues/6634))

## v4.70.0 Features

- `[Checkbox]` Converted Checkbox scripts to puppeteer. ([#6936](https://github.com/infor-design/enterprise/issues/6936))
- `[Circlepager]` Converted `Circlepager` scripts to puppeteer. ([#6971](https://github.com/infor-design/enterprise/issues/6971))
- `[Icons]` Bumped `ids-identity` to get a new empty state icon `empty-no-search-result` and a new system icon `advance-settings`.([#6999](https://github.com/infor-design/enterprise/issues/6999))

## v4.70.0 Fixes

- `[Accordion]` Fixed a bug where expanded card closes in NG when opening accordion. ([#6820](https://github.com/infor-design/enterprise/issues/6820))
- `[Counts]` Fixed a bug in counts where two rows of labels cause misalignment. ([#6845](https://github.com/infor-design/enterprise/issues/6845))
- `[Counts]` Added example page for widget count with color background. ([#7234](https://github.com/infor-design/enterprise/issues/7234))
- `[Datagrid]` Fixed a bug in datagrid where expandable row input cannot edit the value. ([#6781](https://github.com/infor-design/enterprise/issues/6781))
- `[Datagrid]` Fixed a bug in datagrid where clear dirty cell does not work properly in frozen columns. ([#6952](https://github.com/infor-design/enterprise/issues/6952))
- `[Datagrid]` Adjusted date and timepicker icons in datagrid filter. ([#6917](https://github.com/infor-design/enterprise/issues/6917))
- `[Datagrid]` Fixed a bug where frozen column headers are not rendered on update. ([NG#1399](https://github.com/infor-design/enterprise-ng/issues/1399))
- `[Datagrid]` Added toolbar update on datagrid update. ([NG#1357](https://github.com/infor-design/enterprise-ng/issues/1357))
- `[Datepicker]` Added Firefox increment/decrement keys. ([#6877](https://github.com/infor-design/enterprise/issues/6877))
- `[Datepicker]` Fixed a bug in mask value in datepicker when update is called. ([NG#1380](https://github.com/infor-design/enterprise-ng/issues/1380))
- `[Dropdown]` Fixed a bug in dropdown where there is a null in a list when changing language to Chinese. ([#6916](https://github.com/infor-design/enterprise/issues/6916))
- `[Editor]` Fixed a bug in editor where insert image is not working properly when adding attributes. ([#6864](https://github.com/infor-design/enterprise/issues/6864))
- `[Editor]` Fixed a bug in editor where paste and plain text is not cleaning the text/html properly. ([#6892](https://github.com/infor-design/enterprise/issues/6892))
- `[Locale]` Fixed a bug in locale where same language translation does not render properly. ([#6847](https://github.com/infor-design/enterprise/issues/6847))
- `[Icons]` Fixed incorrect colors of new empty state icons. ([#6965](https://github.com/infor-design/enterprise/issues/6965))
- `[Popupmenu]` Fixed a bug in popupmenu where submenu and submenu items are not indented properly. ([#6860](https://github.com/infor-design/enterprise/issues/6860))
- `[Process Indicator]` Fix on extra line after final step. ([#6744](https://github.com/infor-design/enterprise/issues/6744))
- `[Searchfield]` Changed toolbar in example page to flex toolbar. ([#6737](https://github.com/infor-design/enterprise/issues/6737))
- `[Tabs]` Added tooltip on add new tab button. ([#6902](https://github.com/infor-design/enterprise/issues/6902))
- `[Tabs]` Adjusted header and tab colors in themes. ([#6673](https://github.com/infor-design/enterprise/issues/6673))
- `[Timepicker]` Filter method in datagrid is called on timepicker's change event. ([#6896](https://github.com/infor-design/enterprise/issues/6896))

## v4.69.0

## v4.69.0 Important Features

- `[Icons]` All icons have padding on top and bottom effectively making them 4px smaller by design. This change may require some UI corrections to css. ([#6868](https://github.com/infor-design/enterprise/issues/6868))
- `[Icons]` Over 60 new icons and 126 new industry focused icons. ([#6868](https://github.com/infor-design/enterprise/issues/6868))
- `[Icons]` The icon `save-closed` is now `save-closed-old` in the deprecated, we suggest not using this old icon. ([#6868](https://github.com/infor-design/enterprise/issues/6868))
- `[Icons]` Alert icons come either filled or not filled (outlined) filled alert icons like  `icon-alert-alert` are now `icon-success-alert` and `alert-filled` we suggest no longer using filled alert icons, use only the outlined ones. ([#6868](https://github.com/infor-design/enterprise/issues/6868))

## v4.69.0 Features

- `[Datagrid]` Added puppeteer script for extra class for tooltip. ([#6900](https://github.com/infor-design/enterprise/issues/6900))
- `[Header]` Converted Header scripts to puppeteer. ([#6919](https://github.com/infor-design/enterprise/issues/6919))
- `[Icons]` Added [enhanced and new empty states icons](https://main-enterprise.demo.design.infor.com/components/icons/example-empty-widgets.html) with a lot more color. These should replace existing ones but it is opt-in. ([#6868](https://github.com/infor-design/enterprise/issues/6868))
- `[Lookup]` Added puppeteer script for lookup double click apply enhancement. ([#6886](https://github.com/infor-design/enterprise/issues/6886))
- `[Stepchart]` Converted Stepchart scripts to puppeteer. ([#6940](https://github.com/infor-design/enterprise/issues/6940))

## v4.69.0 Fixes

- `[Datagrid]` Fixed a bug in datagrid where sorting is not working properly. ([#6787](https://github.com/infor-design/enterprise/issues/6787))
- `[Datagrid]` Fixed a bug in datagrid where add row is not working properly when using frozen columns. ([#6918](https://github.com/infor-design/enterprise/issues/6918))
- `[Datagrid]` Fixed a bug in datagrid where tooltip flashes continuously on hover. ([#5907](https://github.com/infor-design/enterprise/issues/5907))
- `[Datagrid]` Fixed a bug in datagrid where is empty and is not empty is not working properly. ([#5273](https://github.com/infor-design/enterprise/issues/5273))
- `[Datagrid]` Fixed a bug in datagrid where inline editor input text is not being selected upon clicking. ([NG#1365](https://github.com/infor-design/enterprise-ng/issues/1365))
- `[Datagrid]` Fixed a bug in datagrid where multiselect filter is not rendering properly. ([#6846](https://github.com/infor-design/enterprise/issues/6846))
- `[Datagrid]` Fixed a bug in datagrid where row shading is not rendered properly. ([#6850](https://github.com/infor-design/enterprise/issues/6850))
- `[Datagrid]` Fixed a bug in datagrid where icon is not rendering properly in small and extra small row height. ([#6866](https://github.com/infor-design/enterprise/issues/6866))
- `[Datagrid]` Fixed a bug in datagrid where sorting is not rendering properly when there is a previously focused cell. ([#6851](https://github.com/infor-design/enterprise/issues/6851))
- `[Datagrid]` Additional checks when updating cell so that numbers aren't converted twice. ([NG#1370](https://github.com/infor-design/enterprise-ng/issues/1370))
- `[Datagrid]` Additional fixes on dirty indicator not updating on drag columns. ([#6867](https://github.com/infor-design/enterprise/issues/6867))
- `[General]` Instead of optional dependencies use a custom command. ([#6876](https://github.com/infor-design/enterprise/issues/6876))
- `[Modal]` Fixed a bug where suppress key setting is not working. ([#6793](https://github.com/infor-design/enterprise/issues/6793))
- `[Searchfield]` Additional visual fixes in classic on go button in searchfield toolbar. ([#6686](https://github.com/infor-design/enterprise/issues/6686))
- `[Splitter]` Fixed on splitter not working when parent height changes dynamically. ([#6819](https://github.com/infor-design/enterprise/issues/6819))
- `[Toolbar Flex]` Added additional checks for destroying toolbar. ([#6844](https://github.com/infor-design/enterprise/issues/6844))

## v4.68.0

## v4.68.0 Features

- `[Button]` Added Protractor to Puppeteer conversion scripts. ([#6626](https://github.com/infor-design/enterprise/issues/6626))
- `[Calendar]` Added puppeteer script for show/hide legend. ([#6810](https://github.com/infor-design/enterprise/issues/6810))
- `[Colors]` Added puppeteer script for color classes targeting color & border color. ([#6801](https://github.com/infor-design/enterprise/issues/6801))
- `[Column]` Added puppeteer script for combined column chart. ([#6381](https://github.com/infor-design/enterprise/issues/6381))
- `[Datagrid]` Added additional setting in datagrid header for tooltip extra class. ([#6802](https://github.com/infor-design/enterprise/issues/6802))
- `[Datagrid]` Added `dblClickApply` setting in lookup for selection of item. ([#6546](https://github.com/infor-design/enterprise/issues/6546))

## v4.68.0 Fixes

- `[Bar Chart]` Fixed a bug in bar charts grouped, where arias are identical to each series. ([#6748](https://github.com/infor-design/enterprise/issues/6748))
- `[Datagrid]` Fixed a bug in datagrid where tooltip flashes continuously on hover. ([#5907](https://github.com/infor-design/enterprise/issues/5907))
- `[Datagrid]` Fixed a bug in datagrid where expandable row animation is not rendering properly. ([#6813](https://github.com/infor-design/enterprise/issues/6813))
- `[Datagrid]` Fixed a bug in datagrid where dropdown filter does not render correctly. ([#6834](https://github.com/infor-design/enterprise/issues/6834))
- `[Datagrid]` Fixed alignment issues in trigger fields. ([#6678](https://github.com/infor-design/enterprise/issues/6678))
- `[Datagrid]` Added a null guard in tree list when list is not yet loaded. ([#6816](https://github.com/infor-design/enterprise/issues/6816))
- `[Datagrid]` Added a setting `ariaDescribedBy` in the column to override `aria-describedby` value of the cells. ([#6530](https://github.com/infor-design/enterprise/issues/6530))
- `[Datagrid]` Allowed beforeCommitCellEdit event to be sent for Editors.Fileupload. ([#6821](https://github.com/infor-design/enterprise/issues/6821))]
- `[Datagrid]` Classic theme trigger field adjustments in datagrid. ([#6678](https://github.com/infor-design/enterprise/issues/6678))
- `[Datagrid]` Added null guard in tree list when list is not yet loaded. ([#6816](https://github.com/infor-design/enterprise/issues/6816))
- `[Datagrid]` Fix on dirty indicator not updating on drag columns. ([#6867](https://github.com/infor-design/enterprise/issues/6867))
- `[Editor]` Fixed a bug in editor where block quote is not continued in the next line. ([#6794](https://github.com/infor-design/enterprise/issues/6794))
- `[Editor]` Fixed a bug in editor where breaking space doesn't render dirty indicator properly. ([NG#1363](https://github.com/infor-design/enterprise-ng/issues/1363))
- `[Searchfield]` Visual fixes on go button in searchfield toolbar. ([#6686](https://github.com/infor-design/enterprise/issues/6686))
- `[Searchfield]` Added null check in xButton. ([#6858](https://github.com/infor-design/enterprise/issues/6858))
- `[Textarea]` Fixed a bug in textarea where validation breaks after enabling/disabling. ([#6773](https://github.com/infor-design/enterprise/issues/6773))
- `[Typography]` Updated text link color in dark theme. ([#6807](https://github.com/infor-design/enterprise/issues/6807))
- `[Lookup]` Fixed where field stays disabled when enable API is called ([#6145](https://github.com/infor-design/enterprise/issues/6145))

(28 Issues Solved This Release, Backlog Enterprise 274, Backlog Ng 51, 1105 Functional Tests, 1303 e2e Tests, 561 Puppeteer Tests)

## v4.67.0

## v4.67.0 Important Notes

- `[CDN]` The former CDN `cdn.hookandloop.infor.com` can no longer be maintained by IT and needs to be discontinued. It will exist for approximately one year more (TBD), so please remove direct use from any production code. ([#6754](https://github.com/infor-design/enterprise/issues/6754))
- `[Datepicker]` The functionality to enter today with a `t` is now under a setting `todayWithKeyboard-false`, it is false because you cant type days like September in a full picker. ([#6653](https://github.com/infor-design/enterprise/issues/6653))
- `[Datepicker]` The functionality to increase the day with a `+/-` it defaults to false because it conflicts with many other internal shortcut keys. ([#6632](https://github.com/infor-design/enterprise/issues/6632))

## v4.67.0 Markup Changes

- `[AppMenu]` As a design change the `Infor` logo is no longer to be shown on the app menu and has been removed. This reduces visual clutter, and is more inline with Koch global brand to leave it out. ([#6726](https://github.com/infor-design/enterprise/issues/6726))

## v4.67.0 Features

- `[Calendar]` Add a setting for calendar to show and hide the legend. ([#6533](https://github.com/infor-design/enterprise/issues/6533))
- `[Datagrid]` Added puppeteer script for header icon with tooltip. ([#6738](https://github.com/infor-design/enterprise/issues/6738))
- `[Icons]` Added new icons for `interaction` and `interaction-reply`. ([#6721](https://github.com/infor-design/enterprise/issues/6721))
- `[Monthview]` Added puppeteer script for monthview legend visibility when month changes ([#6382](https://github.com/infor-design/enterprise/issues/6382))
- `[Searchfield]` Added puppeteer script for filter and sort icon. ([#6007](https://github.com/infor-design/enterprise/issues/6007))
- `[Searchfield]` Added puppeteer script for custom icon. ([#6723](https://github.com/infor-design/enterprise/issues/6723))

## v4.67.0 Fixes

- `[Accordion]` Added a safety check in accordion. ([#6789](https://github.com/infor-design/enterprise/issues/6789))
- `[Badge/Tag/Icon]` Fixed info color in dark mode. ([#6763](https://github.com/infor-design/enterprise/issues/6763))
- `[Button]` Added notification badges for buttons with labels. ([NG#1347](https://github.com/infor-design/enterprise-ng/issues/1347))
- `[Button]` Added dark theme button colors. ([#6512](https://github.com/infor-design/enterprise/issues/6512))
- `[Calendar]` Fixed a bug in calendar where bottom border is not properly rendering. ([#6668](https://github.com/infor-design/enterprise/issues/6668))
- `[Color Palette]` Added status color CSS classes for color and border-color properties. ([#6711](https://github.com/infor-design/enterprise/issues/6711))
- `[Datagrid]` Fixed a bug in datagrid inside a modal where the column is rendering wider than normal. ([#6782](https://github.com/infor-design/enterprise/issues/6782))
- `[Datagrid]` Fixed a bug in datagrid where when changing rowHeight as a setting and re-rendering it doesn't apply. ([#6783](https://github.com/infor-design/enterprise/issues/6783))
- `[Datagrid]` Fixed a bug in datagrid where isEditable is not returning row correctly. ([#6746](https://github.com/infor-design/enterprise/issues/6746))
- `[Datagrid]` Updated datagrid header CSS height. ([#6697](https://github.com/infor-design/enterprise/issues/6697))
- `[Datagrid]` Fixed on datagrid column width. ([#6725](https://github.com/infor-design/enterprise/issues/6725))
- `[Datagrid]` Fixed an error editing in datagrid with grouped headers. ([#6759](https://github.com/infor-design/enterprise/issues/6759))
- `[Datagrid]` Updated space key checks for expand button. ([#6756](https://github.com/infor-design/enterprise/issues/6756))
- `[Datagrid]` Fixed an error when hovering cells with tooltips setup and using grouped headers. ([#6753](https://github.com/infor-design/enterprise/issues/6753))
- `[Editor]` Fixed bug in editor where background color is not rendering properly. ([#6685](https://github.com/infor-design/enterprise/issues/6685))
- `[Listview]` Fixed a bug where listview is not rendering properly when dataset has zero integer value. ([#6640](https://github.com/infor-design/enterprise/issues/6640))
- `[Popupmenu]` Fixed a bug in popupmenu where getSelected() is not working on multiselect. ([NG#1349](https://github.com/infor-design/enterprise/issues-ng/1349))
- `[Toolbar-Flex]` Removed deprecated message by using `beforeMoreMenuOpen` setting. ([#NG1352](https://github.com/infor-design/enterprise-ng/issues/1352))
- `[Trackdirty]` Added optional chaining for safety check of trackdirty element. ([#6696](https://github.com/infor-design/enterprise/issues/6696))
- `[WeekView]` Added Day View and Week View Shading. ([#6568](https://github.com/infor-design/enterprise/issues/6568))

(30 Issues Solved This Release, Backlog Enterprise 252, Backlog Ng 49, 1104 Functional Tests, 1342 e2e Tests, 506 Puppeteer Tests)

## v4.66.0

## v4.66.0 Features

- `[Busyindicator]` Converted protractor tests to puppeteer. ([#6623](https://github.com/infor-design/enterprise/issues/6623))
- `[Calendar]` Converted protractor tests to puppeteer. ([#6524](https://github.com/infor-design/enterprise/issues/6524))
- `[Datagrid]` Added puppeteer script for render only one row. ([#6645](https://github.com/infor-design/enterprise/issues/6645))
- `[Datagrid]` Added test scripts for add row. ([#6644](https://github.com/infor-design/enterprise/issues/6644))
- `[Datepicker]` Added setting for adjusting day using +/- in datepicker. ([#6632](https://github.com/infor-design/enterprise/issues/6632))
- `[Targeted-Achievement]` Add puppeteer test for show tooltip on targeted achievement. ([#6550](https://github.com/infor-design/enterprise/issues/6550))
- `[Icons]` Added new icons for `interaction` and `interaction-reply`. ([#6666](https://github.com/infor-design/enterprise/issues/6629))
- `[Searchfield]` Added option to add custom icon button. ([#6453](https://github.com/infor-design/enterprise/issues/6453))
- `[Targeted-Achievement]` Added puppeteer test for show tooltip on targeted achievement. ([#6550](https://github.com/infor-design/enterprise/issues/6550))
- `[Textarea]` Converted protractor tests to puppeteer. ([#6629](https://github.com/infor-design/enterprise/issues/6629))

## v4.66.0 Fixes

- `[Datagrid]` Fixed trigger icon background color on hover when row is activated. ([#6679](https://github.com/infor-design/enterprise/issues/6679))
- `[Datagrid]` Fixed the datagrid alert icon was not visible and the trigger cell moves when hovering over when editor has trigger icon. ([#6663](https://github.com/infor-design/enterprise/issues/6663))
- `[Datagrid]` Fixed redundant `aria-describedby` attributes at cells. ([#6530](https://github.com/infor-design/enterprise/issues/6530))
- `[Datagrid]` Fixed on edit outline in textarea not filling the entire cell. ([#6588](https://github.com/infor-design/enterprise/issues/6588))
- `[Datagrid]` Updated filter phrases for datepicker. ([#6587](https://github.com/infor-design/enterprise/issues/6587))
- `[Datagrid]` Fixed the overflowing of the multiselect dropdown on the page and pushes the container near the screen's edge. ([#6580](https://github.com/infor-design/enterprise/issues/6580))
- `[Datagrid]` Fixed unselectRow on `treegrid` sending rowData incorrectly. ([#6548](https://github.com/infor-design/enterprise/issues/6548))
- `[Datagrid]` Fixed incorrect rowData for grouping tooltip callback. ([NG#1298](https://github.com/infor-design/enterprise-ng/issues/1298))
- `[Datagrid]` Fixed a bug in `treegrid` where data are duplicated when row height is changed. ([#4979](https://github.com/infor-design/enterprise/issues/4979))
- `[Datagrid]` Fix bug on where changing `groupable` and dataset does not update datagrid. ([NG#1332](https://github.com/infor-design/enterprise-ng/issues/1332))
- `[Datepicker]` Fixed missing `monthrendered` event on initial calendar open. ([NG#1345](https://github.com/infor-design/enterprise-ng/issues/1345))
- `[Editor]` Fixed a bug where paste function is not working on editor when copied from Windows Adobe Reader. ([#6521](https://github.com/infor-design/enterprise/issues/6521))
- `[Editor]` Fixed a bug where editor has dark screen after inserting an image. ([NG#1323](https://github.com/infor-design/enterprise-ng/issues/1323))
- `[Editor]` Fixed a bug where reset dirty is not working on special characters in Edge browser. ([#6584](https://github.com/infor-design/enterprise/issues/6584))
- `[Fileupload Advanced]` Fixed on max fileupload limit. ([#6625](https://github.com/infor-design/enterprise/issues/6625))
- `[Monthview]` Fixed missing legend data on visible previous / next month with using loadLegend API. ([#6665](https://github.com/infor-design/enterprise/issues/6665))
- `[Notification]` Updated css of notification to fix alignment in RTL mode. ([#6555](https://github.com/infor-design/enterprise/issues/6555))
- `[Searchfield]` Fixed a bug on Mac OS Safari where x button can't clear the contents of the searchfield. ([#6631](https://github.com/infor-design/enterprise/issues/6631))
- `[Popdown]` Fixed `popdown` not closing when clicking outside in NG. ([NG#1304](https://github.com/infor-design/enterprise-ng/issues/1304))
- `[Tabs]` Fixed on close button not showing in Firefox. ([#6610](https://github.com/infor-design/enterprise/issues/6610))
- `[Tabs]` Remove target panel element on remove event. ([#6621](https://github.com/infor-design/enterprise/issues/6621))
- `[Tabs Module]` Fixed category border when focusing the searchfield. ([#6618](https://github.com/infor-design/enterprise/issues/6618))
- `[Toolbar Searchfield]` Fixed searchfield toolbar in alternate style. ([#6615](https://github.com/infor-design/enterprise/issues/6615))
- `[Tooltip]` Fixed tooltip event handlers created on show not cleaning up properly on hide. ([#6613](https://github.com/infor-design/enterprise/issues/6613))

(39 Issues Solved This Release, Backlog Enterprise 230, Backlog Ng 42, 1102 Functional Tests, 1380 e2e Tests, 462 Puppeteer Tests)

## v4.65.0

## v4.65.0 Features

- `[Bar]` Enhanced the VPAT accessibility in bar chart. ([#6074](https://github.com/infor-design/enterprise/issues/6074))
- `[Bar]` Added puppeteer script for axis labels test. ([#6551](https://github.com/infor-design/enterprise/issues/6551))
- `[Bubble]` Converted protractor tests to puppeteer. ([#6527](https://github.com/infor-design/enterprise/issues/6527))
- `[Bullet]` Converted protractor tests to puppeteer. ([#6622](https://github.com/infor-design/enterprise/issues/6622))
- `[Cards]` Added puppeteer script for cards test. ([#6525](https://github.com/infor-design/enterprise/issues/6525))
- `[Datagrid]` Added tooltipOption settings for columns. ([#6361](https://github.com/infor-design/enterprise/issues/6361))
- `[Datagrid]` Added add multiple rows option. ([#6404](https://github.com/infor-design/enterprise/issues/6404))
- `[Datagrid]` Added puppeteer script for refresh column. ([#6212](https://github.com/infor-design/enterprise/issues/6212))
- `[Datagrid]` Added puppeteer script for cell editing test. ([#6552](https://github.com/infor-design/enterprise/issues/6552))
- `[Modal]` Added icon puppeteer test for modal component. ([#6549](https://github.com/infor-design/enterprise/issues/6549))
- `[Tabs]` Added puppeteer script for new searchfield design ([#6282](https://github.com/infor-design/enterprise/issues/6282))
- `[Tag]` Converted protractor tests to puppeteer. ([#6617](https://github.com/infor-design/enterprise/issues/6617))
- `[Targeted Achievement]` Converted protractor tests to puppeteer. ([#6627](https://github.com/infor-design/enterprise/issues/6627))

## v4.65.0 Fixes

- `[Accordion]` Fixed the bottom border of the completely disabled accordion in dark mode. ([#6406](https://github.com/infor-design/enterprise/issues/6406))
- `[AppMenu]` Fixed a bug where events are added to the wrong elements for filtering. Also fixed an issue where if no accordion is added the app menu will error. ([#6592](https://github.com/infor-design/enterprise/issues/6592))
- `[Chart]` Removed automatic legend bottom placement when reaching a minimum width. ([#6474](https://github.com/infor-design/enterprise/issues/6474))
- `[Chart]` Fixed the result logged in console to be same as the Soho Interfaces. ([NG#1296](https://github.com/infor-design/enterprise-ng/issues/1296))
- `[ContextualActionPanel]` Fixed a bug where the toolbar searchfield with close icon looks off on mobile viewport. ([#6448](https://github.com/infor-design/enterprise/issues/6448))
- `[Datagrid]` Fixed a bug in datagrid where focus is not behaving properly when inlineEditor is set to true. ([NG#1300](https://github.com/infor-design/enterprise-ng/issues/1300))
- `[Datagrid]` Fixed a bug where `treegrid` doesn't expand a row via keyboard when editable is set to true. ([#6434](https://github.com/infor-design/enterprise/issues/6434))
- `[Datagrid]` Fixed a bug where the search icon and x icon are misaligned across datagrid and removed extra margin space in modal in Firefox. ([#6418](https://github.com/infor-design/enterprise/issues/6418))
- `[Datagrid]` Fixed a bug where page changed to one on removing a row in datagrid. ([#6475](https://github.com/infor-design/enterprise/issues/6475))
- `[Datagrid]` Header is rerendered when calling updated method, also added paging info settings. ([#6476](https://github.com/infor-design/enterprise/issues/6476))
- `[Datagrid]` Fixed a bug where column widths were not changing in settings. ([#5227](https://github.com/infor-design/enterprise/issues/5227))
- `[Datagrid]` Fixed a bug where it renders all rows in the datagrid when adding one row. ([#6491](https://github.com/infor-design/enterprise/issues/6491))
- `[Datagrid]` Fixed a bug where using shift-click to multiselect on datagrid with treeGrid setting = true selects from the first row until bottom row. ([NG#1274](https://github.com/infor-design/enterprise-ng/issues/1274))
- `[Datepicker]` Fixed a bug where the datepicker is displaying NaN when using french format. ([NG#1273](https://github.com/infor-design/enterprise-ng/issues/1273))
- `[Datepicker]` Added listener for calendar `monthrendered` event and pass along. ([NG#1324](https://github.com/infor-design/enterprise-ng/issues/1324))
- `[Input]` Fixed a bug where the password does not show or hide in Firefox. ([#6481](https://github.com/infor-design/enterprise/issues/6481))
- `[Listview]` Fixed disabled font color not showing in listview. ([#6391](https://github.com/infor-design/enterprise/issues/6391))
- `[Listview]` Changed toolbar-flex to contextual-toolbar for multiselect listview. ([#6591](https://github.com/infor-design/enterprise/issues/6591))
- `[Locale]` Added monthly translations. ([#6556](https://github.com/infor-design/enterprise/issues/6556))
- `[Lookup]` Fixed a bug where search-list icon, launch icon, and ellipses is misaligned and the table and title overlaps in responsive view. ([#6487](https://github.com/infor-design/enterprise/issues/6487))
- `[Modal]` Fixed an issue on some monitors where the overlay is too dim. ([#6566](https://github.com/infor-design/enterprise/issues/6566))
- `[Page-Patterns]` Fixed a bug where the header disappears when the the last item in the list is clicked and the browser is smaller in Chrome and Edge. ([#6328](https://github.com/infor-design/enterprise/issues/6328))
- `[Tabs Module]` Fixed multiple UI issues in tabs module with searchfield. ([#6526](https://github.com/infor-design/enterprise/issues/6526))
- `[ToolbarFlex]` Fixed a bug where the teardown might error on situations. ([#1327](https://github.com/infor-design/enterprise/issues/1327))
- `[Tabs]` Fixed a bug where tabs focus indicator is not fixed on Classic Theme. ([#6464](https://github.com/infor-design/enterprise/issues/6464))
- `[Validation]` Fixed a bug where the tooltip would show on the header when the message has actually been removed. ([#6547](https://github.com/infor-design/enterprise/issues/6547)

(45 Issues Solved This Release, Backlog Enterprise 233, Backlog Ng 42, 1102 Functional Tests, 1420 e2e Tests, 486 Puppeteer Tests)<|MERGE_RESOLUTION|>--- conflicted
+++ resolved
@@ -1,6 +1,5 @@
 # What's New with Enterprise
 
-<<<<<<< HEAD
 ## v4.83.1
 ## v4.88.2
 
@@ -19,7 +18,6 @@
 ## v4.94.0 Fixes
 
 - `[Datagrid/Card]` When in a card/widget the size of the datagrid would be incorrect and the pager would be moved to the wrong place. Now on default widget size the widget will contain the pager correctly. You may need css for custom sized widgets or non default widget sizes ([#8496](https://github.com/infor-design/enterprise/issues/8372))
-=======
 ## v4.94.1
 
 ## v4.94.1 Fixes
@@ -90,7 +88,6 @@
 - `[Timeline]` Fixed alignment in widget.([#8524](https://github.com/infor-design/enterprise/issues/8524))
 - `[Toolbar]` Fixed button shapes in toolbar. ([#8523](https://github.com/infor-design/enterprise/issues/8523))
 - `[ToolbarFlex]` Fixed more button throwing error when click two times. ([#8430](https://github.com/infor-design/enterprise/issues/8430))
->>>>>>> 8c8c53bf
 
 ## v4.93.0
 
