# What's New with Enterprise

## v4.65.0

### v4.65.0 Important Notes

## v4.65.0 Features

- `[Bar]` Enhanced the VPAT accessibility in bar chart. ([#6074](https://github.com/infor-design/enterprise/issues/6074))
- `[Bar]` Added puppeteer script for axis labels test. ([#6551](https://github.com/infor-design/enterprise/issues/6551))
- `[Datagrid]` Added tooltipOption settings for columns. ([#6361](https://github.com/infor-design/enterprise/issues/6361))
- `[Tabs]` Added puppeteer script for new searchfield design ([#6282](https://github.com/infor-design/enterprise/issues/6282))

## v4.65.0 Fixes

- `[Accordion]` Fixed the bottom border of the completely disabled accordion in dark mode. ([#6406](https://github.com/infor-design/enterprise/issues/6406))
- `[Chart]` Removed automatic legend bottom placement when reaching a minimum width. ([#6474](https://github.com/infor-design/enterprise/issues/6474))
- `[ContextualActionPanel]` Fixed a bug where the toolbar searchfield with close icon looks off on mobile viewport. ([#6448](https://github.com/infor-design/enterprise/issues/6448))
<<<<<<< HEAD
- `[Chart]` Removed automatic legend bottom placement when reaching a minimum width. ([#6474](https://github.com/infor-design/enterprise/issues/6474))
=======
- `[Datagrid]` Header is rerendered when calling updated method, also added paging info settings. ([#6476](https://github.com/infor-design/enterprise/issues/6476))
- `[Datagrid]` Fixed a bug where the search icon and x icon are misaligned across datagrid and removed extra margin space in modal in Firefox. ([#6418](https://github.com/infor-design/enterprise/issues/6418))
>>>>>>> 437b6bcc
- `[Datagrid]` Fixed a bug where page changed to one on removing a row in datagrid. ([#6475](https://github.com/infor-design/enterprise/issues/6475))
- `[Datagrid]` Header is rerendered when calling updated method, also added paging info settings. ([#6476](https://github.com/infor-design/enterprise/issues/6476))
- `[Datepicker]` Fixed a bug where the datepicker is displaying NaN when using french format. ([NG#1273](https://github.com/infor-design/enterprise-ng/issues/1273))
- `[Input]` Fixed a bug where the password does not show or hide in Firefox. ([#6481](https://github.com/infor-design/enterprise/issues/6481))
- `[Listview]` Fixed disabled font color not showing in listview. ([#6391](https://github.com/infor-design/enterprise/issues/6391))
<<<<<<< HEAD
- `[Locale]` Added monthly translations. ([#6556](https://github.com/infor-design/enterprise/issues/6556))
- `[Modal]` Fixed an issue on some monitors where the overlay is too dim. ([#6566](https://github.com/infor-design/enterprise/issues/6566))
- `[Page-Patterns]` Fixed a bug where the header disappears when the the last item in the list is clicked and the browser is smaller in Chrome and Edge. ([#6328](https://github.com/infor-design/enterprise/issues/6328))
- `[Datagrid]` Fixed a bug where treegrid doesn't expand a row via keyboard when editable is set to true. ([#6434](https://github.com/infor-design/enterprise/issues/6434))
=======
- `[Locale]` Added montnly translations. ([#6556](https://github.com/infor-design/enterprise/issues/6556))
- `[Modal]` Fixed an issue on some monitors where the overlay is too dim. ([#6566](https://github.com/infor-design/enterprise/issues/6566))
- `[Page-Patterns]` Fixed a bug where the header disappears when the the last item in the list is clicked and the browser is smaller in Chrome and Edge. ([#6328](https://github.com/infor-design/enterprise/issues/6328))
>>>>>>> 437b6bcc
- `[Validation]` Fixed a bug where the tooltip would show on the header when the message has actually been removed. ([#6547](https://github.com/infor-design/enterprise/issues/6547)

## v4.64.0

### v4.64.0 Important Notes

- `[General]` Fixed the map file is no longer included with the minified version of `sohoxi.min.js`. ([#6489](https://github.com/infor-design/enterprise/issues/6489))

## v4.64.0 Features

- `[Accordion]` Added visual regression tests in puppeteer. ([#5836](https://github.com/infor-design/enterprise/issues/5836))
- `[Autocomplete]` Removed protractor tests. ([#6248](https://github.com/infor-design/enterprise/issues/6248))
- `[Bar]` Added the ability to set axis labels on different positions (top, right, bottom, left). ([#5382](https://github.com/infor-design/enterprise/issues/5382))
- `[Blockgrid]` Converted protractor tests to puppeteer. ([#6327](https://github.com/infor-design/enterprise/issues/6327))
- `[Breadcrumb]` Converted protractor tests to puppeteer. ([#6505](https://github.com/infor-design/enterprise/issues/6505))
- `[Button]` Added puppeteer script for button badge toggle test. ([#6449](https://github.com/infor-design/enterprise/issues/6449))
- `[Colors]` Converted protractor tests to puppeteer. ([#6513](https://github.com/infor-design/enterprise/issues/6513))
- `[Counts]` Converted protractor tests to puppeteer. ([#6517](https://github.com/infor-design/enterprise/issues/6517))
- `[Datagrid]` Added a new method for cell editing for new row added. ([#6338](https://github.com/infor-design/enterprise/issues/6338))
- `[Datepicker]` Added puppeteer script for datepicker clear (empty string) test . ([#6421](https://github.com/infor-design/enterprise/issues/6421))
- `[Error Page]` Converted protractor tests to puppeteer. ([#6518](https://github.com/infor-design/enterprise/issues/6518))
- `[Modal]` Added an ability to add icon in title section of the modal. ([#5905](https://github.com/infor-design/enterprise/issues/5905))

## v4.64.0 Fixes

- `[Bar Stacked]` Fixed a bug where chart tooltip total shows 99.999 instead of 100 on 100% Stacked Bar Chart. ([#6236](https://github.com/infor-design/enterprise/issues/6326))
- `[ContextMenu]` Fixed a bug in context menu where it is not indented properly. ([#6223](https://github.com/infor-design/enterprise/issues/6223))
- `[Button]` Fixed a bug where changing from primary to secondary disrupts the css styling. ([#6223](https://github.com/infor-design/enterprise-ng/issues/1282))
- `[Datagrid]` Fixed a bug where toolbar is still visible even no buttons, title and errors appended. ([#6290](https://github.com/infor-design/enterprise/issues/6290))
- `[Datagrid]` Added setting for color change in active checkbox selection. ([#6303](https://github.com/infor-design/enterprise/issues/6303))
- `[Datagrid]` Set changed cell to active when update is finished. ([#6317](https://github.com/infor-design/enterprise/issues/6317))
- `[Datagrid]` Fixed row height of extra-small rows on editable datagrid with icon columns. ([#6284](https://github.com/infor-design/enterprise/issues/6284))
- `[Datagrid]` Added trimSpaces option for leading spaces upon blur. ([#6244](https://github.com/infor-design/enterprise/issues/6244))
- `[Datagrid]` Fixed header alignment when formatter is ellipsis. ([#6251](https://github.com/infor-design/enterprise/issues/6251))
- `[Datagrid]` Fixed a bug where the datepicker icon is not visible when the datagrid starts as non editable and toggled to editable and is visible when the datagrid starts as editable and toggled to non editable. ([#6289](https://github.com/infor-design/enterprise/issues/6289))
- `[Datagrid]` Changed the minDate and maxDate on a demo page to be more current. ([#6416](https://github.com/infor-design/enterprise/issues/6416))
- `[Datepicker]` Fixed a bug where selecting a date that's consecutive to the previous range won't select that date. ([#6272](https://github.com/infor-design/enterprise/issues/6272))
- `[Datepicker]` Fixed a bug where datepicker is not setting time and date consistently in Arabic locale. ([#6270](https://github.com/infor-design/enterprise/issues/6270))
- `[Flex Toolbar]` Fixed the data automation id to be more reliable for popupmenu and overflowed buttons. ([#6175](https://github.com/infor-design/enterprise/issues/6175))
- `[Icons]` Fixed the inconsistency between solid and outlined icons. ([#6165](https://github.com/infor-design/enterprise/issues/6165))
- `[Icons]` Changed the error color to change in themes in some areas. ([#6273](https://github.com/infor-design/enterprise/issues/6273))
- `[Line Chart]` Fixed a bug where the alignment of focus is overlapping another component. ([#6384](https://github.com/infor-design/enterprise/issues/6384))
- `[Listview]` Fixed a bug where the search icon is misaligned in Firefox and Safari. ([#6390](https://github.com/infor-design/enterprise/issues/6390))
- `[Locale]` Fixed incorrect date format for Latvian language. ([#6123](https://github.com/infor-design/enterprise/issues/6123))
- `[Locale]` Fixed incorrect data in `ms-my`, `nn-No` and `nb-NO`. ([#6472](https://github.com/infor-design/enterprise/issues/6472))
- `[Lookup]` Fixed bug where lookup still appeared when modal closes. ([#6218](https://github.com/infor-design/enterprise/issues/6218))
- `[Modal]` Fixed bug where popup goes behind modal when in application menu in resizable mode. ([NG#1272](https://github.com/infor-design/enterprise-ng/issues/1272))
- `[Modal]` Fixed bug where popup goes behind modal when in application menu in resizable mode. ([NG#1272](https://github.com/infor-design/enterprise-ng/issues/1272))
- `[Monthview]` Fixed bug where monthview duplicates on updating legends. ([NG#1305](https://github.com/infor-design/enterprise-ng/issues/1305))
- `[Personalization]` Fixed bug where the dark mode header color was not correct in the tokens and caused the personalization dropdown to be incorrect. ([#6446](https://github.com/infor-design/enterprise/issues/6446))
- `[Tabs]` Fixed memory leak in tabs component. ([NG#1286](https://github.com/infor-design/enterprise-ng/issues/1286))
- `[Tabs]` Fixed a bug where tab focus indicator is not aligned properly in RTL composite forms. ([#6464](https://github.com/infor-design/enterprise/issues/6464))
- `[Targeted-Achievement]` Fixed a bug where the icon is cut off in Firefox. ([#6400](https://github.com/infor-design/enterprise/issues/6400))
- `[Toolbar]` Fixed a bug where the search icon is misaligned in Firefox. ([#6405](https://github.com/infor-design/enterprise/issues/6405))
- `[Toolbar Flex]` Fixed a bug where the `addMenuElementLinks` function execute incorrectly when menu item has multi-level submenus. ([#6120](https://github.com/infor-design/enterprise/issues/6120))
- `[Tree]` The expanded event did not fire when source is being used. ([#1294](https://github.com/infor-design/enterprise-ng/issues/1294))
- `[Typography]` Fixed a bug where the text are overlapping in Firefox. ([#6450](https://github.com/infor-design/enterprise/issues/6450))
- `[WeekView]` Fixed a bug where 'today' date is not being rendered properly. ([#6260](https://github.com/infor-design/enterprise/issues/6260))
- `[WeekView]` Fixed a bug where month-year label is not changing upon clicking the arrow button. ([#6415](https://github.com/infor-design/enterprise/issues/6415))
- `[Validator]` Fixed a bug where toolbar error message still appears after error is removed. ([#6253](https://github.com/infor-design/enterprise/issues/6253))

(61 Issues Solved This Release, Backlog Enterprise 219, Backlog Ng 41, 1100 Functional Tests, 1468 e2e Tests, 436 Puppeteer Tests)

## v4.63.3 Fixes

- `[Validation]` Fixed a bug where the tooltip would show on the header when the message has actually been removed. ([#6547](https://github.com/infor-design/enterprise/issues/6547)

## v4.63.2 Fixes

- `[Personalization]` Re-Fixed bug where the dark mode header color was not correct in the tokens and caused the personalization dropdown to be incorrect, classic theme was missed. ([#6446](https://github.com/infor-design/enterprise/issues/6446)

## v4.63.1 Fixes

- `[Personalization]` Fixed bug where the dark mode header color was not correct in the tokens and caused the personalization dropdown to be incorrect. ([#6446](https://github.com/infor-design/enterprise/issues/6446)

## v4.63.0

## v4.63.0 Fixes

- `[Accordion]` Added expand animation back. ([#6268](https://github.com/infor-design/enterprise/issues/6268))
- `[Badges]` Fixed a bug where in badges is not properly aligned in Contrast Mode. ([#6273](https://github.com/infor-design/enterprise/issues/6273))
- `[Button]` Fixed a bug where notification badges are not destroyed when updating the button settings. ([NG#1241](https://github.com/infor-design/enterprise-ng/issues/1241))
- `[Calendar]` Allowed product devs to add custom css class to event labels in Calendar Component. ([#6304](https://github.com/infor-design/enterprise/issues/6304))
- `[Calendar]` Fixed the thickness of right and bottom border. ([#6246](https://github.com/infor-design/enterprise/issues/6246))
- `[Card]` Fixed a regression bug where the flex toolbar's position was not properly aligned when selecting listview items. ([#6346](https://github.com/infor-design/enterprise/issues/6346)]
- `[Charts]` Fixed the misalignment of the legend and legend color with the highlight of the selected legend. ([#6301](https://github.com/infor-design/enterprise/issues/6301))
- `[ContextualActionPanel]` Moved notification to appropriate location and trigger redraw of styles. ([#6264](https://github.com/infor-design/enterprise/issues/6264))
- `[ContextualActionPanel]` Added close CAP function to a demo example. ([#6274](https://github.com/infor-design/enterprise/issues/6274))
- `[Datagrid]` Fixed misaligned lookup icon button upon click/editing. ([#6233](https://github.com/infor-design/enterprise/issues/6233))
- `[Datagrid]` Fixed a bug where tooltip is not displayed even when settings is turned on in disabled rows. ([#6128](https://github.com/infor-design/enterprise/issues/6128))
- `[Datagrid]` Fixed misaligned lookup icon button upon click/editing. ([#6233](https://github.com/infor-design/enterprise/issues/6233))
- `[Datepicker]` Fixed a bug on setValue() when pass an empty string for clearing field. ([#6168](https://github.com/infor-design/enterprise/issues/6168))
- `[Datepicker]` Fixed a bug on datepicker not clearing in angular version. ([NG#1256](https://github.com/infor-design/enterprise-ng/issues/1256))
- `[Dropdown]` Fixed on keydown events not working when dropdown is nested in label. ([NG#1262](https://github.com/infor-design/enterprise-ng/issues/1262))
- `[Editor]` Fixed editor where toolbar is being focused on after pressing bold/italic keys instead of the text itself. ([#5262](https://github.com/infor-design/enterprise-ng/issues/5262))
- `[Field-Filter]` Fixed alignment of filter icons and text field. ([#5866](https://github.com/infor-design/enterprise/issues/5866))
- `[Field-Options]` Fixed field options label overflow. ([#6255](https://github.com/infor-design/enterprise/issues/6255))
- `[Field-Options]` Fixed a bug where in the text and highlight box are not fit accordingly. ([#6322](https://github.com/infor-design/enterprise/issues/6322))
- `[Field-Options]` Fixed alignment of field options in the Color Picker when in compact mode in Safari and alignment of search icon in Clearable Searchfield. ([#6256](https://github.com/infor-design/enterprise/issues/6256))
- `[Form-Compact]` Fixed alignment of Field 16 and Field 18 in Safari. ([#6345](https://github.com/infor-design/enterprise/issues/6345))
- `[General]` Fixed memory leaks in listview, toolbar, datagrid, cards and header. ([NG#1275](https://github.com/infor-design/enterprise-ng/issues/1275))
- `[Listview]` Added flex toolbar for multiselect listview. ([NG#1249](https://github.com/infor-design/enterprise-ng/issues/1249))
- `[Listview]` Adjusted spaces between the search icon and filter wrapper. ([#6007](https://github.com/infor-design/enterprise/issues/6007))
- `[Listview]` Changed the font size of heading, subheading, and micro in Listview Component. ([#4996](https://github.com/infor-design/enterprise/issues/4996))
- `[Modal]` Fixed on too wide minimum width when close button is enabled. ([NG#1240](https://github.com/infor-design/enterprise-ng/issues/1240))
- `[Searchfield]` Fixed on searchfield clear button not working in Safari. ([6185](https://github.com/infor-design/enterprise-ng/issues/6185))
- `[Searchfield]` Fixed UI issues on the new searchfield design. ([#6331](https://github.com/infor-design/enterprise/issues/6331))
- `[Sink Page]` Fixed misaligned search icon toolbar in sink page. ([#6369](https://github.com/infor-design/enterprise/issues/6369))
- `[Sink Page]` Fixed close icon position in Datagrid section Personalized Column. ([#6375](https://github.com/infor-design/enterprise/issues/6375))
- `[Slider]` Fixed background color of slider in a modal in new dark theme. ([6211](https://github.com/infor-design/enterprise-ng/issues/6211))
- `[Swaplist]` Fixed a bug in swaplist where the filter is not behaving correctly on certain key search. ([#6222](https://github.com/infor-design/enterprise/issues/6222))
- `[SwipeAction]` Fixed scrollbar being visible in firefox. ([#6312](https://github.com/infor-design/enterprise/issues/6312))
- `[Tabs]` Fixed Z-index conflict between modal overlay and draggable module tabs. ([#6297](https://github.com/infor-design/enterprise/issues/6297))
- `[Tabs]` Fixed a bug where the tab activated events are fired on closing a tab. ([#1452](https://github.com/infor-design/enterprise/issues/1452))
- `[Tabs Module` Fixed the new UI searchfield design in Tabs Module component. ([#6348](https://github.com/infor-design/enterprise/issues/6348))
- `[Tabs Module` Ensure searchfield X clear button is visible at smaller breakpoints. ([#5173](https://github.com/infor-design/enterprise/issues/5173))
- `[Tabs Module` Ensure searchfield X clear button is visible at smaller breakpoints. ([#5178](https://github.com/infor-design/enterprise/issues/5178))
- `[Targeted-Achievement]` Added tooltip on icon in targeted-achievement chart ([#6308](https://github.com/infor-design/enterprise/issues/6308))
- `[TextArea]` Fixed medium size text area when in responsive view. ([#6334](https://github.com/infor-design/enterprise/issues/6334))
- `[Validation]` Updated example page to include validation event for email field. ([#6296](https://github.com/infor-design/enterprise/issues/6296))

## v4.63.0 Features

- `[Datagrid]` Added close button on file error message ([#6178](https://github.com/infor-design/enterprise/issues/6178))
- `[Datagrid]` Added puppeteer script for fallback image tooltip text. ([#6278](https://github.com/infor-design/enterprise/issues/6278))
- `[File Upload]` Added close button on file error message. ([#6229](https://github.com/infor-design/enterprise/issues/6229))
- `[Searchfield]` Implemented a new design for searchfield. ([#5865](https://github.com/infor-design/enterprise/issues/5865))

(40 Issues Solved This Release, Backlog Enterprise 191, Backlog Ng 42, 1101 Functional Tests, 1576 e2e Tests, 295 Puppeteer Tests)

## v4.62.3 Fixes

- `[Personalization]` Re-Fixed bug where the dark mode header color was not correct in the tokens and caused the personalization dropdown to be incorrect, classic theme was missed. ([#6446](https://github.com/infor-design/enterprise/issues/6446)

## v4.62.2 Fixes

- `[Personalization]` Fixed bug where the dark mode header color was not correct in the tokens and caused the personalization dropdown to be incorrect. ([#6446](https://github.com/infor-design/enterprise/issues/6446))
- `[Locale]` Fixed incorrect data in `ms-my`, `nn-No` and `nb-NO`. ([#6472](https://github.com/infor-design/enterprise/issues/6472))

## v4.62.1 Fixes

- `[Calendar]` Allow product devs to add custom css class to event labels in Calendar Component. ([#6304](https://github.com/infor-design/enterprise/issues/6304))

## v4.62.0

## v4.62.0 Features

- `[Datagrid]` Added tooltip for fallback image. ([#6178](https://github.com/infor-design/enterprise/issues/6178))
- `[Datepicker]` Added legend load for datepicker. ([NG#1261](https://github.com/infor-design/enterprise-ng/issues/1261))
- `[File Upload]` Added setFailed status ([#5671](https://github.com/infor-design/enterprise/issues/5671))
- `[Icon]` Created a puppeteer script for the new launch icon. ([#5854](https://github.com/infor-design/enterprise/issues/5854))
- `[Icon]` Created a puppeteer script for the new mobile icon. ([#6199](https://github.com/infor-design/enterprise/issues/6199))
- `[Listview]` Added filters in Listview Component. ([#6007](https://github.com/infor-design/enterprise/issues/6007))
- `[Spinbox]` Created a puppeteer script for Spinbox Field sizes on mobile. ([#5843](https://github.com/infor-design/enterprise/issues/5843))
- `[ToolbarFlex]` Allow toolbar flex navigation buttons to have notification badge. ([NG#1235](https://github.com/infor-design/enterprise-ng/issues/1235))

## v4.62.0 Fixes

- `[ApplicationMenu]` Remove a Safari-specific style rule the misaligns the button svg arrow. ([#5722](https://github.com/infor-design/enterprise/issues/5722))
- `[Arrange]` Fix an alignment issue in the demo app. ([#5281](https://github.com/infor-design/enterprise/issues/5281))
- `[Calendar]` Fix day of the week to show three letters as default in range calendar. ([#6193](https://github.com/infor-design/enterprise/issues/6193))
- `[ContextualActionPanel]` Fix an issue with the example page where the Contextual Action Panel is not initialized on open. ([#6065](https://github.com/infor-design/enterprise/issues/6065))
- `[ContextualActionPanel]` Remove unnecessary markup injection behavior from example. ([#6065](https://github.com/infor-design/enterprise/issues/6065))
- `[Datagrid]` Fixed a regression bug where the datepicker icon button and time value upon click were misaligned. ([#6198](https://github.com/infor-design/enterprise/issues/6198))
- `[Datagrid]` Show pagesize selector even in hidePagerOnOnePage mode ([#3706](https://github.com/infor-design/enterprise/issues/3706))
- `[Datagrid]` Corrected a filter type in a demo app page. ([#5497](https://github.com/infor-design/enterprise/issues/5497))
- `[Datagrid]` Remove widths in demo app page to prevent truncation of column. ([#5495](https://github.com/infor-design/enterprise/issues/5495))
- `[Datagrid]` Fixed a regression bug where the datepicker icon button and time value upon click were misaligned. ([#6198](https://github.com/infor-design/enterprise/issues/6198))
- `[Dropdown]` Fixed multiple accessibility issues with multiselect dropdown. ([#6075](https://github.com/infor-design/enterprise/issues/6075))
- `[Dropdown]` Fixed an overflow issue on Windows 10 Chrome. ([#4940](https://github.com/infor-design/enterprise/issues/4940))
- `[Editor]` Fix on editor changing text in another editor. ([NG#1232](https://github.com/infor-design/enterprise-ng/issues/1232))
- `[FileUploadAdvanced]` Fixed a missing link in french locale. ([#6226](https://github.com/infor-design/enterprise/issues/6226))
- `[Homepage]` Fixed instability of the visual tests. ([#6179](https://github.com/infor-design/enterprise/issues/6179))
- `[Lookup]` Remove unnecessary filter from example page. ([#5677](https://github.com/infor-design/enterprise/issues/5677))
- `[Modal]` Updated close method that will close even if there are subcomponents opened. ([#6048](https://github.com/infor-design/enterprise/issues/6048))
- `[Modal]` Fix a demo app issue where the proper settings were not added to the required key in the validation object. ([#5571](https://github.com/infor-design/enterprise/issues/5571))
- `[Tabs/Module]` Override fill style of search icon created by 'soho-personalization'. Fix alignment of close icon in specific circumstance. ([#6207](https://github.com/infor-design/enterprise/issues/6207))
- `[Searchfield]` Fix on searchfield categories where popup wrapper gets duplicated whenever update is called. ([NG#1186](https://github.com/infor-design/enterprise-ng/issues/1186))
- `[Searchfield/Header]` Enhanced the font colors, background colors for the searchfield inside of the header & subheader. ([#6047](https://github.com/infor-design/enterprise/issues/6047))
- `[Tabs]` Fix a bug where tabs indicator is not properly aligned in RTL. ([#6068](https://github.com/infor-design/enterprise/issues/6068))
- `[Tabs/Module]` Fixed a bug the personalization color was the same as the tab color. ([#6236](https://github.com/infor-design/enterprise/issues/6236))
- `[Tag]` Fix on tag text not showing when placed inside a popover. ([#6092](https://github.com/infor-design/enterprise/issues/6092))
- `[Toolbar]` Fixed an issue where the input disappears in toolbar at mobile size. ([#5388](https://github.com/infor-design/enterprise/issues/5388))
- `[Tooltip]` Fixed the `maxWidth` setting to work properly. ([#6100](https://github.com/infor-design/enterprise/issues/6100))
- `[Widget]` Fix on drag image including the overflow area. ([NG#1216](https://github.com/infor-design/enterprise-ng/issues/1216))

(47 Issues Solved This Release, Backlog Enterprise 187, Backlog Ng 37, 1101 Functional Tests, 1574 e2e Tests, 293 Puppeteer Tests)

## v4.61.1

## v4.61.1 Fixes

- `[Datagrid]` Fixed a regression bug where the datepicker icon button and time value upon click were misaligned. ([#6198](https://github.com/infor-design/enterprise/issues/6198))
- `[Tag]` Fix on tag text not showing when placed inside a popover. ([#6092](https://github.com/infor-design/enterprise/issues/6092))
- `[Tooltip]` Fixed the `maxWidth` setting to work properly. ([#6100](https://github.com/infor-design/enterprise/issues/6100))
- `[Widget]` Fix on drag image including the overflow area. ([NG#1216](https://github.com/infor-design/enterprise-ng/issues/1216))

## v4.61.0 Features

- `[ApplicationMenu]` Converted protractor test suites to puppeteer. ([#5835](https://github.com/infor-design/enterprise/issues/5835))
- `[Bar]` Fixed an issue with legend text overlapping. ([#6113](https://github.com/infor-design/enterprise/issues/6113)
- `[Bar]` Converted protractor test suites to puppeteer. ([#5838](https://github.com/infor-design/enterprise/issues/5838)
- `[Bar Stacked]` Converted protractor test suites to puppeteer. ([#5840](https://github.com/infor-design/enterprise/issues/5840))
- `[ContextualActionPanel]` Added setting for cssClass option. ([#1215](https://github.com/infor-design/enterprise-ng/issues/1215))
- `[Datagrid]` Added visual test for responsive view with puppeteer. ([#5844](https://github.com/infor-design/enterprise/issues/5844))
- `[Datagrid]` Changed where image events are added. ([#5442](https://github.com/infor-design/enterprise/issues/5442))
- `[Datepicker]` Added setting in datepicker where you can disable masking input. ([#6080](https://github.com/infor-design/enterprise/issues/6080))
- `[Editor]` Fix a bug where dirty tracker is not reset when using lots of new line in Edge. ([#6032](https://github.com/infor-design/enterprise/issues/6032))
- `[Card]` Fix a memory leak on events. ([#6155](https://github.com/infor-design/enterprise/issues/6155))
- `[Card]` Create a Puppeteer Script for Actionable Button Card ([#6062](https://github.com/infor-design/enterprise/issues/6062))
- `[General]` Added jest image snapshot for visual regression testing with puppeteer. ([#6105](https://github.com/infor-design/enterprise/issues/6105))
- `[General]` Removed global inline function that adds disabled labels to disabled inputs. ([#6131](https://github.com/infor-design/enterprise/issues/6131))
- `[Hierarchy]` Converted the old protractor e2e test suites to puppeteer tests. ([#5833](https://github.com/infor-design/enterprise/issues/5833))
- `[Homepage]` Added homepage puppeteer test scripts and snapshots. ([#5831](https://github.com/infor-design/enterprise/issues/5831))
- `[Icons]` Design removed some deprecated icons. If you are using `info-field` -> should use `icon-info`. If you are using `info-field-solid` -> should use `icon-info-alert`. If you are using `info-field-alert` -> should use `icon-info-alert`. ([#6091](https://github.com/infor-design/enterprise/issues/6091))
- `[Icons]` Update icon design for `icon-mobile`. ([#6144](https://github.com/infor-design/enterprise/issues/6144))
- `[Locale]` Refined some Latvian translations. ([#5969](https://github.com/infor-design/enterprise/issues/5969))
- `[Locale]` Refined some Lithuanian translations. ([#5960](https://github.com/infor-design/enterprise/issues/5960))
- `[Locale]` Refined some Filipino translations. ([#5864](https://github.com/infor-design/enterprise/issues/5864))
- `[Locale]` Refined some Japanese translations. ([#6115](https://github.com/infor-design/enterprise/issues/6115))
- `[Locale]` Added puppeteer script for PH translation ([#6150](https://github.com/infor-design/enterprise/pull/6150))
- `[Process Indicator]` Fixes a double line separator issue on Windows10 Chrome. ([#5997](https://github.com/infor-design/enterprise/issues/5997))
- `[Swipe-action]` Added a Puppeteer Script for Swipe Container. ([#6129](https://github.com/infor-design/enterprise/issues/6129))
- `[Tag]` The dismiss button was missing a button type causing the form to submit. ([#6149](https://github.com/infor-design/enterprise/issues/6149))

## v4.61.0 Fixes

- `[Column Grouped]` Fix an issue where columns with small values were floating above the baseline axis. ([#6109](https://github.com/infor-design/enterprise/issues/6109))
- `[Chart]` Fix collision of legend text and color block. ([#6113](https://github.com/infor-design/enterprise/issues/6113))
- `[ContextualActionPanel]` Fixed UI issues where the toolbars inside of the body moved to the CAPs header instead of retaining to its original place. ([#6041](https://github.com/infor-design/enterprise/issues/6041))
- `[ContextualActionPanel]` Update and fix example-markup page to a working example. ([#6065](https://github.com/infor-design/enterprise/issues/6065))
- `[Datagrid]` Fix a bug in timepicker inside datagrid where hours is reset 0 when changing it to 12. ([#6076](https://github.com/infor-design/enterprise/issues/6076))
- `[Datagrid]` Fix on value not shown in lookup cell in safari. ([#6003](https://github.com/infor-design/enterprise/issues/6003))
- `[Datagrid]` Fix a bug in datagrid where text is align right when using mask options in filter. ([#5999](https://github.com/infor-design/enterprise/issues/5999))
- `[Datagrid]` Fix a bug in datagrid where datepicker range having an exception when having values before changing to range type. ([#6008](https://github.com/infor-design/enterprise/issues/6008))
- `[Datepicker]` Fix on the flickering behavior when range datepicker is shown. ([#6098](https://github.com/infor-design/enterprise/issues/6098))
- `[Dropdown]` Fix on dropdown multiselect where change event is not triggered when clicking X. ([#6098](https://github.com/infor-design/enterprise/issues/6098))
- `[Editor]` Fix a bug in editor where CTRL-H (add hyperlink) breaks the interface. ([#6015](https://github.com/infor-design/enterprise/issues/6015))
- `[Modal]` Changed maximum modal width. ([#6024](https://github.com/infor-design/enterprise/issues/6024))
- `[Dropdown]` Fix a misaligned input in Classic Theme in Firefox. ([#6096](https://github.com/infor-design/enterprise/issues/6096))
- `[Dropdown]` Fix an issue specific to Windows 10 and Chrome where entering a capital letter (Shift + T, e.g.) after opening the dropdown does not focus the entry associated with the letter pressed. ([#6069](https://github.com/infor-design/enterprise/issues/6069))
- `[Dropdown]` Fix on dropdown multiselect where change event is not triggered when clicking X. ([#6098](https://github.com/infor-design/enterprise/issues/6098))
- `[Donut]` Fix center tooltip showing on wrong donut chart when multiple donut charts. ([#6103](https://github.com/infor-design/enterprise/issues/6103))
- `[Editor]` Fix a bug in editor where CTRL-H (add hyperlink) breaks the interface. ([#6015](https://github.com/infor-design/enterprise/issues/6015))
- `[Hyperlinks]` Remove margin and padding from hyperlinks. ([#5991](https://github.com/infor-design/enterprise/issues/5991))
- `[Masthead]` Remove actions button from header in example page. ([#5959](https://github.com/infor-design/enterprise/issues/5959))
- `[Searchfield]` Fix a bug in NG where searchfield is in full width even when it's collapsible. ([NG#1225](https://github.com/infor-design/enterprise-ng/issues/1225))
- `[Spinbox]` Spinbox should update to correct value when Enter is pressed. ([#6036](https://github.com/infor-design/enterprise/issues/6036))
- `[Tabs]` Fixed a bug where the tabs container is focused in Windows10 on Firefox. ([#6110](https://github.com/infor-design/enterprise/issues/6110))
- `[Tabs Module]` Fixes a misaligned search field close button icon. ([#6126](https://github.com/infor-design/enterprise/issues/6126))
- `[Timepicker]` Fix a bug in timepicker where hours reset to 1 when changing period. ([#6049](https://github.com/infor-design/enterprise/issues/6049))
- `[Timepicker]` Fix a bug in timepicker where hours is not properly created when changing from AM/PM. ([#6104](https://github.com/infor-design/enterprise/issues/6104))

(41 Issues Solved This Release, Backlog Enterprise 198, Backlog Ng 38, 1100 Functional Tests, 1635 e2e Tests, 321 Puppeteer Tests)

## v4.60.3

## v4.60.3 Fixes

- `[Tabs/Module]` Fixed a bug the personalization color was the same as the tab color. ([#6236](https://github.com/infor-design/enterprise/issues/6236))

## v4.60.2

## v4.60.2 Fixes

- `[Datagrid]` Fixed a regression bug where the datepicker icon button and time value upon click were misaligned. ([#6198](https://github.com/infor-design/enterprise/issues/6198))

## v4.60.1 Fixes

- `[Column Grouped]` Fix an issue where columns with small values were floating above the baseline axis. ([#6109](https://github.com/infor-design/enterprise/issues/6109))
- `[Datepicker]` Added setting in datepicker where you can disable masking input. ([#6080](https://github.com/infor-design/enterprise/issues/6080))
- `[Datagrid]` Fix a bug in timepicker inside datagrid where hours is reset 0 when changing it to 12. ([#6076](https://github.com/infor-design/enterprise/issues/6076))
- `[Datagrid]` Fix on value not shown in lookup cell in safari. ([#6003](https://github.com/infor-design/enterprise/issues/6003))
- `[Donut]` Fix center tooltip showing on wrong donut chart when multiple donut charts. ([#6103](https://github.com/infor-design/enterprise/issues/6103))
- `[Dropdown]` Fix an issue specific to Windows 10 and Chrome where entering a capital letter (Shift + T, e.g.) after opening the dropdown does not focus the entry associated with the letter pressed. ([#6069](https://github.com/infor-design/enterprise/issues/6069))
- `[Dropdown]` Fix a misaligned input in Classic Theme in Firefox. ([#6096](https://github.com/infor-design/enterprise/issues/6096))
- `[General]` Removed global inline function that adds disabled labels to disabled inputs. ([#6131](https://github.com/infor-design/enterprise/issues/6131))
- `[Tabs]` Fixed a bug where the tabs container is focused in Windows10 on Firefox. ([#6110](https://github.com/infor-design/enterprise/issues/6110))
- `[Timepicker]` Fix a bug in timepicker where hours reset to 1 when changing period. ([#6049](https://github.com/infor-design/enterprise/issues/6049))
- `[Timepicker]` Fix a bug in timepicker where hours is not properly created when changing from AM/PM. ([#6104](https://github.com/infor-design/enterprise/issues/6104))

## v4.60.0 Features

- `[Application Menu]` Added puppeteer tests for resizable application menu. ([#5755](https://github.com/infor-design/enterprise/issues/5755))
- `[Badges]` Update styling of badges. ([#5608](https://github.com/infor-design/enterprise/issues/5608))
- `[Badges/Tags]` Corrected the colors of badges/tags for better accessibility contrast. ([#5673](https://github.com/infor-design/enterprise/issues/5673))
- `[Button]` Fix a bug where updated settings not properly rendering disabled state. ([#5928](https://github.com/infor-design/enterprise/issues/5928))
- `[Calendar]` Added puppeteer script for event colors and legend. ([#6084](https://github.com/infor-design/enterprise/pull/6084))
- `[Card]` Added actionable button card by using `<button>` or `<a>` tags. ([#5768](https://github.com/infor-design/enterprise/issues/5768))
- `[Card]` Added actionable button card by using `<button>` or `<a>` tags. ([#5768](https://github.com/infor-design/enterprise/issues/5768))
- `[Datagrid]` Fix a will add a setting in column to toggle the clearing of cells. ([#5849](https://github.com/infor-design/enterprise/issues/5849))
- `[Dropdown]` Create a Puppeteer Script for Enter key opens dropdown list, when it should only be used to select items within an open list. ([#5842](https://github.com/infor-design/enterprise/issues/5842))
- `[Fileupload]` Added puppeteer test to check that progress bar is present when uploading a file. ([#5808](https://github.com/infor-design/enterprise/issues/5808))
- `[Monthview]` Added ability to update legend on month change. ([#5988](https://github.com/infor-design/enterprise/issues/5988))
- `[Popupmenu]` Correctly position dismissible close icon inside Popupmenu. ([#6083](https://github.com/infor-design/enterprise/issues/6083))
- `[Swipe Container]` Added mobile enhancements and style changes. ([#5615](https://github.com/infor-design/enterprise/issues/5615))
- `[Tooltip]` Converted the tooltip protractor test suites to puppeteer. ([#5830](https://github.com/infor-design/enterprise/issues/5830))

## v4.60.0 Fixes

- `[About/Form]` Fixed a translation issue where there's a space before the colon that is incorrect in French Locales. ([#5817](https://github.com/infor-design/enterprise/issues/5817))
- `[About]` Added event exposure in about component. ([NG#1124](https://github.com/infor-design/enterprise-ng/issues/1124))
- `[Actionsheet]` Fixed an Angular issue where the `renderRootElems` method was not re-rendered when going to other action sheet test pages due to SPA routing concept. ([NG#1188](https://github.com/infor-design/enterprise-ng/issues/1188))
- `[Calendar]` Fixed an issue where you could not have more than one in the same page. ([#6042](https://github.com/infor-design/enterprise/issues/6042))
- `[Column]` Fix a bug where bar size is still showing even the value is zero in column chart. ([#5911](https://github.com/infor-design/enterprise/issues/5911))
- `[Datagrid]` Fix a bug where targeted achievement colors are not displaying correctly when using other locales. ([#5972](https://github.com/infor-design/enterprise/issues/5972))
- `[Datagrid]` Fix a bug in datagrid where filterable headers cannot be tab through in modal. ([#5735](https://github.com/infor-design/enterprise/issues/5735))
- `[Datagrid]` Fix a bug in datagrid where stretch column last broke and the resize would loose the last column. ([#6063](https://github.com/infor-design/enterprise/issues/6063))
- `[Datagrid]` Fix a bug where leading spaces not triggering dirty indicator in editable data cell. ([#5927](https://github.com/infor-design/enterprise/issues/5927))
- `[Datagrid]` Fix Edit Input Date Field on medium row height in Datagrid. ([#5955](https://github.com/infor-design/enterprise/issues/5955))
- `[Datagrid]` Fixed close icon alignment on mobile viewport. ([#6023](https://github.com/infor-design/enterprise/issues/6023))
- `[Datagrid]` Fixed close icon alignment on mobile viewport, Safari browser. ([#5946](https://github.com/infor-design/enterprise/issues/5946))
- `[Datagrid]` Fixed UI alignment of close icon button on mobile view. ([#5947](https://github.com/infor-design/enterprise/issues/5947))
- `[Datagrid]` Fixed file upload icon alignment in datagrid. ([#5846](https://github.com/infor-design/enterprise/issues/5846))
- `[Datepicker]` Fix on initial range values not showing in datepicker. ([NG#1200](https://github.com/infor-design/enterprise-ng/issues/1200))
- `[Dropdown]` Fixed a regression bug where pressing function keys while the dropdown has focus causes letters to be typed. ([#4976](https://github.com/infor-design/enterprise/issues/4976))
- `[Editor]` Changed selector for for image value selection from id to name. ([#5915](https://github.com/infor-design/enterprise/issues/5915))
- `[Editor]` Fix a bug which changes the approach intended by the user after typing in editor. ([#5937](https://github.com/infor-design/enterprise/issues/5937))
- `[Editor]` Fix a bug which clears list format when it's not part of the selected text. ([#5592](https://github.com/infor-design/enterprise/issues/5592))
- `[Editor]` Changed language on the link dialog to use the term "link" for better translations. ([#5987](https://github.com/infor-design/enterprise/issues/5987))
- `[Export]` Added data sanitization in Export to CSV. ([#5982](https://github.com/infor-design/enterprise/issues/5982))
- `[Field Options]` Fixed UI alignment of close icon button (searchfield) in Field Options. ([#5983](https://github.com/infor-design/enterprise/issues/5983))
- `[General]` Fixed several memory leaks with the attached data object. ([#6020](https://github.com/infor-design/enterprise/issues/6020))
- `[Header]` Fixed a regression bug where the buttonset was not properly aligned correctly. ([#6039](https://github.com/infor-design/enterprise/issues/6039))
- `[Icon]` Fixed the translate icon so it can take a color, fixed the tag icon as it was rendered oddly. ([#5870](https://github.com/infor-design/enterprise/issues/5870))
- `[Listbuilder]` Fix on disable bug: Will not enable on call to enable() after disable() twice. ([#5885](https://github.com/infor-design/enterprise/issues/5885))
- `[Locale]` Changed the text from Insert Anchor to Insert Hyperlink. Some translations my still reference anchor until updated from the translation team. ([#5987](https://github.com/infor-design/enterprise/issues/5987))
- `[Modal]` Fixed a bug on hidden elements not focusable when it is turned visible. ([#6086](https://github.com/infor-design/enterprise/issues/6086))
- `[Modal]` Fixed a regression bug where elements inside of the tab panel were being disabled when its `li` tab is not selected (is-selected class) initially. ([NG#1210](https://github.com/infor-design/enterprise-ng/issues/1210))
- `[Searchfield]` Fixed UI alignment of close icon button (searchfield) in Datagrid. ([#5954](https://github.com/infor-design/enterprise/issues/5954))
- `[Tabs Module]` Fixed UI alignment of close icon button on mobile view([#5951](https://github.com/infor-design/enterprise/issues/5951))
- `[Tooltip]` Fixed a bug where the inner html value of the tooltip adds unnecessary whitespace and new line when getting the text value. ([#6059](https://github.com/infor-design/enterprise/issues/6059))

(52 Issues Solved This Release, Backlog Enterprise 222, Backlog Ng 35, 1100 Functional Tests, 1695 e2e Tests, 263 Puppeteer Tests)

## v4.59.4 Fixes

- `[Modal]` Reverted problematic issue. ([#6086](https://github.com/infor-design/enterprise/issues/6086))

## v4.59.3 Fixes

- `[Modal]` Fixed a bug on hidden elements not focusable when it is turned visible. ([#6086](https://github.com/infor-design/enterprise/issues/6086))

## v4.59.2 Fixes

- `[Calendar]` Fixed an issue where you could not have more than one in the same page. ([#6042](https://github.com/infor-design/enterprise/issues/6042))
- `[Header]` Fixed a regression bug where the buttonset was not properly aligned correctly. ([#6039](https://github.com/infor-design/enterprise/issues/6039))

## v4.59.1 Fixes

- `[Modal]` Fixed a regression bug where elements inside of the tab panel were being disabled when its `li` tab is not selected (is-selected class) initially. ([NG#1210](https://github.com/infor-design/enterprise-ng/issues/1210))

## v4.59.0 Markup Changes

- `[About]` Changed the OS Version to not show the version. This is because this information is incorrect and the correct information is no longer given by newer versions of Operating systems in any browser. or this reason the version is removed from the OS field on the about dialog. ([#5813](https://github.com/infor-design/enterprise/issues/5813))

## v4.59.0 Fixes

- `[Calendar]` Added an option to configure month label to use abbreviation and changed month label to display on the first day of the months rendered in calendar. ([#5941](https://github.com/infor-design/enterprise/issues/5941))
- `[Calendar]` Fixed the personalize column checkbox not syncing when having two datagrids. ([#5859](https://github.com/infor-design/enterprise/issues/5859))
- `[Cards]` Added focus state on selected cards. ([#5684](https://github.com/infor-design/enterprise/issues/5684))
- `[Colorpicker]` Fixed a bug where the red diagonal line that goes beyond its border when field-short/form-layout-compact is used. ([#5744](https://github.com/infor-design/enterprise/issues/5744))
- `[Datagrid]` Fixed a bug where the maskOptions function is never called when the grid has filtering. ([#5847](https://github.com/infor-design/enterprise/issues/5847))
- `[Calendar]` Fixed the personalize column checkbox not syncing when having two datagrids. ([#5859](https://github.com/infor-design/enterprise/issues/5859))
- `[Fieldset]` Implemented design improvements. ([#5638](https://github.com/infor-design/enterprise/issues/5638))
- `[Fileupload-Advanced]` Fixed a bug where it cannot add a new file after removing the old one. ([#5598](https://github.com/infor-design/enterprise/issues/5598))
- `[Datagrid]` Fixed a bug where the maskOptions function is never called when the grid has filtering. ([#5847](https://github.com/infor-design/enterprise/issues/5847))
- `[Datagrid]` Fixed a bug where fileupload value is undefined when trying to upload. ([#5846](https://github.com/infor-design/enterprise/issues/5846))
- `[Dropdown]` Clear search matches after an item is selected. ([#5632](https://github.com/infor-design/enterprise/issues/5632))
- `[Dropdown]` Shorten filter delay for single character entries. ([#5793](https://github.com/infor-design/enterprise/issues/5793))
- `[Fieldset]` Implemented design improvements. ([#5638](https://github.com/infor-design/enterprise/issues/5638))
- `[Linechart]` Added default values on line width and y-axis when data in dataset is blank. ([#1172](https://github.com/infor-design/enterprise-ng/issues/1172))
- `[Listview]` Fixed a bug where the alert icons in RTL were missing. ([#5827](https://github.com/infor-design/enterprise/issues/5827))
- `[Locale]` Fixed latvian translation for records per page. ([#5969](https://github.com/infor-design/enterprise/issues/5969))
- `[Locale]` Fixed latvian translation for Select All. ([#5895](https://github.com/infor-design/enterprise/issues/5895))
- `[Locale]` Capitalized the finnish translation for seconds. ([#5894](https://github.com/infor-design/enterprise/issues/5894))
- `[Locale]` Added missing translations for font picker. ([#5784](https://github.com/infor-design/enterprise/issues/5784))
- `[Modal]` Fixed a close button overlapped when title is long. ([#5795](https://github.com/infor-design/enterprise/issues/5795))
- `[Modal]` Modal exits if Escape key is pressed in datagrid. ([#5796](https://github.com/infor-design/enterprise/issues/5796))
- `[Modal]` Fixed modal focus issues with inline display none. ([#5875](https://github.com/infor-design/enterprise/issues/5875))
- `[Searchfield]` Fixed a bug where the close button icon is overlapping with the search icon in RTL. ([#5807](https://github.com/infor-design/enterprise/issues/5807))
- `[Spinbox]` Fixed a bug where the spinbox controls still show the ripple effect even it's disabled. ([#5719](https://github.com/infor-design/enterprise/issues/5719))
- `[Tabs]` Added the ability to set the position of counts via settings (top & bottom), removed the counts in spillover, and positioned the counts depending on the current locale. ([#5258](https://github.com/infor-design/enterprise/issues/5258))
- `[Tabs Module]` Fixed the searcfield menu inside of tabs module in responsive layout. ([#6320](https://github.com/infor-design/enterprise/issues/6320))
- `[Toolbar]` Fixed an issue where things in the page get scrambled if you have a button with undefined ids. ([#1194](https://github.com/infor-design/enterprise-ng/issues/1194))

## v4.59.0 Features

- `[Calendar]` Modify validations to allow custom colors. ([#5743](https://github.com/infor-design/enterprise/issues/5743))
- `[Accordion]` Adjusted spacing and hitboxes for Mobile Enhancements. ([#5611](https://github.com/infor-design/enterprise/issues/5611))
- `[Area]` Converted the area protractor test suites to puppeteer. ([#5834](https://github.com/infor-design/enterprise/issues/5834))
- `[Cards]` Added mobile enhancements and style changes. ([#5609](https://github.com/infor-design/enterprise/issues/5609))
- `[Button]` Added test scripts for button. ([#5851](https://github.com/infor-design/enterprise/issues/5851))
- `[BusyIndicator]` Added hide event. ([#5794](https://github.com/infor-design/enterprise/issues/5794))
- `[Column]` Added example page for legend colors. ([#5761](https://github.com/infor-design/enterprise/issues/5761))
- `[Datagrid]` Added datagrid feature using arrow keys to select. ([#5713](https://github.com/infor-design/enterprise/issues/5713))
- `[Datagrid]` Added exportToCsv option for datagrid toolbar. ([#5786](https://github.com/infor-design/enterprise/issues/5786))
- `[Datagrid]` Added new event `filteroperatorchanged` to datagrid. ([#5899](https://github.com/infor-design/enterprise/issues/5899))
- `[File Upload]` Added puppeteer tests for file upload. ([#5808](https://github.com/infor-design/enterprise/issues/5808))
- `[Toolbar-Flex]` Added responsive design for searchfield with categories and basic searchfield. ([#5619](https://github.com/infor-design/enterprise/issues/5619))
- `[Timepicker]` Added settings in timepicker to limit the hours that can be selected. ([#5880](https://github.com/infor-design/enterprise/issues/5880))
- `[TrackDirty]` Converted the trackdirty protractor test suites to puppeteer. ([#5829](https://github.com/infor-design/enterprise/issues/5829))

(47 Issues Solved This Release, Backlog Enterprise 219, Backlog Ng 34, 1100 Functional Tests, 1692 e2e Tests, 179 Puppeteer Tests)

## v4.58.3 Fixes

- `[Datagrid]` Added new event `filteroperatorchanged` to datagrid. ([#5899](https://github.com/infor-design/enterprise/issues/5899))

## v4.58.2 Fixes

- `[Toolbar]` Fixed an issue where things in the page get scrambled if you have a button with undefined ids. ([#1194](https://github.com/infor-design/enterprise-ng/issues/1194))

## v4.58.1 Fixes

- `[Misc]` Fixed several security issues with xss (details hidden). ([#GSHA](https://github.com/infor-design/enterprise/security/advisories))

## v4.58.0 Features

- `[Accordion]` Added puppeteer tests for accordion. ([#5836](https://github.com/infor-design/enterprise/issues/5836))
- `[App Menu]` Fixed a bug causing re-invoke of the entire Application Menu and its child components whenever a new App Menu trigger is added to the stored `triggers` array. ([#5480](https://github.com/infor-design/enterprise/issues/5480))
- `[Actionsheet]` Added puppeteer tests for actionsheet. ([#5832](https://github.com/infor-design/enterprise/issues/5832))
- `[Column]` Added support to add a line chart in column-grouped. ([#4598](https://github.com/infor-design/enterprise/issues/4598))
- `[Column]` Added feature to rotate labels. ([#5773](https://github.com/infor-design/enterprise/issues/5773))
- `[Column Chart]` Added the ability to add axis labels in column-grouped chart. ([#5721](https://github.com/infor-design/enterprise/issues/5721))
- `[Datagrid]` Added option to format numbers and dates based on current locale. ([#5663](https://github.com/infor-design/enterprise/issues/5663))
- `[Slider]` Added support for tooltip to show on load in slider. ([#3747](https://github.com/infor-design/enterprise/issues/3747))

## v4.58.0 Fixes

- `[Modal]` Added option to disable primary trigger on field. ([#5728](https://github.com/infor-design/enterprise/issues/5728))
- `[Calendar]` Fix the header days where it should be seen when scrolled down. ([#5742](https://github.com/infor-design/enterprise/issues/5742))
- `[Datagrid]` Tab doesn't go to cells if cellNavigation is false. ([#5734](https://github.com/infor-design/enterprise/issues/5734))
- `[Calendar]` Fix the header days where it should be seen when scrolled down. ([#5742](https://github.com/infor-design/enterprise/issues/5742))
- `[Contextmenu/Popupmenu]` Fixed breaking of shared menu if a datagrid is present on the page. ([#5818](https://github.com/infor-design/enterprise/issues/5818))
- `[Datagrid]` Tab doesn't go to cells if cellNavigation is false. ([#5734](https://github.com/infor-design/enterprise/issues/5734))
- `[Dropdown]` Clear search matches after an item is selected. ([#5632](https://github.com/infor-design/enterprise/issues/5632))
- `[Locale]` Fix issue in parsing date when AM/PM comes first before Hours (a:hh:mm). ([#5129](https://github.com/infor-design/enterprise/issues/5129))
- `[Modal]` Added option to disable primary trigger on field. ([#5728](https://github.com/infor-design/enterprise/issues/5728))
- `[Searchfield]` Save input value when searchfield collapses but is not cleared via button click or key. ([#5792](https://github.com/infor-design/enterprise/issues/5792))
- `[Tabs]` Fixed regression bug where tabs are no longer working inside the modal. ([#5867](https://github.com/infor-design/enterprise/issues/5867))
- `[Tabs]` Fix focus indicator in Sink Page. ([#5714](https://github.com/infor-design/enterprise/issues/5714))
- `[Tabs-Vertical]` Fixed on Tabs Vertical Aria and Roles. ([#5712](https://github.com/infor-design/enterprise/issues/5712))
- `[Toolbar Searchfield]` Fixed the height the collapse button on a smaller viewport (`766px` and below). ([#5791](https://github.com/infor-design/enterprise/issues/5791))
- `[Lookup]` Rows are selected based on the initial values in the input field. ([#1132](https://github.com/infor-design/enterprise-ng/issues/1132))

(30 Issues Solved This Release, Backlog Enterprise 224, Backlog Ng 33, 1269 Functional Tests, 1689 e2e Tests, 167 Puppeteer Tests)

## v4.57.2 Fixes

- `[Misc]` Fixed several security issues with xss (details hidden). ([#GSHA](https://github.com/infor-design/enterprise/security/advisories))

## v4.57.1 Fixes

- `[Tabs]` Fixed regression bug where tabs are no longer working inside the modal. ([#5867](https://github.com/infor-design/enterprise/issues/5867))

## v4.57.0 Features

- `[Accordion]` Added the ability to have a notification badge in accordion headers. ([#5594](https://github.com/infor-design/enterprise/issues/5594))
- `[Breadcrumb]` Added hitbox styles for breadcrumb. ([#5408](https://github.com/infor-design/enterprise/issues/5408))
- `[Button]` Added the ability to have a hitbox. With this feature, it will have a better tapping/clicking on smaller devices. ([#5568](https://github.com/infor-design/enterprise/issues/5568))
- `[Button]` Added the ability to have a notification badge in buttons. ([#5594](https://github.com/infor-design/enterprise/issues/5594))
- `[Calendar]` Added hitbox option for calendar. ([#5602](https://github.com/infor-design/enterprise/issues/5602))
- `[Checkbox]` Added hitbox area styles for checkboxes. ([#5603](https://github.com/infor-design/enterprise/issues/5603))
- `[Datagrid]` Added Datagrid Fallback Image when image cannot be loaded. ([#5442](https://github.com/infor-design/enterprise/issues/5442))
- `[File Upload]` Show progress percent while file is uploading. ([#3934](https://github.com/infor-design/enterprise/issues/3934))
- `[Input]` Added a new form style `form-layout-large` to input component. ([#5606](https://github.com/infor-design/enterprise/issues/5606))
- `[Icon]` Updated several icons see issue for details. ([#5774](https://github.com/infor-design/enterprise/issues/5774))
- `[Message]` Changed some stylings on mobile experience. ([#5567](https://github.com/infor-design/enterprise/issues/5567))
- `[Modal]` Adjusted stylings on mobile viewport. ([#5601](https://github.com/infor-design/enterprise/issues/5601))
- `[Notification]` Added tooltip in notification. ([#5562](https://github.com/infor-design/enterprise/issues/5562))
- `[Notification]` Added close functions (by ID and latest) in notification. ([#5562](https://github.com/infor-design/enterprise/issues/5562))
- `[Datagrid]` Added support for text filter types to specify a selected filter condition. ([#5750](https://github.com/infor-design/enterprise/issues/5750))
- `[Environment]` Fixed `ie` css class included to html tag for Edge browser. ([#5587](https://github.com/infor-design/enterprise/issues/5587))

### v4.57.0 Markup Changes

- `[Tabs]` Some of the aria attributes have been changed, see the issue for details.([#5712](https://github.com/infor-design/enterprise/issues/5712))
- `[Notification Badge]` Rename methods in Notification Badge for better readability. ([#1169](https://github.com/infor-design/enterprise-ng/issues/1169))

## v4.57.0 Fixes

- `[ApplicationMenu]` Fix for broken UI in Safari when hiding and expanding the navigation menu. ([#5620](https://github.com/infor-design/enterprise/issues/5620))
- `[ApplicationMenu]` Fix application menu broken UI on first render. ([#5766](https://github.com/infor-design/enterprise/issues/5766))
- `[Calendar]` Removed the example legend in the default settings. ([#1130](https://github.com/infor-design/enterprise-ng/issues/1130))
- `[Cards]` Fixed misaligned list within expandable cards pane. ([#5223](https://github.com/infor-design/enterprise/issues/5223))
- `[Counts]` Updated the font size of `xl-text` from `50px` to `48px`. ([#5588](https://github.com/infor-design/enterprise/issues/5588))
- `[Counts]` Fixed title and icon position when in RTL. ([#5566](https://github.com/infor-design/enterprise/issues/5566))
- `[Datagrid]` Removed margin in icon when size is small or extra small. ([#5726](https://github.com/infor-design/enterprise/issues/5726))
- `[Datagrid]` Added additional check for vertical scroll. ([#1154](https://github.com/infor-design/enterprise-ng/issues/1154))
- `[Datepicker]` Fix on default legends being shown regardless if settings have custom legends. ([#5683](https://github.com/infor-design/enterprise/issues/5683))
- `[EmptyMessage]` Added `16px` spacings in the empty message container. ([#5639](https://github.com/infor-design/enterprise/issues/5639))
- `[FieldFilter]` Fixed missing trigger icons on short field filter options. ([#5727](https://github.com/infor-design/enterprise/issues/5727))
- `[Form]` Fixed misaligned trigger icon of datepicker on safari. ([#5751](https://github.com/infor-design/enterprise/issues/5751))
- `[Header]` Fix on Advanced Search not seen on headers when changing colors. ([#5782](https://github.com/infor-design/enterprise/issues/5782))
- `[Locale]` Fixed currency position and a translation on `tl-PH` locale. ([#5695](https://github.com/infor-design/enterprise/issues/5695))
- `[Lookup]` Fix an uncentered lookup icon in composite form. ([#5657](https://github.com/infor-design/enterprise/issues/5657))
- `[Searchfield]` Fix on uneven searchfield in firefox. ([#5620](https://github.com/infor-design/enterprise/issues/5620))
- `[Searchfield]` Fix on uneven searchfield in firefox. ([#5695](https://github.com/infor-design/enterprise/issues/5695))
- `[Searchfield]` Fix on misaligned close button on mobile view. ([#5782](https://github.com/infor-design/enterprise/issues/5782))
- `[Searchfield]` Change width when parent container becomes smaller. ([#4696](https://github.com/infor-design/enterprise/issues/4696))
- `[Spinbox]` Remove functionality of Home and End buttons on Spinbox. ([#5659](https://github.com/infor-design/enterprise/issues/5659))
- `[Spinbox]` Fix spinbox misalignment on sample sizes. ([#5733](https://github.com/infor-design/enterprise/issues/5733))
- `[Tabs]` Fix a bug on vertical tabs scroll on panel containers. ([#5565](https://github.com/infor-design/enterprise/issues/5565))
- `[Treemap]` Fix Treemap's misaligned footer-text on the new theme. ([#5365](https://github.com/infor-design/enterprise/issues/5365))

(41 Issues Solved This Release, Backlog Enterprise 192, Backlog Ng 28, 1166 Functional Tests, 1712 e2e Tests, 150 Puppeteer Tests)

## v4.56.0 Features

- `[ContextualActionPanel]` Changed the color of the toolbar header in the new theme. ([#5685](https://github.com/infor-design/enterprise/issues/5685))
- `[Charts]` Added ability to disable the selection of the charts including the legend. ([#2736](https://github.com/infor-design/enterprise/issues/2736))
- `[Datagrid]` Adds the ability to update values of a specific column on Datagrid. ([#3491](https://github.com/infor-design/enterprise/issues/3491))
- `[Icon]` Updated the launch icon to be less bulky. ([#5595](https://github.com/infor-design/enterprise/issues/5595))
- `[Locale]` Added a new locale tl-PH for phillipines (tagalog). ([#5695](https://github.com/infor-design/enterprise/issues/5695))
- `[Tabs]` Adds the ability to split the tabs. ([#4600](https://github.com/infor-design/enterprise/issues/4600))
- `[Toolbar Flex]` Adds control of buttonset areas via the Buttonset API. ([NG#1101](https://github.com/infor-design/enterprise-ng/issues/1101))

## v4.56.0 Fixes

- `[BusyIndicator]` Sized and Aligned busy indicator within a compact form field. ([#5655](https://github.com/infor-design/enterprise/issues/5655))
- `[Calendar]` Calendar event IDs can support numbers. ([#5556](https://github.com/infor-design/enterprise/issues/5556))
- `[Calendar]` Fixed wrong color on icons on the header. ([#5647](https://github.com/infor-design/enterprise/issues/5647))
- `[Calendar]` Fixed markForRefresh for display range in calendar. ([#5675](https://github.com/infor-design/enterprise/issues/5675))
- `[Calendar]` Adds the ability to support cross year date range in calendar. ([#5675](https://github.com/infor-design/enterprise/issues/5675))
- `[Calendar]` Fixed additional row due to DST for display range in calendar. ([#5675](https://github.com/infor-design/enterprise/issues/5675))
- `[Datagrid]` Date format should reflect in date filter when range option is selected. ([#4864](https://github.com/infor-design/enterprise/issues/4864))
- `[Datagrid]` Add test page for `selectAllCurrentPage` with toolbar count. ([#4921](https://github.com/infor-design/enterprise/issues/4921))
- `[Datepicker]` Fix on datepicker header not being shown in smaller screens. ([#5550](https://github.com/infor-design/enterprise/issues/5550))
- `[Datagrid]` Fixed an issue where the selection idx was not updating after append/update data to child nodes for tree. ([#5631](https://github.com/infor-design/enterprise/issues/5631))
- `[Datagrid]` Fixed a bug where row status is not properly rendered on Tree List. ([#5552](https://github.com/infor-design/enterprise/issues/5552))
- `[Dropdown]` Fixed disabling of function keys F1 to F12. ([#4976](https://github.com/infor-design/enterprise/issues/4976))
- `[Dropdown]` Fixed a bug where selecting the first item on the list doesn't trigger the `change` event that will select the value immediately. ([NG#1102](https://github.com/infor-design/enterprise-ng/issues/1102))
- `[Dropdown]` Fixed an accessibility issue where the error message was unannounced using a screen reader. ([#5130](https://github.com/infor-design/enterprise/issues/5130))
- `[Homepage]` Fix on homepage example charts misaligned when on mobile. ([#5650](https://github.com/infor-design/enterprise/issues/5650))
- `[Popupmenu]` Fixed an not released issue where opening menus limited the ability to click after. ([#5648/#5649](https://github.com/infor-design/enterprise/issues/5648))
- `[Popupmenu]` Allow switches to be clickable in popupmenu for backwards compatibility. ([#1127](https://github.com/infor-design/enterprise-ng/issues/1127))
- `[Icons]` Fix sizes on some of the icons in classic mode. ([#5626](https://github.com/infor-design/enterprise/issues/5626))
- `[Icons]` Fix sizes on some of the icons in tree in classic mode. ([#5626](https://github.com/infor-design/enterprise/issues/5626))
- `[Line Chart]` Fixed a bug where the line chart was not positioned correctly when all the values were zero. ([#5640](https://github.com/infor-design/enterprise/issues/5640))
- `[Listview]` Fixed the links example to better show disabled links. ([#5678](https://github.com/infor-design/enterprise/issues/5678))
- `[Locale]` Fixed an additional case where large numbers cannot be formatted correctly. ([#5605](https://github.com/infor-design/enterprise/issues/5605))
- `[Locale]` Expanded support from 10 to 20 decimal places. Max number is 21, 20 now. ([#5622](https://github.com/infor-design/enterprise/issues/5622))
- `[Tabs]` Fix a bug where tabs indicator is not aligned when scaled down. ([#5164](https://github.com/infor-design/enterprise/issues/5164))
- `[Tabs]` Fix a bug where tabs indicator is not aligned on RTL. ([#5541](https://github.com/infor-design/enterprise/issues/5541))
- `[Tree]` Fix on return item when calling addNode. ([#5334](https://github.com/infor-design/enterprise/issues/5334))

(44 Issues Solved This Release, Backlog Enterprise 176, Backlog Ng 25, 1134 Functional Tests, 1693 e2e Tests)

## v4.55.3 Fixes

- `[Datagrid]` Fixed an issue where the selection idx was not updating after append/update data to child nodes for tree. ([#5631](https://github.com/infor-design/enterprise/issues/5631))
- `[Locale]` Fixed a bug where very large numbers would get a zero added. ([#5308](https://github.com/infor-design/enterprise/issues/5308))
- `[Locale]` Fixed a bug where very large numbers with negative added an extra zero in formatNumber. ([#5318](https://github.com/infor-design/enterprise/issues/5318))
- `[Locale]` Expanded support from 10 to 20 decimal places. Max number is 21, 20 now. ([#5622](https://github.com/infor-design/enterprise/issues/5622))

## v4.55.2 Fixes

- `[Icons]` Fix sizes on some of the icons in classic mode. ([#5626](https://github.com/infor-design/enterprise/issues/5626))

## v4.55.1 Fixes

- `[Locale]` Fixed an additional case where large numbers cannot be formatted correctly. ([#5605](https://github.com/infor-design/enterprise/issues/5605))

## v4.55.0 Features

- `[ApplicationMenu]` Added the ability to resize the app menu. ([#5193](https://github.com/infor-design/enterprise/issues/5193))
- `[Completion Chart]` Added tooltip in completion chart. ([#5346](https://github.com/infor-design/enterprise/issues/5346))
- `[Custom Builds]` Fixed a bug where importing the base Charts API directly would cause an error. ([#5463](https://github.com/infor-design/enterprise/issues/5463))
- `[Datagrid]` Adds the ability to have a selection radio buttons on Datagrid. ([#5384](https://github.com/infor-design/enterprise/issues/5384))
- `[Datagrid]` Added a `verticalScrollToEnd` property when you reached the end of the datagrid list. ([#5435](https://github.com/infor-design/enterprise/issues/5435))
- `[Datagrid]` Added separate mask options for filter row. ([#5519](https://github.com/infor-design/enterprise/issues/5519))
- `[Editor]` Added support for `ol` type attribute to be able to use the other list styles (`alphabetically ordered (lowercase and uppercase)`, and `roman numbers (lowercase and uppercase)`) of `ol` tag. ([#5462](https://github.com/infor-design/enterprise/issues/5462))
- `[Icons]` Now generating the icons from figma instead of sketch, this should be of low impact but keep your eye on icons in general as they have all changed in generation and log any issues found. ([#5170](https://github.com/infor-design/enterprise/issues/5170))
- `[Lookup]` Fixed a bug for short field and its icons not rendering properly. ([#5541](https://github.com/infor-design/enterprise/issues/5541))
- `[Message]` Add info status handling to message.([#5459](https://github.com/infor-design/enterprise/issues/5459))
- `[Message]` Add an optional close button setting to dismiss the message. ([#5464](https://github.com/infor-design/enterprise/issues/5464))
- `[Modal]` Added the ability to have a custom tooltip on modal close button. ([#5391](https://github.com/infor-design/enterprise/issues/5391))
- `[Swaplist]` Added option to copy items from lists instead of moving them. ([#5513](https://github.com/infor-design/enterprise/issues/5513))
- `[Popdown]` Added a click outside event in popdown. ([#3618](https://github.com/infor-design/enterprise/issues/3618))
- `[Timepicker]` Fixed a bug for timepicker icon not rendering properly. ([#5558](https://github.com/infor-design/enterprise/issues/5558))
- `[Typography]` New typography paragraph text style. ([#5325](https://github.com/infor-design/enterprise/issues/5325))

## v4.55.0 Fixes

- `[Cards]` Fixed a bug card group toolbar overlaps then disappears after clicking the checkboxes. ([#5445](https://github.com/infor-design/enterprise/issues/5445))
- `[Calendar]` Fixed month label not set on first enabled date of the month. ([#5581](https://github.com/infor-design/enterprise/issues/5581))
- `[Calendar]` Fix on overlap in today text and calendar view changer when in mobile. ([#5438](https://github.com/infor-design/enterprise/issues/5438))
- `[Charts]` Fixed a bug where automation ids is not properly rendered on legend, text and slices. ([#5441](https://github.com/infor-design/enterprise/issues/5441))
- `[Datagrid]` Fixed a bug where the checkbox overlaps with the label when `editorOptions.multiple` is set to true. Also added formatters and editor for multiselect. ([NG#1075](https://github.com/infor-design/enterprise-ng/issues/1075))
- `[Datagrid]` Fixed an issue where tree list indentation is not left aligned when row has no children and datagrid row height is extra small or small. ([#5487](https://github.com/infor-design/enterprise/issues/5487))
- `[Message]` Added maxWidth setting to allow message to go full width when title is long. ([#5443](https://github.com/infor-design/enterprise/issues/5443))
- `[Datagrid]` Fix unescaped HTML of range value to match escaped HTML of data value. ([#4832](https://github.com/infor-design/enterprise/issues/4832))
- `[Datagrid]` Fix an XSS vulnerability in the name property of the columns objects array. ([#5428](https://github.com/infor-design/enterprise/issues/5428))
- `[Datagrid]` Fixed an issue where the excel export did not download in MS Edge. ([#5507](https://github.com/infor-design/enterprise/issues/5507))
- `[Editor]` Fixed an issue where font color was not working and extra spaces were get removed. ([#5137](https://github.com/infor-design/enterprise/issues/5137))
- `[EmptyMessage]` Fixed a bug where the empty message chart were not properly rendered when using auto height widget/card. ([#5527](https://github.com/infor-design/enterprise/issues/5527))
- `[Hierarchy]` Fixed line and icon alignment in hierarchy when in rtl format. ([#5544](https://github.com/infor-design/enterprise/issues/5544))
- `[Message]` Added maxWidth setting to allow message to go full width when title is long. ([#5443](https://github.com/infor-design/enterprise/issues/5443))
- `[Modal]` Fixed a bug where events are not properly called when calling stacked dialogs. ([#5471](https://github.com/infor-design/enterprise/issues/5471))
- `[Timepicker]` Fixed a bug where the chinese time format doesn't render correctly after selecting time and periods (AM/PM). ([#5420](https://github.com/infor-design/enterprise/issues/5420))
- `[Tree]` Fixed an issue where lengthy node text doesn't wrap to lines and cuts off. ([#5499](https://github.com/infor-design/enterprise/issues/5499))

(51 Issues Solved This Release, Backlog Enterprise 129, Backlog Ng 29, 1222 Functional Tests, 1693 e2e Tests)

## v4.54.3 Fixes

- `[Locale]` Fixed a bug where very large numbers would get a zero added. ([#5308](https://github.com/infor-design/enterprise/issues/5308))
- `[Locale]` Fixed a bug where very large numbers with negative added an extra zero in formatNumber. ([#5318](https://github.com/infor-design/enterprise/issues/5318))
- `[Locale]` Expanded support from 10 to 20 decimal places. Max number is 21, 20 now. ([#5622](https://github.com/infor-design/enterprise/issues/5622))

## v4.54.2 Fixes

- `[Locale]` Fixed an additional case where large numbers cannot be formatted correctly. ([#5605](https://github.com/infor-design/enterprise/issues/5605))

## v4.54.1 Fixes

- `[Datagrid]` Added separate mask options for filter row. ([#5519](https://github.com/infor-design/enterprise/issues/5519))

## v4.54.0 Features

- `[Cards]` Added the ability of single and multi selection of cards. ([#5253](https://github.com/infor-design/enterprise/issues/5253))
- `[Datagrid]` Added support to row reorder for groupable settings. ([#5233](https://github.com/infor-design/enterprise/issues/5233))
- `[Donut]` Added the ability to add center tooltip for Donut. ([#5302](https://github.com/infor-design/enterprise/issues/5302))
- `[Notification Badge]` Added Notification Badge component that has the ability to move to any corner of the icon element. ([#5344](https://github.com/infor-design/enterprise/issues/5344))

## v4.54.0 Fixes

- `[Blockgrid]` Added additional design with no image ([#5379](https://github.com/infor-design/enterprise/issues/5379))
- `[Charts]` Fixed a bug where the vertical grid line strokes were invisible when in High Contrast and Colors was non-Default ([#5301](https://github.com/infor-design/enterprise/issues/5301))
- `[CirclePager]` Fixed a bug where the slides were not properly showing for RTL languages ([#2885](https://github.com/infor-design/enterprise/issues/2885))
- `[CirclePager]` Fixed a bug where the CSS was the same for all of the circles in homepage/example-hero-widget ([#5337](https://github.com/infor-design/enterprise/issues/5337))
- `[ContextualActionPanel]` Added `title` prop in CAP to control the title via `modaSettings`, and added missing `beforeclose` event. ([NG#1048](https://github.com/infor-design/enterprise-ng/issues/1048))
- `[ContextMenu]` Fixed a bug where field option is not rendered properly on mobile ([#5335](https://github.com/infor-design/enterprise/issues/5335))
- `[Datagrid]` - Fixed a bug where the row height cut off the focus ring on the Action Item buttons for Classic/New mode and XS, S, M settings ([#5394](https://github.com/infor-design/enterprise/issues/5394))
- `[Datagrid]` - Fixed a bug where the selection color would bleed through clickable tags. ([#5533](https://github.com/infor-design/enterprise/issues/5533))
- `[Datagrid]` Fixed an issue where toggling the selectable setting did not correctly enable the checkbox. ([#5482](https://github.com/infor-design/enterprise/issues/5482))
- `[Datagrid]` Fixed an issue where row reorder handle align was not right for extra small and small height. ([#5233](https://github.com/infor-design/enterprise/issues/5233))
- `[Datagrid]` - Fixed a bug where the first two columns row heights did not match the others for the Medium setting ([#5366](https://github.com/infor-design/enterprise/issues/5366))
- `[Datagrid]` - Fixed a bug where the font color on tags was black when a row was hovered over in dark mode. Font color now white. ([#5289](https://github.com/infor-design/enterprise/issues/5289))
- `[Datagrid]` Fixed a bug where the font color on tags was black when a row was hovered over in dark mode. Font color now white. ([#5289](https://github.com/infor-design/enterprise/issues/5289))
- `[Datagrid]` Fixed issues with NaN displaying on Decimal and Dropdown inputs when blank options are selected. ([#5395](https://github.com/infor-design/enterprise/issues/5395))
- `[Datagrid]` - Fixed a bug where the row height cut off the focus ring on the Action Item buttons for Classic/New mode and XS, S, M settings ([#5394](https://github.com/infor-design/enterprise/issues/5394))
- `[Datagrid]` Fixed a bug where the font color on tags was black when a row was hovered over in dark mode. Font color now white. ([#5289](https://github.com/infor-design/enterprise/issues/5289))
- `[Datagrid]` Fixed issues with NaN displaying on Decimal and Dropdown inputs when blank options are selected. ([#5395](https://github.com/infor-design/enterprise/issues/5395))
- `[Datagrid]` Delete key should fire event in dropdown search. ([#5402](https://github.com/infor-design/enterprise/issues/5402))
- `[Datepicker]` Fixed a bug where the -/+ keys were not detected in datepicker. ([#5353](https://github.com/infor-design/enterprise/issues/5353))
- `[Datagrid]` Fixed a bug that prevented the headers of the right frozen columns as well as the order date column from being exported properly. ([#5332](https://github.com/infor-design/enterprise/issues/5332))
- `[Datagrid]` Fixed a bug where the font color on tags was black when a row was hovered over in dark mode. Font color now white. ([#5289](https://github.com/infor-design/enterprise/issues/5289))
- `[Datagrid]` Fixed issues with NaN displaying on Decimal and Dropdown inputs when blank options are selected. ([#5395](https://github.com/infor-design/enterprise/issues/5395))
- `[Datagrid]` Fixed a bug where filter options were unable to reopen after doing pagination and clicking other filter options. ([#5286](https://github.com/infor-design/enterprise/issues/5286))
- `[Datepicker]` Fixed a bug where the -/+ keys were not detected in datepicker. ([#5353](https://github.com/infor-design/enterprise/issues/5353))
- `[Donut]` Changed legend design when item exceeds maximum width of chart. ([#5292](https://github.com/infor-design/enterprise/issues/5292))
- `[Dropdown]` Fixed a bug where backspace in Dropdown is not working when pressed. ([#5113](https://github.com/infor-design/enterprise/issues/5113))
- `[Editor]` Added tooltip in fontpicker. ([#5472](https://github.com/infor-design/enterprise/issues/5472))
- `[Fileupload]` Fixed a bug where the required asterisk does not appear on the labels associated with required fields. ([#5285](https://github.com/infor-design/enterprise/issues/5285))
- `[Homepage]` Adjusted height and width of example homepage ([#5425](https://github.com/infor-design/enterprise/issues/5425))
- `[Icon]` Changed button icon colors to slate6 ([#5307](https://github.com/infor-design/enterprise/issues/5307))
- `[Input]` Fixed a bug where clear icon were not properly aligned with the input field in classic mode. ([#5324](https://github.com/infor-design/enterprise/issues/5324))
- `[Locale]` Fixed an issue with the finish time format. ([#5447](https://github.com/infor-design/enterprise/issues/5447))
- `[Lookup]` Fixed an issue where in autoApply with single select the modal will close when paging. ([#5466](https://github.com/infor-design/enterprise/issues/5466))
- `[Lookup]` Fixed an issue where selection for server side and paging was not working. ([#986](https://github.com/infor-design/enterprise-ng/issues/986))
- `[Lookup]` Added api setting to allow duplicate selected value to input element. ([#986](https://github.com/infor-design/enterprise-ng/issues/986))
- `[Modal]` Enter key will trigger primary button when in an input field. ([#5198](https://github.com/infor-design/enterprise/issues/5198))
- `[Monthview]` Fixed a bug where a vertical scroll is showing when it is unnecessary. ([#5350](https://github.com/infor-design/enterprise/issues/5350))
- `[Multiselect]` Fixed a regression bug where clear icon were not properly aligned on compact mode. ([#5396](https://github.com/infor-design/enterprise/issues/5396))
- `[Personalize]` Added css to remove color gradient on overflowing horizontal tab headers. fix is limited to personalize styling ([#5303](https://github.com/infor-design/enterprise/issues/5303))
- `[Popdown]` Remove deprecation console warning. We still consider this component deprecated but will not remove until 5.0 version. The warning was only removed for now. ([#1070](https://github.com/infor-design/enterprise-ng/issues/1070))
- `[ToolbarFlex]` updated logic to account for the AllowTabs property and set toolbar items with a tab-index of 0 when allowTabs is ture ([#5387](https://github.com/infor-design/enterprise/issues/5387))
- `[Tabs]` Remove tabs animation when clicking tabs. ([#4818](https://github.com/infor-design/enterprise-ng/issues/4818))

(40 Issues Solved This Release, Backlog Enterprise 145, Backlog Ng 24, 1195 Functional Tests, 1697 e2e Tests)

### v4.54.0 Markup Changes

- `[TrackDirty]` Removed Track Dirty from the main components list and integrated the underlying examples into their corresponding individual components.([#5319](https://github.com/infor-design/enterprise/issues/5319))

## v4.53.5 Fixes

- `[Lookup]` Fixed two additional issues where selection for server side and paging was not working. ([#986](https://github.com/infor-design/enterprise-ng/issues/986))
- `[Lookup]` Fixed an issue where in autoApply with single select the modal will close when paging. ([#5466](https://github.com/infor-design/enterprise/issues/5466))

## v4.53.3 Fixes

- `[Lookup]` Fixed an issue where selection for server side and paging was not working. ([#986](https://github.com/infor-design/enterprise-ng/issues/986))

## v4.53.0 Features

- `[Action Sheet]` Added a mobile device-friendly action sheet component. ([#5256](https://github.com/infor-design/enterprise/issues/5256))
- `[Cards]` Added card variations (Status, Hyperlink and Photo Card) with improve hitboxes for tapping. ([#5250](https://github.com/infor-design/enterprise/issues/5250))
- `[Cards]` Added improvements to the expandable cards and made a jQuery instance to be available in the angular wrapper. ([#5252](https://github.com/infor-design/enterprise/issues/5252))
- `[ContextualActionPanel]` Added vertical tabs example on the Contextual Action Panel. ([#5234](https://github.com/infor-design/enterprise/issues/5234))
- `[Swipe Action]` Added a mobile device-friendly swipe action component. ([#5254](https://github.com/infor-design/enterprise/issues/5254))

## v4.53.0 Fixes

- `[Application Menu]` Fixed a bug where the menu list will not properly rendered on autocomplete if you type a character that is not available in the list. ([#4863](https://github.com/infor-design/enterprise/issues/4863))
- `[Calendar]` Fixed a bug where calendar event is not rendered on WeekView if add event (modal) is used before add event (api). ([#5236](https://github.com/infor-design/enterprise/issues/5236))
- `[Circle Pager]` Fixed size interactions and changes for mobile view port. ([#5251](https://github.com/infor-design/enterprise/issues/5251))
- `[Datagrid]` Fixed an issue where personalize column headers were not rendering properly. ([#5361](https://github.com/infor-design/enterprise/issues/5361))
- `[Datagrid]` Fixed a bug where animation blue circle is off-center. ([#5246](https://github.com/infor-design/enterprise/issues/5246))
- `[Datagrid]` Fixed a bug where hovering lookup cells showed a grey background. ([#5157](https://github.com/infor-design/enterprise/issues/5157))
- `[Datagrid]` Fixed an issue for xss where special characters was not sanitizing and make grid to not render. ([#975](https://github.com/infor-design/enterprise-ng/issues/975))
- `[Datagrid]` Fixed a bug where the home and end key should behave as default when in editable cell and not shifting to the first and end row in datagrid. ([#5179](https://github.com/infor-design/enterprise/issues/5179))
- `[Datepicker]` Fixed a bug where the setting attributes were missing in datepicker input and datepicker trigger on NG wrapper. ([#1044](https://github.com/infor-design/enterprise-ng/issues/1044))
- `[Datepicker]` Fixed a bug where the selection range was not being properly rendered in mobile. ([#5211](https://github.com/infor-design/enterprise/issues/5211))
- `[Datepicker]` Made the `autocomplete` attribute configurable by using the `autocompleteAttribute` setting. ([#5092](https://github.com/infor-design/enterprise/issues/5092))
- `[Dropdown]` Made the `noSearch` setting prevent filtering using the Dropdown's search input element as expected. ([#5159](https://github.com/infor-design/enterprise/issues/5159))
- `[Dropdown]` Prevented the Dropdown from re-selecting and firing change events if the same value is picked from its list. ([#5159](https://github.com/infor-design/enterprise/issues/5159))
- `[Dropdown]` Fixed a bug that resulted in the updatable dropdown value being changed when selecting the more actions button. ([#5222](https://github.com/infor-design/enterprise/issues/5222))
- `[Editor]` Fixed a bug where automation id attributes are not properly rendered on editor elements. ([#5082](https://github.com/infor-design/enterprise/issues/5082))
- `[Lookup]` Fixed a bug where lookup attributes are not added in the cancel and apply/save button. ([#5202](https://github.com/infor-design/enterprise/issues/5202))
- `[Lookup]` Exposed two events from the datagrid `afterpaging` and `selected` for more flexibility. ([#986](https://github.com/infor-design/enterprise-ng/issues/986))
- `[Locale]` Fixed a bug where very large numbers with negative added an extra zero in formatNumber. ([#5308](https://github.com/infor-design/enterprise/issues/5308))
- `[Locale]` Fixed a bug where very large numbers would get a zero added. ([#5308](https://github.com/infor-design/enterprise/issues/5308))
- `[Locale]` Fixed a bug where very large numbers with negative added an extra zero in formatNumber. ([#5318](https://github.com/infor-design/enterprise/issues/5318))
- `[Lookup]` Fixed a regression bug where the close/clear icon were not properly aligned on mobile and tablet viewport. ([#5299](https://github.com/infor-design/enterprise/issues/5299))
- `[Lookup]` Fixed a bug where rows become unselected when reopened. ([#5261](https://github.com/infor-design/enterprise/issues/5261))
- `[Modal]` Added the ability to set the tabindex. ([#5358](https://github.com/infor-design/enterprise/issues/5358))
- `[Monthview]` Fixed an issue where month year pick list was misaligning for inpage. ([#5345](https://github.com/infor-design/enterprise/issues/5345))
- `[Multiselect]` Fixed a regression bug where close icon in badge/tags were not properly aligned. ([#5351](https://github.com/infor-design/enterprise/issues/5351))
- `[Page-Patterns]` Fixed an issue where the weight range slider was overlapping the sales amount text area. ([#5284](https://github.com/infor-design/enterprise/issues/5284))
- `[Pager]` Fixed an issue where tooltip was not working after switch to 2nd page for disable/enable buttons with standalone Pager. ([#1047](https://github.com/infor-design/enterprise-ng/issues/1047))
- `[Personalization]` Fixed a bug where user was unable to see highlighted text in the header when using the new light default theme. ([#5219](https://github.com/infor-design/enterprise/issues/5219))
- `[Personalization]` Fixed an issue where hyperlinks were not showing up for dark theme. ([#5144](https://github.com/infor-design/enterprise-ng/issues/5144))
- `[Popupmenu]` Fixed a bug where unwanted link/hash occurs if the menu if the menu is destroyed when clicking a menu item. ([#NG1046](https://github.com/infor-design/enterprise-ng/issues/1046))
- `[Spinbox]` Fixed a bug where spinbox and its border is not properly rendered on responsive view. ([#5146](https://github.com/infor-design/enterprise/issues/5146))
- `[Searchfield]` Fixed a bug where the close button is not rendered properly on mobile view. ([#5182](https://github.com/infor-design/enterprise/issues/5182))
- `[Searchfield]` Fixed a bug where the search icon in search field is not aligned properly on firefox view. ([#5290](https://github.com/infor-design/enterprise/issues/5290))
- `[Searchfield]` Made the `autocomplete` attribute configurable by using the `autocompleteAttribute` setting. ([#5092](https://github.com/infor-design/enterprise/issues/5092))
- `[Searchfield]` Fixed a bug where the button does not have the same height as the searchfield input. ([#5314](https://github.com/infor-design/enterprise/issues/5314))
- `[Searchbar]` Fixed a bug where searchbar overlapped the "Websites" header when browser is minimized or viewed in mobile. ([#5248](https://github.com/infor-design/enterprise/issues/5248))
- `[Slider]` Fixed a bug where the slider produces NaN value on tooltip. ([#5336](https://github.com/infor-design/enterprise/issues/5336))
- `[Splitter]` Fixed position of splitter button. ([#5121](https://github.com/infor-design/enterprise/issues/5121))
- `[Tooltip/Popover]` Split the Popover and Tooltip into separate components. ([#5197](https://github.com/infor-design/enterprise/issues/5197))

(52 Issues Solved This Release, Backlog Enterprise 147, Backlog Ng 28, 1095 Functional Tests, 1668 e2e Tests)

## v4.52.3 Fixes

- `[Locale]` Expanded support from 10 to 20 decimal places. Max number is 21, 20 now. ([#5622](https://github.com/infor-design/enterprise/issues/5622))

## v4.52.2 Fixes

- `[Locale]` Fixed a bug where very large numbers would get a zero added. ([#5308](https://github.com/infor-design/enterprise/issues/5308))
- `[Locale]` Fixed a bug where very large numbers with negative added an extra zero in formatNumber. ([#5318](https://github.com/infor-design/enterprise/issues/5318))

## v4.52.1 Fixes

- `[Datagrid]` Fixed an issue where personalize column headers were not rendering properly. ([#5361](https://github.com/infor-design/enterprise/issues/5361))

## v4.52.0

### v4.52.0 Markup Changes

- `[Datagrid]` When fixing bugs in datagrid hover states we removed the use of `is-focused` on table `td` elements. ([#5091](https://github.com/infor-design/enterprise/issues/5091))

### v4.52.0 Fixes

- `[Application Menu]` Fixed a bug where the expanded accordion were incorrectly coloured as selected when uses the personalization colors. ([#5128](https://github.com/infor-design/enterprise/issues/5128))
- `[About]` Fixed a bug where overflowing scrollbar in About Modal is shown on a smaller viewport. ([#5206](https://github.com/infor-design/enterprise/issues/5206))
- `[Bar Chart]` Fixed an issue where onerror script was able to execute. ([#1030](https://github.com/infor-design/enterprise-ng/issues/1030))
- `[Calendar]` Fixed a bug where if the calendar event is not set to whole day then the week view and day view will not properly render on UI. ([#5195](https://github.com/infor-design/enterprise/issues/5195))
- `[Datagrid]` Fixed a bug where changing a selection mode between single and mixed on a datagrid with frozen columns were not properly rendered on UI. ([#5067](https://github.com/infor-design/enterprise/issues/5067))
- `[Datagrid]` Fixed a bug where filter options were not opening anymore after doing sorting on server-side paging. ([#5073](https://github.com/infor-design/enterprise/issues/5073))
- `[Datagrid/Lookup]` Fixed a bug where unselecting all items in an active page affects other selected items on other pages. ([#4503](https://github.com/infor-design/enterprise/issues/4503))
- `[Datagrid]` When fixing bugs in datagrid hover states we removed the use of `is-focused` on table `td` elements. ([#5091](https://github.com/infor-design/enterprise/issues/5091))
- `[Datagrid/Lookup]` Fixed a bug where the plus minus icon animation was cut off. ([#4962](https://github.com/infor-design/enterprise/issues/4962))
- `[Datagrid]` Fixed a bug where unselecting all items in an active page affects other selected items on other pages. ([#4503](https://github.com/infor-design/enterprise/issues/4503))
- `[Datagrid]` Fixed a bug where the tag text in the column is not shown properly when hovering it on Alternate Row Shading. ([#5210](https://github.com/infor-design/enterprise/issues/5210))
- `[Datagrid]` Fixed a bug where the clear filter icons position were not properly aligned with the lookup. ([#5239](https://github.com/infor-design/enterprise/issues/5239))
- `[Dropdown]` Fixed a bug where automatic highlighting of a blank option after opening the list was not working ([#5095](https://github.com/infor-design/enterprise/issues/5095))
- `[Dropdown/Multiselect]` Fixed a bug where the id attribute prefix were missing from the dropdown list when searching with typeahead settings. ([#5053](https://github.com/infor-design/enterprise/issues/5053))
- `[Field Options]` Fixed misalignment of field options for the colorpicker, clearable input field, and clearable searchfield with its close icon. ([#5139](https://github.com/infor-design/enterprise/issues/5139))
- `[Field Options]` Fixed misalignment of close button in searchfield with field options. ([#5138](https://github.com/infor-design/enterprise/issues/5138))
- `[Homepage]` Fixed an issue where remove card event was not triggered on card/widget. ([#4798](https://github.com/infor-design/enterprise/issues/4798))
- `[Locale]` Changed the start day of the week to monday as per translation team request. ([#5199](https://github.com/infor-design/enterprise/issues/5199))
- `[Mask/Datagrid]` Fixed a bug in number masks where entering a decimal while the field's entire text content was selected could cause unexpected formatting. ([#4974](https://github.com/infor-design/enterprise/issues/4974))
- `[Monthview]` Fixed an issue where selected date was not stay on provided day/month/year. ([#5064](https://github.com/infor-design/enterprise/issues/5064))
- `[Monthview]` Added support for mobile view. ([#5075](https://github.com/infor-design/enterprise/issues/5075))
- `[Spinbox]` Fixed a bug where spinbox and its border is not properly rendered on responsive view. ([#5146](https://github.com/infor-design/enterprise/issues/5146))
- `[Tabs Module]` Fixed a bug where long tab labels overflowed behind the close icon. ([#5187](https://github.com/infor-design/enterprise/issues/5187))

(33 Issues Solved This Release, Backlog Enterprise 134, Backlog Ng 34, 1183 Functional Tests, 1652 e2e Tests)

## v4.51.4

### v4.51.4 Fixes

- `[Locale]` Fixed a bug where very large numbers would get a zero added. ([#5308](https://github.com/infor-design/enterprise/issues/5308))

## v4.51.3

### v4.51.3 Fixes

- `[Locale]` Fixed a bug where very large numbers with negative added an extra zero in formatNumber. ([#5308](https://github.com/infor-design/enterprise/issues/5308))
- `[Mask/Datagrid]` Fixed a bug in number masks where entering a decimal while the field's entire text content was selected could cause unexpected formatting. ([#4974](https://github.com/infor-design/enterprise/issues/4974))

## v4.51.2

### v4.51.2 Fixes

- `[Locale]` Fixed a bug where very large numbers with negative added an extra zero in formatNumber. ([#5308](https://github.com/infor-design/enterprise/issues/5308))
- `[Mask/Datagrid]` Fixed a bug in number masks where entering a decimal while the field's entire text content was selected could cause unexpected formatting. ([#4974](https://github.com/infor-design/enterprise/issues/4974))

## v4.51.1

### v4.51.1 Fixes

- `[Datagrid]` Fixed a bug where cells with a leading space triggered the dirty indicator even without changing the cell value on second blur/selection. ([#4825](https://github.com/infor-design/enterprise/issues/4825))
- `[Radio]` Fixed a bug where legend tag blinks when clicking the radio buttons. ([#4901](https://github.com/infor-design/enterprise/issues/4901))

## v4.51.0

### v4.51.0 Markup Changes

- `[About]` The version in the html section of the document was not added correctly and is now showing the correct version string. ([#5069](https://github.com/infor-design/enterprise/issues/5069))
- `[Datagrid]` Fixed a bug where cells with a leading space triggered the dirty indicator even without changing the cell value on second blur/selection. ([#4825](https://github.com/infor-design/enterprise/issues/4825))
- `[Datepicker/Monthview/Calendar]` We changed all Chinese locales to have monday as the first day of the week and this could impact scripts. ([#5147](https://github.com/infor-design/enterprise/issues/5147))
- `[Dropdown]` We added  `aria-readonly` to all readonly dropdowns. ([#5107](https://github.com/infor-design/enterprise/issues/5107))
- `[Dropdown]` Dropdowns are now appended to the section in the page with `role="main"` there should be just one of these sections in each page. ([#1033](https://github.com/infor-design/enterprise-ng/issues/1033))
- `[Input]` If using the password reveal feature, note that we change dit from using a `type="password"` to using a class to toggle the state. ([#5099](https://github.com/infor-design/enterprise/issues/5099))
- `[Pager]` When fixing an accessibility complaint on pager we made all pager buttons tabable and removed the `tabindex` this could impact some test scripts. ([#4862](https://github.com/infor-design/enterprise/issues/4862))
- `[Tabs]` We add the ability to drag tabs, if this is enabled there are a number of sort properties and classes that have been added that may need to be scripted in the future. ([#4520](https://github.com/infor-design/enterprise/issues/4520))

### v4.51.0 Fixes

- `[Circlepager]` Fixed a bug where circle buttons doesn't work on smaller viewport and first initialization of the page. ([#4966](https://github.com/infor-design/enterprise/issues/4966))
- `[General]` The master branch is now called main. Also cleaned up some language in the repo known to be less inclusive. ([#5027](https://github.com/infor-design/enterprise/issues/5027))
- `[Datagrid]` Fixed an issue where stretching the last column of a table was not consistent when resizing the window. ([#5045](https://github.com/infor-design/enterprise/issues/5045))
- `[Datagrid]` Fixed an issue where time format HHmm was not working for time picker editor. ([#4926](https://github.com/infor-design/enterprise/issues/4926))
- `[Datagrid]` Fixed an issue where setting stretchColumn to 'last' did not stretch the last column in the table. ([#4913](https://github.com/infor-design/enterprise/issues/4913))
- `[Datagrid]` Fixed an issue where when focusing dropdowns and then using arrow key, it would move across the grid columns leaving multiple open dropdowns. ([#4851](https://github.com/infor-design/enterprise/issues/4851))
- `[Datagrid]` Fixed an issue where the copy paste html to editable cell was cause to generate new cells. ([#4848](https://github.com/infor-design/enterprise/issues/4848))
- `[Datagrid]` Fixed some visual glitches related to focus/hover state and editable date/time cells. ([#5091](https://github.com/infor-design/enterprise/issues/5091))
- `[Datepicker]` Fixed an issue where time was changing, if selected time was before noon for Danish language locale da-DK. ([#4987](https://github.com/infor-design/enterprise/issues/4987))
- `[Datepicker]` Removed deprecation warning for close method. ([#5120](https://github.com/infor-design/enterprise/issues/5120))
- `[Dropdown]` Fixed a bug where the dropdown list gets detached to the input field. ([5056](https://github.com/infor-design/enterprise/issues/5056))
- `[Dropdown]` Improved accessibility on readonly dropdowns by adding the aria-readonly property. ([#5107](https://github.com/infor-design/enterprise/issues/5107))
- `[Editor]` Fixed a bug where the anchor link does not firing the change event. ([#5141](https://github.com/infor-design/enterprise/issues/5141))
- `[Editor]` Fixed a bug that links would not wrap in the editor when multiline. ([#5145](https://github.com/infor-design/enterprise/issues/5145))
- `[General]` Fixed incorrect version that was showing up as `[Object]` in the about dialog and html. ([#5069](https://github.com/infor-design/enterprise/issues/5069))
- `[Hierarchy]` Improved accessibility on readonly dropdowns by adding the aria-readonly property. ([#5107](https://github.com/infor-design/enterprise/issues/5107))
- `[Hierarchy]` Fixed an issue where the action refs passed around were broken. ([#5124](https://github.com/infor-design/enterprise/issues/5124))
- `[Listview]` Fixed a bug where changing selectable setting from 'mixed' to 'single' does not remove checkboxes. ([#5048](https://github.com/infor-design/enterprise/issues/5048))
- `[Locale]` Fixed an issue where the date and available date validation was not working for Croatian locale hr-HR. ([#4964](https://github.com/infor-design/enterprise/issues/4964))
- `[Locale]` Fixed an issue where the am/pm dot was causing issue to parseDate() method for greek language. ([#4793](https://github.com/infor-design/enterprise/issues/4793))
- `[Locale]` Fixed all chinese locales to have monday as the first day of the week. ([#5147](https://github.com/infor-design/enterprise/issues/5147))
- `[Lookup]` Fixed an issue where readonly lookups showed up as enabled. ([#5149](https://github.com/infor-design/enterprise/issues/5149))
- `[Multiselect]` Fixed a bug where the position of dropdown list was not correct when selecting multiple items on mobile. ([#5021](https://github.com/infor-design/enterprise/issues/5021))
- `[Modal]` Fixed a bug that prevented modals from closing while a tooltip was displayed inside ([#5047](https://github.com/infor-design/enterprise/issues/5047))
- `[Pager]` Fixed an accessibility issue to use tabs instead arrow keys. ([#4862](https://github.com/infor-design/enterprise/issues/4862))
- `[Password]` Changed the password reveal feature to not use `text="password"` and use css instead. This makes it possible to hide autocomplete. ([#5098](https://github.com/infor-design/enterprise/issues/5098))
- `[Radio]` Fixed a bug where legend tag blinks when clicking the radio buttons. ([#4901](https://github.com/infor-design/enterprise/issues/4901))
- `[Tabs]` Fixed a bug where where if urls contain a href with a forward slash (paths), then this would error. Note that in this situation you need to make sure the tab panel is linked without the hash. ([#5014](https://github.com/infor-design/enterprise/issues/5014))
- `[Tabs]` Added support to sortable drag and drop tabs. Non touch devices it good with almost every type of tabs `Module`, `Vertical`, `Header`, `Scrollable` and `Regular`. For touch devices only support with `Module` and `Vertical` Tabs. ([#4520](https://github.com/infor-design/enterprise/issues/4520))
- `[Tabs]` Changed the `rename()` method to also modify a tab's corresponding "More Tabs" menu item, if the menu is open. ([#5105](https://github.com/infor-design/enterprise/issues/5105))
- `[Toast]` Fixed a bug where toast message were unable to drag down to it's current position when `position` sets to 'bottom right'. ([#5015](https://github.com/infor-design/enterprise/issues/5015))
- `[Toolbar]` Add fix for invisible inputs in the toolbar. ([#5122](https://github.com/infor-design/enterprise/issues/5122))
- `[Toolbar]` Prevent individual buttons from getting stuck inside the Toolbar's overflow menu ([#4857](https://github.com/infor-design/enterprise/issues/4857))
- `[Tree]` Added api support for collapse/expand node methods. ([#4707](https://github.com/infor-design/enterprise/issues/4707))

(42 Issues Solved This Release, Backlog Enterprise 166, Backlog Ng 28, 1081 Functional Tests, 1647 e2e Tests)

## v4.50.4

### v4.50.4 Fixes

- `[Locale]` Fixed a bug where very large numbers with negative added an extra zero in formatNumber. ([#5308](https://github.com/infor-design/enterprise/issues/5308))

## v4.50.3

### v4.50.3 Fixes

- `[Lookup]` Fixed an issue where readonly lookups showed up as enabled. ([#5149](https://github.com/infor-design/enterprise/issues/5149))

## v4.50.2

### v4.50.2 Fixes

- `[General]` Fixed incorrect version that was showing up as `[Object]` in the about dialog and html. ([#5069](https://github.com/infor-design/enterprise/issues/5069))

## v4.50.1

### v4.50.1 Fixes

- `[Datagrid]` Set the tabbable feature off for the datagrid editors. ([#5089](https://github.com/infor-design/enterprise/issues/5089))
- `[Datagrid]` Fixed issues with misalignment on filter fields with icons. ([#5063](https://github.com/infor-design/enterprise/issues/5063))
- `[Lookup]` Fixed a bug where non editable lookups could not be clicked/opened. ([#5062](https://github.com/infor-design/enterprise/issues/5062))
- `[Lookup]` Fixed a bug where non strict / non editable lookups could not be clicked/opened. ([#5087](https://github.com/infor-design/enterprise/issues/5087))

## v4.50.0

### v4.50.0 Important Notes

- `[General]` We bumped the version from 4.39 (four - thirty nine) to 4.50 (four - fifty) to correspond with the general release of Soho (IDS) Design system 4.5 so the versions sync up better. We could not use 4.5 since it was already in use previously. ([#5012](https://github.com/infor-design/enterprise/issues/5012))
- `[General]` We Updated development dependencies. Most important things to note are: we now support node 14 for development and this is recommended. ([#4998](https://github.com/infor-design/enterprise/issues/4998))
- `[Tabs]` Changed the target element from 'li' to 'a' to be consistent. ([#4566](https://github.com/infor-design/enterprise/issues/4566))

### v4.50.0 Fixes

- `[Breadcrumb]` Changed the colors for disabled breadcrumbs to make them lighter than the enabled ones. ([#4917](https://github.com/infor-design/enterprise/issues/4917))
- `[Bar Chart]` Added support for double click to Bar, Bar Grouped, Bar Stacked. ([#3229](https://github.com/infor-design/enterprise/issues/3229))
- `[Bullet Chart]` Added support for double click. ([#3229](https://github.com/infor-design/enterprise/issues/3229))
- `[BusyIndicator]` Fixed a bug that caused the busy-indicator to show below the busy indicator container. ([#4953](https://github.com/infor-design/enterprise/issues/4953))
- `[Color Picker]`Fix issue with text disappearing and improve responsiveness when there isn't space horizontally ([#4930](https://github.com/infor-design/enterprise/issues/4930))
- `[Column Chart]` Added support for double click to Column, Column Grouped, Column Stacked, Column Stacked-singular and Column Positive Negative. ([#3229](https://github.com/infor-design/enterprise/issues/3229))
- `[Datagrid]` Added api setting `allowChildExpandOnMatchOnly` with Datagrid. It will show/hide children match only or all of them this setting only will effect if use with `allowChildExpandOnMatch:true`. ([#4209](https://github.com/infor-design/enterprise/issues/4209))
- `[Datagrid]` Fixed a bug where filter dropdown menus did not close when focusing a filter input. ([#4766](https://github.com/infor-design/enterprise/issues/4766))
- `[Datagrid]` Fixed an issue where the keyboard was not working to sort data for sortable columns. ([#4858](https://github.com/infor-design/enterprise/issues/4858))
- `[Datagrid]` Fixed an issue where the keyboard was not working to select all from header checkbox. ([#4859](https://github.com/infor-design/enterprise/issues/4859))
- `[Datagrid]` Fixed an issue where the selection was getting clear after use pagesize dropdown for client side paging. ([#4915](https://github.com/infor-design/enterprise/issues/4915))
- `[Datagrid]` Fixed an error seen clicking items if using a flex toolbar for the datagrid toolbar. ([#4941](https://github.com/infor-design/enterprise/issues/4941))
- `[Datagrid]` Only show row status when dirty indicator and row status both exist to address conflicting visual issue. ([#4918](https://github.com/infor-design/enterprise/issues/4918))
- `[Datagrid]` Fixed an issue where selecting a row added background to row-status. ([#4918](https://github.com/infor-design/enterprise/issues/4918))
- `[Datagrid]` Fixed an issue where the filter menu would not reopen in some cases. ([#4995](https://github.com/infor-design/enterprise/issues/4995))
- `[Datepicker]` Added a setting that replaces the trigger icon with an actual button for better accessibility, enabled by default. ([#4820](https://github.com/infor-design/enterprise/issues/4820))
- `[Datepicker]` Updated validation.js to check if date picker contains a time value ([#4888](https://github.com/infor-design/enterprise/issues/4888))
- `[Datepicker]` Fixed a UI issue where the apply and cancel buttons were unable to see on small screens. ([#4950](https://github.com/infor-design/enterprise/issues/4950))
- `[Datagrid]` Clean up hover appearance of datagrid actions button when the grid is viewed as a list. ([#4963](https://github.com/infor-design/enterprise/issues/4963))
- `[Editor]`Adjusted the editor to not treat separators after headers as leading and removing them. ([#4751](https://github.com/infor-design/enterprise/issues/4751))
- `[Environment]`Updated the regular expression search criteria from Edge to Edg to resolve the EDGE is not detected issue. ([#4603](https://github.com/infor-design/enterprise/issues/4603))
- `[Field Filter]` Fixed a UI issues where the input field has a missing border and the dropdown list does not properly align when it opened. ([#4982](https://github.com/infor-design/enterprise/issues/4982))
- `[Editor]`Adjusted the editor to not treat separators after headers as leading and removing them. ([#4751](https://github.com/infor-design/enterprise/issues/4751))
- `[General]` Can run stylelint command on W10 cmd for development ([#4993](https://github.com/infor-design/enterprise/issues/4993))
- `[General]` We Updated jQuery to use 3.6.0. ([#1690](https://github.com/infor-design/enterprise/issues/1690))
- `[Header]` Removed breadcrumb coloring from current class, which was causing the wrong kind of emphasis for breadcrumbs in headers. ([#5003](https://github.com/infor-design/enterprise/issues/5003))
- `[Input]` Changed the disabled search field color for Safari to match that of other browsers. ([#4611](https://github.com/infor-design/enterprise/issues/4611))
- `[Lookup]` Isolated the scss/css .close.icon class inside of .modal-content and removed any extra top property to fix the alignment issue.([#4933](https://github.com/infor-design/enterprise/issues/4933))
- `[Lookup]` Added a setting that replaces the trigger icon with an actual button for better accessibility, enabled by default. ([#4820](https://github.com/infor-design/enterprise/issues/4820))
- `[Lookup]` fix close button alignment issue. ([#5088](https://github.com/infor-design/enterprise/issues/5088))
- `[Line Chart]` Added support for double click to Area, Bubble, Line and Scatterplot. ([#3229](https://github.com/infor-design/enterprise/issues/3229))
- `[Message]` Added automation id's to the message's modal main area dialog as well with `modal` prefix. ([#4871](https://github.com/infor-design/enterprise/issues/4871))
- `[Modal]` Fixed a bug where full size responsive setting doesn't work on android phones in landscape mode. ([#4451](https://github.com/infor-design/enterprise/issues/4451))
- `[Pie Chart]` Added support for double click to Pie and Donut. ([#3229](https://github.com/infor-design/enterprise/issues/3229))
- `[Pie Chart]` Fixed bug were pie chart type does not remove old class name ([#3144](https://github.com/infor-design/enterprise/issues/3144))
- `[Pie Chart]` Improved the accessibility of legend items with roles and offscreen labels. ([#4831](https://github.com/infor-design/enterprise/issues/4831))
- `[Radar Chart]` Added support for double click. ([#3229](https://github.com/infor-design/enterprise/issues/3229))
- `[Rating]` Fixed color of the un-checked rating star. ([#4853](https://github.com/infor-design/enterprise/issues/4853))
- `[Popupmenu]` Fixed a lifecycle issue on menus that are shared between trigger elements, where these menus were incorrectly being torn down. ([NG#987](https://github.com/infor-design/enterprise-ng/issues/987))
- `[Searchfield]` Fixed alignment issues with the close button in various scenarios ([#4989](https://github.com/infor-design/enterprise/issues/4989), [#5096](https://github.com/infor-design/enterprise/issues/5096), [#5158](https://github.com/infor-design/enterprise/issues/4989), [#5090](https://github.com/infor-design/enterprise/issues/4989))
- `[Switch]` Adjust styles to be more discernable between checked and checked+disabled ([#4341](https://github.com/infor-design/enterprise/issues/4341))
- `[Tabs (Horizontal/Header)]` Fixed bug with the placement of the focus state in RTL mode, and other minor visual improvements. ([#4877](https://github.com/infor-design/enterprise/issues/4877))
- `[Tabs Module]` Fixed a bug where clear button was missing when clearable setting is activated in tabs module searchfield. ([#4898](https://github.com/infor-design/enterprise/issues/4898))
- `[Textarea]` Fixed a bug where the textarea options like autogrow, autoGrowMaxHeight doesn't work after the initialization inside of the accordion. ([#4977](https://github.com/infor-design/enterprise/issues/4977))
- `[Timepicker]` Added a setting that replaces the trigger icon with an actual button for better accessibility, enabled by default. ([#4820](https://github.com/infor-design/enterprise/issues/4820))
- `[Toast]` Fixed a bug where the first toast in the page is not announced to screen readers. ([#4519](https://github.com/infor-design/enterprise/issues/4519))
- `[Tooltip]` Fixed a bug in tooltip that prevented linking id-based tooltip content. ([#4827](https://github.com/infor-design/enterprise/issues/4827))

(48 Issues Solved This Release, Backlog Enterprise 152, Backlog Ng 32, 1086 Functional Tests, 1640 e2e Tests)

## v4.38.1

### v4.38.1 Fixes

- `[BusyIndicator]` Fixed a bug that caused the busy-indicator to show below the busy indicator container. ([#4953](https://github.com/infor-design/enterprise/issues/4953))

## v4.38.0

### v4.38.0 Important Changes

- `[Themes]` Renamed the concept of themes to versions and renamed uplift to new and soho to classic. The new/uplift theme is now the default and its recommend you use it as your default. The old scripts and names will still work ok but new copies with the new names are added for you. In addition Variants are now called Modes. But we got rid of the older script names from 2017 as they have been deprecated for a while now. In addition the ids-identity package thats included was bumped to 4.0 if using tokens directly from this the paths there have been changed to reflect the new names. ([#2606](https://github.com/infor-design/enterprise/issues/2606))

### v4.38.0 Fixes

- `[Application Menu]` Fixed visibility of expander icon on classic theme. ([#4874](https://github.com/infor-design/enterprise/issues/4874))
- `[Accordion]` Fixed an issue where the afterexpand and aftercollapse events fired before the states are set.  ([#4838](https://github.com/infor-design/enterprise/issues/4838))
- `[Breadcrumb]` Fixed unnecessary scrollbar in safari on a flex toolbar. ([#4839](https://github.com/infor-design/enterprise/issues/4839))
- `[Calendar]` Fixed calendar event details listview on mobile perspective. ([#4886](https://github.com/infor-design/enterprise/issues/4886))
- `[Datagrid]` Fixed an issue with missing scrollbars when in frozen column mode on wide screens. ([#4922](https://github.com/infor-design/enterprise/issues/4922))
- `[Datagrid]` Added the ability to use shift click to select in mixed selection mode. ([#4748](https://github.com/infor-design/enterprise/issues/4748))
- `[Datagrid]` Fixed alignment issue when editing. ([#4814](https://github.com/infor-design/enterprise/issues/4814))
- `[Datagrid]` Added a fix for checkbox aria cells, the aria was in the wrong location. ([#4790](https://github.com/infor-design/enterprise/issues/4790))
- `[Datagrid]` Fixed a bug where shift+f10 did not open the context menu in the Datagrid. ([#4614](https://github.com/infor-design/enterprise/issues/4614))
- `[Datagrid]` Fixed an issue where tooltips on buttons in the contextual action toolbar in datagrid would never show up. ([#4876](https://github.com/infor-design/enterprise/issues/4876))
- `[Datagrid]` Fixed an issue where when using selectAllCurrentPage the deselect all did not trigger an event. ([#4916](https://github.com/infor-design/enterprise/issues/4916))
- `[Datagrid]` Fixed an issue where when using a scroll-flex container to contain datagrid it did not show the Y scrollbar. ([#4914](https://github.com/infor-design/enterprise/issues/4914))
- `[EmptyMessage]` Fixed an issue where you may get double the click handlers. ([#4889](https://github.com/infor-design/enterprise/issues/4889))
- `[Environment]` Fixed feature detection classes and routines on IPad 13 and up. ([#4855](https://github.com/infor-design/enterprise/issues/4855))
- `[Fileupload Advanced]` Fixed a bug where the disable and enable methods were not working correctly. ([#4872](https://github.com/infor-design/enterprise/issues/4872))
- `[General]` Increased windows custom css scrollbars from 8px to 12px. ([#4837](https://github.com/infor-design/enterprise/issues/4837))
- `[Input]` Fixed a bug where the cursor overlapped the icon in right aligned lookup and input fields when selecting the field. ([#4718](https://github.com/infor-design/enterprise/issues/4718))
- `[ListView]` Fixed an issue selecting after focusing the list with the keyboard. ([#4621](https://github.com/infor-design/enterprise/issues/4621))
- `[Lookup]` Fixed an issue with select all across pages in lookup. ([#4503](https://github.com/infor-design/enterprise/issues/4503))
- `[Lookup]` Fixed an issue clearing selections with selectAcrossPages. ([#4539](https://github.com/infor-design/enterprise/issues/4539))
- `[Message]` Fixed multiple events were firing. ([#953](https://github.com/infor-design/enterprise-ng/issues/953))
- `[Popover]` Fixed a bug where the close button did not get an automation ID and added automation ID to the title. ([#4743](https://github.com/infor-design/enterprise/issues/4743))
- `[Locale/Multiselect]` Fixed a bug where translations could not be made correctly on All label and Selected Label, so we dropped having the label in the field. You can use the allTextString and selectedTextString if you want something special. ([#4505](https://github.com/infor-design/enterprise/issues/4505))
- `[Locale]` Fixed a bug in Estonian translations. ([#4805](https://github.com/infor-design/enterprise/issues/4805))
- `[Locale]` Fixed several bugs in Greek translations. ([#4791](https://github.com/infor-design/enterprise/issues/4791))
- `[Locale]` Fixed a bug in Turkish translations. ([#4788](https://github.com/infor-design/enterprise/issues/4788))
- `[Locale]` Fixed a bug in Thai translations. ([#4738](https://github.com/infor-design/enterprise/issues/4738))
- `[Searchfield]` Fixed an accessibility issue where the X was not tabbable with the keyboard. To fix this added a tabbable setting which is on by default. If you want it off you can set it to false but you would pass accessibility testing. ([#4815](https://github.com/infor-design/enterprise/issues/4815))
- `[Tabs]` Fixed an iOS bug that was preventing dismissible tabs to be dismissed by tap. ([#4763](https://github.com/infor-design/enterprise/issues/4763))
- `[Tabs Module]` Fixed positioning of the icon in tabs module. ([#4842](https://github.com/infor-design/enterprise/issues/4842))
- `[Tabs Module]` Fixed the focus border of the home button and make it tabbable in tabs module. ([#4850](https://github.com/infor-design/enterprise/issues/4850))
- `[Tabs Vertical]` Fixed black hover state in new (uplift) theme contrast mode. ([#4867](https://github.com/infor-design/enterprise/issues/4867))
- `[Validation]` Fixed an issue where validation messages did not have the correct aria for accessibility. ([#4830](https://github.com/infor-design/enterprise/issues/4830))
- `[TabsModule]` Fixed positioning of the icon in tabs module. ([#4842](https://github.com/infor-design/enterprise/issues/4842))
- `[Timepicker]` Improved accessibility on both the input field and its inner picker elements. ([#4403](https://github.com/infor-design/enterprise/issues/4403))

(37 Issues Solved This Release, Backlog Enterprise 136, Backlog Ng 32, 1082 Functional Tests, 1638 e2e Tests)

## v4.37.3

### v4.37.3 Fixes

- `[BusyIndicator]` Fixed a bug that caused the busy-indicator to show below the busy indicator container. ([#4953](https://github.com/infor-design/enterprise/issues/4953))

### v4.37.2 Fixes

- `[Datagrid]` Fixed an issue with missing scrollbars when in frozen column mode on wide screens. ([#4922](https://github.com/infor-design/enterprise/issues/4922))

## v4.37.1

### v4.37.1 Fixes

- `[General]` Increased windows custom css scrollbars from 8px to 12px. ([#4837](https://github.com/infor-design/enterprise/issues/4837))
- `[Datagrid]` Fixed an issue where when using a scroll-flex container to contain datagrid it did not show the Y scrollbar. ([#4914](https://github.com/infor-design/enterprise/issues/4914))

## v4.37.0

### v4.37.0 Features

- `[FileUpload]` Added the ability to drag files onto the file upload field like in 3.x versions. ([#4723](https://github.com/infor-design/enterprise/issues/4723))
- `[Datagrid]` Added the ability to edit columns formatted with tags and badges with an Input editor. ([#4637](https://github.com/infor-design/enterprise/issues/4637))
- `[Datagrid]` Added the ability to pass a locale numberFormat to the TargetedAchievement formatter and also set the default to two decimals. ([#4802](https://github.com/infor-design/enterprise/issues/4802))
- `[Dropdown]` Added basic virtual scrolling to dropdown for if you have thousands of items. Only basic dropdown functionality will work with this setting but it improved performance on larger dropdown lists. ([#4708](https://github.com/infor-design/enterprise/issues/4708))
- `[Sidebar]` Added the ability to hide and show the side bar with the list detail view. ([#4394](https://github.com/infor-design/enterprise/issues/4394))

### v4.37.0 Fixes

- `[App Menu]` Fixed a regression bug  where the searchfield icon duplicated and were not properly aligned with the searchfield. ([#4737](https://github.com/infor-design/enterprise/issues/4737))
- `[App Menu]` Removed the close button animation on the hamburger button when app menus open. ([#4756](https://github.com/infor-design/enterprise/issues/4756))
- `[Bar Chart]` Fixed an issue where the data was passing wrong for grouped type custom tooltip. ([#4548](https://github.com/infor-design/enterprise/issues/4548))
- `[Busy Indicator]` Fixed an error was showing when called `close()` method too soon after `activate()`. ([#980](https://github.com/infor-design/enterprise-ng/issues/980))
- `[Calendar]` Fixed a regression where clicking Legend checkboxes was no longer possible. ([#4746](https://github.com/infor-design/enterprise/issues/4746))
- `[Checkboxes]` Fixed a bug where if checkboxes are in a specific relative layout the checkboxes may click the wrong one. ([#4808](https://github.com/infor-design/enterprise/issues/4808))
- `[Column Chart]` Fixed an issue where the data was passing wrong for grouped type custom tooltip. ([#4548](https://github.com/infor-design/enterprise/issues/4548))
- `[Datagrid]` Fixed an issue where the filter border on readonly lookups was not displayed in high contrast mode. ([#4724](https://github.com/infor-design/enterprise/issues/4724))
- `[Datagrid]` Added missing aria row group role to the datagrid. ([#4479](https://github.com/infor-design/enterprise/issues/4479))
- `[Datagrid]` Fixed a bug where when setting a group and decimal out of the current locale then editing would not work. ([#4806](https://github.com/infor-design/enterprise/issues/4806))
- `[Dropdown]` Fixed an issue where some elements did not correctly get an id in the dropdown. ([#4742](https://github.com/infor-design/enterprise/issues/4742))
- `[Dropdown]` Fixed a bug where you could click the label and focus a disabled dropdown. ([#4739](https://github.com/infor-design/enterprise/issues/4739))
- `[Homepage]` Fixed the wrong metadata was sending for resize, reorder and remove card events. ([#4798](https://github.com/infor-design/enterprise/issues/4798))
- `[Locale]` Fixed an issue where if the 11th digit is a zero the formatNumbers and truncateDecimals function will loose a digit. ([#4656](https://github.com/infor-design/enterprise/issues/4656))
- `[Modal]` Improved detection of non-focusable elements when a Modal is configured to auto focus one of its inner components. ([#4740](https://github.com/infor-design/enterprise/issues/4740))
- `[Module Tabs]` Fixed a bug related to automatic linking of Application Menu trigger tabs in Angular environments ([#4736](https://github.com/infor-design/enterprise/issues/4736))
- `[ProcessIndicator]` Fixed a layout issue on the index page and added a rejected icon. ([#4770](https://github.com/infor-design/enterprise/issues/4770))
- `[Rating]` Fixed an issue where the rating was not clear on toggle. ([#4571](https://github.com/infor-design/enterprise/issues/4571))
- `[Splitter]` Fixed the splitter was dragging to wrong direction in RTL. ([#1813](https://github.com/infor-design/enterprise/issues/1813))
- `[Swaplist]` Fixed an issue where the user attributes need to be override existing attributes. ([#4694](https://github.com/infor-design/enterprise/issues/4694))
- `[Tabs]` Fixed a bug where the info icon were not aligned correctly in the tab, and info message were not visible. ([#4711](https://github.com/infor-design/enterprise/issues/4711))
- `[Tabs]` Fixed a bug where the tab key would move through tabs rather than moving to the tab content. ([#4745](https://github.com/infor-design/enterprise/issues/4745))
- `[Toolbar Searchfield]` Fixed a bug where the toolbar searchfield were unable to focused when tabbing through the page. ([#4683](https://github.com/infor-design/enterprise/issues/4683))
- `[Toolbar Searchfield]` Fixed a bug where the search bar were showing extra outline when focused. ([#4682](https://github.com/infor-design/enterprise/issues/4682))
- `[Track Dirty]` Fixed an error that was showing when using dirty indicator within a tab component. ([#936](https://github.com/infor-design/enterprise-ng/issues/936))
- `[Tree]` Fixed an issue where the character entity was stripped for addNode() method. ([#4694](https://github.com/infor-design/enterprise/issues/4694))

(49 Issues Solved This Release, Backlog Enterprise 137, Backlog Ng 35, 1082 Functional Tests, 1639 e2e Tests)

## v4.36.2

### v4.36.2 Fixes

- `[App Menu]` Removed the close button animation on the hamburger button when app menus open. ([#4756](https://github.com/infor-design/enterprise/issues/4756))
- `[App Menu]` Fixed a regression bug  where the searchfield icon duplicated and were not properly aligned with the searchfield. ([#4737](https://github.com/infor-design/enterprise/issues/4737))
- `[Calendar]` Fixed a regression where clicking Legend checkboxes was no longer possible. ([#4746](https://github.com/infor-design/enterprise/issues/4746))
- `[FileUpload]` Added the ability to drag files onto the file upload field like in 3.x versions. ([#4723](https://github.com/infor-design/enterprise/issues/4723))
- `[Modal]` Improved detection of non-focusable elements when a Modal is configured to auto focus one of its inner components. ([#4740](https://github.com/infor-design/enterprise/issues/4740))
- `[Locale]` Fixed an issue where if the 11th digit is a zero the formatNumbers and truncateDecimals function will loose a digit. ([#4656](https://github.com/infor-design/enterprise/issues/4656))
- `[Rating]` Fixed an issue where the rating was not clear on toggle. ([#4571](https://github.com/infor-design/enterprise/issues/4571))

## v4.36.1

### v4.36.1 Fixes

- `[Calendar]` Fixed a regression where clicking Legend checkboxes was no longer possible. ([#4746](https://github.com/infor-design/enterprise/issues/4746))
- `[Dropdown]` Fixed an issue where some elements did not correctly get an id in the dropdow n. ([#4742](https://github.com/infor-design/enterprise/issues/4742))
- `[Editor]` Fixed a follow up issue with readonly links in the editor. ([#4702](https://github.com/infor-design/enterprise/issues/4702))

## v4.36.0

### v4.36.0 Important Changes

- `[Datagrid]` Fixed a bug where the datagrid header checkbox had the wrong aria-checked state when only some rows are selected, this change occured because the aria-checked was not on the focusable element so was not announced. If using automation scripts on this attribute, you should be aware and adjust accordingly. ([#4491](https://github.com/infor-design/enterprise/issues/4491))

### v4.36.0 Features

- `[Datagrid]` Made the summary row sticky on the bottom of the datagrid. ([#4645](https://github.com/infor-design/enterprise/issues/4645))
- `[Lookup]` Added a clear callback function like the click callback that fires when clicking the clear X if enabled. ([#4693](https://github.com/infor-design/enterprise/issues/4693))
- `[Tabs]` Added a setting for making the text on Module Tabs' optional Application Menu trigger only accessible to screen readers. ([#4590](https://github.com/infor-design/enterprise/issues/4590))

### v4.36.0 Fixes

- `[Application Menu]` Fixed an issue with filtering where nested items matching the filter were not always displayed. ([#4592](https://github.com/infor-design/enterprise/issues/4592))
- `[Column Chart]` Fixed an alignment issue with the labels in grouped column charts. ([#4645](https://github.com/infor-design/enterprise/issues/4645))
- `[Datagrid]` Fixed a bug where filterWhenTyping did not work on lookup filter columns. ([#4678](https://github.com/infor-design/enterprise/issues/4678))
- `[Datagrid]` Fixed an issue where updateRow will not correctly sync and merge data. ([#4674](https://github.com/infor-design/enterprise/issues/4674))
- `[Datagrid]` Fixed a bug where the error icon overlapped to the calendar icon when a row has been selected and hovered. ([#4670](https://github.com/infor-design/enterprise/issues/4670))
- `[Datagrid]` Fixed a bug where multiselect would loose selection across pages when using selectRowsAcrossPages. ([#954](https://github.com/infor-design/enterprise-ng/issues/954))
- `[Datagrid]` Made a fix that when calling applyFilter the lookup checkbox did not update. ([#4693](https://github.com/infor-design/enterprise/issues/4693))
- `[Datagrid]` Added the datagrid api to the current clearArguments setting's callback. ([#4693](https://github.com/infor-design/enterprise/issues/4693))
- `[Datagrid]` Fixed the inbuilt date validation to use the datagrid column settings for date fields. ([#4693](https://github.com/infor-design/enterprise/issues/4730))
- `[Dropdown]` Fixed a bug where the tooltips are invoked for each dropdown item. This was slow with a lot of items. ([#4672](https://github.com/infor-design/enterprise/issues/4672))
- `[Dropdown]` Fixed a bug where mouseup was used rather than click to open the list and this was inconsistent. ([#4638](https://github.com/infor-design/enterprise/issues/4638))
- `[Editor]` Fixed an issue where the dirty indicator was not reset when the contents contain `<br>` tags. ([#4624](https://github.com/infor-design/enterprise/issues/4624))
- `[Editor]` Fixed a bug where hyperlinks were not clickable in readonly state. ([#4702](https://github.com/infor-design/enterprise/issues/4702))
- `[Homepage]` Fixed a bug where the border behaves differently and does not change back correctly when hovering in editable mode. ([#4640](https://github.com/infor-design/enterprise/issues/4640))
- `[Homepage]` Added support for small size (260x260) widgets and six columns. ([#4663](https://github.com/infor-design/enterprise/issues/4663))
- `[Homepage]` Fixed an issue where the animation was not working on widget removed. ([#4686](https://github.com/infor-design/enterprise/issues/4686))
- `[Homepage]` Fixed a bug where the border behaves differently and does not change back correctly when hovering in editable mode. ([#4640](https://github.com/infor-design/enterprise/issues/4640))
- `[Listview]` Fixed an issue where the contextmenu was not open on longpress and text as not selectable for iOS device. ([#4655](https://github.com/infor-design/enterprise/issues/4655))
- `[Locale]` Don't attempt to set d3 locale if d3 is not being used ([#4668](https://github.com/infor-design/enterprise/issues/4486))
- `[Modal]` Fixed a bug where the autofocus was not working on anchor tag inside of the modal and moving the first button as a default focus if there's no `isDefault` property set up.
- `[Pager]` Fixed a bug that automation id's are not added when the attachToBody is used. ([#4692](https://github.com/infor-design/enterprise/issues/4692))
- `[Rating]` Fixed a bug with the readonly function, it did not toggle the readonly state correctly. ([#958](https://github.com/infor-design/enterprise-ng/issues/958))
- `[Tabs]` Added support for a "More Actions" button to exist beside horizontal/header tabs. ([#4532](https://github.com/infor-design/enterprise/issues/4532))
- `[Tree]` Fixed an issue where the parent value was get deleted after use `addNode()` method. ([#4486](https://github.com/infor-design/enterprise/issues/4486))
- `[Wizard]` Fixed a slight layout issue with the highlighted step in RTL mode. ([#4714](https://github.com/infor-design/enterprise/issues/4714))

(42 Issues Solved This Release, Backlog Enterprise 136, Backlog Ng 32, 1084 Functional Tests, 1642 e2e Tests)

## v4.35.4

### v4.35.4 Fixes

- `[Datagrid]` Added the datagrid api to the current clearArguments setting's callback. ([#4693](https://github.com/infor-design/enterprise/issues/4693))

## v4.35.3

### v4.35.3 Fixes

- `[Datagrid]` Made a fix that when calling applyFilter the lookup checkbox did not update. ([#4693](https://github.com/infor-design/enterprise/issues/4693))
- `[Dropdown]` Fixed a bug where the tooltips are invoked for each dropdown item. This was slow with a lot of items. ([#4672](https://github.com/infor-design/enterprise/issues/4672))
- `[Dropdown]` Fixed a bug where mouseup was used rather than click to open the list and this was inconsistent. ([#4638](https://github.com/infor-design/enterprise/issues/4638))
- `[Lookup]` Added a clear callback function like the click callback that fires when clicking the clear X if enabled. ([#4693](https://github.com/infor-design/enterprise/issues/4693))
- `[Pager]` Fixed a bug that automation id's are not added when the attachToBody is used. ([#4692](https://github.com/infor-design/enterprise/issues/4692))
- `[Rating]` Fixed a bug with the readonly function, it did not toggle the readonly state correctly. ([#958](https://github.com/infor-design/enterprise-ng/issues/958))

## v4.35.2

### v4.35.2 Fixes

- `[Datagrid]` Fixed an additional issue where updateRow will cause rows to no longer be reorderable. ([#4674](https://github.com/infor-design/enterprise/issues/4674))

## v4.35.1

### v4.35.1 Fixes

- `[Datagrid]` Fixed an issue where updateRow will not correctly sync and merge data. ([#4674](https://github.com/infor-design/enterprise/issues/4674))
- `[Datagrid]` Fixed a bug where filterWhenTyping did not work on lookup filter columns. ([#4678](https://github.com/infor-design/enterprise/issues/4678))
- `[Editor]` Fixed an issue where the dirty indicator was not reset when the contents contain `<br>` tags. ([#4624](https://github.com/infor-design/enterprise/issues/4624))

## v4.35.0

### v4.35.0 Important Notes

- `[Breadcrumb]` We added support for the use of `span` in place of `a` tags inside Breadcrumb List Items at the component API level.  In order to facilitate this, some internal API methods had to be changed to recognize the list item instead of the anchor.  If you rely on the Breadcrumb API and reference breadcrumb item anchor tags, please note that before adopting this version, you should change your code to instead reference the list items, or only use the BreadcrumbItem API.

### v4.35.0 Features

- `[Datagrid]` Added support to select all rows on current page only for client side paging. ([#4265](https://github.com/infor-design/enterprise/issues/4265))
- `[Datagrid]` Added a new ProcessIndicator formatter. ([#3918](https://github.com/infor-design/enterprise/issues/3918))
- `[Dropdown]` Improved behavior of list item navigation/selection when a Dropdown is configured with "no search" mode activated. ([#4483](https://github.com/infor-design/enterprise/issues/4483))
- `[Lookup]` Added the ability to change the lookup icon. ([#4527](https://github.com/infor-design/enterprise/issues/4527))
- `[ProcessIndicator]` Added: labels, more icon support, and a content areas and made it responsive. ([#3918](https://github.com/infor-design/enterprise/issues/3918))

### v4.35.0 Fixes

- `[Application Menu]` Fixed accessibility issues getting redundant info in expand/collapse button. ([#4462](https://github.com/infor-design/enterprise/issues/4462))
- `[Application Menu]` Fixed accessibility issues with missing instructional text and incorrect aria-role assignments on the App Menu triggers (hamburger buttons) and Role switcher buttons. ([#4489](https://github.com/infor-design/enterprise/issues/4489))
- `[About]` Made it possible to close About dialogs that previously had open, nested Modals present. ([NG#915](https://github.com/infor-design/enterprise-ng/issues/915))
- `[Badges]` Fixed alignment issues in uplift theme. ([#4578](https://github.com/infor-design/enterprise/issues/4578))
- `[Busy Indicator]` Fixed an issue where the whole page and parent div was shifts when active. ([#746](https://github.com/infor-design/enterprise-ng/issues/746))
- `[Button]` Fixed the tooltip in action button to be not visible when there's no title attribute. ([#4473](https://github.com/infor-design/enterprise/issues/4473))
- `[Column Chart]` Fixed a minor alignment issue in the xAxis labels ([#4460](https://github.com/infor-design/enterprise/issues/4460))
- `[Colorpicker]` Fixed an issue where values were not being selecting when multiple colopickers are present. ([#4146](https://github.com/infor-design/enterprise/issues/4146))
- `[Datagrid]` Fix a bug where changing selectable on the fly did not change the select behavior. ([#4575](https://github.com/infor-design/enterprise/issues/4575))
- `[Datagrid]` Fixed an issue where the click event was not fire for hyperlinks keyword search results. ([#4550](https://github.com/infor-design/enterprise/issues/4550))
- `[Datagrid]` Added api setting for selection on enter edit mode. ([#4485](https://github.com/infor-design/enterprise/issues/4485))
- `[Datagrid]` Fixed a bug where the onPostRenderCell function would get an empty container if using frozen columns. ([#947](https://github.com/infor-design/enterprise-ng/issues/947))
- `[Datagrid]` Fix a bug where changing selectable on the fly did not change the select behavior. ([#4575](https://github.com/infor-design/enterprise/issues/4575))
- `[Dropdown]` Fixed a bug where the last option icon changes when searching/filtering in dropdown search field. ([#4474](https://github.com/infor-design/enterprise/issues/4474))
- `[Editor/Fontpicker]` Fixed a bug where the label relationship were not valid in the editor role. Adding aria-labelledby will fix the association for both editor and the label. Also, added an audible label in fontpicker. ([#4454](https://github.com/infor-design/enterprise/issues/4454))
- `[Field Options]` Fixed an issue where the action button was misaligned for safari. ([#4610](https://github.com/infor-design/enterprise/issues/4610))
- `[FileUploadAdvanced]` Fixed an issue where abort method was not working properly to remove the file block when upload fails. ([#938](https://github.com/infor-design/enterprise-ng/issues/938))
- `[Header]` Fixed a bug where the searchfield automatically expands when clicking the app menu button. ([#4617](https://github.com/infor-design/enterprise/issues/4617))
- `[Lookup]` Fixed some layout issues when using the editable and clearable options on the filter row. ([#4527](https://github.com/infor-design/enterprise/issues/4527))
- `[Lookup]` Fixed incorrect counts when using allowSelectAcrossPages. ([#4316](https://github.com/infor-design/enterprise/issues/4316))
- `[Mask]` Fixed broken date/time masks in the `sv-SE` locale. ([#4613](https://github.com/infor-design/enterprise/issues/4613))
- `[Tree]` Fixed an issue where the character entity references were render differently for parent and child levels. ([#4512](https://github.com/infor-design/enterprise/issues/4512))
- `[Tooltip/Pager]` Fixed an issue where the tooltip would show at the top when clicking paging buttons. ([#218](https://github.com/infor-design/enterprise-ng/issues/218))

(40 Issues Solved This Release, Backlog Enterprise 173, Backlog Ng 42, 1083 Functional Tests, 1638 e2e Tests)

## v4.34.3

### v4.34.3 Fixes

- `[Lookup]` Added the ability to change the lookup icon. ([#4527](https://github.com/infor-design/enterprise/issues/4527))
- `[Lookup]` Fixed some layout issues when using the editable and clearable options on the filter row. ([#4527](https://github.com/infor-design/enterprise/issues/4527))

## v4.34.2

### v4.34.2 Fixes

- `[Dropdown/Autocomplete]` Fix a bug where these components would fail in IE 11. Note that IE 11 isn't "supported" but we fixed these issues to give teams more time to migrate. ([#4608](https://github.com/infor-design/enterprise/issues/4608))
- `[General]` Fix a bug where the regex scripts will error on Big Sur. ([#4612](https://github.com/infor-design/enterprise/issues/4612))

## v4.34.1

### v4.34.1 Fixes

- `[Datagrid]` Fix a bug where changing selectable on the fly did not change the select behavior. ([#4575](https://github.com/infor-design/enterprise/issues/4575)

## v4.34.0

### v4.34.0 Features

- `[All Components]` Added `attributes` setting to set automation id's and id's. ([#4498](https://github.com/infor-design/enterprise/issues/4498))
- `[Datagrid]` Added a limited experimental sticky header feature. ([#3993](https://github.com/infor-design/enterprise/issues/3993))
- `[Input]` Add a `revealText` plugin that will add a button to password fields to hide and show sensitive information such as SIN or passwords. ([#4098](https://github.com/infor-design/enterprise/issues/4098))
- `[Listview]` Added a new setting `allowDeselect` which will make it such that if you select an item you cant deselect, you can only select another item. ([#4376](https://github.com/infor-design/enterprise/issues/4376))
- `[Locale]` Added a new set of translations from the translation team. ([#4501](https://github.com/infor-design/enterprise/issues/4501))
- `[Locale/Charts]` The numbers inside charts are now formatted using the current locale's, number settings. This can be disabled/changed in some charts by passing in a localeInfo object to override the default settings. ([#4437](https://github.com/infor-design/enterprise/issues/4437))
- `[Treemap]` Added ability to show a tooltip. ([#2794](https://github.com/infor-design/enterprise/issues/2794))

### v4.34.0 Fixes

- `[Autocomplete]` Fixed an issue where a slow and incomplete ajax request would cause the dropdown to briefly show wrong contents. ([#4387](https://github.com/infor-design/enterprise/issues/4387))
- `[Breadcrumb]` Fixed an issue where css only breadcrumbs were missing styles. ([#4501](https://github.com/infor-design/enterprise/issues/4501))
- `[Datepicker]` Fixed an issue where range highlight was not aligning for Mac/Safari. ([#4352](https://github.com/infor-design/enterprise/issues/4352))
- `[Datagrid]` Fixed an issue with a custom toolbar, where buttons would click twice. ([#4471](https://github.com/infor-design/enterprise/issues/4471))
- `[Datagrid]` Fixed an issue where the special characters (é, à, ü, û, ...) export to csv was not generated them correctly. ([#4347](https://github.com/infor-design/enterprise/issues/4347))
- `[Datagrid]` Fixed an issue where the leading spaces were removed on editing cells. ([#4380](https://github.com/infor-design/enterprise/issues/4380))
- `[Datagrid]` Fixed an issue where the double click event was not firing for checkbox columns. ([#4381](https://github.com/infor-design/enterprise/issues/4381))
- `[Datagrid]` Fixed an issue where the dropdown in a datagrid would stay open when clicking to the next page of results. ([#4396](https://github.com/infor-design/enterprise/issues/4396))
- `[Datagrid]` Fixed a bug where a scroll bar shows even when there's no data in datagrid. ([#4228](https://github.com/infor-design/enterprise/issues/4228))
- `[Datagrid]` Fixed an issue where calling setFocus on the datagrid would stop open menus from working. ([#4429](https://github.com/infor-design/enterprise/issues/4429))
- `[Datagrid]` To allow for some script tools to work we now set draggable to true. ([#4490](https://github.com/infor-design/enterprise/issues/4490))
- `[Datagrid]` Fixed an error on the filter box on the personalization dialog where it would error if there is a column with no name field. ([#4495](https://github.com/infor-design/enterprise/issues/4495))
- `[Datagrid]` Fixed links when changing personalization as they would inherit the wrong color. ([#4481](https://github.com/infor-design/enterprise/issues/4481))
- `[Datagrid]` Fixed a bug where seaching with the search on the toolbar would not highlight results. ([#4488](https://github.com/infor-design/enterprise/issues/4488))
- `[Datagrid]` Fixed an issue with a custom toolbar, where buttons would click twice. ([#4471](https://github.com/infor-design/enterprise/issues/4471))
- `[Datagrid]` Fixed a bug in updateRow where it did not sync up all data passed in with the dataset. ([#4476](https://github.com/infor-design/enterprise/issues/4476))
- `[Datepicker]` Changed the month/year picker to skip 10 years instead of one. ([#4388](https://github.com/infor-design/enterprise/issues/4388))
- `[Dropdown]` Improved the behavior of the `noSearch` dropdown when using the keyboard. ([#4388](https://github.com/infor-design/enterprise/issues/4388))
- `[Editor]` Fixed an issue where the focus was getting lost after pressing toolbar buttons. ([#4335](https://github.com/infor-design/enterprise/issues/4335))
- `[Editor]` Fixed an issue where the color picker was not opening the popup for overflow menu and had name as undefined in list. ([#4398](https://github.com/infor-design/enterprise/issues/4398))
- `[Editor]` Fixed an issue where font-size tags are stripped from the css. ([#4557](https://github.com/infor-design/enterprise/issues/4557))
- `[Favorites]` Removed the favorites component as its not really a component, info on it can be found under buttons in the toggle example. ([#4405](https://github.com/infor-design/enterprise/issues/4405))
- `[Fieldset]` Fixed a bug where summary form data gets cut off on a smaller viewport. ([#3861](https://github.com/infor-design/enterprise/issues/3861))
- `[Homepage]` Fixed an issue where the four column widgets were incorrectly positioned, left aligned on large screen. ([#4541](https://github.com/infor-design/enterprise/issues/4541))
- `[List Detail]` Fixed css height for list detail in responsive view ([#4426](https://github.com/infor-design/enterprise/issues/4426))
- `[Listview]` Fixed a bug where readonly and non-selectable listview should not have hover state. ([#4452](https://github.com/infor-design/enterprise/issues/4452))
- `[Lookup]` Fixed a bug where the filter header together with the checkbox column is not properly align. ([#3774](https://github.com/infor-design/enterprise/issues/3774))
- `[MenuButton]` Removed the menubutton component sections as its not really a component, info on it can be found under buttons in the MenuButton examples. ([#4416](https://github.com/infor-design/enterprise/issues/4416))
- `[Message]` Added support for lists in the message, also fixed a problem when doing so, with screen readers. ([#4400](https://github.com/infor-design/enterprise/issues/4400))
- `[Message]` Added the `noRefocus` setting that will feed through to the modal. ([#4507](https://github.com/infor-design/enterprise/issues/4507))
- `[Splitter]` Added missing audible labels in splitter collapse button and splitter handle. ([#4404](https://github.com/infor-design/enterprise/issues/4404))
- `[Tabs Module]` Fixed a bug where tab items were not centered correctly in uplift theme. ([#4538](https://github.com/infor-design/enterprise/issues/4538))
- `[Treemap]` Fixed a bug where small slices may show a "tip" below the chart. ([#2794](https://github.com/infor-design/enterprise/issues/2794))

(56 Issues Solved This Release, Backlog Enterprise 185, Backlog Ng 42, 1082 Functional Tests, 1612 e2e Tests)

## v4.33.2

### v4.33.2 Fixes

`[General]` Fix a bug where the regex blows up on Mac Big Sur. ([#4612](https://github.com/infor-design/enterprise/issues/4612))

## v4.33.1

### v4.33.1 Fixes

- `[Breadcrumb]` Fixed an issue were css only breadcrumbs were missing styles. ([#4501](https://github.com/infor-design/enterprise/issues/4501))

## v4.33.0

### v4.33.0 Features

- `[Locale]` Added a new dateTimeMillis and timeStampMillis format if milliseconds are needed. ([#4384](https://github.com/infor-design/enterprise/issues/4384))
- `[Toast]` Added a setting to enable setting ids or other attributes on the toast element. ([#4275](https://github.com/infor-design/enterprise/issues/4275))

### v4.33.0 Fixes

- `[Autocomplete]` Fix a bug when connected to NG where pressing the enter key would not select Autocomplete items/. ([ng#901](https://github.com/infor-design/enterprise-ng/issues/901))
- `[Autocomplete]` Fixed an issue where the Searchfield items were not selectable after 'All results for "xx"' was selected. ([#4446](https://github.com/infor-design/enterprise/issues/4446))
- `[Calendar]` Removed some extra keyboard stops when tabing. ([#4318](https://github.com/infor-design/enterprise/issues/4318))
- `[Calendar]` Fixed a bug where the incorrect color was shown when events are added with the dialog. ([#4439](https://github.com/infor-design/enterprise/issues/4439))
- `[Colorpicker]` Fixed an issue where the colorpicker closes when pressing or clicking outside the swatch. ([#3559](https://github.com/infor-design/enterprise/issues/3559))
- `[Datagrid]` Fixed an issue where activated row on 2nd or any subsequent page was not highlighting for mixed selection mode. ([ng#900](https://github.com/infor-design/enterprise-ng/issues/900))
- `[Datagrid]` Added support to disable column buttons. ([1590](https://github.com/infor-design/enterprise/issues/1590))
- `[Datagrid]` Fixed an issue where short field icon padding was misaligned in RTL mode. ([#1812](https://github.com/infor-design/enterprise/issues/1812))
- `[Datagrid]` Added support to `In Range` filter operator for numeric columns. ([#3988](https://github.com/infor-design/enterprise/issues/3988))
- `[Datagrid]` Fixed an issue where filter was not working if user types slow in the filter input for treegrid. ([#4270](https://github.com/infor-design/enterprise/issues/4270))
- `[Datagrid]` Fixed an issue where the icons right text was truncated for extra-small row height. ([#4355](https://github.com/infor-design/enterprise/issues/4355))
- `[Datagrid]` Fixed an issue where the column icons and content was overlapping. ([#4264](https://github.com/infor-design/enterprise/issues/4264))
- `[Datagrid]` Fixed an issue where using flex toolbar as a custom toolbar did not work. ([#4385](https://github.com/infor-design/enterprise/issues/4385))
- `[Datepicker]` Added missing off screen text for the picker buttons in the datepicker month/year view. ([#4318](https://github.com/infor-design/enterprise/issues/4318))
- `[Editor]` Fixed a bug where the Fontpicker's displayed style wasn't updating to match the current text selection in some cases. ([#4309](https://github.com/infor-design/enterprise/issues/4309))
- `[Editor]` Fixed a bug where b tags in an empty p tag would be stripped. ([#4411](https://github.com/infor-design/enterprise/issues/4411))
- `[Locale]` Added a new translation token for Records Per Page with no number. ([#4334](https://github.com/infor-design/enterprise/issues/4334))
- `[Locale]` Fixed an max stack error when setting `nb-NO` as a language. ([#874](https://github.com/infor-design/enterprise-ng/issues/874))
- `[Lookup]` Fixed an issue where the event `beforeShow` was only triggered the first time. ([#899](https://github.com/infor-design/enterprise-ng/issues/899))
- `[Lookup]` Fixed a bug where the lookup count doesn't update correctly. ([#4312](https://github.com/infor-design/enterprise/issues/4312))
- `[Mask]` Enabled editable sections of Date masks.  Editing within a section will no longer incorrectly alter values that may already exist in a date field's other editable sections. ([#4079](https://github.com/infor-design/enterprise/issues/4079))
- `[Modal Manager]` Modals now pass `isCancelled` properly when the Modal Manager API detects a request to close by using the Escape key. ([#4298](https://github.com/infor-design/enterprise/issues/4298))
- `[Pager]` Fixed an error when using arrow keys to select in the pagesize selector. ([#4383](https://github.com/infor-design/enterprise/issues/4383))
- `[Searchfield]` Allow for search terms to include special characters. ([#4291](https://github.com/infor-design/enterprise/issues/4291))
- `[Stepprocess]` Fixed a bug where padding and scrolling was missing. Note that this pattern will eventually be removed and we do not suggest any one use it for new development. ([#4249](https://github.com/infor-design/enterprise/issues/4249))
- `[Tabs]` Fixed multiple bugs where error icon in tabs and the animation bar were not properly aligned in RTL uplift theme. ([#4326](https://github.com/infor-design/enterprise/issues/4326))
- `[Tabs]` Fixed a bug where removing a nested tab would cause an error due to being invisible. ([#4356](https://github.com/infor-design/enterprise/issues/4356))
- `[Tabs]` Fixed a bug where the focus/activated state does not display correctly in RTL. ([#4332](https://github.com/infor-design/enterprise/issues/4332))
- `[Toolbar Flex]` Fixed detection of overflow in some toolbars where items were not properly displaying all overflowed items in the "More Actions" menu. ([#4296](https://github.com/infor-design/enterprise/issues/4296))
- `[Toolbar Flex]` Fixed an issue where in some examples/cases the first item did not get an initial tabindex. ([#4418](https://github.com/infor-design/enterprise/issues/4418))
- `[Tree]` Fixed an issue where calling togglenode without first doing a select/unselect was not working properly. ([#3927](https://github.com/infor-design/enterprise/issues/3927))
- `[Tree]` Fixed a bug that adding icons in with the tree text would encode it when using addNode. ([#4305](https://github.com/infor-design/enterprise/issues/4305))
- `[Validation]` Fixed an issue where after the execution `resetForm()` was not resting dropdown and editor the fields. ([#4259](https://github.com/infor-design/enterprise/issues/4259))

(48 Issues Solved This Release, Backlog Enterprise 184, Backlog Ng 48, 1084 Functional Tests, 1530 e2e Tests)

## v4.32.0

### v4.32.0 Important Notes

- `[Colors]` In Uplift (Vibrant) theme there is no longer any colors in graphite. All are slate. This involved bringing in a new version 3.0 of the design system with some breaking changes you should not if using the tokens directly. See the [design system change log](https://github.com/infor-design/design-system/blob/main/docs/CHANGELOG.md) for details. ([#4206](https://github.com/infor-design/enterprise/issues/4206))

### v4.32.0 Features

- `[Breadcrumb]` Add truncated style and made it the default for all Breadcrumb lists. ([#4091](https://github.com/infor-design/enterprise/issues/4091))
- `[Datagrid]` Add a new `RowNumber` formatter that will show a row number column that remains the same no matter how the grid is sorted. ([#1904](https://github.com/infor-design/enterprise/issues/1904))
- `[Datepicker]` Added the ability to use the range selection in date picker when using the UmAlQura Calendar (RTL). ([#4227](https://github.com/infor-design/enterprise/issues/4227))
- `[Homepage]` Added ability to support a 5 column option. ([#4101](https://github.com/infor-design/enterprise/issues/4101))
- `[Locale]` Added an example page to test translation strings more accurately. ([#4189](https://github.com/infor-design/enterprise/issues/4189))

### v4.32.0 Fixes

- `[Accordion]` Fixed a bug where disabled headers texts and icons were barely recognizable as disabled in uplift theme. ([#4065](https://github.com/infor-design/enterprise/issues/4065))
- `[Accordion]` Fixed a bug in the vibrant theme where nested header text was not showing because the width was pushing it to the next line. ([#4145](https://github.com/infor-design/enterprise/issues/4145))
- `[Application Menu]` Fixed too much spacing level when there's an icon in accordion header in uplift theme. ([#4202](http://localhost:4000/components/applicationmenu/test-six-levels-icons.html?theme=uplift&variant=light&colors=0066D4))
- `[Contextual Action Panel]` Made the close button work in cases where subcomponents are open inside the CAP. ([#4112](https://github.com/infor-design/enterprise/issues/4112))
- `[Colorpicker]` The sizes were inconsistent with other components in width so we adjusted them. ([#4310](https://github.com/infor-design/enterprise/issues/4310))
- `[Datagrid]` Fixed an issue where the selectedRows array contents continued to multiply each time running `selectAllRows`. ([#4195](https://github.com/infor-design/enterprise/issues/4195))
- `[Datagrid]` Fixed an issue where the dynamic tooltip was not working properly. ([#4260](https://github.com/infor-design/enterprise/issues/4260))
- `[Datagrid]` Fixed an issue where the check box filter was not working. ([#4271](https://github.com/infor-design/enterprise/issues/4271))
- `[Datagrid]` Fixed an issue where the filter and paging for treegrid was not working properly. ([#4293](https://github.com/infor-design/enterprise/issues/4293))
- `[Datepicker]` Fixed an issue where the minute and second interval for timepicker was not working properly when use along useCurrentTime setting. ([#4230](https://github.com/infor-design/enterprise/issues/4230))
- `[Dropdown]` Fixed a bug where italic-style highlighting would represent a matched filter term instead of bold-style on a Dropdown List item in some cases. ([#4141](https://github.com/infor-design/enterprise/issues/4141))
- `[Editor]` Fixed issue with incorrect padding when using bullets in RTL mode. ([#4327](https://github.com/infor-design/enterprise/issues/4327))
- `[General]` Fixed high contrast error color to have better contrast. ([#4344](https://github.com/infor-design/enterprise/issues/4344))
- `[FileUploadAdvanced]` Fixed an issue where the method `status.setCompleted()` not firing event `fileremoved`. ([#4294](https://github.com/infor-design/enterprise/issues/4294))
- `[Homepage]` Fixed an issue where the columns were not showing properly after resize by using the maximize button. ([#894](https://github.com/infor-design/enterprise-ng/issues/894))
- `[Homepage]` Fixed an issue where the columns were not showing properly after resize browser window. ([#895](https://github.com/infor-design/enterprise-ng/issues/895))
- `[Input]` Fixed a bug where the text input error state border color would be wrong in the vibrant, dark and high contrast. ([#4248](https://github.com/infor-design/enterprise/issues/4248))
- `[Locale]` Fixed issues with some timezone and datetime formats. ([#4297](https://github.com/infor-design/enterprise/issues/4297))
- `[Popupmenu]` Fixed a minor issue with the shortcut text on small breakpoints. ([#3984](https://github.com/infor-design/enterprise/issues/3984))
- `[Popover]` Fixed a regression where passing a popover content as a hash link to an ID no longer worked. ([#4281](https://github.com/infor-design/enterprise/issues/4281))
- `[Personalize]` Fixed an issue regarding the layout and scroll ability of a page. ([#3330](https://github.com/infor-design/enterprise/issues/3330))
- `[Searchfield]` Added a shadow to the focus state of searchfields with category buttons. ([#4181](https://github.com/infor-design/enterprise-ng/issues/4181))
- `[Splitter]` Fixes an issue where the collapse button was not working when splitter is on the right. ([#1730](https://github.com/infor-design/enterprise-ng/issues/1730))
- `[Tabs]` Added detection for width/height/style changes on a Tabs component, which now triggers a resize event. ([ng#860](https://github.com/infor-design/enterprise-ng/issues/860))
- `[Tabs]` Fixed a small error by removing a - 1 involved with testing. ([#4093](https://github.com/infor-design/enterprise/issues/4093))
- `[Tabs]` Fixed a bug where using `#` in a Tab title was not possible. ([#4179](https://github.com/infor-design/enterprise/issues/4179))
- `[Tabs Header]` Fixed a bug where the add icon were too small and the page form layout has a big space on top of it. ([#4289](https://github.com/infor-design/enterprise/issues/4289))
- `[Toolbar Flex]` Fixed a bug where in some cases a un-needed scrollbar would appear. [[#4325](https://github.com/infor-design/enterprise/issues/4325)]
- `[Toolbar Searchfield]` Fixed a bug where the searchfield doesn't perfectly align together with flex toolbar. [[#4226](https://github.com/infor-design/enterprise/issues/4226)]
- `[Tree]` Fixed an issue where the return focus state was not working properly after closing the context menu. ([#4252](https://github.com/infor-design/enterprise/issues/4252))
- `[Vertical Tabs]` Fixed an issue where the error icon was misaligning. ([#873](https://github.com/infor-design/enterprise-ng/issues/873))

(49 Issues Solved This Release, Backlog Enterprise 196, Backlog Ng 51, 1079 Functional Tests, 1525 e2e Tests)

## v4.31.5

### v4.31.5 Fixes

- `[General]` Fix a bug where the regex blows up on Mac Big Sur. ([#4612](https://github.com/infor-design/enterprise/issues/4612))

## v4.31.4

### v4.31.4 Fixes

- `[Datagrid]` Fixed an issue where the icons right text was truncated for extra-small row height. ([#4355](https://github.com/infor-design/enterprise/issues/4355))

## v4.31.3

### v4.31.3 Fixes

- `[Editor]` Fixed a bug where b tags in an empty p tag would be stripped. ([#4411](https://github.com/infor-design/enterprise/issues/4411))

## v4.31.2

### v4.31.2 Fixes

- `[Datagrid]` Added the ability to resize frozen columns, if you do not want this you must set columns to `resizable: false`. ([#3852](https://github.com/infor-design/enterprise/issues/3852))
- `[Datagrid]` Fixed hideColumn method to check if the column is hidden. ([#3852](https://github.com/infor-design/enterprise/issues/3852))
- `[Popdown]` Added a safety check to the destroy. ([#3852](https://github.com/infor-design/enterprise/issues/3852))

## v4.31.1

### v4.31.1 Fixes

- `[Datagrid]` Fixed a bug with icon alignment in editors in small or xtra small layout. ([#4266](https://github.com/infor-design/enterprise/issues/4266))
- `[Datagrid]` Fixed selection checkbox alignment. ([#4266](https://github.com/infor-design/enterprise/issues/4266))

## v4.31.0

### v4.31.0 Important Notes

- `[Buttons]` We reverted an inner Css rule that set all 'btn' classes to use contains vs starts with since this caused issues. One consequence is that if you use a class `dismissible-btn` it should now be `btn-dismissible`. This is a possible breaking change but for most cases this button is added by the tags component. ([#4120](https://github.com/infor-design/enterprise/issues/4120))

### v4.31.0 Features

- `[Calendar]` Added the ability to override an event `color` and `borderColor` see docs for details. ([#3923](https://github.com/infor-design/enterprise/issues/3923))
- `[Calendar]` Added the ability to use the monthview legend setting to colorsize day backgrounds. To use this set the `dayLegend` property. And this uses the same format for legend in the monthView. Just renamed it to avoid confusing with the event legend. ([#3893](https://github.com/infor-design/enterprise/issues/3893))
- `[Datagrid]` Added a `spacerColumn` setting, with this setting the last column fills any empty space instead of stretching everything out. ([#4032](https://github.com/infor-design/enterprise/issues/4032))
- `[Datagrid]` Added a `columnSizing` setting which impacts how the column widths are auto calculated. Options are: `both` (default), `data` or `header` (including filter). ([#4017](https://github.com/infor-design/enterprise/issues/4017))
- `[Datagrid]` Added the setting for empty message small height. ([#3609](https://github.com/infor-design/enterprise/issues/3609))
- `[Datagrid]` Fixed an alignment issue on rows when using alerts and tags with frozen columns and short row. ([#4237](https://github.com/infor-design/enterprise/issues/4237))
- `[Datagrid]` Fixed an alignment issue on hiding and showing rows when using grouped headers and frozen columns together. ([#4247](https://github.com/infor-design/enterprise/issues/4247))
- `[Datepicker]` Added the ability to use +/- to increment the day in the calendar. This is in addition to arrow key functionality. This works in the field or when the calendar is open. ([#4001](https://github.com/infor-design/enterprise/issues/4001))
- `[Masthead]` Added the ability use user images, status and initials in the masthead and masthead menu buttons. ([#800](https://github.com/infor-design/enterprise-ng/issues/800))
- `[MultiSelect]` Fixed an issue update multiselect on ajax with values already selected. ([#885](https://github.com/infor-design/enterprise-ng/issues/885))
- `[Tree]` Added option to add new child node on top or bottom. ([#3915](https://github.com/infor-design/enterprise/issues/3915))
- `[General]` Moved all the examples, patterns and layouts into their own sections or with the components they live with page patterns can now be found at `components/page-patterns` and layouts at `components/page-layouts`. Added a first pass of docs about these as well as more doc updates to forms, autocomplete and grid. ([#428](https://github.com/infor-design/enterprise/issues/428))

### v4.31.0 Fixes

- `[Application Menu]` Fixed an issue where the Header was unable to hide for RTL and ie11. ([#2154](https://github.com/infor-design/enterprise/issues/2154))
- `[Application Menu]` Fixed a bug where the border top color is wrong in uplift dark and high contrast theme. ([#4042](https://github.com/infor-design/enterprise/issues/4042))
- `[Application Menu]` Fixed a bug where some buttons did not have labels for the icon buttons in toolbars. Check your application if you use this pattern. ([#4085](https://github.com/infor-design/enterprise/issues/4085))
- `[Autocomplete]` Fixed an issue where the JavaScript error was thrown for ie11. ([#4148](https://github.com/infor-design/enterprise/issues/4148))
- `[Blockgrid]` Fixed an issue with paged datasets that would occasionally cause a JS console error. ([ng#836](https://github.com/infor-design/enterprise-ng/issues/836))
- `[Blockgrid]` Fixed a bug where first/last pager buttons would show and be disabled by default (buttons are now hidden by default). ([ng#836](https://github.com/infor-design/enterprise-ng/issues/836))
- `[Buttons]` Reverted an inner Css rule change that set 'btn' classes to contains vs starts with. ([#4120](https://github.com/infor-design/enterprise/issues/4120))
- `[Datagrid]` Fixed an issue when hiding columns after loading a datagrid up with grouped headers and frozen columns. ([#4218](https://github.com/infor-design/enterprise/issues/4218))
- `[Datagrid]` Fixed an issue where the rows where not render properly when use method `updateDataset()` for treegrid. ([#4213](https://github.com/infor-design/enterprise/issues/4213))
- `[Datagrid]` Fixed an issue where the tooltip for tree grid was not working properly. ([#827](https://github.com/infor-design/enterprise-ng/issues/827))
- `[Datagrid]` Fixed an issue where the keyword search was not working for server side paging. ([#3977](https://github.com/infor-design/enterprise/issues/3977))
- `[Datagrid]` Fixed a bug that nested datagrid columns could not be clicked. ([#4197](https://github.com/infor-design/enterprise/issues/4197))
- `[Datagrid]` Fixed an issue where the 'value' and 'oldValue' on cell change event where showing escaped. ([#4028](https://github.com/infor-design/enterprise/issues/4028))
- `[Datagrid]` Fixed an issue where the keyword search was not working for group headers. ([#4068](https://github.com/infor-design/enterprise/issues/4068))
- `[Datagrid]` Fixed an issue where the column filter results were inconsistent for tree grid. ([#4031](https://github.com/infor-design/enterprise/issues/4031))
- `[Datagrid]` Fixed an issue where the data was not exporting to excel when using the groupable setting. ([#4081](https://github.com/infor-design/enterprise/issues/4081))
- `[Datagrid]` Fixed an issue where if a context menu is opened and then closed with ESC the focus would be reset to the top of the page. ([#4085](https://github.com/infor-design/enterprise/issues/4085))
- `[Datagrid]` Fixed an issue where the tooltip would not show up if you focus a cell with ellipsis text with the keyboard. ([#4085](https://github.com/infor-design/enterprise/issues/4085))
- `[Datagrid]` Made the header checkbox focusable. ([#4085](https://github.com/infor-design/enterprise/issues/4085))
- `[Datagrid]` The selection checkbox cell had aria-selected on it which was incorrect. ([#4085](https://github.com/infor-design/enterprise/issues/4085))
- `[Datagrid]` Changed the auto width sizing of columns to include the padding of the rowHeight (16 16 8 8). So the column sizes are now more compact in lower rowHeight settings. Also to do this the grid is now rerendered when changing rowHeight. ([#4016](https://github.com/infor-design/enterprise/issues/4016))
- `[Datagrid]` Fixed a design QA bug where the column and data cell padding was not following the design system. Its now using 16px large, 16px medium, 8 px short and 8 px extar-short for text indenting. ([#4154](https://github.com/infor-design/enterprise/issues/4154))
- `[Datagrid]` Fixed an issue where the client side selection was not working. ([#4138](https://github.com/infor-design/enterprise/issues/4138))
- `[Datagrid]` Changed invalid css fill-available property. ([#4133](https://github.com/infor-design/enterprise/issues/4133))
- `[Datagrid]` Fixed issue where double keydown was required to open dropdown lists in datagrid cell. ([#3980](https://github.com/infor-design/enterprise/issues/3980))
- `[Datagrid]` Fixed an issue where the time picker editor was switching between AM and PM when set to 12:00. ([#4149](https://github.com/infor-design/enterprise/issues/4149))
- `[Datepicker]` Fixed a number of translation issues in the datepicker component. ([#4046](https://github.com/infor-design/enterprise/issues/4046))
- `[Datepicker]` Fixed a bug that the datepicker would focus the field when closing the month and year pane. ([#4085](https://github.com/infor-design/enterprise/issues/4085))
- `[Datepicker]` Fixed a bug where two dates may appear selected when moving forward/back in the picker dialog. ([#4018](https://github.com/infor-design/enterprise/issues/4018))
- `[Datepicker]` Fixed a bug where an error may occur if using the gregorian calendar on ar-SA locale. ([#4130](https://github.com/infor-design/enterprise/issues/4130))
- `[Dropdown]` Fixed an issue where "phraseStartsWith" does not filter the list after deleting a character. ([#4047](https://github.com/infor-design/enterprise/issues/4047))
- `[Dropdown]` Fixed a bug when backspacing in windows or fn + delete in Mac OS would render a ascii character in the input field. ([#4020](https://github.com/infor-design/enterprise/issues/4020))
- `[Editor]` Fixed a number of translation issues in the editor component. ([#4049](https://github.com/infor-design/enterprise/issues/4049))
- `[Editor]` Fixed an issue where the selection for shift + arrow keys was not working properly. ([#4070](https://github.com/infor-design/enterprise/issues/4070))
- `[Locale]` The Added placeholder for missing Thai `Locale` translation. ([#4041](https://github.com/infor-design/enterprise/issues/4041))
- `[Locale]` The Added placeholder for incorrect French `SetTime` translation. ([#4045](https://github.com/infor-design/enterprise/issues/4045))
- `[Lookup]` Fixed a bug where values are duplicated when selecting row on other pages and when paging is activated. ([#758](https://github.com/infor-design/enterprise-ng/issues/758))
- `[Locale]` Added July 2020 translation strings from the translation team. ([#4045](https://github.com/infor-design/enterprise/issues/4045))
- `[Mask]` Added the ability to pass date/time formats to the Mask API that do not contain separators or other literals. ([#3963](https://github.com/infor-design/enterprise/issues/3963))
- `[Masthead]` Added updated color and styles for uplift theme. ([#800](https://github.com/infor-design/enterprise-ng/issues/800))
- `[Mask]` Improved example pages in the demoapp, added some to the documentation index page for Mask. ([#556](https://github.com/infor-design/enterprise/issues/556))
- `[Modal]` Reverted nested modal behavior to being visually stacked, instead of one-at-a-time. Made it possible to show one-at-a-time via `hideUnderneath` setting. ([#3910](https://github.com/infor-design/enterprise/issues/3910))
- `[Multiselect]` Fixed an issue where multiselect fields with tags were not rendering properly. ([#4139](https://github.com/infor-design/enterprise/issues/4139))
- `[Popupmenu]` Fixed an issue where the icons were overlapping. ([#4201](https://github.com/infor-design/enterprise/issues/4201))
- `[Popupmenu]` Fixed a bug that the aria items are in the wrong place. Its now using [this guide](https://www.w3.org/TR/wai-aria-practices/examples/menu-button/menu-button-links.html). ([#4085](https://github.com/infor-design/enterprise/issues/4085))
- `[Popupmenu]` Fixed a bug where the heading doesn't display properly with multi-select menu. ([#3926](https://github.com/infor-design/enterprise/issues/3926))
- `[Searchfield]` Fixed an issue where some of the searchfield examples did not have focus states. ([#1060](https://github.com/infor-design/enterprise/issues/1060))
- `[Searchfield]` The `clear` function was misnamed as it didnt clear, it made the field clearable. Now we have a `clear` and `makeClearable` function. ([#4173](https://github.com/infor-design/enterprise/issues/4173))
- `[Textarea]` Fixed inconsistencies on styling of disabled field when using disable function, now the label will disable on all components when using this function. In general the label should be dimmed on disabled fields as per the design. ([#3917](https://github.com/infor-design/enterprise/issues/3917))
- `[Timepicker]` Fixed inconsistencies on readonly styling throughout different themes and variants. ([#4152](https://github.com/infor-design/enterprise/issues/4152))
- `[Toast]` Fixed a bug where the toast message doesn't close when pressing escape, and when it has multiple trigger elements and uses unique id's. ([#3986](https://github.com/infor-design/enterprise/issues/3986))
- `[Tooltip]` Fixed a bug where the title doesn't display when the title starts with '#'. ([#2512](https://github.com/infor-design/enterprise/issues/2512))
- `[Tooltip]` Fixed an issue where the tooltip would not show up if you focus a button with the keyboard. ([#4085](https://github.com/infor-design/enterprise/issues/4085))
- `[Tree]` Fixed an issue where the tree node still shows folder icon after all children and `children` property deleted. ([#4026](https://github.com/infor-design/enterprise/issues/4026))
- `[Tree]` Fixed an issue where the custom icon was changing back to default on toggle after use of method updateNode(). ([#4027](https://github.com/infor-design/enterprise/issues/4027))

(81 Issues Solved This Release, Backlog Enterprise 183, Backlog Ng 48, 1077 Functional Tests, 1489 e2e Tests)

## v4.30.1

### v4.30.1 Fixes

- `[Datepicker]` Fixed the datepicker in ar-SA setting timestamps would null the times in some situations. ([#4160](https://github.com/infor-design/enterprise/issues/4160))
- `[Datagrid]` The last row border was removed but this was incorrect, reverted this. ([#4140](https://github.com/infor-design/enterprise/issues/4140))
- `[Datagrid]` Fixed an alignment issue in datagrid filter that caused some fields to be misaligned. ([#4151](https://github.com/infor-design/enterprise/issues/4151))
- `[Datagrid]` Fixed an alignment issue with column colspan. In some situations it was not rendering correctly causing some cells to be misaligned. ([#4109](https://github.com/infor-design/enterprise/issues/4109))
- `[Datagrid]` Changed invalid css fill-available property. ([#4133](https://github.com/infor-design/enterprise/issues/4133))
- `[Locale]` Fixed a bug with MMMM dd format in ar-SA. ([#4160](https://github.com/infor-design/enterprise/issues/4160))
- `[Locale]` Changed the arguments names for better symmetry fromGregorian == toUmalqura and toGregorian === options.fromUmalqura. ([#4160](https://github.com/infor-design/enterprise/issues4160))

(71 Issues Solved This Release, Backlog Enterprise 197, Backlog Ng 53, 1078 Functional Tests, 1482 e2e Tests)

## v4.30.0

### v4.30.0 Announcements

- `[Datagrid]` The rowHeight setting has been changed to support extra-small, small, medium and large. short and normal are deprecated. If you have a custom toolbar you may need to update your [markup](https://github.com/infor-design/enterprise/blob/main/app/views/components/datagrid/example-custom-toolbar.html#L40-L44). ([#3755](https://github.com/infor-design/enterprise/issues/3755))

### v4.30.0 Features

- `[Breadcrumb]` Javascript Component API is now available. ([infor-design/enterprise-ng#700](https://github.com/infor-design/enterprise-ng/issues/700))
- `[Custom Builds]` The build script can now produce an ES Module version of the components that can be imported by your application. ([#3771](https://github.com/infor-design/enterprise/issues/3771))
- `[Datagrid]` Added a setting disableRowDeselection that if enabled does not allow selected rows to be toggled to deselected. ([#3791](https://github.com/infor-design/enterprise/issues/3791))
- `[Datagrid]` Added an additional row size extra-small. This row size may need a bit of further fleshing out. All of the previous row sizes have been renamed but using the old settings are supported but deprecated. The new sizes are Extra Small, Small, Medium, Large (Normal). ([#3755](https://github.com/infor-design/enterprise/issues/3755))
- `[Demoapp]` Added the ability to set runtime flags for persisting settings that were previously only possible to set via URL query parameters. ([n/a])
- `[Icons]` Changed the tree node icon to be more meaningful in uplift theme. Added a print-preview icon. This replaces the update-preview icon which has confusing meaning but was not removed.
- `[Searchfield]` Added the ability to clear the searchfield by calling a public clear() function. ([#3810](https://github.com/infor-design/enterprise/issues/3810))
- `[Tree]` Added a setting to support to expanding/collapsing when clicking only the icon portion of the tree node. ([#3730](https://github.com/infor-design/enterprise/issues/3730))
- `[Tree]` Added the ability to have separate icon button for expand/collapse and children count. ([#3847](https://github.com/infor-design/enterprise/issues/3847))

### v4.30.0 Fixes

- `[Accordion]` Fixed an issue where the chevron icon is not properly centered in Safari. ([#2161](https://github.com/infor-design/enterprise/issues/2161))
- `[Application Menu]` Fixed an issue where the dropdown icon is not properly centered in Safari. ([#3766](https://github.com/infor-design/enterprise/issues/3766))
- `[Accordion]` Fixed issue where hidden headers were not excluded from tab navigation. ([#3835](https://github.com/infor-design/enterprise/issues/3835))
- `[Calendar]` Fixed a bug that when setting accordions to allowOnePane it did not work. ([#3773](https://github.com/infor-design/enterprise/issues/3773))
- `[Calendar]` Fixed a bug where the accordion sections would show a line on hover in high contrast mode. ([#2779](https://github.com/infor-design/enterprise/issues/2779))
- `[Calendar]` Fixed a bug where the days would be out of alignment if the end and starts dates intersect. ([#1725](https://github.com/infor-design/enterprise/issues/1725))
- `[Contextual Action Panel]` Fixed an issue where the searchfield should be collapsible on mobile view. ([#918](https://github.com/infor-design/enterprise/issues/918))
- `[Counts]` Revamped the look and feel of widget counts in uplift theme. ([#3666](https://github.com/infor-design/enterprise/issues/3666))
- `[Datagrid]` Fixed an issue where the table doesn't filled the datagrid wrapper inside of modal. ([#3897](https://github.com/infor-design/enterprise/issues/3897))
- `[Datagrid]` Fix a bug with columns with buttons, they had an unneeded animation that caused states to be delayed when painting. ([#3808](https://github.com/infor-design/enterprise/issues/3808))
- `[Datagrid]` Fixed an issue where example page for filter and pager was not working properly. ([#3856](https://github.com/infor-design/enterprise/issues/3856))
- `[Datagrid]` Fix a bug with cellNavigation false, the focus state was still visible. ([#3937](https://github.com/infor-design/enterprise/issues/3937))
- `[Datagrid]` Updated example page for keyword search to fix error state. ([#3961](https://github.com/infor-design/enterprise/issues/3961))
- `[Datagrid]` Fix a bug with cellNavigation false, the focus state was incorrect on stretched rows in IE. ([#1644](https://github.com/infor-design/enterprise/issues/1644))
- `[Datagrid]` Fixed an issue where an extra border is shown in grid list mode and RTL. ([#3895](https://github.com/infor-design/enterprise/issues/3895))
- `[Datagrid]` Fixed a bug inside validateRow when passing in a zero the function would exit. ([#4002](https://github.com/infor-design/enterprise/issues/4002))
- `[Datagrid]` Fixed an issue where select all using keyboard in multiSelect/mixedSelect was not working. ([#3921](https://github.com/infor-design/enterprise/issues/3921))
- `[Datagrid]` Fix a bug with columns with buttons, they had an unneeded animation that caused states to be delayed when painting. ([#3808](https://github.com/infor-design/enterprise/issues/3808))
- `[Datagrid]` Fixed an issue where data was not in sync for row reorder and paging. ([#3749](https://github.com/infor-design/enterprise/issues/3749))
- `[Datagrid]` Fixed an issue where using selectRowsAcrossPages setting the selected rows were reseting by filter, to use this feature you may need to set columnIds in the settings to form whats unique for the row. ([#3601](https://github.com/infor-design/enterprise/issues/3601))
- `[Datagrid]` Fixed an issue where when using the contentTooltip setting on a datagrid on a modal, the column would expand when hovering rows. ([#3541](https://github.com/infor-design/enterprise/issues/3541))
- `[Datagrid]` Fixed an issue the arrow on tooltips flowed in the wrong direction. ([#3854](https://github.com/infor-design/enterprise/issues/3854))
- `[Datagrid]` Fixed an issue where readonly and checkbox cells would show up on the summary row. ([#3862](https://github.com/infor-design/enterprise/issues/3862))
- `[Datagrid]` Fixed an issue where text in nested objects where not encoded correctly. ([#4058](https://github.com/infor-design/enterprise/issues/3862))
- `[Datagrid]` Fixed an issue where text editor style editors are not saved properly. ([#4058](https://github.com/infor-design/enterprise/issues/4058))
- `[Datagrid]` Fixed an issue where checkboxes in an expandable area could not be checked. ([#4062](https://github.com/infor-design/enterprise/issues/4062))
- `[Datagrid]` Fix a bug where multiselect checkboxes were misaligned in a modal. ([#4086](https://github.com/infor-design/enterprise/issues/4086))
- `[Datepicker]` Fixed an issue where some languages like fr-CA and pt-BR (that are languages in a non default locale), would error when opening the picker. ([#4035](https://github.com/infor-design/enterprise/issues/4035))
- `[Datepicker]` Fixed an issue where change did not fire when rangeselecting the same day. ([#4075](https://github.com/infor-design/enterprise/issues/4075))
- `[Datepicker]` Fixed an issue where change did not fire when selecting today after having a cleared value in the field. ([#853](https://github.com/infor-design/enterprise-ng/issues/853))
- `[Dropdown]` Changed the keyboard dropdown so it will select the active item when tabbing out. ([#3028](https://github.com/infor-design/enterprise/issues/3028))
- `[Dropdown]` Fixed an issue where the search field does not stay in the initial position. ([#2659](https://github.com/infor-design/enterprise/issues/2659))
- `[Dropdown]` Fixed an issue where the search field does not stay in the initial position. ([#2659](https://github.com/infor-design/enterprise/issues/2659))
- `[Editor]` Fixed missing tooltips. ([#issues](https://github.com/infor-design/enterprise/issues/issues))
- `[Field Options]` Fixed an issue where the focus style was not aligning. ([#3628](https://github.com/infor-design/enterprise/issues/3628))
- `[Hierarchy]` Fixed an issue selection causes tab selection to be removed. ([#3597](https://github.com/infor-design/enterprise/issues/3597))
- `[Icons]` Fixed an issue with the amend icon in uplift theme. The meaning was lost on a design change and it has been updated. ([#3613](https://github.com/infor-design/enterprise/issues/3613))
- `[Locale]` Changed results text to lower case. ([#3974](https://github.com/infor-design/enterprise/issues/3974))
- `[Locale]` Fixed abbreviated chinese month translations. ([#4034](https://github.com/infor-design/enterprise/issues/4034))
- `[Lookup]` Fixed an issue in the min width examples that showed up in Safari only. ([#3949](https://github.com/infor-design/enterprise/issues/3949))
- `[Lookup]` Added example page for server side keyword search. ([#2806](https://github.com/infor-design/enterprise/issues/2806))
- `[Lookup]` Fixed a bug that the required validation would not reset from empty in certain cases. ([#810](https://github.com/infor-design/enterprise-ng/issues/810))
- `[Lookup]` Fixed an issue in the min width examples that showed up in Safari only. ([#3949](https://github.com/infor-design/enterprise/issues/3949))
- `[Popover]` Corrected the tabindex order of Popover elements when the Popover is contained within a Modal. ([#3644](https://github.com/infor-design/enterprise/issues/3644))
- `[Mask]` Fixed issue where languages with `,` as decimal were causing the fields to only show `.` instead of the actual characters that were input. ([#3933](https://github.com/infor-design/enterprise/issues/3933))
- `[Multiselect]` Fixed a bug that would incorrectly cause both text and tags to be rendered on the page when using the Select All checkbox. ([#3767](https://github.com/infor-design/enterprise/issues/3767))
- `[Multiselect]` When using the `showSelectAll` setting, if no selectable options are present, the Select All checkbox will now remain hidden and unusable. ([#3777](https://github.com/infor-design/enterprise/issues/3777))
- `[Multiselect]` Changed "Select All" checkbox's default behavior to only select items that match the current search filter, if a search filter is present.  The original filter behavior is available by setting `selectAllFilterOnly` to false. ([#3845](https://github.com/infor-design/enterprise/issues/3845))
- `[Textarea]` Added tests to show that the textarea count text is translated. ([#3807](https://github.com/infor-design/enterprise/issues/3807))
- `[Tooltip]` Fixed tooltip behavior so clicking and mousing out will not show the tooltip and fixed tooltip delay. ([#4050](https://github.com/infor-design/enterprise/issues/#4050))
- `[Tree]` Fixed an issue where previous text selection was not clearing after clicked to any tree-node. ([#3794](https://github.com/infor-design/enterprise/issues/3794))

(75 Issues Solved This Release, Backlog Enterprise 235, Backlog Ng 62, 1071 Functional Tests, 1448 e2e Tests)

## v4.29.0

### v4.29.0 Announcements

- `[General]` Heads Up that effective October 31, 2020 we will no longer support IE 11. Until that date we will test IE 11 but only critical issues will be fixed. See the linked issue for more details. ([#3756](https://github.com/infor-design/enterprise/issues/3756))

### v4.29.0 Features

- `[Accordion]` Added the ability to call collapse and expand with a header ID. ([#783](https://github.com/infor-design/enterprise-ng/issues/783))
- `[Lookup]` Added a tooltip functionality when the data is overflowed. ([#3703](https://github.com/infor-design/enterprise/issues/3703))
- `[Lookup]` Added a clear (x icon) button to clear the field. ([#740](https://github.com/infor-design/enterprise/issues/740))
- `[Lookup]` Added a clear (x icon) button and apply button inside of modal so there are now two options to clear the field. ([#2507](https://github.com/infor-design/enterprise/issues/2507))
- `[Lookup]` Fixed a bug where validation did not work if the lookup is non-editable (select only). ([#3950](https://github.com/infor-design/enterprise/issues/3950))
- `[Multiselect]` Moved the functionality for displaying the Multiselect List's searchfield underneath/above the pseudo element into a configurable setting. ([#3864](https://github.com/infor-design/enterprise/issues/3864))
- `[Popdown]` Fixed some integration problems with nested Lookups that were causing closing to happen prematurely. ([ng#760](https://github.com/infor-design/enterprise-ng/issues/760))
- `[Slider]` Added the ability to set position of the tooltip. ([#3746](https://github.com/infor-design/enterprise/issues/3746))
- `[Toast]` Added the ability to dismiss toasts via keyboard. ([#3521](https://github.com/infor-design/enterprise/issues/3521))
- `[Homepage]` Homepage edit events (resize, reorder, remove widgets) now fire on widget elements too ([#3679](https://github.com/infor-design/enterprise/issues/3679))

### v4.29.0 Fixes

- `[About]` Fixed a bug where About dialogs disappeared when being closed by the Modal Manager API. ([#3898](https://github.com/infor-design/enterprise/issues/3898))
- `[Application Menu]` Fixed personalization regressions on Soho theme ([#3704](github.com/infor-design/enterprise/issues/3704))
- `[General]` We Updated a lot of development dependencies. Most important things to note are: we now support node 12 for development and this is recommended, from tests 13 will also work. Node 14 will not work. We updated jQuery to 3.5.1 as a client side dependency and d3 to 5.16.0. If copying files from the `dist` folder note that the d3 file is called d3.v5.js. ([#1690](https://github.com/infor-design/enterprise/issues/1690))
- `[Bar Chart]` Fixed an issue where height was not calculating properly when used other elements along content container. ([#2670](https://github.com/infor-design/enterprise/issues/2670))
- `[Application Menu]` - Made it possible for App Menu Toolbars to dismiss the menu when the `dismissOnClickMobile` setting is true. ([#2831](https://github.com/infor-design/enterprise/issues/2831))
- `[Calendar/Weekview/Monthview]` Added more docs and exposed them on the design site. ([#3575](https://github.com/infor-design/enterprise/issues/3758))
- `[Checkbox]` Fixed an issue where the error icon was inconsistent between subtle and vibrant themes. ([#3575](https://github.com/infor-design/enterprise/issues/3575))
- `[Column Chart]` Fixed an issue where height was not calculating properly when used other elements along content container. ([#2670](https://github.com/infor-design/enterprise/issues/2670))
- `[Datagrid]` Fixed an issue where blank tooltip was showing when use Alert Formatter and no text. ([#2852](https://github.com/infor-design/enterprise/issues/2852))
- `[Datagrid]` Fixed a bug where the datagrid had blocked the clicking of buttons in an empty message area. ([#3922](https://github.com/infor-design/enterprise/issues/3922))
- `[Datagrid]` Fixed an issue where keyword search results were breaking the html markup for icons and badges. ([#3855](https://github.com/infor-design/enterprise/issues/3855))
- `[Datagrid]` Fixed an issue where keyword search results were breaking the html markup for hyperlink. ([#3731](https://github.com/infor-design/enterprise/issues/3731))
- `[Datagrid]` Fixed an issue where keyword search results were not showing for paging, if searched from other than 1st page it came blank table. ([#3629](https://github.com/infor-design/enterprise/issues/3629))
- `[Datagrid]` Fixed an issue where contents filtertype was not working on example page. ([#2887](https://github.com/infor-design/enterprise/issues/2887))
- `[Datagrid]` Fixed a bug in some themes, where the multi line cell would not be lined up correctly with a single line of data. ([#2703](https://github.com/infor-design/enterprise/issues/2703))
- `[Datagrid]` Fixed visibility of sort icons when toggling and when the column is in active. ([#3692](https://github.com/infor-design/enterprise/issues/3692))
- `[Datagrid]` Fixed a bug where the data passed to resultsText was incorrect in the case of reseting a filter. ([#2177](https://github.com/infor-design/enterprise/issues/2177))
- `[Datagrid/General]` Fixed an additional bug where when loading the datagrid with a columns object that contain recursive objects the grid would crash in saveColumns. [3759](https://github.com/infor-design/enterprise/issues/3759))
- `[Datepicker]` Fixed a bug where the modal would take aspects of the personalize colors by mistake. ([#3997](https://github.com/infor-design/enterprise/issues/3997))
- `[Dropdown]` Fixed tooltip content gets cut off inside of modal. ([#3106](https://github.com/infor-design/enterprise/issues/3106))
- `[DemoApp]` Fixed an issue with some pages in the design site where the did not have a height. ([#878](https://github.com/infor-design/website/issues/878))
- `[Fonts]` A note that the Source Sans Pro font thats used in the new theme and served at google fonts, now have a fix for the issue that capitalized letters and numbers had different heights. You may need to release any special caching. ([#1789](https://github.com/infor-design/enterprise/issues/1789))
- `[Form]` Fix broken links in the form readme file. ([#818](https://github.com/infor-design/website/issues/818))
- `[Line Chart]` Fixed an issue where height was not calculating properly when used other elements along content container. ([#2670](https://github.com/infor-design/enterprise/issues/2670))
- `[Locale]` Fixed the es-419 date time value, as it was incorrectly using the medium length date format. ([#3830](https://github.com/infor-design/enterprise/issues/3830))
- `[Modal]` Fixed the inconsistencies of spacing on required fields. ([#3587](https://github.com/infor-design/enterprise/issues/3587))
- `[Modal]` Fixed a bug where the title would overflow too soon. ([#3996](https://github.com/infor-design/enterprise/issues/3996))
- `[Multiselect]` Added ability to detect selected items from incoming data via `callSource()`. ([#2656](https://github.com/infor-design/enterprise/issues/2656))
- `[Multiselect]` Added support to api settings to `allTextString` and `selectedTextString` for custom headers. ([#3554](https://github.com/infor-design/enterprise/issues/3554))
- `[Pie Chart]` Fixed an issue where height was not calculating properly when used other elements along content container. ([#2670](https://github.com/infor-design/enterprise/issues/2670))
- `[Pie]` Fixed an issue where rounds decimal places for percent values were not working. ([#3599](https://github.com/infor-design/enterprise/issues/3599))
- `[Pie/Donut]` Fixed an issue where placing legend on bottom was not working for Homepage widget/Cards. ([#3560](https://github.com/infor-design/enterprise/issues/3560))
- `[Pager]` Reduced the space between buttons. ([#1942](https://github.com/infor-design/enterprise/issues/1942))
- `[Popupmenu]` Fixed an issue the shortcut text leaves gap when no icons are present. ([#3849](https://github.com/infor-design/enterprise/issues/3849))
- `[Tabs]` Fixed info and alert icons alignment on tabs and inside of modal. ([#2695](https://github.com/infor-design/enterprise/issues/2695))
- `[Tabs]` Fixes an issue where the search bar background color was going to transparent on smaller breakpoints. ([#3871](https://github.com/infor-design/enterprise/issues/3871))
- `[Notification]` Fixed an issue where the icons were lagging in the animation. ([#2099](https://github.com/infor-design/enterprise/issues/2099))
- `[Tree]` Fixed an issue where data was not in sync for children property. ([#1690](https://github.com/infor-design/enterprise/issues/1690))
- `[Splitter]` Fixed an issue the drag handle characters render incorrectly. ([#1458](https://github.com/infor-design/enterprise/issues/1458))
- `[Splitter]` Fixed an issue where dragging for RTL direction was not working. ([#1813](https://github.com/infor-design/enterprise/issues/1813))
- `[Spinbox]` Fixed an issue where a two or more digit min value would make it difficult to type in the spinbox. To fix this the values will only be validated on blur by default. ([#3909](https://github.com/infor-design/enterprise/issues/3909))
- `[Spinbox]` Fixed an issue where the number mask did not match the max value of the spinbox. ([#3939](https://github.com/infor-design/enterprise/issues/3939))
- `[Slider]` Improved the sliding so that decimal values would not trigger the change event. ([#787](https://github.com/infor-design/enterprise-ng/issues/787))
- `[Slider]` Reduced the number of change events that fire while sliding. ([#788](https://github.com/infor-design/enterprise-ng/issues/788))
- `[Swaplist]` Fixed an issue where dragging items more than once was not working on Android or iOS devices. ([#1423](https://github.com/infor-design/enterprise/issues/1423))
- `[Tree]` Fixed an issue where tree could not be expanded when using multiselect mode in IE 11. ([#3936](https://github.com/infor-design/enterprise/issues/3936))
- `[Tabs]` Fixed an issue where calling destroy did not remove the add tab button. ([#1439](https://github.com/infor-design/enterprise/issues/1439))
- `[Vertical Tabs]` Made personalization possible. ([#3029](https://github.com/infor-design/enterprise/issues/3029))

(64 Issues Solved This Release, Backlog Enterprise 248, Backlog Ng 69, 1149 Functional Tests, 1404 e2e Tests)

## v4.28.5

### v4.28.5 Fixes

- `[Datepicker]` Fixed an issue where change events did not fire consistently. ([#4087](https://github.com/infor-design/enterprise/issues/4087))

## v4.28.4

### v4.28.4 Fixes

- `[Datagrid]` Fixed an issue where checkboxes in an expandable area could not be checked. ([#4062](https://github.com/infor-design/enterprise/issues/4062))

## v4.28.3

### v4.28.3 Fixes

- `[Datepicker]` Fixed an issue where change did not fire when rangeselecting the same day. ([#4075](https://github.com/infor-design/enterprise/issues/4075))
- `[Datepicker]` Fixed an issue where change did not fire when selecting today after having a cleared value in the field. ([#853](https://github.com/infor-design/enterprise-ng/issues/853))

## v4.28.2

### v4.28.2 Fixes

- `[Splitter]` Fixed an issue where the splitter would remove the modal overlay in some cases. ([#3982](https://github.com/infor-design/enterprise/issues/3982))

## v4.28.1

### v4.28.1 Fixes

- `[Datagrid]` Fixed a bug where the datagrid had blocked the clicking of buttons in an empty message area. ([#3922](https://github.com/infor-design/enterprise/issues/3922))
- `[Datagrid]` Added ability to set the datagrid emptymessage as primary. ([#3922](https://github.com/infor-design/enterprise/issues/3922))

## v4.28.0

### v4.28.0 Important Changes

- `[Pager]` The Deprecated `pager` getter method was removed. Use `pagerAPI` instead for the same thing if accessing this internal object directly. ([#3759](https://github.com/infor-design/enterprise/issues/3759))

### v4.28.0 Features

- `[Bar Chart]` Added support to ellipsis for yaxis labels. ([#3702](https://github.com/infor-design/enterprise/issues/3702))
- `[Contextmenu]` Added support for shortcut display in menus. ([#3490](https://github.com/infor-design/enterprise/issues/3490))
- `[Datepicker]` Added support for custom api callback to disable passed dates and to disable dates by years. ([#3462](https://github.com/infor-design/enterprise/issues/3462))
- `[Datagrid]` Added and fixed up datagrid grouping aggregators. There is now aggregators for avg, count, list, max, min and sum. In addition null and undefined data will not cause issues. ([#3752](https://github.com/infor-design/enterprise/issues/3752))
- `[Error Page]` Added a new example showing a static error page. For example for a 404 page or generic error. ([#281](https://github.com/infor-design/design-system/issues/281))
- `[FileUploadAdvanced]` Added support to api settings `maxFiles` to limit number of uploads. ([#3512](https://github.com/infor-design/enterprise/issues/3512))
- `[FileUploadAdvanced]` Added support to fire event `fileremoved` for attached file removed. ([#3548](https://github.com/infor-design/enterprise/issues/3548))
- `[Line Chart]` Added support to ellipsis for yaxis labels. ([#3702](https://github.com/infor-design/enterprise/issues/3702))
- `[Modal]` Improved handling of multiple Modal windows stemming from a single trigger element. ([ng#705](https://github.com/infor-design/enterprise-ng/issues/705))

### v4.28.0 Fixes

- `[Accordion]` Fixed a regression where updating individual headers within an Accordion was no longer working ([#3826](https://github.com/infor-design/enterprise/issues/3070))
- `[Application Menu]` Fixed the icons on breaking apart it's appearance when zooming out the browser in IE11, uplift theme. ([#3070](https://github.com/infor-design/enterprise/issues/3070))
- `[Application Menu]` Fixed misalignment/size of bullet icons in the accordion on Android devices. ([#1429](http://localhost:4000/components/applicationmenu/test-six-levels.html))
- `[Application Menu]` Add keyboard support for closing Role Switcher panel ([#3477](https://github.com/infor-design/enterprise/issues/3477))
- `[Autocomplete]` Added a check to prevent the autocomplete from incorrectly stealing form focus, by checking for inner focus before opening a list on typeahead. ([#3639](https://github.com/infor-design/enterprise/issues/3070))
- `[Autocomplete]` Fixed an issue where an change event was not firing when selecting from the menu. ([#804](https://github.com/infor-design/enterprise/issues/804))
- `[Bubble Chart]` Fixed an issue where an extra axis line was shown when using the domain formatter. ([#501](https://github.com/infor-design/enterprise/issues/501))
- `[Bullet Chart]` Added support to format ranges and difference values. ([#3447](https://github.com/infor-design/enterprise/issues/3447))
- `[Button]` Fixed the button disabled method to no longer use class `is-disabled`. ([#3447](https://github.com/infor-design/enterprise-ng/issues/799))
- `[Charts]` Fixed an issue where selected items were being deselected after resizing the page. ([#323](https://github.com/infor-design/enterprise/issues/323))
- `[Colorpicker]` Fixed an issue where the color swatches shift when the colorpicker has a scrollbar. ([#2266](https://github.com/infor-design/enterprise/issues/2266))
- `[Custom Builds]` Fixed issues related to custom building Datagrid. ([#3784](https://github.com/infor-design/enterprise/issues/3784))
- `[Custom Builds]` Fixed issues related to custom building Locale. ([#3839](https://github.com/infor-design/enterprise/issues/3839))
- `[Custom Builds]` Fixed issues related to custom building Modal. ([#3822](https://github.com/infor-design/enterprise/issues/3822))
- `[Datagrid]` Fixed an issue where row data was not available for serializer with Treegrid. ([#3663](https://github.com/infor-design/enterprise/issues/3724))
- `[ContextualActionPanel]` Fixed an issue where toolbars in CAP are not torn down on destroy. ([#3785](https://github.com/infor-design/enterprise/issues/3785))
- `[ContextualActionPanel]` Fixed an issue where nested caps or closing and reopening caps would not work. ([#801](https://github.com/infor-design/enterprise-ng/issues/801))
- `[Datagrid]` Fixed a css issue in dark uplift mode where the group row lines were not visible. ([#3649](https://github.com/infor-design/enterprise/issues/3649))
- `[Datagrid]` Fixed some styling issues in alerts and tags, and made clickable tags available in the formatter. ([#3631](https://github.com/infor-design/enterprise/issues/3631))
- `[Datagrid]` Fixed a css issue in dark uplift mode where the group row lines were not visible . ([#3649](https://github.com/infor-design/enterprise/issues/3649))
- `[Datagrid]` Fixed lookup modal title to be visible and adjust the position to make it centered. ([#3635](https://github.com/infor-design/enterprise/issues/3635))
- `[Datagrid]` Fixed an issue where selected rows are not reset when calling loadData. ([#3718](https://github.com/infor-design/enterprise/issues/3718))
- `[Datagrid]` Fixed an issue where if using grouping totals and hiding and showing columns the page is not refreshed properly. ([#2564](https://github.com/infor-design/enterprise/issues/2564)
- `[Datagrid]` Fixed an issue the selected row header icon is the wrong state when using allowSelectAcrossPages. ([#3043](https://github.com/infor-design/enterprise/issues/3043)
- `[Datagrid]` Improved the `datagrid-default-modal-width` concept if setting a modal datagrid default with so it works on any parent. [3562](https://github.com/infor-design/enterprise/issues/3562))
- `[Datagrid]` Fixed a bug in the indeterminate paging example, that the select checkbox would not work and be out of sync when changing pages. [2230](https://github.com/infor-design/enterprise/issues/2230))
- `[Datagrid]` Fixed a bug when resizing the first column of the center pane when using frozen columns, the resize would jump out the size of the frozen section. [3741](https://github.com/infor-design/enterprise/issues/3741))
- `[Datagrid]` Fixed an issue where the filter condition leaves two selected if you just reorder. ([#3779](https://github.com/infor-design/enterprise/issues/3779))
- `[Datagrid/General]` Fixed a bug where when loading the datagrid with a columns object that contain recursive objects the grid would crash. [3759](https://github.com/infor-design/enterprise/issues/3759))
- `[Datagrid/Hyperlink]` Fixed layout issues with links in right text align mode. To do this refactored links to not use a psuedo element for the focus style. ([#3680](https://github.com/infor-design/enterprise/issues/3680))
- `[Datepicker]` Fixed a bug where for some locales like `af-ZA` and `fi_FI` with dots in the day periods, setting 24 hr time to AM did not work. [3750](https://github.com/infor-design/enterprise/issues/3750))
- `[Datepicker]` Fixed a bug where date picker erred on arabic dates. [3804](https://github.com/infor-design/enterprise/issues/3804))
- `[Datepicker]` Fixed a bug where date picker could not change arabic dates. [3819](https://github.com/infor-design/enterprise/issues/3819))
- `[Datepicker]` Fixed a bug the month only picker would error the second time opened. [3817](https://github.com/infor-design/enterprise/issues/3817))
- `[Datepicker]` Added fix for dates with month and day only format where day is first, this was incorrectly validating as invalid. ([#3833](https://github.com/infor-design/enterprise/issues/3833))
- `[Demoapp]` Fixed incorrect directory list hyperlinks in listview and listbuilder components. ([1783](https://github.com/infor-design/enterprise/issues/1783))
- `[Demoapp]` Did cleanup on the icons and patterns links. ([3790](https://github.com/infor-design/enterprise/issues/3790))
- `[Demoapp]` When deployed on a proxy the icons page would not change contents when changing theme. ([3790](https://github.com/infor-design/enterprise/issues/3790))
- `[Dropdown]` Fixed an issue that Dropdown did not close when scrolling in some nested containers. ([#3436](https://github.com/infor-design/enterprise/issues/3436))
- `[EmptyMessage]` Updated the text to be more subtle. ([#3476](https://github.com/infor-design/enterprise/issues/3476))
- `[Fieldset]` Fixed fieldset text data overlapping in compact mode on mobile view. ([#3627](https://github.com/infor-design/enterprise/issues/3627))
- `[General]` Added a number of small accessibility fixes base on older testing feedback. ([#1539](https://github.com/infor-design/enterprise/issues/1539))
- `[Hierarchy]` Added support for separators in the actions menu on a hierarchy leaf. ([#3636](https://github.com/infor-design/enterprise/issues/3636))
- `[Hierarchy]` Fixed an issue where clicking the "More Actions" menu trigger wouldn't open the menu anymore. ([#3873](https://github.com/infor-design/enterprise/issues/3873))
- `[Lookup]` Fixed an issue where `keywordFilter: true` and `filterable: true` used together cause the lookup modal to break. ([#3772](https://github.com/infor-design/enterprise/issues/3772))
- `[Masthead]` Fixed layout and color issues in uplift theme. ([#3526](https://github.com/infor-design/enterprise/issues/3526))
- `[Modal]` Fixed modal title to a two line with ellipsis when it's too long. ([#3479](https://github.com/infor-design/enterprise/issues/3479))
- `[Multiselect]` Fixed tags dismiss button on mobile devices. ([#3640](https://github.com/infor-design/enterprise/issues/3640))
- `[Icons]` Added new locked/unlocked icons in ids-identity [#3732](https://github.com/infor-design/enterprise/issues/3732)
- `[Radar Chart]` Fixed an issue where labels were cutoff at desktop view. ([#3510](https://github.com/infor-design/enterprise/issues/3510))
- `[Splitter]` Fixed an issue where collapse button was misaligned. ([#3825](https://github.com/infor-design/enterprise/issues/3825))
- `[Swaplist]` Fixed disabled swap buttons color in dark variant subtle theme. ([#3709](https://github.com/infor-design/enterprise/issues/3709))
- `[Utils]` Exposed `Soho.utils.isInViewport(elem)` for external use. ([#3436](https://github.com/infor-design/enterprise/issues/3436))
- `[Toolbar]` Improved the placeholder text color to be more visible in uplift (dark variant). ([#3727](https://github.com/infor-design/enterprise/issues/3727))
- `[Tree]` Fixed an issue where use `UpdateNode()` method the data was not sync. ([#3724](https://github.com/infor-design/enterprise/issues/3724))

(71 Issues Solved This Release, Backlog Enterprise 260, Backlog Ng 82, 1048 Functional Tests, 1370 e2e Tests)

## v4.27.4

### v4.27.4 Fixes

`[Button]` Fixed the button disabled method to no longer use class `is-disabled`. ([#3447](https://github.com/infor-design/enterprise-ng/issues/801))
`[Button]` Fixed a regression where some buttons would get a 100% width on mobile. ([#801](https://github.com/infor-design/enterprise-ng/issues/801))

## v4.27.3

### v4.27.3 Fixes

- `[Datagrid]` Fixed a bug in the indeterminate paging example, that the select checkbox would not work and be out of sync when changing pages. [2230](https://github.com/infor-design/enterprise/issues/2230))

## v4.27.2

### v4.27.2 Fixes

- `[Datagrid]` Fixed an issue in datagrid frozen columns, actions that re-render like sorting may cause rendering issues. ([#3735](https://github.com/infor-design/enterprise/issues/3735))
- `[Datagrid]` Fixed an issue in lookup datagrid editors that clicking a trigger in the cell would commit the cell causing editing not to work in some cases. ([#785](https://github.com/infor-design/enterprise-ng/issues/785))

## v4.27.1

### v4.27.1 Fixes

- `[Icons]` Added a fix to support both `href` and `xlink:href` in icons. ([#3734](https://github.com/infor-design/enterprise/issues/3734))

## v4.27.0

### v4.27.0 Important Changes

- `[Hierarchy]` Removed the following deprecated options `paging: <bool>` and `mobileView: <bool>`. Instead use `layout='paging'` or `layout='mobile-only'`.
- `[Icons]` Changed the svg icons to use `href` instead of deprecated `xlink:href`. This isnt a breaking change either will work but `href` works better with Ivy in Angular. ([#3611](https://github.com/infor-design/enterprise/issues/3611))

### v4.27.0 Features

- `[Button]` Add `toData()` and related API for programmatically handling control of buttons. ([ng#467](https://github.com/infor-design/enterprise-ng/issues/467))
- `[Calendar]` Enhanced the look and feel of monthview calendar by displaying legend and calendar event on mobile view. ([#925](https://github.com/infor-design/enterprise/issues/925))
- `[Modal]` Created API for controlling the Modal ButtonSet. ([ng#467](https://github.com/infor-design/enterprise-ng/issues/467))
- `[Datagrid]` Added support for api setting on expand and collapse children. ([#3274](https://github.com/infor-design/enterprise/issues/3274))
- `[Datagrid]` Updated the fixedRowHeight setting to accept `auto` as an option. This will calculate the row height for all frozenRows section. If you have a lot of rows this may be slow so a number is preferred. ([#3374](https://github.com/infor-design/enterprise/issues/3374))
- `[Editor]` Added an option to set the height of the editor in `rows`. If you set this the estimated number for rows can be specified for the source and html pane. It will scroll after that. ([#3688](https://github.com/infor-design/enterprise/issues/3688))
- `[Homepage]` Added support for reordering, resizing, and removing widgets by enabling edit mode on the homepage component. ([#3531](https://github.com/infor-design/enterprise/issues/3531))

### v4.27.0 Fixes

- `[Accordion]` Removed stoppage of event propagation when accordion headers are clicked, in order to allow external click event listeners to propagate. ([ng#321](https://github.com/infor-design/enterprise-ng/issues/321))
- `[Bar Chart]` Fixed an issue where chart was not resizing on homepage widget resize. ([#2669](https://github.com/infor-design/enterprise/issues/2669))
- `[Blockgrid]` Fixed an issue where there was no index if the data is empty, and removed deprecated internal calls. ([#748](https://github.com/infor-design/enterprise-ng/issues/748))
- `[Busy Indicator]` Fixed an issue where it throws an error when a display delay, the busy-indicator parent removed and added via ngIf before the busyindicator shown. ([#703](https://github.com/infor-design/enterprise-ng/issues/703))
- `[Busy Indicator]` Fixed an issue where the overlay would close when closing the Modal. ([#3424](https://github.com/infor-design/enterprise/issues/3424))
- `[Busy Indicator]` Fixed an issue where position was not aligning. ([#3341](https://github.com/infor-design/enterprise/issues/3341))
- `[Colorpicker]` Fixed the dropdown icon position is too close to the right edge of the field. ([#3508](https://github.com/infor-design/enterprise/issues/3508))
- `[Contextual Action Panel]` Fixed misaligned search icon in uplift theme. ([#3630](https://github.com/infor-design/enterprise/issues/3630))
- `[Contextual Action Panel]` Fixed close icon button in getting cut off on mobile view ([#3586](https://github.com/infor-design/enterprise/issues/3586))
- `[Datagrid]` Fixed an issue where lookup editor was removing all characters following and including the '|' pipe character. ([#3556](https://github.com/infor-design/enterprise/issues/3556))
- `[Datagrid]` Fixed an issue where date range filter was unable to filter data. ([#3503](https://github.com/infor-design/enterprise/issues/3503))
- `[Datagrid]` Fixed a bug where datagrid tree would have very big text in the tree nodes on IOS. ([#3347](https://github.com/infor-design/enterprise/issues/3347))
- `[Datagrid]` Fixed a focus trap issue when using actionable mode, tab will now move up and down rows. ([#2399](https://github.com/infor-design/enterprise/issues/2399))
- `[Datagrid]` Fixed a bug when setting the UI indicator with `setSortIndicator` then it would take two clicks to sort the inverse direction. ([#3391](https://github.com/infor-design/enterprise/issues/3391))
- `[Datagrid]` Fixed an issue where date range filter was not working. ([#3337](https://github.com/infor-design/enterprise/issues/3337))
- `[Datagrid]` Fixed a bug when combining multiselect and expandable rows. If using the shift key to select multiple rows the selection would include incorrect rows. ([#2302](https://github.com/infor-design/enterprise/issues/2302))
- `[Datagrid]` Added support for dragging and reordering columns in RTL and some minor style cleanup with dragging to reorder. ([#3552](https://github.com/infor-design/enterprise/issues/3552))
- `[Datagrid]` Fixed an issue that the click event did not show the item data when the keyboard is used. ([#3645](https://github.com/infor-design/enterprise/issues/3645))
- `[Datagrid]` Fixed an issue where datagrid tree did not show empty messages. ([#3642](https://github.com/infor-design/enterprise/issues/3642))
- `[Datagrid]` Fixed an issue where grouped rows did not render when combined with frozen columns. ([#3367](https://github.com/infor-design/enterprise/issues/3367))
- `[Datagrid]` Fixed an issue where the overlay was closing after close Modal. ([#735](https://github.com/infor-design/enterprise-ng/issues/735))
- `[Datagrid]` Fixed a misaligned drag and drop column icon on IE 11. ([#3648](https://github.com/infor-design/enterprise/issues/3648))
- `[Datagrid]` Fixed an issue when using the colspan column option along with frozenColumns. ([#3416](https://github.com/infor-design/enterprise/issues/3416))
- `[Datagrid]` Fixed an issue where the empty message might still show if the amount of rows do not fill the page. ([#3697](https://github.com/infor-design/enterprise/issues/3697))
- `[Datepicker]` Fixed popover height and datepicker layout on mobile view. ([#2569](https://github.com/infor-design/enterprise/issues/3569))
- `[Datepicker]` Fixed an issue where date range with minimum range was not working. ([#3268](https://github.com/infor-design/enterprise/issues/3268))
- `[Datepicker]` Fixed an issue where date range was reverting to initial values after clearing. ([#1306](https://github.com/infor-design/enterprise/issues/1306))
- `[Datepicker]` Fixed an issue where dates would be invalid in ko-KO locale. ([#3470](https://github.com/infor-design/enterprise/issues/3470))
- `[Datepicker]` Fixed an issue where dates would be invalid in zh-TW locale. ([#3473](https://github.com/infor-design/enterprise/issues/3473))
- `[Datepicker]` Fixed an issue where AM/PM could not be set in hi-IN locale. ([#3474](https://github.com/infor-design/enterprise/issues/3474))
- `[Datepicker]` Fixed an issue where change would fire twice or when the value is still blank. ([#3423](https://github.com/infor-design/enterprise/issues/3423))
- `[Datepicker]` Fixed an issue where time would be reset to 12:00 AM when setting the time and clicking today. ([#3202](https://github.com/infor-design/enterprise/issues/3202))
- `[Dropdown]` Fixed a bug where it was not possible for Dropdowns in certain scrollable Modal regions to close on scroll. ([#2650](https://github.com/infor-design/enterprise/issues/2650))
- `[Dropdown]` Fixed a bug that dropdowns are in the wrong position if flowing up and other minor cases. ([#2068](https://github.com/infor-design/enterprise/issues/2068))
- `[Dropdown]` Fixed alignment when using dropdown in compound field. ([#3647](https://github.com/infor-design/enterprise/issues/3647))
- `[Editor]` Added ui updates to the toolbar in uplift (vibrant mode) and minor style fixes. ([#3577](https://github.com/infor-design/enterprise/issues/3577))
- `[Editor]` Added fixes to reseting the dirty indicator when used in an editor. ([#3662](https://github.com/infor-design/enterprise/issues/3662))
- `[Editor]` Fixed a width change when toggle source view when the editor is on a modal, this is also based on UI feedback that the switch was confusing, so we now disable the buttons. ([#3594](https://github.com/infor-design/enterprise/issues/3594))
- `[Editor]` Fixed an issue where bullet and number lists could not be converted to headings and regular text with the font picker. ([#2679](https://github.com/infor-design/enterprise/issues/2679))
- `[Editor]` Fixed an issue where some settings like bold and italics would not be reset consistently when applying headings and regular text with the font picker. ([#2256](https://github.com/infor-design/enterprise/issues/2256))
- `[Editor]` Fixed an issue where the dirty events did not fire changing the source view. ([#3598](https://github.com/infor-design/enterprise/issues/3598))
- `[Editor]` Adding missing bottom spacing under heading elements. ([#3288](https://github.com/infor-design/enterprise/issues/3288))
- `[Field Filter]` Fixed an issue where switching to In Range filter type with a value in the field was causing an error. ([#3515](https://github.com/infor-design/enterprise/issues/3515))
- `[Editor]` Added a font color for rest/none swatch. ([#2035](https://github.com/infor-design/enterprise/issues/2035))
- `[Field Filter]` Fixed an issue where switching to In Range filter type with a value in the field was causing an error. ([#3515](https://github.com/infor-design/enterprise/issues/3515))
- `[Field Filter]` Fixed an issue where date range was not working after using other filter. ([#2764](https://github.com/infor-design/enterprise/issues/2764))
- `[Field Filter]` Fixed an issue where stray text would be shown if the filters are hidden and then shown later. ([#3687](https://github.com/infor-design/enterprise/issues/3687))
- `[Line Chart]` Fixed an issue where x-axis labels were overlapping for small viewport on homepage widget. ([#2674](https://github.com/infor-design/enterprise/issues/2674))
- `[Lookup]` Fixed an issue where selected values were clearing when use server side data. ([#588](https://github.com/infor-design/enterprise-ng/issues/588))
- `[Locale]` Added missing Afrikaans translations. ([#3685](https://github.com/infor-design/enterprise/issues/3685))
- `[Masthead]` Fixed layout and color issues in uplift theme. ([#3526](https://github.com/infor-design/enterprise/issues/3526))
- `[Modal]` Fixed an iOS bug where after opening several Modals/Messages, it would occasionally be impossible to scroll a scrollable page area. ([#3389](https://github.com/infor-design/enterprise/issues/3389))
- `[Modal]` Fixed a bug where when iframe elements are present, focus traps could occur and cause focus on elements outside of the Modal, but within the iframe. ([#2287](https://github.com/infor-design/enterprise/issues/2287))
- `[Modal]` Added a check for preventing Tooltips inside a Modal from opening while the Modal is not visible ([#3588](https://github.com/infor-design/enterprise/issues/3588))
- `[Modal]` Fixed dropdown position when the field is required. ([#3482](https://github.com/infor-design/enterprise/issues/3482))
- `[Modal]` Fixed a regression where some Close buttons were not properly closing. ([#3615](https://github.com/infor-design/enterprise/issues/3615))
- `[Process Indicator]` Fixed icons that are not centered inside the circle indicators. ([#3509](https://github.com/infor-design/enterprise/issues/3509))
- `[Personalize]` Fixed an issue that colorschanged events do not fire on when doing a set to default ation. ([#751](https://github.com/infor-design/enterprise-ng/issues/751))
- `[Searchfield]` Correct the background color of toolbar search fields. ([#3527](https://github.com/infor-design/enterprise/issues/3527))
- `[Spinbox]` Corrected an issue in the enable method, where it did not fully remove the readonly state. ([#3527](https://github.com/infor-design/enterprise/issues/3527))
- `[Swaplist]` Fixed an issue where lists were overlapping on uplift theme. ([#3452](https://github.com/infor-design/enterprise/issues/3452))
- `[Tabs]` Fixed the position of error icon too close to the border on focus state. ([#3544](https://github.com/infor-design/enterprise/issues/3544))
- `[Tabs-Vertical]` Fixed an issue where the content cannot scroll on mobile view. ([#3542](https://github.com/infor-design/enterprise/issues/3542))
- `[Tags]` Fixed a regression on Tag Buttons, where they were visually, vertically misaligned with Tag text. ([#3604](https://github.com/infor-design/enterprise/issues/3604))
- `[Week-View]` Changed the look of the week-view and day-view day of the week so its a 3 (or 2) letter abbreviation and emphasizes the date and spans two lines. This makes all the days of the week the same length. ([#3262](https://github.com/infor-design/enterprise/issues/3262))
- `[Validation]` Fixed a bug where addMessage did not add messages to the parent. ([#711](https://github.com/infor-design/enterprise-ng/issues/711))

(87 Issues Solved This Release, Backlog Enterprise 279, Backlog Ng 75, 1033 Functional Tests, 1322 e2e Tests)

## v4.26.2

### v4.26.2 Fixes

- `[Textarea]` Fixed missing text in safari on disabled text areas. ([#3638](https://github.com/infor-design/enterprise/issues/3638))

## v4.26.1

### v4.26.1 Fixes

- `[Demo App]` Fixed the embedded layout to show uplift theme. ([#861](https://github.com/infor-design/website/issues/861))

## v4.26.0

### v4.26.0 Features

- `[Datagrid]` Added support for expandable row to expand across all frozen columns, and fixed span layout issues on the right side frozen columns. ([#2867](https://github.com/infor-design/enterprise/issues/2867))
- `[Datagrid]` Added a new `resizeMode` option that allows you to pick between `flex` and `fit`. `flex` will resize columns independently shifting other columns to fit the table layout if needed. `fit` will resize using the neighbor's column width. This is possible more useful when you have less columns. ([#3251](https://github.com/infor-design/enterprise/issues/3251))
- `[Calendar]` Made the monthview, weekview and calendar work in RTL mode and added official support for UmAlQura calendar. ([#2788](https://github.com/infor-design/enterprise/issues/2788))
- `[Icons]` Added new icons `icon-play, icon-stop, icon-record, icon-pause` for video players. ([#411](https://github.com/infor-design/design-system/issues/411))
- `[Icons]` Added new icons `icon-security-off, icon-security-on` for toggles related to security/secure items. ([#397](https://github.com/infor-design/design-system/issues/397))
- `[Searchfield]` Added a setting that makes it possible to adjust the "collapsed" size of a Toolbar Searchfield to better accommodate some use cases. ([#3296](https://github.com/infor-design/enterprise/issues/3296))

### v4.26.0 Fixes

- `[Application Menu]` Fixed bugs with filtering where it was not possible to have the filter match text within content areas, as well as general expand/collapse bugs with filtering. ([#3131](https://github.com/infor-design/enterprise/issues/3131))
- `[Application Menu]` Fixed overlap button when label is too long, and aligned dropdown icon in application menu uplift theme. ([#3133](https://github.com/infor-design/enterprise/issues/3133))
[Contextual Action Panel] - Fixed shade colors of text and icon buttons in uplift theme high contrast. (#3394)
- `[Accordion]` - Fixed an issue with a missing border on the last element in certain states. ([#3885](https://github.com/infor-design/enterprise/issues/3885))
- `[Calendar]` Fixed issue where on month view in events info `Date` and `Duration` fields were not working with some events and `Duration` field. Now `Duration` field support `Days, Hours and Minutes` text. ([#2777](https://github.com/infor-design/enterprise/issues/2777))
- `[Calendar]` Fixed an issue where link was not working on monthview to switch to day view when clicked on more events on that day. ([#3181](https://github.com/infor-design/enterprise/issues/3181))
- `[Calendar]` Fixed a calendar event where the start date today is not displaying as upcoming event in different timezone. ([#2776](https://github.com/infor-design/enterprise/issues/2776))
- `[Calendar]` Fixed an issue where adding an event was inconsistent in Safari. ([#3079](https://github.com/infor-design/enterprise/issues/3079))
- `[Calendar]` Fixed an issue where any event was not rendering in day and week view. ([#3222](https://github.com/infor-design/enterprise/issues/3222))
- `[Calendar]` Fixed an issue where date selection was not persist when switching from month view to week view to day view. ([#3319](https://github.com/infor-design/enterprise/issues/3319))
- `[Colors]` Fixed an incorrect ruby06 color, and made the background change on theme change now (again). ([#3448](https://github.com/infor-design/enterprise/issues/3448))
- `[Datagrid]` Fixed an issue where focus on reload data was forced to be on active cell. ([#358](https://github.com/infor-design/enterprise-ng/issues/358))
- `[Datagrid]` Fixed RTL issues in the filter row. ([#3517](https://github.com/infor-design/enterprise/issues/3517))
- `[Datagrid]` Improved the column resize behavior in speed and usability with the cursor being more accurate during resize. ([#3251](https://github.com/infor-design/enterprise/issues/3251))
- `[Datagrid]` Improved the column resize behavior to work much better in RTL mode. ([#1924](https://github.com/infor-design/enterprise/issues/1924))
- `[Datagrid]` Fixed a bug where if a filter row column is frozen the mask and editor options would not be applied. ([#2553](https://github.com/infor-design/enterprise-ng/issues/2553))
- `[Datagrid]` Fixed an issue where when using rowTemplate/expandableRows and frozenColumns on both sides the right side did not render properly. ([#2867](https://github.com/infor-design/enterprise/issues/2867))
- `[Datagrid]` Fixed an issue where height was not aligning to expandable row for frozen columns. ([#3516](https://github.com/infor-design/enterprise/issues/3516))
- `[Datagrid]` Fixed hover color should not be similar to alternate rows when hovering in uplift high contrast. ([#3338](https://github.com/infor-design/enterprise/issues/3338))
- `[Datagrid]` Fixed a demo app issue filtering decimal fields in some examples. ([#3351](https://github.com/infor-design/enterprise/issues/3351))
- `[Datagrid]` Fixed an issue where some columns were disappear after resizing the browser or after changing themes. ([#3434](https://github.com/infor-design/enterprise/issues/3434))
- `[Datagrid]` Fixed an issue that the filter row type dropdowns did not close when the grid is scrolled. ([#3216](https://github.com/infor-design/enterprise/issues/3216))
- `[Datagrid]` Added an example showing the configuration needed to filter date time fields on just dates without the time part. ([#2865](https://github.com/infor-design/enterprise/issues/2865))
- `[Datagrid]` Changed the isFilter added value to datasets to a more unique value to avoid clashes. ([#2668](https://github.com/infor-design/enterprise/issues/2668))
- `[Datagrid]` Added a `getDataset` method that will return the current dataset without any added properties. ([#2668](https://github.com/infor-design/enterprise/issues/2668))
- `[Datagrid]` Fixed an issue that when reordering filter columns the filter values would disappear. ([#2565](https://github.com/infor-design/enterprise/issues/2565))
- `[Datagrid]` Fixed an issue that dropdown lists in filter rows did not close when scrolling. ([#2056](https://github.com/infor-design/enterprise/issues/2565))
- `[Datagrid]` Added a `filterType` option to the filter event data so the type can be determined. ([#826](https://github.com/infor-design/enterprise/issues/826))
- `[Datagrid]` Add options to `toolbar.filterRow` so that instead of true/false you can set `showFilter, clearFilter, runFilter` independently. ([#1479](https://github.com/infor-design/enterprise/issues/1479))
- `[Datagrid]` Added fixes to improve the usage of the textarea editor. ([#3417](https://github.com/infor-design/enterprise/issues/3417))
- `[Datagrid]` Fixed an issue where reset to default was not working properly. ([#3487](https://github.com/infor-design/enterprise/issues/3487))
- `[Datepicker]` Fixed an issue where setting date format with comma character was not working. ([#3008](https://github.com/infor-design/enterprise/issues/3008))
- `[Editor]` Made the link and image link fields required on the dialogs. ([#3008](https://github.com/infor-design/enterprise/issues/3008))
- `[Editor]` Fixed an issue where it was possible to clear text and end up with text outside the default paragraph separator. ([#2268](https://github.com/infor-design/enterprise/issues/2268))
- `[Fileupload]` Fixed an issue where tabbing out of a fileupload in was causing the modal dialog to disappear. ([#3458](https://github.com/infor-design/enterprise/issues/3458))
- `[Form Compact Layout]` Added support for `form-compact-layout` the remaining components. ([#3008](https://github.com/infor-design/enterprise/issues/3329))
- `[Dropdown]` Fixed a bug that was causing the `selectValue()` method not to update the visual display of the in-page Dropdown element. ([#3432](https://github.com/infor-design/enterprise/issues/3432))
- `[Forms]` Fixed an issue where radio group was overlapping fields. ([#3466](https://github.com/infor-design/enterprise/issues/3466))
- `[Forms Compact]` Fixed an issue where fileupload was misaligned in RTL mode in uplift theme. ([#3483](https://github.com/infor-design/enterprise/issues/3483))
- `[Icons]` Fixed color inconsistencies of the icons when the fields are in readonly state. ([#3176](https://github.com/infor-design/enterprise/issues/3176))
- `[Input]` Added the ability to line up data labels with inputs by adding class `field-height` to the `data` element and placing it in a responsive grid. ([#987](https://github.com/infor-design/enterprise/issues/987))
- `[Input]` Added the ability to use standalone required spans, this will help on responsive fields if they are cut off. ([#3115](https://github.com/infor-design/enterprise/issues/3115))
- `[Input/Forms]` Added the ability to add a class to rows to align the fields on the bottom, this will line up fields if they have wrapping labels or long labels with required fields. To enable this add class `flex-align-bottom` to the grid `row`. ([#443](https://github.com/infor-design/enterprise/issues/443))
- `[Locale]` Fixed an issue where formatDate() method was not working for es-419. ([#3363](https://github.com/infor-design/enterprise/issues/3363))
- `[Locale]` Fixed an issue where setting language to `nb` would error. ([#3455](https://github.com/infor-design/enterprise/issues/3455))
- `[Locale]` Fixed incorrect time separators in the no, nn, and nn locales. ([#3468](https://github.com/infor-design/enterprise/issues/3468))
- `[Locale]` Added further separation of language from formatting in date oriented components (calendar, datepicker, timepicker ect). [3244](https://github.com/infor-design/enterprise/issues/3244))
- `[Locale]` Added support for `nn` locale and language, but this will change to no language as only this is translated as its the same. ([#3455](https://github.com/infor-design/enterprise/issues/3455))
- `[Locale]` Correct the month names in Russian locale and capitalized the day names. ([#3464](https://github.com/infor-design/enterprise/issues/3464))
- `[Module Tabs]` Fixed color tab indicator and small gap below when selected/opened for all color variations in uplift theme. ([#3312](https://github.com/infor-design/enterprise/issues/3312))
- `[Modal]` Fixed colors in dark mode for the primary disabled button and error and background contrast. ([#2754](https://github.com/infor-design/enterprise/issues/2754))
- `[Pie]` Fixed an issue where initial selection was getting error. ([#3157](https://github.com/infor-design/enterprise/issues/3157))
- `[Popupmenu]` Fixed an issue where list separators were disappearing when reduced the browser zoom level e.g. 70-80%. ([#3407](https://github.com/infor-design/enterprise/issues/3407))
- `[Radar Chart]` Fixed an issue where labels was cut off for some screen sizes. ([#3320](https://github.com/infor-design/enterprise/issues/3320))
- `[Searchfield]` Fixed a bug where changing filter results while the autocomplete is open may result in the menu being positioned incorrectly. ([#3243](https://github.com/infor-design/enterprise/issues/3243))
- `[Searchfield]` Fixed a bug in Toolbar Searchfields where a component configured with `collapsible: false` and `collapseSize` defined, the searchfield would incorrectly collapse. ([NG#719](https://github.com/infor-design/enterprise-ng/issues/719))
- `[Splitter]` Fixed an issue in the destroy function where the expand button was not removed. ([#3371](https://github.com/infor-design/enterprise/issues/3371))
- `[Swaplist]` Fixed an issue where top buttons were not aligned in Firefox. ([#3425](https://github.com/infor-design/enterprise/issues/3425))
- `[Textarea]` Fixed an issue where using `rows` stopped working, and fixed the autoGrow option to work better. ([#3471](https://github.com/infor-design/enterprise/issues/3471))
- `[Toolbar]` Fixed an issue where some `destroy()` methods being called in `teardown()` were not type-checking for the `destroy()` method, and sometimes would incorrectly try to call this on an object or data property defined as `button`. ([#3449](https://github.com/infor-design/enterprise/issues/3449))
- `[Tooltip/Popover]` Fixed incorrect placement when in RTL modes, as well as some broken styles on the RTL Popover. ([#3119](https://github.com/infor-design/enterprise/issues/3119))
- `[Validation/Checkboxes]` Fixed issues with making checkboxes required, the styling did not work for it and the scrollIntoView function and validation failed to fire. Note that to add required to the checkbox you need to add an extra span, adding a class to the label will not work because the checkbox is styled using the label already. ([#3147](https://github.com/infor-design/enterprise/issues/3147))
- `[Validation]` Fixed an issue where calling removeMessage would not remove a manually added error class. ([#3318](https://github.com/infor-design/enterprise/issues/3318))

(78 Issues Solved This Release, Backlog Enterprise 336, Backlog Ng 77, 989 Functional Tests, 1246 e2e Tests)

## v4.25.3

### v4.25.3 Fixes

- `[Bar]` Fixed an error rendering charts with only one dataset point. ([#3505](https://github.com/infor-design/enterprise/issues/3505))
- `[Datagrid]` Fixed an issue where date range filter was unable to filter data. ([#3503](https://github.com/infor-design/enterprise/issues/3503))
- `[Datagrid]` Fixed an issue where date range filter was not working. ([#3337](https://github.com/infor-design/enterprise/issues/3337))
- `[Datepicker]` Fixed an issue where date range with minimum range was not working. ([#3268](https://github.com/infor-design/enterprise/issues/3268))
- `[Datepicker]` Fixed an issue where date range was reverting to initial values after clearing. ([#1306](https://github.com/infor-design/enterprise/issues/1306))
- `[Field Filter]` Fixed an issue where switching to In Range filter type with a value in the field was causesing an error. ([#3515](https://github.com/infor-design/enterprise/issues/3515))
- `[Field Filter]` Fixed an issue where date range was not working after using other filter. ([#2764](https://github.com/infor-design/enterprise/issues/2764))

## v4.25.2

### v4.25.2 Fixes

- `[Fileupload]` Fixed an issue where tabbing out of a fileupload in was causing the modal dialog to disappear. ([#3458](https://github.com/infor-design/enterprise/issues/3458))

## v4.25.1

### v4.25.1 Fixes

- `[Datagrid]` Fixed a bug where if there was an editor datagrid might error when loading. ([#3313](https://github.com/infor-design/enterprise/issues/3313))
- `[Mask]` Fixed a bug where leading zeroes were not possible to apply against Number Masks on standard input fields that also handled formatting for thousands separators. ([#3315](https://github.com/infor-design/enterprise/issues/3315))
- `[General]` Improved the colors of windows chrome custom scrollbars in uplift themes. ([#3413](https://github.com/infor-design/enterprise/issues/3413))

## v4.25.0

### v4.25.0 Features

- `[Fields]` Added a form level class to toggle all fields in the form to a more compact (shorter) mode called `form-layout-compact`. Added and fixed existing components so that there is now the option to have more compact forms by using shorter fields. ([#3249](https://github.com/infor-design/enterprise/issues/3249))
- `[Tag]` Added a new style for linkable tags that will work for default, info, good, error, alert, and neutral styles. ([#3113](https://github.com/infor-design/enterprise/issues/3113))
- `[Multiselect]` Added Tag Display as a new style for interacting with selected results in Multiselect components. ([#3114](https://github.com/infor-design/enterprise/issues/3114))
- `[Popdown]` Added support for tabbing into and exit out of it. ([#3218](https://github.com/infor-design/enterprise/issues/3218))
- `[Colors]` Updated design system tokens to new colors for uplift and did a pass on all three theme variants. This impacts and improves many internal colors in components and charts. ([#3007](https://github.com/infor-design/enterprise/issues/3007))<|MERGE_RESOLUTION|>--- conflicted
+++ resolved
@@ -16,27 +16,16 @@
 - `[Accordion]` Fixed the bottom border of the completely disabled accordion in dark mode. ([#6406](https://github.com/infor-design/enterprise/issues/6406))
 - `[Chart]` Removed automatic legend bottom placement when reaching a minimum width. ([#6474](https://github.com/infor-design/enterprise/issues/6474))
 - `[ContextualActionPanel]` Fixed a bug where the toolbar searchfield with close icon looks off on mobile viewport. ([#6448](https://github.com/infor-design/enterprise/issues/6448))
-<<<<<<< HEAD
-- `[Chart]` Removed automatic legend bottom placement when reaching a minimum width. ([#6474](https://github.com/infor-design/enterprise/issues/6474))
-=======
-- `[Datagrid]` Header is rerendered when calling updated method, also added paging info settings. ([#6476](https://github.com/infor-design/enterprise/issues/6476))
+- `[Datagrid]` Fixed a bug where treegrid doesn't expand a row via keyboard when editable is set to true. ([#6434](https://github.com/infor-design/enterprise/issues/6434))
 - `[Datagrid]` Fixed a bug where the search icon and x icon are misaligned across datagrid and removed extra margin space in modal in Firefox. ([#6418](https://github.com/infor-design/enterprise/issues/6418))
->>>>>>> 437b6bcc
 - `[Datagrid]` Fixed a bug where page changed to one on removing a row in datagrid. ([#6475](https://github.com/infor-design/enterprise/issues/6475))
 - `[Datagrid]` Header is rerendered when calling updated method, also added paging info settings. ([#6476](https://github.com/infor-design/enterprise/issues/6476))
 - `[Datepicker]` Fixed a bug where the datepicker is displaying NaN when using french format. ([NG#1273](https://github.com/infor-design/enterprise-ng/issues/1273))
 - `[Input]` Fixed a bug where the password does not show or hide in Firefox. ([#6481](https://github.com/infor-design/enterprise/issues/6481))
 - `[Listview]` Fixed disabled font color not showing in listview. ([#6391](https://github.com/infor-design/enterprise/issues/6391))
-<<<<<<< HEAD
 - `[Locale]` Added monthly translations. ([#6556](https://github.com/infor-design/enterprise/issues/6556))
 - `[Modal]` Fixed an issue on some monitors where the overlay is too dim. ([#6566](https://github.com/infor-design/enterprise/issues/6566))
 - `[Page-Patterns]` Fixed a bug where the header disappears when the the last item in the list is clicked and the browser is smaller in Chrome and Edge. ([#6328](https://github.com/infor-design/enterprise/issues/6328))
-- `[Datagrid]` Fixed a bug where treegrid doesn't expand a row via keyboard when editable is set to true. ([#6434](https://github.com/infor-design/enterprise/issues/6434))
-=======
-- `[Locale]` Added montnly translations. ([#6556](https://github.com/infor-design/enterprise/issues/6556))
-- `[Modal]` Fixed an issue on some monitors where the overlay is too dim. ([#6566](https://github.com/infor-design/enterprise/issues/6566))
-- `[Page-Patterns]` Fixed a bug where the header disappears when the the last item in the list is clicked and the browser is smaller in Chrome and Edge. ([#6328](https://github.com/infor-design/enterprise/issues/6328))
->>>>>>> 437b6bcc
 - `[Validation]` Fixed a bug where the tooltip would show on the header when the message has actually been removed. ([#6547](https://github.com/infor-design/enterprise/issues/6547)
 
 ## v4.64.0
