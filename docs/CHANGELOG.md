# What's New with Enterprise

## v4.92.0

## v4.92.0 Features

<<<<<<< HEAD
- `[Icons]` Added new icons which are more substantial in look. ([#8129](https://github.com/infor-design/enterprise/issues/8129))
=======
- `[Header]` Added an example configuration with both a hamburger and a back button. ([#8327](https://github.com/infor-design/enterprise/issues/8327))
>>>>>>> 5174ec05

## v4.92.0 Fixes

- `[Header]` Fixed bottom border styles in dark mode. ([#8152](https://github.com/infor-design/enterprise/issues/8152))
- `[Header/Personalization]` The default color is now alabaster (white) instead of azure. ([#7861](https://github.com/infor-design/enterprise/issues/7861))
- `[Contextual Action Panel]` Fixed alignments of searchfield icons in RTL. ([#8208](https://github.com/infor-design/enterprise/issues/8208))
- `[Link]` Changed selected border color for link card. ([#8225](https://github.com/infor-design/enterprise/issues/8225))
- `[Locale]` Changed all `zh` locales time format as suggested by native speakers. ([#8313](https://github.com/infor-design/enterprise/issues/8313))
- `[Modal]` Fixed a bug where the modal would shift up when toggling a switch inside of it. ([#8018](https://github.com/infor-design/enterprise/issues/8018))
- `[Process Indicator]` Adjusted alignment of icon in compact process indicator. ([#8241](https://github.com/infor-design/enterprise/issues/8241))
- `[Pager]` Added `showPager` and `hidePager` method to show and hide the pager bar. ([#8094](https://github.com/infor-design/enterprise/issues/8094))
- `[Scatterplot]` Fixed legend position to be centered inside the div parent. ([#8194](https://github.com/infor-design/enterprise/issues/8194))
- `[Tabs]` Fixed size in close button of tab list. ([#8274](https://github.com/infor-design/enterprise/issues/8274))
- `[Tabs Header]` Fixed focus border not visible in classic contrast alabaster. ([#8265](https://github.com/infor-design/enterprise/issues/8265))
- `[Tabs Module]` Fixed more button not visible in alabaster. ([#8271](https://github.com/infor-design/enterprise/issues/8271))

## v4.91.0

## v4.91.0 Features

- `[Dates]` Added a new `twoDigitYear` setting to set the switch over for two digit years. ([#8061](https://github.com/infor-design/enterprise/issues/8061))
- `[ModuleNav]` Added a new "guest" section and some new settings to toggle the search and module switcher section. ([#8232](https://github.com/infor-design/enterprise/issues/8232))
- `[ModuleNav]` Added `attributes` setting (for automation id) in the module nav switcher. ([#8270](https://github.com/infor-design/enterprise/issues/8270))

## v4.91.0 Fixes

- `[Accordion]` Fixed a bug where focus border was not fully shown in subheader. ([#8109](https://github.com/infor-design/enterprise/issues/8109))
- `[Breadcrumb]` Fixed a bug where overflow menu items don't fire a callback function. ([#8154](https://github.com/infor-design/enterprise/issues/8154))
- `[Cards/Widget]` Fixed vertical alignment of detail title in cards/widget. ([#8235](https://github.com/infor-design/enterprise/issues/8235))
- `[Charts]` Improved the positioning of chart legend color. ([#8159](https://github.com/infor-design/enterprise/issues/8159))
- `[Circlepager]` Fixed the positioning of the next and previous buttons. ([#8266](https://github.com/infor-design/enterprise/issues/8266))
- `[Bar Chart]` Displayed the x-axis ticks for the bar grouped when single group. ([#7976](https://github.com/infor-design/enterprise/issues/7976))
- `[Button]` Fixed wrong hover color on button. ([#8220](https://github.com/infor-design/enterprise/issues/8220))
- `[BusyIndicator]` Fixed updated method of busy indicator throwing error when calling with no parameters. ([#8257](https://github.com/infor-design/enterprise/issues/8257))
- `[Datagrid]` Fixed rendering issues on filter range when selected by render default. ([#8147](https://github.com/infor-design/enterprise/issues/8147))
- `[Datagrid]` Fixed the contextual toolbar not hiding after peforming button action. ([NG#1580](https://github.com/infor-design/enterprise-ng/issues/1580))
- `[Datagrid]` Fixed a bug where dropdown remains open when scrolling and modal is closed. ([#8127](https://github.com/infor-design/enterprise/issues/8127))
- `[Datagrid]` Fixed extra space increase on editable fields when clicking in and out of it. ([#8155](https://github.com/infor-design/enterprise/issues/8155))
- `[Datagrid]` Added `contentWidth` column setting to set width in formatters. ([#8132](https://github.com/infor-design/enterprise/issues/8132))
- `[Datagrid]` Fixed tab key navigation when using actionable mode when having editor. ([#8141](https://github.com/infor-design/enterprise/issues/8141))
- `[Datagrid]` Fixed tab key navigation when using actionable mode when having formatter. ([#8245](https://github.com/infor-design/enterprise/issues/8245))
- `[Datagrid]` Fixed invisible color on required icon in datagrid. ([#8260](https://github.com/infor-design/enterprise/issues/8260))
- `[Datagrid]` Fixed disabled color for colorpicker. ([#8218](https://github.com/infor-design/enterprise/issues/8218))
- `[Datagrid]` Fixed dropdown icon misalignment in extra small rowheight. ([#8216](https://github.com/infor-design/enterprise/issues/8216))
- `[Dropdown]` Fixed a bug where list is broken when empty icon is in the first option. ([#8105](https://github.com/infor-design/enterprise/issues/8105))
- `[Message]` Fixed success icon alignment in message header. ([#8240](https://github.com/infor-design/enterprise/issues/8240))
- `[ModuleNav]` Removed usage guidance from readme.md to support updated doc site structure. ([#8282](https://github.com/infor-design/enterprise/issues/8282))
- `[Pager]` Fixed double call on update pager when using keydown. ([#8156](https://github.com/infor-design/enterprise/issues/8156))
- `[Pie/Donut]` Fixed rendering issues when having bordered class in the widget. ([#8164](https://github.com/infor-design/enterprise/issues/8164))
- `[Personalization]` Removed box shadow on selected tabs. ([#8086](https://github.com/infor-design/enterprise/issues/8086))
- `[Popupmenu]` Fixed a bug where menu buttons did not close when toggled. ([#8232](https://github.com/infor-design/enterprise/issues/8232))
- `[Searchfield]` Fixed styling issues in RTL. ([#6982](https://github.com/infor-design/enterprise/issues/6982))
- `[Searchfield]` Fixed searchfield stylings in RTL and in mobile viewport. ([#8103](https://github.com/infor-design/enterprise/issues/8103))

## v4.89.1 (Preview)

## v4.89.1 (Preview) Fixes

- `[Personalization]` Fixed incorrect values in the `Soho.theme.personalizationColors` api. ([#8151](https://github.com/infor-design/enterprise/issues/8151))

## v4.90.0

## v4.90.0 Features

## v4.90.0 Fixes

- `[About]` Removed operating system field. ([#8118](https://github.com/infor-design/enterprise/issues/8118))
- `[Accordion]` Fixed a bug where the plus-minus icon shows ellipsis on mobile viewport. ([#8044](https://github.com/infor-design/enterprise/issues/8044))
- `[Badges]` Adjusted color and positioning of dismissible button in multiselect dropdown tags. ([#8036](https://github.com/infor-design/enterprise/issues/8036))
- `[Breadcrumb]` Fixed misaligned item in RTL in Safari browser. ([#8167](https://github.com/infor-design/enterprise/issues/8167))
- `[BusyIndicator]` Fixed unescaped html strings not rendering properly. ([#8189](https://github.com/infor-design/enterprise/issues/8189))
- `[Button]` Adjusted personalize button hover colors. ([#8035](https://github.com/infor-design/enterprise/issues/8035))
- `[Calendar]` Added additional check on triggering `eventclick` to avoid executing twice. ([#8051](https://github.com/infor-design/enterprise/issues/8051))
- `[Colorpicker]` Updated color palette for colorpicker. ([#8165](https://github.com/infor-design/enterprise/issues/8165))
- `[ColumnChart]` Fixed position of rotate feature of column chart in RTL. ([#8010](https://github.com/infor-design/enterprise/issues/8010))
- `[ContextualActionPanel]` Fixed close button layout for RTL. ([#8166](https://github.com/infor-design/enterprise/issues/8166))
- `[ContextualActionPanel]` Removed 'Run' button from vertical examples. ([#8120](https://github.com/infor-design/enterprise/issues/8120))
- `[Datagrid]` Fixed a bug where error icon was not showing in the correct position in RTL mode. ([#8022](https://github.com/infor-design/enterprise/issues/8022))
- `[Datagrid]` Fixed a bug where the drag handle was overlapping the header text in firefox. ([#8012](https://github.com/infor-design/enterprise/issues/8012))
- `[Datagrid]` Adjusted hover styling for search and expand buttons. ([#8078](https://github.com/infor-design/enterprise/issues/8078))
- `[Datagrid]` Fixed issue where cells with custom component are changed on update row. ([NG#1564](https://github.com/infor-design/enterprise-ng/issues/1564))
- `[Datagrid]` Fixed misalignment on date cells when selected. ([#8021](https://github.com/infor-design/enterprise/issues/8021))
- `[Datagrid]` Fixed an issue where the new row did not display an error tooltip on the first cell. ([#8071](https://github.com/infor-design/enterprise/issues/8071))
- `[Datagrid]` Fixed an issue where script values are executed on updating cell. ([#8083](https://github.com/infor-design/enterprise/issues/8083))
- `[Datagrid]` Fixed an issue where dirty tracker will appear even no change was made from the cell. ([#8020](https://github.com/infor-design/enterprise/issues/8020))
- `[Dropdown]` Fixed a bug where values containing double quotes threw an error. ([#8179](https://github.com/infor-design/enterprise/issues/8179))
- `[Homepage]` Improve hover animation after resize. ([#8201](https://github.com/infor-design/enterprise/issues/8201))
- `[Fileupload]` Added condition to not allow for input clearing for readonly and disabled. ([#8024](https://github.com/infor-design/enterprise/issues/8024))
- `[Locale]` Added new locales from the translation team. ([#8196](https://github.com/infor-design/enterprise/issues/8196))
- `[Modal]` Adjusted modal title spacing to avoid icon from cropping. ([#8031](https://github.com/infor-design/enterprise/issues/8031))
- `[Datagrid]` Added ability for expandable and summary rows to be updated after cell update. ([#8058](https://github.com/infor-design/enterprise/issues/8058))
- `[Tabs]` Changed all azure components like header and header tabs to be alabaster by default. ([#7861](https://github.com/infor-design/enterprise/issues/7861))

## v4.89.0 (Preview)

## v4.89.0 (Preview) Features

- `[Icons]` Added new icon designs. ([#8129](https://github.com/infor-design/enterprise/issues/8129))
- `[Tabs]` Changed all azure components like header and header tabs to be alabaster by default. ([#7861](https://github.com/infor-design/enterprise/issues/7861))
- `[Timepicker]` Remove `disabled` prop in trigger button on enable call. ([NG#1567](https://github.com/infor-design/enterprise-ng/issues/1567))
- `[Modal]` Fixed the searchfield size when settings has title in toolbar. ([#8025](https://github.com/infor-design/enterprise/issues/8025))
- `[Page-Patterns]` Fixed background on hovered selected tab. ([#8088](https://github.com/infor-design/enterprise/issues/8088))
- `[ProcessIndicator]` Fixed icon alignment in RTL. ([#8168](https://github.com/infor-design/enterprise/issues/8168))
- `[Popupmenu]` Added fix for icon size in new. ([#8175](https://github.com/infor-design/enterprise/issues/8175))
- `[Popupmenu]` Fixed submenu icon is overlapped with the item label in RTL. ([#8172](https://github.com/infor-design/enterprise/issues/8172))
- `[Popupmenu]` Fixed popupmenu submenu not closing in some scenarios. ([#8043](https://github.com/infor-design/enterprise/issues/8043))
- `[Popupmenu]` Added fix for extra space in submenu text. ([#8161](https://github.com/infor-design/enterprise/issues/8161))
- `[Searchfield]` Fixed animation of collapsible searchfield. ([#8076](https://github.com/infor-design/enterprise/issues/8076))
- `[Searchfield]` Adjusted height so that focus is fully seen. ([#8085](https://github.com/infor-design/enterprise/issues/8085))
- `[Searchfield]` Fixed border and height for searchfield with categories in RTL. ([#8101](https://github.com/infor-design/enterprise/issues/8101))
- `[Searchfield]` Fixed border radius for searchfield with dropdown in RTL. ([#8102](https://github.com/infor-design/enterprise/issues/8102))
- `[Splitter]` Fixed position of splitter when using in modal. ([#8005](https://github.com/infor-design/enterprise/issues/8005))
- `[Tabs Header]` Fixed gradient color for personalizable overflowing header tabs. ([#8110](https://github.com/infor-design/enterprise/issues/8110))
- `[Tabs-Module]` Removed padding in embedded mode. ([#8060](https://github.com/infor-design/enterprise/issues/8060))
- `[Timepicker]` Removed `disabled` prop in trigger button on enable call. ([NG#1567](https://github.com/infor-design/enterprise-ng/issues/1567))

## v4.89.0

## v4.89.0 Features

- `[Datagrid]` Added ability for expandable and summary rows to be updated after cell update. ([#8058](https://github.com/infor-design/enterprise/issues/8058))

## v4.89.0 Fixes

- `[Accordion]` Adjusted rules of accordion top border to be consistent whether open or closed. ([#7978](https://github.com/infor-design/enterprise/issues/7978))
- `[BarStacked]` Fixed the uneven legend spaces. ([#7874](https://github.com/infor-design/enterprise/issues/7874))
- `[Button]` Adjusted rule for primary button styling when hovered in new version. ([#7977](https://github.com/infor-design/enterprise/issues/7977))
- `[Button]` Adjusted rule for button styling on contextual action toolbars. ([#8084](https://github.com/infor-design/enterprise/issues/8084))
- `[Cards]` Adjusted menu button positioning for no header. ([#8081](https://github.com/infor-design/enterprise/issues/8081))
- `[Circlepager]` Fixed a bug causing a visual glitch when resizing the circle pager. ([#7894](https://github.com/infor-design/enterprise/issues/7894))
- `[Datagrid]` Fixed the position of empty message without icon in the datagrid. ([#7854](https://github.com/infor-design/enterprise/issues/7854))
- `[Datagrid]` Space between text in rows are not trimmed as default. ([#7849](https://github.com/infor-design/enterprise/issues/7849))
- `[Datagrid]` Added option to use for flex toolbar. ([#7928](https://github.com/infor-design/enterprise/issues/7928))
- `[Datagrid]` Whitespace should be shown on cell when expanded. ([#7848](https://github.com/infor-design/enterprise/issues/7848))
- `[Datagrid]` Additional check for modal width. ([#7923](https://github.com/infor-design/enterprise/issues/7923))
- `[Datagrid]` Additional check for select row when datagrid has grouping and filter. ([NG#1549](https://github.com/infor-design/enterprise-ng/issues/1549))
- `[Datepicker]` Adjusted sizing of monthview popup to better accommodate smaller dimensions. ([#7974](https://github.com/infor-design/enterprise/issues/7974))
- `[Datepicker]` Fixed datepicker prematurely closing after selecting a date when having a time format. ([#7916](https://github.com/infor-design/enterprise/issues/7916))
- `[Dropdown]` Fixed a bug where the text and dropdown icon were overlapping on smaller viewports. ([#8000](https://github.com/infor-design/enterprise/issues/8000))
- `[EmptyMessage]` Fixed empty message card content to center position. ([#7883](https://github.com/infor-design/enterprise/issues/7883))
- `[General]` Adjusted the reset for spans. ([#1513](https://github.com/infor-design/enterprise/issues/7854))
- `[Module Nav]` Fixed a bug where the settings was behind the main module nav element. ([#8063](https://github.com/infor-design/enterprise/issues/8063))
- `[Module Nav]` Fixed a bug where the accordion in the page container inherited module nav accordion styles. ([#8040](https://github.com/infor-design/enterprise/issues/7884))
- `[Pie/Donut]` Fixed the displayed legend when selecting a different one. ([#7845](https://github.com/infor-design/enterprise/issues/7845))
- `[Pie/Donut]` Fixed a bug in clicking legends causing to change whole list to the last clicked legend name. ([#8139](https://github.com/infor-design/enterprise/issues/8139))
- `[Pie/Donut]` Fixed a bug in where legends can be clicked if selectable settings set to false. ([#8140](https://github.com/infor-design/enterprise/issues/8140))
- `[Popupmenu]` Fixed shared menu not closing and opening correctly. ([NG#1552](https://github.com/infor-design/enterprise-ng/issues/1552))
- `[ProcessIndicator]` Adjusted icon sizing to remove gaps between separators. ([#7982](https://github.com/infor-design/enterprise/issues/7982))
- `[Radios]` Adjusted styling of checked disabled radio button. ([#8082](https://github.com/infor-design/enterprise/issues/8082))
- `[Searchfield]` Adjusted icon colors in classic. ([#7947](https://github.com/infor-design/enterprise/issues/7947))
- `[Searchfield]` Adjusted width on mobile. ([#6831](https://github.com/infor-design/enterprise/issues/6831))
- `[Slider]` Added handling of slider touch events. ([#7957](https://github.com/infor-design/enterprise/issues/7957))
- `[Spinbox]` Adjusted spinbox wrapper sizing to stop increment button from overflowing in classic. ([#7988](https://github.com/infor-design/enterprise/issues/7988))
- `[Tabs]` Fixed alabaster design issues in header, tab, tab-header, tabs-module, tabs-multi components. ([#7922](https://github.com/infor-design/enterprise/issues/7922))
- `[Tabs]` Adjusted placement of icons in tab list spillover. ([#7970](https://github.com/infor-design/enterprise/issues/7970))
- `[Tabs]` Fixed the focus state of radio button not fully shown in tabs. ([#7955](https://github.com/infor-design/enterprise/issues/7955))
- `[Targeted-Achievement]` Fixed waring color not displaying properly. ([#7891](https://github.com/infor-design/enterprise/issues/7891))
- `[Treemap]` Adjusted label styling in RTL. ([#6891](https://github.com/infor-design/enterprise/issues/6891))
- `[Validation]` Fixed the position of exclamation points of validation in non english localization. ([#5119](https://github.com/infor-design/enterprise/issues/5119))
- `[Weekview]` Added overnight event view when end time goes to next day. ([#7840](https://github.com/infor-design/enterprise/issues/7840))
- `[Weekview]` Fixed an issue with the week change when clicking the `Today` button. ([#7792](https://github.com/infor-design/enterprise/issues/7792))
- `[Weekview]` Fixed selected day keeps getting restarted when changing theme or mode in mobile view. ([#7927](https://github.com/infor-design/enterprise/issues/7927))
- `[Weekview]` Use abbreviated month names when in mobile size. ([#7924](https://github.com/infor-design/enterprise/issues/7924))

## v4.88.0

## v4.88.0 Features

- `[Checkbox]` Changed color of checkbox in dark mode. ([#7991](https://github.com/infor-design/enterprise/issues/7991))
- `[Form/Label]` Implemented a form layout designed to facilitate an inline design within a responsive-form container. ([#7764](https://github.com/infor-design/enterprise/issues/7764))
- `[Homepages]` Changed incorrect width on quad widgets. ([#8056](https://github.com/infor-design/enterprise/issues/8056))
- `[Module Nav]` Added usage guidance to docs. ([#7869](https://github.com/infor-design/enterprise/issues/7869))
- `[Module Nav]` Added mobile behaviors. ([#7804](https://github.com/infor-design/enterprise/issues/7804))
- `[Module Nav]` Fixed an alignment issue. ([#7934](https://github.com/infor-design/enterprise/issues/7934))
- `[Module Nav]` Added mobile click to close setting, and made breakpoints fire on resize, added hamburger logic and new mobile states per phone vs bigger. ([#8019](https://github.com/infor-design/enterprise/issues/8019))

## v4.88.0 Fixes

- `[Accordion]` Updated selected header text color. ([#7769](https://github.com/infor-design/enterprise/issues/7769))
- `[ApplicationMenu]` Fixed an issue where the hover button background color was incorrect. ([#7933](https://github.com/infor-design/enterprise/issues/7782))
- `[Bar]` Fixed overlapping and cropped axis labels (left & right) when horizontal bar label is lengthy. ([#7614](https://github.com/infor-design/enterprise/issues/7614))
- `[Breadcrumb]` Updated hover color for breadcrumb in header. ([#7801](https://github.com/infor-design/enterprise/issues/7801))
- `[Build]` Fixed wrong filename in build download. ([#7992](https://github.com/infor-design/enterprise/issues/7992))
- `[Button]` Updated hover color for header and CAP. ([#7944/7943](https://github.com/infor-design/enterprise/issues/7944))
- `[Button]` Fixed stylings for button menu and secondary combo. ([#7783](https://github.com/infor-design/enterprise/issues/7783))
- `[Button]` Formatted the appending of a cssClass property to include a prefix whitespace. ([#7852](https://github.com/infor-design/enterprise/issues/7852))
- `[Card/Widget]` Fixed a bug where the button action was not aligned properly in RTL mode. ([#7843](https://github.com/infor-design/enterprise/issues/7843))
- `[Card/Widget]` Fixed inconsistency in widget size. ([#7896](https://github.com/infor-design/enterprise/issues/7896))
- `[Calendar]` Fixed legend colors for selected days of week. ([#7800](https://github.com/infor-design/enterprise/issues/7800))
- `[Calendar]` Added check on setting current date so it doesn't override provided date settings. ([#7806](https://github.com/infor-design/enterprise/issues/7806))
- `[Calendar]` Adjusted indentation to avoid button overlapping. ([#7966](https://github.com/infor-design/enterprise/issues/7966))
- `[Card]` Fixed issues when using both card and tabs component. ([#7915](https://github.com/infor-design/enterprise/issues/7915))
- `[Card/Widget]` Fixed inconsistency in widget size. ([#7896](https://github.com/infor-design/enterprise/issues/7896))
- `[Chart]` Fixed on focus border being off in chart legend items. ([#7850](https://github.com/infor-design/enterprise/issues/7850))
- `[Column]` Fixed the size of the chart titles in columns. ([#7889](https://github.com/infor-design/enterprise/issues/7889))
- `[Column]` Fixed an error loading on windows and a warning. ([#7941](https://github.com/infor-design/enterprise/issues/7941))
- `[Contextmenu]` Changed color of checkbox in dark mode. ([#7991](https://github.com/infor-design/enterprise/issues/7991))
- `[Datagrid]` Fixed a bug where the validation icon position was not correct in RTL (Right-to-Left) mode. ([#7768](https://github.com/infor-design/enterprise/issues/7768))
- `[Datagrid]` Added undefined check for column settings to avoid errors in spacer. ([#7807](https://github.com/infor-design/enterprise/issues/7807))
- `[Datagrid]` Added Placeholder for Datagrid Date Field. ([NG#1531](https://github.com/infor-design/enterprise-ng/issues/1531))
- `[Datagrid]` Adjusted positioning of `drilldown` button. ([#7014](https://github.com/infor-design/enterprise/issues/7014))
- `[Datagrid]` Added a test page for column filter locale settings. ([#7554](https://github.com/infor-design/enterprise/issues/7554)
- `[Datagrid]` Adjusted positioning of `drilldown` button. ([#7014](https://github.com/infor-design/enterprise/issues/7014))
- `[Datagrid]` Fixed a bug where expanded rows showed as activated. ([#7979](https://github.com/infor-design/enterprise/issues/7979))
- `[Dropdown]` Fix on dropdown not focusing in mobile. ([#7815](https://github.com/infor-design/enterprise/issues/7815))
- `[Dropdown]` Fixed on dropdown not focusing in mobile. ([#7815](https://github.com/infor-design/enterprise/issues/7815))
- `[Dropdown]` Fixed dropdown position when expanded on corners. ([NG#1541](https://github.com/infor-design/enterprise-ng/issues/1541))
- `[Dropdown]` Fixed display render when the option has no icon. ([#7813](https://github.com/infor-design/enterprise/issues/7813))
- `[Editor]` Fixed editor text not changing to other font headers after changing colors. ([#7793](https://github.com/infor-design/enterprise/issues/7793))
- `[Editor]` Fixed editor text not changing to other font headers in some scenarios after changing colors in Firefox. ([#7796](https://github.com/infor-design/enterprise/issues/7796))
- `[Fieldfilter]` Fixed uneven focus border for clear button. Adjusted day focus border sizing. Fixed misaligned datepicker short field. ([#7919](https://github.com/infor-design/enterprise/issues/7919))
- `[Icons]` Fixed icon pipeline, made icons downloadable and added new empty state icons and a few standard icons. ([#518](https://github.com/infor-design/design-system/issues/518))
- `[Homepage]` Added better default color for hero now that its white. ([#7938](https://github.com/infor-design/enterprise/issues/7938))
- `[Line]` Fixed bottom spacing issue in RTL. ([#7776](https://github.com/infor-design/enterprise/issues/7776))
- `[Listview]` Adjusted searchfield in listview when inside modal to fix alignment. ([NG#1547](https://github.com/infor-design/enterprise-ng/issues/1547))
- `[Lookup]` Fixed count text positioning. ([#7905](https://github.com/infor-design/enterprise/issues/7905))
- `[Module Nav]` Updated examples to closer reflect usage guidance. ([#7870](https://github.com/infor-design/enterprise/issues/7870))
- `[Modal]` Added overflow in modal body for horizontal scroll. ([#7827](https://github.com/infor-design/enterprise/issues/7827))
- `[Popover]` Added scrollable class for popover. ([#7678](https://github.com/infor-design/enterprise/issues/7678))
- `[Popupmenu]` Fixed placement of shared popupmenu. ([NG#1546](https://github.com/infor-design/enterprise-ng/issues/1546))
- `[Radios]` Adjusted the styling of the checked and unchecked radio button. ([#7899](https://github.com/infor-design/enterprise/issues/7899))
- `[Searchfield]` Fixed no results text should not be selected. ([#7756](https://github.com/infor-design/enterprise/issues/7756))
- `[Searchfield]` Fixed on go button misalignment. ([#7910](https://github.com/infor-design/enterprise/issues/7910))
- `[Searchfield]` Adjusted position and hover color for custom button. ([#7832](https://github.com/infor-design/enterprise/issues/7832))
- `[Searchfield]` Fix on go button misalignment. ([#7910](https://github.com/infor-design/enterprise/issues/7910))
- `[Searchfield]` Fix ability to select and delete text in firefox. Adjusted custom button positioning. ([#7962](https://github.com/infor-design/enterprise/issues/7962))
- `[Searchfield]` Fixed on go button misalignment. ([#7910](https://github.com/infor-design/enterprise/issues/7910))
- `[Tabs]` Fixed the focus alignment in tabs for RTL. ([#7772](https://github.com/infor-design/enterprise/issues/7772))
- `[Tabs]` Added fixes for zoom issue on vertical tabs. ([#8046](https://github.com/infor-design/enterprise/issues/8046))
- `[Toolbar]` Added additional selectors and colors for dark theme dropdown label. ([#7897](https://github.com/infor-design/enterprise/issues/7897))
- `[Tree]` Fixed Cross-Site Scripting (XSS) when setting up tree node. ([#7631](https://github.com/infor-design/enterprise/issues/7631))
- `[Weekview]` Adjusted the positioning of text within the footer cell to keep it centered. Adjusted calendar icon position to be better aligned. ([#7926](https://github.com/infor-design/enterprise/issues/7926))
- `[Weekview]` Added event modal on `doubleclick`. ([#7824](https://github.com/infor-design/enterprise/issues/7824))

## v4.87.0

## v4.87.0 Features

- `[Datagrid]` Has a new design with a soft grey header. The white header background option is removed and this is now the default. ([#7814](https://github.com/infor-design/enterprise/issues/7814))
- `[Datagrid]` Fix the datagrid filter color when disabled. ([#7908](https://github.com/infor-design/enterprise/issues/7908))
- `[Icons]` Fixed shape and markup of status icons. Note: May need to update your code. ([#7747](https://github.com/infor-design/enterprise/issues/7661))
- `[Masthead]` Set height of masthead to 40px. ([#7857](https://github.com/infor-design/enterprise/issues/7857))
- `[Popover]` Improved popover title style and position, excluding the 'alternate' class. ([#7676](https://github.com/infor-design/enterprise/issues/7676))
- `[Radios]` Added hitbox feature for mobile devices. ([#7659](https://github.com/infor-design/enterprise/issues/7659))
- `[Timepicker]` Fix issue with `enable` function. ([#7887](https://github.com/infor-design/enterprise/issues/7887))
- `[Typography]` Added `text-wrap` class. ([#7497](https://github.com/infor-design/enterprise/issues/7497))

## v4.87.0 Fixes

- `[Badges/Alerts/Tags/Icons]` Added docs and clearer examples. ([#7661](https://github.com/infor-design/enterprise-ng/issues/7661))
- `[Bar]` Fixed an issue where the x-axis labels on the bar chart were not visible. ([#7797](https://github.com/infor-design/enterprise/issues/7797))
- `[Badges/Tags/]` Changed border radius to 12px. ([#7862](https://github.com/infor-design/enterprise-ng/issues/7862))
- `[Calendar]` Fixed uncaught error in `cordova` apps. ([#7818](https://github.com/infor-design/enterprise/issues/7818))
- `[Circlepager]` Fixed circle pager's position inside of a card. ([#7724](https://github.com/infor-design/enterprise/issues/7724))
- `[Color]` Fixed on Slate's personalization header text color. ([#7811](https://github.com/infor-design/enterprise-ng/issues/7811))
- `[Calendar]` Fixed uncaught error in `cordova` apps. ([#7818](https://github.com/infor-design/enterprise/issues/7818))
- `[ColorPicker]` Fixed color selection on color picker. ([#7760](https://github.com/infor-design/enterprise-ng/issues/7760))
- `[Column-Stacked]` Corrected the misalignment of legend labels. ([#7722](https://github.com/infor-design/enterprise/issues/7722))
- `[Dropdown]` Adjusted dropdown text in Firefox. ([#7763](https://github.com/infor-design/enterprise/issues/7763))
- `[Datagrid]` Fixed bug where default filter wasn't honored for date or time columns. ([#7766](https://github.com/infor-design/enterprise/issues/7766))
- `[Datagrid]` Fixed datagrid column filter not open after a series of simultaneous clicking of column filters. ([#7750](https://github.com/infor-design/enterprise/issues/7750))
- `[Datagrid]` Added expanded default for expandable formatter. ([#7680](https://github.com/infor-design/enterprise/issues/7680))
- `[Datepicker]` Fixed bug where date range selected is not properly rendered in some scenarios. ([#7528](https://github.com/infor-design/enterprise/issues/7528))
- `[Datepicker]` Added a new `listcontextmenu` event that fires on right click of menu items. ([#7822](https://github.com/infor-design/enterprise/issues/7822))
- `[Editor]` Re-fixed an xss issue in editor (iframes not permitted). ([#7590](https://github.com/infor-design/enterprise/issues/7590))
- `[Editor]` Added swatch bar on colorpicker button. ([#7571](https://github.com/infor-design/enterprise/issues/7571))
- `[Editor]` Fixed fonts selection selection on editor. ([#7762](https://github.com/infor-design/enterprise-ng/issues/7762))
- `[Editor]` Changed the header color from dark to grey and other minor style improvements. ([#7606](https://github.com/infor-design/enterprise-ng/issues/7606))
- `[FieldFilter]` Fixed Dropdown border not rendered properly. ([#7600](https://github.com/infor-design/enterprise/issues/7600))
- `[Fileupload]` Fixed a bug where validation is not triggered after clearing the input. ([#7645](https://github.com/infor-design/enterprise/issues/7645))
- `[FileuploadAdvanced]` Fixed Close Button not rendered properly. ([#7604](https://github.com/infor-design/enterprise/issues/7604))
- `[FileuploadAdvanced]` Changed file upload copy. ([#7787](https://github.com/infor-design/enterprise/issues/7787))
- `[Header]` Changed toolbar to flex-toolbar in header. ([#7479](https://github.com/infor-design/enterprise/issues/7479))
- `[Homepage]` Changed selector so multiple hero banners in a page will work. ([#7819](https://github.com/infor-design/enterprise/issues/7819))
- `[Icon]` Adjusted width of icons. ([#7616](https://github.com/infor-design/enterprise/issues/7616))
- `[Hyperlink]` Fixed hyperlink focus style in completion chart. ([#7731](https://github.com/infor-design/enterprise/issues/7731))
- `[Icon]` Adjusted width of icons. ([#7616](https://github.com/infor-design/enterprise/issues/7616))
- `[Images]` Fixed incorrect image size. ([#7616](https://github.com/infor-design/enterprise/issues/7616))
- `[ListView]` Fix the hyperlinks in lists to have an underline. ([#7616](https://github.com/infor-design/enterprise/issues/7838))
- `[ModuleNav]` Added css to constrain images to 32px. ([#7820](https://github.com/infor-design/enterprise-ng/issues/7820))
- `[ModuleNav]` Fixed missing tooltip on the settings button. ([#1525](https://github.com/infor-design/enterprise-ng/issues/1525))
- `[ModuleNav]` Added `enableOutsideClick()` feature to collapse/hide menu via content click. ([#7786](https://github.com/infor-design/enterprise/issues/7786))
- `[ModuleNav]` Fixed missing tooltip on the settings button. ([NG#1525](https://github.com/infor-design/enterprise-ng/issues/1525))
- `[ModuleNav/Dropdown]` Added support for external URLs to the Dropdown component's list, as well as support for setting these in Module Nav Switcher. ([NG#1533](https://github.com/infor-design/enterprise-ng/issues/1533))
- `[ModuleNav]` Reduced item padding so more items can fit in the menu before scrolling occurs. ([#7770](https://github.com/infor-design/enterprise/issues/7770))
- `[ModuleNav]` Fixed issues in dark mode. ([#7753](https://github.com/infor-design/enterprise/issues/7753))
- `[ModuleNav]` Added option/example to disable search in the dropdown menu ([NG#1535](https://github.com/infor-design/enterprise-ng/issues/1535))
- `[ModuleNav]` Added option/example to disable search in the dropdown menu ([#1535](https://github.com/infor-design/enterprise-ng/issues/1535))
- `[Number]` Added additional check for `formatNumber`. ([#7752](https://github.com/infor-design/enterprise/issues/7752))
- `[Popover]` Fixes on issues with textarea and datagrid in popover when opening and closing. ([#7677](https://github.com/infor-design/enterprise/issues/7677))
- `[Popover]` Fixes on issues with textarea and datagrid in popover when opening and closing. ([#7677](https://github.com/infor-design/enterprise/issues/7677))
- `[Pager]` Fixed pager `pagesizes` default settings cannot be overridden with custom settings. ([#7629](https://github.com/infor-design/enterprise/issues/7629))
- `[Popover]` Fixed popover having issues on simultaneous clicks. ([#7679](https://github.com/infor-design/enterprise/issues/7679))
- `[Popover]` Fixed where popover connected on click will not close on click (it just reopened). ([#7679](https://github.com/infor-design/enterprise/issues/7679))
- `[Sparkline]` Fixed median fill on dark theme. ([#7717](https://github.com/infor-design/enterprise/issues/7717))
- `[Searchfield]` Adjusted height for go button. ([#6695](https://github.com/infor-design/enterprise/issues/6695))
- `[Tabs]` Fixed alabaster design issues in tabs, tab-headers, tabs-module, tabs-multi components. ([#7803](https://github.com/infor-design/enterprise/issues/7803))
- `[Tooltip]` Fixed in `extraClass` example page for tooltip. ([#7669](https://github.com/infor-design/enterprise/issues/7669))
- `[WeekView]` Fixed bug where going to next didn't render the complete week. ([#7684](https://github.com/infor-design/enterprise/issues/7684))
- `[WeekView]` Fixed the response of render on breakpoint in week view. ([#7727](https://github.com/infor-design/enterprise/issues/7727))

## v4.86.0

## v4.86.0 Features

- `[Dropdown/ModuleNav]` Added no results text when filtering and no items are found. ([#7662](https://github.com/infor-design/enterprise/issues/7662))

## v4.86.0 Fixes

- `[Accordion/ModuleNav/Appmenu]` Focus does not focus the expander buttons only the parent items. ([#7626](https://github.com/infor-design/enterprise/issues/7626))
- `[Bar]` Fixed a bug where the bottom axis label was cut off. ([#7612](https://github.com/infor-design/enterprise/issues/7612))
- `[Bar]` Fixed incorrect legend position on stacked charts. ([#7693](https://github.com/infor-design/enterprise/issues/7693))
- `[Button]` Fixed a bug where submenu icons were not aligned correctly. ([#7626](https://github.com/infor-design/enterprise/issues/7626))
- `[Button/Header]` Fixed some colors in dark mode. ([7586](https://github.com/infor-design/enterprise/issues/7586))
- `[Cards]` Fixed alignments and positioning of other elements inside a card widget. ([#7589](https://github.com/infor-design/enterprise/issues/7589))
- `[Column-Stacked]` Fixed a regression bug where the stacked column chart was not rendering correctly. ([#7644](https://github.com/infor-design/enterprise/issues/7644))
- `[Datagrid]` Fixed button icon background hover color when rows are selected. ([#7607](https://github.com/infor-design/enterprise/issues/7607))
- `[Datagrid]` Fixed a bug in datagrid where default operator for lookup is not rendered properly. ([#7530](https://github.com/infor-design/enterprise/issues/7530))
- `[Datagrid]` Changed `updateColumns` to update column groups when null or empty. ([#7720](https://github.com/infor-design/enterprise/issues/7720))
- `[Datepicker]` Fixed a bug in datepicker range not rendering properly in modal IOS. ([#7603](https://github.com/infor-design/enterprise/issues/7603))
- `[Dropdown/ModuleNav]` Fixed indents and UI improvements. ([#7662](https://github.com/infor-design/enterprise/issues/7662))
- `[Dropdown/ModuleNav]` Fixed indents and UI improvements and added empty states. ([#7662](https://github.com/infor-design/enterprise/issues/7662))
- `[Editor]` Fixed an issue where an editor with an initial value containing `<br \>` tags were being seen as dirty when `resetdirty` is called. ([#7483](https://github.com/infor-design/enterprise/issues/7483))
- `[Editor]` Fixed a bug where pasting an html table into the editor wouldn't show the borders. ([#7463](https://github.com/infor-design/enterprise/issues/7463))
- `[FileUpload]` Fixed the alignment of the close button and file icon button. ([#7570](https://github.com/infor-design/enterprise/issues/7570))
- `[Homepage]` In some cases the new background color did not fill all the way in the page. ([#7696](https://github.com/infor-design/enterprise/issues/7696))
- `[Icons]` Removed `phone-linear` in some examples as the icon is now called `phone`. ([#7747](https://github.com/infor-design/enterprise/issues/7747))
- `[Locale]` Updated all internal strings in local files to sentence case. Updated translations will follow in a month. ([#7683](https://github.com/infor-design/enterprise/issues/7711))
- `[Modal]` On some devices the overflow/scrolling is still missing on modal and contents can break out the bottom of the modal. ([#7711](https://github.com/infor-design/enterprise/issues/7711))
- `[Layouts]` Removed some older layouts and examples from page layouts. ([#7733](https://github.com/infor-design/enterprise/issues/7733))
- `[Message]` Fixed alignment issue on the icons. ([#7746](https://github.com/infor-design/enterprise/issues/7746))
- `[ModuleNav]` Fixed rounding and `zindex` issues. ([#7654](https://github.com/infor-design/enterprise/issues/7654))
- `[ModuleNav]` Added an option to set the icon to false initially. ([#7740](https://github.com/infor-design/enterprise/issues/7740))
- `[Notification]` Updated color styles when notification is in sub header. ([#7623](https://github.com/infor-design/enterprise/issues/7623))
- `[Page-Patterns]` Fixed the width of the search field in page pattern example. ([#7561](https://github.com/infor-design/enterprise/issues/7561))
- `[Popupmenu]` Fixed the behavior of the component when having submenus in NG. ([#7556](https://github.com/infor-design/enterprise/issues/7556))
- `[Tabs]` Fixed an error in tabs where it is not sortable in NG. ([NG#1480](https://github.com/infor-design/enterprise-ng/issues/1480))
- `[Tabs Header]` Fixed colors of disabled in dark mode. ([#7465](https://github.com/infor-design/enterprise/issues/7465))
- `[Tooltip]` Fixed an error in tooltip where some string is unrecognizable. ([NG#1499](https://github.com/infor-design/enterprise-ng/issues/1499))
- `[Tooltip]` Fixed invisible links on hover on tooltips in contrast mode. ([7737](https://github.com/infor-design/enterprise/issues/7737))
- `[WeekView]` Fixed bug where agenda variant ignored `showAllDay` setting. ([#7700](https://github.com/infor-design/enterprise/issues/7700))

## v4.85.0

## v4.85.0 Features

- `[Colors]` Added new slate color palette with lower range colors. Some elements are updated. ([#7624](https://github.com/infor-design/enterprise/issues/7624))
- `[Stats]` Added a new component called stats similar to counts. We would like counts deprecated so please use stats in place of counts now as it has a cleaner UI. ([#7506](https://github.com/infor-design/enterprise/issues/7506))

## v4.85.0 Fixes

- `[Accordion]` Updated color style for accordion selected panel. ([#7593](https://github.com/infor-design/enterprise/issues/7593))
- `[Applicationmenu]` Fixed menu items cannot be seen properly when using alabaster. ([#7609](https://github.com/infor-design/enterprise/issues/7609))
- `[Applicationmenu]` Fixed bottom border color cannot be seen properly. ([#7565](https://github.com/infor-design/enterprise/issues/7565))
- `[Button]` Adjusted the left and right paddings of the button from `30px` to `32px`. ([#7508](https://github.com/infor-design/enterprise/issues/7508))
- `[Card]` Fixed widget size for subtitle examples. ([#7580](https://github.com/infor-design/enterprise/issues/7580))
- `[Card]` Fixed height for card button. ([#7637](https://github.com/infor-design/enterprise/issues/7637))
- `[Card]` Updated hover style for button in listview. ([#7636](https://github.com/infor-design/enterprise/issues/7636))
- `[Chart]` Added setting to force legend to popup. ([#7453](https://github.com/infor-design/enterprise/issues/7453))
- `[Column-Stacked]` Improved the column stacked and labels to be aligned correctly. ([#7266](https://github.com/infor-design/enterprise/issues/7266))
- `[ContextualActionPanel]` Fixed overflow issues on mobile view. ([#7585](https://github.com/infor-design/enterprise/issues/7585))
- `[Datagrid]` Fixed on incorrect row updates on adding a new row to the next page. ([#7486](https://github.com/infor-design/enterprise/issues/7486))
- `[Datagrid]` Fixed disabled filter columns in datagrid. ([#7467](https://github.com/infor-design/enterprise/issues/7467))
- `[Datagrid]` Fixed a bug where the select all checkbox was not clickable. ([#7499](https://github.com/infor-design/enterprise/issues/7499))
- `[Datagrid]` Fixed a bug in datepicker filter icon's hover state and alignment. ([#7562](https://github.com/infor-design/enterprise/issues/7562))
- `[Datagrid]` Fixed a bug where disabled buttons in cells were `hoverable`. ([#7611](https://github.com/infor-design/enterprise/issues/7611))
- `[Dropdown]` Fixed a bug in dropdown where `mouseenter` and keydown triggers simultaneous. ([#7464](https://github.com/infor-design/enterprise/issues/7464))
- `[Editor]` Fixed an xss issue in editor (iframes not permitted). ([#7590](https://github.com/infor-design/enterprise/issues/7590))
- `[Homepage]` Fixed invisible edit options and vertical dragging/resizing. ([#7579](https://github.com/infor-design/enterprise/issues/7579))
- `[Icons]` Fixed size of icons and made them 80x80. ([#1369](https://jira.infor.com/browse/IDS-1360))
- `[Listview/Card]` Fixed the UI of listview search with filters. ([#7546](https://github.com/infor-design/enterprise/issues/7546))
- `[Listview]` Adjusted overflow styles for list views in cards. ([#7557](https://github.com/infor-design/enterprise/issues/7557))
- `[Locale]` Fixed a bug using extend translations on some languages (`fr-CA/pt-BR`). ([#7491](https://github.com/infor-design/enterprise/issues/7491))
- `[Locale/Multiselect]` Changed text from selected to selection as requested by translators. ([#5886](https://github.com/infor-design/enterprise/issues/5886))
- `[Lookup]` Fixed a bug in lookup width not responsive in grid system. ([#7205](https://github.com/infor-design/enterprise/issues/7205))
- `[MonthView]` Added event triggers for when monthview is expanded and collapsed. ([#7605](https://github.com/infor-design/enterprise/issues/7605))
- `[Modal]` Fixed icon alignment in the title. ([#7639](https://github.com/infor-design/enterprise/issues/7639))
- `[Modal]` Added ID check in event triggers. ([#7475](https://github.com/infor-design/enterprise/issues/7475))
- `[Module Nav]` Added new settings for configuration of accordion, and auto-initialization of child components. ([NG#1477](https://github.com/infor-design/enterprise-ng/issues/1477))
- `[Module Nav Switcher]` Made compatibility improvements for the Module Nav Switcher NG component. ([NG#1477](https://github.com/infor-design/enterprise-ng/issues/1477))
- `[Multiselect]` Fixed a bug where the multiselect dropdown icon was overlapping the field. ([#7502](https://github.com/infor-design/enterprise/issues/7502))
- `[Popupmenu]` Fixed the placement of popup when parent element is outside of viewport. ([#5018](https://github.com/infor-design/enterprise/issues/5018))
- `[SearchField]` Fixed x alignment on older toolbar example. ([#7572](https://github.com/infor-design/enterprise/issues/58875726))
- `[Splitter]` Added new design changes and more examples. Note that the collapse button is no longer supported for now. ([#7542](https://github.com/infor-design/enterprise/issues/7542))
- `[Toolbar]` Fixed a bug where search icon was not aligned properly. ([#7642](https://github.com/infor-design/enterprise/issues/7642))
- `[Toolbar Flex]` Updated popupmenu color styles. ([#7383](https://github.com/infor-design/enterprise/issues/7383))
- `[Tooltip]` Improved consistency of tooltip size between text and text with icon. ([#7509](https://github.com/infor-design/enterprise/issues/7509))
- `[Tooltip]` Changed response method in beforeShow to allow passing true instead of content explicitly ([#7594](https://github.com/infor-design/enterprise/issues/7594))
- `[Toast]` Changed background color in dark mode for better contrast. ([#7648](https://github.com/infor-design/enterprise/issues/7648))

## v4.84.3 Fixes

- `[Applicationmenu]` Fixed bottom border color cannot be seen properly. ([#7565](https://github.com/infor-design/enterprise/issues/7565))
- `[ContextualActionPanel/Modal]` Fixed overflow issues on mobile view. ([#7585](https://github.com/infor-design/enterprise/issues/7585))
- `[Colors]` Added dark and contrast mode for app nav. ([#7624](https://github.com/infor-design/enterprise/issues/7624))
- `[Module Nav]` Added new settings for configuration of accordion, and auto-initialization of child components. ([NG#1477](https://github.com/infor-design/enterprise-ng/issues/1477))

## v4.84.2 Fixes

- `[Module Nav]` Added more fixes to support the angular wrapper. ([#7386](https://github.com/infor-design/enterprise/issues/7386))
- `[Card]` Fixed widget size for subtitle examples. ([#7580](https://github.com/infor-design/enterprise/issues/7580))
- `[Homepage]` Fixed invisible edit options and vertical dragging/resizing. ([#7579](https://github.com/infor-design/enterprise/issues/7579))

## v4.84.1

## v4.84.1 Fixes

- `[Dropdown]` Fixed an issue where Module Nav Role Switcher wasn't properly rendering the Dropdown pseudo-elements in Angular environments. ([NG #1477](https://github.com/infor-design/enterprise-ng/issues/1477))
- `[Module Nav]` Fixed an issue where it was not possible to disable filtering events. ([NG #1477](https://github.com/infor-design/enterprise-ng/issues/1477))
- `[Popupmenu]` Fixed some styling bugs when attached as a menu button menu in Module Nav components. ([NG #1477](https://github.com/infor-design/enterprise-ng/issues/1477))

## v4.84.0

## v4.84.0 Features

- `[Line Chart]` Added short and abbreviated name options for the data. ([#5906](https://github.com/infor-design/enterprise/issues/5906))
- `[Masked Input]` Added setting to retain value if maximum length is already reached. ([#7274](https://github.com/infor-design/enterprise/issues/7274))
- `[Module Nav]` Added the new Module Nav component. ([#7386](https://github.com/infor-design/enterprise/issues/7386))
- `[WeekView]` Added stacked view template for week view agenda variant. ([#7373](https://github.com/infor-design/enterprise/issues/7373))

## v4.84.0 Fixes

- `[Bar]` Added a setting called `defaultTickCount` (`5` as default) to automatically add ticks when there are no dataset values. ([#NG1463](https://github.com/infor-design/enterprise-ng/issues/1463))
- `[Busy Indicator]` Updated colors for busy indicator. ([#7098](https://github.com/infor-design/enterprise/issues/7098))
- `[Button]` Adjusted alignment for popupmenu icon buttons. ([#7408](https://github.com/infor-design/enterprise/issues/7408))
- `[Charts]` Improved the positioning of chart legend. ([#7452](https://github.com/infor-design/enterprise/issues/7452))
- `[Datagrid]` Fixed an issue where the table was not filling the entire datagrid container in firefox. ([#6956](https://github.com/infor-design/enterprise/issues/6956))
- `[Datagrid]` Fixed a bug where the colorpicker editor could not be toggles. ([#7362](https://github.com/infor-design/enterprise/issues/7362))
- `[Datagrid]` Clear `rowstatus` in tree node for clearRowError to work correctly. ([#6033](https://github.com/infor-design/enterprise/issues/6033))
- `[Datagrid]` Fixed an issue where `showColumn` was not functioning correctly with frozen columns. ([#7428](https://github.com/infor-design/enterprise/issues/7428))
- `[Datagrid]` Changed `enterkeykhint` behavior for filtering to filter with the virtual keyboard on mobile devices. ([#1489](https://github.com/infor-design/enterprise/issues/1489))
- `[Datagrid]` Fixed Pager not rendering correctly on page refresh. ([#6811](https://github.com/infor-design/enterprise/issues/6811))
- `[Dropdown]` Fixed the visibility of dropdown palette icons in dark mode. ([#7431](https://github.com/infor-design/enterprise/issues/7431))
- `[Dropdown]` Removed overflow none style for dropdown modal. ([#6033](https://github.com/infor-design/enterprise/issues/6033))
- `[Header]` Fix on header text not being readable due to color styles. ([#7466](https://github.com/infor-design/enterprise/issues/7466))
- `[Images]` Added class for images cursor pointer and make an example with click handler. ([#7007](https://github.com/infor-design/enterprise/issues/7007))
- `[Editor]` Fixed editor hover styles. ([#7535](https://github.com/infor-design/enterprise/issues/7535))
- `[Header]` Fixed an issue where the header text was difficult to read due to color styles. ([#7466](https://github.com/infor-design/enterprise/issues/7466))
- `[Header]` Fixed on header text not being readable due to color styles. ([#7466](https://github.com/infor-design/enterprise/issues/7466))
- `[Locale]` Added Comma translate option for locale for generating lists. ([#5887](https://github.com/infor-design/enterprise/issues/5887))
- `[Lookup]` Added undefined check for lookup values when updating grid. ([#7403](https://github.com/infor-design/enterprise/issues/7403))
- `[Listview]` Fixed invisible button on hover. ([#7544](https://github.com/infor-design/enterprise/issues/7544))
- `[Modal]` Fixed button alignment on modals. ([#7543](https://github.com/infor-design/enterprise/issues/7543))
- `[Tabs/Module]` Fixed a bug the personalization color was the same as the tab color (again). ([#7516](https://github.com/infor-design/enterprise/issues/7516))
- `[SearchField]` Fixed misaligned icons on toolbar search and pager buttons. ([#7527](https://github.com/infor-design/enterprise/issues/7527))
- `[Textarea]` Fixed an issue where the textarea was throwing an error. ([#7536](https://github.com/infor-design/enterprise/issues/7536))
- `[Toolbar]` Fixed x alignment on old toolbars. ([#7550](https://github.com/infor-design/enterprise/issues/7550))

## v4.83.0

## v4.83.0 Features

- `[Cards/Widgets]` Added new design and features for the cards/widget component, this includes different rounded corners and shadows. ([#7379](https://github.com/infor-design/enterprise/issues/7379))
- `[Cards/Widgets]` All icon buttons on cards should use a new icon please change `icon-more` to `icon-vertical-ellipsis`. ([#7379](https://github.com/infor-design/enterprise/issues/7379))
- `[CSS Utilities]` Added CSS utility classes to the library to provide a standardized and efficient way of achieving consistent styling. ([#7377](https://github.com/infor-design/enterprise/issues/7377))
- `[Homepage]` Changed the gutter size, banner size, and widget size for the homepage. ([#7445](https://github.com/infor-design/enterprise/issues/7445))
- `[Icons]` Icon updated for 16 icons, added new icons `change-department, shifting, shift-origin, shift-destination, swap-list-left, swap-list-right`. ([#7510](https://github.com/infor-design/enterprise/issues/7510))

## v4.83.0 Fixes

- `[Busy Indicator]` Updated colors for busy indicator. ([#7098](https://github.com/infor-design/enterprise/issues/7098))
- `[Builder]` Fixed subtitle text not shown properly. ([#7207](https://github.com/infor-design/enterprise/issues/7207))
- `[Builder]` Fixed a bug where subtitle text was not shown properly. ([#7207](https://github.com/infor-design/enterprise/issues/7207))
- `[Button]` Adjusted alignment for popupmenu icon buttons. ([#7408](https://github.com/infor-design/enterprise/issues/7408))
- `[Button]` Adjusted personalized colors. ([#7406](https://github.com/infor-design/enterprise/issues/7406))
- `[Datagrid]` Fix on unique ID generator for tooltips. ([#7393](https://github.com/infor-design/enterprise/issues/7393))
- `[Datagrid]` Made `clearRowStatus` in tree node for `clearRowError` work correctly. ([#6033](https://github.com/infor-design/enterprise/issues/6033))
- `[Datepicker]` Fixed validation not showing after component update. ([#7240](https://github.com/infor-design/enterprise/issues/7240))
- `[EmptyMessage]` Improved centering of widget and homepage contents for various widget sizes to enhance the overall user experience. ([#7360](https://github.com/infor-design/enterprise/issues/7360))
- `[Header]` Fixed header components not aligned and visibly shown properly. ([#7209](https://github.com/infor-design/enterprise/issues/7209))
- `[Header]` Fix on header text not being readable due to color styles. ([#7466](https://github.com/infor-design/enterprise/issues/7466))
- `[Icons]` Icons updated for 44 icons, added new `success-message` empty state and two new icons `vertical-ellipsis` and `microphone-filled`. ([#7394](https://github.com/infor-design/enterprise/issues/7394))
- `[Icons]` Icons updated for 44 icons, added new `success-message` empty state and two new icons: `vertical-ellipsis` and `microphone-filled`. ([#7394](https://github.com/infor-design/enterprise/issues/7394))
- `[Monthview]` Fixed on updated method creating duplicates. ([NG#1446](https://github.com/infor-design/enterprise-ng/issues/1446))
- `[Popupmenu]` Fix on popupmenu arrow not appearing when showArrow is true. ([#5061](https://github.com/infor-design/enterprise/issues/5061))
- `[Popupmenu]` Fixed a bug where the popupmenu arrow was not appearing despite `showArrow` being set to true. ([#5061](https://github.com/infor-design/enterprise/issues/5061))
- `[Popupmenu]` Fixed on popupmenu arrow not appearing when showArrow is true. ([#5061](https://github.com/infor-design/enterprise/issues/5061))
- `[Popupmenu]` Fixed popupmenu previous states not getting saved when called resize and update. ([#6601](https://github.com/infor-design/enterprise/issues/6601))
- `[Searchfield]` Fixed collapsible issues with search icon color and behavior. ([#7390](https://github.com/infor-design/enterprise/issues/7390))
- `[Popupmenu]` Fixed on popupmenu arrow not appearing when showArrow is true. ([#5061](https://github.com/infor-design/enterprise/issues/5061))
- `[Locale]` Added new translations. ([#1243](https://github.com/infor-design/enterprise/issues/7512)
- `[Monthview]` Fix on updated method creating duplicates. ([NG#1446](https://github.com/infor-design/enterprise-ng/issues/1446))
- `[Monthview]` Fixed on updated method creating duplicates. ([NG#1446](https://github.com/infor-design/enterprise-ng/issues/1446))
- `[Tabs Module]` Fixed closing an active tab in the overflow menu results in a blank screen. ([#7321](https://github.com/infor-design/enterprise/issues/7321))
- `[Toolbar]` Added hover style for contextual toolbar. ([#7459](https://github.com/infor-design/enterprise/issues/7459))
- `[Toolbar/Toolbar Flex]` Added hover state to buttons. ([#7327](https://github.com/infor-design/enterprise/issues/7327))
- `[Toolbar-Flex]` Fixed redundant aria-disabled in toolbar when element is disabled. ([#6339](https://github.com/infor-design/enterprise/issues/6339))
- `[Toolbar Flex]` Fixed buttons being not visible on window resize. ([#7421](https://github.com/infor-design/enterprise/issues/7421))
- `[Toolbar Flex]` Updated header examples and included header to use flex toolbar by default. ([#6837](https://github.com/infor-design/enterprise/issues/6837))

## v4.82.0

## v4.82.0 Features

- `[Card]` Added borderless class for cards. ([WC#1169](https://github.com/infor-design/enterprise-wc/issues/1169))

## v4.82.0 Fixes

- `[App Menu]` Colors should remain the same when changing theme colors. ([#7302](https://github.com/infor-design/enterprise/issues/7302))
- `[Badge]` Fixed success state badge color in new light theme. ([#7353](https://github.com/infor-design/enterprise/issues/7353))
- `[Bar]` Fixed items not being selected/deselected from the legend. ([#7330](https://github.com/infor-design/enterprise/issues/7330))
- `[Breadcrumb]` Updated breadcrumb hover color. ([#7337](https://github.com/infor-design/enterprise/issues/7337))
- `[Card]` Updated background color in classic high contrast. ([#7374](https://github.com/infor-design/enterprise/issues/7374))
- `[Card]` Fixed group-action unnecessary scroll bar. ([#7343](https://github.com/infor-design/enterprise/issues/7343))
- `[Count]` Fix personalize styles for instance count to adjust icon colors. ([6947](https://github.com/infor-design/enterprise/issues/6947))
- `[Column]` Fixed data chart and legend doesn't match up. ([#7199](https://github.com/infor-design/enterprise/issues/7199))
- `[Datagrid]` Fixed on styling in row status icon when first column is not a select column. ([NG#5913](https://github.com/infor-design/enterprise-ng/issues/5913))
- `[Datagrid]` Fixed table layout with a distinct hover background color for both activated and non-activated rows. ([#7320](https://github.com/infor-design/enterprise/issues/7369))
- `[Body]` Updated background color in classic high contrast. ([#7374](https://github.com/infor-design/enterprise/issues/7374))
- `[Card]` Fixed group-action unnecessary scroll bar. ([#7343](https://github.com/infor-design/enterprise/issues/7343))
- `[Datagrid]` Fixed header icon tooltip showing when undefined. ([#6929](https://github.com/infor-design/enterprise/issues/6929))
- `[Datagrid]` Fix on styling in row status icon when first column is not a select column. ([NG#5913](https://github.com/infor-design/enterprise-ng/issues/5913))
- `[Datagrid]` Fixed paging source argument is empty when re-assigning grid options. ([6947](https://github.com/infor-design/enterprise/issues/6947))
- `[Datagrid]` Changed pager type to initial when updating datagrid with paging setting. ([#7398](https://github.com/infor-design/enterprise/issues/7398))
- `[Datagrid]` Fixed datagrid toolbar to be able to show buttons more than two. ([6921](https://github.com/infor-design/enterprise/issues/6921))
- `[Editor]` Fixed links are not readable in dark mode. ([#7331](https://github.com/infor-design/enterprise/issues/7331))
- `[Field-Filter]` Fixed a bug in field filter where the design is not properly aligned on Modal. ([#7358](https://github.com/infor-design/enterprise/issues/7358))
- `[Header]` Fixed border in search field in the header. ([#7297](https://github.com/infor-design/enterprise/issues/7297))
- `[Header]` Fixed the font sizes and alignments. ([#7317](https://github.com/infor-design/enterprise/issues/7317))
- `[Listbuilder]` Fixed icon alignment on toolbar so that it's centered on focused. ([#7397](https://github.com/infor-design/enterprise/issues/7397))
- `[Listview]` Fixed the height restriction in listview when used in card. ([#7094](https://github.com/infor-design/enterprise/issues/7094))
- `[Lookup]` Fix in keyword search not filtering single comma. ([#7165](https://github.com/infor-design/enterprise/issues/7165))
- `[Lookup]` Fix in keyword search not filtering single quote. ([#7165](https://github.com/infor-design/enterprise/issues/7165))
- `[Notification]` Fix in example page of notification, updated parent element. ([#7391](https://github.com/infor-design/enterprise/issues/7391))
- `[Pager]` Fixed the pager's underline style to enhance its appearance when it is being hovered over. ([#7352](https://github.com/infor-design/enterprise/issues/7352))
- `[Personalization]` Changed default color back to azure and add alabaster in personalization colors. ([#7320](https://github.com/infor-design/enterprise/issues/7320))
- `[Personalization]` Fixed color changing doesn't add CSS class to the header in Safari browser. ([#7338](https://github.com/infor-design/enterprise/issues/7338))
- `[Personalization]` Adjusted header text/tabs colors. ([#7319](https://github.com/infor-design/enterprise/issues/7319))
- `[Personalization]` Additional fixes for default color back to azure and added alabaster in personalization colors. ([#7340](https://github.com/infor-design/enterprise/issues/7340))
- `[Popupmenu]` Fixed on popupmenu more icon not visible when open. ([#7383](https://github.com/infor-design/enterprise/issues/7383))
- `[Searchfield]` Fixed on misalignment in searchfield clear icon. ([#7382](https://github.com/infor-design/enterprise/issues/7382))
- `[Searchfield]` Fixed searchfield icon adjustments. ([#7387](https://github.com/infor-design/enterprise/issues/7387))
- `[SearchField]` Fixed undefined error on `toolbarFlexItem`. ([#7402](https://github.com/infor-design/enterprise/issues/7402))
- `[Tabs]` Fixed the alignment of focus in RTL view. ([#6992](https://github.com/infor-design/enterprise/issues/6992))
- `[Tabs Header]` Fixed the alignment of close button. ([#7273](https://github.com/infor-design/enterprise/issues/7273))
- `[Textarea]` Fixed track dirty when updated() method was triggered. ([NG#1429](https://github.com/infor-design/enterprise-ng/issues/1429))
- `[Timeline]` Fixed the alignment when timeline is inside a card. ([#7278](https://github.com/infor-design/enterprise/issues/7278))
- `[Timeline]` Fixed issue with timeline content exceeding allotted space when additional elements were added. ([#7299](https://github.com/infor-design/enterprise/issues/7299))
- `[Timeline]` Added test page to test scenario of timeline with no dates. ([#7298](https://github.com/infor-design/enterprise/issues/7298))
- `[Tooltip]` Added appendTo settings to fix tooltip positioning on the structure. ([#7220](https://github.com/infor-design/enterprise/issues/7220))
- `[Tooltip]` Fixed tooltip not on top of all elements when shown and manually moved. ([#7130](https://github.com/infor-design/enterprise/issues/7130))
- `[Tooltip]` Added appendTo settings to fix tooltip positioning on the structure. ([#7220](https://github.com/infor-design/enterprise/issues/7220))

## v4.81.0

## v4.81.0 Important Changes

- `[Docs]` Added action sheet to the doc site. ([#7230](https://github.com/infor-design/enterprise/issues/7230))
- `[General]` Project now uses node 18 (18.13.0) for development. All dependencies are updated. ([#6634](https://github.com/infor-design/enterprise/issues/6634))
- `[General]` Updated to d3.v7 which impacts all charts. ([#6634](https://github.com/infor-design/enterprise/issues/6634))
- `[Bar]` Fixed missing left axis label. ([#7181](https://github.com/infor-design/enterprise/issues/7181))
- `[Bar]` Fixed regressed long text example. ([#7183](https://github.com/infor-design/enterprise/issues/7183))
- `[Build]` Fixed build errors on windows. ([#7228](https://github.com/infor-design/enterprise/issues/7228))
- `[Icons]` Added new empty state icons, and in different and larger sizes. ([#7115](https://github.com/infor-design/enterprise/issues/7115))

## v4.81.0 Features

- `[Calendar]` Added `weekview` number on the monthview in datepicker. Use `showWeekNumber` to enable it. ([#5785](https://github.com/infor-design/enterprise/issues/5785))

## v4.81.0 Fixes

- `[Actionsheet]` Updated font and icon colors for classic actionsheet. ([#7012](https://github.com/infor-design/enterprise/issues/7012))
- `[Accordion]` Additional fix in accordion collapsing cards on expand bug. ([#6820](https://github.com/infor-design/enterprise/issues/6820))
- `[Alerts/Badges/Tags]` Updated warning and alert colors. ([#7162](https://github.com/infor-design/enterprise/issues/7162))
- `[App Menu]` Updated `appmenu` icon colors. ([#7303](https://github.com/infor-design/enterprise/issues/7303))
- `[Background]` Updated default background color in high contrast. ([#7261](https://github.com/infor-design/enterprise/issues/7261))
- `[Bar]` Fixed bug introduced by d3 changes with bar selection. ([#7182](https://github.com/infor-design/enterprise/issues/7182))
- `[Button]` Fixed icon button size and icon centering. ([#7201](https://github.com/infor-design/enterprise/issues/7201))
- `[Button]` Fixed disabled button color in classic version. ([#7185](https://github.com/infor-design/enterprise/issues/7185))
- `[Button]` Button adjustments for compact mode. ([#7161](https://github.com/infor-design/enterprise/issues/7161))
- `[Button]` Button adjustments for secondary menu in dark and contrast mode. ([#7221](https://github.com/infor-design/enterprise/issues/7221))
- `[ContextMenu]` Fixed a bug where wrong menu is displayed in nested menus on mobile device. ([NG#1417](https://github.com/infor-design/enterprise-ng/issues/1417))
- `[Datagrid]` Fixed re-rendering of the grid when `disableClientFilter` set to true. ([#7282](https://github.com/infor-design/enterprise/issues/7282))
- `[Datagrid]` Fixed a bug in datagrid where sorting is not working properly. ([#6787](https://github.com/infor-design/enterprise/issues/6787))
- `[Datagrid]` Fixed background color of lookups in filter row when in light mode. ([#7176](https://github.com/infor-design/enterprise/issues/7176))
- `[Datagrid]` Fixed a bug in datagrid where custom toolbar is being replaced with data grid generated toolbar. ([NG#1434](https://github.com/infor-design/enterprise-ng/issues/1434))
- `[Datagrid]` Fixed bug in Safari where dynamically switching from RTL to LTR doesn't update all the alignments. ([NG#1431](https://github.com/infor-design/enterprise-ng/issues/1431))
- `[Datagrid]` Fixed odd hover color when using row activation and is list. ([#7232](https://github.com/infor-design/enterprise/issues/7232))
- `[Datagrid]` Fixed dragging columns after a cancelled drop moves more than one column. ([#7017](https://github.com/infor-design/enterprise/issues/7017))
- `[Dropdown]` Fixed swatch default color in themes. ([#7108](https://github.com/infor-design/enterprise/issues/7108))
- `[Dropdown/Multiselect]` Fixed disabled options are not displayed as disabled when using ajax. ([#7150](https://github.com/infor-design/enterprise/issues/7150))
- `[EmptyMessage]` Updated the example page for widgets. ([#7033](https://github.com/infor-design/enterprise/issues/7033))
- `[Field-Filter]` Fixed a bug in field filter where the design is not properly aligned. ([#7001](https://github.com/infor-design/enterprise/issues/7001))
- `[Field-Filter]` Icon adjustments in Safari. ([#7264](https://github.com/infor-design/enterprise/issues/7264))
- `[Fileupload]` Icon adjustments in compact mode. ([#7149](https://github.com/infor-design/enterprise/issues/7149))
- `[Fileupload]` Icon adjustments in classic mode. ([#7265](https://github.com/infor-design/enterprise/issues/7265))
- `[Header]` Fixed a bug in `subheader` where the color its not appropriate on default theme. ([#7173](https://github.com/infor-design/enterprise/issues/7173))
- `[Header]` Changed the header from pseudo elements to actual icon. Please make the follow [change to your app menu icon](https://github.com/infor-design/enterprise/pull/7285/files#diff-4ee8ef8a5fe8ef128f558004ce5a73d8b2939256ea3c614ac26492078171529bL3-R5) to get the best output. ([#7163](https://github.com/infor-design/enterprise/issues/7163))
- `[Homepage/Personalize/Page-Patterns]` Fixed homepage hero widget, builder header, and other section of tabs with the new design and color combination. ([#7136](https://github.com/infor-design/enterprise/issues/7136))
- `[MenuButton]` Fixed some color on menu buttons. ([#7184](https://github.com/infor-design/enterprise/issues/7184))
- `[Modal]` Fixed alignment of tooltip error in modal. ([#7125](https://github.com/infor-design/enterprise/issues/7125))
- `[Hyperlink]` Changed hover color in dark theme. ([#7095](https://github.com/infor-design/enterprise/issues/7095))
- `[Icon]` Changed icon alert info color in dark theme. ([#7158](https://github.com/infor-design/enterprise/issues/7158))
- `[Icon]` Updated icon name in example page. ([#7269](https://github.com/infor-design/enterprise/issues/7269))
- `[Listview]` Added an additional translation for records selected in listview. ([#6528](https://github.com/infor-design/enterprise/issues/6528))
- `[Lookup]` Fixed a bug in lookup where items are not selected for async data. ([NG#1409](https://github.com/infor-design/enterprise-ng/issues/1409))
- `[Listview]` Fixed overflow in listview when there is a search bar included. ([#7015](https://github.com/infor-design/enterprise/issues/7015))
- `[Personalization]` Added color mapping in personalization. ([#7073](https://github.com/infor-design/enterprise/issues/7073))
- `[Personalization]` Fixed style changed when changing the modes and colors. ([#7171](https://github.com/infor-design/enterprise/issues/7171))
- `[Personalization]` Fix default values in the personalization API. ([#7167](https://github.com/infor-design/enterprise/issues/7167))
- `[Personalization]` Fix header tabs/header colors for a variation when header tabs are not in header element. ([#7153](https://github.com/infor-design/enterprise/issues/7153) [#7211](https://github.com/infor-design/enterprise/issues/7211) [#7212](https://github.com/infor-design/enterprise/issues/7212) [#7217](https://github.com/infor-design/enterprise/issues/7217) [#7218](https://github.com/infor-design/enterprise/issues/7218))
- `[Personalization]` Fix secondary button color in header. ([#7204](https://github.com/infor-design/enterprise/issues/7204))
- `[Popupmenu]` Fix on inverse colors not showing in popupmenu in masthead. ([#7005](https://github.com/infor-design/enterprise/issues/7005))
- `[Searchfield]` Custom button adjustments in mobile. ([#7134](https://github.com/infor-design/enterprise/issues/7134))
- `[Searchfield]` Go button adjustments for flex toolbar. ([#6014](https://github.com/infor-design/enterprise/issues/6014))
- `[Searchfield]` Collapse button adjustments in mobile. ([#7164](https://github.com/infor-design/enterprise/issues/7164))
- `[Searchfield]` Collapse button adjustments in header. ([#7210](https://github.com/infor-design/enterprise/issues/7210))
- `[Slider]` Fixed sliding and dropping the handle outside of the component doesn't trigger the change event. ([#7028](https://github.com/infor-design/enterprise/issues/7028))
- `[Tabs]` Changed header tabs disabled color to darker color. ([#7219](https://github.com/infor-design/enterprise/issues/7219))
- `[Tabs]` Fixed incorrect fade out color in horizontal header tabs. ([#7244](https://github.com/infor-design/enterprise/issues/7244))
- `[Timepicker]` Fixed 24h time validation. ([#7188](https://github.com/infor-design/enterprise/issues/7188))
- `[Toolbar]` Fixed buttons aren't going in the overflow menu if placed after search field. ([#7194](https://github.com/infor-design/enterprise/issues/7194))
- `[Typography]` Updated documentation to align usage guidance. ([#7187](https://github.com/infor-design/enterprise/issues/7187))

## v4.80.1 Fixes

- `[Button]` Fixed button status colors disabled in toolbar/toolbar flex in alabaster and personalize colors. ([#7166](https://github.com/infor-design/enterprise/issues/7166))
- `[Dropdown]` Fixed swatch default color in themes. ([#7108](https://github.com/infor-design/enterprise/issues/7108))
- `[Hyperlink]` Changed hover color in dark theme. ([#7095](https://github.com/infor-design/enterprise/issues/7095))
- `[Timepicker]` Fixed field value when day period goes first in the time format. ([#7116](https://github.com/infor-design/enterprise/issues/7116))
- `[Datagrid]` Fixed background color of lookups in filter row when in light mode. ([#7176](https://github.com/infor-design/enterprise/issues/7176))
- `[Dropdown/Multiselect]` Fixed disabled options are not displayed as disabled when using ajax. ([#7150](https://github.com/infor-design/enterprise/issues/7150))
- `[Header]` Fixed a bug in `subheader` where the color its not appropriate on default theme. ([#7173](https://github.com/infor-design/enterprise/issues/7173))
- `[MenuButton]` Fixed some color on menu buttons. ([#7184](https://github.com/infor-design/enterprise/issues/7184))

## v4.80.0

## v4.80.0 Important Changes

- `[Personalization]` The default color is now alabaster (white) rather than the previous azure color. This effects header and tabs header as previously noted. ([#6979](https://github.com/infor-design/enterprise/issues/6979))
- `[Header]` Changed the default color from azure to alabaster. I.E. The default header color is now alabaster but can still be set to any of the other 8 colors. So far the older look azure can be used. ([#6979](https://github.com/infor-design/enterprise/issues/6979))
- `[Tabs Header]` Changed the default background color for tabs header to also use alabaster with the same ability to use any of the other 8 personalization colors. ([#6979](https://github.com/infor-design/enterprise/issues/6979))
- `[Button]` The style of all buttons (primary/tertiary and secondary) have been updated and changed, in addition we added new destructive buttons. ([#6977](https://github.com/infor-design/enterprise/issues/6977))
- `[Button]` Fixed button status colors disabled in toolbar/toolbar flex in alabaster and personalize colors. ([#7166](https://github.com/infor-design/enterprise/issues/7166))
- `[Datagrid]` Added ability to change the color of the header in datagrid between (`dark` or `light (alabaster)`). ([#7008](https://github.com/infor-design/enterprise/issues/7008))
- `[Searchfield]` Completed a design review of searchfield and enhanced it with updated several design improvements. ([#6707](https://github.com/infor-design/enterprise/issues/6707))

## v4.80.0 Features

- `[About]` Browser version for chrome no longer contains minor version. ([#7067](https://github.com/infor-design/enterprise/issues/7067))
- `[Lookup]` Added modal settings to lookup. ([#4319](https://github.com/infor-design/enterprise/issues/4319))
- `[Radar]` Converted Radar scripts to puppeteer. ([#6989](https://github.com/infor-design/enterprise/issues/6989))
- `[Colors]` Correct Status Colors.([#6993](https://github.com/infor-design/enterprise/issues/6993))
- `[Colors]` Re-add yellow alerts.([#6922](https://github.com/infor-design/enterprise/issues/6922))
- `[Chart]` Added 'info' and theme color options in settings.([#7084](https://github.com/infor-design/enterprise/issues/7084))
- `[Icons]` Added three new icons: `icon-paint-brush, icon-psych-precaution, icon-observation-precaution`. ([#7040](https://github.com/infor-design/enterprise/issues/7040))
- `[Icons]` Added four new icons: `up-down-chevron, approve-all, import-spreadsheet, microphone`. ([#7142](https://github.com/infor-design/enterprise/issues/7142))

## v4.80.0 Fixes

- `[Button]` Fixed a bug where buttons are not readable in dark mode in the new design. ([#7082](https://github.com/infor-design/enterprise/issues/7082))
- `[Checkbox]` Fixed a bug where checkbox labels not wrapping when using `form-responsive` class. ([#6826](https://github.com/infor-design/enterprise/issues/6826))
- `[Datagrid]` Fixed a bug in datagrid where icon is not aligned in custom card. ([#7000](https://github.com/infor-design/enterprise/issues/7000))
- `[Datagrid]` Fixed a bug where datepicker icon background color is incorrect upon hovering. ([#7053](https://github.com/infor-design/enterprise/issues/7053))
- `[Datagrid]` Fixed a bug in datagrid where dropdown filter does not render correctly. ([#7006](https://github.com/infor-design/enterprise/issues/7006))
- `[Datagrid]` Fixed a bug in datagrid where flex toolbar is not properly destroyed. ([NG#1423](https://github.com/infor-design/enterprise-ng/issues/1423))
- `[Datagrid]` Fixed a bug in datagrid in datagrid where the icon cause clipping issues. ([#7000](https://github.com/infor-design/enterprise/issues/7000))
- `[Datagrid]` Fixed a bug in datagrid where date cell is still in edit state after editing when using Safari. ([#6963](https://github.com/infor-design/enterprise/issues/6963))
- `[Datagrid]` Fixed a bug in datagrid where summary row become selected after selecting row one. ([#7128](https://github.com/infor-design/enterprise/issues/7128))
- `[Datagrid]` Updated dirty cell check in datagrid. ([#6893](https://github.com/infor-design/enterprise/issues/6893))
- `[Datepicker]` Fixed a bug in datagrid where disabled dates were not showing in Safari. ([#6920](https://github.com/infor-design/enterprise/issues/6920))
- `[Datepicker]` Fixed a bug where range display is malformed in RTL. ([#6933](https://github.com/infor-design/enterprise/issues/6933))
- `[Datepicker]` Fixed exception occurring in disable dates. ([#7086](https://github.com/infor-design/enterprise/issues/7086))
- `[Header]` Adjusted classic header colors. ([#7069](https://github.com/infor-design/enterprise/issues/7069))
- `[Lookup]` Adjusted width in lookup. ([#6924](https://github.com/infor-design/enterprise/issues/6924))
- `[Searchfield]` Searchfield enhancement bugfixes on colors. ([#7079](https://github.com/infor-design/enterprise/issues/7079))
- `[Searchfield]` Searchfield icon placement fixes in classic. ([#7134](https://github.com/infor-design/enterprise/issues/7134))
- `[Lookup]` Adjusted width in lookup. ([#6924](https://github.com/infor-design/enterprise/issues/6924))
- `[Lookup]` Fixed a bug where custom modal script gets error after closing the modal in the second time. ([#7057](https://github.com/infor-design/enterprise/issues/7057))
- `[Listview]` Fix on contextual button hover color. ([#7090](https://github.com/infor-design/enterprise/issues/7090))
- `[Searchfield]` Searchfield enhancement bugfixes on colors. ([#7079](https://github.com/infor-design/enterprise/issues/7079))
- `[Searchfield]` Fix on non-collapsible positioning and borders. ([#7111](https://github.com/infor-design/enterprise/issues/7111))
- `[Searchfield]` Adjust icon position and colors. ([#7106](https://github.com/infor-design/enterprise/issues/7106))
- `[Searchfield]` Adjust border colors in category. ([#7110](https://github.com/infor-design/enterprise/issues/7110))
- `[Splitter]` Store location only when save setting is set to true. ([#7045](https://github.com/infor-design/enterprise/issues/7045))
- `[Tabs]` Fixed a bug where add tab button is not visible in new default view. ([#7146](https://github.com/infor-design/enterprise/issues/7146))
- `[Tabs]` Fixed a bug where tab list is not viewable dark mode classic view. ([#7097](https://github.com/infor-design/enterprise/issues/7097))
- `[Tabs]` Fixed a bug in tabs header and swatch personalize colors. ([#7046](https://github.com/infor-design/enterprise/issues/7046))
- `[Tabs]` Added puppeteer scripts for tooltip title. ([#7003](https://github.com/infor-design/enterprise/issues/7003))
- `[Tabs Header]` Updated example page, recalibrated positioning and fixed theme discrepancies. ([#7085](https://github.com/infor-design/enterprise/issues/7085))
- `[Tabs Module]` Fixed a bug in go button where it was affected by the latest changes for button. ([#7037](https://github.com/infor-design/enterprise/issues/7037))
- `[Textarea]` Added paste event listener for textarea. ([NG#6924](https://github.com/infor-design/enterprise-ng/issues/1401))
- `[Toolbar]` Adjustment in title width. ([#7113](https://github.com/infor-design/enterprise/issues/7113))
- `[Toolbar Flex]` Fix on toolbar key navigation.([#7041](https://github.com/infor-design/enterprise/issues/7041))
- `[User Status Icons]` Now have a more visible fill and a stroke behind them. ([#7040](https://github.com/infor-design/enterprise/issues/7040))

## v4.70.0

## v4.70.0 Important Notes

- `[General]` Some elements are no longer hooked under `window` for example `Locale` `Formatters` and `Editors`. To resolve it using Locale.set as an example use the `Soho` namespace i.e. `Soho.Locale.set()`. ([#6634](https://github.com/infor-design/enterprise/issues/6634))

## v4.70.0 Features

- `[Checkbox]` Converted Checkbox scripts to puppeteer. ([#6936](https://github.com/infor-design/enterprise/issues/6936))
- `[Circlepager]` Converted `Circlepager` scripts to puppeteer. ([#6971](https://github.com/infor-design/enterprise/issues/6971))
- `[Icons]` Bumped `ids-identity` to get a new empty state icon `empty-no-search-result` and a new system icon `advance-settings`.([#6999](https://github.com/infor-design/enterprise/issues/6999))

## v4.70.0 Fixes

- `[Accordion]` Fixed a bug where expanded card closes in NG when opening accordion. ([#6820](https://github.com/infor-design/enterprise/issues/6820))
- `[Counts]` Fixed a bug in counts where two rows of labels cause misalignment. ([#6845](https://github.com/infor-design/enterprise/issues/6845))
- `[Counts]` Added example page for widget count with color background. ([#7234](https://github.com/infor-design/enterprise/issues/7234))
- `[Datagrid]` Fixed a bug in datagrid where expandable row input cannot edit the value. ([#6781](https://github.com/infor-design/enterprise/issues/6781))
- `[Datagrid]` Fixed a bug in datagrid where clear dirty cell does not work properly in frozen columns. ([#6952](https://github.com/infor-design/enterprise/issues/6952))
- `[Datagrid]` Adjusted date and timepicker icons in datagrid filter. ([#6917](https://github.com/infor-design/enterprise/issues/6917))
- `[Datagrid]` Fixed a bug where frozen column headers are not rendered on update. ([NG#1399](https://github.com/infor-design/enterprise-ng/issues/1399))
- `[Datagrid]` Added toolbar update on datagrid update. ([NG#1357](https://github.com/infor-design/enterprise-ng/issues/1357))
- `[Datepicker]` Added Firefox increment/decrement keys. ([#6877](https://github.com/infor-design/enterprise/issues/6877))
- `[Datepicker]` Fixed a bug in mask value in datepicker when update is called. ([NG#1380](https://github.com/infor-design/enterprise-ng/issues/1380))
- `[Dropdown]` Fixed a bug in dropdown where there is a null in a list when changing language to Chinese. ([#6916](https://github.com/infor-design/enterprise/issues/6916))
- `[Editor]` Fixed a bug in editor where insert image is not working properly when adding attributes. ([#6864](https://github.com/infor-design/enterprise/issues/6864))
- `[Editor]` Fixed a bug in editor where paste and plain text is not cleaning the text/html properly. ([#6892](https://github.com/infor-design/enterprise/issues/6892))
- `[Locale]` Fixed a bug in locale where same language translation does not render properly. ([#6847](https://github.com/infor-design/enterprise/issues/6847))
- `[Icons]` Fixed incorrect colors of new empty state icons. ([#6965](https://github.com/infor-design/enterprise/issues/6965))
- `[Popupmenu]` Fixed a bug in popupmenu where submenu and submenu items are not indented properly. ([#6860](https://github.com/infor-design/enterprise/issues/6860))
- `[Process Indicator]` Fix on extra line after final step. ([#6744](https://github.com/infor-design/enterprise/issues/6744))
- `[Searchfield]` Changed toolbar in example page to flex toolbar. ([#6737](https://github.com/infor-design/enterprise/issues/6737))
- `[Tabs]` Added tooltip on add new tab button. ([#6902](https://github.com/infor-design/enterprise/issues/6902))
- `[Tabs]` Adjusted header and tab colors in themes. ([#6673](https://github.com/infor-design/enterprise/issues/6673))
- `[Timepicker]` Filter method in datagrid is called on timepicker's change event. ([#6896](https://github.com/infor-design/enterprise/issues/6896))

## v4.69.0

## v4.69.0 Important Features

- `[Icons]` All icons have padding on top and bottom effectively making them 4px smaller by design. This change may require some UI corrections to css. ([#6868](https://github.com/infor-design/enterprise/issues/6868))
- `[Icons]` Over 60 new icons and 126 new industry focused icons. ([#6868](https://github.com/infor-design/enterprise/issues/6868))
- `[Icons]` The icon `save-closed` is now `save-closed-old` in the deprecated, we suggest not using this old icon. ([#6868](https://github.com/infor-design/enterprise/issues/6868))
- `[Icons]` Alert icons come either filled or not filled (outlined) filled alert icons like  `icon-alert-alert` are now `icon-success-alert` and `alert-filled` we suggest no longer using filled alert icons, use only the outlined ones. ([#6868](https://github.com/infor-design/enterprise/issues/6868))

## v4.69.0 Features

- `[Datagrid]` Added puppeteer script for extra class for tooltip. ([#6900](https://github.com/infor-design/enterprise/issues/6900))
- `[Header]` Converted Header scripts to puppeteer. ([#6919](https://github.com/infor-design/enterprise/issues/6919))
- `[Icons]` Added [enhanced and new empty states icons](https://main-enterprise.demo.design.infor.com/components/icons/example-empty-widgets.html) with a lot more color. These should replace existing ones but it is opt-in. ([#6868](https://github.com/infor-design/enterprise/issues/6868))
- `[Lookup]` Added puppeteer script for lookup double click apply enhancement. ([#6886](https://github.com/infor-design/enterprise/issues/6886))
- `[Stepchart]` Converted Stepchart scripts to puppeteer. ([#6940](https://github.com/infor-design/enterprise/issues/6940))

## v4.69.0 Fixes

- `[Datagrid]` Fixed a bug in datagrid where sorting is not working properly. ([#6787](https://github.com/infor-design/enterprise/issues/6787))
- `[Datagrid]` Fixed a bug in datagrid where add row is not working properly when using frozen columns. ([#6918](https://github.com/infor-design/enterprise/issues/6918))
- `[Datagrid]` Fixed a bug in datagrid where tooltip flashes continuously on hover. ([#5907](https://github.com/infor-design/enterprise/issues/5907))
- `[Datagrid]` Fixed a bug in datagrid where is empty and is not empty is not working properly. ([#5273](https://github.com/infor-design/enterprise/issues/5273))
- `[Datagrid]` Fixed a bug in datagrid where inline editor input text is not being selected upon clicking. ([NG#1365](https://github.com/infor-design/enterprise-ng/issues/1365))
- `[Datagrid]` Fixed a bug in datagrid where multiselect filter is not rendering properly. ([#6846](https://github.com/infor-design/enterprise/issues/6846))
- `[Datagrid]` Fixed a bug in datagrid where row shading is not rendered properly. ([#6850](https://github.com/infor-design/enterprise/issues/6850))
- `[Datagrid]` Fixed a bug in datagrid where icon is not rendering properly in small and extra small row height. ([#6866](https://github.com/infor-design/enterprise/issues/6866))
- `[Datagrid]` Fixed a bug in datagrid where sorting is not rendering properly when there is a previously focused cell. ([#6851](https://github.com/infor-design/enterprise/issues/6851))
- `[Datagrid]` Additional checks when updating cell so that numbers aren't converted twice. ([NG#1370](https://github.com/infor-design/enterprise-ng/issues/1370))
- `[Datagrid]` Additional fixes on dirty indicator not updating on drag columns. ([#6867](https://github.com/infor-design/enterprise/issues/6867))
- `[General]` Instead of optional dependencies use a custom command. ([#6876](https://github.com/infor-design/enterprise/issues/6876))
- `[Modal]` Fixed a bug where suppress key setting is not working. ([#6793](https://github.com/infor-design/enterprise/issues/6793))
- `[Searchfield]` Additional visual fixes in classic on go button in searchfield toolbar. ([#6686](https://github.com/infor-design/enterprise/issues/6686))
- `[Splitter]` Fixed on splitter not working when parent height changes dynamically. ([#6819](https://github.com/infor-design/enterprise/issues/6819))
- `[Toolbar Flex]` Added additional checks for destroying toolbar. ([#6844](https://github.com/infor-design/enterprise/issues/6844))

## v4.68.0

## v4.68.0 Features

- `[Button]` Added Protractor to Puppeteer conversion scripts. ([#6626](https://github.com/infor-design/enterprise/issues/6626))
- `[Calendar]` Added puppeteer script for show/hide legend. ([#6810](https://github.com/infor-design/enterprise/issues/6810))
- `[Colors]` Added puppeteer script for color classes targeting color & border color. ([#6801](https://github.com/infor-design/enterprise/issues/6801))
- `[Column]` Added puppeteer script for combined column chart. ([#6381](https://github.com/infor-design/enterprise/issues/6381))
- `[Datagrid]` Added additional setting in datagrid header for tooltip extra class. ([#6802](https://github.com/infor-design/enterprise/issues/6802))
- `[Datagrid]` Added `dblClickApply` setting in lookup for selection of item. ([#6546](https://github.com/infor-design/enterprise/issues/6546))

## v4.68.0 Fixes

- `[Bar Chart]` Fixed a bug in bar charts grouped, where arias are identical to each series. ([#6748](https://github.com/infor-design/enterprise/issues/6748))
- `[Datagrid]` Fixed a bug in datagrid where tooltip flashes continuously on hover. ([#5907](https://github.com/infor-design/enterprise/issues/5907))
- `[Datagrid]` Fixed a bug in datagrid where expandable row animation is not rendering properly. ([#6813](https://github.com/infor-design/enterprise/issues/6813))
- `[Datagrid]` Fixed a bug in datagrid where dropdown filter does not render correctly. ([#6834](https://github.com/infor-design/enterprise/issues/6834))
- `[Datagrid]` Fixed alignment issues in trigger fields. ([#6678](https://github.com/infor-design/enterprise/issues/6678))
- `[Datagrid]` Added a null guard in tree list when list is not yet loaded. ([#6816](https://github.com/infor-design/enterprise/issues/6816))
- `[Datagrid]` Added a setting `ariaDescribedBy` in the column to override `aria-describedby` value of the cells. ([#6530](https://github.com/infor-design/enterprise/issues/6530))
- `[Datagrid]` Allowed beforeCommitCellEdit event to be sent for Editors.Fileupload. ([#6821](https://github.com/infor-design/enterprise/issues/6821))]
- `[Datagrid]` Classic theme trigger field adjustments in datagrid. ([#6678](https://github.com/infor-design/enterprise/issues/6678))
- `[Datagrid]` Added null guard in tree list when list is not yet loaded. ([#6816](https://github.com/infor-design/enterprise/issues/6816))
- `[Datagrid]` Fix on dirty indicator not updating on drag columns. ([#6867](https://github.com/infor-design/enterprise/issues/6867))
- `[Editor]` Fixed a bug in editor where block quote is not continued in the next line. ([#6794](https://github.com/infor-design/enterprise/issues/6794))
- `[Editor]` Fixed a bug in editor where breaking space doesn't render dirty indicator properly. ([NG#1363](https://github.com/infor-design/enterprise-ng/issues/1363))
- `[Searchfield]` Visual fixes on go button in searchfield toolbar. ([#6686](https://github.com/infor-design/enterprise/issues/6686))
- `[Searchfield]` Added null check in xButton. ([#6858](https://github.com/infor-design/enterprise/issues/6858))
- `[Textarea]` Fixed a bug in textarea where validation breaks after enabling/disabling. ([#6773](https://github.com/infor-design/enterprise/issues/6773))
- `[Typography]` Updated text link color in dark theme. ([#6807](https://github.com/infor-design/enterprise/issues/6807))
- `[Lookup]` Fixed where field stays disabled when enable API is called ([#6145](https://github.com/infor-design/enterprise/issues/6145))

(28 Issues Solved This Release, Backlog Enterprise 274, Backlog Ng 51, 1105 Functional Tests, 1303 e2e Tests, 561 Puppeteer Tests)

## v4.67.0

## v4.67.0 Important Notes

- `[CDN]` The former CDN `cdn.hookandloop.infor.com` can no longer be maintained by IT and needs to be discontinued. It will exist for approximately one year more (TBD), so please remove direct use from any production code. ([#6754](https://github.com/infor-design/enterprise/issues/6754))
- `[Datepicker]` The functionality to enter today with a `t` is now under a setting `todayWithKeyboard-false`, it is false because you cant type days like September in a full picker. ([#6653](https://github.com/infor-design/enterprise/issues/6653))
- `[Datepicker]` The functionality to increase the day with a `+/-` it defaults to false because it conflicts with many other internal shortcut keys. ([#6632](https://github.com/infor-design/enterprise/issues/6632))

## v4.67.0 Markup Changes

- `[AppMenu]` As a design change the `Infor` logo is no longer to be shown on the app menu and has been removed. This reduces visual clutter, and is more inline with Koch global brand to leave it out. ([#6726](https://github.com/infor-design/enterprise/issues/6726))

## v4.67.0 Features

- `[Calendar]` Add a setting for calendar to show and hide the legend. ([#6533](https://github.com/infor-design/enterprise/issues/6533))
- `[Datagrid]` Added puppeteer script for header icon with tooltip. ([#6738](https://github.com/infor-design/enterprise/issues/6738))
- `[Icons]` Added new icons for `interaction` and `interaction-reply`. ([#6721](https://github.com/infor-design/enterprise/issues/6721))
- `[Monthview]` Added puppeteer script for monthview legend visibility when month changes ([#6382](https://github.com/infor-design/enterprise/issues/6382))
- `[Searchfield]` Added puppeteer script for filter and sort icon. ([#6007](https://github.com/infor-design/enterprise/issues/6007))
- `[Searchfield]` Added puppeteer script for custom icon. ([#6723](https://github.com/infor-design/enterprise/issues/6723))

## v4.67.0 Fixes

- `[Accordion]` Added a safety check in accordion. ([#6789](https://github.com/infor-design/enterprise/issues/6789))
- `[Badge/Tag/Icon]` Fixed info color in dark mode. ([#6763](https://github.com/infor-design/enterprise/issues/6763))
- `[Button]` Added notification badges for buttons with labels. ([NG#1347](https://github.com/infor-design/enterprise-ng/issues/1347))
- `[Button]` Added dark theme button colors. ([#6512](https://github.com/infor-design/enterprise/issues/6512))
- `[Calendar]` Fixed a bug in calendar where bottom border is not properly rendering. ([#6668](https://github.com/infor-design/enterprise/issues/6668))
- `[Color Palette]` Added status color CSS classes for color and border-color properties. ([#6711](https://github.com/infor-design/enterprise/issues/6711))
- `[Datagrid]` Fixed a bug in datagrid inside a modal where the column is rendering wider than normal. ([#6782](https://github.com/infor-design/enterprise/issues/6782))
- `[Datagrid]` Fixed a bug in datagrid where when changing rowHeight as a setting and re-rendering it doesn't apply. ([#6783](https://github.com/infor-design/enterprise/issues/6783))
- `[Datagrid]` Fixed a bug in datagrid where isEditable is not returning row correctly. ([#6746](https://github.com/infor-design/enterprise/issues/6746))
- `[Datagrid]` Updated datagrid header CSS height. ([#6697](https://github.com/infor-design/enterprise/issues/6697))
- `[Datagrid]` Fixed on datagrid column width. ([#6725](https://github.com/infor-design/enterprise/issues/6725))
- `[Datagrid]` Fixed an error editing in datagrid with grouped headers. ([#6759](https://github.com/infor-design/enterprise/issues/6759))
- `[Datagrid]` Updated space key checks for expand button. ([#6756](https://github.com/infor-design/enterprise/issues/6756))
- `[Datagrid]` Fixed an error when hovering cells with tooltips setup and using grouped headers. ([#6753](https://github.com/infor-design/enterprise/issues/6753))
- `[Editor]` Fixed bug in editor where background color is not rendering properly. ([#6685](https://github.com/infor-design/enterprise/issues/6685))
- `[Listview]` Fixed a bug where listview is not rendering properly when dataset has zero integer value. ([#6640](https://github.com/infor-design/enterprise/issues/6640))
- `[Popupmenu]` Fixed a bug in popupmenu where getSelected() is not working on multiselect. ([NG#1349](https://github.com/infor-design/enterprise/issues-ng/1349))
- `[Toolbar-Flex]` Removed deprecated message by using `beforeMoreMenuOpen` setting. ([#NG1352](https://github.com/infor-design/enterprise-ng/issues/1352))
- `[Trackdirty]` Added optional chaining for safety check of trackdirty element. ([#6696](https://github.com/infor-design/enterprise/issues/6696))
- `[WeekView]` Added Day View and Week View Shading. ([#6568](https://github.com/infor-design/enterprise/issues/6568))

(30 Issues Solved This Release, Backlog Enterprise 252, Backlog Ng 49, 1104 Functional Tests, 1342 e2e Tests, 506 Puppeteer Tests)

## v4.66.0

## v4.66.0 Features

- `[Busyindicator]` Converted protractor tests to puppeteer. ([#6623](https://github.com/infor-design/enterprise/issues/6623))
- `[Calendar]` Converted protractor tests to puppeteer. ([#6524](https://github.com/infor-design/enterprise/issues/6524))
- `[Datagrid]` Added puppeteer script for render only one row. ([#6645](https://github.com/infor-design/enterprise/issues/6645))
- `[Datagrid]` Added test scripts for add row. ([#6644](https://github.com/infor-design/enterprise/issues/6644))
- `[Datepicker]` Added setting for adjusting day using +/- in datepicker. ([#6632](https://github.com/infor-design/enterprise/issues/6632))
- `[Targeted-Achievement]` Add puppeteer test for show tooltip on targeted achievement. ([#6550](https://github.com/infor-design/enterprise/issues/6550))
- `[Icons]` Added new icons for `interaction` and `interaction-reply`. ([#6666](https://github.com/infor-design/enterprise/issues/6629))
- `[Searchfield]` Added option to add custom icon button. ([#6453](https://github.com/infor-design/enterprise/issues/6453))
- `[Targeted-Achievement]` Added puppeteer test for show tooltip on targeted achievement. ([#6550](https://github.com/infor-design/enterprise/issues/6550))
- `[Textarea]` Converted protractor tests to puppeteer. ([#6629](https://github.com/infor-design/enterprise/issues/6629))

## v4.66.0 Fixes

- `[Datagrid]` Fixed trigger icon background color on hover when row is activated. ([#6679](https://github.com/infor-design/enterprise/issues/6679))
- `[Datagrid]` Fixed the datagrid alert icon was not visible and the trigger cell moves when hovering over when editor has trigger icon. ([#6663](https://github.com/infor-design/enterprise/issues/6663))
- `[Datagrid]` Fixed redundant `aria-describedby` attributes at cells. ([#6530](https://github.com/infor-design/enterprise/issues/6530))
- `[Datagrid]` Fixed on edit outline in textarea not filling the entire cell. ([#6588](https://github.com/infor-design/enterprise/issues/6588))
- `[Datagrid]` Updated filter phrases for datepicker. ([#6587](https://github.com/infor-design/enterprise/issues/6587))
- `[Datagrid]` Fixed the overflowing of the multiselect dropdown on the page and pushes the container near the screen's edge. ([#6580](https://github.com/infor-design/enterprise/issues/6580))
- `[Datagrid]` Fixed unselectRow on `treegrid` sending rowData incorrectly. ([#6548](https://github.com/infor-design/enterprise/issues/6548))
- `[Datagrid]` Fixed incorrect rowData for grouping tooltip callback. ([NG#1298](https://github.com/infor-design/enterprise-ng/issues/1298))
- `[Datagrid]` Fixed a bug in `treegrid` where data are duplicated when row height is changed. ([#4979](https://github.com/infor-design/enterprise/issues/4979))
- `[Datagrid]` Fix bug on where changing `groupable` and dataset does not update datagrid. ([NG#1332](https://github.com/infor-design/enterprise-ng/issues/1332))
- `[Datepicker]` Fixed missing `monthrendered` event on initial calendar open. ([NG#1345](https://github.com/infor-design/enterprise-ng/issues/1345))
- `[Editor]` Fixed a bug where paste function is not working on editor when copied from Windows Adobe Reader. ([#6521](https://github.com/infor-design/enterprise/issues/6521))
- `[Editor]` Fixed a bug where editor has dark screen after inserting an image. ([NG#1323](https://github.com/infor-design/enterprise-ng/issues/1323))
- `[Editor]` Fixed a bug where reset dirty is not working on special characters in Edge browser. ([#6584](https://github.com/infor-design/enterprise/issues/6584))
- `[Fileupload Advanced]` Fixed on max fileupload limit. ([#6625](https://github.com/infor-design/enterprise/issues/6625))
- `[Monthview]` Fixed missing legend data on visible previous / next month with using loadLegend API. ([#6665](https://github.com/infor-design/enterprise/issues/6665))
- `[Notification]` Updated css of notification to fix alignment in RTL mode. ([#6555](https://github.com/infor-design/enterprise/issues/6555))
- `[Searchfield]` Fixed a bug on Mac OS Safari where x button can't clear the contents of the searchfield. ([#6631](https://github.com/infor-design/enterprise/issues/6631))
- `[Popdown]` Fixed `popdown` not closing when clicking outside in NG. ([NG#1304](https://github.com/infor-design/enterprise-ng/issues/1304))
- `[Tabs]` Fixed on close button not showing in Firefox. ([#6610](https://github.com/infor-design/enterprise/issues/6610))
- `[Tabs]` Remove target panel element on remove event. ([#6621](https://github.com/infor-design/enterprise/issues/6621))
- `[Tabs Module]` Fixed category border when focusing the searchfield. ([#6618](https://github.com/infor-design/enterprise/issues/6618))
- `[Toolbar Searchfield]` Fixed searchfield toolbar in alternate style. ([#6615](https://github.com/infor-design/enterprise/issues/6615))
- `[Tooltip]` Fixed tooltip event handlers created on show not cleaning up properly on hide. ([#6613](https://github.com/infor-design/enterprise/issues/6613))

(39 Issues Solved This Release, Backlog Enterprise 230, Backlog Ng 42, 1102 Functional Tests, 1380 e2e Tests, 462 Puppeteer Tests)

## v4.65.0

## v4.65.0 Features

- `[Bar]` Enhanced the VPAT accessibility in bar chart. ([#6074](https://github.com/infor-design/enterprise/issues/6074))
- `[Bar]` Added puppeteer script for axis labels test. ([#6551](https://github.com/infor-design/enterprise/issues/6551))
- `[Bubble]` Converted protractor tests to puppeteer. ([#6527](https://github.com/infor-design/enterprise/issues/6527))
- `[Bullet]` Converted protractor tests to puppeteer. ([#6622](https://github.com/infor-design/enterprise/issues/6622))
- `[Cards]` Added puppeteer script for cards test. ([#6525](https://github.com/infor-design/enterprise/issues/6525))
- `[Datagrid]` Added tooltipOption settings for columns. ([#6361](https://github.com/infor-design/enterprise/issues/6361))
- `[Datagrid]` Added add multiple rows option. ([#6404](https://github.com/infor-design/enterprise/issues/6404))
- `[Datagrid]` Added puppeteer script for refresh column. ([#6212](https://github.com/infor-design/enterprise/issues/6212))
- `[Datagrid]` Added puppeteer script for cell editing test. ([#6552](https://github.com/infor-design/enterprise/issues/6552))
- `[Modal]` Added icon puppeteer test for modal component. ([#6549](https://github.com/infor-design/enterprise/issues/6549))
- `[Tabs]` Added puppeteer script for new searchfield design ([#6282](https://github.com/infor-design/enterprise/issues/6282))
- `[Tag]` Converted protractor tests to puppeteer. ([#6617](https://github.com/infor-design/enterprise/issues/6617))
- `[Targeted Achievement]` Converted protractor tests to puppeteer. ([#6627](https://github.com/infor-design/enterprise/issues/6627))

## v4.65.0 Fixes

- `[Accordion]` Fixed the bottom border of the completely disabled accordion in dark mode. ([#6406](https://github.com/infor-design/enterprise/issues/6406))
- `[AppMenu]` Fixed a bug where events are added to the wrong elements for filtering. Also fixed an issue where if no accordion is added the app menu will error. ([#6592](https://github.com/infor-design/enterprise/issues/6592))
- `[Chart]` Removed automatic legend bottom placement when reaching a minimum width. ([#6474](https://github.com/infor-design/enterprise/issues/6474))
- `[Chart]` Fixed the result logged in console to be same as the Soho Interfaces. ([NG#1296](https://github.com/infor-design/enterprise-ng/issues/1296))
- `[ContextualActionPanel]` Fixed a bug where the toolbar searchfield with close icon looks off on mobile viewport. ([#6448](https://github.com/infor-design/enterprise/issues/6448))
- `[Datagrid]` Fixed a bug in datagrid where focus is not behaving properly when inlineEditor is set to true. ([NG#1300](https://github.com/infor-design/enterprise-ng/issues/1300))
- `[Datagrid]` Fixed a bug where `treegrid` doesn't expand a row via keyboard when editable is set to true. ([#6434](https://github.com/infor-design/enterprise/issues/6434))
- `[Datagrid]` Fixed a bug where the search icon and x icon are misaligned across datagrid and removed extra margin space in modal in Firefox. ([#6418](https://github.com/infor-design/enterprise/issues/6418))
- `[Datagrid]` Fixed a bug where page changed to one on removing a row in datagrid. ([#6475](https://github.com/infor-design/enterprise/issues/6475))
- `[Datagrid]` Header is rerendered when calling updated method, also added paging info settings. ([#6476](https://github.com/infor-design/enterprise/issues/6476))
- `[Datagrid]` Fixed a bug where column widths were not changing in settings. ([#5227](https://github.com/infor-design/enterprise/issues/5227))
- `[Datagrid]` Fixed a bug where it renders all rows in the datagrid when adding one row. ([#6491](https://github.com/infor-design/enterprise/issues/6491))
- `[Datagrid]` Fixed a bug where using shift-click to multiselect on datagrid with treeGrid setting = true selects from the first row until bottom row. ([NG#1274](https://github.com/infor-design/enterprise-ng/issues/1274))
- `[Datepicker]` Fixed a bug where the datepicker is displaying NaN when using french format. ([NG#1273](https://github.com/infor-design/enterprise-ng/issues/1273))
- `[Datepicker]` Added listener for calendar `monthrendered` event and pass along. ([NG#1324](https://github.com/infor-design/enterprise-ng/issues/1324))
- `[Input]` Fixed a bug where the password does not show or hide in Firefox. ([#6481](https://github.com/infor-design/enterprise/issues/6481))
- `[Listview]` Fixed disabled font color not showing in listview. ([#6391](https://github.com/infor-design/enterprise/issues/6391))
- `[Listview]` Changed toolbar-flex to contextual-toolbar for multiselect listview. ([#6591](https://github.com/infor-design/enterprise/issues/6591))
- `[Locale]` Added monthly translations. ([#6556](https://github.com/infor-design/enterprise/issues/6556))
- `[Lookup]` Fixed a bug where search-list icon, launch icon, and ellipses is misaligned and the table and title overlaps in responsive view. ([#6487](https://github.com/infor-design/enterprise/issues/6487))
- `[Modal]` Fixed an issue on some monitors where the overlay is too dim. ([#6566](https://github.com/infor-design/enterprise/issues/6566))
- `[Page-Patterns]` Fixed a bug where the header disappears when the the last item in the list is clicked and the browser is smaller in Chrome and Edge. ([#6328](https://github.com/infor-design/enterprise/issues/6328))
- `[Tabs Module]` Fixed multiple UI issues in tabs module with searchfield. ([#6526](https://github.com/infor-design/enterprise/issues/6526))
- `[ToolbarFlex]` Fixed a bug where the teardown might error on situations. ([#1327](https://github.com/infor-design/enterprise/issues/1327))
- `[Tabs]` Fixed a bug where tabs focus indicator is not fixed on Classic Theme. ([#6464](https://github.com/infor-design/enterprise/issues/6464))
- `[Validation]` Fixed a bug where the tooltip would show on the header when the message has actually been removed. ([#6547](https://github.com/infor-design/enterprise/issues/6547)

(45 Issues Solved This Release, Backlog Enterprise 233, Backlog Ng 42, 1102 Functional Tests, 1420 e2e Tests, 486 Puppeteer Tests)

## v4.64.2 Fixes

- `[Datepicker]` Added listener for calendar `monthrendered` event and pass along. ([NG#1324](https://github.com/infor-design/enterprise-ng/issues/1324))
- `[Modal]` Fixed bug where popup goes behind modal when in application menu in resizable mode. ([NG#1272](https://github.com/infor-design/enterprise-ng/issues/1272))
- `[Monthview]` Fixed bug where monthview duplicates on updating legends. ([NG#1305](https://github.com/infor-design/enterprise-ng/issues/1305))

## v4.64.0

### v4.64.0 Important Notes

- `[General]` Fixed the map file is no longer included with the minified version of `sohoxi.min.js`. ([#6489](https://github.com/infor-design/enterprise/issues/6489))

## v4.64.0 Features

- `[Accordion]` Added visual regression tests in puppeteer. ([#5836](https://github.com/infor-design/enterprise/issues/5836))
- `[Autocomplete]` Removed protractor tests. ([#6248](https://github.com/infor-design/enterprise/issues/6248))
- `[Bar]` Added the ability to set axis labels on different positions (top, right, bottom, left). ([#5382](https://github.com/infor-design/enterprise/issues/5382))
- `[Blockgrid]` Converted protractor tests to puppeteer. ([#6327](https://github.com/infor-design/enterprise/issues/6327))
- `[Breadcrumb]` Converted protractor tests to puppeteer. ([#6505](https://github.com/infor-design/enterprise/issues/6505))
- `[Button]` Added puppeteer script for button badge toggle test. ([#6449](https://github.com/infor-design/enterprise/issues/6449))
- `[Colors]` Converted protractor tests to puppeteer. ([#6513](https://github.com/infor-design/enterprise/issues/6513))
- `[Counts]` Converted protractor tests to puppeteer. ([#6517](https://github.com/infor-design/enterprise/issues/6517))
- `[Datagrid]` Added a new method for cell editing for new row added. ([#6338](https://github.com/infor-design/enterprise/issues/6338))
- `[Datepicker]` Added puppeteer script for datepicker clear (empty string) test . ([#6421](https://github.com/infor-design/enterprise/issues/6421))
- `[Error Page]` Converted protractor tests to puppeteer. ([#6518](https://github.com/infor-design/enterprise/issues/6518))
- `[Modal]` Added an ability to add icon in title section of the modal. ([#5905](https://github.com/infor-design/enterprise/issues/5905))

## v4.64.0 Fixes

- `[Bar Stacked]` Fixed a bug where chart tooltip total shows 99.999 instead of 100 on 100% Stacked Bar Chart. ([#6236](https://github.com/infor-design/enterprise/issues/6326))
- `[ContextMenu]` Fixed a bug in context menu where it is not indented properly. ([#6223](https://github.com/infor-design/enterprise/issues/6223))
- `[Button]` Fixed a bug where changing from primary to secondary disrupts the css styling. ([#6223](https://github.com/infor-design/enterprise-ng/issues/1282))
- `[Datagrid]` Fixed a bug where toolbar is still visible even no buttons, title and errors appended. ([#6290](https://github.com/infor-design/enterprise/issues/6290))
- `[Datagrid]` Added setting for color change in active checkbox selection. ([#6303](https://github.com/infor-design/enterprise/issues/6303))
- `[Datagrid]` Set changed cell to active when update is finished. ([#6317](https://github.com/infor-design/enterprise/issues/6317))
- `[Datagrid]` Fixed row height of extra-small rows on editable datagrid with icon columns. ([#6284](https://github.com/infor-design/enterprise/issues/6284))
- `[Datagrid]` Added trimSpaces option for leading spaces upon blur. ([#6244](https://github.com/infor-design/enterprise/issues/6244))
- `[Datagrid]` Fixed header alignment when formatter is ellipsis. ([#6251](https://github.com/infor-design/enterprise/issues/6251))
- `[Datagrid]` Fixed a bug where the datepicker icon is not visible when the datagrid starts as non editable and toggled to editable and is visible when the datagrid starts as editable and toggled to non editable. ([#6289](https://github.com/infor-design/enterprise/issues/6289))
- `[Datagrid]` Changed the minDate and maxDate on a demo page to be more current. ([#6416](https://github.com/infor-design/enterprise/issues/6416))
- `[Datepicker]` Fixed a bug where selecting a date that's consecutive to the previous range won't select that date. ([#6272](https://github.com/infor-design/enterprise/issues/6272))
- `[Datepicker]` Fixed a bug where datepicker is not setting time and date consistently in Arabic locale. ([#6270](https://github.com/infor-design/enterprise/issues/6270))
- `[Flex Toolbar]` Fixed the data automation id to be more reliable for popupmenu and overflowed buttons. ([#6175](https://github.com/infor-design/enterprise/issues/6175))
- `[Icons]` Fixed the inconsistency between solid and outlined icons. ([#6165](https://github.com/infor-design/enterprise/issues/6165))
- `[Icons]` Changed the error color to change in themes in some areas. ([#6273](https://github.com/infor-design/enterprise/issues/6273))
- `[Line Chart]` Fixed a bug where the alignment of focus is overlapping another component. ([#6384](https://github.com/infor-design/enterprise/issues/6384))
- `[Listview]` Fixed a bug where the search icon is misaligned in Firefox and Safari. ([#6390](https://github.com/infor-design/enterprise/issues/6390))
- `[Locale]` Fixed incorrect date format for Latvian language. ([#6123](https://github.com/infor-design/enterprise/issues/6123))
- `[Locale]` Fixed incorrect data in `ms-my`, `nn-No` and `nb-NO`. ([#6472](https://github.com/infor-design/enterprise/issues/6472))
- `[Lookup]` Fixed bug where lookup still appeared when modal closes. ([#6218](https://github.com/infor-design/enterprise/issues/6218))
- `[Modal]` Fixed bug where popup goes behind modal when in application menu in resizable mode. ([NG#1272](https://github.com/infor-design/enterprise-ng/issues/1272))
- `[Modal]` Fixed bug where popup goes behind modal when in application menu in resizable mode. ([NG#1272](https://github.com/infor-design/enterprise-ng/issues/1272))
- `[Monthview]` Fixed bug where monthview duplicates on updating legends. ([NG#1305](https://github.com/infor-design/enterprise-ng/issues/1305))
- `[Personalization]` Fixed bug where the dark mode header color was not correct in the tokens and caused the personalization dropdown to be incorrect. ([#6446](https://github.com/infor-design/enterprise/issues/6446))
- `[Tabs]` Fixed memory leak in tabs component. ([NG#1286](https://github.com/infor-design/enterprise-ng/issues/1286))
- `[Tabs]` Fixed a bug where tab focus indicator is not aligned properly in RTL composite forms. ([#6464](https://github.com/infor-design/enterprise/issues/6464))
- `[Targeted-Achievement]` Fixed a bug where the icon is cut off in Firefox. ([#6400](https://github.com/infor-design/enterprise/issues/6400))
- `[Toolbar]` Fixed a bug where the search icon is misaligned in Firefox. ([#6405](https://github.com/infor-design/enterprise/issues/6405))
- `[Toolbar Flex]` Fixed a bug where the `addMenuElementLinks` function execute incorrectly when menu item has multi-level submenus. ([#6120](https://github.com/infor-design/enterprise/issues/6120))
- `[Tree]` The expanded event did not fire when source is being used. ([#1294](https://github.com/infor-design/enterprise-ng/issues/1294))
- `[Typography]` Fixed a bug where the text are overlapping in Firefox. ([#6450](https://github.com/infor-design/enterprise/issues/6450))
- `[WeekView]` Fixed a bug where 'today' date is not being rendered properly. ([#6260](https://github.com/infor-design/enterprise/issues/6260))
- `[WeekView]` Fixed a bug where month-year label is not changing upon clicking the arrow button. ([#6415](https://github.com/infor-design/enterprise/issues/6415))
- `[Validator]` Fixed a bug where toolbar error message still appears after error is removed. ([#6253](https://github.com/infor-design/enterprise/issues/6253))

(61 Issues Solved This Release, Backlog Enterprise 219, Backlog Ng 41, 1100 Functional Tests, 1468 e2e Tests, 436 Puppeteer Tests)

## v4.63.3 Fixes

- `[Validation]` Fixed a bug where the tooltip would show on the header when the message has actually been removed. ([#6547](https://github.com/infor-design/enterprise/issues/6547)

## v4.63.2 Fixes

- `[Personalization]` Re-Fixed bug where the dark mode header color was not correct in the tokens and caused the personalization dropdown to be incorrect, classic theme was missed. ([#6446](https://github.com/infor-design/enterprise/issues/6446)

## v4.63.1 Fixes

- `[Personalization]` Fixed bug where the dark mode header color was not correct in the tokens and caused the personalization dropdown to be incorrect. ([#6446](https://github.com/infor-design/enterprise/issues/6446)

## v4.63.0

## v4.63.0 Fixes

- `[Accordion]` Added expand animation back. ([#6268](https://github.com/infor-design/enterprise/issues/6268))
- `[Badges]` Fixed a bug where in badges is not properly aligned in Contrast Mode. ([#6273](https://github.com/infor-design/enterprise/issues/6273))
- `[Button]` Fixed a bug where notification badges are not destroyed when updating the button settings. ([NG#1241](https://github.com/infor-design/enterprise-ng/issues/1241))
- `[Calendar]` Allowed product devs to add custom css class to event labels in Calendar Component. ([#6304](https://github.com/infor-design/enterprise/issues/6304))
- `[Calendar]` Fixed the thickness of right and bottom border. ([#6246](https://github.com/infor-design/enterprise/issues/6246))
- `[Card]` Fixed a regression bug where the flex toolbar's position was not properly aligned when selecting listview items. ([#6346](https://github.com/infor-design/enterprise/issues/6346)]
- `[Charts]` Fixed the misalignment of the legend and legend color with the highlight of the selected legend. ([#6301](https://github.com/infor-design/enterprise/issues/6301))
- `[ContextualActionPanel]` Moved notification to appropriate location and trigger redraw of styles. ([#6264](https://github.com/infor-design/enterprise/issues/6264))
- `[ContextualActionPanel]` Added close CAP function to a demo example. ([#6274](https://github.com/infor-design/enterprise/issues/6274))
- `[Datagrid]` Fixed misaligned lookup icon button upon click/editing. ([#6233](https://github.com/infor-design/enterprise/issues/6233))
- `[Datagrid]` Fixed a bug where tooltip is not displayed even when settings is turned on in disabled rows. ([#6128](https://github.com/infor-design/enterprise/issues/6128))
- `[Datagrid]` Fixed misaligned lookup icon button upon click/editing. ([#6233](https://github.com/infor-design/enterprise/issues/6233))
- `[Datepicker]` Fixed a bug on setValue() when pass an empty string for clearing field. ([#6168](https://github.com/infor-design/enterprise/issues/6168))
- `[Datepicker]` Fixed a bug on datepicker not clearing in angular version. ([NG#1256](https://github.com/infor-design/enterprise-ng/issues/1256))
- `[Dropdown]` Fixed on keydown events not working when dropdown is nested in label. ([NG#1262](https://github.com/infor-design/enterprise-ng/issues/1262))
- `[Editor]` Fixed editor where toolbar is being focused on after pressing bold/italic keys instead of the text itself. ([#5262](https://github.com/infor-design/enterprise-ng/issues/5262))
- `[Field-Filter]` Fixed alignment of filter icons and text field. ([#5866](https://github.com/infor-design/enterprise/issues/5866))
- `[Field-Options]` Fixed field options label overflow. ([#6255](https://github.com/infor-design/enterprise/issues/6255))
- `[Field-Options]` Fixed a bug where in the text and highlight box are not fit accordingly. ([#6322](https://github.com/infor-design/enterprise/issues/6322))
- `[Field-Options]` Fixed alignment of field options in the Color Picker when in compact mode in Safari and alignment of search icon in Clearable Searchfield. ([#6256](https://github.com/infor-design/enterprise/issues/6256))
- `[Form-Compact]` Fixed alignment of Field 16 and Field 18 in Safari. ([#6345](https://github.com/infor-design/enterprise/issues/6345))
- `[General]` Fixed memory leaks in listview, toolbar, datagrid, cards and header. ([NG#1275](https://github.com/infor-design/enterprise-ng/issues/1275))
- `[Listview]` Added flex toolbar for multiselect listview. ([NG#1249](https://github.com/infor-design/enterprise-ng/issues/1249))
- `[Listview]` Adjusted spaces between the search icon and filter wrapper. ([#6007](https://github.com/infor-design/enterprise/issues/6007))
- `[Listview]` Changed the font size of heading, subheading, and micro in Listview Component. ([#4996](https://github.com/infor-design/enterprise/issues/4996))
- `[Modal]` Fixed on too wide minimum width when close button is enabled. ([NG#1240](https://github.com/infor-design/enterprise-ng/issues/1240))
- `[Searchfield]` Fixed on searchfield clear button not working in Safari. ([6185](https://github.com/infor-design/enterprise-ng/issues/6185))
- `[Searchfield]` Fixed UI issues on the new searchfield design. ([#6331](https://github.com/infor-design/enterprise/issues/6331))
- `[Sink Page]` Fixed misaligned search icon toolbar in sink page. ([#6369](https://github.com/infor-design/enterprise/issues/6369))
- `[Sink Page]` Fixed close icon position in Datagrid section Personalized Column. ([#6375](https://github.com/infor-design/enterprise/issues/6375))
- `[Slider]` Fixed background color of slider in a modal in new dark theme. ([6211](https://github.com/infor-design/enterprise-ng/issues/6211))
- `[Swaplist]` Fixed a bug in swaplist where the filter is not behaving correctly on certain key search. ([#6222](https://github.com/infor-design/enterprise/issues/6222))
- `[SwipeAction]` Fixed scrollbar being visible in `firefox`. ([#6312](https://github.com/infor-design/enterprise/issues/6312))
- `[Tabs]` Fixed Z-index conflict between modal overlay and draggable module tabs. ([#6297](https://github.com/infor-design/enterprise/issues/6297))
- `[Tabs]` Fixed a bug where the tab activated events are fired on closing a tab. ([#1452](https://github.com/infor-design/enterprise/issues/1452))
- `[Tabs Module` Fixed the new UI searchfield design in Tabs Module component. ([#6348](https://github.com/infor-design/enterprise/issues/6348))
- `[Tabs Module` Ensure searchfield X clear button is visible at smaller breakpoints. ([#5173](https://github.com/infor-design/enterprise/issues/5173))
- `[Tabs Module` Ensure searchfield X clear button is visible at smaller breakpoints. ([#5178](https://github.com/infor-design/enterprise/issues/5178))
- `[Targeted-Achievement]` Added tooltip on icon in targeted-achievement chart ([#6308](https://github.com/infor-design/enterprise/issues/6308))
- `[TextArea]` Fixed medium size text area when in responsive view. ([#6334](https://github.com/infor-design/enterprise/issues/6334))
- `[Validation]` Updated example page to include validation event for email field. ([#6296](https://github.com/infor-design/enterprise/issues/6296))

## v4.63.0 Features

- `[Datagrid]` Added close button on file error message ([#6178](https://github.com/infor-design/enterprise/issues/6178))
- `[Datagrid]` Added puppeteer script for fallback image tooltip text. ([#6278](https://github.com/infor-design/enterprise/issues/6278))
- `[File Upload]` Added close button on file error message. ([#6229](https://github.com/infor-design/enterprise/issues/6229))
- `[Searchfield]` Implemented a new design for searchfield. ([#5865](https://github.com/infor-design/enterprise/issues/5865))

(40 Issues Solved This Release, Backlog Enterprise 191, Backlog Ng 42, 1101 Functional Tests, 1576 e2e Tests, 295 Puppeteer Tests)

## v4.62.3 Fixes

- `[Personalization]` Re-Fixed bug where the dark mode header color was not correct in the tokens and caused the personalization dropdown to be incorrect, classic theme was missed. ([#6446](https://github.com/infor-design/enterprise/issues/6446)

## v4.62.2 Fixes

- `[Personalization]` Fixed bug where the dark mode header color was not correct in the tokens and caused the personalization dropdown to be incorrect. ([#6446](https://github.com/infor-design/enterprise/issues/6446))
- `[Locale]` Fixed incorrect data in `ms-my`, `nn-No` and `nb-NO`. ([#6472](https://github.com/infor-design/enterprise/issues/6472))

## v4.62.1 Fixes

- `[Calendar]` Allow product devs to add custom css class to event labels in Calendar Component. ([#6304](https://github.com/infor-design/enterprise/issues/6304))

## v4.62.0

## v4.62.0 Features

- `[Datagrid]` Added tooltip for fallback image. ([#6178](https://github.com/infor-design/enterprise/issues/6178))
- `[Datepicker]` Added legend load for datepicker. ([NG#1261](https://github.com/infor-design/enterprise-ng/issues/1261))
- `[File Upload]` Added setFailed status ([#5671](https://github.com/infor-design/enterprise/issues/5671))
- `[Icon]` Created a puppeteer script for the new launch icon. ([#5854](https://github.com/infor-design/enterprise/issues/5854))
- `[Icon]` Created a puppeteer script for the new mobile icon. ([#6199](https://github.com/infor-design/enterprise/issues/6199))
- `[Listview]` Added filters in Listview Component. ([#6007](https://github.com/infor-design/enterprise/issues/6007))
- `[Spinbox]` Created a puppeteer script for Spinbox Field sizes on mobile. ([#5843](https://github.com/infor-design/enterprise/issues/5843))
- `[ToolbarFlex]` Allow toolbar flex navigation buttons to have notification badge. ([NG#1235](https://github.com/infor-design/enterprise-ng/issues/1235))

## v4.62.0 Fixes

- `[ApplicationMenu]` Remove a Safari-specific style rule the misaligns the button svg arrow. ([#5722](https://github.com/infor-design/enterprise/issues/5722))
- `[Arrange]` Fix an alignment issue in the demo app. ([#5281](https://github.com/infor-design/enterprise/issues/5281))
- `[Calendar]` Fix day of the week to show three letters as default in range calendar. ([#6193](https://github.com/infor-design/enterprise/issues/6193))
- `[ContextualActionPanel]` Fix an issue with the example page where the Contextual Action Panel is not initialized on open. ([#6065](https://github.com/infor-design/enterprise/issues/6065))
- `[ContextualActionPanel]` Remove unnecessary markup injection behavior from example. ([#6065](https://github.com/infor-design/enterprise/issues/6065))
- `[Datagrid]` Fixed a regression bug where the datepicker icon button and time value upon click were misaligned. ([#6198](https://github.com/infor-design/enterprise/issues/6198))
- `[Datagrid]` Show pagesize selector even in hidePagerOnOnePage mode ([#3706](https://github.com/infor-design/enterprise/issues/3706))
- `[Datagrid]` Corrected a filter type in a demo app page. ([#5497](https://github.com/infor-design/enterprise/issues/5497))
- `[Datagrid]` Remove widths in demo app page to prevent truncation of column. ([#5495](https://github.com/infor-design/enterprise/issues/5495))
- `[Datagrid]` Fixed a regression bug where the datepicker icon button and time value upon click were misaligned. ([#6198](https://github.com/infor-design/enterprise/issues/6198))
- `[Dropdown]` Fixed multiple accessibility issues with multiselect dropdown. ([#6075](https://github.com/infor-design/enterprise/issues/6075))
- `[Dropdown]` Fixed an overflow issue on Windows 10 Chrome. ([#4940](https://github.com/infor-design/enterprise/issues/4940))
- `[Editor]` Fix on editor changing text in another editor. ([NG#1232](https://github.com/infor-design/enterprise-ng/issues/1232))
- `[FileUploadAdvanced]` Fixed a missing link in french locale. ([#6226](https://github.com/infor-design/enterprise/issues/6226))
- `[Homepage]` Fixed instability of the visual tests. ([#6179](https://github.com/infor-design/enterprise/issues/6179))
- `[Lookup]` Remove unnecessary filter from example page. ([#5677](https://github.com/infor-design/enterprise/issues/5677))
- `[Modal]` Updated close method that will close even if there are subcomponents opened. ([#6048](https://github.com/infor-design/enterprise/issues/6048))
- `[Modal]` Fix a demo app issue where the proper settings were not added to the required key in the validation object. ([#5571](https://github.com/infor-design/enterprise/issues/5571))
- `[Tabs/Module]` Override fill style of search icon created by 'soho-personalization'. Fix alignment of close icon in specific circumstance. ([#6207](https://github.com/infor-design/enterprise/issues/6207))
- `[Searchfield]` Fix on searchfield categories where popup wrapper gets duplicated whenever update is called. ([NG#1186](https://github.com/infor-design/enterprise-ng/issues/1186))
- `[Searchfield/Header]` Enhanced the font colors, background colors for the searchfield inside of the `header` & `subheader`. ([#6047](https://github.com/infor-design/enterprise/issues/6047))
- `[Tabs]` Fix a bug where tabs indicator is not properly aligned in RTL. ([#6068](https://github.com/infor-design/enterprise/issues/6068))
- `[Tabs/Module]` Fixed a bug the personalization color was the same as the tab color. ([#6236](https://github.com/infor-design/enterprise/issues/6236))
- `[Tag]` Fix on tag text not showing when placed inside a popover. ([#6092](https://github.com/infor-design/enterprise/issues/6092))
- `[Toolbar]` Fixed an issue where the input disappears in toolbar at mobile size. ([#5388](https://github.com/infor-design/enterprise/issues/5388))
- `[Tooltip]` Fixed the `maxWidth` setting to work properly. ([#6100](https://github.com/infor-design/enterprise/issues/6100))
- `[Widget]` Fix on drag image including the overflow area. ([NG#1216](https://github.com/infor-design/enterprise-ng/issues/1216))

(47 Issues Solved This Release, Backlog Enterprise 187, Backlog Ng 37, 1101 Functional Tests, 1574 e2e Tests, 293 Puppeteer Tests)

## v4.61.1

## v4.61.1 Fixes

- `[Datagrid]` Fixed a regression bug where the datepicker icon button and time value upon click were misaligned. ([#6198](https://github.com/infor-design/enterprise/issues/6198))
- `[Tag]` Fix on tag text not showing when placed inside a popover. ([#6092](https://github.com/infor-design/enterprise/issues/6092))
- `[Tooltip]` Fixed the `maxWidth` setting to work properly. ([#6100](https://github.com/infor-design/enterprise/issues/6100))
- `[Widget]` Fix on drag image including the overflow area. ([NG#1216](https://github.com/infor-design/enterprise-ng/issues/1216))

## v4.61.0 Features

- `[ApplicationMenu]` Converted protractor test suites to puppeteer. ([#5835](https://github.com/infor-design/enterprise/issues/5835))
- `[Bar]` Fixed an issue with legend text overlapping. ([#6113](https://github.com/infor-design/enterprise/issues/6113)
- `[Bar]` Converted protractor test suites to puppeteer. ([#5838](https://github.com/infor-design/enterprise/issues/5838)
- `[Bar Stacked]` Converted protractor test suites to puppeteer. ([#5840](https://github.com/infor-design/enterprise/issues/5840))
- `[ContextualActionPanel]` Added setting for cssClass option. ([#1215](https://github.com/infor-design/enterprise-ng/issues/1215))
- `[Datagrid]` Added visual test for responsive view with puppeteer. ([#5844](https://github.com/infor-design/enterprise/issues/5844))
- `[Datagrid]` Changed where image events are added. ([#5442](https://github.com/infor-design/enterprise/issues/5442))
- `[Datepicker]` Added setting in datepicker where you can disable masking input. ([#6080](https://github.com/infor-design/enterprise/issues/6080))
- `[Editor]` Fix a bug where dirty tracker is not reset when using lots of new line in Edge. ([#6032](https://github.com/infor-design/enterprise/issues/6032))
- `[Card]` Fix a memory leak on events. ([#6155](https://github.com/infor-design/enterprise/issues/6155))
- `[Card]` Create a Puppeteer Script for Actionable Button Card ([#6062](https://github.com/infor-design/enterprise/issues/6062))
- `[General]` Added jest image snapshot for visual regression testing with puppeteer. ([#6105](https://github.com/infor-design/enterprise/issues/6105))
- `[General]` Removed global inline function that adds disabled labels to disabled inputs. ([#6131](https://github.com/infor-design/enterprise/issues/6131))
- `[Hierarchy]` Converted the old protractor e2e test suites to puppeteer tests. ([#5833](https://github.com/infor-design/enterprise/issues/5833))
- `[Homepage]` Added homepage puppeteer test scripts and snapshots. ([#5831](https://github.com/infor-design/enterprise/issues/5831))
- `[Icons]` Design removed some deprecated icons. If you are using `info-field` -> should use `icon-info`. If you are using `info-field-solid` -> should use `icon-info-alert`. If you are using `info-field-alert` -> should use `icon-info-alert`. ([#6091](https://github.com/infor-design/enterprise/issues/6091))
- `[Icons]` Update icon design for `icon-mobile`. ([#6144](https://github.com/infor-design/enterprise/issues/6144))
- `[Locale]` Refined some Latvian translations. ([#5969](https://github.com/infor-design/enterprise/issues/5969))
- `[Locale]` Refined some Lithuanian translations. ([#5960](https://github.com/infor-design/enterprise/issues/5960))
- `[Locale]` Refined some Filipino translations. ([#5864](https://github.com/infor-design/enterprise/issues/5864))
- `[Locale]` Refined some Japanese translations. ([#6115](https://github.com/infor-design/enterprise/issues/6115))
- `[Locale]` Added puppeteer script for PH translation ([#6150](https://github.com/infor-design/enterprise/pull/6150))
- `[Process Indicator]` Fixes a double line separator issue on Windows10 Chrome. ([#5997](https://github.com/infor-design/enterprise/issues/5997))
- `[Swipe-action]` Added a Puppeteer Script for Swipe Container. ([#6129](https://github.com/infor-design/enterprise/issues/6129))
- `[Tag]` The dismiss button was missing a button type causing the form to submit. ([#6149](https://github.com/infor-design/enterprise/issues/6149))

## v4.61.0 Fixes

- `[Column Grouped]` Fix an issue where columns with small values were floating above the baseline axis. ([#6109](https://github.com/infor-design/enterprise/issues/6109))
- `[Chart]` Fix collision of legend text and color block. ([#6113](https://github.com/infor-design/enterprise/issues/6113))
- `[ContextualActionPanel]` Fixed UI issues where the toolbars inside of the body moved to the CAPs header instead of retaining to its original place. ([#6041](https://github.com/infor-design/enterprise/issues/6041))
- `[ContextualActionPanel]` Update and fix example-markup page to a working example. ([#6065](https://github.com/infor-design/enterprise/issues/6065))
- `[Datagrid]` Fix a bug in timepicker inside datagrid where hours is reset 0 when changing it to 12. ([#6076](https://github.com/infor-design/enterprise/issues/6076))
- `[Datagrid]` Fix on value not shown in lookup cell in safari. ([#6003](https://github.com/infor-design/enterprise/issues/6003))
- `[Datagrid]` Fix a bug in datagrid where text is align right when using mask options in filter. ([#5999](https://github.com/infor-design/enterprise/issues/5999))
- `[Datagrid]` Fix a bug in datagrid where datepicker range having an exception when having values before changing to range type. ([#6008](https://github.com/infor-design/enterprise/issues/6008))
- `[Datepicker]` Fix on the flickering behavior when range datepicker is shown. ([#6098](https://github.com/infor-design/enterprise/issues/6098))
- `[Dropdown]` Fix on dropdown multiselect where change event is not triggered when clicking X. ([#6098](https://github.com/infor-design/enterprise/issues/6098))
- `[Editor]` Fix a bug in editor where CTRL-H (add hyperlink) breaks the interface. ([#6015](https://github.com/infor-design/enterprise/issues/6015))
- `[Modal]` Changed maximum modal width. ([#6024](https://github.com/infor-design/enterprise/issues/6024))
- `[Dropdown]` Fix a misaligned input in Classic Theme in Firefox. ([#6096](https://github.com/infor-design/enterprise/issues/6096))
- `[Dropdown]` Fix an issue specific to Windows 10 and Chrome where entering a capital letter (Shift + T, e.g.) after opening the dropdown does not focus the entry associated with the letter pressed. ([#6069](https://github.com/infor-design/enterprise/issues/6069))
- `[Dropdown]` Fix on dropdown multiselect where change event is not triggered when clicking X. ([#6098](https://github.com/infor-design/enterprise/issues/6098))
- `[Donut]` Fix center tooltip showing on wrong donut chart when multiple donut charts. ([#6103](https://github.com/infor-design/enterprise/issues/6103))
- `[Editor]` Fix a bug in editor where CTRL-H (add hyperlink) breaks the interface. ([#6015](https://github.com/infor-design/enterprise/issues/6015))
- `[Hyperlinks]` Remove margin and padding from hyperlinks. ([#5991](https://github.com/infor-design/enterprise/issues/5991))
- `[Masthead]` Remove actions button from header in example page. ([#5959](https://github.com/infor-design/enterprise/issues/5959))
- `[Searchfield]` Fix a bug in NG where searchfield is in full width even when it's collapsible. ([NG#1225](https://github.com/infor-design/enterprise-ng/issues/1225))
- `[Spinbox]` Spinbox should update to correct value when Enter is pressed. ([#6036](https://github.com/infor-design/enterprise/issues/6036))
- `[Tabs]` Fixed a bug where the tabs container is focused in Windows10 on Firefox. ([#6110](https://github.com/infor-design/enterprise/issues/6110))
- `[Tabs Module]` Fixes a misaligned search field close button icon. ([#6126](https://github.com/infor-design/enterprise/issues/6126))
- `[Timepicker]` Fix a bug in timepicker where hours reset to 1 when changing period. ([#6049](https://github.com/infor-design/enterprise/issues/6049))
- `[Timepicker]` Fix a bug in timepicker where hours is not properly created when changing from AM/PM. ([#6104](https://github.com/infor-design/enterprise/issues/6104))

(41 Issues Solved This Release, Backlog Enterprise 198, Backlog Ng 38, 1100 Functional Tests, 1635 e2e Tests, 321 Puppeteer Tests)

## v4.60.3

## v4.60.3 Fixes

- `[Tabs/Module]` Fixed a bug the personalization color was the same as the tab color. ([#6236](https://github.com/infor-design/enterprise/issues/6236))

## v4.60.2

## v4.60.2 Fixes

- `[Datagrid]` Fixed a regression bug where the datepicker icon button and time value upon click were misaligned. ([#6198](https://github.com/infor-design/enterprise/issues/6198))

## v4.60.1 Fixes

- `[Column Grouped]` Fix an issue where columns with small values were floating above the baseline axis. ([#6109](https://github.com/infor-design/enterprise/issues/6109))
- `[Datepicker]` Added setting in datepicker where you can disable masking input. ([#6080](https://github.com/infor-design/enterprise/issues/6080))
- `[Datagrid]` Fix a bug in timepicker inside datagrid where hours is reset 0 when changing it to 12. ([#6076](https://github.com/infor-design/enterprise/issues/6076))
- `[Datagrid]` Fix on value not shown in lookup cell in safari. ([#6003](https://github.com/infor-design/enterprise/issues/6003))
- `[Donut]` Fix center tooltip showing on wrong donut chart when multiple donut charts. ([#6103](https://github.com/infor-design/enterprise/issues/6103))
- `[Dropdown]` Fix an issue specific to Windows 10 and Chrome where entering a capital letter (Shift + T, e.g.) after opening the dropdown does not focus the entry associated with the letter pressed. ([#6069](https://github.com/infor-design/enterprise/issues/6069))
- `[Dropdown]` Fix a misaligned input in Classic Theme in Firefox. ([#6096](https://github.com/infor-design/enterprise/issues/6096))
- `[General]` Removed global inline function that adds disabled labels to disabled inputs. ([#6131](https://github.com/infor-design/enterprise/issues/6131))
- `[Tabs]` Fixed a bug where the tabs container is focused in Windows10 on Firefox. ([#6110](https://github.com/infor-design/enterprise/issues/6110))
- `[Timepicker]` Fix a bug in timepicker where hours reset to 1 when changing period. ([#6049](https://github.com/infor-design/enterprise/issues/6049))
- `[Timepicker]` Fix a bug in timepicker where hours is not properly created when changing from AM/PM. ([#6104](https://github.com/infor-design/enterprise/issues/6104))

## v4.60.0 Features

- `[Application Menu]` Added puppeteer tests for resizable application menu. ([#5755](https://github.com/infor-design/enterprise/issues/5755))
- `[Badges]` Update styling of badges. ([#5608](https://github.com/infor-design/enterprise/issues/5608))
- `[Badges/Tags]` Corrected the colors of badges/tags for better accessibility contrast. ([#5673](https://github.com/infor-design/enterprise/issues/5673))
- `[Button]` Fix a bug where updated settings not properly rendering disabled state. ([#5928](https://github.com/infor-design/enterprise/issues/5928))
- `[Calendar]` Added puppeteer script for event colors and legend. ([#6084](https://github.com/infor-design/enterprise/pull/6084))
- `[Card]` Added actionable button card by using `<button>` or `<a>` tags. ([#5768](https://github.com/infor-design/enterprise/issues/5768))
- `[Card]` Added actionable button card by using `<button>` or `<a>` tags. ([#5768](https://github.com/infor-design/enterprise/issues/5768))
- `[Datagrid]` Fix a will add a setting in column to toggle the clearing of cells. ([#5849](https://github.com/infor-design/enterprise/issues/5849))
- `[Dropdown]` Create a Puppeteer Script for Enter key opens dropdown list, when it should only be used to select items within an open list. ([#5842](https://github.com/infor-design/enterprise/issues/5842))
- `[Fileupload]` Added puppeteer test to check that progress bar is present when uploading a file. ([#5808](https://github.com/infor-design/enterprise/issues/5808))
- `[Monthview]` Added ability to update legend on month change. ([#5988](https://github.com/infor-design/enterprise/issues/5988))
- `[Popupmenu]` Correctly position dismissible close icon inside Popupmenu. ([#6083](https://github.com/infor-design/enterprise/issues/6083))
- `[Swipe Container]` Added mobile enhancements and style changes. ([#5615](https://github.com/infor-design/enterprise/issues/5615))
- `[Tooltip]` Converted the tooltip protractor test suites to puppeteer. ([#5830](https://github.com/infor-design/enterprise/issues/5830))

## v4.60.0 Fixes

- `[About/Form]` Fixed a translation issue where there's a space before the colon that is incorrect in French Locales. ([#5817](https://github.com/infor-design/enterprise/issues/5817))
- `[About]` Added event exposure in about component. ([NG#1124](https://github.com/infor-design/enterprise-ng/issues/1124))
- `[Actionsheet]` Fixed an Angular issue where the `renderRootElems` method was not re-rendered when going to other action sheet test pages due to SPA routing concept. ([NG#1188](https://github.com/infor-design/enterprise-ng/issues/1188))
- `[Calendar]` Fixed an issue where you could not have more than one in the same page. ([#6042](https://github.com/infor-design/enterprise/issues/6042))
- `[Column]` Fix a bug where bar size is still showing even the value is zero in column chart. ([#5911](https://github.com/infor-design/enterprise/issues/5911))
- `[Datagrid]` Fix a bug where targeted achievement colors are not displaying correctly when using other locales. ([#5972](https://github.com/infor-design/enterprise/issues/5972))
- `[Datagrid]` Fix a bug in datagrid where filterable headers cannot be tab through in modal. ([#5735](https://github.com/infor-design/enterprise/issues/5735))
- `[Datagrid]` Fix a bug in datagrid where stretch column last broke and the resize would loose the last column. ([#6063](https://github.com/infor-design/enterprise/issues/6063))
- `[Datagrid]` Fix a bug where leading spaces not triggering dirty indicator in editable data cell. ([#5927](https://github.com/infor-design/enterprise/issues/5927))
- `[Datagrid]` Fix Edit Input Date Field on medium row height in Datagrid. ([#5955](https://github.com/infor-design/enterprise/issues/5955))
- `[Datagrid]` Fixed close icon alignment on mobile viewport. ([#6023](https://github.com/infor-design/enterprise/issues/6023))
- `[Datagrid]` Fixed close icon alignment on mobile viewport, Safari browser. ([#5946](https://github.com/infor-design/enterprise/issues/5946))
- `[Datagrid]` Fixed UI alignment of close icon button on mobile view. ([#5947](https://github.com/infor-design/enterprise/issues/5947))
- `[Datagrid]` Fixed file upload icon alignment in datagrid. ([#5846](https://github.com/infor-design/enterprise/issues/5846))
- `[Datepicker]` Fix on initial range values not showing in datepicker. ([NG#1200](https://github.com/infor-design/enterprise-ng/issues/1200))
- `[Dropdown]` Fixed a regression bug where pressing function keys while the dropdown has focus causes letters to be typed. ([#4976](https://github.com/infor-design/enterprise/issues/4976))
- `[Editor]` Changed selector for for image value selection from id to name. ([#5915](https://github.com/infor-design/enterprise/issues/5915))
- `[Editor]` Fix a bug which changes the approach intended by the user after typing in editor. ([#5937](https://github.com/infor-design/enterprise/issues/5937))
- `[Editor]` Fix a bug which clears list format when it's not part of the selected text. ([#5592](https://github.com/infor-design/enterprise/issues/5592))
- `[Editor]` Changed language on the link dialog to use the term "link" for better translations. ([#5987](https://github.com/infor-design/enterprise/issues/5987))
- `[Export]` Added data sanitization in Export to CSV. ([#5982](https://github.com/infor-design/enterprise/issues/5982))
- `[Field Options]` Fixed UI alignment of close icon button (searchfield) in Field Options. ([#5983](https://github.com/infor-design/enterprise/issues/5983))
- `[General]` Fixed several memory leaks with the attached data object. ([#6020](https://github.com/infor-design/enterprise/issues/6020))
- `[Header]` Fixed a regression bug where the buttonset was not properly aligned correctly. ([#6039](https://github.com/infor-design/enterprise/issues/6039))
- `[Icon]` Fixed the translate icon so it can take a color, fixed the tag icon as it was rendered oddly. ([#5870](https://github.com/infor-design/enterprise/issues/5870))
- `[Listbuilder]` Fix on disable bug: Will not enable on call to enable() after disable() twice. ([#5885](https://github.com/infor-design/enterprise/issues/5885))
- `[Locale]` Changed the text from Insert Anchor to Insert Hyperlink. Some translations my still reference anchor until updated from the translation team. ([#5987](https://github.com/infor-design/enterprise/issues/5987))
- `[Modal]` Fixed a bug on hidden elements not focusable when it is turned visible. ([#6086](https://github.com/infor-design/enterprise/issues/6086))
- `[Modal]` Fixed a regression bug where elements inside of the tab panel were being disabled when its `li` tab is not selected (is-selected class) initially. ([NG#1210](https://github.com/infor-design/enterprise-ng/issues/1210))
- `[Searchfield]` Fixed UI alignment of close icon button (searchfield) in Datagrid. ([#5954](https://github.com/infor-design/enterprise/issues/5954))
- `[Tabs Module]` Fixed UI alignment of close icon button on mobile view([#5951](https://github.com/infor-design/enterprise/issues/5951))
- `[Tooltip]` Fixed a bug where the inner html value of the tooltip adds unnecessary whitespace and new line when getting the text value. ([#6059](https://github.com/infor-design/enterprise/issues/6059))

(52 Issues Solved This Release, Backlog Enterprise 222, Backlog Ng 35, 1100 Functional Tests, 1695 e2e Tests, 263 Puppeteer Tests)

## v4.59.4 Fixes

- `[Modal]` Reverted problematic issue. ([#6086](https://github.com/infor-design/enterprise/issues/6086))

## v4.59.3 Fixes

- `[Modal]` Fixed a bug on hidden elements not focusable when it is turned visible. ([#6086](https://github.com/infor-design/enterprise/issues/6086))

## v4.59.2 Fixes

- `[Calendar]` Fixed an issue where you could not have more than one in the same page. ([#6042](https://github.com/infor-design/enterprise/issues/6042))
- `[Header]` Fixed a regression bug where the buttonset was not properly aligned correctly. ([#6039](https://github.com/infor-design/enterprise/issues/6039))

## v4.59.1 Fixes

- `[Modal]` Fixed a regression bug where elements inside of the tab panel were being disabled when its `li` tab is not selected (is-selected class) initially. ([NG#1210](https://github.com/infor-design/enterprise-ng/issues/1210))

## v4.59.0 Markup Changes

- `[About]` Changed the OS Version to not show the version. This is because this information is incorrect and the correct information is no longer given by newer versions of Operating systems in any browser. or this reason the version is removed from the OS field on the about dialog. ([#5813](https://github.com/infor-design/enterprise/issues/5813))

## v4.59.0 Fixes

- `[Calendar]` Added an option to configure month label to use abbreviation and changed month label to display on the first day of the months rendered in calendar. ([#5941](https://github.com/infor-design/enterprise/issues/5941))
- `[Calendar]` Fixed the personalize column checkbox not syncing when having two datagrids. ([#5859](https://github.com/infor-design/enterprise/issues/5859))
- `[Cards]` Added focus state on selected cards. ([#5684](https://github.com/infor-design/enterprise/issues/5684))
- `[Colorpicker]` Fixed a bug where the red diagonal line that goes beyond its border when field-short/form-layout-compact is used. ([#5744](https://github.com/infor-design/enterprise/issues/5744))
- `[Datagrid]` Fixed a bug where the maskOptions function is never called when the grid has filtering. ([#5847](https://github.com/infor-design/enterprise/issues/5847))
- `[Calendar]` Fixed the personalize column checkbox not syncing when having two datagrids. ([#5859](https://github.com/infor-design/enterprise/issues/5859))
- `[Fieldset]` Implemented design improvements. ([#5638](https://github.com/infor-design/enterprise/issues/5638))
- `[Fileupload-Advanced]` Fixed a bug where it cannot add a new file after removing the old one. ([#5598](https://github.com/infor-design/enterprise/issues/5598))
- `[Datagrid]` Fixed a bug where the maskOptions function is never called when the grid has filtering. ([#5847](https://github.com/infor-design/enterprise/issues/5847))
- `[Datagrid]` Fixed a bug where fileupload value is undefined when trying to upload. ([#5846](https://github.com/infor-design/enterprise/issues/5846))
- `[Dropdown]` Clear search matches after an item is selected. ([#5632](https://github.com/infor-design/enterprise/issues/5632))
- `[Dropdown]` Shorten filter delay for single character entries. ([#5793](https://github.com/infor-design/enterprise/issues/5793))
- `[Fieldset]` Implemented design improvements. ([#5638](https://github.com/infor-design/enterprise/issues/5638))
- `[Linechart]` Added default values on line width and y-axis when data in dataset is blank. ([#1172](https://github.com/infor-design/enterprise-ng/issues/1172))
- `[Listview]` Fixed a bug where the alert icons in RTL were missing. ([#5827](https://github.com/infor-design/enterprise/issues/5827))
- `[Locale]` Fixed `latvian` translation for records per page. ([#5969](https://github.com/infor-design/enterprise/issues/5969))
- `[Locale]` Fixed `latvian` translation for Select All. ([#5895](https://github.com/infor-design/enterprise/issues/5895))
- `[Locale]` Capitalized the `finnish` translation for seconds. ([#5894](https://github.com/infor-design/enterprise/issues/5894))
- `[Locale]` Added missing translations for font picker. ([#5784](https://github.com/infor-design/enterprise/issues/5784))
- `[Modal]` Fixed a close button overlapped when title is long. ([#5795](https://github.com/infor-design/enterprise/issues/5795))
- `[Modal]` Modal exits if Escape key is pressed in datagrid. ([#5796](https://github.com/infor-design/enterprise/issues/5796))
- `[Modal]` Fixed modal focus issues with inline display none. ([#5875](https://github.com/infor-design/enterprise/issues/5875))
- `[Searchfield]` Fixed a bug where the close button icon is overlapping with the search icon in RTL. ([#5807](https://github.com/infor-design/enterprise/issues/5807))
- `[Spinbox]` Fixed a bug where the spinbox controls still show the ripple effect even it's disabled. ([#5719](https://github.com/infor-design/enterprise/issues/5719))
- `[Tabs]` Added the ability to set the position of counts via settings (top & bottom), removed the counts in spillover, and positioned the counts depending on the current locale. ([#5258](https://github.com/infor-design/enterprise/issues/5258))
- `[Tabs Module]` Fixed the searchfield menu inside of tabs module in responsive layout. ([#6320](https://github.com/infor-design/enterprise/issues/6320))
- `[Toolbar]` Fixed an issue where things in the page get scrambled if you have a button with undefined ids. ([#1194](https://github.com/infor-design/enterprise-ng/issues/1194))

## v4.59.0 Features

- `[Calendar]` Modify validations to allow custom colors. ([#5743](https://github.com/infor-design/enterprise/issues/5743))
- `[Accordion]` Adjusted spacing and hitboxes for Mobile Enhancements. ([#5611](https://github.com/infor-design/enterprise/issues/5611))
- `[Area]` Converted the area protractor test suites to puppeteer. ([#5834](https://github.com/infor-design/enterprise/issues/5834))
- `[Cards]` Added mobile enhancements and style changes. ([#5609](https://github.com/infor-design/enterprise/issues/5609))
- `[Button]` Added test scripts for button. ([#5851](https://github.com/infor-design/enterprise/issues/5851))
- `[BusyIndicator]` Added hide event. ([#5794](https://github.com/infor-design/enterprise/issues/5794))
- `[Column]` Added example page for legend colors. ([#5761](https://github.com/infor-design/enterprise/issues/5761))
- `[Datagrid]` Added datagrid feature using arrow keys to select. ([#5713](https://github.com/infor-design/enterprise/issues/5713))
- `[Datagrid]` Added exportToCsv option for datagrid toolbar. ([#5786](https://github.com/infor-design/enterprise/issues/5786))
- `[Datagrid]` Added new event `filteroperatorchanged` to datagrid. ([#5899](https://github.com/infor-design/enterprise/issues/5899))
- `[File Upload]` Added puppeteer tests for file upload. ([#5808](https://github.com/infor-design/enterprise/issues/5808))
- `[Toolbar-Flex]` Added responsive design for searchfield with categories and basic searchfield. ([#5619](https://github.com/infor-design/enterprise/issues/5619))
- `[Timepicker]` Added settings in timepicker to limit the hours that can be selected. ([#5880](https://github.com/infor-design/enterprise/issues/5880))
- `[TrackDirty]` Converted the trackdirty protractor test suites to puppeteer. ([#5829](https://github.com/infor-design/enterprise/issues/5829))

(47 Issues Solved This Release, Backlog Enterprise 219, Backlog Ng 34, 1100 Functional Tests, 1692 e2e Tests, 179 Puppeteer Tests)

## v4.58.3 Fixes

- `[Datagrid]` Added new event `filteroperatorchanged` to datagrid. ([#5899](https://github.com/infor-design/enterprise/issues/5899))

## v4.58.2 Fixes

- `[Toolbar]` Fixed an issue where things in the page get scrambled if you have a button with undefined ids. ([#1194](https://github.com/infor-design/enterprise-ng/issues/1194))

## v4.58.1 Fixes

- `[Misc]` Fixed several security issues with xss (details hidden). ([#GSHA](https://github.com/infor-design/enterprise/security/advisories))

## v4.58.0 Features

- `[Accordion]` Added puppeteer tests for accordion. ([#5836](https://github.com/infor-design/enterprise/issues/5836))
- `[App Menu]` Fixed a bug causing re-invoke of the entire Application Menu and its child components whenever a new App Menu trigger is added to the stored `triggers` array. ([#5480](https://github.com/infor-design/enterprise/issues/5480))
- `[Actionsheet]` Added puppeteer tests for actionsheet. ([#5832](https://github.com/infor-design/enterprise/issues/5832))
- `[Column]` Added support to add a line chart in column-grouped. ([#4598](https://github.com/infor-design/enterprise/issues/4598))
- `[Column]` Added feature to rotate labels. ([#5773](https://github.com/infor-design/enterprise/issues/5773))
- `[Column Chart]` Added the ability to add axis labels in column-grouped chart. ([#5721](https://github.com/infor-design/enterprise/issues/5721))
- `[Datagrid]` Added option to format numbers and dates based on current locale. ([#5663](https://github.com/infor-design/enterprise/issues/5663))
- `[Slider]` Added support for tooltip to show on load in slider. ([#3747](https://github.com/infor-design/enterprise/issues/3747))

## v4.58.0 Fixes

- `[Modal]` Added option to disable primary trigger on field. ([#5728](https://github.com/infor-design/enterprise/issues/5728))
- `[Calendar]` Fix the header days where it should be seen when scrolled down. ([#5742](https://github.com/infor-design/enterprise/issues/5742))
- `[Datagrid]` Tab doesn't go to cells if cellNavigation is false. ([#5734](https://github.com/infor-design/enterprise/issues/5734))
- `[Calendar]` Fix the header days where it should be seen when scrolled down. ([#5742](https://github.com/infor-design/enterprise/issues/5742))
- `[Contextmenu/Popupmenu]` Fixed breaking of shared menu if a datagrid is present on the page. ([#5818](https://github.com/infor-design/enterprise/issues/5818))
- `[Datagrid]` Tab doesn't go to cells if cellNavigation is false. ([#5734](https://github.com/infor-design/enterprise/issues/5734))
- `[Dropdown]` Clear search matches after an item is selected. ([#5632](https://github.com/infor-design/enterprise/issues/5632))
- `[Locale]` Fix issue in parsing date when AM/PM comes first before Hours `a:hh:mm`. ([#5129](https://github.com/infor-design/enterprise/issues/5129))
- `[Modal]` Added option to disable primary trigger on field. ([#5728](https://github.com/infor-design/enterprise/issues/5728))
- `[Searchfield]` Save input value when searchfield collapses but is not cleared via button click or key. ([#5792](https://github.com/infor-design/enterprise/issues/5792))
- `[Tabs]` Fixed regression bug where tabs are no longer working inside the modal. ([#5867](https://github.com/infor-design/enterprise/issues/5867))
- `[Tabs]` Fix focus indicator in Sink Page. ([#5714](https://github.com/infor-design/enterprise/issues/5714))
- `[Tabs-Vertical]` Fixed on Tabs Vertical Aria and Roles. ([#5712](https://github.com/infor-design/enterprise/issues/5712))
- `[Toolbar Searchfield]` Fixed the height the collapse button on a smaller viewport (`766px` and below). ([#5791](https://github.com/infor-design/enterprise/issues/5791))
- `[Lookup]` Rows are selected based on the initial values in the input field. ([#1132](https://github.com/infor-design/enterprise-ng/issues/1132))

(30 Issues Solved This Release, Backlog Enterprise 224, Backlog Ng 33, 1269 Functional Tests, 1689 e2e Tests, 167 Puppeteer Tests)

## v4.57.2 Fixes

- `[Misc]` Fixed several security issues with xss (details hidden). ([#GSHA](https://github.com/infor-design/enterprise/security/advisories))

## v4.57.1 Fixes

- `[Tabs]` Fixed regression bug where tabs are no longer working inside the modal. ([#5867](https://github.com/infor-design/enterprise/issues/5867))

## v4.57.0 Features

- `[Accordion]` Added the ability to have a notification badge in accordion headers. ([#5594](https://github.com/infor-design/enterprise/issues/5594))
- `[Breadcrumb]` Added hitbox styles for breadcrumb. ([#5408](https://github.com/infor-design/enterprise/issues/5408))
- `[Button]` Added the ability to have a hitbox. With this feature, it will have a better tapping/clicking on smaller devices. ([#5568](https://github.com/infor-design/enterprise/issues/5568))
- `[Button]` Added the ability to have a notification badge in buttons. ([#5594](https://github.com/infor-design/enterprise/issues/5594))
- `[Calendar]` Added hitbox option for calendar. ([#5602](https://github.com/infor-design/enterprise/issues/5602))
- `[Checkbox]` Added hitbox area styles for checkboxes. ([#5603](https://github.com/infor-design/enterprise/issues/5603))
- `[Datagrid]` Added Datagrid Fallback Image when image cannot be loaded. ([#5442](https://github.com/infor-design/enterprise/issues/5442))
- `[File Upload]` Show progress percent while file is uploading. ([#3934](https://github.com/infor-design/enterprise/issues/3934))
- `[Input]` Added a new form style `form-layout-large` to input component. ([#5606](https://github.com/infor-design/enterprise/issues/5606))
- `[Icon]` Updated several icons see issue for details. ([#5774](https://github.com/infor-design/enterprise/issues/5774))
- `[Message]` Changed some stylings on mobile experience. ([#5567](https://github.com/infor-design/enterprise/issues/5567))
- `[Modal]` Adjusted stylings on mobile viewport. ([#5601](https://github.com/infor-design/enterprise/issues/5601))
- `[Notification]` Added tooltip in notification. ([#5562](https://github.com/infor-design/enterprise/issues/5562))
- `[Notification]` Added close functions (by ID and latest) in notification. ([#5562](https://github.com/infor-design/enterprise/issues/5562))
- `[Datagrid]` Added support for text filter types to specify a selected filter condition. ([#5750](https://github.com/infor-design/enterprise/issues/5750))
- `[Environment]` Fixed `ie` css class included to html tag for Edge browser. ([#5587](https://github.com/infor-design/enterprise/issues/5587))

### v4.57.0 Markup Changes

- `[Tabs]` Some of the aria attributes have been changed, see the issue for details.([#5712](https://github.com/infor-design/enterprise/issues/5712))
- `[Notification Badge]` Rename methods in Notification Badge for better readability. ([#1169](https://github.com/infor-design/enterprise-ng/issues/1169))

## v4.57.0 Fixes

- `[ApplicationMenu]` Fix for broken UI in Safari when hiding and expanding the navigation menu. ([#5620](https://github.com/infor-design/enterprise/issues/5620))
- `[ApplicationMenu]` Fix application menu broken UI on first render. ([#5766](https://github.com/infor-design/enterprise/issues/5766))
- `[Calendar]` Removed the example legend in the default settings. ([#1130](https://github.com/infor-design/enterprise-ng/issues/1130))
- `[Cards]` Fixed misaligned list within expandable cards pane. ([#5223](https://github.com/infor-design/enterprise/issues/5223))
- `[Counts]` Updated the font size of `xl-text` from `50px` to `48px`. ([#5588](https://github.com/infor-design/enterprise/issues/5588))
- `[Counts]` Fixed title and icon position when in RTL. ([#5566](https://github.com/infor-design/enterprise/issues/5566))
- `[Datagrid]` Removed margin in icon when size is small or extra small. ([#5726](https://github.com/infor-design/enterprise/issues/5726))
- `[Datagrid]` Added additional check for vertical scroll. ([#1154](https://github.com/infor-design/enterprise-ng/issues/1154))
- `[Datepicker]` Fix on default legends being shown regardless if settings have custom legends. ([#5683](https://github.com/infor-design/enterprise/issues/5683))
- `[EmptyMessage]` Added `16px` spacings in the empty message container. ([#5639](https://github.com/infor-design/enterprise/issues/5639))
- `[FieldFilter]` Fixed missing trigger icons on short field filter options. ([#5727](https://github.com/infor-design/enterprise/issues/5727))
- `[Form]` Fixed misaligned trigger icon of datepicker on safari. ([#5751](https://github.com/infor-design/enterprise/issues/5751))
- `[Header]` Fix on Advanced Search not seen on headers when changing colors. ([#5782](https://github.com/infor-design/enterprise/issues/5782))
- `[Locale]` Fixed currency position and a translation on `tl-PH` locale. ([#5695](https://github.com/infor-design/enterprise/issues/5695))
- `[Lookup]` Fix an uncentered lookup icon in composite form. ([#5657](https://github.com/infor-design/enterprise/issues/5657))
- `[Searchfield]` Fix on uneven searchfield in firefox. ([#5620](https://github.com/infor-design/enterprise/issues/5620))
- `[Searchfield]` Fix on uneven searchfield in firefox. ([#5695](https://github.com/infor-design/enterprise/issues/5695))
- `[Searchfield]` Fix on misaligned close button on mobile view. ([#5782](https://github.com/infor-design/enterprise/issues/5782))
- `[Searchfield]` Change width when parent container becomes smaller. ([#4696](https://github.com/infor-design/enterprise/issues/4696))
- `[Spinbox]` Remove functionality of Home and End buttons on Spinbox. ([#5659](https://github.com/infor-design/enterprise/issues/5659))
- `[Spinbox]` Fix spinbox misalignment on sample sizes. ([#5733](https://github.com/infor-design/enterprise/issues/5733))
- `[Tabs]` Fix a bug on vertical tabs scroll on panel containers. ([#5565](https://github.com/infor-design/enterprise/issues/5565))
- `[Treemap]` Fix Treemap's misaligned footer-text on the new theme. ([#5365](https://github.com/infor-design/enterprise/issues/5365))

(41 Issues Solved This Release, Backlog Enterprise 192, Backlog Ng 28, 1166 Functional Tests, 1712 e2e Tests, 150 Puppeteer Tests)

## v4.56.0 Features

- `[ContextualActionPanel]` Changed the color of the toolbar header in the new theme. ([#5685](https://github.com/infor-design/enterprise/issues/5685))
- `[Charts]` Added ability to disable the selection of the charts including the legend. ([#2736](https://github.com/infor-design/enterprise/issues/2736))
- `[Datagrid]` Adds the ability to update values of a specific column on Datagrid. ([#3491](https://github.com/infor-design/enterprise/issues/3491))
- `[Icon]` Updated the launch icon to be less Philippines. ([#5595](https://github.com/infor-design/enterprise/issues/5595))
- `[Locale]` Added a new locale `tl-PH` for Philippines (`tagalog`). ([#5695](https://github.com/infor-design/enterprise/issues/5695))
- `[Tabs]` Adds the ability to split the tabs. ([#4600](https://github.com/infor-design/enterprise/issues/4600))
- `[Toolbar Flex]` Adds control of button set areas via the Button set API. ([NG#1101](https://github.com/infor-design/enterprise-ng/issues/1101))

## v4.56.0 Fixes

- `[BusyIndicator]` Sized and Aligned busy indicator within a compact form field. ([#5655](https://github.com/infor-design/enterprise/issues/5655))
- `[Calendar]` Calendar event IDs can support numbers. ([#5556](https://github.com/infor-design/enterprise/issues/5556))
- `[Calendar]` Fixed wrong color on icons on the header. ([#5647](https://github.com/infor-design/enterprise/issues/5647))
- `[Calendar]` Fixed markForRefresh for display range in calendar. ([#5675](https://github.com/infor-design/enterprise/issues/5675))
- `[Calendar]` Adds the ability to support cross year date range in calendar. ([#5675](https://github.com/infor-design/enterprise/issues/5675))
- `[Calendar]` Fixed additional row due to DST for display range in calendar. ([#5675](https://github.com/infor-design/enterprise/issues/5675))
- `[Datagrid]` Date format should reflect in date filter when range option is selected. ([#4864](https://github.com/infor-design/enterprise/issues/4864))
- `[Datagrid]` Add test page for `selectAllCurrentPage` with toolbar count. ([#4921](https://github.com/infor-design/enterprise/issues/4921))
- `[Datepicker]` Fix on datepicker header not being shown in smaller screens. ([#5550](https://github.com/infor-design/enterprise/issues/5550))
- `[Datagrid]` Fixed an issue where the selection idx was not updating after append/update data to child nodes for tree. ([#5631](https://github.com/infor-design/enterprise/issues/5631))
- `[Datagrid]` Fixed a bug where row status is not properly rendered on Tree List. ([#5552](https://github.com/infor-design/enterprise/issues/5552))
- `[Dropdown]` Fixed disabling of function keys F1 to F12. ([#4976](https://github.com/infor-design/enterprise/issues/4976))
- `[Dropdown]` Fixed a bug where selecting the first item on the list doesn't trigger the `change` event that will select the value immediately. ([NG#1102](https://github.com/infor-design/enterprise-ng/issues/1102))
- `[Dropdown]` Fixed an accessibility issue where the error message was unannounced using a screen reader. ([#5130](https://github.com/infor-design/enterprise/issues/5130))
- `[Homepage]` Fix on homepage example charts misaligned when on mobile. ([#5650](https://github.com/infor-design/enterprise/issues/5650))
- `[Popupmenu]` Fixed an not released issue where opening menus limited the ability to click after. ([#5648/#5649](https://github.com/infor-design/enterprise/issues/5648))
- `[Popupmenu]` Allow switches to be clickable in popupmenu for backwards compatibility. ([#1127](https://github.com/infor-design/enterprise-ng/issues/1127))
- `[Icons]` Fix sizes on some of the icons in classic mode. ([#5626](https://github.com/infor-design/enterprise/issues/5626))
- `[Icons]` Fix sizes on some of the icons in tree in classic mode. ([#5626](https://github.com/infor-design/enterprise/issues/5626))
- `[Line Chart]` Fixed a bug where the line chart was not positioned correctly when all the values were zero. ([#5640](https://github.com/infor-design/enterprise/issues/5640))
- `[Listview]` Fixed the links example to better show disabled links. ([#5678](https://github.com/infor-design/enterprise/issues/5678))
- `[Locale]` Fixed an additional case where large numbers cannot be formatted correctly. ([#5605](https://github.com/infor-design/enterprise/issues/5605))
- `[Locale]` Expanded support from 10 to 20 decimal places. Max number is 21, 20 now. ([#5622](https://github.com/infor-design/enterprise/issues/5622))
- `[Tabs]` Fix a bug where tabs indicator is not aligned when scaled down. ([#5164](https://github.com/infor-design/enterprise/issues/5164))
- `[Tabs]` Fix a bug where tabs indicator is not aligned on RTL. ([#5541](https://github.com/infor-design/enterprise/issues/5541))
- `[Tree]` Fix on return item when calling addNode. ([#5334](https://github.com/infor-design/enterprise/issues/5334))

(44 Issues Solved This Release, Backlog Enterprise 176, Backlog Ng 25, 1134 Functional Tests, 1693 e2e Tests)

## v4.55.3 Fixes

- `[Datagrid]` Fixed an issue where the selection idx was not updating after append/update data to child nodes for tree. ([#5631](https://github.com/infor-design/enterprise/issues/5631))
- `[Locale]` Fixed a bug where very large numbers would get a zero added. ([#5308](https://github.com/infor-design/enterprise/issues/5308))
- `[Locale]` Fixed a bug where very large numbers with negative added an extra zero in formatNumber. ([#5318](https://github.com/infor-design/enterprise/issues/5318))
- `[Locale]` Expanded support from 10 to 20 decimal places. Max number is 21, 20 now. ([#5622](https://github.com/infor-design/enterprise/issues/5622))

## v4.55.2 Fixes

- `[Icons]` Fix sizes on some of the icons in classic mode. ([#5626](https://github.com/infor-design/enterprise/issues/5626))

## v4.55.1 Fixes

- `[Locale]` Fixed an additional case where large numbers cannot be formatted correctly. ([#5605](https://github.com/infor-design/enterprise/issues/5605))

## v4.55.0 Features

- `[ApplicationMenu]` Added the ability to resize the app menu. ([#5193](https://github.com/infor-design/enterprise/issues/5193))
- `[Completion Chart]` Added tooltip in completion chart. ([#5346](https://github.com/infor-design/enterprise/issues/5346))
- `[Custom Builds]` Fixed a bug where importing the base Charts API directly would cause an error. ([#5463](https://github.com/infor-design/enterprise/issues/5463))
- `[Datagrid]` Adds the ability to have a selection radio buttons on Datagrid. ([#5384](https://github.com/infor-design/enterprise/issues/5384))
- `[Datagrid]` Added a `verticalScrollToEnd` property when you reached the end of the datagrid list. ([#5435](https://github.com/infor-design/enterprise/issues/5435))
- `[Datagrid]` Added separate mask options for filter row. ([#5519](https://github.com/infor-design/enterprise/issues/5519))
- `[Editor]` Added support for `ol` type attribute to be able to use the other list styles (`alphabetically ordered (lowercase and uppercase)`, and `roman numbers (lowercase and uppercase)`) of `ol` tag. ([#5462](https://github.com/infor-design/enterprise/issues/5462))
- `[Icons]` Now generating the icons from figma instead of sketch, this should be of low impact but keep your eye on icons in general as they have all changed in generation and log any issues found. ([#5170](https://github.com/infor-design/enterprise/issues/5170))
- `[Lookup]` Fixed a bug for short field and its icons not rendering properly. ([#5541](https://github.com/infor-design/enterprise/issues/5541))
- `[Message]` Add info status handling to message.([#5459](https://github.com/infor-design/enterprise/issues/5459))
- `[Message]` Add an optional close button setting to dismiss the message. ([#5464](https://github.com/infor-design/enterprise/issues/5464))
- `[Modal]` Added the ability to have a custom tooltip on modal close button. ([#5391](https://github.com/infor-design/enterprise/issues/5391))
- `[Swaplist]` Added option to copy items from lists instead of moving them. ([#5513](https://github.com/infor-design/enterprise/issues/5513))
- `[Popdown]` Added a click outside event in popdown. ([#3618](https://github.com/infor-design/enterprise/issues/3618))
- `[Timepicker]` Fixed a bug for timepicker icon not rendering properly. ([#5558](https://github.com/infor-design/enterprise/issues/5558))
- `[Typography]` New typography paragraph text style. ([#5325](https://github.com/infor-design/enterprise/issues/5325))

## v4.55.0 Fixes

- `[Cards]` Fixed a bug card group toolbar overlaps then disappears after clicking the checkboxes. ([#5445](https://github.com/infor-design/enterprise/issues/5445))
- `[Calendar]` Fixed month label not set on first enabled date of the month. ([#5581](https://github.com/infor-design/enterprise/issues/5581))
- `[Calendar]` Fix on overlap in today text and calendar view changer when in mobile. ([#5438](https://github.com/infor-design/enterprise/issues/5438))
- `[Charts]` Fixed a bug where automation ids is not properly rendered on legend, text and slices. ([#5441](https://github.com/infor-design/enterprise/issues/5441))
- `[Datagrid]` Fixed a bug where the checkbox overlaps with the label when `editorOptions.multiple` is set to true. Also added formatters and editor for multiselect. ([NG#1075](https://github.com/infor-design/enterprise-ng/issues/1075))
- `[Datagrid]` Fixed an issue where tree list indentation is not left aligned when row has no children and datagrid row height is extra small or small. ([#5487](https://github.com/infor-design/enterprise/issues/5487))
- `[Message]` Added maxWidth setting to allow message to go full width when title is long. ([#5443](https://github.com/infor-design/enterprise/issues/5443))
- `[Datagrid]` Fix unescaped HTML of range value to match escaped HTML of data value. ([#4832](https://github.com/infor-design/enterprise/issues/4832))
- `[Datagrid]` Fix an XSS vulnerability in the name property of the columns objects array. ([#5428](https://github.com/infor-design/enterprise/issues/5428))
- `[Datagrid]` Fixed an issue where the excel export did not download in MS Edge. ([#5507](https://github.com/infor-design/enterprise/issues/5507))
- `[Editor]` Fixed an issue where font color was not working and extra spaces were get removed. ([#5137](https://github.com/infor-design/enterprise/issues/5137))
- `[EmptyMessage]` Fixed a bug where the empty message chart were not properly rendered when using auto height widget/card. ([#5527](https://github.com/infor-design/enterprise/issues/5527))
- `[Hierarchy]` Fixed line and icon alignment in hierarchy when in RTL format. ([#5544](https://github.com/infor-design/enterprise/issues/5544))
- `[Message]` Added maxWidth setting to allow message to go full width when title is long. ([#5443](https://github.com/infor-design/enterprise/issues/5443))
- `[Modal]` Fixed a bug where events are not properly called when calling stacked dialogs. ([#5471](https://github.com/infor-design/enterprise/issues/5471))
- `[Timepicker]` Fixed a bug where the Chinese time format doesn't render correctly after selecting time and periods (AM/PM). ([#5420](https://github.com/infor-design/enterprise/issues/5420))
- `[Tree]` Fixed an issue where lengthy node text doesn't wrap to lines and cuts off. ([#5499](https://github.com/infor-design/enterprise/issues/5499))

(51 Issues Solved This Release, Backlog Enterprise 129, Backlog Ng 29, 1222 Functional Tests, 1693 e2e Tests)

## v4.54.3 Fixes

- `[Locale]` Fixed a bug where very large numbers would get a zero added. ([#5308](https://github.com/infor-design/enterprise/issues/5308))
- `[Locale]` Fixed a bug where very large numbers with negative added an extra zero in formatNumber. ([#5318](https://github.com/infor-design/enterprise/issues/5318))
- `[Locale]` Expanded support from 10 to 20 decimal places. Max number is 21, 20 now. ([#5622](https://github.com/infor-design/enterprise/issues/5622))

## v4.54.2 Fixes

- `[Locale]` Fixed an additional case where large numbers cannot be formatted correctly. ([#5605](https://github.com/infor-design/enterprise/issues/5605))

## v4.54.1 Fixes

- `[Datagrid]` Added separate mask options for filter row. ([#5519](https://github.com/infor-design/enterprise/issues/5519))

## v4.54.0 Features

- `[Cards]` Added the ability of single and multi selection of cards. ([#5253](https://github.com/infor-design/enterprise/issues/5253))
- `[Datagrid]` Added support to row reorder for groupable settings. ([#5233](https://github.com/infor-design/enterprise/issues/5233))
- `[Donut]` Added the ability to add center tooltip for Donut. ([#5302](https://github.com/infor-design/enterprise/issues/5302))
- `[Notification Badge]` Added Notification Badge component that has the ability to move to any corner of the icon element. ([#5344](https://github.com/infor-design/enterprise/issues/5344))

## v4.54.0 Fixes

- `[Blockgrid]` Added additional design with no image ([#5379](https://github.com/infor-design/enterprise/issues/5379))
- `[Charts]` Fixed a bug where the vertical grid line strokes were invisible when in High Contrast and Colors was non-Default ([#5301](https://github.com/infor-design/enterprise/issues/5301))
- `[CirclePager]` Fixed a bug where the slides were not properly showing for RTL languages ([#2885](https://github.com/infor-design/enterprise/issues/2885))
- `[CirclePager]` Fixed a bug where the CSS was the same for all of the circles in homepage/example-hero-widget ([#5337](https://github.com/infor-design/enterprise/issues/5337))
- `[ContextualActionPanel]` Added `title` prop in CAP to control the title via `modaSettings`, and added missing `beforeclose` event. ([NG#1048](https://github.com/infor-design/enterprise-ng/issues/1048))
- `[ContextMenu]` Fixed a bug where field option is not rendered properly on mobile ([#5335](https://github.com/infor-design/enterprise/issues/5335))
- `[Datagrid]` - Fixed a bug where the row height cut off the focus ring on the Action Item buttons for Classic/New mode and XS, S, M settings ([#5394](https://github.com/infor-design/enterprise/issues/5394))
- `[Datagrid]` - Fixed a bug where the selection color would bleed through clickable tags. ([#5533](https://github.com/infor-design/enterprise/issues/5533))
- `[Datagrid]` Fixed an issue where toggling the selectable setting did not correctly enable the checkbox. ([#5482](https://github.com/infor-design/enterprise/issues/5482))
- `[Datagrid]` Fixed an issue where row reorder handle align was not right for extra small and small height. ([#5233](https://github.com/infor-design/enterprise/issues/5233))
- `[Datagrid]` - Fixed a bug where the first two columns row heights did not match the others for the Medium setting ([#5366](https://github.com/infor-design/enterprise/issues/5366))
- `[Datagrid]` - Fixed a bug where the font color on tags was black when a row was hovered over in dark mode. Font color now white. ([#5289](https://github.com/infor-design/enterprise/issues/5289))
- `[Datagrid]` Fixed a bug where the font color on tags was black when a row was hovered over in dark mode. Font color now white. ([#5289](https://github.com/infor-design/enterprise/issues/5289))
- `[Datagrid]` Fixed issues with NaN displaying on Decimal and Dropdown inputs when blank options are selected. ([#5395](https://github.com/infor-design/enterprise/issues/5395))
- `[Datagrid]` - Fixed a bug where the row height cut off the focus ring on the Action Item buttons for Classic/New mode and XS, S, M settings ([#5394](https://github.com/infor-design/enterprise/issues/5394))
- `[Datagrid]` Fixed a bug where the font color on tags was black when a row was hovered over in dark mode. Font color now white. ([#5289](https://github.com/infor-design/enterprise/issues/5289))
- `[Datagrid]` Fixed issues with NaN displaying on Decimal and Dropdown inputs when blank options are selected. ([#5395](https://github.com/infor-design/enterprise/issues/5395))
- `[Datagrid]` Delete key should fire event in dropdown search. ([#5402](https://github.com/infor-design/enterprise/issues/5402))
- `[Datepicker]` Fixed a bug where the -/+ keys were not detected in datepicker. ([#5353](https://github.com/infor-design/enterprise/issues/5353))
- `[Datagrid]` Fixed a bug that prevented the headers of the right frozen columns as well as the order date column from being exported properly. ([#5332](https://github.com/infor-design/enterprise/issues/5332))
- `[Datagrid]` Fixed a bug where the font color on tags was black when a row was hovered over in dark mode. Font color now white. ([#5289](https://github.com/infor-design/enterprise/issues/5289))
- `[Datagrid]` Fixed issues with NaN displaying on Decimal and Dropdown inputs when blank options are selected. ([#5395](https://github.com/infor-design/enterprise/issues/5395))
- `[Datagrid]` Fixed a bug where filter options were unable to reopen after doing pagination and clicking other filter options. ([#5286](https://github.com/infor-design/enterprise/issues/5286))
- `[Datepicker]` Fixed a bug where the -/+ keys were not detected in datepicker. ([#5353](https://github.com/infor-design/enterprise/issues/5353))
- `[Donut]` Changed legend design when item exceeds maximum width of chart. ([#5292](https://github.com/infor-design/enterprise/issues/5292))
- `[Dropdown]` Fixed a bug where backspace in Dropdown is not working when pressed. ([#5113](https://github.com/infor-design/enterprise/issues/5113))
- `[Editor]` Added tooltip in fontpicker. ([#5472](https://github.com/infor-design/enterprise/issues/5472))
- `[Fileupload]` Fixed a bug where the required asterisk does not appear on the labels associated with required fields. ([#5285](https://github.com/infor-design/enterprise/issues/5285))
- `[Homepage]` Adjusted height and width of example homepage ([#5425](https://github.com/infor-design/enterprise/issues/5425))
- `[Icon]` Changed button icon colors to slate6 ([#5307](https://github.com/infor-design/enterprise/issues/5307))
- `[Input]` Fixed a bug where clear icon were not properly aligned with the input field in classic mode. ([#5324](https://github.com/infor-design/enterprise/issues/5324))
- `[Locale]` Fixed an issue with the finish time format. ([#5447](https://github.com/infor-design/enterprise/issues/5447))
- `[Lookup]` Fixed an issue where in autoApply with single select the modal will close when paging. ([#5466](https://github.com/infor-design/enterprise/issues/5466))
- `[Lookup]` Fixed an issue where selection for server side and paging was not working. ([#986](https://github.com/infor-design/enterprise-ng/issues/986))
- `[Lookup]` Added api setting to allow duplicate selected value to input element. ([#986](https://github.com/infor-design/enterprise-ng/issues/986))
- `[Modal]` Enter key will trigger primary button when in an input field. ([#5198](https://github.com/infor-design/enterprise/issues/5198))
- `[Monthview]` Fixed a bug where a vertical scroll is showing when it is unnecessary. ([#5350](https://github.com/infor-design/enterprise/issues/5350))
- `[Multiselect]` Fixed a regression bug where clear icon were not properly aligned on compact mode. ([#5396](https://github.com/infor-design/enterprise/issues/5396))
- `[Personalize]` Added css to remove color gradient on overflowing horizontal tab headers. fix is limited to personalize styling ([#5303](https://github.com/infor-design/enterprise/issues/5303))
- `[Popdown]` Remove deprecation console warning. We still consider this component deprecated but will not remove until 5.0 version. The warning was only removed for now. ([#1070](https://github.com/infor-design/enterprise-ng/issues/1070))
- `[ToolbarFlex]` updated logic to account for the AllowTabs property and set toolbar items with a tab-index of 0 when allowTabs is true ([#5387](https://github.com/infor-design/enterprise/issues/5387))
- `[Tabs]` Remove tabs animation when clicking tabs. ([#4818](https://github.com/infor-design/enterprise-ng/issues/4818))

(40 Issues Solved This Release, Backlog Enterprise 145, Backlog Ng 24, 1195 Functional Tests, 1697 e2e Tests)

### v4.54.0 Markup Changes

- `[TrackDirty]` Removed Track Dirty from the main components list and integrated the underlying examples into their corresponding individual components.([#5319](https://github.com/infor-design/enterprise/issues/5319))

## v4.53.5 Fixes

- `[Lookup]` Fixed two additional issues where selection for server side and paging was not working. ([#986](https://github.com/infor-design/enterprise-ng/issues/986))
- `[Lookup]` Fixed an issue where in autoApply with single select the modal will close when paging. ([#5466](https://github.com/infor-design/enterprise/issues/5466))

## v4.53.3 Fixes

- `[Lookup]` Fixed an issue where selection for server side and paging was not working. ([#986](https://github.com/infor-design/enterprise-ng/issues/986))

## v4.53.0 Features

- `[Action Sheet]` Added a mobile device-friendly action sheet component. ([#5256](https://github.com/infor-design/enterprise/issues/5256))
- `[Cards]` Added card variations (Status, Hyperlink and Photo Card) with improve hitboxes for tapping. ([#5250](https://github.com/infor-design/enterprise/issues/5250))
- `[Cards]` Added improvements to the expandable cards and made a jQuery instance to be available in the angular wrapper. ([#5252](https://github.com/infor-design/enterprise/issues/5252))
- `[ContextualActionPanel]` Added vertical tabs example on the Contextual Action Panel. ([#5234](https://github.com/infor-design/enterprise/issues/5234))
- `[Swipe Action]` Added a mobile device-friendly swipe action component. ([#5254](https://github.com/infor-design/enterprise/issues/5254))

## v4.53.0 Fixes

- `[Application Menu]` Fixed a bug where the menu list will not properly rendered on autocomplete if you type a character that is not available in the list. ([#4863](https://github.com/infor-design/enterprise/issues/4863))
- `[Calendar]` Fixed a bug where calendar event is not rendered on WeekView if add event (modal) is used before add event (api). ([#5236](https://github.com/infor-design/enterprise/issues/5236))
- `[Circle Pager]` Fixed size interactions and changes for mobile view port. ([#5251](https://github.com/infor-design/enterprise/issues/5251))
- `[Datagrid]` Fixed an issue where personalize column headers were not rendering properly. ([#5361](https://github.com/infor-design/enterprise/issues/5361))
- `[Datagrid]` Fixed a bug where animation blue circle is off-center. ([#5246](https://github.com/infor-design/enterprise/issues/5246))
- `[Datagrid]` Fixed a bug where hovering lookup cells showed a grey background. ([#5157](https://github.com/infor-design/enterprise/issues/5157))
- `[Datagrid]` Fixed an issue for xss where special characters was not sanitizing and make grid to not render. ([#975](https://github.com/infor-design/enterprise-ng/issues/975))
- `[Datagrid]` Fixed a bug where the home and end key should behave as default when in editable cell and not shifting to the first and end row in datagrid. ([#5179](https://github.com/infor-design/enterprise/issues/5179))
- `[Datepicker]` Fixed a bug where the setting attributes were missing in datepicker input and datepicker trigger on NG wrapper. ([#1044](https://github.com/infor-design/enterprise-ng/issues/1044))
- `[Datepicker]` Fixed a bug where the selection range was not being properly rendered in mobile. ([#5211](https://github.com/infor-design/enterprise/issues/5211))
- `[Datepicker]` Made the `autocomplete` attribute configurable by using the `autocompleteAttribute` setting. ([#5092](https://github.com/infor-design/enterprise/issues/5092))
- `[Dropdown]` Made the `noSearch` setting prevent filtering using the Dropdown's search input element as expected. ([#5159](https://github.com/infor-design/enterprise/issues/5159))
- `[Dropdown]` Prevented the Dropdown from re-selecting and firing change events if the same value is picked from its list. ([#5159](https://github.com/infor-design/enterprise/issues/5159))
- `[Dropdown]` Fixed a bug that resulted in the updatable dropdown value being changed when selecting the more actions button. ([#5222](https://github.com/infor-design/enterprise/issues/5222))
- `[Editor]` Fixed a bug where automation id attributes are not properly rendered on editor elements. ([#5082](https://github.com/infor-design/enterprise/issues/5082))
- `[Lookup]` Fixed a bug where lookup attributes are not added in the cancel and apply/save button. ([#5202](https://github.com/infor-design/enterprise/issues/5202))
- `[Lookup]` Exposed two events from the datagrid `afterpaging` and `selected` for more flexibility. ([#986](https://github.com/infor-design/enterprise-ng/issues/986))
- `[Locale]` Fixed a bug where very large numbers with negative added an extra zero in formatNumber. ([#5308](https://github.com/infor-design/enterprise/issues/5308))
- `[Locale]` Fixed a bug where very large numbers would get a zero added. ([#5308](https://github.com/infor-design/enterprise/issues/5308))
- `[Locale]` Fixed a bug where very large numbers with negative added an extra zero in formatNumber. ([#5318](https://github.com/infor-design/enterprise/issues/5318))
- `[Lookup]` Fixed a regression bug where the close/clear icon were not properly aligned on mobile and tablet viewport. ([#5299](https://github.com/infor-design/enterprise/issues/5299))
- `[Lookup]` Fixed a bug where rows become unselected when reopened. ([#5261](https://github.com/infor-design/enterprise/issues/5261))
- `[Modal]` Added the ability to set the tabindex. ([#5358](https://github.com/infor-design/enterprise/issues/5358))
- `[Monthview]` Fixed an issue where month year pick list was misaligning for in page examples. ([#5345](https://github.com/infor-design/enterprise/issues/5345))
- `[Multiselect]` Fixed a regression bug where close icon in badge/tags were not properly aligned. ([#5351](https://github.com/infor-design/enterprise/issues/5351))
- `[Page-Patterns]` Fixed an issue where the weight range slider was overlapping the sales amount text area. ([#5284](https://github.com/infor-design/enterprise/issues/5284))
- `[Pager]` Fixed an issue where tooltip was not working after switch to 2nd page for disable/enable buttons with standalone Pager. ([#1047](https://github.com/infor-design/enterprise-ng/issues/1047))
- `[Personalization]` Fixed a bug where user was unable to see highlighted text in the header when using the new light default theme. ([#5219](https://github.com/infor-design/enterprise/issues/5219))
- `[Personalization]` Fixed an issue where hyperlinks were not showing up for dark theme. ([#5144](https://github.com/infor-design/enterprise-ng/issues/5144))
- `[Popupmenu]` Fixed a bug where unwanted link/hash occurs if the menu if the menu is destroyed when clicking a menu item. ([#NG1046](https://github.com/infor-design/enterprise-ng/issues/1046))
- `[Spinbox]` Fixed a bug where spinbox and its border is not properly rendered on responsive view. ([#5146](https://github.com/infor-design/enterprise/issues/5146))
- `[Searchfield]` Fixed a bug where the close button is not rendered properly on mobile view. ([#5182](https://github.com/infor-design/enterprise/issues/5182))
- `[Searchfield]` Fixed a bug where the search icon in search field is not aligned properly on firefox view. ([#5290](https://github.com/infor-design/enterprise/issues/5290))
- `[Searchfield]` Made the `autocomplete` attribute configurable by using the `autocompleteAttribute` setting. ([#5092](https://github.com/infor-design/enterprise/issues/5092))
- `[Searchfield]` Fixed a bug where the button does not have the same height as the searchfield input. ([#5314](https://github.com/infor-design/enterprise/issues/5314))
- `[Searchbar]` Fixed a bug where the search bar overlapped the "Websites" header when browser is minimized or viewed in mobile. ([#5248](https://github.com/infor-design/enterprise/issues/5248))
- `[Slider]` Fixed a bug where the slider produces NaN value on tooltip. ([#5336](https://github.com/infor-design/enterprise/issues/5336))
- `[Splitter]` Fixed position of splitter button. ([#5121](https://github.com/infor-design/enterprise/issues/5121))
- `[Tooltip/Popover]` Split the Popover and Tooltip into separate components. ([#5197](https://github.com/infor-design/enterprise/issues/5197))

(52 Issues Solved This Release, Backlog Enterprise 147, Backlog Ng 28, 1095 Functional Tests, 1668 e2e Tests)

## v4.52.3 Fixes

- `[Locale]` Expanded support from 10 to 20 decimal places. Max number is 21, 20 now. ([#5622](https://github.com/infor-design/enterprise/issues/5622))

## v4.52.2 Fixes

- `[Locale]` Fixed a bug where very large numbers would get a zero added. ([#5308](https://github.com/infor-design/enterprise/issues/5308))
- `[Locale]` Fixed a bug where very large numbers with negative added an extra zero in formatNumber. ([#5318](https://github.com/infor-design/enterprise/issues/5318))

## v4.52.1 Fixes

- `[Datagrid]` Fixed an issue where personalize column headers were not rendering properly. ([#5361](https://github.com/infor-design/enterprise/issues/5361))

## v4.52.0

### v4.52.0 Markup Changes

- `[Datagrid]` When fixing bugs in datagrid hover states we removed the use of `is-focused` on table `td` elements. ([#5091](https://github.com/infor-design/enterprise/issues/5091))

### v4.52.0 Fixes

- `[Application Menu]` Fixed a bug where the expanded accordion were incorrectly colored as selected when uses the personalization colors. ([#5128](https://github.com/infor-design/enterprise/issues/5128))
- `[About]` Fixed a bug where overflowing scrollbar in About Modal is shown on a smaller viewport. ([#5206](https://github.com/infor-design/enterprise/issues/5206))
- `[Bar Chart]` Fixed an issue where the `onerror` script was able to execute. ([#1030](https://github.com/infor-design/enterprise-ng/issues/1030))
- `[Calendar]` Fixed a bug where if the calendar event is not set to whole day then the week view and day view will not properly render on UI. ([#5195](https://github.com/infor-design/enterprise/issues/5195))
- `[Datagrid]` Fixed a bug where changing a selection mode between single and mixed on a datagrid with frozen columns were not properly rendered on UI. ([#5067](https://github.com/infor-design/enterprise/issues/5067))
- `[Datagrid]` Fixed a bug where filter options were not opening anymore after doing sorting on server-side paging. ([#5073](https://github.com/infor-design/enterprise/issues/5073))
- `[Datagrid/Lookup]` Fixed a bug where unselecting all items in an active page affects other selected items on other pages. ([#4503](https://github.com/infor-design/enterprise/issues/4503))
- `[Datagrid]` When fixing bugs in datagrid hover states we removed the use of `is-focused` on table `td` elements. ([#5091](https://github.com/infor-design/enterprise/issues/5091))
- `[Datagrid/Lookup]` Fixed a bug where the plus minus icon animation was cut off. ([#4962](https://github.com/infor-design/enterprise/issues/4962))
- `[Datagrid]` Fixed a bug where unselecting all items in an active page affects other selected items on other pages. ([#4503](https://github.com/infor-design/enterprise/issues/4503))
- `[Datagrid]` Fixed a bug where the tag text in the column is not shown properly when hovering it on Alternate Row Shading. ([#5210](https://github.com/infor-design/enterprise/issues/5210))
- `[Datagrid]` Fixed a bug where the clear filter icons position were not properly aligned with the lookup. ([#5239](https://github.com/infor-design/enterprise/issues/5239))
- `[Dropdown]` Fixed a bug where automatic highlighting of a blank option after opening the list was not working ([#5095](https://github.com/infor-design/enterprise/issues/5095))
- `[Dropdown/Multiselect]` Fixed a bug where the id attribute prefix were missing from the dropdown list when searching with typeahead settings. ([#5053](https://github.com/infor-design/enterprise/issues/5053))
- `[Field Options]` Fixed misalignment of field options for the colorpicker, clearable input field, and clearable searchfield with its close icon. ([#5139](https://github.com/infor-design/enterprise/issues/5139))
- `[Field Options]` Fixed misalignment of close button in searchfield with field options. ([#5138](https://github.com/infor-design/enterprise/issues/5138))
- `[Homepage]` Fixed an issue where remove card event was not triggered on card/widget. ([#4798](https://github.com/infor-design/enterprise/issues/4798))
- `[Locale]` Changed the start day of the week to Monday as per translation team request. ([#5199](https://github.com/infor-design/enterprise/issues/5199))
- `[Mask/Datagrid]` Fixed a bug in number masks where entering a decimal while the field's entire text content was selected could cause unexpected formatting. ([#4974](https://github.com/infor-design/enterprise/issues/4974))
- `[Monthview]` Fixed an issue where selected date was not stay on provided day/month/year. ([#5064](https://github.com/infor-design/enterprise/issues/5064))
- `[Monthview]` Added support for mobile view. ([#5075](https://github.com/infor-design/enterprise/issues/5075))
- `[Spinbox]` Fixed a bug where spinbox and its border is not properly rendered on responsive view. ([#5146](https://github.com/infor-design/enterprise/issues/5146))
- `[Tabs Module]` Fixed a bug where long tab labels overflowed behind the close icon. ([#5187](https://github.com/infor-design/enterprise/issues/5187))

(33 Issues Solved This Release, Backlog Enterprise 134, Backlog Ng 34, 1183 Functional Tests, 1652 e2e Tests)

## v4.51.4

### v4.51.4 Fixes

- `[Locale]` Fixed a bug where very large numbers would get a zero added. ([#5308](https://github.com/infor-design/enterprise/issues/5308))

## v4.51.3

### v4.51.3 Fixes

- `[Locale]` Fixed a bug where very large numbers with negative added an extra zero in formatNumber. ([#5308](https://github.com/infor-design/enterprise/issues/5308))
- `[Mask/Datagrid]` Fixed a bug in number masks where entering a decimal while the field's entire text content was selected could cause unexpected formatting. ([#4974](https://github.com/infor-design/enterprise/issues/4974))

## v4.51.2

### v4.51.2 Fixes

- `[Locale]` Fixed a bug where very large numbers with negative added an extra zero in formatNumber. ([#5308](https://github.com/infor-design/enterprise/issues/5308))
- `[Mask/Datagrid]` Fixed a bug in number masks where entering a decimal while the field's entire text content was selected could cause unexpected formatting. ([#4974](https://github.com/infor-design/enterprise/issues/4974))

## v4.51.1

### v4.51.1 Fixes

- `[Datagrid]` Fixed a bug where cells with a leading space triggered the dirty indicator even without changing the cell value on second blur/selection. ([#4825](https://github.com/infor-design/enterprise/issues/4825))
- `[Radio]` Fixed a bug where legend tag blinks when clicking the radio buttons. ([#4901](https://github.com/infor-design/enterprise/issues/4901))

## v4.51.0

### v4.51.0 Markup Changes

- `[About]` The version in the html section of the document was not added correctly and is now showing the correct version string. ([#5069](https://github.com/infor-design/enterprise/issues/5069))
- `[Datagrid]` Fixed a bug where cells with a leading space triggered the dirty indicator even without changing the cell value on second blur/selection. ([#4825](https://github.com/infor-design/enterprise/issues/4825))
- `[Datepicker/Monthview/Calendar]` We changed all Chinese locales to have monday as the first day of the week and this could impact scripts. ([#5147](https://github.com/infor-design/enterprise/issues/5147))
- `[Dropdown]` We added  `aria-readonly` to all readonly dropdowns. ([#5107](https://github.com/infor-design/enterprise/issues/5107))
- `[Dropdown]` Dropdowns are now appended to the section in the page with `role="main"` there should be just one of these sections in each page. ([#1033](https://github.com/infor-design/enterprise-ng/issues/1033))
- `[Input]` If using the password reveal feature, note that we change dit from using a `type="password"` to using a class to toggle the state. ([#5099](https://github.com/infor-design/enterprise/issues/5099))
- `[Pager]` When fixing an accessibility complaint on pager we made all pager buttons tabbable and removed the `tabindex` this could impact some test scripts. ([#4862](https://github.com/infor-design/enterprise/issues/4862))
- `[Tabs]` We add the ability to drag tabs, if this is enabled there are a number of sort properties and classes that have been added that may need to be scripted in the future. ([#4520](https://github.com/infor-design/enterprise/issues/4520))

### v4.51.0 Fixes

- `[Circlepager]` Fixed a bug where circle buttons doesn't work on smaller viewport and first initialization of the page. ([#4966](https://github.com/infor-design/enterprise/issues/4966))
- `[General]` The master branch is now called main. Also cleaned up some language in the repo known to be less inclusive. ([#5027](https://github.com/infor-design/enterprise/issues/5027))
- `[Datagrid]` Fixed an issue where stretching the last column of a table was not consistent when resizing the window. ([#5045](https://github.com/infor-design/enterprise/issues/5045))
- `[Datagrid]` Fixed an issue where time format HHmm was not working for time picker editor. ([#4926](https://github.com/infor-design/enterprise/issues/4926))
- `[Datagrid]` Fixed an issue where setting stretchColumn to 'last' did not stretch the last column in the table. ([#4913](https://github.com/infor-design/enterprise/issues/4913))
- `[Datagrid]` Fixed an issue where when focusing dropdowns and then using arrow key, it would move across the grid columns leaving multiple open dropdowns. ([#4851](https://github.com/infor-design/enterprise/issues/4851))
- `[Datagrid]` Fixed an issue where the copy paste html to editable cell was cause to generate new cells. ([#4848](https://github.com/infor-design/enterprise/issues/4848))
- `[Datagrid]` Fixed some visual glitches related to focus/hover state and editable date/time cells. ([#5091](https://github.com/infor-design/enterprise/issues/5091))
- `[Datepicker]` Fixed an issue where time was changing, if selected time was before noon for Danish language locale da-DK. ([#4987](https://github.com/infor-design/enterprise/issues/4987))
- `[Datepicker]` Removed deprecation warning for close method. ([#5120](https://github.com/infor-design/enterprise/issues/5120))
- `[Dropdown]` Fixed a bug where the dropdown list gets detached to the input field. ([5056](https://github.com/infor-design/enterprise/issues/5056))
- `[Dropdown]` Improved accessibility on readonly dropdowns by adding the aria-readonly property. ([#5107](https://github.com/infor-design/enterprise/issues/5107))
- `[Editor]` Fixed a bug where the anchor link does not firing the change event. ([#5141](https://github.com/infor-design/enterprise/issues/5141))
- `[Editor]` Fixed a bug that links would not wrap in the editor when multiline. ([#5145](https://github.com/infor-design/enterprise/issues/5145))
- `[General]` Fixed incorrect version that was showing up as `[Object]` in the about dialog and html. ([#5069](https://github.com/infor-design/enterprise/issues/5069))
- `[Hierarchy]` Improved accessibility on readonly dropdowns by adding the aria-readonly property. ([#5107](https://github.com/infor-design/enterprise/issues/5107))
- `[Hierarchy]` Fixed an issue where the action refs passed around were broken. ([#5124](https://github.com/infor-design/enterprise/issues/5124))
- `[Listview]` Fixed a bug where changing selectable setting from 'mixed' to 'single' does not remove checkboxes. ([#5048](https://github.com/infor-design/enterprise/issues/5048))
- `[Locale]` Fixed an issue where the date and available date validation was not working for Croatian locale hr-HR. ([#4964](https://github.com/infor-design/enterprise/issues/4964))
- `[Locale]` Fixed an issue where the am/pm dot was causing issue to parseDate() method for greek language. ([#4793](https://github.com/infor-design/enterprise/issues/4793))
- `[Locale]` Fixed all chinese locales to have monday as the first day of the week. ([#5147](https://github.com/infor-design/enterprise/issues/5147))
- `[Lookup]` Fixed an issue where readonly lookups showed up as enabled. ([#5149](https://github.com/infor-design/enterprise/issues/5149))
- `[Multiselect]` Fixed a bug where the position of dropdown list was not correct when selecting multiple items on mobile. ([#5021](https://github.com/infor-design/enterprise/issues/5021))
- `[Modal]` Fixed a bug that prevented modals from closing while a tooltip was displayed inside ([#5047](https://github.com/infor-design/enterprise/issues/5047))
- `[Pager]` Fixed an accessibility issue to use tabs instead arrow keys. ([#4862](https://github.com/infor-design/enterprise/issues/4862))
- `[Password]` Changed the password reveal feature to not use `text="password"` and use css instead. This makes it possible to hide autocomplete. ([#5098](https://github.com/infor-design/enterprise/issues/5098))
- `[Radio]` Fixed a bug where legend tag blinks when clicking the radio buttons. ([#4901](https://github.com/infor-design/enterprise/issues/4901))
- `[Tabs]` Fixed a bug where where if urls contain a href with a forward slash (paths), then this would error. Note that in this situation you need to make sure the tab panel is linked without the hash. ([#5014](https://github.com/infor-design/enterprise/issues/5014))
- `[Tabs]` Added support to sortable drag and drop tabs. Non touch devices it good with almost every type of tabs `Module`, `Vertical`, `Header`, `Scrollable` and `Regular`. For touch devices only support with `Module` and `Vertical` Tabs. ([#4520](https://github.com/infor-design/enterprise/issues/4520))
- `[Tabs]` Changed the `rename()` method to also modify a tab's corresponding "More Tabs" menu item, if the menu is open. ([#5105](https://github.com/infor-design/enterprise/issues/5105))
- `[Toast]` Fixed a bug where toast message were unable to drag down to it's current position when `position` sets to 'bottom right'. ([#5015](https://github.com/infor-design/enterprise/issues/5015))
- `[Toolbar]` Add fix for invisible inputs in the toolbar. ([#5122](https://github.com/infor-design/enterprise/issues/5122))
- `[Toolbar]` Prevent individual buttons from getting stuck inside the Toolbar's overflow menu ([#4857](https://github.com/infor-design/enterprise/issues/4857))
- `[Tree]` Added api support for collapse/expand node methods. ([#4707](https://github.com/infor-design/enterprise/issues/4707))

(42 Issues Solved This Release, Backlog Enterprise 166, Backlog Ng 28, 1081 Functional Tests, 1647 e2e Tests)

## v4.50.4

### v4.50.4 Fixes

- `[Locale]` Fixed a bug where very large numbers with negative added an extra zero in formatNumber. ([#5308](https://github.com/infor-design/enterprise/issues/5308))

## v4.50.3

### v4.50.3 Fixes

- `[Lookup]` Fixed an issue where readonly lookups showed up as enabled. ([#5149](https://github.com/infor-design/enterprise/issues/5149))

## v4.50.2

### v4.50.2 Fixes

- `[General]` Fixed incorrect version that was showing up as `[Object]` in the about dialog and html. ([#5069](https://github.com/infor-design/enterprise/issues/5069))

## v4.50.1

### v4.50.1 Fixes

- `[Datagrid]` Set the tabbable feature off for the datagrid editors. ([#5089](https://github.com/infor-design/enterprise/issues/5089))
- `[Datagrid]` Fixed issues with misalignment on filter fields with icons. ([#5063](https://github.com/infor-design/enterprise/issues/5063))
- `[Lookup]` Fixed a bug where non editable lookups could not be clicked/opened. ([#5062](https://github.com/infor-design/enterprise/issues/5062))
- `[Lookup]` Fixed a bug where non strict / non editable lookups could not be clicked/opened. ([#5087](https://github.com/infor-design/enterprise/issues/5087))

## v4.50.0

### v4.50.0 Important Notes

- `[General]` We bumped the version from 4.39 (four - thirty nine) to 4.50 (four - fifty) to correspond with the general release of Soho (IDS) Design system 4.5 so the versions sync up better. We could not use 4.5 since it was already in use previously. ([#5012](https://github.com/infor-design/enterprise/issues/5012))
- `[General]` We Updated development dependencies. Most important things to note are: we now support node 14 for development and this is recommended. ([#4998](https://github.com/infor-design/enterprise/issues/4998))
- `[Tabs]` Changed the target element from 'li' to 'a' to be consistent. ([#4566](https://github.com/infor-design/enterprise/issues/4566))

### v4.50.0 Fixes

- `[Breadcrumb]` Changed the colors for disabled breadcrumbs to make them lighter than the enabled ones. ([#4917](https://github.com/infor-design/enterprise/issues/4917))
- `[Bar Chart]` Added support for double click to Bar, Bar Grouped, Bar Stacked. ([#3229](https://github.com/infor-design/enterprise/issues/3229))
- `[Bullet Chart]` Added support for double click. ([#3229](https://github.com/infor-design/enterprise/issues/3229))
- `[BusyIndicator]` Fixed a bug that caused the busy-indicator to show below the busy indicator container. ([#4953](https://github.com/infor-design/enterprise/issues/4953))
- `[Color Picker]`Fix issue with text disappearing and improve responsiveness when there isn't space horizontally ([#4930](https://github.com/infor-design/enterprise/issues/4930))
- `[Column Chart]` Added support for double click to Column, Column Grouped, Column Stacked, Column Stacked-singular and Column Positive Negative. ([#3229](https://github.com/infor-design/enterprise/issues/3229))
- `[Datagrid]` Added api setting `allowChildExpandOnMatchOnly` with Datagrid. It will show/hide children match only or all of them this setting only will effect if use with `allowChildExpandOnMatch:true`. ([#4209](https://github.com/infor-design/enterprise/issues/4209))
- `[Datagrid]` Fixed a bug where filter dropdown menus did not close when focusing a filter input. ([#4766](https://github.com/infor-design/enterprise/issues/4766))
- `[Datagrid]` Fixed an issue where the keyboard was not working to sort data for sortable columns. ([#4858](https://github.com/infor-design/enterprise/issues/4858))
- `[Datagrid]` Fixed an issue where the keyboard was not working to select all from header checkbox. ([#4859](https://github.com/infor-design/enterprise/issues/4859))
- `[Datagrid]` Fixed an issue where the selection was getting clear after use pagesize dropdown for client side paging. ([#4915](https://github.com/infor-design/enterprise/issues/4915))
- `[Datagrid]` Fixed an error seen clicking items if using a flex toolbar for the datagrid toolbar. ([#4941](https://github.com/infor-design/enterprise/issues/4941))
- `[Datagrid]` Only show row status when dirty indicator and row status both exist to address conflicting visual issue. ([#4918](https://github.com/infor-design/enterprise/issues/4918))
- `[Datagrid]` Fixed an issue where selecting a row added background to row-status. ([#4918](https://github.com/infor-design/enterprise/issues/4918))
- `[Datagrid]` Fixed an issue where the filter menu would not reopen in some cases. ([#4995](https://github.com/infor-design/enterprise/issues/4995))
- `[Datepicker]` Added a setting that replaces the trigger icon with an actual button for better accessibility, enabled by default. ([#4820](https://github.com/infor-design/enterprise/issues/4820))
- `[Datepicker]` Updated validation.js to check if date picker contains a time value ([#4888](https://github.com/infor-design/enterprise/issues/4888))
- `[Datepicker]` Fixed a UI issue where the apply and cancel buttons were unable to see on small screens. ([#4950](https://github.com/infor-design/enterprise/issues/4950))
- `[Datagrid]` Clean up hover appearance of datagrid actions button when the grid is viewed as a list. ([#4963](https://github.com/infor-design/enterprise/issues/4963))
- `[Editor]`Adjusted the editor to not treat separators after headers as leading and removing them. ([#4751](https://github.com/infor-design/enterprise/issues/4751))
- `[Environment]`Updated the regular expression search criteria from `Edge` to `Edg` to resolve the EDGE is not detected issue. ([#4603](https://github.com/infor-design/enterprise/issues/4603))
- `[Field Filter]` Fixed a UI issues where the input field has a missing border and the dropdown list does not properly align when it opened. ([#4982](https://github.com/infor-design/enterprise/issues/4982))
- `[Editor]`Adjusted the editor to not treat separators after headers as leading and removing them. ([#4751](https://github.com/infor-design/enterprise/issues/4751))
- `[General]` Can run stylelint command on W10 cmd for development ([#4993](https://github.com/infor-design/enterprise/issues/4993))
- `[General]` We Updated jQuery to use 3.6.0. ([#1690](https://github.com/infor-design/enterprise/issues/1690))
- `[Header]` Removed breadcrumb coloring from current class, which was causing the wrong kind of emphasis for breadcrumbs in headers. ([#5003](https://github.com/infor-design/enterprise/issues/5003))
- `[Input]` Changed the disabled search field color for Safari to match that of other browsers. ([#4611](https://github.com/infor-design/enterprise/issues/4611))
- `[Lookup]` Isolated the scss/css .close.icon class inside of .modal-content and removed any extra top property to fix the alignment issue.([#4933](https://github.com/infor-design/enterprise/issues/4933))
- `[Lookup]` Added a setting that replaces the trigger icon with an actual button for better accessibility, enabled by default. ([#4820](https://github.com/infor-design/enterprise/issues/4820))
- `[Lookup]` fix close button alignment issue. ([#5088](https://github.com/infor-design/enterprise/issues/5088))
- `[Line Chart]` Added support for double click to Area, Bubble, Line and Scatterplot. ([#3229](https://github.com/infor-design/enterprise/issues/3229))
- `[Message]` Added automation id's to the message's modal main area dialog as well with `modal` prefix. ([#4871](https://github.com/infor-design/enterprise/issues/4871))
- `[Modal]` Fixed a bug where full size responsive setting doesn't work on android phones in landscape mode. ([#4451](https://github.com/infor-design/enterprise/issues/4451))
- `[Pie Chart]` Added support for double click to Pie and Donut. ([#3229](https://github.com/infor-design/enterprise/issues/3229))
- `[Pie Chart]` Fixed bug were pie chart type does not remove old class name ([#3144](https://github.com/infor-design/enterprise/issues/3144))
- `[Pie Chart]` Improved the accessibility of legend items with roles and offscreen labels. ([#4831](https://github.com/infor-design/enterprise/issues/4831))
- `[Radar Chart]` Added support for double click. ([#3229](https://github.com/infor-design/enterprise/issues/3229))
- `[Rating]` Fixed color of the un-checked rating star. ([#4853](https://github.com/infor-design/enterprise/issues/4853))
- `[Popupmenu]` Fixed a lifecycle issue on menus that are shared between trigger elements, where these menus were incorrectly being torn down. ([NG#987](https://github.com/infor-design/enterprise-ng/issues/987))
- `[Searchfield]` Fixed alignment issues with the close button in various scenarios ([#4989](https://github.com/infor-design/enterprise/issues/4989), [#5096](https://github.com/infor-design/enterprise/issues/5096), [#5158](https://github.com/infor-design/enterprise/issues/4989), [#5090](https://github.com/infor-design/enterprise/issues/4989))
- `[Switch]` Adjust styles to be more discernible between checked and checked+disabled ([#4341](https://github.com/infor-design/enterprise/issues/4341))
- `[Tabs (Horizontal/Header)]` Fixed bug with the placement of the focus state in RTL mode, and other minor visual improvements. ([#4877](https://github.com/infor-design/enterprise/issues/4877))
- `[Tabs Module]` Fixed a bug where clear button was missing when clearable setting is activated in tabs module searchfield. ([#4898](https://github.com/infor-design/enterprise/issues/4898))
- `[Textarea]` Fixed a bug where the textarea options like autogrow, autoGrowMaxHeight doesn't work after the initialization inside of the accordion. ([#4977](https://github.com/infor-design/enterprise/issues/4977))
- `[Timepicker]` Added a setting that replaces the trigger icon with an actual button for better accessibility, enabled by default. ([#4820](https://github.com/infor-design/enterprise/issues/4820))
- `[Toast]` Fixed a bug where the first toast in the page is not announced to screen readers. ([#4519](https://github.com/infor-design/enterprise/issues/4519))
- `[Tooltip]` Fixed a bug in tooltip that prevented linking id-based tooltip content. ([#4827](https://github.com/infor-design/enterprise/issues/4827))

(48 Issues Solved This Release, Backlog Enterprise 152, Backlog Ng 32, 1086 Functional Tests, 1640 e2e Tests)

## v4.38.1

### v4.38.1 Fixes

- `[BusyIndicator]` Fixed a bug that caused the busy-indicator to show below the busy indicator container. ([#4953](https://github.com/infor-design/enterprise/issues/4953))

## v4.38.0

### v4.38.0 Important Changes

- `[Themes]` Renamed the concept of themes to versions and renamed uplift to new and soho to classic. The new/uplift theme is now the default and its recommend you use it as your default. The old scripts and names will still work ok but new copies with the new names are added for you. In addition Variants are now called Modes. But we got rid of the older script names from 2017 as they have been deprecated for a while now. In addition the ids-identity package thats included was bumped to 4.0 if using tokens directly from this the paths there have been changed to reflect the new names. ([#2606](https://github.com/infor-design/enterprise/issues/2606))

### v4.38.0 Fixes

- `[Application Menu]` Fixed visibility of expander icon on classic theme. ([#4874](https://github.com/infor-design/enterprise/issues/4874))
- `[Accordion]` Fixed an issue where the afterexpand and aftercollapse events fired before the states are set.  ([#4838](https://github.com/infor-design/enterprise/issues/4838))
- `[Breadcrumb]` Fixed unnecessary scrollbar in safari on a flex toolbar. ([#4839](https://github.com/infor-design/enterprise/issues/4839))
- `[Calendar]` Fixed calendar event details listview on mobile perspective. ([#4886](https://github.com/infor-design/enterprise/issues/4886))
- `[Datagrid]` Fixed an issue with missing scrollbars when in frozen column mode on wide screens. ([#4922](https://github.com/infor-design/enterprise/issues/4922))
- `[Datagrid]` Added the ability to use shift click to select in mixed selection mode. ([#4748](https://github.com/infor-design/enterprise/issues/4748))
- `[Datagrid]` Fixed alignment issue when editing. ([#4814](https://github.com/infor-design/enterprise/issues/4814))
- `[Datagrid]` Added a fix for checkbox aria cells, the aria was in the wrong location. ([#4790](https://github.com/infor-design/enterprise/issues/4790))
- `[Datagrid]` Fixed a bug where shift+f10 did not open the context menu in the Datagrid. ([#4614](https://github.com/infor-design/enterprise/issues/4614))
- `[Datagrid]` Fixed an issue where tooltips on buttons in the contextual action toolbar in datagrid would never show up. ([#4876](https://github.com/infor-design/enterprise/issues/4876))
- `[Datagrid]` Fixed an issue where when using selectAllCurrentPage the deselect all did not trigger an event. ([#4916](https://github.com/infor-design/enterprise/issues/4916))
- `[Datagrid]` Fixed an issue where when using a scroll-flex container to contain datagrid it did not show the Y scrollbar. ([#4914](https://github.com/infor-design/enterprise/issues/4914))
- `[EmptyMessage]` Fixed an issue where you may get double the click handlers. ([#4889](https://github.com/infor-design/enterprise/issues/4889))
- `[Environment]` Fixed feature detection classes and routines on IPad 13 and up. ([#4855](https://github.com/infor-design/enterprise/issues/4855))
- `[Fileupload Advanced]` Fixed a bug where the disable and enable methods were not working correctly. ([#4872](https://github.com/infor-design/enterprise/issues/4872))
- `[General]` Increased windows custom css scrollbars from 8px to 12px. ([#4837](https://github.com/infor-design/enterprise/issues/4837))
- `[Input]` Fixed a bug where the cursor overlapped the icon in right aligned lookup and input fields when selecting the field. ([#4718](https://github.com/infor-design/enterprise/issues/4718))
- `[ListView]` Fixed an issue selecting after focusing the list with the keyboard. ([#4621](https://github.com/infor-design/enterprise/issues/4621))
- `[Lookup]` Fixed an issue with select all across pages in lookup. ([#4503](https://github.com/infor-design/enterprise/issues/4503))
- `[Lookup]` Fixed an issue clearing selections with selectAcrossPages. ([#4539](https://github.com/infor-design/enterprise/issues/4539))
- `[Message]` Fixed multiple events were firing. ([#953](https://github.com/infor-design/enterprise-ng/issues/953))
- `[Popover]` Fixed a bug where the close button did not get an automation ID and added automation ID to the title. ([#4743](https://github.com/infor-design/enterprise/issues/4743))
- `[Locale/Multiselect]` Fixed a bug where translations could not be made correctly on All label and Selected Label, so we dropped having the label in the field. You can use the allTextString and selectedTextString if you want something special. ([#4505](https://github.com/infor-design/enterprise/issues/4505))
- `[Locale]` Fixed a bug in Estonian translations. ([#4805](https://github.com/infor-design/enterprise/issues/4805))
- `[Locale]` Fixed several bugs in Greek translations. ([#4791](https://github.com/infor-design/enterprise/issues/4791))
- `[Locale]` Fixed a bug in Turkish translations. ([#4788](https://github.com/infor-design/enterprise/issues/4788))
- `[Locale]` Fixed a bug in Thai translations. ([#4738](https://github.com/infor-design/enterprise/issues/4738))
- `[Searchfield]` Fixed an accessibility issue where the X was not tabbable with the keyboard. To fix this added a tabbable setting which is on by default. If you want it off you can set it to false but you would pass accessibility testing. ([#4815](https://github.com/infor-design/enterprise/issues/4815))
- `[Tabs]` Fixed an iOS bug that was preventing dismissible tabs to be dismissed by tap. ([#4763](https://github.com/infor-design/enterprise/issues/4763))
- `[Tabs Module]` Fixed positioning of the icon in tabs module. ([#4842](https://github.com/infor-design/enterprise/issues/4842))
- `[Tabs Module]` Fixed the focus border of the home button and make it tabbable in tabs module. ([#4850](https://github.com/infor-design/enterprise/issues/4850))
- `[Tabs Vertical]` Fixed black hover state in new (uplift) theme contrast mode. ([#4867](https://github.com/infor-design/enterprise/issues/4867))
- `[Validation]` Fixed an issue where validation messages did not have the correct aria for accessibility. ([#4830](https://github.com/infor-design/enterprise/issues/4830))
- `[TabsModule]` Fixed positioning of the icon in tabs module. ([#4842](https://github.com/infor-design/enterprise/issues/4842))
- `[Timepicker]` Improved accessibility on both the input field and its inner picker elements. ([#4403](https://github.com/infor-design/enterprise/issues/4403))

(37 Issues Solved This Release, Backlog Enterprise 136, Backlog Ng 32, 1082 Functional Tests, 1638 e2e Tests)

## v4.37.3

### v4.37.3 Fixes

- `[BusyIndicator]` Fixed a bug that caused the busy-indicator to show below the busy indicator container. ([#4953](https://github.com/infor-design/enterprise/issues/4953))

### v4.37.2 Fixes

- `[Datagrid]` Fixed an issue with missing scrollbars when in frozen column mode on wide screens. ([#4922](https://github.com/infor-design/enterprise/issues/4922))

## v4.37.1

### v4.37.1 Fixes

- `[General]` Increased windows custom css scrollbars from 8px to 12px. ([#4837](https://github.com/infor-design/enterprise/issues/4837))
- `[Datagrid]` Fixed an issue where when using a scroll-flex container to contain datagrid it did not show the Y scrollbar. ([#4914](https://github.com/infor-design/enterprise/issues/4914))

## v4.37.0

### v4.37.0 Features

- `[FileUpload]` Added the ability to drag files onto the file upload field like in 3.x versions. ([#4723](https://github.com/infor-design/enterprise/issues/4723))
- `[Datagrid]` Added the ability to edit columns formatted with tags and badges with an Input editor. ([#4637](https://github.com/infor-design/enterprise/issues/4637))
- `[Datagrid]` Added the ability to pass a locale numberFormat to the TargetedAchievement formatter and also set the default to two decimals. ([#4802](https://github.com/infor-design/enterprise/issues/4802))
- `[Dropdown]` Added basic virtual scrolling to dropdown for if you have thousands of items. Only basic dropdown functionality will work with this setting but it improved performance on larger dropdown lists. ([#4708](https://github.com/infor-design/enterprise/issues/4708))
- `[Sidebar]` Added the ability to hide and show the side bar with the list detail view. ([#4394](https://github.com/infor-design/enterprise/issues/4394))

### v4.37.0 Fixes

- `[App Menu]` Fixed a regression bug  where the searchfield icon duplicated and were not properly aligned with the searchfield. ([#4737](https://github.com/infor-design/enterprise/issues/4737))
- `[App Menu]` Removed the close button animation on the hamburger button when app menus open. ([#4756](https://github.com/infor-design/enterprise/issues/4756))
- `[Bar Chart]` Fixed an issue where the data was passing wrong for grouped type custom tooltip. ([#4548](https://github.com/infor-design/enterprise/issues/4548))
- `[Busy Indicator]` Fixed an error was showing when called `close()` method too soon after `activate()`. ([#980](https://github.com/infor-design/enterprise-ng/issues/980))
- `[Calendar]` Fixed a regression where clicking Legend checkboxes was no longer possible. ([#4746](https://github.com/infor-design/enterprise/issues/4746))
- `[Checkboxes]` Fixed a bug where if checkboxes are in a specific relative layout the checkboxes may click the wrong one. ([#4808](https://github.com/infor-design/enterprise/issues/4808))
- `[Column Chart]` Fixed an issue where the data was passing wrong for grouped type custom tooltip. ([#4548](https://github.com/infor-design/enterprise/issues/4548))
- `[Datagrid]` Fixed an issue where the filter border on readonly lookups was not displayed in high contrast mode. ([#4724](https://github.com/infor-design/enterprise/issues/4724))
- `[Datagrid]` Added missing aria row group role to the datagrid. ([#4479](https://github.com/infor-design/enterprise/issues/4479))
- `[Datagrid]` Fixed a bug where when setting a group and decimal out of the current locale then editing would not work. ([#4806](https://github.com/infor-design/enterprise/issues/4806))
- `[Dropdown]` Fixed an issue where some elements did not correctly get an id in the dropdown. ([#4742](https://github.com/infor-design/enterprise/issues/4742))
- `[Dropdown]` Fixed a bug where you could click the label and focus a disabled dropdown. ([#4739](https://github.com/infor-design/enterprise/issues/4739))
- `[Homepage]` Fixed the wrong metadata was sending for resize, reorder and remove card events. ([#4798](https://github.com/infor-design/enterprise/issues/4798))
- `[Locale]` Fixed an issue where if the 11th digit is a zero the formatNumbers and truncateDecimals function will loose a digit. ([#4656](https://github.com/infor-design/enterprise/issues/4656))
- `[Modal]` Improved detection of non-focusable elements when a Modal is configured to auto focus one of its inner components. ([#4740](https://github.com/infor-design/enterprise/issues/4740))
- `[Module Tabs]` Fixed a bug related to automatic linking of Application Menu trigger tabs in Angular environments ([#4736](https://github.com/infor-design/enterprise/issues/4736))
- `[ProcessIndicator]` Fixed a layout issue on the index page and added a rejected icon. ([#4770](https://github.com/infor-design/enterprise/issues/4770))
- `[Rating]` Fixed an issue where the rating was not clear on toggle. ([#4571](https://github.com/infor-design/enterprise/issues/4571))
- `[Splitter]` Fixed the splitter was dragging to wrong direction in RTL. ([#1813](https://github.com/infor-design/enterprise/issues/1813))
- `[Swaplist]` Fixed an issue where the user attributes need to be override existing attributes. ([#4694](https://github.com/infor-design/enterprise/issues/4694))
- `[Tabs]` Fixed a bug where the info icon were not aligned correctly in the tab, and info message were not visible. ([#4711](https://github.com/infor-design/enterprise/issues/4711))
- `[Tabs]` Fixed a bug where the tab key would move through tabs rather than moving to the tab content. ([#4745](https://github.com/infor-design/enterprise/issues/4745))
- `[Toolbar Searchfield]` Fixed a bug where the toolbar searchfield were unable to focused when tabbing through the page. ([#4683](https://github.com/infor-design/enterprise/issues/4683))
- `[Toolbar Searchfield]` Fixed a bug where the search bar were showing extra outline when focused. ([#4682](https://github.com/infor-design/enterprise/issues/4682))
- `[Track Dirty]` Fixed an error that was showing when using dirty indicator within a tab component. ([#936](https://github.com/infor-design/enterprise-ng/issues/936))
- `[Tree]` Fixed an issue where the character entity was stripped for addNode() method. ([#4694](https://github.com/infor-design/enterprise/issues/4694))

(49 Issues Solved This Release, Backlog Enterprise 137, Backlog Ng 35, 1082 Functional Tests, 1639 e2e Tests)

## v4.36.2

### v4.36.2 Fixes

- `[App Menu]` Removed the close button animation on the hamburger button when app menus open. ([#4756](https://github.com/infor-design/enterprise/issues/4756))
- `[App Menu]` Fixed a regression bug  where the searchfield icon duplicated and were not properly aligned with the searchfield. ([#4737](https://github.com/infor-design/enterprise/issues/4737))
- `[Calendar]` Fixed a regression where clicking Legend checkboxes was no longer possible. ([#4746](https://github.com/infor-design/enterprise/issues/4746))
- `[FileUpload]` Added the ability to drag files onto the file upload field like in 3.x versions. ([#4723](https://github.com/infor-design/enterprise/issues/4723))
- `[Modal]` Improved detection of non-focusable elements when a Modal is configured to auto focus one of its inner components. ([#4740](https://github.com/infor-design/enterprise/issues/4740))
- `[Locale]` Fixed an issue where if the 11th digit is a zero the formatNumbers and truncateDecimals function will loose a digit. ([#4656](https://github.com/infor-design/enterprise/issues/4656))
- `[Rating]` Fixed an issue where the rating was not clear on toggle. ([#4571](https://github.com/infor-design/enterprise/issues/4571))

## v4.36.1

### v4.36.1 Fixes

- `[Calendar]` Fixed a regression where clicking Legend checkboxes was no longer possible. ([#4746](https://github.com/infor-design/enterprise/issues/4746))
- `[Dropdown]` Fixed an issue where some elements did not correctly get an id in the dropdown. ([#4742](https://github.com/infor-design/enterprise/issues/4742))
- `[Editor]` Fixed a follow up issue with readonly links in the editor. ([#4702](https://github.com/infor-design/enterprise/issues/4702))

## v4.36.0

### v4.36.0 Important Changes

- `[Datagrid]` Fixed a bug where the datagrid header checkbox had the wrong aria-checked state when only some rows are selected, this change occurred because the aria-checked was not on the focusable element so was not announced. If using automation scripts on this attribute, you should be aware and adjust accordingly. ([#4491](https://github.com/infor-design/enterprise/issues/4491))

### v4.36.0 Features

- `[Datagrid]` Made the summary row sticky on the bottom of the datagrid. ([#4645](https://github.com/infor-design/enterprise/issues/4645))
- `[Lookup]` Added a clear callback function like the click callback that fires when clicking the clear X if enabled. ([#4693](https://github.com/infor-design/enterprise/issues/4693))
- `[Tabs]` Added a setting for making the text on Module Tabs' optional Application Menu trigger only accessible to screen readers. ([#4590](https://github.com/infor-design/enterprise/issues/4590))

### v4.36.0 Fixes

- `[Application Menu]` Fixed an issue with filtering where nested items matching the filter were not always displayed. ([#4592](https://github.com/infor-design/enterprise/issues/4592))
- `[Column Chart]` Fixed an alignment issue with the labels in grouped column charts. ([#4645](https://github.com/infor-design/enterprise/issues/4645))
- `[Datagrid]` Fixed a bug where filterWhenTyping did not work on lookup filter columns. ([#4678](https://github.com/infor-design/enterprise/issues/4678))
- `[Datagrid]` Fixed an issue where updateRow will not correctly sync and merge data. ([#4674](https://github.com/infor-design/enterprise/issues/4674))
- `[Datagrid]` Fixed a bug where the error icon overlapped to the calendar icon when a row has been selected and hovered. ([#4670](https://github.com/infor-design/enterprise/issues/4670))
- `[Datagrid]` Fixed a bug where multiselect would loose selection across pages when using selectRowsAcrossPages. ([#954](https://github.com/infor-design/enterprise-ng/issues/954))
- `[Datagrid]` Made a fix that when calling applyFilter the lookup checkbox did not update. ([#4693](https://github.com/infor-design/enterprise/issues/4693))
- `[Datagrid]` Added the datagrid api to the current clearArguments setting's callback. ([#4693](https://github.com/infor-design/enterprise/issues/4693))
- `[Datagrid]` Fixed the inbuilt date validation to use the datagrid column settings for date fields. ([#4693](https://github.com/infor-design/enterprise/issues/4730))
- `[Dropdown]` Fixed a bug where the tooltips are invoked for each dropdown item. This was slow with a lot of items. ([#4672](https://github.com/infor-design/enterprise/issues/4672))
- `[Dropdown]` Fixed a bug where mouseup was used rather than click to open the list and this was inconsistent. ([#4638](https://github.com/infor-design/enterprise/issues/4638))
- `[Editor]` Fixed an issue where the dirty indicator was not reset when the contents contain `<br>` tags. ([#4624](https://github.com/infor-design/enterprise/issues/4624))
- `[Editor]` Fixed a bug where hyperlinks were not clickable in readonly state. ([#4702](https://github.com/infor-design/enterprise/issues/4702))
- `[Homepage]` Fixed a bug where the border behaves differently and does not change back correctly when hovering in editable mode. ([#4640](https://github.com/infor-design/enterprise/issues/4640))
- `[Homepage]` Added support for small size (260x260) widgets and six columns. ([#4663](https://github.com/infor-design/enterprise/issues/4663))
- `[Homepage]` Fixed an issue where the animation was not working on widget removed. ([#4686](https://github.com/infor-design/enterprise/issues/4686))
- `[Homepage]` Fixed a bug where the border behaves differently and does not change back correctly when hovering in editable mode. ([#4640](https://github.com/infor-design/enterprise/issues/4640))
- `[Listview]` Fixed an issue where the contextmenu was not open on longpress and text as not selectable for iOS device. ([#4655](https://github.com/infor-design/enterprise/issues/4655))
- `[Locale]` Don't attempt to set d3 locale if d3 is not being used ([#4668](https://github.com/infor-design/enterprise/issues/4486))
- `[Modal]` Fixed a bug where the autofocus was not working on anchor tag inside of the modal and moving the first button as a default focus if there's no `isDefault` property set up.
- `[Pager]` Fixed a bug that automation id's are not added when the attachToBody is used. ([#4692](https://github.com/infor-design/enterprise/issues/4692))
- `[Rating]` Fixed a bug with the readonly function, it did not toggle the readonly state correctly. ([#958](https://github.com/infor-design/enterprise-ng/issues/958))
- `[Tabs]` Added support for a "More Actions" button to exist beside horizontal/header tabs. ([#4532](https://github.com/infor-design/enterprise/issues/4532))
- `[Tree]` Fixed an issue where the parent value was get deleted after use `addNode()` method. ([#4486](https://github.com/infor-design/enterprise/issues/4486))
- `[Wizard]` Fixed a slight layout issue with the highlighted step in RTL mode. ([#4714](https://github.com/infor-design/enterprise/issues/4714))

(42 Issues Solved This Release, Backlog Enterprise 136, Backlog Ng 32, 1084 Functional Tests, 1642 e2e Tests)

## v4.35.4

### v4.35.4 Fixes

- `[Datagrid]` Added the datagrid api to the current clearArguments setting's callback. ([#4693](https://github.com/infor-design/enterprise/issues/4693))

## v4.35.3

### v4.35.3 Fixes

- `[Datagrid]` Made a fix that when calling applyFilter the lookup checkbox did not update. ([#4693](https://github.com/infor-design/enterprise/issues/4693))
- `[Dropdown]` Fixed a bug where the tooltips are invoked for each dropdown item. This was slow with a lot of items. ([#4672](https://github.com/infor-design/enterprise/issues/4672))
- `[Dropdown]` Fixed a bug where mouseup was used rather than click to open the list and this was inconsistent. ([#4638](https://github.com/infor-design/enterprise/issues/4638))
- `[Lookup]` Added a clear callback function like the click callback that fires when clicking the clear X if enabled. ([#4693](https://github.com/infor-design/enterprise/issues/4693))
- `[Pager]` Fixed a bug that automation id's are not added when the attachToBody is used. ([#4692](https://github.com/infor-design/enterprise/issues/4692))
- `[Rating]` Fixed a bug with the readonly function, it did not toggle the readonly state correctly. ([#958](https://github.com/infor-design/enterprise-ng/issues/958))

## v4.35.2

### v4.35.2 Fixes

- `[Datagrid]` Fixed an additional issue where updateRow will cause rows to no longer be reorderable. ([#4674](https://github.com/infor-design/enterprise/issues/4674))

## v4.35.1

### v4.35.1 Fixes

- `[Datagrid]` Fixed an issue where updateRow will not correctly sync and merge data. ([#4674](https://github.com/infor-design/enterprise/issues/4674))
- `[Datagrid]` Fixed a bug where filterWhenTyping did not work on lookup filter columns. ([#4678](https://github.com/infor-design/enterprise/issues/4678))
- `[Editor]` Fixed an issue where the dirty indicator was not reset when the contents contain `<br>` tags. ([#4624](https://github.com/infor-design/enterprise/issues/4624))

## v4.35.0

### v4.35.0 Important Notes

- `[Breadcrumb]` We added support for the use of `span` in place of `a` tags inside Breadcrumb List Items at the component API level.  In order to facilitate this, some internal API methods had to be changed to recognize the list item instead of the anchor.  If you rely on the Breadcrumb API and reference breadcrumb item anchor tags, please note that before adopting this version, you should change your code to instead reference the list items, or only use the BreadcrumbItem API.

### v4.35.0 Features

- `[Datagrid]` Added support to select all rows on current page only for client side paging. ([#4265](https://github.com/infor-design/enterprise/issues/4265))
- `[Datagrid]` Added a new ProcessIndicator formatter. ([#3918](https://github.com/infor-design/enterprise/issues/3918))
- `[Dropdown]` Improved behavior of list item navigation/selection when a Dropdown is configured with "no search" mode activated. ([#4483](https://github.com/infor-design/enterprise/issues/4483))
- `[Lookup]` Added the ability to change the lookup icon. ([#4527](https://github.com/infor-design/enterprise/issues/4527))
- `[ProcessIndicator]` Added: labels, more icon support, and a content areas and made it responsive. ([#3918](https://github.com/infor-design/enterprise/issues/3918))

### v4.35.0 Fixes

- `[Application Menu]` Fixed accessibility issues getting redundant info in expand/collapse button. ([#4462](https://github.com/infor-design/enterprise/issues/4462))
- `[Application Menu]` Fixed accessibility issues with missing instructional text and incorrect aria-role assignments on the App Menu triggers (hamburger buttons) and Role switcher buttons. ([#4489](https://github.com/infor-design/enterprise/issues/4489))
- `[About]` Made it possible to close About dialogs that previously had open, nested Modals present. ([NG#915](https://github.com/infor-design/enterprise-ng/issues/915))
- `[Badges]` Fixed alignment issues in uplift theme. ([#4578](https://github.com/infor-design/enterprise/issues/4578))
- `[Busy Indicator]` Fixed an issue where the whole page and parent div was shifts when active. ([#746](https://github.com/infor-design/enterprise-ng/issues/746))
- `[Button]` Fixed the tooltip in action button to be not visible when there's no title attribute. ([#4473](https://github.com/infor-design/enterprise/issues/4473))
- `[Column Chart]` Fixed a minor alignment issue in the xAxis labels ([#4460](https://github.com/infor-design/enterprise/issues/4460))
- `[Colorpicker]` Fixed an issue where values were not being selecting when multiple colorpickers are present. ([#4146](https://github.com/infor-design/enterprise/issues/4146))
- `[Datagrid]` Fix a bug where changing selectable on the fly did not change the select behavior. ([#4575](https://github.com/infor-design/enterprise/issues/4575))
- `[Datagrid]` Fixed an issue where the click event was not fire for hyperlinks keyword search results. ([#4550](https://github.com/infor-design/enterprise/issues/4550))
- `[Datagrid]` Added api setting for selection on enter edit mode. ([#4485](https://github.com/infor-design/enterprise/issues/4485))
- `[Datagrid]` Fixed a bug where the onPostRenderCell function would get an empty container if using frozen columns. ([#947](https://github.com/infor-design/enterprise-ng/issues/947))
- `[Datagrid]` Fix a bug where changing selectable on the fly did not change the select behavior. ([#4575](https://github.com/infor-design/enterprise/issues/4575))
- `[Dropdown]` Fixed a bug where the last option icon changes when searching/filtering in dropdown search field. ([#4474](https://github.com/infor-design/enterprise/issues/4474))
- `[Editor/Fontpicker]` Fixed a bug where the label relationship were not valid in the editor role. Adding `aria-labelledby` will fix the association for both editor and the label. Also, added an audible label in fontpicker. ([#4454](https://github.com/infor-design/enterprise/issues/4454))
- `[Field Options]` Fixed an issue where the action button was misaligned for safari. ([#4610](https://github.com/infor-design/enterprise/issues/4610))
- `[FileUploadAdvanced]` Fixed an issue where abort method was not working properly to remove the file block when upload fails. ([#938](https://github.com/infor-design/enterprise-ng/issues/938))
- `[Header]` Fixed a bug where the searchfield automatically expands when clicking the app menu button. ([#4617](https://github.com/infor-design/enterprise/issues/4617))
- `[Lookup]` Fixed some layout issues when using the editable and clearable options on the filter row. ([#4527](https://github.com/infor-design/enterprise/issues/4527))
- `[Lookup]` Fixed incorrect counts when using allowSelectAcrossPages. ([#4316](https://github.com/infor-design/enterprise/issues/4316))
- `[Mask]` Fixed broken date/time masks in the `sv-SE` locale. ([#4613](https://github.com/infor-design/enterprise/issues/4613))
- `[Tree]` Fixed an issue where the character entity references were render differently for parent and child levels. ([#4512](https://github.com/infor-design/enterprise/issues/4512))
- `[Tooltip/Pager]` Fixed an issue where the tooltip would show at the top when clicking paging buttons. ([#218](https://github.com/infor-design/enterprise-ng/issues/218))

(40 Issues Solved This Release, Backlog Enterprise 173, Backlog Ng 42, 1083 Functional Tests, 1638 e2e Tests)

## v4.34.3

### v4.34.3 Fixes

- `[Lookup]` Added the ability to change the lookup icon. ([#4527](https://github.com/infor-design/enterprise/issues/4527))
- `[Lookup]` Fixed some layout issues when using the editable and clearable options on the filter row. ([#4527](https://github.com/infor-design/enterprise/issues/4527))

## v4.34.2

### v4.34.2 Fixes

- `[Dropdown/Autocomplete]` Fix a bug where these components would fail in IE 11. Note that IE 11 isn't "supported" but we fixed these issues to give teams more time to migrate. ([#4608](https://github.com/infor-design/enterprise/issues/4608))
- `[General]` Fix a bug where the regex scripts will error on Big Sur. ([#4612](https://github.com/infor-design/enterprise/issues/4612))

## v4.34.1

### v4.34.1 Fixes

- `[Datagrid]` Fix a bug where changing selectable on the fly did not change the select behavior. ([#4575](https://github.com/infor-design/enterprise/issues/4575)

## v4.34.0

### v4.34.0 Features

- `[All Components]` Added `attributes` setting to set automation id's and id's. ([#4498](https://github.com/infor-design/enterprise/issues/4498))
- `[Datagrid]` Added a limited experimental sticky header feature. ([#3993](https://github.com/infor-design/enterprise/issues/3993))
- `[Input]` Add a `revealText` plugin that will add a button to password fields to hide and show sensitive information such as SIN or passwords. ([#4098](https://github.com/infor-design/enterprise/issues/4098))
- `[Listview]` Added a new setting `allowDeselect` which will make it such that if you select an item you cant deselect, you can only select another item. ([#4376](https://github.com/infor-design/enterprise/issues/4376))
- `[Locale]` Added a new set of translations from the translation team. ([#4501](https://github.com/infor-design/enterprise/issues/4501))
- `[Locale/Charts]` The numbers inside charts are now formatted using the current locale's, number settings. This can be disabled/changed in some charts by passing in a localeInfo object to override the default settings. ([#4437](https://github.com/infor-design/enterprise/issues/4437))
- `[Treemap]` Added ability to show a tooltip. ([#2794](https://github.com/infor-design/enterprise/issues/2794))

### v4.34.0 Fixes

- `[Autocomplete]` Fixed an issue where a slow and incomplete ajax request would cause the dropdown to briefly show wrong contents. ([#4387](https://github.com/infor-design/enterprise/issues/4387))
- `[Breadcrumb]` Fixed an issue where css only breadcrumbs were missing styles. ([#4501](https://github.com/infor-design/enterprise/issues/4501))
- `[Datepicker]` Fixed an issue where range highlight was not aligning for Mac/Safari. ([#4352](https://github.com/infor-design/enterprise/issues/4352))
- `[Datagrid]` Fixed an issue with a custom toolbar, where buttons would click twice. ([#4471](https://github.com/infor-design/enterprise/issues/4471))
- `[Datagrid]` Fixed an issue where the special characters (é, à, ü, û, ...) export to csv was not generated them correctly. ([#4347](https://github.com/infor-design/enterprise/issues/4347))
- `[Datagrid]` Fixed an issue where the leading spaces were removed on editing cells. ([#4380](https://github.com/infor-design/enterprise/issues/4380))
- `[Datagrid]` Fixed an issue where the double click event was not firing for checkbox columns. ([#4381](https://github.com/infor-design/enterprise/issues/4381))
- `[Datagrid]` Fixed an issue where the dropdown in a datagrid would stay open when clicking to the next page of results. ([#4396](https://github.com/infor-design/enterprise/issues/4396))
- `[Datagrid]` Fixed a bug where a scroll bar shows even when there's no data in datagrid. ([#4228](https://github.com/infor-design/enterprise/issues/4228))
- `[Datagrid]` Fixed an issue where calling setFocus on the datagrid would stop open menus from working. ([#4429](https://github.com/infor-design/enterprise/issues/4429))
- `[Datagrid]` To allow for some script tools to work we now set draggable to true. ([#4490](https://github.com/infor-design/enterprise/issues/4490))
- `[Datagrid]` Fixed an error on the filter box on the personalization dialog where it would error if there is a column with no name field. ([#4495](https://github.com/infor-design/enterprise/issues/4495))
- `[Datagrid]` Fixed links when changing personalization as they would inherit the wrong color. ([#4481](https://github.com/infor-design/enterprise/issues/4481))
- `[Datagrid]` Fixed a bug where searching with the search on the toolbar would not highlight results. ([#4488](https://github.com/infor-design/enterprise/issues/4488))
- `[Datagrid]` Fixed an issue with a custom toolbar, where buttons would click twice. ([#4471](https://github.com/infor-design/enterprise/issues/4471))
- `[Datagrid]` Fixed a bug in updateRow where it did not sync up all data passed in with the dataset. ([#4476](https://github.com/infor-design/enterprise/issues/4476))
- `[Datepicker]` Changed the month/year picker to skip 10 years instead of one. ([#4388](https://github.com/infor-design/enterprise/issues/4388))
- `[Dropdown]` Improved the behavior of the `noSearch` dropdown when using the keyboard. ([#4388](https://github.com/infor-design/enterprise/issues/4388))
- `[Editor]` Fixed an issue where the focus was getting lost after pressing toolbar buttons. ([#4335](https://github.com/infor-design/enterprise/issues/4335))
- `[Editor]` Fixed an issue where the color picker was not opening the popup for overflow menu and had name as undefined in list. ([#4398](https://github.com/infor-design/enterprise/issues/4398))
- `[Editor]` Fixed an issue where font-size tags are stripped from the css. ([#4557](https://github.com/infor-design/enterprise/issues/4557))
- `[Favorites]` Removed the favorites component as its not really a component, info on it can be found under buttons in the toggle example. ([#4405](https://github.com/infor-design/enterprise/issues/4405))
- `[Fieldset]` Fixed a bug where summary form data gets cut off on a smaller viewport. ([#3861](https://github.com/infor-design/enterprise/issues/3861))
- `[Homepage]` Fixed an issue where the four column widgets were incorrectly positioned, left aligned on large screen. ([#4541](https://github.com/infor-design/enterprise/issues/4541))
- `[List Detail]` Fixed css height for list detail in responsive view ([#4426](https://github.com/infor-design/enterprise/issues/4426))
- `[Listview]` Fixed a bug where readonly and non-selectable listview should not have hover state. ([#4452](https://github.com/infor-design/enterprise/issues/4452))
- `[Lookup]` Fixed a bug where the filter header together with the checkbox column is not properly align. ([#3774](https://github.com/infor-design/enterprise/issues/3774))
- `[MenuButton]` Removed the menubutton component sections as its not really a component, info on it can be found under buttons in the MenuButton examples. ([#4416](https://github.com/infor-design/enterprise/issues/4416))
- `[Message]` Added support for lists in the message, also fixed a problem when doing so, with screen readers. ([#4400](https://github.com/infor-design/enterprise/issues/4400))
- `[Message]` Added the `noRefocus` setting that will feed through to the modal. ([#4507](https://github.com/infor-design/enterprise/issues/4507))
- `[Splitter]` Added missing audible labels in splitter collapse button and splitter handle. ([#4404](https://github.com/infor-design/enterprise/issues/4404))
- `[Tabs Module]` Fixed a bug where tab items were not centered correctly in uplift theme. ([#4538](https://github.com/infor-design/enterprise/issues/4538))
- `[Treemap]` Fixed a bug where small slices may show a "tip" below the chart. ([#2794](https://github.com/infor-design/enterprise/issues/2794))

(56 Issues Solved This Release, Backlog Enterprise 185, Backlog Ng 42, 1082 Functional Tests, 1612 e2e Tests)<|MERGE_RESOLUTION|>--- conflicted
+++ resolved
@@ -4,11 +4,8 @@
 
 ## v4.92.0 Features
 
-<<<<<<< HEAD
+- `[Header]` Added an example configuration with both a hamburger and a back button. ([#8327](https://github.com/infor-design/enterprise/issues/8327))
 - `[Icons]` Added new icons which are more substantial in look. ([#8129](https://github.com/infor-design/enterprise/issues/8129))
-=======
-- `[Header]` Added an example configuration with both a hamburger and a back button. ([#8327](https://github.com/infor-design/enterprise/issues/8327))
->>>>>>> 5174ec05
 
 ## v4.92.0 Fixes
 
