--- conflicted
+++ resolved
@@ -2,14 +2,11 @@
 
 ## v4.30.0
 
-<<<<<<< HEAD
 ### v4.30.0 Announcements
 
 - `[Datagrid]` Fix a bug with columns with buttons, they had an unneeded animation that caused states to be delayed when painting. ([#3808](https://github.com/infor-design/enterprise/issues/3808))
 - `[Datagrid]` Fixed an issue where using selectRowsAcrossPages setting the selected rows were reseting by filter. ([#3601](https://github.com/infor-design/enterprise/issues/3601))
 
-=======
->>>>>>> 6bb70d50
 ### v4.30.0 Features
 
 - `[Datagrid]` Added a setting disableRowDeselection that if enabled does not allow selected rows to be toggled to deselected. ([#3791](https://github.com/infor-design/enterprise/issues/3791))
