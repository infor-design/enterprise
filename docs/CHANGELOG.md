# What's New with Enterprise

## v4.31.0

### v4.31.0 Features

<<<<<<< HEAD
- `[Tree]` Added option to add new child node on top or bottom. ([#3915](https://github.com/infor-design/enterprise/issues/3915))
=======
- `[Datepicker]` Added the ability to use +/- to increment the day in the calendar. This is in addition to arrow key functionality. This works in the field or when the calendar is open. ([#4001](https://github.com/infor-design/enterprise/issues/4001))
>>>>>>> 443db501

### v4.31.0 Fixes

- `[Application Menu]` Fixed a bug where the border top color is wrong in uplift dark and high contrast theme. ([#4042](https://github.com/infor-design/enterprise/issues/4042))
- `[Datagrid]` Fixed an issue where the tooltip for tree grid was not working properly. ([#827](https://github.com/infor-design/enterprise-ng/issues/827))
- `[Datepicker]` Fixed a number of translation issues in the datepicker component. ([#4046](https://github.com/infor-design/enterprise/issues/4046))
- `[Datepicker]` Fixed a bug where two dates may appear selected when moving forward/back in the picker dialog. ([#4018](https://github.com/infor-design/enterprise/issues/4018))
- `[Editor]` Fixed a number of translation issues in the editor component. ([#4049](https://github.com/infor-design/enterprise/issues/4049))
- `[Locale]` The Added placeholder for missing Thai `Locale` translation. ([#4041](https://github.com/infor-design/enterprise/issues/4041))
- `[Locale]` The Added placeholder for incorrect French `SetTime` translation. ([#4045](https://github.com/infor-design/enterprise/issues/4045))
- `[Popupmenu]` Fixed a bug where the heading doesn't display properly with multi-select menu. ([#3926](https://github.com/infor-design/enterprise/issues/3926))
- `[Modal]` Reverted nested modal behavior to being visually stacked, instead of one-at-a-time. Made it possible to show one-at-a-time via `hideUnderneath` setting. ([#3910](https://github.com/infor-design/enterprise/issues/3910))
- `[Searchfield]` Fixed an issue where some of the searchfield examples did not have focus states. ([#1060](https://github.com/infor-design/enterprise/issues/1060))
- `[Tooltip]` Fixed a bug where the title doesn't display when the title starts with '#'. ([#2512](https://github.com/infor-design/enterprise/issues/2512))
- `[Tree]` Fixed an issue where the tree node still shows folder icon after all children and `children` property deleted. ([#4026](https://github.com/infor-design/enterprise/issues/4026))

## v4.30.0

### v4.30.0 Announcements

- `[Datagrid]` The rowHeight setting has been changed to support extra-small, small, medium and large. short and normal are deprecated. ([#3755](https://github.com/infor-design/enterprise/issues/3755))

### v4.30.0 Features

- `[Breadcrumb]` Javascript Component API is now available. ([infor-design/enterprise-ng#700](https://github.com/infor-design/enterprise-ng/issues/700))
- `[Custom Builds]` The build script can now produce an ES Module version of the components that can be imported by your application. ([#3771](https://github.com/infor-design/enterprise/issues/3771))
- `[Datagrid]` Added a setting disableRowDeselection that if enabled does not allow selected rows to be toggled to deselected. ([#3791](https://github.com/infor-design/enterprise/issues/3791))
- `[Datagrid]` Added an additional row size extra-small. This row size may need a bit of further fleshing out. All of the previous row sizes have been renamed but using the old settings are supported but deprecated. The new sizes are Extra Small, Small, Medium, Large (Normal). ([#3755](https://github.com/infor-design/enterprise/issues/3755))
- `[Demoapp]` Added the ability to set runtime flags for persisting settings that were previously only possible to set via URL query parameters. ([n/a])
- `[Demoapp]` Added the ability to set runtime flags for persisting settings that were previously only possible to set via URL query parameters. ([n/a])
- `[Icons]` Changed the tree node icon to be more meaningful in uplift theme. Added a print-preview icon. This replaces the update-preview icon which has confusing meaning but was not removed.
- `[Searchfield]` Added the ability to clear the searchfield by calling a public clear() function. ([#3810](https://github.com/infor-design/enterprise/issues/3810))
- `[Tree]` Added a setting to support to expanding/collapsing when clicking only the icon portion of the tree node. ([#3730](https://github.com/infor-design/enterprise/issues/3730))
- `[Tree]` Added the ability to have separate icon button for expand/collapse and children count. ([#3847](https://github.com/infor-design/enterprise/issues/3847))

### v4.30.0 Fixes

- `[Accordion]` Fixed an issue where the chevron icon is not properly centered in Safari. ([#2161](https://github.com/infor-design/enterprise/issues/2161))
- `[Application Menu]` Fixed an issue where the dropdown icon is not properly centered in Safari. ([#3766](https://github.com/infor-design/enterprise/issues/3766))
- `[Accordion]` Fixed issue where hidden headers were not excluded from tab navigation. ([#3835](https://github.com/infor-design/enterprise/issues/3835))
- `[Calendar]` Fixed a bug that when setting accordions to allowOnePane it did not work. ([#3773](https://github.com/infor-design/enterprise/issues/3773))
- `[Calendar]` Fixed a bug where the accordion sections would show a line on hover in high contrast mode. ([#2779](https://github.com/infor-design/enterprise/issues/2779))
- `[Calendar]` Fixed a bug where the days would be out of alignment if the end and starts dates intersect. ([#1725](https://github.com/infor-design/enterprise/issues/1725))
- `[Contextual Action Panel]` Fixed an issue where the searchfield should be collapsible on mobile view. ([#918](https://github.com/infor-design/enterprise/issues/918))
- `[Counts]` Revamped the look and feel of widget counts in uplift theme. ([#3666](https://github.com/infor-design/enterprise/issues/3666))
- `[Datagrid]` Fixed an issue where the table doesn't filled the datagrid wrapper inside of modal. ([#3897](https://github.com/infor-design/enterprise/issues/3897))
- `[Datagrid]` Fix a bug with columns with buttons, they had an unneeded animation that caused states to be delayed when painting. ([#3808](https://github.com/infor-design/enterprise/issues/3808))
- `[Datagrid]` Fixed an issue where example page for filter and pager was not working properly. ([#3856](https://github.com/infor-design/enterprise/issues/3856))
- `[Datagrid]` Fix a bug with cellNavigation false, the focus state was still visible. ([#3937](https://github.com/infor-design/enterprise/issues/3937))
- `[Datagrid]` Updated example page for keyword search to fix error state. ([#3961](https://github.com/infor-design/enterprise/issues/3961))
- `[Datagrid]` Fix a bug with cellNavigation false, the focus state was incorrect on stretched rows in IE. ([#1644](https://github.com/infor-design/enterprise/issues/1644))
- `[Datagrid]` Fixed an issue where an extra border is shown in grid list mode and RTL. ([#3895](https://github.com/infor-design/enterprise/issues/3895))
- `[Datagrid]` Fixed a bug inside validateRow when passing in a zero the function would exit. ([#4002](https://github.com/infor-design/enterprise/issues/4002))
- `[Datagrid]` Fixed an issue where select all using keyboard in multiSelect/mixedSelect was not working. ([#3921](https://github.com/infor-design/enterprise/issues/3921))
- `[Datagrid]` Fix a bug with columns with buttons, they had an unneeded animation that caused states to be delayed when painting. ([#3808](https://github.com/infor-design/enterprise/issues/3808))
- `[Datagrid]` Fixed an issue where data was not in sync for row reorder and paging. ([#3749](https://github.com/infor-design/enterprise/issues/3749))
- `[Datagrid]` Fixed an issue where using selectRowsAcrossPages setting the selected rows were reseting by filter, to use this feature you may need to set columnIds in the settings to form whats unique for the row. ([#3601](https://github.com/infor-design/enterprise/issues/3601))
- `[Datagrid]` Fixed an issue where when using the contentTooltip setting on a datagrid on a modal, the column would expand when hovering rows. ([#3541](https://github.com/infor-design/enterprise/issues/3541))
- `[Datagrid]` Fixed an issue the arrow on tooltips flowed in the wrong direction. ([#3854](https://github.com/infor-design/enterprise/issues/3854))
- `[Datagrid]` Fixed an issue where readonly and checkbox cells would show up on the summary row. ([#3862](https://github.com/infor-design/enterprise/issues/3862))
- `[Datagrid]` Fixed an issue where text in nested objects where not encoded correctly. ([#4058](https://github.com/infor-design/enterprise/issues/3862))
- `[Datagrid]` Fixed an issue where text editor style editors are not saved properly. ([#4058](https://github.com/infor-design/enterprise/issues/4058))
- `[Datagrid]` Fixed an issue where checkboxes in an expandable area could not be checked. ([#4062](https://github.com/infor-design/enterprise/issues/4062))
- `[Datagrid]` Fix a bug where multiselect checkboxes were misaligned in a modal. ([#4086](https://github.com/infor-design/enterprise/issues/4086))
- `[Datepicker]` Fixed an issue where some languages like fr-CA and pt-BR (that are languages in a non default locale), would error when opening the picker. ([#4035](https://github.com/infor-design/enterprise/issues/4035))
- `[Datepicker]` Fixed an issue where change did not fire when rangeselecting the same day. ([#4075](https://github.com/infor-design/enterprise/issues/4075))
- `[Datepicker]` Fixed an issue where change did not fire when selecting today after having a cleared value in the field. ([#853](https://github.com/infor-design/enterprise-ng/issues/853))
- `[Dropdown]` Changed the keyboard dropdown so it will select the active item when tabbing out. ([#3028](https://github.com/infor-design/enterprise/issues/3028))
- `[Dropdown]` Fixed an issue where the search field does not stay in the initial position. ([#2659](https://github.com/infor-design/enterprise/issues/2659))
- `[Dropdown]` Fixed an issue where the search field does not stay in the initial position. ([#2659](https://github.com/infor-design/enterprise/issues/2659))
- `[Editor]` Fixed missing tooltips. ([#issues](https://github.com/infor-design/enterprise/issues/issues))
- `[Field Options]` Fixed an issue where the focus style was not aligning. ([#3628](https://github.com/infor-design/enterprise/issues/3628))
- `[Hierarchy]` Fixed an issue selection causes tab selection to be removed. ([#3597](https://github.com/infor-design/enterprise/issues/3597))
- `[Icons]` Fixed an issue with the amend icon in uplift theme. The meaning was lost on a design change and it has been updated. ([#3613](https://github.com/infor-design/enterprise/issues/3613))
- `[Locale]` Changed results text to lower case. ([#3974](https://github.com/infor-design/enterprise/issues/3974))
- `[Locale]` Fixed abbreviated chinese month translations. ([#4034](https://github.com/infor-design/enterprise/issues/4034))
- `[Lookup]` Fixed an issue in the min width examples that showed up in Safari only. ([#3949](https://github.com/infor-design/enterprise/issues/3949))
- `[Lookup]` Added example page for server side keyword search. ([#2806](https://github.com/infor-design/enterprise/issues/2806))
- `[Lookup]` Fixed a bug that the required validation would not reset from empty in certain cases. ([#810](https://github.com/infor-design/enterprise-ng/issues/810))
- `[Lookup]` Fixed an issue in the min width examples that showed up in Safari only. ([#3949](https://github.com/infor-design/enterprise/issues/3949))
- `[Popover]` Corrected the tabindex order of Popover elements when the Popover is contained within a Modal. ([#3644](https://github.com/infor-design/enterprise/issues/3644))
- `[Mask]` Fixed issue where languages with `,` as decimal were causing the fields to only show `.` instead of the actual characters that were input. ([#3933](https://github.com/infor-design/enterprise/issues/3933))
- `[Multiselect]` Fixed a bug that would incorrectly cause both text and tags to be rendered on the page when using the Select All checkbox. ([#3767](https://github.com/infor-design/enterprise/issues/3767))
- `[Multiselect]` When using the `showSelectAll` setting, if no selectable options are present, the Select All checkbox will now remain hidden and unusable. ([#3777](https://github.com/infor-design/enterprise/issues/3777))
- `[Multiselect]` Changed "Select All" checkbox's default behavior to only select items that match the current search filter, if a search filter is present.  The original filter behavior is available by setting `selectAllFilterOnly` to false. ([#3845](https://github.com/infor-design/enterprise/issues/3845))
- `[Textarea]` Added tests to show that the textarea count text is translated. ([#3807](https://github.com/infor-design/enterprise/issues/3807))
- `[Tooltip]` Fixed tooltip behavior so clicking and mousing out will not show the tooltip and fixed tooltip delay. ([#4050](https://github.com/infor-design/enterprise/issues/#4050))
- `[Tree]` Fixed an issue where previous text selection was not clearing after clicked to any tree-node. ([#3794](https://github.com/infor-design/enterprise/issues/3794))

(75 Issues Solved This Release, Backlog Enterprise 235, Backlog Ng 62, 1071 Functional Tests, 1448 e2e Tests)

## v4.29.0

### v4.29.0 Announcements

- `[General]` Heads Up that effective October 31, 2020 we will no longer support IE 11. Until that date we will test IE 11 but only critical issues will be fixed. See the linked issue for more details. ([#3756](https://github.com/infor-design/enterprise/issues/3756))

### v4.29.0 Features

- `[Accordion]` Added the ability to call collapse and expand with a header ID. ([#783](https://github.com/infor-design/enterprise-ng/issues/783))
- `[Lookup]` Added a tooltip functionality when the data is overflowed. ([#3703](https://github.com/infor-design/enterprise/issues/3703))
- `[Lookup]` Added a clear (x icon) button to clear the field. ([#740](https://github.com/infor-design/enterprise/issues/740))
- `[Lookup]` Added a clear (x icon) button and apply button inside of modal so there are now two options to clear the field. ([#2507](https://github.com/infor-design/enterprise/issues/2507))
- `[Lookup]` Fixed a bug where validation did not work if the lookup is non-editable (select only). ([#3950](https://github.com/infor-design/enterprise/issues/3950))
- `[Multiselect]` Moved the functionality for displaying the Multiselect List's searchfield underneath/above the pseudo element into a configurable setting. ([#3864](https://github.com/infor-design/enterprise/issues/3864))
- `[Popdown]` Fixed some integration problems with nested Lookups that were causing closing to happen prematurely. ([ng#760](https://github.com/infor-design/enterprise-ng/issues/760))
- `[Slider]` Added the ability to set position of the tooltip. ([#3746](https://github.com/infor-design/enterprise/issues/3746))
- `[Toast]` Added the ability to dismiss toasts via keyboard. ([#3521](https://github.com/infor-design/enterprise/issues/3521))
- `[Homepage]` Homepage edit events (resize, reorder, remove widgets) now fire on widget elements too ([#3679](https://github.com/infor-design/enterprise/issues/3679))

### v4.29.0 Fixes

- `[About]` Fixed a bug where About dialogs disappeared when being closed by the Modal Manager API. ([#3898](https://github.com/infor-design/enterprise/issues/3898))
- `[Application Menu]` Fixed personalization regressions on Soho theme ([#3704](github.com/infor-design/enterprise/issues/3704))
- `[General]` We Updated a lot of development dependencies. Most important things to note are: we now support node 12 for development and this is recommended, from tests 13 will also work. Node 14 will not work. We updated jQuery to 3.5.1 as a client side dependency and d3 to 5.16.0. If copying files from the `dist` folder note that the d3 file is called d3.v5.js. ([#1690](https://github.com/infor-design/enterprise/issues/1690))
- `[Bar Chart]` Fixed an issue where height was not calculating properly when used other elements along content container. ([#2670](https://github.com/infor-design/enterprise/issues/2670))
- `[Application Menu]` - Made it possible for App Menu Toolbars to dismiss the menu when the `dismissOnClickMobile` setting is true. ([#2831](https://github.com/infor-design/enterprise/issues/2831))
- `[Calendar/Weekview/Monthview]` Added more docs and exposed them on the design site. ([#3575](https://github.com/infor-design/enterprise/issues/3758))
- `[Checkbox]` Fixed an issue where the error icon was inconsistent between subtle and vibrant themes. ([#3575](https://github.com/infor-design/enterprise/issues/3575))
- `[Column Chart]` Fixed an issue where height was not calculating properly when used other elements along content container. ([#2670](https://github.com/infor-design/enterprise/issues/2670))
- `[Datagrid]` Fixed an issue where blank tooltip was showing when use Alert Formatter and no text. ([#2852](https://github.com/infor-design/enterprise/issues/2852))
- `[Datagrid]` Fixed a bug where the datagrid had blocked the clicking of buttons in an empty message area. ([#3922](https://github.com/infor-design/enterprise/issues/3922))
- `[Datagrid]` Fixed an issue where keyword search results were breaking the html markup for icons and badges. ([#3855](https://github.com/infor-design/enterprise/issues/3855))
- `[Datagrid]` Fixed an issue where keyword search results were breaking the html markup for hyperlink. ([#3731](https://github.com/infor-design/enterprise/issues/3731))
- `[Datagrid]` Fixed an issue where keyword search results were not showing for paging, if searched from other than 1st page it came blank table. ([#3629](https://github.com/infor-design/enterprise/issues/3629))
- `[Datagrid]` Fixed an issue where contents filtertype was not working on example page. ([#2887](https://github.com/infor-design/enterprise/issues/2887))
- `[Datagrid]` Fixed a bug in some themes, where the multi line cell would not be lined up correctly with a single line of data. ([#2703](https://github.com/infor-design/enterprise/issues/2703))
- `[Datagrid]` Fixed visibility of sort icons when toggling and when the column is in active. ([#3692](https://github.com/infor-design/enterprise/issues/3692))
- `[Datagrid]` Fixed a bug where the data passed to resultsText was incorrect in the case of reseting a filter. ([#2177](https://github.com/infor-design/enterprise/issues/2177))
- `[Datagrid/General]` Fixed an additional bug where when loading the datagrid with a columns object that contain recursive objects the grid would crash in saveColumns. [3759](https://github.com/infor-design/enterprise/issues/3759))
- `[Datepicker]` Fixed a bug where the modal would take aspects of the personalize colors by mistake. ([#3997](https://github.com/infor-design/enterprise/issues/3997))
- `[Dropdown]` Fixed tooltip content gets cut off inside of modal. ([#3106](https://github.com/infor-design/enterprise/issues/3106))
- `[DemoApp]` Fixed an issue with some pages in the design site where the did not have a height. ([#878](https://github.com/infor-design/website/issues/878))
- `[Fonts]` A note that the Source Sans Pro font thats used in the new theme and served at google fonts, now have a fix for the issue that capitalized letters and numbers had different heights. You may need to release any special caching. ([#1789](https://github.com/infor-design/enterprise/issues/1789))
- `[Form]` Fix broken links in the form readme file. ([#818](https://github.com/infor-design/website/issues/818))
- `[Line Chart]` Fixed an issue where height was not calculating properly when used other elements along content container. ([#2670](https://github.com/infor-design/enterprise/issues/2670))
- `[Locale]` Fixed the es-419 date time value, as it was incorrectly using the medium length date format. ([#3830](https://github.com/infor-design/enterprise/issues/3830))
- `[Modal]` Fixed the inconsistencies of spacing on required fields. ([#3587](https://github.com/infor-design/enterprise/issues/3587))
- `[Modal]` Fixed a bug where the title would overflow too soon. ([#3996](https://github.com/infor-design/enterprise/issues/3996))
- `[Multiselect]` Added ability to detect selected items from incoming data via `callSource()`. ([#2656](https://github.com/infor-design/enterprise/issues/2656))
- `[Multiselect]` Added support to api settings to `allTextString` and `selectedTextString` for custom headers. ([#3554](https://github.com/infor-design/enterprise/issues/3554))
- `[Pie Chart]` Fixed an issue where height was not calculating properly when used other elements along content container. ([#2670](https://github.com/infor-design/enterprise/issues/2670))
- `[Pie]` Fixed an issue where rounds decimal places for percent values were not working. ([#3599](https://github.com/infor-design/enterprise/issues/3599))
- `[Pie/Donut]` Fixed an issue where placing legend on bottom was not working for Homepage widget/Cards. ([#3560](https://github.com/infor-design/enterprise/issues/3560))
- `[Pager]` Reduced the space between buttons. ([#1942](https://github.com/infor-design/enterprise/issues/1942))
- `[Popupmenu]` Fixed an issue the shortcut text leaves gap when no icons are present. ([#3849](https://github.com/infor-design/enterprise/issues/3849))
- `[Tabs]` Fixed info and alert icons alignment on tabs and inside of modal. ([#2695](https://github.com/infor-design/enterprise/issues/2695))
- `[Tabs]` Fixes an issue where the search bar background color was going to transparent on smaller breakpoints. ([#3871](https://github.com/infor-design/enterprise/issues/3871))
- `[Notification]` Fixed an issue where the icons were lagging in the animation. ([#2099](https://github.com/infor-design/enterprise/issues/2099))
- `[Tree]` Fixed an issue where data was not in sync for children property. ([#1690](https://github.com/infor-design/enterprise/issues/1690))
- `[Splitter]` Fixed an issue the drag handle characters render incorrectly. ([#1458](https://github.com/infor-design/enterprise/issues/1458))
- `[Splitter]` Fixed an issue where dragging for RTL direction was not working. ([#1813](https://github.com/infor-design/enterprise/issues/1813))
- `[Spinbox]` Fixed an issue where a two or more digit min value would make it difficult to type in the spinbox. To fix this the values will only be validated on blur by default. ([#3909](https://github.com/infor-design/enterprise/issues/3909))
- `[Spinbox]` Fixed an issue where the number mask did not match the max value of the spinbox. ([#3939](https://github.com/infor-design/enterprise/issues/3939))
- `[Slider]` Improved the sliding so that decimal values would not trigger the change event. ([#787](https://github.com/infor-design/enterprise-ng/issues/787))
- `[Slider]` Reduced the number of change events that fire while sliding. ([#788](https://github.com/infor-design/enterprise-ng/issues/788))
- `[Swaplist]` Fixed an issue where dragging items more than once was not working on Android or iOS devices. ([#1423](https://github.com/infor-design/enterprise/issues/1423))
- `[Tree]` Fixed an issue where tree could not be expanded when using multiselect mode in IE 11. ([#3936](https://github.com/infor-design/enterprise/issues/3936))
- `[Tabs]` Fixed an issue where calling destroy did not remove the add tab button. ([#1439](https://github.com/infor-design/enterprise/issues/1439))
- `[Vertical Tabs]` Made personalization possible. ([#3029](https://github.com/infor-design/enterprise/issues/3029))

(64 Issues Solved This Release, Backlog Enterprise 248, Backlog Ng 69, 1149 Functional Tests, 1404 e2e Tests)

## v4.28.5

### v4.28.5 Fixes

- `[Datepicker]` Fixed an issue where change events did not fire consistently. ([#4087](https://github.com/infor-design/enterprise/issues/4087))

## v4.28.4

### v4.28.4 Fixes

- `[Datagrid]` Fixed an issue where checkboxes in an expandable area could not be checked. ([#4062](https://github.com/infor-design/enterprise/issues/4062))

## v4.28.3

### v4.28.3 Fixes

- `[Datepicker]` Fixed an issue where change did not fire when rangeselecting the same day. ([#4075](https://github.com/infor-design/enterprise/issues/4075))
- `[Datepicker]` Fixed an issue where change did not fire when selecting today after having a cleared value in the field. ([#853](https://github.com/infor-design/enterprise-ng/issues/853))

## v4.28.2

### v4.28.2 Fixes

- `[Splitter]` Fixed an issue where the splitter would remove the modal overlay in some cases. ([#3982](https://github.com/infor-design/enterprise/issues/3982))

## v4.28.1

### v4.28.1 Fixes

- `[Datagrid]` Fixed a bug where the datagrid had blocked the clicking of buttons in an empty message area. ([#3922](https://github.com/infor-design/enterprise/issues/3922))
- `[Datagrid]` Added ability to set the datagrid emptymessage as primary. ([#3922](https://github.com/infor-design/enterprise/issues/3922))

## v4.28.0

### v4.28.0 Important Changes

- `[Pager]` The Deprecated `pager` getter method was removed. Use `pagerAPI` instead for the same thing if accessing this internal object directly. ([#3759](https://github.com/infor-design/enterprise/issues/3759))

### v4.28.0 Features

- `[Bar Chart]` Added support to ellipsis for yaxis labels. ([#3702](https://github.com/infor-design/enterprise/issues/3702))
- `[Contextmenu]` Added support for shortcut display in menus. ([#3490](https://github.com/infor-design/enterprise/issues/3490))
- `[Datepicker]` Added support for custom api callback to disable passed dates and to disable dates by years. ([#3462](https://github.com/infor-design/enterprise/issues/3462))
- `[Datagrid]` Added and fixed up datagrid grouping aggregators. There is now aggregators for avg, count, list, max, min and sum. In addition null and undefined data will not cause issues. ([#3752](https://github.com/infor-design/enterprise/issues/3752))
- `[Error Page]` Added a new example showing a static error page. For example for a 404 page or generic error. ([#281](https://github.com/infor-design/design-system/issues/281))
- `[FileUploadAdvanced]` Added support to api settings `maxFiles` to limit number of uploads. ([#3512](https://github.com/infor-design/enterprise/issues/3512))
- `[FileUploadAdvanced]` Added support to fire event `fileremoved` for attached file removed. ([#3548](https://github.com/infor-design/enterprise/issues/3548))
- `[Line Chart]` Added support to ellipsis for yaxis labels. ([#3702](https://github.com/infor-design/enterprise/issues/3702))
- `[Modal]` Improved handling of multiple Modal windows stemming from a single trigger element. ([ng#705](https://github.com/infor-design/enterprise-ng/issues/705))

### v4.28.0 Fixes

- `[Accordion]` Fixed a regression where updating individual headers within an Accordion was no longer working ([#3826](https://github.com/infor-design/enterprise/issues/3070))
- `[Application Menu]` Fixed the icons on breaking apart it's appearance when zooming out the browser in IE11, uplift theme. ([#3070](https://github.com/infor-design/enterprise/issues/3070))
- `[Application Menu]` Fixed misalignment/size of bullet icons in the accordion on Android devices. ([#1429](http://localhost:4000/components/applicationmenu/test-six-levels.html))
- `[Application Menu]` Add keyboard support for closing Role Switcher panel ([#3477](https://github.com/infor-design/enterprise/issues/3477))
- `[Autocomplete]` Added a check to prevent the autocomplete from incorrectly stealing form focus, by checking for inner focus before opening a list on typeahead. ([#3639](https://github.com/infor-design/enterprise/issues/3070))
- `[Autocomplete]` Fixed an issue where an change event was not firing when selecting from the menu. ([#804](https://github.com/infor-design/enterprise/issues/804))
- `[Bubble Chart]` Fixed an issue where an extra axis line was shown when using the domain formatter. ([#501](https://github.com/infor-design/enterprise/issues/501))
- `[Bullet Chart]` Added support to format ranges and difference values. ([#3447](https://github.com/infor-design/enterprise/issues/3447))
- `[Button]` Fixed the button disabled method to no longer use class `is-disabled`. ([#3447](https://github.com/infor-design/enterprise-ng/issues/799))
- `[Charts]` Fixed an issue where selected items were being deselected after resizing the page. ([#323](https://github.com/infor-design/enterprise/issues/323))
- `[Colorpicker]` Fixed an issue where the color swatches shift when the colorpicker has a scrollbar. ([#2266](https://github.com/infor-design/enterprise/issues/2266))
- `[Custom Builds]` Fixed issues related to custom building Datagrid. ([#3784](https://github.com/infor-design/enterprise/issues/3784))
- `[Custom Builds]` Fixed issues related to custom building Locale. ([#3839](https://github.com/infor-design/enterprise/issues/3839))
- `[Custom Builds]` Fixed issues related to custom building Modal. ([#3822](https://github.com/infor-design/enterprise/issues/3822))
- `[Datagrid]` Fixed an issue where row data was not available for serializer with Treegrid. ([#3663](https://github.com/infor-design/enterprise/issues/3724))
- `[ContextualActionPanel]` Fixed an issue where toolbars in CAP are not torn down on destroy. ([#3785](https://github.com/infor-design/enterprise/issues/3785))
- `[ContextualActionPanel]` Fixed an issue where nested caps or closing and reopening caps would not work. ([#801](https://github.com/infor-design/enterprise-ng/issues/801))
- `[Datagrid]` Fixed a css issue in dark uplift mode where the group row lines were not visible. ([#3649](https://github.com/infor-design/enterprise/issues/3649))
- `[Datagrid]` Fixed some styling issues in alerts and tags, and made clickable tags available in the formatter. ([#3631](https://github.com/infor-design/enterprise/issues/3631))
- `[Datagrid]` Fixed a css issue in dark uplift mode where the group row lines were not visible . ([#3649](https://github.com/infor-design/enterprise/issues/3649))
- `[Datagrid]` Fixed lookup modal title to be visible and adjust the position to make it centered. ([#3635](https://github.com/infor-design/enterprise/issues/3635))
- `[Datagrid]` Fixed an issue where selected rows are not reset when calling loadData. ([#3718](https://github.com/infor-design/enterprise/issues/3718))
- `[Datagrid]` Fixed an issue where if using grouping totals and hiding and showing columns the page is not refreshed properly. ([#2564](https://github.com/infor-design/enterprise/issues/2564)
- `[Datagrid]` Fixed an issue the selected row header icon is the wrong state when using allowSelectAcrossPages. ([#3043](https://github.com/infor-design/enterprise/issues/3043)
- `[Datagrid]` Improved the `datagrid-default-modal-width` concept if setting a modal datagrid default with so it works on any parent. [3562](https://github.com/infor-design/enterprise/issues/3562))
- `[Datagrid]` Fixed a bug in the indeterminate paging example, that the select checkbox would not work and be out of sync when changing pages. [2230](https://github.com/infor-design/enterprise/issues/2230))
- `[Datagrid]` Fixed a bug when resizing the first column of the center pane when using frozen columns, the resize would jump out the size of the frozen section. [3741](https://github.com/infor-design/enterprise/issues/3741))
- `[Datagrid]` Fixed an issue where the filter condition leaves two selected if you just reorder. ([#3779](https://github.com/infor-design/enterprise/issues/3779))
- `[Datagrid/General]` Fixed a bug where when loading the datagrid with a columns object that contain recursive objects the grid would crash. [3759](https://github.com/infor-design/enterprise/issues/3759))
- `[Datagrid/Hyperlink]` Fixed layout issues with links in right text align mode. To do this refactored links to not use a psuedo element for the focus style. ([#3680](https://github.com/infor-design/enterprise/issues/3680))
- `[Datepicker]` Fixed a bug where for some locales like `af-ZA` and `fi_FI` with dots in the day periods, setting 24 hr time to AM did not work. [3750](https://github.com/infor-design/enterprise/issues/3750))
- `[Datepicker]` Fixed a bug where date picker erred on arabic dates. [3804](https://github.com/infor-design/enterprise/issues/3804))
- `[Datepicker]` Fixed a bug where date picker could not change arabic dates. [3819](https://github.com/infor-design/enterprise/issues/3819))
- `[Datepicker]` Fixed a bug the month only picker would error the second time opened. [3817](https://github.com/infor-design/enterprise/issues/3817))
- `[Datepicker]` Added fix for dates with month and day only format where day is first, this was incorrectly validating as invalid. ([#3833](https://github.com/infor-design/enterprise/issues/3833))
- `[Demoapp]` Fixed incorrect directory list hyperlinks in listview and listbuilder components. ([1783](https://github.com/infor-design/enterprise/issues/1783))
- `[Demoapp]` Did cleanup on the icons and patterns links. ([3790](https://github.com/infor-design/enterprise/issues/3790))
- `[Demoapp]` When deployed on a proxy the icons page would not change contents when changing theme. ([3790](https://github.com/infor-design/enterprise/issues/3790))
- `[Dropdown]` Fixed an issue that Dropdown did not close when scrolling in some nested containers. ([#3436](https://github.com/infor-design/enterprise/issues/3436))
- `[EmptyMessage]` Updated the text to be more subtle. ([#3476](https://github.com/infor-design/enterprise/issues/3476))
- `[Fieldset]` Fixed fieldset text data overlapping in compact mode on mobile view. ([#3627](https://github.com/infor-design/enterprise/issues/3627))
- `[General]` Added a number of small accessibility fixes base on older testing feedback. ([#1539](https://github.com/infor-design/enterprise/issues/1539))
- `[Hierarchy]` Added support for separators in the actions menu on a hierarchy leaf. ([#3636](https://github.com/infor-design/enterprise/issues/3636))
- `[Hierarchy]` Fixed an issue where clicking the "More Actions" menu trigger wouldn't open the menu anymore. ([#3873](https://github.com/infor-design/enterprise/issues/3873))
- `[Lookup]` Fixed an issue where `keywordFilter: true` and `filterable: true` used together cause the lookup modal to break. ([#3772](https://github.com/infor-design/enterprise/issues/3772))
- `[Masthead]` Fixed layout and color issues in uplift theme. ([#3526](https://github.com/infor-design/enterprise/issues/3526))
- `[Modal]` Fixed modal title to a two line with ellipsis when it's too long. ([#3479](https://github.com/infor-design/enterprise/issues/3479))
- `[Multiselect]` Fixed tags dismiss button on mobile devices. ([#3640](https://github.com/infor-design/enterprise/issues/3640))
- `[Icons]` Added new locked/unlocked icons in ids-identity [#3732](https://github.com/infor-design/enterprise/issues/3732)
- `[Radar Chart]` Fixed an issue where labels were cutoff at desktop view. ([#3510](https://github.com/infor-design/enterprise/issues/3510))
- `[Splitter]` Fixed an issue where collapse button was misaligned. ([#3825](https://github.com/infor-design/enterprise/issues/3825))
- `[Swaplist]` Fixed disabled swap buttons color in dark variant subtle theme. ([#3709](https://github.com/infor-design/enterprise/issues/3709))
- `[Utils]` Exposed `Soho.utils.isInViewport(elem)` for external use. ([#3436](https://github.com/infor-design/enterprise/issues/3436))
- `[Toolbar]` Improved the placeholder text color to be more visible in uplift (dark variant). ([#3727](https://github.com/infor-design/enterprise/issues/3727))
- `[Tree]` Fixed an issue where use `UpdateNode()` method the data was not sync. ([#3724](https://github.com/infor-design/enterprise/issues/3724))

(71 Issues Solved This Release, Backlog Enterprise 260, Backlog Ng 82, 1048 Functional Tests, 1370 e2e Tests)

## v4.27.4

### v4.27.4 Fixes

`[Button]` Fixed the button disabled method to no longer use class `is-disabled`. ([#3447](https://github.com/infor-design/enterprise-ng/issues/801))
`[Button]` Fixed a regression where some buttons would get a 100% width on mobile. ([#801](https://github.com/infor-design/enterprise-ng/issues/801))

## v4.27.3

### v4.27.3 Fixes

- `[Datagrid]` Fixed a bug in the indeterminate paging example, that the select checkbox would not work and be out of sync when changing pages. [2230](https://github.com/infor-design/enterprise/issues/2230))

## v4.27.2

### v4.27.2 Fixes

- `[Datagrid]` Fixed an issue in datagrid frozen columns, actions that re-render like sorting may cause rendering issues. ([#3735](https://github.com/infor-design/enterprise/issues/3735))
- `[Datagrid]` Fixed an issue in lookup datagrid editors that clicking a trigger in the cell would commit the cell causing editing not to work in some cases. ([#785](https://github.com/infor-design/enterprise-ng/issues/785))

## v4.27.1

### v4.27.1 Fixes

- `[Icons]` Added a fix to support both `href` and `xlink:href` in icons. ([#3734](https://github.com/infor-design/enterprise/issues/3734))

## v4.27.0

### v4.27.0 Important Changes

- `[Hierarchy]` Removed the following deprecated options `paging: <bool>` and `mobileView: <bool>`. Instead use `layout='paging'` or `layout='mobile-only'`.
- `[Icons]` Changed the svg icons to use `href` instead of deprecated `xlink:href`. This isnt a breaking change either will work but `href` works better with Ivy in Angular. ([#3611](https://github.com/infor-design/enterprise/issues/3611))

### v4.27.0 Features

- `[Button]` Add `toData()` and related API for programmatically handling control of buttons. ([ng#467](https://github.com/infor-design/enterprise-ng/issues/467))
- `[Calendar]` Enhanced the look and feel of monthview calendar by displaying legend and calendar event on mobile view. ([#925](https://github.com/infor-design/enterprise/issues/925))
- `[Modal]` Created API for controlling the Modal ButtonSet. ([ng#467](https://github.com/infor-design/enterprise-ng/issues/467))
- `[Datagrid]` Added support for api setting on expand and collapse children. ([#3274](https://github.com/infor-design/enterprise/issues/3274))
- `[Datagrid]` Updated the fixedRowHeight setting to accept `auto` as an option. This will calculate the row height for all frozenRows section. If you have a lot of rows this may be slow so a number is preferred. ([#3374](https://github.com/infor-design/enterprise/issues/3374))
- `[Editor]` Added an option to set the height of the editor in `rows`. If you set this the estimated number for rows can be specified for the source and html pane. It will scroll after that. ([#3688](https://github.com/infor-design/enterprise/issues/3688))
- `[Homepage]` Added support for reordering, resizing, and removing widgets by enabling edit mode on the homepage component. ([#3531](https://github.com/infor-design/enterprise/issues/3531))

### v4.27.0 Fixes

- `[Accordion]` Removed stoppage of event propagation when accordion headers are clicked, in order to allow external click event listeners to propagate. ([ng#321](https://github.com/infor-design/enterprise-ng/issues/321))
- `[Bar Chart]` Fixed an issue where chart was not resizing on homepage widget resize. ([#2669](https://github.com/infor-design/enterprise/issues/2669))
- `[Blockgrid]` Fixed an issue where there was no index if the data is empty, and removed deprecated internal calls. ([#748](https://github.com/infor-design/enterprise-ng/issues/748))
- `[Busy Indicator]` Fixed an issue where it throws an error when a display delay, the busy-indicator parent removed and added via ngIf before the busyindicator shown. ([#703](https://github.com/infor-design/enterprise-ng/issues/703))
- `[Busy Indicator]` Fixed an issue where the overlay would close when closing the Modal. ([#3424](https://github.com/infor-design/enterprise/issues/3424))
- `[Busy Indicator]` Fixed an issue where position was not aligning. ([#3341](https://github.com/infor-design/enterprise/issues/3341))
- `[Colorpicker]` Fixed the dropdown icon position is too close to the right edge of the field. ([#3508](https://github.com/infor-design/enterprise/issues/3508))
- `[Contextual Action Panel]` Fixed misaligned search icon in uplift theme. ([#3630](https://github.com/infor-design/enterprise/issues/3630))
- `[Contextual Action Panel]` Fixed close icon button in getting cut off on mobile view ([#3586](https://github.com/infor-design/enterprise/issues/3586))
- `[Datagrid]` Fixed an issue where lookup editor was removing all characters following and including the '|' pipe character. ([#3556](https://github.com/infor-design/enterprise/issues/3556))
- `[Datagrid]` Fixed an issue where date range filter was unable to filter data. ([#3503](https://github.com/infor-design/enterprise/issues/3503))
- `[Datagrid]` Fixed a bug were datagrid tree would have very big text in the tree nodes on IOS. ([#3347](https://github.com/infor-design/enterprise/issues/3347))
- `[Datagrid]` Fixed a focus trap issue when using actionable mode, tab will now move up and down rows. ([#2399](https://github.com/infor-design/enterprise/issues/2399))
- `[Datagrid]` Fixed a bug when setting the UI indicator with `setSortIndicator` then it would take two clicks to sort the inverse direction. ([#3391](https://github.com/infor-design/enterprise/issues/3391))
- `[Datagrid]` Fixed an issue where date range filter was not working. ([#3337](https://github.com/infor-design/enterprise/issues/3337))
- `[Datagrid]` Fixed a bug when combining multiselect and expandable rows. If using the shift key to select multiple rows the selection would include incorrect rows. ([#2302](https://github.com/infor-design/enterprise/issues/2302))
- `[Datagrid]` Added support for dragging and reordering columns in RTL and some minor style cleanup with dragging to reorder. ([#3552](https://github.com/infor-design/enterprise/issues/3552))
- `[Datagrid]` Fixed an issue that the click event did not show the item data when the keyboard is used. ([#3645](https://github.com/infor-design/enterprise/issues/3645))
- `[Datagrid]` Fixed an issue where datagrid tree did not show empty messages. ([#3642](https://github.com/infor-design/enterprise/issues/3642))
- `[Datagrid]` Fixed an issue where grouped rows did not render when combined with frozen columns. ([#3367](https://github.com/infor-design/enterprise/issues/3367))
- `[Datagrid]` Fixed an issue where the overlay was closing after close Modal. ([#735](https://github.com/infor-design/enterprise-ng/issues/735))
- `[Datagrid]` Fixed a misaligned drag and drop column icon on IE 11. ([#3648](https://github.com/infor-design/enterprise/issues/3648))
- `[Datagrid]` Fixed an issue when using the colspan column option along with frozenColumns. ([#3416](https://github.com/infor-design/enterprise/issues/3416))
- `[Datagrid]` Fixed an issue where the empty message might still show if the amount of rows do not fill the page. ([#3697](https://github.com/infor-design/enterprise/issues/3697))
- `[Datepicker]` Fixed popover height and datepicker layout on mobile view. ([#2569](https://github.com/infor-design/enterprise/issues/3569))
- `[Datepicker]` Fixed an issue where date range with minimum range was not working. ([#3268](https://github.com/infor-design/enterprise/issues/3268))
- `[Datepicker]` Fixed an issue where date range was reverting to initial values after clearing. ([#1306](https://github.com/infor-design/enterprise/issues/1306))
- `[Datepicker]` Fixed an issue where dates would be invalid in ko-KO locale. ([#3470](https://github.com/infor-design/enterprise/issues/3470))
- `[Datepicker]` Fixed an issue where dates would be invalid in zh-TW locale. ([#3473](https://github.com/infor-design/enterprise/issues/3473))
- `[Datepicker]` Fixed an issue where AM/PM could not be set in hi-IN locale. ([#3474](https://github.com/infor-design/enterprise/issues/3474))
- `[Datepicker]` Fixed an issue where change would fire twice or when the value is still blank. ([#3423](https://github.com/infor-design/enterprise/issues/3423))
- `[Datepicker]` Fixed an issue where time would be reset to 12:00 AM when setting the time and clicking today. ([#3202](https://github.com/infor-design/enterprise/issues/3202))
- `[Dropdown]` Fixed a bug where it was not possible for Dropdowns in certain scrollable Modal regions to close on scroll. ([#2650](https://github.com/infor-design/enterprise/issues/2650))
- `[Dropdown]` Fixed a bug that dropdowns are in the wrong position if flowing up and other minor cases. ([#2068](https://github.com/infor-design/enterprise/issues/2068))
- `[Dropdown]` Fixed alignment when using dropdown in compound field. ([#3647](https://github.com/infor-design/enterprise/issues/3647))
- `[Editor]` Added ui updates to the toolbar in uplift (vibrant mode) and minor style fixes. ([#3577](https://github.com/infor-design/enterprise/issues/3577))
- `[Editor]` Added fixes to reseting the dirty indicator when used in an editor. ([#3662](https://github.com/infor-design/enterprise/issues/3662))
- `[Editor]` Fixed a width change when toggle source view when the editor is on a modal, this is also based on UI feedback that the switch was confusing, so we now disable the buttons. ([#3594](https://github.com/infor-design/enterprise/issues/3594))
- `[Editor]` Fixed an issue where bullet and number lists could not be converted to headings and regular text with the font picker. ([#2679](https://github.com/infor-design/enterprise/issues/2679))
- `[Editor]` Fixed an issue where some settings like bold and italics would not be reset consistently when applying headings and regular text with the font picker. ([#2256](https://github.com/infor-design/enterprise/issues/2256))
- `[Editor]` Fixed an issue where the dirty events did not fire changing the source view. ([#3598](https://github.com/infor-design/enterprise/issues/3598))
- `[Editor]` Adding missing bottom spacing under heading elements. ([#3288](https://github.com/infor-design/enterprise/issues/3288))
- `[Field Filter]` Fixed an issue where switching to In Range filter type with a value in the field was causing an error. ([#3515](https://github.com/infor-design/enterprise/issues/3515))
- `[Editor]` Added a font color for rest/none swatch. ([#2035](https://github.com/infor-design/enterprise/issues/2035))
- `[Field Filter]` Fixed an issue where switching to In Range filter type with a value in the field was causing an error. ([#3515](https://github.com/infor-design/enterprise/issues/3515))
- `[Field Filter]` Fixed an issue where date range was not working after using other filter. ([#2764](https://github.com/infor-design/enterprise/issues/2764))
- `[Field Filter]` Fixed an issue where stray text would be shown if the filters are hidden and then shown later. ([#3687](https://github.com/infor-design/enterprise/issues/3687))
- `[Line Chart]` Fixed an issue where x-axis labels were overlapping for small viewport on homepage widget. ([#2674](https://github.com/infor-design/enterprise/issues/2674))
- `[Lookup]` Fixed an issue where selected values were clearing when use server side data. ([#588](https://github.com/infor-design/enterprise-ng/issues/588))
- `[Locale]` Added missing Afrikaans translations. ([#3685](https://github.com/infor-design/enterprise/issues/3685))
- `[Masthead]` Fixed layout and color issues in uplift theme. ([#3526](https://github.com/infor-design/enterprise/issues/3526))
- `[Modal]` Fixed an iOS bug where after opening several Modals/Messages, it would occasionally be impossible to scroll a scrollable page area. ([#3389](https://github.com/infor-design/enterprise/issues/3389))
- `[Modal]` Fixed a bug where when iframe elements are present, focus traps could occur and cause focus on elements outside of the Modal, but within the iframe. ([#2287](https://github.com/infor-design/enterprise/issues/2287))
- `[Modal]` Added a check for preventing Tooltips inside a Modal from opening while the Modal is not visible ([#3588](https://github.com/infor-design/enterprise/issues/3588))
- `[Modal]` Fixed dropdown position when the field is required. ([#3482](https://github.com/infor-design/enterprise/issues/3482))
- `[Modal]` Fixed a regression where some Close buttons were not properly closing. ([#3615](https://github.com/infor-design/enterprise/issues/3615))
- `[Process Indicator]` Fixed icons that are not centered inside the circle indicators. ([#3509](https://github.com/infor-design/enterprise/issues/3509))
- `[Personalize]` Fixed an issue that colorschanged events do not fire on when doing a set to default ation. ([#751](https://github.com/infor-design/enterprise-ng/issues/751))
- `[Searchfield]` Correct the background color of toolbar search fields. ([#3527](https://github.com/infor-design/enterprise/issues/3527))
- `[Spinbox]` Corrected an issue in the enable method, where it did not fully remove the readonly state. ([#3527](https://github.com/infor-design/enterprise/issues/3527))
- `[Swaplist]` Fixed an issue where lists were overlapping on uplift theme. ([#3452](https://github.com/infor-design/enterprise/issues/3452))
- `[Tabs]` Fixed the position of error icon too close to the border on focus state. ([#3544](https://github.com/infor-design/enterprise/issues/3544))
- `[Tabs-Vertical]` Fixed an issue where the content cannot scroll on mobile view. ([#3542](https://github.com/infor-design/enterprise/issues/3542))
- `[Tags]` Fixed a regression on Tag Buttons, where they were visually, vertically misaligned with Tag text. ([#3604](https://github.com/infor-design/enterprise/issues/3604))
- `[Week-View]` Changed the look of the week-view and day-view day of the week so its a 3 (or 2) letter abbreviation and emphasizes the date and spans two lines. This makes all the days of the week the same length. ([#3262](https://github.com/infor-design/enterprise/issues/3262))
- `[Validation]` Fixed a bug where addMessage did not add messages to the parent. ([#711](https://github.com/infor-design/enterprise-ng/issues/711))

(87 Issues Solved This Release, Backlog Enterprise 279, Backlog Ng 75, 1033 Functional Tests, 1322 e2e Tests)

## v4.26.2

### v4.26.2 Fixes

- `[Textarea]` Fixed missing text in safari on disabled text areas. ([#3638](https://github.com/infor-design/enterprise/issues/3638))

## v4.26.1

### v4.26.1 Fixes

- `[Demo App]` Fixed the embedded layout to show uplift theme. ([#861](https://github.com/infor-design/website/issues/861))

## v4.26.0

### v4.26.0 Features

- `[Datagrid]` Added support for expandable row to expand across all frozen columns, and fixed span layout issues on the right side frozen columns. ([#2867](https://github.com/infor-design/enterprise/issues/2867))
- `[Datagrid]` Added a new `resizeMode` option that allows you to pick between `flex` and `fit`. `flex` will resize columns independently shifting other columns to fit the table layout if needed. `fit` will resize using the neighbor's column width. This is possible more useful when you have less columns. ([#3251](https://github.com/infor-design/enterprise/issues/3251))
- `[Calendar]` Made the monthview, weekview and calendar work in RTL mode and added official support for UmAlQura calendar. ([#2788](https://github.com/infor-design/enterprise/issues/2788))
- `[Icons]` Added new icons `icon-play, icon-stop, icon-record, icon-pause` for video players. ([#411](https://github.com/infor-design/design-system/issues/411))
- `[Icons]` Added new icons `icon-security-off, icon-security-on` for toggles related to security/secure items. ([#397](https://github.com/infor-design/design-system/issues/397))
- `[Searchfield]` Added a setting that makes it possible to adjust the "collapsed" size of a Toolbar Searchfield to better accommodate some use cases. ([#3296](https://github.com/infor-design/enterprise/issues/3296))

### v4.26.0 Fixes

- `[Application Menu]` Fixed bugs with filtering where it was not possible to have the filter match text within content areas, as well as general expand/collapse bugs with filtering. ([#3131](https://github.com/infor-design/enterprise/issues/3131))
- `[Application Menu]` Fixed overlap button when label is too long, and aligned dropdown icon in application menu uplift theme. ([#3133](https://github.com/infor-design/enterprise/issues/3133))
[Contextual Action Panel] - Fixed shade colors of text and icon buttons in uplift theme high contrast. (#3394)
- `[Accordion]` - Fixed an issue with a missing border on the last element in certain states. ([#3885](https://github.com/infor-design/enterprise/issues/3885))
- `[Calendar]` Fixed issue where on month view in events info `Date` and `Duration` fields were not working with some events and `Duration` field. Now `Duration` field support `Days, Hours and Minutes` text. ([#2777](https://github.com/infor-design/enterprise/issues/2777))
- `[Calendar]` Fixed an issue where link was not working on monthview to switch to day view when clicked on more events on that day. ([#3181](https://github.com/infor-design/enterprise/issues/3181))
- `[Calendar]` Fixed a calendar event where the start date today is not displaying as upcoming event in different timezone. ([#2776](https://github.com/infor-design/enterprise/issues/2776))
- `[Calendar]` Fixed an issue where adding an event was inconsistent in Safari. ([#3079](https://github.com/infor-design/enterprise/issues/3079))
- `[Calendar]` Fixed an issue where any event was not rendering in day and week view. ([#3222](https://github.com/infor-design/enterprise/issues/3222))
- `[Calendar]` Fixed an issue where date selection was not persist when switching from month view to week view to day view. ([#3319](https://github.com/infor-design/enterprise/issues/3319))
- `[Colors]` Fixed an incorrect ruby06 color, and made the background change on theme change now (again). ([#3448](https://github.com/infor-design/enterprise/issues/3448))
- `[Datagrid]` Fixed an issue where focus on reload data was forced to be on active cell. ([#358](https://github.com/infor-design/enterprise-ng/issues/358))
- `[Datagrid]` Fixed RTL issues in the filter row. ([#3517](https://github.com/infor-design/enterprise/issues/3517))
- `[Datagrid]` Improved the column resize behavior in speed and usability with the cursor being more accurate during resize. ([#3251](https://github.com/infor-design/enterprise/issues/3251))
- `[Datagrid]` Improved the column resize behavior to work much better in RTL mode. ([#1924](https://github.com/infor-design/enterprise/issues/1924))
- `[Datagrid]` Fixed a bug where if a filter row column is frozen the mask and editor options would not be applied. ([#2553](https://github.com/infor-design/enterprise-ng/issues/2553))
- `[Datagrid]` Fixed an issue where when using rowTemplate/expandableRows and frozenColumns on both sides the right side did not render properly. ([#2867](https://github.com/infor-design/enterprise/issues/2867))
- `[Datagrid]` Fixed an issue where height was not aligning to expandable row for frozen columns. ([#3516](https://github.com/infor-design/enterprise/issues/3516))
- `[Datagrid]` Fixed hover color should not be similar to alternate rows when hovering in uplift high contrast. ([#3338](https://github.com/infor-design/enterprise/issues/3338))
- `[Datagrid]` Fixed a demo app issue filtering decimal fields in some examples. ([#3351](https://github.com/infor-design/enterprise/issues/3351))
- `[Datagrid]` Fixed an issue where some columns were disappear after resizing the browser or after changing themes. ([#3434](https://github.com/infor-design/enterprise/issues/3434))
- `[Datagrid]` Fixed an issue that the filter row type dropdowns did not close when the grid is scrolled. ([#3216](https://github.com/infor-design/enterprise/issues/3216))
- `[Datagrid]` Added an example showing the configuration needed to filter date time fields on just dates without the time part. ([#2865](https://github.com/infor-design/enterprise/issues/2865))
- `[Datagrid]` Changed the isFilter added value to datasets to a more unique value to avoid clashes. ([#2668](https://github.com/infor-design/enterprise/issues/2668))
- `[Datagrid]` Added a `getDataset` method that will return the current dataset without any added properties. ([#2668](https://github.com/infor-design/enterprise/issues/2668))
- `[Datagrid]` Fixed an issue that when reordering filter columns the filter values would disappear. ([#2565](https://github.com/infor-design/enterprise/issues/2565))
- `[Datagrid]` Fixed an issue that dropdown lists in filter rows did not close when scrolling. ([#2056](https://github.com/infor-design/enterprise/issues/2565))
- `[Datagrid]` Added a `filterType` option to the filter event data so the type can be determined. ([#826](https://github.com/infor-design/enterprise/issues/826))
- `[Datagrid]` Add options to `toolbar.filterRow` so that instead of true/false you can set `showFilter, clearFilter, runFilter` independently. ([#1479](https://github.com/infor-design/enterprise/issues/1479))
- `[Datagrid]` Added fixes to improve the usage of the textarea editor. ([#3417](https://github.com/infor-design/enterprise/issues/3417))
- `[Datagrid]` Fixed an issue where reset to default was not working properly. ([#3487](https://github.com/infor-design/enterprise/issues/3487))
- `[Datepicker]` Fixed an issue where setting date format with comma character was not working. ([#3008](https://github.com/infor-design/enterprise/issues/3008))
- `[Editor]` Made the link and image link fields required on the dialogs. ([#3008](https://github.com/infor-design/enterprise/issues/3008))
- `[Editor]` Fixed an issue where it was possible to clear text and end up with text outside the default paragraph seperator. ([#2268](https://github.com/infor-design/enterprise/issues/2268))
- `[Fileupload]` Fixed an issue where tabbing out of a fileupload in was causing the modal dialog to disappear. ([#3458](https://github.com/infor-design/enterprise/issues/3458))
- `[Form Compact Layout]` Added support for `form-compact-layout` the remaining components. ([#3008](https://github.com/infor-design/enterprise/issues/3329))
- `[Dropdown]` Fixed a bug that was causing the `selectValue()` method not to update the visual display of the in-page Dropdown element. ([#3432](https://github.com/infor-design/enterprise/issues/3432))
- `[Forms]` Fixed an issue where radio group was overlapping fields. ([#3466](https://github.com/infor-design/enterprise/issues/3466))
- `[Forms Compact]` Fixed an issue where fileupload was misaligned in RTL mode in uplift theme. ([#3483](https://github.com/infor-design/enterprise/issues/3483))
- `[Icons]` Fixed color inconsistencies of the icons when the fields are in readonly state. ([#3176](https://github.com/infor-design/enterprise/issues/3176))
- `[Input]` Added the ability to line up data labels with inputs by adding class `field-height` to the `data` element and placing it in a responsive grid. ([#987](https://github.com/infor-design/enterprise/issues/987))
- `[Input]` Added the ability to use standalone required spans, this will help on responsive fields if they are cut off. ([#3115](https://github.com/infor-design/enterprise/issues/3115))
- `[Input/Forms]` Added the ability to add a class to rows to align the fields on the bottom, this will line up fields if they have wrapping labels or long labels with required fields. To enable this add class `flex-align-bottom` to the grid `row`. ([#443](https://github.com/infor-design/enterprise/issues/443))
- `[Locale]` Fixed an issue where formatDate() method was not working for es-419. ([#3363](https://github.com/infor-design/enterprise/issues/3363))
- `[Locale]` Fixed an issue where setting language to `nb` would error. ([#3455](https://github.com/infor-design/enterprise/issues/3455))
- `[Locale]` Fixed incorrect time separators in the no, nn, and nn locales. ([#3468](https://github.com/infor-design/enterprise/issues/3468))
- `[Locale]` Added further separation of language from formatting in date oriented components (calendar, datepicker, timepicker ect). [3244](https://github.com/infor-design/enterprise/issues/3244))
- `[Locale]` Added support for `nn` locale and language, but this will change to no language as only this is translated as its the same. ([#3455](https://github.com/infor-design/enterprise/issues/3455))
- `[Locale]` Correct the month names in Russian locale and capitalized the day names. ([#3464](https://github.com/infor-design/enterprise/issues/3464))
- `[Module Tabs]` Fixed color tab indicator and small gap below when selected/opened for all color variations in uplift theme. ([#3312](https://github.com/infor-design/enterprise/issues/3312))
- `[Modal]` Fixed colors in dark mode for the primary disabled button and error and background contrast. ([#2754](https://github.com/infor-design/enterprise/issues/2754))
- `[Pie]` Fixed an issue where initial selection was getting error. ([#3157](https://github.com/infor-design/enterprise/issues/3157))
- `[Popupmenu]` Fixed an issue where list separators were disappearing when reduced the browser zoom level e.g. 70-80%. ([#3407](https://github.com/infor-design/enterprise/issues/3407))
- `[Radar Chart]` Fixed an issue where labels was cut off for some screen sizes. ([#3320](https://github.com/infor-design/enterprise/issues/3320))
- `[Searchfield]` Fixed a bug where changing filter results while the autocomplete is open may result in the menu being positioned incorrectly. ([#3243](https://github.com/infor-design/enterprise/issues/3243))
- `[Searchfield]` Fixed a bug in Toolbar Searchfields where a component configured with `collapsible: false` and `collapseSize` defined, the searchfield would incorrectly collapse. ([NG#719](https://github.com/infor-design/enterprise-ng/issues/719))
- `[Splitter]` Fixed an issue in the destroy function where the expand button was not removed. ([#3371](https://github.com/infor-design/enterprise/issues/3371))
- `[Swaplist]` Fixed an issue where top buttons were not aligned in Firefox. ([#3425](https://github.com/infor-design/enterprise/issues/3425))
- `[Textarea]` Fixed an issue where using `rows` stopped working, and fixed the autoGrow option to work better. ([#3471](https://github.com/infor-design/enterprise/issues/3471))
- `[Toolbar]` Fixed an issue where some `destroy()` methods being called in `teardown()` were not type-checking for the `destroy()` method, and sometimes would incorrectly try to call this on an object or data property defined as `button`. ([#3449](https://github.com/infor-design/enterprise/issues/3449))
- `[Tooltip/Popover]` Fixed incorrect placement when in RTL modes, as well as some broken styles on the RTL Popover. ([#3119](https://github.com/infor-design/enterprise/issues/3119))
- `[Validation/Checkboxes]` Fixed issues with making checkboxes required, the styling did not work for it and the scrollIntoView function and validation failed to fire. Note that to add required to the checkbox you need to add an extra span, adding a class to the label will not work because the checkbox is styled using the label already. ([#3147](https://github.com/infor-design/enterprise/issues/3147))
- `[Validation]` Fixed an issue where calling removeMessage would not remove a manually added error class. ([#3318](https://github.com/infor-design/enterprise/issues/3318))

(78 Issues Solved This Release, Backlog Enterprise 336, Backlog Ng 77, 989 Functional Tests, 1246 e2e Tests)

## v4.25.3

### v4.25.3 Fixes

- `[Bar]` Fixed an error rendering charts with only one dataset point. ([#3505](https://github.com/infor-design/enterprise/issues/3505))
- `[Datagrid]` Fixed an issue where date range filter was unable to filter data. ([#3503](https://github.com/infor-design/enterprise/issues/3503))
- `[Datagrid]` Fixed an issue where date range filter was not working. ([#3337](https://github.com/infor-design/enterprise/issues/3337))
- `[Datepicker]` Fixed an issue where date range with minimum range was not working. ([#3268](https://github.com/infor-design/enterprise/issues/3268))
- `[Datepicker]` Fixed an issue where date range was reverting to initial values after clearing. ([#1306](https://github.com/infor-design/enterprise/issues/1306))
- `[Field Filter]` Fixed an issue where switching to In Range filter type with a value in the field was causesing an error. ([#3515](https://github.com/infor-design/enterprise/issues/3515))
- `[Field Filter]` Fixed an issue where date range was not working after using other filter. ([#2764](https://github.com/infor-design/enterprise/issues/2764))

## v4.25.2

### v4.25.2 Fixes

- `[Fileupload]` Fixed an issue where tabbing out of a fileupload in was causing the modal dialog to disappear. ([#3458](https://github.com/infor-design/enterprise/issues/3458))

## v4.25.1

### v4.25.1 Fixes

- `[Datagrid]` Fixed a bug where if there was an editor datagrid might error when loading. ([#3313](https://github.com/infor-design/enterprise/issues/3313))
- `[Mask]` Fixed a bug where leading zeroes were not possible to apply against Number Masks on standard input fields that also handled formatting for thousands separators. ([#3315](https://github.com/infor-design/enterprise/issues/3315))
- `[General]` Improved the colors of windows chrome custom scrollbars in uplift themes. ([#3413](https://github.com/infor-design/enterprise/issues/3413))

## v4.25.0

### v4.25.0 Features

- `[Fields]` Added a form level class to toggle all fields in the form to a more compact (shorter) mode called `form-layout-compact`. Added and fixed existing components so that there is now the option to have more compact forms by using shorter fields. ([#3249](https://github.com/infor-design/enterprise/issues/3249))
- `[Tag]` Added a new style for linkable tags that will work for default, info, good, error, alert, and neutral styles. ([#3113](https://github.com/infor-design/enterprise/issues/3113))
- `[Multiselect]` Added Tag Display as a new style for interacting with selected results in Multiselect components. ([#3114](https://github.com/infor-design/enterprise/issues/3114))
- `[Popdown]` Added support for tabbing into and exit out of it. ([#3218](https://github.com/infor-design/enterprise/issues/3218))
- `[Colors]` Updated design system tokens to new colors for uplift and did a pass on all three theme variants. This impacts and improves many internal colors in components and charts. ([#3007](https://github.com/infor-design/enterprise/issues/3007))

### v4.25.0 Fixes

- `[About]` Added further indication for Microsoft Edge Chrome next to the underlying chrome version. ([#3073](https://github.com/infor-design/enterprise/issues/3073))
- `[About]` Fixed a bug where the browser language was shown as the locale name, we now show browser language and IDs language and locale separate. ([#2913](https://github.com/infor-design/enterprise/issues/2913))
- `[About]` Fixed a bug where the OS version was duplicated. ([#1650](https://github.com/infor-design/enterprise/issues/1650))
- `[Accordion]` Fixed inconsistency style of focus element after clicking on a certain accordion header. ([#3082](https://github.com/infor-design/enterprise/issues/3082))
- `[Accordion]` Fixed an issue that when all panes are expanded then they could no longer be closed. ([#701](https://github.com/infor-design/enterprise-ng/issues/3217))
- `[Application Menu]` Fixed minor usability issues when attempting to filter on application menus, display of hidden filtered children, and filtering reset when a Searchfield is blurred. ([#3285](https://github.com/infor-design/enterprise/issues/3285))
- `[Application Menu]` Fixed incorrect font-size/padding around list item headers' bullet points. ([#3364](https://github.com/infor-design/enterprise/issues/3364))
- `[Application Menu]` Tweaked some font colors on the Vibrant theme. ([#3400](https://github.com/infor-design/enterprise/issues/3400))
- `[Autocomplete]` Fixed an issue where selected event was not firing when its parent is partly overflowing. ([#3072](https://github.com/infor-design/enterprise/issues/3072))
- `[Calendar]` Fixed an issue setting the legend checked elements to false in the api. ([#3170](https://github.com/infor-design/enterprise/issues/3170))
- `[Datagrid]` Fixed an issue where the data after commit edit was not in sync for tree. ([#659](https://github.com/infor-design/enterprise-ng/issues/659))
- `[Datagrid]` Fixed an issue where the add row or load new data for grouping was not working. ([#2801](https://github.com/infor-design/enterprise/issues/2801))
- `[Datagrid]` Fixed an issue where time picker filter trigger icon and text was overlapping. ([#3062](https://github.com/infor-design/enterprise/issues/3062))
- `[Datagrid]` Fixed a bug where floating point math would cause the grouping sum aggregator to round incorrectly. ([#3233](https://github.com/infor-design/enterprise/issues/3233))
- `[Datagrid]` Fixed style issues in all theme and theme variants when using the list style including grouped headers and states. ([#3265](https://github.com/infor-design/enterprise/issues/3265))
- `[Datagrid]` Fixed issues with the stretch columns minimum width. ([#3308](https://github.com/infor-design/enterprise/issues/3308))
- `[Datagrid]` Fixed an issue where converting circular structure to JSON was throwing an error. ([#3309](https://github.com/infor-design/enterprise/issues/3309))
- `[Datagrid]` Fixed an issue where focus in date picker field was not aligning. ([#3350](https://github.com/infor-design/enterprise/issues/3350))
- `[Datagrid]` Added fixes for editing lookup fields, fixed the styling of the lookup editor and improved padding, also fixed the sort indicator color. ([#3160](https://github.com/infor-design/enterprise/issues/3160))
- `[Datagrid]` Fixed a bug that made selecting blank items in lists in a dropdown not possible. ([#3313](https://github.com/infor-design/enterprise/issues/3313))
- `[Editor]` Fixed an issue where line spacing was inconsistent. ([#3335](https://github.com/infor-design/enterprise/issues/3335))
- `[General]` Added detection for wkWebView which is paired with safari. This caused issues with all black text as this browser had previously been unknown. ([#3336](https://github.com/infor-design/enterprise/issues/3336))
- `[Homepage]` Fixed an issue where the DOM order was not working for triple width widgets. ([#3101](https://github.com/infor-design/enterprise/issues/3101))
- `[Locale]` Fixed an issue where enter all digits was not working for fr-FR. ([#3217](https://github.com/infor-design/enterprise/issues/3217))
- `[Locale]` Added the ability to set a 5 digit language (`fr-FR` and `fr-CA` vs `fr`) and added separate strings for `fr-CA` vs `fr-FR`. ([#3245](https://github.com/infor-design/enterprise/issues/3245))
- `[Locale]` Changed incorrect Chinese locale year formats to the correct format as noted by translators. For example `2019年 12月`. ([#3081](https://github.com/infor-design/enterprise/issues/3081))
- `[Locale]` Corrected and added the firstDayofWeek setting for every locale. ([#3060](https://github.com/infor-design/enterprise/issues/3060))
- `[Mask]` Fixed an issue when applying Masks to input fields configured for numbers, where errors would be thrown when the Mask attempted to overwrite the input field value. ([#3315](https://github.com/infor-design/enterprise/issues/3315))
- `[Modal]` Fixed an issue where the returns focus to button after closing was not working. ([#3166](https://github.com/infor-design/enterprise/issues/3166))
- `[Multiselect]` Adjusted the placeholder color as it was too dark. ([#3276](https://github.com/infor-design/enterprise/issues/3276))
- `[Pie]` Fixed cut off line labels when something other than value is used. ([#3143](https://github.com/infor-design/enterprise/issues/3143))
- `[Popupmenu]` Switched the `attachToBody` setting to be true by default. ([#3331](https://github.com/infor-design/enterprise/issues/3331))
- `[Searchfield]` Fixed an issue where multiselect items' checkboxes and text were misaligned in RTL mode. ([#1811](https://github.com/infor-design/enterprise/issues/1811))
- `[Searchfield]` Fixed placeholder text alignment issues on Vibrant theme in Firefox. ([#3055](https://github.com/infor-design/enterprise/issues/3055))
- `[Scrollbar]` Fixed styles for windows chrome to work with all themes. ([#3172](https://github.com/infor-design/enterprise/issues/3172))
- `[Searchfield]` Fixed an overlapping text in searchfield when close icon button is showed. ([#3135](https://github.com/infor-design/enterprise/issues/3135))
- `[Tabs]` Fixed an issue where scroll was not working on mobile view for scrollable-flex layout. ([#2931](https://github.com/infor-design/enterprise/issues/2931))

(47 Issues Solved This Release, Backlog Enterprise 374, Backlog Ng 96, 980 Functional Tests, 1196 e2e Tests)

## v4.24.0

### v4.24.0 Important Changes

- `[Icons]` Reversed a change in previous versions to make alert icons all have a white background as this caused issues. Concerning alert icons there are now the following `icon-[name]` - which will have transparent background, in Uplift these are linear in style, in soho these are solid in style. We also add a `icon-[name]-alert` for alert icons with a white background. If you need a white background you can use these otherwise we have restored the functionality from the 4.21 version, you might need a white background in calendar icons. Also the pending icon is fixed and now orange. ([#3052](https://github.com/infor-design/enterprise/issues/3052))
- `[Datagrid]` Changed the way tables are rendered to avoid gaps at the end of the grid and fix the sizes so they work in resize. This is done by using css position: sticky for headers. It has a few consequences. The spaceColumn option which was never completed was removed. The stretchColumn option is still working but is less important now and defaults to no stretch. IE 11 will now no longer support sticky headers because it does not support css position sticky, so it will degrade in functionality. This improves all issues with columns getting out of alignment. ([#2825](https://github.com/infor-design/enterprise/issues/2825))

### v4.24.0 Deprecation

### v4.24.0 Features

- `[Datagrid]` Added support to get only changed values as return array for get modified rows method. ([#2958](https://github.com/infor-design/enterprise/issues/2958))
- `[Editor]` Replaced the `h3` and `h4` buttons with a more robust Fontpicker component. ([#2722](https://github.com/infor-design/enterprise/issues/2722))
- `[Spinbox]` Standardized Spinbox field sizes to match other input field sizes, added responsive form (fluid) functionality for Spinbox, and reworked the standard size of the Spinbox to match other form fields. ([#1344](https://github.com/infor-design/enterprise/issues/1344))

### v4.24.0 Fixes

- `[All]` Removed the property `-webkit-text-fill-color` from usage throughout out our codebase, except for one rule that changes it to `unset` if it's present. ([#3041](https://github.com/infor-design/enterprise/issues/3041))
- `[Application Menu]` Fixed issue in application menu where scrollbar is visible even if it's not needed in uplift theme. ([#3134](https://github.com/infor-design/enterprise/issues/3134))
- `[Datagrid]` Fixed an issue where the hide pager on one page setting was not working correctly when applying a filter. ([#2676](https://github.com/infor-design/enterprise/issues/2676))
- `[Datagrid]` Fixed an issue where if the grid is initialized with an empty array then updateColumns is used the resetColumns function failed. ([#690](https://github.com/infor-design/enterprise-ng/issues/690))
- `[Datagrid]` Fixed an issue where the dirty cell indicator was not updating after remove row. ([#2960](https://github.com/infor-design/enterprise/issues/2960))
- `[Datagrid]` Fixed an issue where the method getModifiedRows was not working, it had duplicate entries for the same row. ([#2908](https://github.com/infor-design/enterprise/issues/2908))
- `[Datagrid]` Fixed an issue where the personalized columns were not working when toggle columns and drag drop. ([#3004](https://github.com/infor-design/enterprise/issues/3004))
- `[Datagrid]` Fixed an issue where the grouping filter was not working after do sort. ([#3012](https://github.com/infor-design/enterprise/issues/3012))
- `[Datagrid]` Fixed an issue where the editable single column was not working. ([#3023](https://github.com/infor-design/enterprise/issues/3023))
- `[Datagrid]` Fixed an issue where when hovering a parent row the same row index in the child row will show the hover state. ([#2227](https://github.com/infor-design/enterprise/issues/2227))
- `[Datagrid]` Fixed an issue where the focus state for action button formatter was not working correctly. ([#3006](https://github.com/infor-design/enterprise/issues/3006))
- `[Datagrid]` Fixed an issue where the personalization dialog was not centered on IE 11. ([#3175](https://github.com/infor-design/enterprise/issues/3175))
- `[Datagrid]` Fixed an issue finally so that all columns will always align and will never come out of alignment. ([#2835](https://github.com/infor-design/enterprise/issues/2835))
- `[Datagrid]` Fixed an issue where in some cases when there is no data you could not scroll right. ([#2363](https://github.com/infor-design/enterprise/issues/2363))
- `[Datagrid]` Fixed an issue where in some cases where you could not scroll right over the empty message. ([#2864](https://github.com/infor-design/enterprise/issues/2864))
- `[Datagrid]` Fixed an issue where the IOS text would appear very large on group headers. ([#2224](https://github.com/infor-design/enterprise/issues/2224))
- `[Datagrid]` Fixed an issue where in some cases where if you have one column and are in edit mode resizing the page behaved strangely. ([#3193](https://github.com/infor-design/enterprise/issues/3193))
- `[Datagrid]` Changed the rendering of columns so that there will never be a gap on the left side, changed the default of stretchColumn to null which will fill. ([#1818](https://github.com/infor-design/enterprise/issues/1818))
- `[Datagrid]` Fixed an issue that hyperlinks in the datagrid would redirect. ([#3207](https://github.com/infor-design/enterprise/issues/3207))
- `[Datagrid]` Changed the behavior of column resizing to use "fit" during resize, which means adjacent columns only will be resized. ([#605](https://github.com/infor-design/enterprise/issues/605))
- `[Datagrid]` Fixed an issue that resizing the last column would create a gap. ([#1671](https://github.com/infor-design/enterprise/issues/1671))
- `[Datepicker]` Fixed missing background color on disable dates and adjusted the colors in all themes. ([#2910](https://github.com/infor-design/enterprise/issues/2910))
- `[Datepicker]` Fixed a layout issue on the focus state on colored/legend days. ([#2910](https://github.com/infor-design/enterprise/issues/2910))
- `[Datepicker]` Fixed an issue where the calendar layout was not working on ie11. ([#3226](https://github.com/infor-design/enterprise/issues/3226))
- `[Dropdown]` Fix a bug where a dropdown in a datagrid cell would sometimes not display the correct value when selected. ([#2919](https://github.com/infor-design/enterprise/issues/2919))
- `[Dropdown]` Fix a layout issue in RTL on the badges example. ([#3150](https://github.com/infor-design/enterprise/issues/3150))
- `[Editor]` Corrected CSP errors and broken images in the Editor Preview when inserting the default image. ([#2937](https://github.com/infor-design/enterprise/issues/2937))
- `[Editor]` Fixes issues with Editors configured to use Flex Toolbar, where toolbar buttons were not properly triggering selected events, and overflowed items were not triggering editor actions as expected. ([#2938](https://github.com/infor-design/enterprise/issues/2938))
- `[Editor]` The Editor now uses the same routine for stripping disallowed tags and attributes from pasted content when it transitions from the Source View to the Preview. This makes it impossible to paste/type HTML tags containing a `style` property with CSS rules that are not allowed to be applied to inline Editor elements, such as `font-family`. ([#2987](https://github.com/infor-design/enterprise/issues/2987))
- `[Editor]` Fixed a problem in Safari that would cause scrolling to occur inside Flex Toolbars unexpectedly. ([#3033](https://github.com/infor-design/enterprise/issues/3033))
- `[Editor]` Fixed many memory leaks related to view swapping and `destroy()` in the Editor. ([#3112](https://github.com/infor-design/enterprise/issues/3112))
- `[EmptyMessage]` Added a fix so that click will only fire on the button part of the empty message. ([#3139](https://github.com/infor-design/enterprise/issues/3139))
- `[Header]` Update the header placeholder text color to match better. ([#3040](https://github.com/infor-design/enterprise/issues/3040))
- `[Locale]` Fixed a problem in fi-FI where some date formats where incorrect with one digit days. ([#3019](https://github.com/infor-design/enterprise/issues/3019))
- `[Locale]` Added new conversion methods for gregorian to umalqura dates and vice versa with Locale. The fromGregorian and togregorian methods were in two separate locations ar-SA and ar-EG. These new methods gregorianToUmalqura and umalquraToGregorian now moved to to one location in locale and removed the maxDate on them. ([#3051](https://github.com/infor-design/enterprise/issues/3051))
- `[Locale]` Fixed an issue when formatting with `SSS` in the format string, the leading zeros were incorrectly removed from the millisecond output. ([#2696](https://github.com/infor-design/enterprise/issues/2696))
- `[Locale/Datagrid]` Fixed an issue in the datagrid/locale that meant if a string is provided in the current locale for a number it wont parse correctly if the decimal format is a `,` (such as nl-NL). ([#3165](https://github.com/infor-design/enterprise/issues/3165))
- `[Locale]` Fixed an issue when loading en-XX locales where some data may be mixed with en-US. ([#3208](https://github.com/infor-design/enterprise/issues/3208))
- `[Mask]` Fixed a Safari bug where certain masked values would not trigger a "change" event on the input field. ([#3002](https://github.com/infor-design/enterprise/issues/3002))
- `[Modal]` Added a new setting `overlayOpacity` that give the user to control the opacity level of the modal/message dialog overlay. ([#2975](https://github.com/infor-design/enterprise/issues/2975))
- `[Popover]` Fixed an issue where the content was disappearing when change themes on IE11. ([#2954](https://github.com/infor-design/enterprise/issues/2954))
- `[Progress]` Added the ability to init the progress and update it to zero, this was previously not working. ([#3020](https://github.com/infor-design/enterprise/issues/3020))
- `[Sparkline Chart]` Fixed an issue where an error was thrown while a sparkline chart was present during a theme chnage. ([#3159](https://github.com/infor-design/enterprise/issues/3159))
- `[Tabs Module]` Fixed missing ellipsis and spacing issue on mobile view in searchfield of tabs module when resizing the browser. ([#2940](https://github.com/infor-design/enterprise/issues/2940))
- `[Toast]` Fixed an issue where the saved position was not working for whole app. ([#3025](https://github.com/infor-design/enterprise/issues/3025))
- `[Tree]` Fixed an issue where the nodes were not rendering. ([#3194](https://github.com/infor-design/enterprise/issues/3194))

### v4.24.0 Chores & Maintenance

- `[Demoapp]` Allow the query params that affect theming/personalization (theme/variant/colors) to be appended/adjusted on the browser's URL without affecting other query parameters, or adding unnecessary paramters that weren't changed.
- `[Toolbar Searchfield]` Increased the amount of text shown when the Searchfield is not expanded, and appears similar to a button.  Also modified some styles in all themes to make alignment of the text better between the Searchfield and buttons when the Searchfield is not expanded. ([#2944](https://github.com/infor-design/enterprise/issues/2944))

(74 Issues Solved This Release, Backlog Enterprise 374, Backlog Ng 85, 974 Functional Tests, 1191 e2e Tests)

## v4.23.0

### v4.23.0 Deprecation

- `[Icons]` We added per theme empty state icons for both uplift (vibrant) and soho (subtle) themes. Because of this `svg-empty.html` is now deprecated. Please use the theme based files `theme-soho-svg-empty.html` and `theme-uplift-svg-empty.html`. ([#426](https://github.com/infor-design/design-system/issues/426))

### v4.23.0 Features

- `[Accordion]` Added a new setting `expanderDisplay` that can display all expander button icons in the classic style, or with all "chevron" or "plus-minus"-style icons.  Deprecated the legacy `displayChevron` setting in favor of this change. ([#2900](https://github.com/infor-design/enterprise/issues/2900))
- `[Calendar / Day View]` A new component Week View was created, you can configure it to show a single day as well, or several days so we now have a day view. ([#2780](https://github.com/infor-design/enterprise/issues/2780))
- `[Calendar / Week View]` A new component Week View was added. You can show events in a series of days. This is also integrated into view switcher in the calendar component. ([#1757](https://github.com/infor-design/enterprise/issues/1757))
- `[Empty Messages]` Added a new icon `empty-no-users`. ([#3046](https://github.com/infor-design/enterprise/issues/3046))
- `[Locale]` Added updated translation files for 16 in house languages. ([#3049](https://github.com/infor-design/enterprise/issues/3049))
- `[Modal]` Added a new setting `overlayOpacity` that gives the developer ability to control the opacity level of the modal/message dialog overlay. ([#2975](https://github.com/infor-design/enterprise/issues/2975))

### v4.23.0 Fixes

- `[Accordion]` Fixed the font color when hovered on uplift high contrast. ([#3042](https://github.com/infor-design/enterprise/issues/3042))
- `[Autocomplete]` Fixed memory leaks by preventing re-rendering of an open autocomplete list from attaching new events, adding multiple `aria-polite` elements, etc. ([#2888](https://github.com/infor-design/enterprise/issues/2888))
- `[Calendar]` Pass calendar tooltip settings down to week-view component. ([#3179](https://github.com/infor-design/enterprise/issues/3179))
- `[Calendar]` Fixed disabled legend label color on vibrant/uplift with dark Variant theme. ([#2965](https://github.com/infor-design/enterprise/issues/2965))
- `[Calendar]` Fixed missing arrow and scrolling issues in the event popup. ([#2962](https://github.com/infor-design/enterprise/issues/2962))
- `[Contextual Action Panel]` Fixed an issue where the CAP close but beforeclose event not fired. ([#2826](https://github.com/infor-design/enterprise/issues/2826))
- `[Context Menu]` Fixed a placement bug that would cut the size of the menu to an unusable size in small viewport displays. ([#2899](https://github.com/infor-design/enterprise/issues/2899))
- `[Contextual Action Panel]` Fixed placement of `(X)` close button on both standard and Flex toolbars when using the `showCloseBtn` setting. ([#2834](https://github.com/infor-design/enterprise/issues/2834))
- `[Datagrid]` Fixed column headers font color in uplift high contrast. ([#2830](https://github.com/infor-design/enterprise/issues/2830))
- `[Datagrid]` Fixed an issue where the tree children expand and collapse was not working. ([#633](https://github.com/infor-design/enterprise-ng/issues/633))
- `[Datagrid]` Fixed an issue where the pager was not updating with updated method. ([#2759](https://github.com/infor-design/enterprise/issues/2759))
- `[Datagrid]` Fixed an issue where the browser contextmenu was not showing by default. ([#2842](https://github.com/infor-design/enterprise/issues/2842))
- `[Datagrid]` Fixed an issue where string include zeroes not working with text filter. ([#2854](https://github.com/infor-design/enterprise/issues/2854))
- `[Datagrid]` Fixed an issue where the select all button for multiselect grouping was not working. ([#2895](https://github.com/infor-design/enterprise/issues/2895))
- `[Datagrid]` Fixed an issue where the select children for tree was not working. ([#2961](https://github.com/infor-design/enterprise/issues/2961))
- `[Datepicker]` Fixed an issue where the selected date was getting cleared and creating js error after changing month or year in Umalqura date and Calendar. ([#3093](https://github.com/infor-design/enterprise/issues/3093))
- `[Datepicker]` Fixed an issue where the validation after body re-initialize was not working. ([#2410](https://github.com/infor-design/enterprise/issues/2410))
- `[Datepicker]` Fixed an issue where the islamic-umalqura calendar was not working, when used with user vs settings locale and translate data was not loading from parent locale. ([#2878](https://github.com/infor-design/enterprise/issues/2878))
- `[Datepicker]` Fixed layout issues in RTL mode, also the buttons are switched the to the opposite side now. ([#3068](https://github.com/infor-design/enterprise/issues/3068))
- `[Dropdown]` Fixed an issue where the dropdown icons are misaligned in IE11 in the Uplift theme. ([#2826](https://github.com/infor-design/enterprise/issues/2912))
- `[Dropdown]` Fixed an issue where the placeholder was incorrectly renders when initially set selected item. ([#2870](https://github.com/infor-design/enterprise/issues/2870))
- `[Dropdown]` Fixed placement logic when dropdown's flip, as well as a visual bug with checkmark/icon placement on some browsers. ([#3058](https://github.com/infor-design/enterprise/issues/3058))
- `[Dropdown]` Fixed an issue where it was possible to inject xss when clearing the typeahead. ([#650](https://github.com/infor-design/enterprise-ng/issues/650))
- `[Field Filter]` Fixed an issues where the icons are not vertically centered, and layout issues when opening the dropdown in a smaller height browser. ([#2951](https://github.com/infor-design/enterprise/issues/2951))
- `[Header]` Fixed an iOS bug where the theme switcher wasn't working after Popupmenu lifecycle changes. ([#2986](https://github.com/infor-design/enterprise/issues/2986))
- `[Header Tabs]` Added a more distinct style to selected header tabs. ([infor-design/design-system#422](https://github.com/infor-design/design-system/issues/422))
- `[Hierarchy]` Fixed the border color on hierarchy cards. ([#423](https://github.com/infor-design/design-system/issues/423))
- `[Locale]` Fixed an issue where the parseDate method was not working for leap year. ([#2737](https://github.com/infor-design/enterprise/issues/2737))
- `[Locale]` Fixed an issue where some culture files does not have a name property in the calendar. ([#2880](https://github.com/infor-design/enterprise/issues/2880))
- `[Locale]` Fixed an issue where cultures with a group of space was not parsing correctly. ([#2959](https://github.com/infor-design/enterprise/issues/2959))
- `[Locale]` Fixed a problem loading nb-NO locale where it would fail to find translations and possibly error. ([#3035](https://github.com/infor-design/enterprise/issues/3035))
- `[Lookup]` Fixed missing X button in searchfield on a mobile viewport. ([#2948](https://github.com/infor-design/enterprise/issues/2948))
- `[Message]` Fixed an issue with an extra scroll bar, updated padding. ([#2964](https://github.com/infor-design/enterprise/issues/2964))
- `[Modal]` Fixed a layout issue when using 2 or more buttons on some smaller devices. ([#3014](https://github.com/infor-design/enterprise/issues/3014))
- `[Monthview]` Fixed an issue that the month/year text will reset when pressing cancel. ([#3080](https://github.com/infor-design/enterprise/issues/3080))
- `[Monthview]` Fixed a layout issue on the header in IE 11. ([#2862](https://github.com/infor-design/enterprise/issues/2862))
- `[Pie]` Fixed an issue where legends in pie chart gets cut off on mobile view. ([#902](https://github.com/infor-design/enterprise/issues/902))
- `[Popupmenu]` In mobile settings (specifically iOS), input fields will now allow for text input when also being assigned a context menu. ([#2613](https://github.com/infor-design/enterprise/issues/2613))
- `[Popupmenu]` Fixed an issue where the destroy event was bubbling up to other parent components. ([#2809](https://github.com/infor-design/enterprise/issues/2809))
- `[Popupmenu]` Fixed an issue where checkable menu items were not causing a popupmenu list to become properly formatted to fit the checkmarks when generated as part of a Flex Toolbar.  Also reworked the selection system to better handle selectable sections. ([#2989](https://github.com/infor-design/enterprise/issues/2809))
- `[Toolbar]` Fixed a bug where the dropdown/toolbar menu is being cut off on iOS device. ([#2800](https://github.com/infor-design/enterprise/issues/2800))
- `[Tooltip]` Fixed a personalization bug on Dark Themes where text colors were sometimes illegible when using certain color configurations. ([#3011](https://github.com/infor-design/enterprise/issues/3011))

### v4.23.0 Chores & Maintenance

- `[Build System]` Created separate sets linting rules for demoapp, source code, and tests, as well as a base set of rules for all environments. ([#2662](https://github.com/infor-design/enterprise/issues/2662))

(70 Issues Solved This Release, Backlog Enterprise 378, Backlog Ng 82, 939 Functional Tests, 1136 e2e Tests)

## v4.22.0

### v4.22.0 Deprecation

- `[Icons]` The alert icons now all have a white background allowing them to appear on colored areas. There was previously a special `-solid` version of the icons created that is now not needed, if you used the `icon-<name>-solid` icon change it to just `icon-<name>`. ([#396](https://github.com/infor-design/design-system/issues/396))

### v4.22.0 Features

- `[Build]` Replaced UglifyES in the minification script with Terser ([#2660](https://github.com/infor-design/enterprise/issues/2660))
- `[Build]` Added the Locale culture files to the minification script. `.min.js` versions of each locale are now available in the `dist/` folder. ([#2660](https://github.com/infor-design/enterprise/issues/2660))
- `[Calendar / Weekview]` Added a new week-view component that can be used standalone and ability switch to calendar week view in calendar. ([#1757](https://github.com/infor-design/enterprise/issues/1757))
- `[Application Menu]` Improved design of the App Menu Accordion's hierarchy, among other visual improvements, in the Uplift theme. ([#2739](https://github.com/infor-design/enterprise/issues/2739))
- `[Calendar]` Fixed layout issues in uplift theme. ([#2907](https://github.com/infor-design/enterprise/issues/2907))
- `[Charts]` Added support for context menu event with charts. ([#2699](https://github.com/infor-design/enterprise/issues/2699))
- `[Checkboxes]` Fixed layout issues when in grid rows. ([#2907](https://github.com/infor-design/enterprise/issues/2907))
- `[Contextual Action Panel]` Added support for passing in a full range of settings to the underlying Modal component API. ([#2433](https://github.com/infor-design/enterprise/issues/2433))
- `[Export]` Added support for separator to use custom string or object type with Export to CSV. ([#2490](https://github.com/infor-design/enterprise/issues/2490))
- `[Locale]` Added support for fetching minified culture files. ([#2660](https://github.com/infor-design/enterprise/issues/2660))
- `[Locale]` Added new translations for missing entries. ([#2896](https://github.com/infor-design/enterprise/issues/2896))
- `[Locale]` Fixed a bug that the language would reset when opening some components if a seperate language is used. ([#2982](https://github.com/infor-design/enterprise/issues/2982))
- `[Modal]` Added support for a "fullsize" sheet display at all times, or simply beneath the responsive breakpoint. ([#2433](https://github.com/infor-design/enterprise/issues/2433))
- `[Tabs-Vertical]` Added the ability to personalize Vertical Tabs in accordance with theming. ([#2824](https://github.com/infor-design/enterprise/issues/2824))
- `[Wizard]` Added support for short labels. If short labels not supplied it will add ellipsis to text and tooltip. ([#2604](https://github.com/infor-design/enterprise/issues/2604))

### v4.22.0 Fixes

- `[Accordion]` Fixed a Safari bug where accordion headers would not lose focus when another accordion header was clicked. ([#2851](https://github.com/infor-design/enterprise/issues/2851))
- `[Application Menu]` Fixed an issue where footer toolbar area was overlapping to menu content. ([#2552](https://github.com/infor-design/enterprise/issues/2552))
- `[Application Menu]` Fixed an issue where tooltip was showing white text on white background which makes text to be unreadable. ([#2811](https://github.com/infor-design/enterprise/issues/2811))
- `[Application Menu]` Fixed a bug where application menus were not dismissed when clicking directly on Popupmenu triggers in a mobile setting. ([#2831](https://github.com/infor-design/enterprise/issues/2831))
- `[Application Menu]` Fixed an issue on mobile where the body was scroll bouncing when dragging/scrolling in the app menu. ([#2434](https://github.com/infor-design/enterprise/issues/2434))
- `[Bar Chart]` Fixed an issue where labels were overwritten when use more then one chart on page. ([#2723](https://github.com/infor-design/enterprise/issues/2723))
- `[Buttons]` Adjust the contrast of buttons (tertiary) on uplift theme. ([#396](https://github.com/infor-design/design-system/issues/396))
- `[Calendar]` Fixed an issue where the upcoming event description was overlapping the upcoming duration when text is too long, adjust width of spinbox count and fixed alignment of all day checkbox in uplift light theme. ([#2778](https://github.com/infor-design/enterprise/issues/2778))
- `[Datagrid]` Fixed an issue where if you have duplicate Id's the columns many become misaligned. ([#2687](https://github.com/infor-design/enterprise/issues/2687))
- `[Datagrid]` Made the text all white on the targeted achievement formatter. ([#2730](https://github.com/infor-design/enterprise/issues/2730))
- `[Datagrid]` Fixed keyword search so that it will again work with client side paging. ([#2797](https://github.com/infor-design/enterprise/issues/2797))
- `[Datagrid]` Fixed an issue where the header and cells do not align perfectly. ([#2849](https://github.com/infor-design/enterprise/issues/2849))
- `[Datagrid]` Fixed an issue where actions menu was not opening after reload the data. ([#2876](https://github.com/infor-design/enterprise/issues/2876))
- `[Datepicker]` Moved the today button to the datepicker header and adding a setting to hide it if wanted. ([#2704](https://github.com/infor-design/enterprise/issues/2704))
- `[FieldSet]` Fixed an issue where the fieldset text in chart completion overlap when resizing the browser. ([#2610](https://github.com/infor-design/enterprise/issues/2610))
- `[Datepicker]` Fixed a bug in datepicker where the destroy method does not readd the masking functionality. [2832](https://github.com/infor-design/enterprise/issues/2832))
- `[Field Options]` Fixed an issue where the option menu is misaligned in full length input field in uplift theme. ([#2765](https://github.com/infor-design/enterprise/issues/2765))
- `[Icons]` Added and updated the following icons: icon-new, icon-calculator, icon-save-new, icon-doc-check. ([#391](https://github.com/infor-design/design-system/issues/391))
- `[Icons]` Added and updated the following icons: icon-bed, icon-user-clock, icon-phone-filled, icon-phone-empty. ([#419](https://github.com/infor-design/design-system/issues/419))
- `[Listview]` Fixed an issue where empty message would not be centered if the listview in a flex container. ([#2716](https://github.com/infor-design/enterprise/issues/2716))
- `[Locale/Initialize]` Fixed an issue where opening some components like Contextual Action Panel would change the current locale because it calls initialize when it loads. ([#2873](https://github.com/infor-design/enterprise/issues/2873))
- `[Mask]` Added an example showing how to user percent format with the locale. ([#434](https://github.com/infor-design/enterprise/issues/434))
- `[Modal]` Fixed an issue where encoded html would not be recoded on the title. ([#246](https://github.com/infor-design/enterprise/issues/246))
- `[Modal]` Fixed an issue where the page content behind the modal is still scrollable while the modal window is open on iOS devices. ([#2678](https://github.com/infor-design/enterprise/issues/2678))
- `[Popupmenu]` Prevent popupmenus from closing after exit and reentry to the popupmenu submenu structure. ([#2702](https://github.com/infor-design/enterprise/issues/2702))
- `[Swaplist]` Fixed an issue where passed data for searched items were not syncing for beforeswap event. ([#2819](https://github.com/infor-design/enterprise/issues/2819))
- `[Tabs]` Add more padding to the count styles. ([#2744](https://github.com/infor-design/enterprise/issues/2744))
- `[Tabs]` Fixed the disabled tab color. ([#396](https://github.com/infor-design/design-system/issues/396))
- `[Tabs-Module]` Fixed styling and appearance issues on an example page demonstrating the Go Button alongside a Searchfield with Categories. ([#2745](https://github.com/infor-design/enterprise/issues/2745))
- `[Tabs-Multi]` Fixed an issue where tooltip was not showing when hovering a tab with cut-off text. ([#2747](https://github.com/infor-design/enterprise/issues/2747))
- `[Toolbar Flex]` Fixed a bug in toolbar flex where the title is getting truncated even if there's enough space for it. ([#2810](https://github.com/infor-design/enterprise/issues/2810))
- `[Validation]` Fixed an issue where if the mask is set to use a time other than the default time for the locale, this was not taken into account in validation. ([#2821](https://github.com/infor-design/enterprise/issues/2821))

### v4.22.0 Chores & Maintenance

- `[Demo App]` Changed the theme switch to call the page refresh. ([#2743](https://github.com/infor-design/enterprise/issues/2743))
- `[Export]` Added support for separator to use custom string or object type with Export to CSV. ([#2490](https://github.com/infor-design/enterprise/issues/2490))

(53 Issues Solved This Release, Backlog Enterprise 342, Backlog Ng 81, 892 Functional Tests, 909 e2e Tests)

## v4.21.0

### v4.21.0 Deprecation

- `[Icons]` Removed the hardcoded red color of the `icon-flag` so it can be used as a normal icon. If red is desired please add an additional class of `icon-flag icon-error`. ([#2548](https://github.com/infor-design/enterprise/issues/2548))

### v4.21.0 Features

- `[Calendar]` Added the ability to show tooltip on event and event icon and the ability to fire a context menu event. ([#2518](https://github.com/infor-design/enterprise/issues/2518))
- `[Datagrid]` Added the ability to use frozen columns with tree grid. ([#2102](https://github.com/infor-design/enterprise/issues/2102))
- `[Datagrid]` Added support for a fixed row size, this can be used in some cases like frozen columns where rows may have a different size than the three row heights (normal, short, medium). ([#2101](https://github.com/infor-design/enterprise/issues/2101))
- `[Datagrid]` Added filter row editor options to api setting. ([#2648](https://github.com/infor-design/enterprise/issues/2648))
- `[Datagrid]` Fixed an issue that alert text is cut off when using the textEllipsis option. ([#2773](https://github.com/infor-design/enterprise/issues/2773))
- `[Editor]` Added events to trigger on view change. ([#2430](https://github.com/infor-design/enterprise/issues/2430))
- `[Homepage]` Added a parameter to the `resize` event that provides metadata about the Homepage's state, including a calculated container height. ([#2446](https://github.com/infor-design/enterprise/issues/2446))
- `[Locale]` Added support for big numbers (18.6) to formatNumber and parseNumber. ([#1800](https://github.com/infor-design/enterprise/issues/1800))

### v4.21.0 Fixes

- `[Application Menu]` Fixed an indentation issue with child elements in an accordion in the Angular application (enterprise-ng). ([#2616](https://github.com/infor-design/enterprise/issues/2616))
- `[AppMenu/Accordion]` Improved performance on Angular by not calling siftFor on the app menu build. ([#2767](https://github.com/infor-design/enterprise/issues/2767))
- `[AppMenu/Accordion]` Fixed a bug where the busy indicator would immediately close. ([#2767](https://github.com/infor-design/enterprise/issues/2767))
- `[Button]` Fixed an issue where updated method was not teardown and re-init. ([#2304](https://github.com/infor-design/enterprise/issues/2304))
- `[Circle Pager]` Fixed a bug where it was not showing on mobile view. ([#2589](https://github.com/infor-design/enterprise/issues/2589))
- `[Contextual Action Panel]` Fixed an issue where if the title is longer, there will be an overflow causing a white space on the right on mobile view. ([#2605](https://github.com/infor-design/enterprise/issues/2605))
- `[Custom Builds]` Fixed a problem where including components with extra punctuation (periods, etc) may cause a build to fail. ([#1322](https://github.com/infor-design/enterprise/issues/1322))
- `[Datagrid]` Fixed an issue where key navigation was not working for inlineEditor. ([#2157](https://github.com/infor-design/enterprise/issues/2157))
- `[Datagrid]` Fixed a bug where calling update rows in the filter callback will cause an infinite loop. ([#2526](https://github.com/infor-design/enterprise/issues/2526))
- `[Datagrid]` Fixed a bug where the value would clear when using a lookup editor with a mask on new rows. ([#2305](https://github.com/infor-design/enterprise/issues/2305))
- `[Datagrid]` Fixed a bug where horizontal scrolling would not work when in a card/widget. ([#1785](https://github.com/infor-design/enterprise/issues/1785))
- `[Datagrid]` Fixed an issue where dirty and row status on the same cell would cause a UI issue. ([#2641](https://github.com/infor-design/enterprise/issues/2641))
- `[Datagrid]` Changed the onKeyDown callback to fire on any key. ([#536](https://github.com/infor-design/enterprise-ng/issues/536))
- `[Datagrid]` Added a more descriptive aria-label to checkboxes if the required descriptors exist. ([#2031](https://github.com/infor-design/enterprise-ng/issues/2031))
- `[Datagrid]` Added an announcement of the selection state of a row. ([#2535](https://github.com/infor-design/enterprise/issues/2535))
- `[Datagrid]` Fixed filtering on time columns when time is a string. ([#2535](https://github.com/infor-design/enterprise/issues/2535))
- `[Datagrid]` Fixed icon layout issues on the filter row in medium rowHeight mode. ([#2709](https://github.com/infor-design/enterprise/issues/2709))
- `[Datagrid]` Fixed an issue where short row height was misaligning in Uplift theme. ([#2717](https://github.com/infor-design/enterprise/issues/2717))
- `[Datagrid]` Fixed an issue where new row and dirty cell were not working when combined. ([#2729](https://github.com/infor-design/enterprise/issues/2729))
- `[Dropdown]` Fixed an issue where tooltip on all browsers and ellipsis on firefox, ie11 was not showing with long text after update. ([#2534](https://github.com/infor-design/enterprise/issues/2534))
- `[Editor]` Fixed an issue where clear formatting was causing to break while switch mode on Firefox. ([#2424](https://github.com/infor-design/enterprise/issues/2424))
- `[Empty Message]` Fixed padding and alignment issues, the icon is now centered better. ([#2424](https://github.com/infor-design/enterprise/issues/2733))
- `[Fileupload Advanced]` Added custom errors example page. ([#2620](https://github.com/infor-design/enterprise/issues/2620))
- `[Flex Toolbar]` Fixed a lifecycle problem that was preventing Menu Buttons with a `removeOnDestroy` setting from opening. ([#2664](https://github.com/infor-design/enterprise/issues/2664))
- `[Homepage]` Fixed an issue where dynamically added widget was not positioning correctly. ([#2425](https://github.com/infor-design/enterprise/issues/2425))
- `[Icons]` Fixed an issue with partially invisible empty messages in uplift theme. ([#2474](https://github.com/infor-design/enterprise/issues/2474))
- `[Icons (Component)]` Fixed a bug where it was possible to store a full base-tag prefixed URL in the `use` setting, which shouldn't be possible. ([PR#2738](https://github.com/infor-design/enterprise/pull/2738))
- `[Locale]` Fixed a bug where getCulturePath does not work if the sohoxi.js file name has a hash part. ([#2637](https://github.com/infor-design/enterprise/issues/2637))
- `[Locale]` Fixed a bug found when using NG8 that the default us locale causes issues. It is now an official requirement that you set a locale for all components that require locale information. ([#2640](https://github.com/infor-design/enterprise/issues/2640))
- `[Locale]` Fixed an occurrence where an nonstandard locale filename was not correctly processed. ([#2684](https://github.com/infor-design/enterprise/issues/2684))
- `[Lookup]` Fixed memory leak issues after destroy. ([#2494](https://github.com/infor-design/enterprise/issues/2494))
- `[Modal]` Fixed memory leak issues after destroy. ([#2497](https://github.com/infor-design/enterprise/issues/2497))
- `[Popupmenu]` Fixed DOM leak where many arrows could be inserted in the DOM. ([#568](https://github.com/infor-design/enterprise-ng/issues/568))
- `[Pager]` Fixed a bug where clicking disabled buttons caused a refresh of the page in NG. ([#2170](https://github.com/infor-design/enterprise/issues/2170))
- `[Slider]` Updated the color variant logic to match new uplift theming. ([#2647](https://github.com/infor-design/enterprise/issues/2647))
- `[Tabs]` Fixed a memory leak caused by removing a tab. ([#2686](https://github.com/infor-design/enterprise/issues/2686))
- `[Toast]` Fixed memory leak issues after destroy. ([#2634](https://github.com/infor-design/enterprise/issues/2634))
- `[Toolbar]` Fixed the conditions for when `noSearchfieldReinvoke` destroys an inner Searchfield that's been previously invoked. ([PR#2738](https://github.com/infor-design/enterprise/pull/2738))
- `[Uplift Theme]` Various improvements to the Dark/Contrast variants, with a focus on passing WCAG ([#2541](https://github.com/infor-design/enterprise/issues/2541)) ([#2588](https://github.com/infor-design/enterprise/issues/2588))

### v4.21.0 Chores & Maintenance

- `[Custom Builds]` Improved Sass builder's ability to code split and include partials once. ([#1038](https://github.com/infor-design/enterprise/issues/1038))

(61 Issues Solved This Release, Backlog Enterprise 335, Backlog Ng 76, 867 Functional Tests, 880 e2e Tests)

## v4.20.0

### v4.20.0 Deprecation

- `[ListFilter]` Deprecated `startsWith` in favor of `wordStartsWith`, due to the addition of the `phraseStartsWith` filterMode. ([#1606](https://github.com/infor-design/enterprise/issues/1606))
- `[Popdown]` Deprecated `Popdown` in favor of `Popover`. Both components have similar functionality and we want to trim the code logic down. ([#2468](https://github.com/infor-design/enterprise/issues/2468))
- `[StepProcess]` Deprecated `StepProcess` as the component is no longer commonly used. We will remove it within 3-6 versions. ([#1476](https://github.com/infor-design/enterprise/issues/1476))
- `[CompositeForm]` Deprecated `CompositeForm` as the component is no longer commonly used. We will remove it within 3-6 versions. ([#1476](https://github.com/infor-design/enterprise/issues/1476))
- `[FieldOptions]` Deprecated `FieldOptions` as the component is no longer commonly used. We will remove it within 3-6 versions. ([#1476](https://github.com/infor-design/enterprise/issues/1476))

### v4.20.0 Features

- `[Datagrid]` Added support to resize column widths after a value change via the stretchColumnOnChange setting. ([#2174](https://github.com/infor-design/enterprise/issues/2174))
- `[Datagrid]` Added a Sort Function to the datagrid column to allow the value to be formatted for the sort. ([#2274](https://github.com/infor-design/enterprise/issues/2274)))
- `[Datagrid]` Added placeholder functionality to Lookup, Dropdown, and Decimal Formatters. ([#2408](https://github.com/infor-design/enterprise/issues/2408)))
- `[Datagrid]` Added support to restrict the size of a column with minWidth and maxWidth setting on the column. ([#2313](https://github.com/infor-design/enterprise/issues/2313))
- `[Datagrid]` Automatically remove nonVisibleCellError when a row is removed. ([#2436](https://github.com/infor-design/enterprise/issues/2436))
- `[Datagrid]` Fixed header alignment with textOverflow ellipsis setting. ([#2351](https://github.com/infor-design/enterprise/issues/2351))
- `[Datagrid]` Fixed an issue where code-block editor focus was not working. ([#526](https://github.com/infor-design/enterprise-ng/issues/526))
- `[Datagrid]` Automatically remove nonVisibleCellError when a row is removed. ([#2436](https://github.com/infor-design/enterprise/issues/2436))
- `[Datagrid]` Add a fix to show ellipsis text on lookups in the datagrid filter. ([#2122](https://github.com/infor-design/enterprise/issues/2122))
- `[Datagrid]` Made grouping work better with editable, including fixes to addRow, removeRow, messages, and dirty indication. ([#1851](https://github.com/infor-design/enterprise/issues/1851))
- `[Datagrid]` Changed the beforeCommitCellEdit event into a function on the column that is synchronous. ([#2442](https://github.com/infor-design/enterprise/issues/2442))
- `[Datagrid]` Fixed a bug that the selected event would fire when no rows are deselected and on initial load. ([#2472](https://github.com/infor-design/enterprise/issues/2472))
- `[Datagrid]` Removed a white background from the colorpicker editor in high contrast theme. ([#1574](https://github.com/infor-design/enterprise/issues/1574))
- `[Datepicker]` Made the showMonthYearPicker option true by default and added a newly designed panel to select the year and day. ([#1958](https://github.com/infor-design/enterprise/issues/1958))
- `[Datepicker]` Fixed a layout issue in IE 11 with the datepicker title. ([#2598](https://github.com/infor-design/enterprise/issues/2598))
- `[Datepicker]` Fixed issues with the mask when using the range picker. ([#2597](https://github.com/infor-design/enterprise/issues/2597))
- `[Dropdown]` Fixed an issue where ellipsis was not working when use firefox new tab. ([#2236](https://github.com/infor-design/enterprise/issues/2236))
- `[Form Compact]` Added checkboxes/radios, and improved visual style. ([#2193](https://github.com/infor-design/enterprise/issues/2193))
- `[Images]` Created an additional image class to apply focus state without coercing width and height. ([#2025](https://github.com/infor-design/enterprise/issues/2025))
- `[ListFilter]` Added `phraseStartsWith` filterMode for only matching a search term against the beginning of a string. ([#1606](https://github.com/infor-design/enterprise/issues/1606))
- `[Multiselect]` Changed interactions in filtered lists to no longer reset text inside the search input and the contents of the list. ([#920](https://github.com/infor-design/enterprise/issues/920))
- `[Toast]` Added api settings for drag drop and save position. ([#1876](https://github.com/infor-design/enterprise/issues/1876))
- `[Uplift Theme]` Various minor improvements. ([#2318](https://github.com/infor-design/enterprise/issues/2318))

### v4.20.0 Fixes

- `[Alerts]` Removed dirty tracker from the page due to layout issues. ([#1679](https://github.com/infor-design/enterprise/issues/1679))
- `[App Menu]` Fixed an issue where the lower toolbar inverts left and right keyboard actions. ([#2240](https://github.com/infor-design/enterprise/issues/2240))
- `[Bar Chart]` Fixed an issue where the tooltip would not show. ([#2097](https://github.com/infor-design/enterprise/issues/2097))
- `[Calendar]` Added more information to the onMonthRendered callback. ([#2419](https://github.com/infor-design/enterprise/issues/2419))
- `[Calendar]` Changed updated method so it can reinit the calendar with new data. ([#2419](https://github.com/infor-design/enterprise/issues/2419))
- `[Calendar]` Fixed stack exceeded error in angular using updated and legend. ([#2419](https://github.com/infor-design/enterprise/issues/2419))
- `[Calendar]` Added an eventclick and eventdoubleclick information to the onMonthRendered callback. ([#2419](https://github.com/infor-design/enterprise/issues/2419))
- `[Calendar]` Allow Validation of the Calendar Popup. ([#1742](https://github.com/infor-design/enterprise/issues/1742))
- `[Calendar]` Prevent double click from reopening the event popup. ([#1705](https://github.com/infor-design/enterprise/issues/1705))
- `[Calendar]` Enable vertical scrolling at short window sizes in monthview. ([#2489](https://github.com/infor-design/enterprise/issues/2489))
- `[Charts]` Made fixes so all charts change color in uplift theme. ([#2058](https://github.com/infor-design/enterprise/issues/2058))
- `[Charts]` Fixes dynamic tooltips on a bar chart. ([#2447](https://github.com/infor-design/enterprise/issues/2447))
- `[Colorpicker]` Fixed colorpicker left and right keys advanced oppositely in right-to-left mode. ([#2352](https://github.com/infor-design/enterprise/issues/2352))
- `[Column Chart]` Fixed an issue where the tooltip would not show. ([#2097](https://github.com/infor-design/enterprise/issues/2097))
- `[Datagrid]` Fixes an issue where method selectedRows() was returning incorrect information when new row added via addRow(). ([#1794](https://github.com/infor-design/enterprise/issues/1794))
- `[Datagrid]` Fixed the text width functions for better auto sized columns when using editors and special formatters. ([#2270](https://github.com/infor-design/enterprise/issues/2270))
- `[Datagrid]` Fixes the alignment of the alert and warning icons on a lookup editor. ([#2175](https://github.com/infor-design/enterprise/issues/2175))
- `[Datagrid]` Fixes tooltip on the non displayed table errors. ([#2264](https://github.com/infor-design/enterprise/issues/2264))
- `[Datagrid]` Fixes an issue with alignment when toggling the filter row. ([#2332](https://github.com/infor-design/enterprise/issues/2332))
- `[Datagrid]` Fixes an issue where method setFilterConditions() were not working for multiselect filter. ([#2414](https://github.com/infor-design/enterprise/issues/2414))
- `[Datagrid]` Fixes an error on tree grid when using server-side paging. ([#2132](https://github.com/infor-design/enterprise/issues/2132))
- `[Datagrid]` Fixed an issue where autocompletes popped up on cell editors. ([#1575](https://github.com/infor-design/enterprise/issues/1575))
- `[Datagrid]` Fixes reset columns to set the correct hidden status. ([#2315](https://github.com/infor-design/enterprise/issues/2315))
- `[Datagrid]` Fixes the filtering of null values. ([#2336](https://github.com/infor-design/enterprise/issues/2336))
- `[Datagrid]` Fixed an issue where performance was significantly slower for export methods. ([#2291](https://github.com/infor-design/enterprise/issues/2291))
- `[Datagrid]` Fixes a bug that stopped the search in datagrid personalization from working. ([#2299](https://github.com/infor-design/enterprise/issues/2299))
- `[Datagrid]` Fixes an error on tree grid when using server-side paging. ([#2132](https://github.com/infor-design/enterprise/issues/2132))
- `[Datagrid]` Fixed an issue where autocompletes popped up on cell editors. ([#1575](https://github.com/infor-design/enterprise/issues/1575))
- `[Datagrid]` Fixes the filtering of null values. ([#2336](https://github.com/infor-design/enterprise/issues/2336))
- `[Datagrid]` Fixed an issue where performance was significantly slower for export methods. ([#2291](https://github.com/infor-design/enterprise/issues/2291))
- `[Datagrid]` Fixed an issue where source would not fire on sorting. ([#2390](https://github.com/infor-design/enterprise/issues/2390))
- `[Datagrid]` Fixes the styling of non editable checkbox cells so they look disabled. ([#2340](https://github.com/infor-design/enterprise/issues/2340))
- `[Datagrid]` Changed the dynamic column tooltip function to pass the row and more details. This changes the order of parameters but since this feature is new did not consider this a breaking change. If you are using this please take note. ([#2333](https://github.com/infor-design/enterprise/issues/2333))
- `[Datagrid]` Fixed a bug is the isEditable column callback in editable tree grid where some data was missing in the callback. ([#2357](https://github.com/infor-design/enterprise/issues/2357))
- `[Datepicker]` Removed the advanceMonths option as the dropdowns for this are no longer there in the new design. ([#970](https://github.com/infor-design/enterprise/issues/970))
- `[Datepicker]` Fixed an issue where range selection was not working. ([#2569](https://github.com/infor-design/enterprise/issues/2569))
- `[Datepicker]` Fixed some issue where footer buttons were not working properly with range selection. ([#2595](https://github.com/infor-design/enterprise/issues/2595))
- `[Datepicker]` Fixed an issue where time was not updating after change on range selection. ([#2599](https://github.com/infor-design/enterprise/issues/2599))
- `[Datagrid]` Fixed a bug where deselect all would not deselect some rows when using grouping. ([#1796](https://github.com/infor-design/enterprise/issues/1796))
- `[Datagrid]` Fixed a bug where summary counts in grouping would show even if the group is collapsed. ([#2221](https://github.com/infor-design/enterprise/issues/2221))
- `[Datagrid]` Fixed issues when using paging (client side) and removeRow. ([#2590](https://github.com/infor-design/enterprise/issues/2590))
- `[Demoapp]` When displaying Uplift theme, now shows the correct alternate fonts for some locales when switching via the `locale` query string. ([#2365](https://github.com/infor-design/enterprise/issues/2365))
- `[Dropdown]` Fixed a memory leak when calling destroy. ([#2493](https://github.com/infor-design/enterprise/issues/2493))
- `[Editor]` Fixed a bug where tab or shift tab would break out of the editor when doing an indent/outdent. ([#2421](https://github.com/infor-design/enterprise/issues/2421))
- `[Editor]` Fixed a bug where the dirty indicator would be hidden above. ([#2577](https://github.com/infor-design/enterprise/issues/2577))
- `[Fieldfilter]` Fixed an issue where fields were getting wrap to second line on iPhone SE. ([#1861](https://github.com/infor-design/enterprise/issues/1861))
- `[Fieldfilter]` Fixed an issue where Dropdown was not switching mode on example page. ([#2288](https://github.com/infor-design/enterprise/issues/2288))
- `[Field Options]` Fixed an issue where input example was not working. ([#2348](https://github.com/infor-design/enterprise/issues/2348))
- `[Homepages]` Fixed an issue where personalize and chart text colors were not working with hero. ([#2097](https://github.com/infor-design/enterprise/issues/2097))
- `[Images]` Fixed an issue where images were not tabbable or receiving a visual focus state. ([#2025](https://github.com/infor-design/enterprise/issues/2025))
- `[Listview]` Fixed a bug that caused the listview to run initialize too many times. ([#2179](https://github.com/infor-design/enterprise/issues/2179))
- `[Lookup]` Added `autocomplete="off"` to lookup input fields to prevent browser interference. ([#2366](https://github.com/infor-design/enterprise/issues/2366))
- `[Lookup]` Fixed a bug that caused a filter to reapply when reopening the modal. ([#2566](https://github.com/infor-design/enterprise/issues/2566))
- `[Lookup]` Fixed a bug that caused a selections to reapply when reopening the modal. ([#2568](https://github.com/infor-design/enterprise/issues/2568))
- `[Locale]` Fixed race condition when using initialize and loading locales with a parent locale. ([#2540](https://github.com/infor-design/enterprise/issues/2540))
- `[Lookup]` Fixed a double scrollbar when the modal needs to be scrolled. ([#2586](https://github.com/infor-design/enterprise/issues/2586))
- `[Modal]` Fixed an issue where the modal component would disappear if its content had a checkbox in it in RTL. ([#332](https://github.com/infor-design/enterprise-ng/issues/332))
- `[Modal]` Fixed an issue where tabbing was very slow on large DOMs in IE 11. ([#2607](https://github.com/infor-design/enterprise/issues/2607))
- `[Personalization]` Fixed an issue where the text color was too dark. Changed the text color to be more readable in high contrast mode. ([#2539](https://github.com/infor-design/enterprise/issues/2539))
- `[Personalization]` Updated some of the colors to more readable in contrast mode. ([#2097](https://github.com/infor-design/enterprise/issues/2097))
- `[Personalization]` Fixes an issue where text color was too dark. ([#2476](https://github.com/infor-design/enterprise/issues/2476))
- `[Pager]` Fixed an issue where click was not firing on any of the buttons with ie11. ([#2560](https://github.com/infor-design/enterprise/issues/2560))
- `[Pager]` Added a complete Popupmenu settings object for configuring the Page Size Selector Button, and deprecated the `attachPageSizeMenuToBody` setting in favor of `pageSizeMenuSettings.attachToBody`. ([#2356](https://github.com/infor-design/enterprise/issues/2356))
- `[Pager]` Fixed memory leak when using the `attachToBody` setting to change the menu's render location. ([#2482](https://github.com/infor-design/enterprise/issues/2482))
- `[Popdown]` Fixed usability issue where the Popdown could close prematurely when attempting to use inner components, such as Dropdowns. ([#2092](https://github.com/infor-design/enterprise/issues/2092))
- `[Popover]` Correctly align the popover close button. ([#1576](https://github.com/infor-design/enterprise/issues/1576))
- `[Popover]` Fixed an issue where buttons inside the popover would overflow at smaller screen sizes. ([#2271](https://github.com/infor-design/enterprise/issues/2271))
- `[Popupmenu]` Fixed an issue where js error was showing after removing a menu item. ([#414](https://github.com/infor-design/enterprise-ng/issues/414))
- `[Popupmenu]` Fixed a layout issue on disabled checkboxes in multiselect popupmenus. ([#2340](https://github.com/infor-design/enterprise/issues/2340))
- `[Popupmenu]` Fixed a bug on IOS that prevented menu scrolling. ([#645](https://github.com/infor-design/enterprise/issues/645))
- `[Popupmenu]` Fixed a bug on IOS that prevented some submenus from showing. ([#1928](https://github.com/infor-design/enterprise/issues/1928))
- `[Popupmenu]` Added a type-check during building/rebuilding of submenus that prevents an error when a submenu `<ul>` tag is not present. ([#2458](https://github.com/infor-design/enterprise/issues/2458))
- `[Scatter Plot]` Fixed the incorrect color on the tooltips. ([#1066](https://github.com/infor-design/enterprise/issues/1066))
- `[Stepprocess]` Fixed an issue where a newly enabled step is not shown. ([#2391](https://github.com/infor-design/enterprise/issues/2391))
- `[Searchfield]` Fixed an issue where the close icon on a searchfield is inoperable. ([#2578](https://github.com/infor-design/enterprise/issues/2578))
- `[Searchfield]` Fixed strange alignment of text/icons on the Uplift theme. ([#2612](https://github.com/infor-design/enterprise/issues/2612))
- `[Tabs]` Fixed the more tabs button to style as disabled when the tabs component is disabled. ([#2347](https://github.com/infor-design/enterprise/issues/2347))
- `[Tabs]` Added the select method inside the hide method to ensure proper focusing of the selected tab. ([#2346](https://github.com/infor-design/enterprise/issues/2346))
- `[Tabs]` Added an independent count for adding new tabs and their associated IDs to prevent duplication. ([#2345](https://github.com/infor-design/enterprise/issues/2345))
- `[Toolbar]` Fixed memory leaks. ([#2496](https://github.com/infor-design/enterprise/issues/2496))
- `[Toolbar]` Fixed an issue where `noSearchfieldReinvoke` was not being respected during the teardown method, causing lifecycle issues in Angular. ([#2691](https://github.com/infor-design/enterprise/issues/2691))
- `[Toolbar Flex]` Removed a 100% height on the toolbar which caused issues when nested in some situations. ([#474](https://github.com/infor-design/enterprise-ng/issues/474))
- `[Listview]` Fixed search to work when not using templates. ([#466](https://github.com/infor-design/enterprise-ng/issues/466))

### v4.20.0 Chores & Maintenance

- `[Build]` Add a file verification tool to the build process to ensure all necessary files are present. ([#2384](https://github.com/infor-design/enterprise/issues/2384))
- `[Demo App]` Add the uplift theme to the theme switcher menu. ([#2335](https://github.com/infor-design/enterprise/issues/2335))
- `[Demo App]` Fixed routing issues that could cause 500 errors or crash the Demoapp. ([#2343](https://github.com/infor-design/enterprise/issues/2343))
- `[Demo App]` Fixed an issue where the sorting was wrong on compressor data. ([#2390](https://github.com/infor-design/enterprise/issues/2390))

(95 Issues Solved This Release, Backlog Enterprise 296, Backlog Ng 79, 852 Functional Tests, 865 e2e Tests)

## v4.19.3

- `[Datagrid]` Fixes the multiselect filter on header from reloading during serverside filtering. ([#2383](https://github.com/infor-design/enterprise/issues/2383))
- `[Datagrid]` Fixed an issue where contextmenu was not opening with first click. ([#2398](https://github.com/infor-design/enterprise/issues/2398))
- `[Datagrid / Tooltip]` Fixed an error on some datagrid cells when tooltips are attached. ([#2403](https://github.com/infor-design/enterprise/issues/2403))

## v4.19.2

- `[Build]` Fixes missing minified files in the build and a missing svg-extended.html deprecated file for backwards compatibility. ([Teams](https://bit.ly/2FlzYCT))

## v4.19.0

### v4.19.0 Deprecations

- `[CSS]` The Soho light theme CSS file has been renamed from `light-theme.css` to `theme-soho-light.css` ([1972](https://github.com/infor-design/enterprise/issues/1972))
- `[CSS]` The Soho dark theme CSS file has been renamed from `dark-theme.css` to `theme-soho-dark.css` ([1972](https://github.com/infor-design/enterprise/issues/1972))
- `[CSS]` The Soho high-contrast theme CSS file has been renamed from `high-contrast-theme.css` to `theme-soho-contrast.css` ([1972](https://github.com/infor-design/enterprise/issues/1972))
- `[Datagrid]` The older savedColumns method has been deprecated since 4.10 and is now removed. Use saveUserSettings instead. ([#1766](https://github.com/infor-design/enterprise/issues/1766))

### v4.19.0 Features

- `[App Menu]` Improved style of personalized app menu. ([#2195](https://github.com/infor-design/enterprise/pull/2195))
- `[Column]` Added support to existing custom tooltip content in the callback setting. ([#1909](https://github.com/infor-design/enterprise/issues/1909))
- `[Contextual Action Panel]` Fixed an issue where the close button was misaligned. ([#1943](https://github.com/infor-design/enterprise/issues/1943))
- `[Datagrid]` Added support for disabling rows by data or a dynamic function, rows are disabled from selection and editing. ([#1614](https://github.com/infor-design/enterprise/issues/1614))
- `[Datagrid]` Fixes a column alignment issue when resizing and sorting columns that were originally set to percentage width. ([#1797](https://github.com/infor-design/enterprise/issues/1797))
- `[Datagrid]` Fixes a column alignment issue when there are duplicate column ids. ([#1797](https://github.com/infor-design/enterprise/issues/1797))
- `[Datagrid]` Fixes a column alignment by clearing a cache to help prevent column misalignment from randomly happening. ([#1797](https://github.com/infor-design/enterprise/issues/1797))
- `[Datagrid]` Fixes an issue that caused the active page to not restore correctly when saving user settings, . ([#1766](https://github.com/infor-design/enterprise/issues/1766))
- `[Datagrid]` Fixes an issue with dropdown filters when the ids are numbers. ([#1879](https://github.com/infor-design/enterprise/issues/1879))
- `[Datagrid]` Fixed alignment issues in the new uplift theme. ([#2212](https://github.com/infor-design/enterprise/issues/2212))
- `[Datagrid]` Fixes Datagrid time filtering for string type dates. ([#2281](https://github.com/infor-design/enterprise/issues/2281))
- `[Form Compact]` Adds support for Datepicker, Timepicker, Lookup, and File Uploader fields. ([#1955](https://github.com/infor-design/enterprise/issues/1955))
- `[Keyboard]` Added a new API that you can call at anytime to see what key is being pressed at the moment. ([#1906](https://github.com/infor-design/enterprise/issues/1906))
- `[Targeted/Completion Chart]` Added back the ability to inline svg icons and hyperlinks. ([#2152](https://github.com/infor-design/enterprise/issues/2152))
- `[Themes]` Added support for multiple themes in the demo app and renamed distribute Uplift (only) theme files. ([#1972](https://github.com/infor-design/enterprise/issues/1972))

### v4.19.0 Fixes

- `[App Menu]` Fixed an issue where the menu would not be entirely colored if short. ([#2062](https://github.com/infor-design/enterprise/issues/2062))
- `[App Menu]` Changed the scroll area to the outside when using a footer. ([#2062](https://github.com/infor-design/enterprise/issues/2062))
- `[App Menu]` Expandable area updates within application menu. ([#1982](https://github.com/infor-design/enterprise/pull/1982))
- `[App Menu]` Fixed an issue where role switcher was not clickable with long title. ([#2060](https://github.com/infor-design/enterprise/issues/2060))
- `[App Menu]` Fixed an issue where it was not possible to manually add a filter field that you can control on your own. Caveat to this is if you set filterable: false it will no longer remove the filter field from the DOM, if you do that you must now do it manually. ([#2066](https://github.com/infor-design/enterprise/issues/2066))
- `[App Menu]` Added support for mobile when dismissOnClickMobile setting is true to dismiss application menu when a role is selected. ([#2520](https://github.com/infor-design/enterprise/issues/2520))
- `[App Menu]` Fixed an issue with the logo which was positioned badly when scrolling. ([#2116](https://github.com/infor-design/enterprise/issues/2116))
- `[Calendar]` Fixed some bugs having a calendar month along or just a legend, fixed the clicking of upcoming days and added a dblclick even emitter. ([#2149](https://github.com/infor-design/enterprise/issues/2149))
- `[Colorpicker]` Fixed an issue where the colorpicker label is cut off in extra small input field. ([#2023](https://github.com/infor-design/enterprise/issues/2023))
- `[Colorpicker]` Fixed an issue where the colorpickers are not responsive at mobile screen sizes. ([#1995](https://github.com/infor-design/enterprise/issues/1995))
- `[Colorpicker]` Fixed an issue where the text is not visible on IE11 after choosing a color. ([#2134](https://github.com/infor-design/enterprise/issues/2134))
- `[Completion Chart]` Cleaned up excessive padding in some cases. ([#2171](https://github.com/infor-design/enterprise/issues/2171))
- `[Context Menu]` Fixes a bug where a left click on the originating field would not close a context menu opened with a right click. ([#1992](https://github.com/infor-design/enterprise/issues/1992))
- `[Contextual Action Panel]` Fixed an issue where the CAP title is too close to the edge at small screen sizes. ([#2249](https://github.com/infor-design/enterprise/issues/2249))
- `[Datagrid]` Fixed an issue where using the context menu with datagrid was not properly destroyed which being created multiple times. ([#392](https://github.com/infor-design/enterprise-ng/issues/392))
- `[Datagrid]` Fixed charts in columns not resizing correctly to short row height. ([#1930](https://github.com/infor-design/enterprise/issues/1930))
- `[Datagrid]` Fixed an issue for xss where console.log was not sanitizing and make grid to not render. ([#1941](https://github.com/infor-design/enterprise/issues/1941))
- `[Datagrid]` Fixed charts in columns not resizing correctly to short row height. ([#1930](https://github.com/infor-design/enterprise/issues/1930))
- `[Datagrid]` Fixed a layout issue on primary buttons in expandable rows. ([#1999](https://github.com/infor-design/enterprise/issues/1999))
- `[Datagrid]` Fixed a layout issue on short row grouped header buttons. ([#2005](https://github.com/infor-design/enterprise/issues/2005))
- `[Datagrid]` Fixed an issue where disabled button color for contextual toolbar was not applying. ([#2150](https://github.com/infor-design/enterprise/issues/2150))
- `[Datagrid]` Fixed an issue for xss where console.log was not sanitizing and make grid to not render. ([#1941](https://github.com/infor-design/enterprise/issues/1941))
- `[Datagrid]` Added an onBeforeSelect call back that you can return false from to disable row selection. ([#1906](https://github.com/infor-design/enterprise/issues/1906))
- `[Datagrid]` Fixed an issue where header checkbox was not sync after removing selected rows. ([#2226](https://github.com/infor-design/enterprise/issues/2226))
- `[Datagrid]` Fixed an issue where custom filter conditions were not setting up filter button. ([#2234](https://github.com/infor-design/enterprise/issues/2234))
- `[Datagrid]` Fixed an issue where pager was not updating while removing rows. ([#1985](https://github.com/infor-design/enterprise/issues/1985))
- `[Datagrid]` Adds a function to add a visual dirty indictaor and a new function to get all modified rows. Modified means either dirty, in-progress or in error. Existing API's are not touched. ([#2091](https://github.com/infor-design/enterprise/issues/2091))
- `[Datagrid]` Fixes an error when saving columns if you have a lookup column. ([#2279](https://github.com/infor-design/enterprise/issues/2279))
- `[Datagrid]` Fixed a bug with column reset not working sometimes. ([#1921](https://github.com/infor-design/enterprise/issues/1921))
- `[Datagrid]` Fixed grouped headers not sorting when selectable is multiselect. ([#2251](https://github.com/infor-design/enterprise/issues/2251))
- `[Datagrid]` Fixed a bug where the sort indicator disappeared when changing pages. ([#2228](https://github.com/infor-design/enterprise/issues/2228))
- `[Datagrid]` Fixed rendering on modals with single columns. ([#1923](https://github.com/infor-design/enterprise/issues/1923))
- `[Datagrid]` Fixed double firing of popupmenu events. ([#2140](https://github.com/infor-design/enterprise/issues/2140))
- `[Datagrid]` Fixed incorrect pattern in filterConditions. ([#2159](https://github.com/infor-design/enterprise/issues/2159))
- `[Datepicker]` Fixed an issue loading on IE 11. ([#2183](https://github.com/infor-design/enterprise-ng/issues/2183))
- `[Dropdown]` Fixed the dropdown appearing misaligned at smaller screen sizes. ([#2248](https://github.com/infor-design/enterprise/issues/2248))
- `[Editor]` Fixed an issue where button state for toolbar buttons were wrong when clicked one after another. ([#391](https://github.com/infor-design/enterprise/issues/391))
- `[Hierarchy]` Fixed a bug where the hierarchy will only partially load with two instances on a page. ([#2205](https://github.com/infor-design/enterprise/issues/2205))
- `[Field Options]` Fixed an issue where field options were misaligning, especially spin box was focusing outside of the field. ([#1862](https://github.com/infor-design/enterprise/issues/1862))
- `[Field Options]` Fixed a border alignment issue. ([#2107](https://github.com/infor-design/enterprise/issues/2107))
- `[Fileuploader]` Fixed an issue where the fileuploader icon and close icon were misplaced and not visible in RTL after uploading a file. ([#2098](https://github.com/infor-design/enterprise/issues/2098))
- `[Fileuploader]` Fixed an issue where backspace in IE11 caused the browser to go back instead of removing the uploaded file from the input. ([#2184](https://github.com/infor-design/enterprise/issues/2184))
- `[Input]` Improved alignment of icons in the uplift theme input components. ([#2072](https://github.com/infor-design/enterprise/issues/2072))
- `[Listview]` Improved accessibility when configured as selectable (all types), as well as re-enabled accessibility e2e Tests. ([#403](https://github.com/infor-design/enterprise/issues/403))
- `[Locale]` Synced up date and time patterns with the CLDR several time patterns in particular were corrected. ([#2022](https://github.com/infor-design/enterprise/issues/2022))
- `[Locale]` Fixed an issue loading duplicate locales such as en-GB where the strings are copies, before you might get undefined strings. ([#2216](https://github.com/infor-design/enterprise/issues/2216))
- `[Locale]` Added support for es-419 locale. ([#2204](https://github.com/infor-design/enterprise/issues/2204))
- `[Locale]` Restored functionality for dynamically changing fonts for some languages. ([#2144](https://github.com/infor-design/enterprise/issues/2144))
- `[Modal]` Fixed a demoapp issue where the select all checkbox wasn't selecting all. ([2225](https://github.com/infor-design/enterprise/issues/2225))
- `[Monthview]` Fixed an issue where the previous and next buttons were not correctly reversed in right-to-left mode. ([1910](https://github.com/infor-design/enterprise/issues/1910))
- `[Personalization]` Changed the default turquoise personalization to a darker one. ([#2063](https://github.com/infor-design/enterprise/issues/2063))
- `[Personalization]` Changed the default turquoise personalization to a darker one. ([#2063](https://github.com/infor-design/enterprise/issues/2063))
- `[Personalization]` Added a default option to the personalization color pickers. ([#2063](https://github.com/infor-design/enterprise/issues/2063))
- `[Personalization]` Added more classes and examples for the personalization colors so that you can personalize certain form elements. ([#2120](https://github.com/infor-design/enterprise/issues/2120))
- `[Personalization]` Added several form examples with buttons and completion chart that can be personalized. ([#1963](https://github.com/infor-design/enterprise/issues/1963))
- `[Personalization]` Added an example of normal tabs behaving like header tabs in a personalized area. ([#1962](https://github.com/infor-design/enterprise/issues/1962))
- `[Personalization]` Added completion chart and alerts to the list of header items that will work when personalized. ([#2171](https://github.com/infor-design/enterprise/issues/2171))
- `[Personalization]` Fixed a bug where the overlay would not disappear when manually loading stylesheets. ([#2258](https://github.com/infor-design/enterprise/issues/2258))
- `[Popupmenu]` Fixed an issue where disabled submenus were opening on mouseover. ([#1863](https://github.com/infor-design/enterprise/issues/1863))
- `[Radios]` Fixed an issue where in `RTL` the radio seems visually separate from it's label. ([#2096](https://github.com/infor-design/enterprise/issues/2096))
- `[Summary Form]` Updated to improve readability. ([#1765](https://github.com/infor-design/enterprise/issues/1765))
- `[Targeted Achievement]` Updated to work in uplift theme. ([#2220](https://github.com/infor-design/enterprise/issues/2220))
- `[Timepicker]` Fixed an issue where AM/PM dropdown tooltip was displaying on android devices. ([#1446](https://github.com/infor-design/enterprise/issues/1446))
- `[Timepicker]` Fixed an issue where dropdown popup was out of position on android devices. ([#2021](https://github.com/infor-design/enterprise/issues/2021))
- `[Timepicker]` Updated the Swedish translation for Set Time. ([#2153](https://github.com/infor-design/enterprise/issues/2153))
- `[Tree]` Fixed an issue where children property null was breaking tree to not render. ([#1908](https://github.com/infor-design/enterprise/issues/1908))

### v4.19.0 Chores & Maintenance

- `[General]` Updated to jquery 3.4.1 to fix a jquery bug seen occasionally. ([#2109](https://github.com/infor-design/enterprise/issues/2109))
- `[General]` Fixed relative links in several markdown files.
- `[Demo App]` Fixed CSP and handling of image paths for better support of images in examples on IDS demo sites (demo.design.infor.com). ([#1888](https://github.com/infor-design/enterprise/issues/1888))
- `[Personalize]` Separated personalization styles into standalone file for improved maintainability. ([#2127](https://github.com/infor-design/enterprise/issues/2127))

(84 Issues Solved This Release, Backlog Enterprise 311, Backlog Ng 79, 839 Functional Tests, 876 e2e Tests)

## v4.18.2

### v4.18.2 Fixes

- `[Autocomplete]` Fixed an XSS injection issue. ([#502](https://github.com/infor-design/enterprise-ng/issues/502)).
- `[Dropdown]` Fixed an XSS injection issue. ([#503](https://github.com/infor-design/enterprise-ng/issues/503)).

## v4.18.1

### v4.18.1 Fixes

- `[Input]` Added backwards-compatibility for previous accessibility changes to labels. ([#2118](https://github.com/infor-design/enterprise/issues/2118)). Additional information can be found in the [Form Component documentation](https://github.com/infor-design/enterprise/blob/4.18.x/src/components/form/readme.md#field-labels).

## v4.18.0

### v4.18.0 Features

- `[App Menu]` Added support for personalization by adding the `is-personalizable` class the menu will now change colors along with headers ([#1847](https://github.com/infor-design/enterprise/issues/1847))
- `[App Menu]` Added a special role switcher dropdown to change the menu role. ([#1935](https://github.com/infor-design/enterprise/issues/1935))
- `[Personalize]` Added classes for the personalization colors so that you can personalize certain form elements. ([#1847](https://github.com/infor-design/enterprise/issues/1847))
- `[Expandable Area]` Added example of a standalone button the toggles a form area. ([#1935](https://github.com/infor-design/enterprise/issues/1935))
- `[Datagrid]` Added support so if there are multiple inputs within an editor they work with the keyboard tab key. ([#355](https://github.com/infor-design/enterprise-ng/issues/355))
- `[Datagrid]` Fixed an error on IE when doing an excel export. ([#2018](https://github.com/infor-design/enterprise/issues/2018))
- `[Editor]` Added a JS setting and CSS styles to support usage of a Flex Toolbar ([#1120](https://github.com/infor-design/enterprise/issues/1120))
- `[Header]` Added a JS setting and CSS styles to support usage of a Flex Toolbar ([#1120](https://github.com/infor-design/enterprise/issues/1120))
- `[Mask]` Added a setting for passing a locale string, allowing Number masks to be localized.  This enables usage of the `groupSize` property, among others, from locale data in the Mask. ([#440](https://github.com/infor-design/enterprise/issues/440))
- `[Masthead]` Added CSS styles to support usage of a Flex Toolbar ([#1120](https://github.com/infor-design/enterprise/issues/1120))
- `[Notification]` Added example of a Widget/Card with notification and add code to truncate the text (via ellipsis) if it is lengthy. ([#1881](https://github.com/infor-design/enterprise/issues/1881))
- `[Theme/Colors]` Added new component for getting theme and color information. This is used throughout the code. There was a hidden property `Soho.theme`, if you used this in some way you should now use `Soho.theme.currentTheme`. ([#1866](https://github.com/infor-design/enterprise/issues/1866))

### v4.18.0 Fixes

- `[App Menu]` Fixed some accessibility issues on the nav menu. ([#1721](https://github.com/infor-design/enterprise/issues/1721))
- `[Busy Indicator]` Fixed a bug that causes a javascript error when the busy indicator is used on the body tag. ([#1918](https://github.com/infor-design/enterprise/issues/1918))
- `[Css/Sass]` Fixed an issue where the High Contrast theme and Uplift theme were not using the right tokens. ([#1897](https://github.com/infor-design/enterprise/pull/1897))
- `[Colors]` Fixed the color palette demo page to showcase the correct hex values based on the current theme ([#1801](https://github.com/infor-design/enterprise/issues/1801))
- `[Contextual Action Panel]` Fixed an issue where cap modal would only open the first time. ([#1993](https://github.com/infor-design/enterprise/issues/1993))
- `[Datepicker]` Fixed an issue in NG where the custom validation is removed during the teardown of a datepicker.([NG #411](https://github.com/infor-design/enterprise-ng/issues/411))
- `[Datagrid]` Fixed an issue where lookup filterConditions were not rendering. ([#1873](https://github.com/infor-design/enterprise/issues/1873))
- `[Datagrid]` Fixed an issue where when using filtering and server side paging the filter operations would cause two ajax requests. ([#2069](https://github.com/infor-design/enterprise/issues/2069))
- `[Datagrid]` Fixed issue where header columns are misaligned with body columns on load. ([#1892](https://github.com/infor-design/enterprise/issues/1892))
- `[Datagrid]` Fixed an issue where filtering was missing translation. ([#1900](https://github.com/infor-design/enterprise/issues/1900))
- `[Datagrid]` Fixed an issue with the checkbox formatter where string based 1 or 0 would not work as a dataset source. ([#1948](https://github.com/infor-design/enterprise/issues/1948))
- `[Datagrid]` Fixed a bug where text would be misaligned when repeatedly toggling the filter row. ([#1969](https://github.com/infor-design/enterprise/issues/1969))
- `[Datagrid]` Added an example of expandOnActivate on a customer editor. ([#353](https://github.com/infor-design/enterprise-ng/issues/353))
- `[Datagrid]` Added ability to pass a function to the tooltip option for custom formatting. ([#354](https://github.com/infor-design/enterprise-ng/issues/354))
- `[Datagrid]` Fixed `aria-checked` not toggling correctly on selection of multiselect checkbox. ([#1961](https://github.com/infor-design/enterprise/issues/1961))
- `[Datagrid]` Fixed incorrectly exported CSV/Excel data. ([#2001](https://github.com/infor-design/enterprise/issues/2001))
- `[Dropdown]` Changed the way dropdowns work with screen readers to be a collapsible listbox.([#404](https://github.com/infor-design/enterprise/issues/404))
- `[Dropdown]` Fixed an issue where multiselect dropdown unchecking "Select All" was not getting clear after close list with Safari browser.([#1882](https://github.com/infor-design/enterprise/issues/1882))
- `[Dropdown]` Added an example of a color dropdown showing palette colors as icons.([#2013](https://github.com/infor-design/enterprise/issues/2013))
- `[Datagrid]` Fixed a misalignment of the close icon on mobile. ([#2018](https://github.com/infor-design/enterprise/issues/2018))
- `[List/Detail]` Removed some legacy CSS code that was causing text inside of inline Toolbar Searchfields to become transparent. ([#2075](https://github.com/infor-design/enterprise/issues/2075))
- `[Listbuilder]` Fixed an issue where the text was not sanitizing. ([#1692](https://github.com/infor-design/enterprise/issues/1692))
- `[Lookup]` Fixed an issue where the tooltip was using audible text in the code block component. ([#354](https://github.com/infor-design/enterprise-ng/issues/354))
- `[Locale]` Fixed trailing zeros were getting ignored when displaying thousands values. ([#404](https://github.com/infor-design/enterprise/issues/1840))
- `[MenuButton]` Improved the way menu buttons work with screen readers.([#404](https://github.com/infor-design/enterprise/issues/404))
- `[Message]` Added an audible announce of the message type.([#964](https://github.com/infor-design/enterprise/issues/964))
- `[Message]` Change audible announce of message type added in #964 to an option that is strictly audible.([#2120](https://github.com/infor-design/enterprise/issues/2120))
- `[Modal]` Changed text and button font colors to pass accessibility checks.([#964](https://github.com/infor-design/enterprise/issues/964))
- `[Multiselect]` Fixed an issue where previous selection was still selected after clear all by "Select All" option. ([#2003](https://github.com/infor-design/enterprise/issues/2003))
- `[Notifications]` Fixed a few issues with notification background colors by using the corresponding ids-identity token for each. ([1857](https://github.com/infor-design/enterprise/issues/1857), [1865](https://github.com/infor-design/enterprise/issues/1865))
- `[Notifications]` Fixed an issue where you couldn't click the close icon in Firefox. ([1573](https://github.com/infor-design/enterprise/issues/1573))
- `[Radios]` Fixed the last radio item was being selected when clicking on the first when displayed horizontal. ([#1878](https://github.com/infor-design/enterprise/issues/1878))
- `[Signin]` Fixed accessibility issues. ([#421](https://github.com/infor-design/enterprise/issues/421))
- `[Skiplink]` Fixed a z-index issue on skip links over the nav menu. ([#1721](https://github.com/infor-design/enterprise/issues/1721))
- `[Slider]` Changed the demo so the tooltip will hide when resizing the page. ([#2033](https://github.com/infor-design/enterprise/issues/2033))
- `[Stepprocess]` Fixed rtl style issues. ([#413](https://github.com/infor-design/enterprise/issues/413))
- `[Swaplist]` Fixed disabled styling on swap header buttons. ([#2019](https://github.com/infor-design/enterprise/issues/2019))
- `[Tabs]` Fixed an issue where focus was changed after enable/disable tabs. ([#1934](https://github.com/infor-design/enterprise/issues/1934))
- `[Tabs-Module]` Fixed an issue where the close icon was outside the searchfield. ([#1704](https://github.com/infor-design/enterprise/issues/1704))
- `[Toolbar]` Fixed issues when tooltip shows on hover of toolbar ([#1622](https://github.com/infor-design/enterprise/issues/1622))
- `[Validation]` Fixed an issue where the isAlert settings set to true, the border color, control text color, control icon color was displaying the color for the alert rather than displaying the default color. ([#1922](https://github.com/infor-design/enterprise/issues/1922))

### v4.18.0 Chore & Maintenance

- `[Buttons]` Updated button disabled states with corresponding ids-identity tokens. ([1914](https://github.com/infor-design/enterprise/issues/1914)
- `[Docs]` Added a statement on supporting accessibility. ([#1540](https://github.com/infor-design/enterprise/issues/1540))
- `[Docs]` Added the supported screen readers and some notes on accessibility. ([#1722](https://github.com/infor-design/enterprise/issues/1722))

(50 Issues Solved This Release, Backlog Enterprise 294, Backlog Ng 80, 809 Functional Tests, 803 e2e Tests)

## v4.17.1

### v4.17.1 Fixes

- `[Datagrid]` Fixed an issue where the second to last column was having resize issues with frozen column sets.(<https://github.com/infor-design/enterprise/issues/1890>)
- `[Datagrid]` Re-align icons and items in the datagrid's "short header" configuration.(<https://github.com/infor-design/enterprise/issues/1880>)
- `[Locale]` Fixed incorrect "groupsize" for `en-US` locale.(<https://github.com/infor-design/enterprise/issues/1907>)

### v4.17.1 Chores & Maintenance

- `[Demoapp]` Fixed embedded icons example with missing icons.(<https://github.com/infor-design/enterprise/issues/1889>)
- `[Demoapp]` Fixed notification demo examples.(<https://github.com/infor-design/enterprise/issues/1893>, <https://github.com/infor-design/enterprise/pull/1896>)

(5 Issues Solved this patch release)

## v4.17.0

- [Npm Package](https://www.npmjs.com/package/ids-enterprise)
- [IDS Enterprise Angular Change Log](https://github.com/infor-design/enterprise-ng/blob/master/docs/CHANGELOG.md)

### v4.17.0 Future Deprecation

- `[Mask]` Using legacy mask options is now deprecated (was starting 4.3.2) and we will remove this in approximately 6 months from the code base. This means using the `data-mask` option and the `mode` as well as legacy patterns in favor of the newer settings and regexes. ([#439](https://github.com/infor-design/enterprise/issues/439))

### v4.17.0 Features

- `[Datagrid]` Added support for ellipsis to header text. ([#842](https://github.com/infor-design/enterprise/issues/842))
- `[Datagrid]` Added support to cancel `rowactivated` event. Now it will trigger the new event `beforerowactivated` which will wait/sync to cancel or proceed to do `rowactivated` event. ([#1021](https://github.com/infor-design/enterprise/issues/1021))
- `[Datagrid]` Added option to align grouped headers text. ([#1714](https://github.com/infor-design/enterprise/issues/1714))
- `[Datagrid]` Tabbing through a new row moves focus to next line for a lookup column. ([#1822](https://github.com/infor-design/enterprise/issues/1822))
- `[Datagrid]` Validation tooltip does not wrap words correctly across multiple lines. ([#1829](https://github.com/infor-design/enterprise/issues/1829))
- `[Dropdown]` Added support to make dropdown readonly fields optionally not tab-able. ([#1591](https://github.com/infor-design/enterprise/issues/1591))
- `[Form Compact]` Implemented design for field-heavy forms. This design is experimental, likely not production ready, and subject to change without notice. ([#1699](https://github.com/infor-design/enterprise/issues/1699))
- `[Hierarchy]` Changed the newer stacked layout to support mutiple root elements. ([#1677](https://github.com/infor-design/enterprise/issues/1677))
- `[Locale]` Added support for passing in `locale` or `language` to the `parse` and `format` and `translation` functions so they will work without changing the current locale or language. ([#462](https://github.com/infor-design/enterprise/issues/462))
- `[Locale]` Added support for setting a specific group size other than the ones in the locale. This includes using no group size. ([#462](https://github.com/infor-design/enterprise/issues/462))
- `[Locale]` Added support for showing timezones in the current language with a fall back for IE 11. ([#592](https://github.com/infor-design/enterprise/issues/592))
- `[Locale]` Added support for different group sizes. This was previously not working correctly for locales like hi-IN (using 3, 2 group sizes) and en-US (using 3, 0 group sizes). We will later make this work on masks on a separate issue. ([#441](https://github.com/infor-design/enterprise/issues/441))
- `[Locale]` Its now possible to add new locales in by adding them to the `defaultLocales` and `supportedLocales` sets. ([#402](https://github.com/infor-design/enterprise/issues/402))
- `[Locale]` Added an example to show extending locales with new strings and an api method to make it easier. because of the way this is split, if your directly adding to `Locale.cultures` you will need to adjust your code to extend from `Locale.languages` instead. ([#402](https://github.com/infor-design/enterprise/issues/402))
- `[Locale]` Added support for having a different language and locale. This is done by calling the new `setLanguage` function. ([#1552](https://github.com/infor-design/enterprise/issues//1552))
- `[Locale / Mask]` Added limited initial support for some unicode languages. This means you can convert to and from numbers typed in Devangari, Arabic, and Chinese (Financial and Simplified). ([#439](https://github.com/infor-design/enterprise/issues/439))
- `[Locale]` Added support for passing a `locale` other the the current locale to calendar, monthview, datepicker and timepicker. ([#462](https://github.com/infor-design/enterprise/issues/462))
- `[Mask]` It is now possible to type numbers in unicode such as Devangari, Arabic, and Chinese (Financial and Simplified) into the the masks that involve numbers. ([#439](https://github.com/infor-design/enterprise/issues/439))
- `[Modal]` Added an option to dictate the maximum width of the modal. ([#1802](https://github.com/infor-design/enterprise/issues/1802))
- `[Icons]` Add support for creating an svg file for the Uplift theme's (alpha) new icons from ids-identity@2.4.0 assets. ([#1759](https://github.com/infor-design/enterprise/issues/1759))
- `[Radar]` Added support to three label sizes (name, abbrName, shortName). ([#1553](https://github.com/infor-design/enterprise/issues/1553))

### v4.17.0 Fixes

- `[Accordion]` Fixed a bug where some truncated text elements were not generating a tooltip. ([#1736](https://github.com/infor-design/enterprise/issues/1736))
- `[Builder]` Cropped Header for Builder Panel When Text is Long. ([#1814](https://github.com/infor-design/enterprise/issues/1814))
- `[Calendar]` Event model title color is not correct if the modal is opened and another event is selected. ([#1739](https://github.com/infor-design/enterprise/issues/1739))
- `[Calendar]` Modal is still displayed after changing months. ([#1741](https://github.com/infor-design/enterprise/issues/1741))
- `[Calendar]` Changing some event spans is causing missing dates on the dialogs. ([#1708](https://github.com/infor-design/enterprise/issues/1708))
- `[Composite Form]` Fix a bug in IE11 where composite form content overflows to the lower container. ([#1768](https://github.com/infor-design/enterprise/issues/1768))
- `[Datagrid]` Added a fix where the column is next to the edge of the browser and the filter dropdown popup overflow the page.([#1604](https://github.com/infor-design/enterprise/issues/1604))
- `[Datagrid]` Added a fix to allow the commit of a cell edit after tabbing into a cell once having clicked into a previous cell.([#1608](https://github.com/infor-design/enterprise/issues/1608))
- `[Datagrid]` Stretch column not working in Edge browser. ([#1716](https://github.com/infor-design/enterprise/issues/1716))
- `[Datagrid]` Fixed a bug where the source callback was not called when filtering. ([#1688](https://github.com/infor-design/enterprise/issues/1688))
- `[Datagrid]` Fixed a bug where filtering Order Date with `is-not-empty` on a null value would not correctly filter out results. ([#1718](https://github.com/infor-design/enterprise/issues/1718))
- `[Datagrid]` Fixed a bug where when using the `disableClientSideFilter` setting the filtered event would not be called correctly. ([#1689](https://github.com/infor-design/enterprise/issues/1689))
- `[Datagrid]` Fixed a bug where hidden columns inside a colspan were aligning incorrectly. ([#1764](https://github.com/infor-design/enterprise/issues/1764))
- `[Dropdown]` Fixed a layout error on non inline fields with errors. ([#1770](https://github.com/infor-design/enterprise/issues/1770))
- `[Dropdown]` Fixed a bug where the dropdown did not close when tabbing if using the `noSearch` setting. ([#1731](https://github.com/infor-design/enterprise/issues/1731))
- `[Modal]` Fixed a bug where the modal can overflow the page. ([#1802](https://github.com/infor-design/enterprise/issues/1802))
- `[Radio Button]` Fixed a rendering problem on the selected state of Radio Buttons used inside of Accordion components. ([#1568](https://github.com/infor-design/enterprise/issues/1568))
- `[Radio Button]` Fixed a z-index issue that was causing radio buttons to sometimes display over top of page sections where they should have instead scrolled beneath. ([#1014](https://github.com/infor-design/enterprise/issues/1014))

### v4.17.0 Chore & Maintenance

- `[Css/Sass]` Replaced font-size numerical declarations with their ids-identity token counterpart. ([#1640](https://github.com/infor-design/enterprise/issues/1640))
- `[Demoapp]` Removed query parameter for changing fonts. ([#1747](https://github.com/infor-design/enterprise/issues/1747))
- `[Build]` Added a process to notify developers that things are being deprecated or going away. Documented the current deprecations in this system and made [notes for developers](https://github.com/infor-design/enterprise/blob/master/docs/CODING-STANDARDS.md#deprecations). ([#1747](https://github.com/infor-design/enterprise/issues/1747))

(30 Issues Solved This Release, Backlog Enterprise 224, Backlog Ng 59, 785 Functional Tests, 793 e2e Tests)

## v4.16.0

- [Npm Package](https://www.npmjs.com/package/ids-enterprise)
- [IDS Enterprise Angular Change Log](https://github.com/infor-design/enterprise-ng/blob/master/docs/CHANGELOG.md)

### v4.16.0 Features

- `[Busy Indicator]` Made a fix to make it possible to use a busy indicator on a modals. ([#827](https://github.com/infor-design/enterprise/issues/827))
- `[Datagrid]` Added an option to freeze columns from scrolling on the left and/or right. The new option is called `frozenColumns`. See notes on what works and doesnt with frozen column in the datagrid docs frozen column section. ([#464](https://github.com/infor-design/enterprise/issues/464))
- `[Editor]` Added new state called "preview" a non editable mode to editor. Where it only shows the HTML with no toolbar, borders etc. ([#1413](https://github.com/infor-design/enterprise/issues/1413))
- `[Field Filter]` Added support to get and set filter type programmatically. ([#1181](https://github.com/infor-design/enterprise/issues/1181))
- `[Hierarchy]` Add print media styles to decrease ink usage and increase presentability for print format. Note that you may need to enable the setting to print background images, both Mac and PC have a setting for this. ([#456](https://github.com/infor-design/enterprise/issues/456))
- `[Hierarchy]` Added a new "stacked" layout to eventually replace the current layouts. This works better responsively and prevents horizontal scrolling. ([#1629](https://github.com/infor-design/enterprise/issues/1629))
- `[Pager]` Added a "condensed" page size selector button for use on pagers in smaller containers, such as the list side of the list/detail pattern. ([#1459](https://github.com/infor-design/enterprise/issues/1459))

### v4.16.0 Future Deprecation

- `[Hierarchy]` The following options are now deprecated and will be removed approximately 2019-05-15. `paging` and `mobileView`. ([#1629](https://github.com/infor-design/enterprise/issues/1629))
- `[Hierarchy]` Stacked layout will become the default layout in favor of the existing horizontal layout, so the horizontal layout is now considered deprecated and will be removed approximately 2019-05-15. ([#1629](https://github.com/infor-design/enterprise/issues/1629))

### v4.16.0 Fixes

- `[Application Menu]` Fixed the truncation of long text in an accordion element in the application menu by adding a tooltip to truncated elements. ([#457](https://github.com/infor-design/enterprise/issues/457))
- `[Calendar]` Disable the new event modal when no template is defined. ([#1700](https://github.com/infor-design/enterprise/issues/1700))
- `[Dropdown]` Fixed a bug where the ellipsis was not showing on long text in some browsers. ([#1550](https://github.com/infor-design/enterprise/issues/1550))
- `[Datagrid]` Fixed a bug in equals filter on multiselect filters. ([#1586](https://github.com/infor-design/enterprise/issues/1586))
- `[Datagrid]` Fixed a bug where incorrect data is shown in the events in tree grid. ([#315](https://github.com/infor-design/enterprise-ng/issues/315))
- `[Datagrid]` Fixed a bug where when using minWidth on a column and sorting the column will become misaligned. ([#1481](https://github.com/infor-design/enterprise/issues/1481))
- `[Datagrid]` Fixed a bug where when resizing the last column may become invisible. ([#1456](https://github.com/infor-design/enterprise/issues/1456))
- `[Datagrid]` Fixed a bug where a checkbox column will become checked when selecting if there is no selection checkbox. ([#1641](https://github.com/infor-design/enterprise/issues/1641))
- `[Datagrid]` Fixed a bug where the last column would sometimes not render fully for buttons with longer text. ([#1246](https://github.com/infor-design/enterprise/issues/1246))
- `[Datagrid]` Fixed a bug where showMonthYearPicker did not work correctly on date filters. ([#1532](https://github.com/infor-design/enterprise-ng/issues/1532))
- `[Validation]` Fixed a bug in removeError where the icon is sometimes not removed. ([#1556](https://github.com/infor-design/enterprise/issues/1556))
- `[Datepicker]` Fixed the range picker to clear when changing months in a filter. ([#1537](https://github.com/infor-design/enterprise/issues/1537))
- `[Datepicker]` Fixed disabled dates example to validate again on disabled dates. ([#1445](https://github.com/infor-design/enterprise/issues/1445))
- `[Datagrid]` Fixed a Date Editor bug when passing a series of zeroes to a datagrid cell with an editable date. ([#1020](https://github.com/infor-design/enterprise/issues/1020))
- `[Dropdown]` Fixed a bug where a dropdown will never reopen if it is closed by clicking a menu button. ([#1670](https://github.com/infor-design/enterprise/issues/1670))
- `[Icons]` Established missing icon sourcing and sizing consistency from ids-identity icon/svg assets. ([PR#1628](https://github.com/infor-design/enterprise/pull/1628))
- `[Listview]` Addressed performance issues with paging on all platforms, especially Windows and IE/Edge browsers. As part of this, reworked all components that integrate with the Pager component to render their contents based on a dataset, as opposed to DOM elements. ([#922](https://github.com/infor-design/enterprise/issues/922))
- `[Lookup]` Fixed a bug with settings: async, server-side, and single select modes.  The grid was not deselecting the previously selected value when a new row was clicked.  If the value is preselected in the markup, the lookup modal will no longer close prematurely. ([PR#1654](https://github.com/infor-design/enterprise/issues/1654))
- `[Pager]` Made it possible to set and persist custom tooltips on first, previous, next and last pager buttons. ([#922](https://github.com/infor-design/enterprise/issues/922))
- `[Pager]` Fixed propagation of the `pagesizes` setting when using `updated()`. Previously the array was deep extended instead of being replaced outright. ([#1466](https://github.com/infor-design/enterprise/issues/1466))
- `[Tree]` Fixed a bug when calling the disable or enable methods of the tree. This was not working with ie11. ([PR#1600](https://github.com/infor-design/enterprise/issues/1600))
- `[Stepprocess]` Fixed a bug where the step folder was still selected when it was collapsed or expanded. ([#1633](https://github.com/infor-design/enterprise/issues/1633))
- `[Swaplist]` Fixed a bug where items were not able to drag anymore after make the search. ([#1703](https://github.com/infor-design/enterprise/issues/1703))
- `[Toolbar Flex]` Added the ability to pass in a `beforeOpen` callback to the More Actions menu (fixes a bug where it wasn't possible to dynamically add content to the More Actions menu in same way that was possible on the original Toolbar component)
- `[Toolbar Flex]` Fixed a bug where selected events were not bubbling up for a menu button on a flex toolbar. ([#1709](https://github.com/infor-design/enterprise/issues/1709))
- `[Stepprocess]` Disabled step selected when using the next or previous button. ([#1697](https://github.com/infor-design/enterprise/issues/1697))
- `[Tree]` Fixed a bug when calling the disable or enable methods of the tree. This was not working with ie11. ([PR#1600](https://github.com/infor-design/enterprise/issues/1600))

### v4.16.0 Chore & Maintenance

- `[Demo App]` Removed the search icon from the header on test pages as it doesn't function. ([#1449](https://github.com/infor-design/enterprise/issues/1449))
- `[Demo App]` Added a fix for incorrect links when running on windows. ([#1549](https://github.com/infor-design/enterprise/issues/1549))
- `[Docs]` Added a fix to prevent the documentation generator from failing intermittently. ([#1377](https://github.com/infor-design/enterprise/issues/1377))

(29 Issues Solved This Release, Backlog Enterprise 203, Backlog Ng 69, 735 Functional Tests, 670 e2e Tests)

## v4.15.0

- [Npm Package](https://www.npmjs.com/package/ids-enterprise)
- [IDS Enterprise Angular Change Log](https://github.com/infor-design/enterprise-ng/blob/master/docs/CHANGELOG.md)

### v4.15.0 Features

- `[Datagrid]` Added support for lookup in the datagrid filter. ([#653](https://github.com/infor-design/enterprise/issues/653))
- `[Datagrid]` Added support for masks on lookup editors. ([#406](https://github.com/infor-design/enterprise/issues/406))
- `[Validation]` When using legacy mode validation, made the icon dim if the text was on top of it. ([#644](https://github.com/infor-design/enterprise/issues/644))
- `[Calendar]` Now possible to edit events both with the API and by clicking/double clicking events. And other improvements. ([#1436](https://github.com/infor-design/enterprise/issues/1436))
- `[Datagrid]` Added new methods to clear dirty cells on cells, rows, and all. ([#1303](https://github.com/infor-design/enterprise/issues/1303))
- `[Tree]` Added several improvements: the ability to show a dropdown on the tree node, the ability to add nodes in between current nodes, the ability to set checkboxes for selection only on some nodes, and the ability to customize icons. ([#1364](https://github.com/infor-design/enterprise/issues/1364))
- `[Datagrid]` Added the ability to display or hide the new row indicator with a new `showNewIndicator` option. ([#1589](https://github.com/infor-design/enterprise/issues/1589))

### v4.15.0 Fixes

- `[Icons]` Icons with the word `confirm` have been changed to `success`. This is partially backwards compatible for now. We deprecated `confirm` and will remove in the next major version so rename your icons. Example `icon-confirm` to `icon-success`. ([#963](https://github.com/infor-design/enterprise/issues/963))
- `[Icons]` The alert icons now have a white background allowing them to appear on colored sections. There are now two versions, for example: `icon-error` and `icon-error-solid`. These are used in calendar. ([#1436](https://github.com/infor-design/enterprise/issues/1436))
- `[Circle Pager]` Made significant improvements to resizing, especially on tabs. ([#1284](https://github.com/infor-design/enterprise/issues/1284))
- `[Datagrid]` In high contrast mode the background is now white when editing cells. ([#1421](https://github.com/infor-design/enterprise/issues/1421))
- `[Dropdown]` Fixed an issue where filter did not work in no-search mode with the Caps Lock key. ([#1500](https://github.com/infor-design/enterprise/issues/1500))
- `[Popupmenu]` Fixed an issue when using the same menu on multiple inputs wherein destroying one instance actually destroyed all instances. ([#1025](https://github.com/infor-design/enterprise/issues/1025))
- `[Swaplist]` Fixed a bug where Shift+M did not work when typing in the search. ([#1408](https://github.com/infor-design/enterprise/issues/1408))
- `[Popupmenu]` Fixed a bug in immediate mode where right click only worked the first time. ([#1507](https://github.com/infor-design/enterprise/issues/1507))
- `[Editor]` Fixed a bug where clear formatting did not work in safari. ([#911](https://github.com/infor-design/enterprise/issues/911))
- `[Colorpicker]` Fixed a bug in Angular where the picker did not respond correctly to `editable=false` and `disabled=true`. ([#257](https://github.com/infor-design/enterprise-ng/issues/257))
- `[Locale]` Fixed a bug where the callback did not complete on nonexistent locales. ([#1267](https://github.com/infor-design/enterprise/issues/1267))
- `[Calendar]` Fixed a bug where event details remain when filtering event types. ([#1436](https://github.com/infor-design/enterprise/issues/1436))
- `[Busy Indicator]` Fixed a bug where the indicator closed when clicking on accordions. ([#281](https://github.com/infor-design/enterprise-ng/issues/281))
- `[Datagrid Tree]` Fixed the need for unique IDs on the tree nodes. ([#1361](https://github.com/infor-design/enterprise/issues/1361))
- `[Editor]` Improved the result of pasting bullet lists from MS Word. ([#1351](https://github.com/infor-design/enterprise/issues/1351))
- `[Hierarchy]` Fixed layout issues in the context menu in RTL mode. ([#1310](https://github.com/infor-design/enterprise/issues/1310))
- `[Datagrid]` Added a setting `allowChildExpandOnMatch` that optionally determines if a search/filter will show and allow nonmatching children to be shown. ([#1422](https://github.com/infor-design/enterprise/issues/1422))
- `[Datagrid]` If a link is added with a href it will now be followed when clicking, rather than needing to use the click method setting on columns. ([#1473](https://github.com/infor-design/enterprise/issues/1473))
- `[Datagrid Tree]` Fixed a bug where Expand/Collapse text is added into the +/- cell. ([#1145](https://github.com/infor-design/enterprise/issues/1145))
- `[Dropdown]` Fixed a bug in NG where two dropdowns in different components would cause each other to freeze. ([#229](https://github.com/infor-design/enterprise-ng/issues/229))
- `[Editor]` Verified a past fix where editor would not work with all buttons when in a modal. ([#408](https://github.com/infor-design/enterprise/issues/408))
- `[Datagrid Tree]` Fixed a bug in `updateRow` that caused the indent of the tree grid to collapse. ([#405](https://github.com/infor-design/enterprise/issues/405))
- `[Empty Message]` Fixed a bug where a null empty message would not be possible. This is used to show no empty message on initial load delays. ([#1467](https://github.com/infor-design/enterprise/issues/1467))
- `[Lookup]` Fixed a bug where nothing is inserted when you click a link editor in the lookup. ([#1315](https://github.com/infor-design/enterprise/issues/1315))
- `[About]` Fixed a bug where the version would not show when set. It would show the IDS version. ([#1414](https://github.com/infor-design/enterprise/issues/1414))
- `[Datagrid]` Fixed a bug in `disableClientSort` / `disableClientFilter`. It now retains visual indicators on sort and filter. ([#1248](https://github.com/infor-design/enterprise/issues/1248))
- `[Tree]` Fixed a bug where selected nodes are selected again after loading child nodes. ([#1270](https://github.com/infor-design/enterprise/issues/1270))
- `[Input]` Fixed a bug where inputs that have tooltips will not be selectable with the cursor. ([#1354](https://github.com/infor-design/enterprise/issues/1354))
- `[Accordion]` Fixed a bug where double clicking a header will open and then close the accordion. ([#1314](https://github.com/infor-design/enterprise/issues/1314))
- `[Datagrid]` Fixed a bug on hover with taller cells where the hover state would not cover the entire cell. ([#1490](https://github.com/infor-design/enterprise/issues/1490))
- `[Editor]` Fixed a bug where the image would still be shown if you press the Esc key and cancel the image dialog. ([#1489](https://github.com/infor-design/enterprise/issues/1489))
- `[Datagrid Lookup]` Added additional missing event info for ajax requests and filtering. ([#1486](https://github.com/infor-design/enterprise/issues/1486))
- `[Tabs]` Added protection from inserting HTML tags in the add method (XSS). ([#1462](https://github.com/infor-design/enterprise/issues/1462))
- `[App Menu]` Added better text wrapping for longer titles. ([#1116](https://github.com/infor-design/enterprise/issues/1116))
- `[Contextual Action Panel]` Fixed some examples so that they reopen more than one time. ([#1116](https://github.com/infor-design/enterprise/issues/506))
- `[Searchfield]` Fixed a border styling issue on longer labels in the search. ([#1500](https://github.com/infor-design/enterprise/issues/1500))
- `[Tabs Multi]` Improved the experience on mobile by collapsing the menus a bit. ([#971](https://github.com/infor-design/enterprise/issues/971))
- `[Lookup]` Fixed missing ellipsis menu on mobile devices. ([#1068](https://github.com/infor-design/enterprise/issues/1068))
- `[Accordion]` Fixed incorrect font size on p tags in the accordion. ([#1116](https://github.com/infor-design/enterprise/issues/1116))
- `[Line Chart]` Fixed and improved the legend text on mobile viewport. ([#609](https://github.com/infor-design/enterprise/issues/609))

### v4.15.0 Chore & Maintenance

- `[General]` Migrated sass to use IDS color variables. ([#1435](https://github.com/infor-design/enterprise/issues/1435))
- `[Angular]` Added all settings from 4.13 in time for future 5.1.0 ([#274](https://github.com/infor-design/enterprise-ng/issues/274))
- `[General]` Fixed some incorrect layouts. ([#1357](https://github.com/infor-design/enterprise/issues/1357))
- `[Targeted Achievement]` Removed some older non working examples. ([#520](https://github.com/infor-design/enterprise/issues/520))

(50 Issues Solved This Release, Backlog Enterprise 294, Backlog Ng 80, 809 Functional Tests, 716 e2e Tests)

## v4.14.0

- [Npm Package](https://www.npmjs.com/package/ids-enterprise)
- [IDS Enterprise Angular Change Log](https://github.com/infor-design/enterprise-ng/blob/master/docs/CHANGELOG.md)

### v4.14.0 Features

- `[Datepicker/Monthview]` Added a setting for the day of week the calendar starts that can be used outside of the Locale setting. ([#1179](https://github.com/infor-design/enterprise/issues/1179))
- `[Datagrid]` Made the tree datagrid work a lot better with filtering. ([#1281](https://github.com/infor-design/enterprise/issues/1281))
- `[Autocomplete/SearchField]` Added a caseSensitive filtering option. ([#385](https://github.com/infor-design/enterprise/issues/385))
- `[Datagrid]` Added an option `headerAlign` to set alignment on the header different than the rows. ([#420](https://github.com/infor-design/enterprise/issues/420))
- `[Message]` Added the ability to use certain formatter html tags in the message content. ([#379](https://github.com/infor-design/enterprise/issues/379))

### v4.14.0 Fixes

- `[Swaplist]` Fixed a bug that if you drag really fast everything disappears. ([#1195](https://github.com/infor-design/enterprise/issues/1195))
- `[Hierarchy]` Fixed a bug that part of the profile menu is cut off. ([#931](https://github.com/infor-design/enterprise/issues/931))
- `[Datagrid/Dropdown]` Fixed a bug that part of the dropdown menu is cut off. ([#1420](https://github.com/infor-design/enterprise/issues/1420))
- `[Modal]` Fixed bugs where with certain field types modal validation was not working. ([#1213](https://github.com/infor-design/enterprise/issues/1213))
- `[Dropdown]` Fixed a regression where the tooltip was not showing when data is overflowed. ([#1400](https://github.com/infor-design/enterprise/issues/1400))
- `[Tooltip]` Fixed a bugs where a tooltip would show up in unexpected places. ([#1396](https://github.com/infor-design/enterprise/issues/1396))
- `[Datagrid/Dropdown]` Fixed a bug where an error would occur if showSelectAll is used. ([#1360](https://github.com/infor-design/enterprise/issues/1360))
- `[Datagrid/Tooltip]` Fixed a bugs where a tooltip would show up in the header unexpectedly. ([#1395](https://github.com/infor-design/enterprise/issues/1395))
- `[Popupmenu]` Fixed incorrect highlighting on disabled list items.  ([#982](https://github.com/infor-design/enterprise/issues/982))
- `[Contextual Action Panel]` Fixed issues with certain styles of invoking the CAP where it would not reopen a second time. ([#1139](https://github.com/infor-design/enterprise/issues/1139))
- `[Spinbox]` Added a fix so the page will not zoom when click + and - on mobile devices. ([#1070](https://github.com/infor-design/enterprise/issues/1070))
- `[Splitter]` Removed the tooltip from the expand/collapse button as it was superfluous. ([#1180](https://github.com/infor-design/enterprise/issues/1180))
- `[Datagrid]` Added a fix so the last column when stretching will do so with percentage so it will stay when the page resize or the menu opens/closes. ([#1168](https://github.com/infor-design/enterprise/issues/1168))
- `[Datagrid]` Fixed bugs in the server side and filtering example. ([#396](https://github.com/infor-design/enterprise/issues/396))
- `[Datagrid]` Fixed a bug in applyFilter with datefields. ([#1269](https://github.com/infor-design/enterprise/issues/1269))
- `[Datagrid]` Fixed a bug in updateCellNode where sometimes it did not work. ([#1122](https://github.com/infor-design/enterprise/issues/1122))
- `[Hierarchy]` Made the empty image ring the same color as the left edge. ([#932](https://github.com/infor-design/enterprise/issues/932))
- `[Datagrid/Dropdown]` Fixed an issue that tab did not close dropdown editors. ([#1198](https://github.com/infor-design/enterprise/issues/1198))
- `[Datagrid/Dropdown]` Fixed a bug that if you click open a dropdown editor then you cannot use arrow keys to select. ([#1387](https://github.com/infor-design/enterprise/issues/1387))
- `[Datagrid/Dropdown]` Fixed a bug that if a smaller number of items the menu would be too short. ([#1298](https://github.com/infor-design/enterprise/issues/1298))
- `[Searchfield]` Fixed a bug that the search field didnt work in safari. ([#225](https://github.com/infor-design/enterprise/issues/225))
- `[Datagrid/Dropdown]` Fixed a bug that source is used the values may be cleared out when opening the list. ([#1185](https://github.com/infor-design/enterprise/issues/1185))
- `[Personalization]` Fixed a bug that when calling initialize the personalization would reset. ([#1231](https://github.com/infor-design/enterprise/issues/1231))
- `[Tabs]` Fixed the alignment of the closing icon. ([#1056](https://github.com/infor-design/enterprise/issues/1056))
- `[Dropdown]` Fixed list alignment issues on mobile. ([#1069](https://github.com/infor-design/enterprise/issues/1069))
- `[Dropdown]` Fixed issues where the listbox would not close on mobile. ([#1119](https://github.com/infor-design/enterprise/issues/1119))
- `[Dropdown]` Fixed a bug where modals would close on url hash change. ([#1207](https://github.com/infor-design/enterprise/issues/1207))
- `[Contextual Action Panel]` Fixed an issue where buttons would occasionally be out of view. ([#283](https://github.com/infor-design/enterprise/issues/283))
- `[Empty Message]` Added a new icon to indicate using the search function. ([#1325](https://github.com/infor-design/enterprise/issues/1325))
- `[Searchfield]` Added a fix for landscape mode on mobile. ([#1102](https://github.com/infor-design/enterprise/issues/1102))
- `[Datagrid]` Added a fix for hard to read fields in high contrast mode. ([#1193](https://github.com/infor-design/enterprise/issues/1193))

### v4.14.0 Chore & Maintenance

- `[General]` Fixed problems with the css mapping where the line numbers were wrong in the map files. ([#962](https://github.com/infor-design/enterprise/issues/962))
- `[Docs]` Added setting so themes can be shown in the documentation pages. ([#1327](https://github.com/infor-design/enterprise/issues/1327))
- `[Docs]` Made links to example pages open in a new window. ([#1132](https://github.com/infor-design/enterprise/issues/1132))

(43 Issues Solved This Release, Backlog Enterprise 181, Backlog Ng 64, 682 Functional Tests, 612 e2e Tests)

## v4.13.0

- [Npm Package](https://www.npmjs.com/package/ids-enterprise)
- [IDS Enterprise Angular Change Log](https://github.com/infor-design/enterprise-ng/blob/master/docs/CHANGELOG.md)

### v4.13.0 Features

- `[Calendar]` Added some new features such as upcoming events view, RTL, keyboard support and fixed styling issues and bugs. ([#1221](https://github.com/infor-design/enterprise/issues/1221))
- `[Flex Toolbar]` Added search field integration, so that the search field is mainly close to being able to replace the legacy toolbar. ([#269](https://github.com/infor-design/enterprise/issues/269))
- `[Bar]` Added short, medium label support for adapting the chart to responsive views. ([#1094](https://github.com/infor-design/enterprise/issues/1094))
- `[Textarea]` Added maxLength option to prevent typing over a set maximum. ([#1046](https://github.com/infor-design/enterprise/issues/1046))
- `[Textarea]` Added maxGrow option to prevent growing when typing over a set max. ([#1147](https://github.com/infor-design/enterprise/issues/1147))
- `[Datagrid]` If using the `showDirty` option the indication will now be on each cell. ([#1183](https://github.com/infor-design/enterprise/issues/1183))
- `[Datepicker]` Added an option `useCurrentTime` that will insert current time instead of noon time with date and timepickers. ([#1087](https://github.com/infor-design/enterprise/issues/1087))
- `[General]` Included an IE 11 polyfill for ES6 Promises, this is a new dependency in the package.json you should include. ([#1172](https://github.com/infor-design/enterprise/issues/1172))
- `[General]` Add translations in 38 languages including new support for Slovak (sk-SK). ([#557](https://github.com/infor-design/enterprise/issues/557))

### v4.13.0 Fixes

- `[Tooltips]` Fixed an important bug where tooltips would stick around in the page on the top corner. ([#1273](https://github.com/infor-design/enterprise/issues/1273))
- `[Tooltips]` Fixed some contrast issues on the high contrast theme. ([#1249](https://github.com/infor-design/enterprise/issues/1249))
- `[Tooltips]` Fixed a bug where Toolbar "More Actions" menu buttons could incorrectly display a tooltip overlapping an open menu. ([#1242](https://github.com/infor-design/enterprise/issues/1242))
- `[Datepicker / Timepicker]` Removed the need to use the customValidation setting. You can remove this option from your code. The logic will pick up if you added customValidation to your input by adding a data-validate option. You also may need to add `date` or `availableDate` validation to your  data-validate attribute if these validations are desired along with your custom or required validation. ([#862](https://github.com/infor-design/enterprise/issues/862))
- `[Menubutton]` Added a new setting `hideMenuArrow` you can use for buttons that don't require an arrow, such as menu buttons. ([#1088](https://github.com/infor-design/enterprise/issues/1088))
- `[Dropdown]` Fixed issues with destroy when multiple dropdown components are on the page. ([#1202](https://github.com/infor-design/enterprise/issues/1202))
- `[Datagrid]` Fixed alignment issues when using filtering with some columns that do not have a filter. ([#1124](https://github.com/infor-design/enterprise/issues/1124))
- `[Datagrid]` Fixed an error when dynamically adding context menus. ([#1216](https://github.com/infor-design/enterprise/issues/1216))
- `[Datagrid]` Added an example of dynamic intermediate paging and filtering. ([#396](https://github.com/infor-design/enterprise/issues/396))
- `[Dropdown]` Fixed alignment issues on mobile devices. ([#1069](https://github.com/infor-design/enterprise/issues/1069))
- `[Datepicker]` Fixed incorrect assumptions, causing incorrect umalqura calendar calculations. ([#1189](https://github.com/infor-design/enterprise/issues/1189))
- `[Datepicker]` Fixed an issue where the dialog would not close on click out if opening the time dropdown components first. ([#1278](https://github.com/infor-design/enterprise/issues/))
- `[General]` Added the ability to stop renderLoop. ([#214](https://github.com/infor-design/enterprise/issues/214))
- `[Datepicker]` Fixed an issue reselecting ranges with the date picker range option. ([#1197](https://github.com/infor-design/enterprise/issues/1197))
- `[Editor]` Fixed bugs on IE with background color option. ([#392](https://github.com/infor-design/enterprise/issues/392))
- `[Colorpicker]` Fixed issue where the palette is not closed on enter key / click. ([#1050](https://github.com/infor-design/enterprise/issues/1050))
- `[Accordion]` Fixed issues with context menus on the accordion. ([#639](https://github.com/infor-design/enterprise/issues/639))
- `[Searchfield]` Made no results appear not clickable. ([#329](https://github.com/infor-design/enterprise/issues/329))
- `[Datagrid]` Added an example of groups and paging. ([#435](https://github.com/infor-design/enterprise/issues/435))
- `[Editor]` Fixed the dirty indicator when using toolbar items. ([#910](https://github.com/infor-design/enterprise/issues/910))
- `[Datagrid]` Fixed a bug that made tooltips disappear when a lookup editor is closed. ([#1186](https://github.com/infor-design/enterprise/issues/1186))
- `[Datagrid]` Fixed a bug where not all rows are removed in the removeSelected function. ([#1036](https://github.com/infor-design/enterprise/issues/1036))
- `[Datagrid]` Fixed bugs in activateRow and deactivateRow in some edge cases. ([#948](https://github.com/infor-design/enterprise/issues/948))
- `[Datagrid]` Fixed formatting of tooltips on the header and filter. ([#955](https://github.com/infor-design/enterprise/issues/955))
- `[Datagrid]` Fixed wrong page number when saving the page number in localstorage and reloading. ([#798](https://github.com/infor-design/enterprise/issues/798))
- `[Tree]` Fixed issues when expanding and collapsing after dragging nodes around. ([#1183](https://github.com/infor-design/enterprise/issues/1183))
- `[ContextualActionPanel]` Fixed a bug where the CAP will be closed if clicking an accordion in it. ([#1138](https://github.com/infor-design/enterprise/issues/1138))
- `[Colorpicker]` Added a setting (customColors) to prevent adding default colors if totally custom colors are used. ([#1135](https://github.com/infor-design/enterprise/issues/1135))
- `[AppMenu]` Improved contrast in high contrast theme. ([#1146](https://github.com/infor-design/enterprise/issues/1146))
- `[Searchfield]` Fixed issue where ascenders/descenders are cut off. ([#1101](https://github.com/infor-design/enterprise/issues/1101))
- `[Tree]` Added sortstop and sortstart events. ([#1003](https://github.com/infor-design/enterprise/issues/1003))
- `[Searchfield]` Fixed some alignment issues in different browsers. ([#1106](https://github.com/infor-design/enterprise/issues/1106))
- `[Searchfield]` Fixed some contrast issues in different browsers. ([#1104](https://github.com/infor-design/enterprise/issues/1104))
- `[Searchfield]` Prevent multiple selected events from firing. ([#1259](https://github.com/infor-design/enterprise/issues/1259))
- `[Autocomplete]` Added a beforeOpen setting ([#398](https://github.com/infor-design/enterprise/issues/398))
- `[Toolbar]` Fixed an error where toolbar tried to focus a DOM item that was removed. ([#1177](https://github.com/infor-design/enterprise/issues/1177))
- `[Dropdown]` Fixed a problem where the bottom of some lists is cropped. ([#909](https://github.com/infor-design/enterprise/issues/909))
- `[General]` Fixed a few components so that they could still initialize when hidden. ([#230](https://github.com/infor-design/enterprise/issues/230))
- `[Datagrid]` Fixed missing tooltips on new row. ([#1081](https://github.com/infor-design/enterprise/issues/1081))
- `[Lookup]` Fixed a bug using select all where it would select the previous list. ([#295](https://github.com/infor-design/enterprise/issues/295))
- `[Datagrid]` Fixed missing summary row on initial render in some cases. ([#330](https://github.com/infor-design/enterprise/issues/330))
- `[Button]` Fixed alignment of text and icons. ([#973](https://github.com/infor-design/enterprise/issues/973))
- `[Datagrid]` Fixed missing source call when loading last page first. ([#1162](https://github.com/infor-design/enterprise/issues/1162))
- `[SwapList]` Made sure swap list will work in all cases and in angular. ([#152](https://github.com/infor-design/enterprise/issues/152))
- `[Toast]` Fixed a bug where some toasts on certain urls may not close. ([#1305](https://github.com/infor-design/enterprise/issues/1305))
- `[Datepicker / Lookup]` Fixed bugs where they would not load on tabs. ([#1304](https://github.com/infor-design/enterprise/issues/1304))

### v4.13.0 Chore & Maintenance

- `[General]` Added more complete visual tests. ([#978](https://github.com/infor-design/enterprise/issues/978))
- `[General]` Cleaned up some of the sample pages start at A, making sure examples work and tests are covered for better QA (on going). ([#1136](https://github.com/infor-design/enterprise/issues/1136))
- `[General]` Upgraded to ids-identity 2.0.x ([#1062](https://github.com/infor-design/enterprise/issues/1062))
- `[General]` Cleanup missing files in the directory listings. ([#985](https://github.com/infor-design/enterprise/issues/985))
- `[Angular 1.0]` We removed the angular 1.0 directives from the code and examples. These are no longer being updated. You can still use older versions of this or move on to Angular 7.x ([#1136](https://github.com/infor-design/enterprise/issues/1136))
- `[Uplift]` Included the uplift theme again as alpha for testing. It will show with a watermark and is only available via the personalize api or url params in the demo app. ([#1224](https://github.com/infor-design/enterprise/issues/1224))

(69 Issues Solved This Release, Backlog Enterprise 199, Backlog Ng 63, 662 Functional Tests, 659 e2e Tests)

## v4.12.0

- [Npm Package](https://www.npmjs.com/package/ids-enterprise)
- [IDS Enterprise Angular Change Log](https://github.com/infor-design/enterprise-ng/blob/master/docs/CHANGELOG.md)

### v4.12.0 Features

- `[General]` The ability to make custom/smaller builds has further been improved. We improved the component matching, made it possible to run the tests on only included components, fixed the banner, and improved the terminal functionality. Also removed/deprecated the older mapping tool. ([#417](https://github.com/infor-design/enterprise/issues/417))
- `[Message]` Added the ability to have different types (Info, Confirm, Error, Alert). ([#963](https://github.com/infor-design/enterprise/issues/963))
- `[General]` Further fixes to for xss issues. ([#683](https://github.com/infor-design/enterprise/issues/683))
- `[Pager]` Made it possible to use the pager as a standalone component. ([#250](https://github.com/infor-design/enterprise/issues/250))
- `[Editor]` Added a clear formatting button. ([#473](https://github.com/infor-design/enterprise/issues/473))
- `[Datepicker]` Added an option to show the time as current time instead of midnight. ([#889](https://github.com/infor-design/enterprise/issues/889))
- `[About]` Dialog now shows device information. ([#684](https://github.com/infor-design/enterprise/issues/684))

### v4.12.0 Fixes

- `[Datagrid Tree]` Fixed incorrect data on activated event. ([#412](https://github.com/infor-design/enterprise/issues/412))
- `[Datagrid]` Improved the export function so it works on different locales. ([#378](https://github.com/infor-design/enterprise/issues/378))
- `[Tabs]` Fixed a bug where clicking the x on tabs with a dropdowns would incorrectly open the dropdown. ([#276](https://github.com/infor-design/enterprise/issues/276))
- `[Datagrid]` Changed the `settingschange` event so it will only fire once. ([#903](https://github.com/infor-design/enterprise/issues/903))
- `[Listview]` Improved rendering performance. ([#430](https://github.com/infor-design/enterprise/issues/430))
- `[General]` Fixed issues when using base tag, that caused icons to disappear. ([#766](https://github.com/infor-design/enterprise/issues/766))
- `[Empty Message]` Made it possible to assign code to the button click if used. ([#667](https://github.com/infor-design/enterprise/issues/667))
- `[Datagrid]` Added translations for the new tooltip. ([#227](https://github.com/infor-design/enterprise/issues/227))
- `[Dropdown]` Fixed contrast issue in high contrast theme. ([#945](https://github.com/infor-design/enterprise/issues/945))
- `[Datagrid]` Reset to default did not reset dropdown columns. ([#847](https://github.com/infor-design/enterprise/issues/847))
- `[Datagrid]` Fixed bugs in keyword search highlighting with special characters. ([#849](https://github.com/infor-design/enterprise/issues/849))
- `[Datagrid]` Fixed bugs that causes NaN to appear in date fields. ([#891](https://github.com/infor-design/enterprise/issues/891))
- `[Dropdown]` Fixed issue where validation is not trigger on IOS on click out. ([#659](https://github.com/infor-design/enterprise/issues/659))
- `[Lookup]` Fixed bug in select all in multiselect with paging. ([#926](https://github.com/infor-design/enterprise/issues/926))
- `[Modal]` Fixed bug where the modal would close if hitting enter on a checkbox and inputs. ([#320](https://github.com/infor-design/enterprise/issues/320))
- `[Lookup]` Fixed bug trying to reselect a second time. ([#296](https://github.com/infor-design/enterprise/issues/296))
- `[Tabs]` Fixed behavior when closing and disabling tabs. ([#947](https://github.com/infor-design/enterprise/issues/947))
- `[Dropdown]` Fixed layout issues when using icons in the dropdown. ([#663](https://github.com/infor-design/enterprise/issues/663))
- `[Datagrid]` Fixed a bug where the tooltip did not show on validation. ([#1008](https://github.com/infor-design/enterprise/issues/1008))
- `[Tabs]` Fixed issue with opening spillover on IOS. ([#619](https://github.com/infor-design/enterprise/issues/619))
- `[Datagrid]` Fixed bugs when using `exportable: false` in certain column positions. ([#787](https://github.com/infor-design/enterprise/issues/787))
- `[Searchfield]` Removed double border. ([#328](https://github.com/infor-design/enterprise/issues/328))

### v4.12.0 Chore & Maintenance

- `[Masks]` Added missing and more documentation, cleaned up existing docs. ([#1033](https://github.com/infor-design/enterprise/issues/1033))
- `[General]` Based on design site comments, we improved some pages and fixed some missing links. ([#1034](https://github.com/infor-design/enterprise/issues/1034))
- `[Bar Chart]` Added test coverage. ([#848](https://github.com/infor-design/enterprise/issues/848))
- `[Datagrid]` Added full api test coverage. ([#242](https://github.com/infor-design/enterprise/issues/242))

(55 Issues Solved This Release, Backlog Enterprise 185, Backlog Ng 50, 628 Functional Tests, 562 e2e Tests)

## v4.11.0

- [Npm Package](https://www.npmjs.com/package/ids-enterprise)
- [IDS Enterprise Angular Change Log](https://github.com/infor-design/enterprise-ng/blob/master/docs/CHANGELOG.md)

### v4.11.0 Features

- `[General]` It is now possible to make custom builds. With a custom build you specify a command with a list of components that you use. This can be used to reduce the bundle size for both js and css. ([#417](https://github.com/infor-design/enterprise/issues/417))
- `[Calendar]` Added more features including: a readonly view, ability for events to span days, tooltips and notifications ([#417](https://github.com/infor-design/enterprise/issues/417))
- `[Lookup]` Added the ability to select across pages, even when doing server side paging. ([#375](https://github.com/infor-design/enterprise/issues/375))
- `[Datagrid]` Improved tooltip performance, and now tooltips show on cells that are not fully displayed. ([#447](https://github.com/infor-design/enterprise/issues/447))

### v4.11.0 Fixes

- `[Dropdown]` The onKeyDown callback was not firing if CTRL key is used. This is fixed. ([#793](https://github.com/infor-design/enterprise/issues/793))
- `[Tree]` Added a small feature to preserve the tree node states on reload. ([#792](https://github.com/infor-design/enterprise/issues/792))
- `[Tree]` Added a disable/enable method to disable/enable the whole tree. ([#752](https://github.com/infor-design/enterprise/issues/752))
- `[App Menu]` Fixed a bug clearing the search filter box. ([#702](https://github.com/infor-design/enterprise/issues/702))
- `[Column Chart]` Added a yAxis option, you can use to format the yAxis in custom ways. ([#627](https://github.com/infor-design/enterprise/issues/627))
- `[General]` More fixes to use external ids tokens. ([#708](https://github.com/infor-design/enterprise/issues/708))
- `[Datagrid]` Fixed an error calling selectRows with an integer. ([#756](https://github.com/infor-design/enterprise/issues/756))
- `[Tree]` Fixed a bug that caused newly added rows to not be draggable. ([#618](https://github.com/infor-design/enterprise/issues/618))
- `[Dropdown / Multiselect]` Re-added the ability to have a placeholder on the component. ([#832](https://github.com/infor-design/enterprise/issues/832))
- `[Datagrid]` Fixed a bug that caused dropdown filters to not save on reload of page (saveUserSettings) ([#791](https://github.com/infor-design/enterprise/issues/791))
- `[Dropdown]` Fixed a bug that caused an unneeded scrollbar. ([#786](https://github.com/infor-design/enterprise/issues/786))
- `[Tree]` Added drag events and events for when the data is changed. ([#801](https://github.com/infor-design/enterprise/issues/801))
- `[Datepicker]` Fixed a bug updating settings, where time was not changing correctly. ([#305](https://github.com/infor-design/enterprise/issues/305))
- `[Tree]` Fixed a bug where the underlying dataset was not synced up. ([#718](https://github.com/infor-design/enterprise/issues/718))
- `[Lookup]` Fixed incorrect text color on chrome. ([#762](https://github.com/infor-design/enterprise/issues/762))
- `[Editor]` Fixed duplicate ID's on the popup dialogs. ([#746](https://github.com/infor-design/enterprise/issues/746))
- `[Dropdown]` Fixed misalignment of icons on IOS. ([#657](https://github.com/infor-design/enterprise/issues/657))
- `[Demos]` Fixed a bug that caused RTL pages to sometimes load blank. ([#814](https://github.com/infor-design/enterprise/issues/814))
- `[Modal]` Fixed a bug that caused the modal to close when clicking an accordion on the modal. ([#747](https://github.com/infor-design/enterprise/issues/747))
- `[Tree]` Added a restoreOriginalState method to set the tree back to its original state. ([#751](https://github.com/infor-design/enterprise/issues/751))
- `[Datagrid]` Added an example of a nested datagrid with scrolling. ([#172](https://github.com/infor-design/enterprise/issues/172))
- `[Datagrid]` Fixed column alignment issues on grouped column examples. ([#147](https://github.com/infor-design/enterprise/issues/147))
- `[Datagrid]` Fixed bugs when dragging and resizing grouped columns. ([#374](https://github.com/infor-design/enterprise/issues/374))
- `[Validation]` Fixed a bug that caused validations with changing messages to not go away on correction. ([#640](https://github.com/infor-design/enterprise/issues/640))
- `[Datagrid]` Fixed bugs in actionable mode (enter was not moving down). ([#788](https://github.com/infor-design/enterprise/issues/788))
- `[Bar Charts]` Fixed bug that caused tooltips to occasionally not show up. ([#739](https://github.com/infor-design/enterprise/issues/739))
- `[Dirty]` Fixed appearance/contrast on high contrast theme. ([#692](https://github.com/infor-design/enterprise/issues/692))
- `[Locale]` Fixed incorrect date time format. ([#608](https://github.com/infor-design/enterprise/issues/608))
- `[Dropdown]` Fixed bug where filtering did not work with CAPS lock on. ([#608](https://github.com/infor-design/enterprise/issues/608))
- `[Accordion]` Fixed styling issue on safari. ([#282](https://github.com/infor-design/enterprise/issues/282))
- `[Dropdown]` Fixed a bug on mobile devices, where the list would close on scrolling. ([#656](https://github.com/infor-design/enterprise/issues/656))

### v4.11.0 Chore & Maintenance

- `[Textarea]` Added additional test coverage. ([#337](https://github.com/infor-design/enterprise/issues/337))
- `[Tree]` Added additional test coverage. ([#752](https://github.com/infor-design/enterprise/issues/752))
- `[Busy Indicator]` Added additional test coverage. ([#233](https://github.com/infor-design/enterprise/issues/233))
- `[Docs]` Added additional information for developers on how to use IDS. ([#721](https://github.com/infor-design/enterprise/issues/721))
- `[Docs]` Added Id's and test notes to all pages. ([#259](https://github.com/infor-design/enterprise/issues/259))
- `[Docs]` Fixed issues on the wizard docs. ([#824](https://github.com/infor-design/enterprise/issues/824))
- `[Accordion]` Added additional test coverage. ([#516](https://github.com/infor-design/enterprise/issues/516))
- `[General]` Added sass linter (stylelint). ([#767](https://github.com/infor-design/enterprise/issues/767))

(53 Issues Solved This Release, Backlog Enterprise 170, Backlog Ng 41, 587 Functional Tests, 458 e2e Tests)

## v4.10.0

- [Npm Package](https://www.npmjs.com/package/ids-enterprise)
- [IDS Enterprise Angular Change Log](https://github.com/infor-design/enterprise-ng/blob/master/docs/CHANGELOG.md)

### v4.10.0 Features

- `[Tooltips]` Will now activate on longpress on mobile devices. ([#400](https://github.com/infor-design/enterprise/issues/400))
- `[Contextmenu]` Will now activate on longpress on mobile devices (except when on inputs). ([#245](https://github.com/infor-design/enterprise/issues/245))
- `[Locale]` Added support for zh-Hant and zh-Hans. ([#397](https://github.com/infor-design/enterprise/issues/397))
- `[Tree]` Greatly improved rendering and expanding performance. ([#251](https://github.com/infor-design/enterprise/issues/251))
- `[General]` Internally all of the sass is now extended from [IDS Design tokens]( https://github.com/infor-design/design-system) ([#354](https://github.com/infor-design/enterprise/issues/354))
- `[Calendar]` Added initial readonly calendar. At the moment the calendar can only render events and has a filtering feature. More will be added next sprint. ([#261](https://github.com/infor-design/enterprise/issues/261))

### v4.10.0 Fixes

- `[Dropdown]` Minor Breaking Change for Xss reasons we removed the ability to set a custom hex color on icons in the dropdown. You can still pass in one of the alert colors from the colorpalette (fx alert, good, info). This was not even shown in the examples so may not be missed. ([#256](https://github.com/infor-design/enterprise/issues/256))
- `[Popupmenu]` Fixed a problem in popupmenu, if it was opened in immediate mode, submenus will be cleared of their text when the menu is eventually closed. ([#701](https://github.com/infor-design/enterprise/issues/701))
- `[Editor]` Fixed xss injection problem on the link dialog. ([#257](https://github.com/infor-design/enterprise/issues/257))
- `[Spinbox]` Fixed a height / alignment issue on spinboxes when used in short height configuration. ([#547](https://github.com/infor-design/enterprise/issues/547))
- `[Datepicker / Mask]` Fixed an issue in angular that caused using backspace to not save back to the model. ([#51](https://github.com/infor-design/enterprise-ng/issues/51))
- `[Field Options]` Fixed mobile support so they now work on touch better on IOS and Android. ([#555](https://github.com/infor-design/enterprise-ng/issues/555))
- `[Tree]` Tree with + and - for the folders was inversed visually. This was fixed, update your svg.html ([#685](https://github.com/infor-design/enterprise-ng/issues/685))
- `[Modal]` Fixed an alignment issue with the closing X on the top corner. ([#662](https://github.com/infor-design/enterprise-ng/issues/662))
- `[Popupmenu]` Fixed a visual flickering when opening dynamic submenus. ([#588](https://github.com/infor-design/enterprise/issues/588))
- `[Tree]` Added full unit and functional tests. ([#264](https://github.com/infor-design/enterprise/issues/264))
- `[Lookup]` Added full unit and functional tests. ([#344](https://github.com/infor-design/enterprise/issues/344))
- `[Datagrid]` Added more unit and functional tests. ([#242](https://github.com/infor-design/enterprise/issues/242))
- `[General]` Updated the develop tools and sample app to Node 10. During this update we set package-lock.json to be ignored in .gitignore ([#540](https://github.com/infor-design/enterprise/issues/540))
- `[Modal]` Allow beforeOpen callback to run optionally whether you have content or not passed back. ([#409](https://github.com/infor-design/enterprise/issues/409))
- `[Datagrid]` The lookup editor now supports left, right, and center align on the column settings. ([#228](https://github.com/infor-design/enterprise/issues/228))
- `[Mask]` When adding prefixes and suffixes (like % and $) if all the rest of the text is cleared, these will also now be cleared. ([#433](https://github.com/infor-design/enterprise/issues/433))
- `[Popupmenu]` Fixed low contrast selection icons in high contrast theme. ([#410](https://github.com/infor-design/enterprise/issues/410))
- `[Header Popupmenu]` Fixed missing focus state. ([#514](https://github.com/infor-design/enterprise/issues/514))
- `[Datepicker]` When using legends on days, fixed a problem that the hover states are shown incorrectly when changing month. ([#514](https://github.com/infor-design/enterprise/issues/514))
- `[Listview]` When the search field is disabled, it was not shown with disabled styling, this is fixed. ([#422](https://github.com/infor-design/enterprise/issues/422))
- `[Donut]` When having 4 or 2 sliced the tooltip would not show up on some slices. This is fixed. ([#482](https://github.com/infor-design/enterprise/issues/482))
- `[Datagrid]` Added a searchExpandableRow option so that you can control if data in expandable rows is searched/expanded. ([#480](https://github.com/infor-design/enterprise/issues/480))
- `[Multiselect]` If more items then fit are selected the tooltip was not showing on initial load, it only showed after changing values. This is fixed. ([#633](https://github.com/infor-design/enterprise/issues/633))
- `[Tooltip]` An example was added showing how you can show tooltips on disabled buttons. ([#453](https://github.com/infor-design/enterprise/issues/453))
- `[Modal]` A title with brackets in it was not escaping the text correctly. ([#246](https://github.com/infor-design/enterprise/issues/246))
- `[Modal]` Pressing enter when on inputs such as file upload no longer closes the modal. ([#321](https://github.com/infor-design/enterprise/issues/321))
- `[Locale]` Sent out translations so things like the Editor New/Same window dialog will be translated in the future. ([#511](https://github.com/infor-design/enterprise/issues/511))
- `[Nested Datagrid]` Fixed focus issues, the wrong cell in the nest was getting focused. ([#371](https://github.com/infor-design/enterprise/issues/371))

(44 Issues Solved This Release, Backlog Enterprise 173, Backlog Ng 44, 565 Functional Tests, 426 e2e Tests)

## v4.9.0

- [Npm Package](https://www.npmjs.com/package/ids-enterprise)
- [IDS Enterprise Angular Change Log](https://github.com/infor-design/enterprise-ng/blob/master/docs/CHANGELOG.md)

### v4.9.0 Features

- `[Datagrid]` Changed the way alerts work on rows. It now no longer requires an extra column. The rowStatus column will now be ignored so can be removed. When an alert / error / info message is added to the row the whole row will highlight. ([Check out the example.](https://bit.ly/2LC33iJ) ([#258](https://github.com/infor-design/enterprise/issues/258))
- `[Modal]` Added an option `showCloseBtn` which when set to true will show a X button on the top left corner. ([#358](https://github.com/infor-design/enterprise/issues/358))
- `[Multiselect / Dropdown]` Added the ability to see the search term during ajax requests. ([#267](https://github.com/infor-design/enterprise/issues/267))
- `[Scatterplot]` Added a scatter plot chart similar to a bubble chart but with shapes. ([Check out the example.](https://bit.ly/2K9N59M) ([#341](https://github.com/infor-design/enterprise/issues/341))
- `[Toast]` Added an option `allowLink` which when set to true will allow you to specify a `<a>` in the message content to add a link to the message. ([#341](https://github.com/infor-design/enterprise/issues/341))

### v4.9.0 Fixes

- `[Accordion]` Fixed an issue that prevented a right click menu from working on the accordion. ([#238](https://github.com/infor-design/enterprise/issues/238))
- `[Charts]` Fixed up missing empty states and selection methods so they work on all charts. ([#265](https://github.com/infor-design/enterprise/issues/265))
- `[Datagrid]` Fixed the performance of pasting from excel. ([#240](https://github.com/infor-design/enterprise/issues/240))
- `[Datagrid]` The keyword search will now clear when reloading data. ([#307](https://github.com/infor-design/enterprise/issues/307))
- `[Docs]` Fixed several noted missing pages and broken links in the docs. ([#244](https://github.com/infor-design/enterprise/issues/244))
- `[Dropdown]` Fixed bug in badges configuration. ([#270](https://github.com/infor-design/enterprise/issues/270))
- `[Flex Layout]` Fixed field-flex to work better on IE. ([#252](https://github.com/infor-design/enterprise/issues/252))
- `[Editor]` Fixed bug that made it impossible to edit the visual tab. ([#478](https://github.com/infor-design/enterprise/issues/478))
- `[Editor]` Fixed a bug with dirty indicator that caused a messed up layout. ([#241](https://github.com/infor-design/enterprise/issues/241))
- `[Lookup]` Fixed it so that select will work correctly when filtering. ([#248](https://github.com/infor-design/enterprise/issues/248))
- `[Header]` Fixed missing `More` tooltip on the header. ([#345](https://github.com/infor-design/enterprise/issues/345))
- `[Validation]` Added fixes to prevent `error` and `valid` events from going off more than once. ([#237](https://github.com/infor-design/enterprise/issues/237))
- `[Validation]` Added fixes to make multiple messages work better. There is now a `getMessages()` function that will return all erros on a field as an array. The older `getMessage()` will still return a string. ([#237](https://github.com/infor-design/enterprise/issues/237))
- `[Validation]` Fixed un-needed event handlers when using fields on a tab. ([#332](https://github.com/infor-design/enterprise/issues/332))

### v4.9.0 Chore & Maintenance

- `[Blockgrid]` Added full test coverage ([#234](https://github.com/infor-design/enterprise/issues/234))
- `[CAP]` Fixed some examples that would not close ([#283](https://github.com/infor-design/enterprise/issues/283))
- `[Datepicker]` Added full test coverage ([#243](https://github.com/infor-design/enterprise/issues/243))
- `[Datagrid]` Fixed an example so that it shows how to clear a dropdown filter. ([#254](https://github.com/infor-design/enterprise/issues/254))
- `[Docs]` Added TEAMS.MD for collecting info on the teams using ids. If you are not in the list let us know or make a pull request. ([#350](https://github.com/infor-design/enterprise/issues/350))
- `[Listview]` Fixed some links in the sample app that caused some examples to fail. ([#273](https://github.com/infor-design/enterprise/issues/273))
- `[Tabs]` Added more test coverage ([#239](https://github.com/infor-design/enterprise/issues/239))
- `[Toast]` Added full test coverage ([#232](https://github.com/infor-design/enterprise/issues/232))
- `[Testing]` Added visual regression tests, and more importantly a system for doing them via CI. ([#255](https://github.com/infor-design/enterprise/issues/255))

(34 Issues Solved This Release, Backlog Enterprise 158, Backlog Ng 41, 458 Functional Tests, 297 e2e Tests)

## v4.8.0

- [Npm Package](https://www.npmjs.com/package/ids-enterprise)
- [IDS Enterprise Angular Change Log](https://github.com/infor-design/enterprise-ng/blob/master/docs/CHANGELOG.md)

### v4.8.0 Features

- `[Datagrid]` Added an example of Nested Datagrids with ([basic nested grid support.](https://bit.ly/2lGKM4a)) ([#SOHO-3474](https://jira.infor.com/browse/SOHO-3474))
- `[Datagrid]` Added support for async validation. ([#SOHO-7943](https://jira.infor.com/browse/SOHO-7943))
- `[Export]` Extracted excel export code so it can be run outside the datagrid. ([#SOHO-7246](https://jira.infor.com/browse/SOHO-7246))

### v4.8.0 Fixes

- `[Searchfield / Toolbar Searchfield]` Merged code between them so there is just one component. This reduced code and fixed many bugs. ([#161](https://github.com/infor-design/enterprise/pull/161))
- `[Datagrid]` Fixed issues using expand row after hiding/showing columns. ([#SOHO-8103](https://jira.infor.com/browse/SOHO-8103))
- `[Datagrid]` Fixed issue that caused nested grids in expandable rows to hide after hiding/showing columns on the parent grid. ([#SOHO-8102](https://jira.infor.com/browse/SOHO-8102))
- `[Datagrid]` Added an example showing Math rounding on numeric columns ([#SOHO-5168](https://jira.infor.com/browse/SOHO-5168))
- `[Datagrid]` Date editors now maintain date format correctly. ([#SOHO-5861](https://jira.infor.com/browse/SOHO-5861))
- `[Datagrid]` Fixed alignment off sort indicator on centered columns. ([#SOHO-7444](https://jira.infor.com/browse/SOHO-7444))
- `[Datagrid]` Behavior Change - Sorting clicking now no longer refocuses last cell. ([#SOHO-7682](https://jira.infor.com/browse/SOHO-7682))
- `[Datagrid]` Fixed formatter error that showed NaN on some number cells. ([#SOHO-7839](https://jira.infor.com/browse/SOHO-7682))
- `[Datagrid]` Fixed a bug rendering last column in some situations. ([#SOHO-7987](https://jira.infor.com/browse/SOHO-7987))
- `[Datagrid]` Fixed incorrect data in context menu event. ([#SOHO-7991](https://jira.infor.com/browse/SOHO-7991))
- `[Dropdown]` Added an onKeyDown option so keys can be overriden. ([#SOHO-4815](https://jira.infor.com/browse/SOHO-4815))
- `[Slider]` Fixed step slider to work better jumping across steps. ([#SOHO-6271](https://jira.infor.com/browse/SOHO-6271))
- `[Tooltip]` Will strip tooltip markup to prevent xss. ([#SOHO-6522](https://jira.infor.com/browse/SOHO-6522))
- `[Contextual Action Panel]` Fixed alignment issue on x icon. ([#SOHO-6612](https://jira.infor.com/browse/SOHO-6612))
- `[Listview]` Fixed scrollbar size when removing items. ([#SOHO-7402](https://jira.infor.com/browse/SOHO-7402))
- `[Navigation Popup]` Fixed a bug setting initial selected value. ([#SOHO-7411](https://jira.infor.com/browse/SOHO-7411))
- `[Grid]` Added a no-margin setting for nested grids with no indentation. ([#SOHO-7495](https://jira.infor.com/browse/SOHO-7495))
- `[Grid]` Fixed positioning of checkboxes in the grid. ([#SOHO-7979](https://jira.infor.com/browse/SOHO-7979))
- `[Tabs]` Fixed bug calling add in NG applications. ([#SOHO-7511](https://jira.infor.com/browse/SOHO-7511))
- `[Listview]` Selected event now contains the dataset row. ([#SOHO-7512](https://jira.infor.com/browse/SOHO-7512))
- `[Multiselect]` Fixed incorrect showing of delselect button in certain states. ([#SOHO-7535](https://jira.infor.com/browse/SOHO-7535))
- `[Search]` Fixed bug where highlight search terms where not shown in bold. ([#SOHO-7796](https://jira.infor.com/browse/SOHO-7796))
- `[Multiselect]` Improved performance on select all. ([#SOHO-7816](https://jira.infor.com/browse/SOHO-7816))
- `[Spinbox]` Fixed problem where you could arrow up in a readonly spinbox. ([#SOHO-8025](https://jira.infor.com/browse/SOHO-8025))
- `[Dropdown]` Fixed bug selecting two items with same value. ([#SOHO-8029](https://jira.infor.com/browse/SOHO-8029))
- `[Modal]` Fixed incorrect enabling of submit on validating modals. ([#SOHO-8042](https://jira.infor.com/browse/SOHO-8042))
- `[Modal]` Fixed incorrect closing of modal on enter key. ([#SOHO-8059](https://jira.infor.com/browse/SOHO-8059))
- `[Rating]` Allow decimal values for example 4.3. ([#SOHO-8063](https://jira.infor.com/browse/SOHO-8063))
- `[Datepicker]` Prevent datepicker from scrolling to the top of the browser. ([#SOHO-8107](https://jira.infor.com/browse/SOHO-8107))
- `[Tag]` Fixed layout on Right-To-Left. ([#SOHO-8120](https://jira.infor.com/browse/SOHO-8120))
- `[Listview]` Fixed missing render event. ([#SOHO-8129](https://jira.infor.com/browse/SOHO-8129))
- `[Angular Datagrid]` Fixed maskOptions input definition. ([#SOHO-8131](https://jira.infor.com/browse/SOHO-8131))
- `[Datepicker]` Fixed several bugs on the UmAlQura Calendar. ([#SOHO-8147](https://jira.infor.com/browse/SOHO-8147))
- `[Datagrid]` Fixed bug on expanding and collapsing multiple expandable rows. ([#SOHO-8154](https://jira.infor.com/browse/SOHO-8154))
- `[Pager]` Fixed focus state clicking page numbers. ([#SOHO-4528](https://jira.infor.com/browse/SOHO-4528))
- `[SearchField]` Fixed bug initializing search field with text. ([#SOHO-4820](https://jira.infor.com/browse/SOHO-4820))
- `[ColorPicker]` Fixed bug with incorrect cursor on readonly color picker. ([#SOHO-8030](https://jira.infor.com/browse/SOHO-8030))
- `[Pie]` Fixed ui glitch on mobile when pressing slices. ([#SOHO-8141](https://jira.infor.com/browse/SOHO-8141))

### v4.8.0 Chore & Maintenance

- `[Npm Package]` Added back sass files in correct folder structure. ([#SOHO-7583](https://jira.infor.com/browse/SOHO-7583))
- `[Menu Button]` Added button functional and e2e Tests. ([#SOHO-7600](https://jira.infor.com/browse/SOHO-7600))
- `[Textarea]` Added Textarea functional and e2e Tests. ([#SOHO-7929](https://jira.infor.com/browse/SOHO-7929))
- `[ListFilter]` Added ListFilter functional and e2e Tests. ([#SOHO-7975](https://jira.infor.com/browse/SOHO-7975))
- `[Colorpicker]` Added Colorpicker functional and e2e Tests. ([#SOHO-8078](https://jira.infor.com/browse/SOHO-8078))
- `[Site / Docs]` Fixed a few broken links ([#SOHO-7993](https://jira.infor.com/browse/SOHO-7993))

(62 Jira Issues Solved This Release, Backlog Dev 186, Design 110, Unresolved 349, Test Count 380 Functional, 178 e2e )

## v4.7.0

- [Full Jira Release Notes](https://bit.ly/2HyT3zF)
- [Npm Package](https://www.npmjs.com/package/ids-enterprise)
- [IDS Enterprise Angular Change Log](https://github.com/infor-design/enterprise-ng/blob/master/docs/CHANGELOG.md)

### v4.7.0 Features

- `[Github]` The project was migrated to be open source on github with a new workflow and testing suite.
- `[Tag]` Added a Tag angular component. ([#SOHO-8005](https://jira.infor.com/browse/SOHO-8006))
- `[Validate]` Exposed validate and removeMessage methods. ([#SOHO-8003](https://jira.infor.com/browse/SOHO-8003))
- `[General]` Upgrade to Angular 6 ([#SOHO-7927](https://jira.infor.com/browse/SOHO-7927))
- `[General]` Introduced nightly versions in npm ([#SOHO-7804](https://jira.infor.com/browse/SOHO-7804))
- `[Multiselect]` A tooltip now shows if more content is selected than fits in the input. ([#SOHO-7799](https://jira.infor.com/browse/SOHO-7799))
- `[Datepicker]` Added an option to restrict moving to months that are not available to select from. ([#SOHO-7384](https://jira.infor.com/browse/SOHO-7384))
- `[Validation]` Added and icon alert([#SOHO-7225](https://jira.infor.com/browse/SOHO-7225)
- `[General]` Code is now available on ([public npm](https://www.npmjs.com/package/ids-enterprise)) ([#SOHO-7083](https://jira.infor.com/browse/SOHO-7083))

### v4.7.0 Fixes

- `[Lookup]` Fixed existing example that shows using an autocomplete on a lookup. ([#SOHO-8070](https://jira.infor.com/browse/SOHO-8070))
- `[Lookup]` Fixed existing example that shows creating a customized dialog on the lookup ([#SOHO-8069](https://jira.infor.com/browse/SOHO-8069))
- `[Lookup]` Fixed existing example that incorrectly showed a checkbox column. ([#SOHO-8068](https://jira.infor.com/browse/SOHO-8068))
- `[Line Chart]` Fixed an error when provoking the tooltip. ([#/SOHO-8051](https://jira.infor.com/browse/SOHO-8051))
- `[Module Tabs]` Fixed a bug toggling the menu on mobile. ([#/SOHO-8043](https://jira.infor.com/browse/SOHO-8043))
- `[Autocomplete]` Fixed a bug that made enter key not work to select. ([#SOHO-8036](https://jira.infor.com/browse/SOHO-8036))
- `[Tabs]` Removed an errant scrollbar that appeared sometimes on IE ([#SOHO-8034](https://jira.infor.com/browse/SOHO-8034))
- `[Datagrid]` The drill down click event now currently shows the right row information in the event data. ([#SOHO-8023](https://jira.infor.com/browse/SOHO-8023))
- `[Datagrid]` Fixed a broken nested data example. ([#SOHO-8019](https://jira.infor.com/browse/SOHO-8019))
- `[Datagrid]` Fixed a broken paging example. ([#SOHO-8013](https://jira.infor.com/browse/SOHO-8013))
- `[Datagrid]` Hyperlinks now can be clicked when in a datagrid expandable row. ([#SOHO-8009](https://jira.infor.com/browse/SOHO-8009))
- `[Popupmenu]` Removed extra padding on icon menus ([#SOHO-8006](https://jira.infor.com/browse/SOHO-8006))
- `[Spinbox]` Range limits now work correctly ([#SOHO-7999](https://jira.infor.com/browse/SOHO-7999))
- `[Dropdown]` Fixed not working filtering on nosearch option. ([#SOHO-7998](https://jira.infor.com/browse/SOHO-7998))
- `[Hierarchy]` Children layout and in general layouts where improved. ([#SOHO-7992](https://jira.infor.com/browse/SOHO-7992))
- `[Buttons]` Fixed layout issues on mobile. ([#SOHO-7982](https://jira.infor.com/browse/SOHO-7982))
- `[Datagrid]` Fixed format initialization issue ([#SOHO-7982](https://jira.infor.com/browse/SOHO-7982))
- `[Lookup]` Fixed a problem that caused the lookup to only work once. ([#SOHO-7971](https://jira.infor.com/browse/SOHO-7971))
- `[Treemap]` Fix a bug using `fixture.detectChanges()`. ([#SOHO-7969](https://jira.infor.com/browse/SOHO-7969))
- `[Textarea]` Fixed a bug that made it possible for the count to go to a negative value. ([#SOHO-7952](https://jira.infor.com/browse/SOHO-7952))
- `[Tabs]` Fixed a bug that made extra events fire. ([#SOHO-7948](https://jira.infor.com/browse/SOHO-7948))
- `[Toolbar]` Fixed a with showing icons and text in the overflowmenu. ([#SOHO-7942](https://jira.infor.com/browse/SOHO-7942))
- `[DatePicker]` Fixed an error when restricting dates. ([#SOHO-7922](https://jira.infor.com/browse/SOHO-7922))
- `[TimePicker]` Fixed sort order of times in arabic locales. ([#SOHO-7920](https://jira.infor.com/browse/SOHO-7920))
- `[Multiselect]` Fixed initialization of selected items. ([#SOHO-7916](https://jira.infor.com/browse/SOHO-7916))
- `[Line Chart]` Solved a problem clicking lines to select. ([#SOHO-7912](https://jira.infor.com/browse/SOHO-7912))
- `[Hierarchy]` Improved RTL version ([#SOHO-7888](https://jira.infor.com/browse/SOHO-7888))
- `[Datagrid]` Row click event now shows correct data when using Groups ([#SOHO-7861](https://jira.infor.com/browse/SOHO-7861))
- `[Modal]` Fixed cut of border on checkboxe focus states. ([#SOHO-7856](https://jira.infor.com/browse/SOHO-7856))
- `[Colorpicker]` Fixed cropped labels when longer ([#SOHO-7817](https://jira.infor.com/browse/SOHO-7817))
- `[Label]` Fixed cut off Thai characters ([#SOHO-7814](https://jira.infor.com/browse/SOHO-7814))
- `[Colorpicker]` Fixed styling issue on margins ([#SOHO-7776](https://jira.infor.com/browse/SOHO-7776))
- `[Hierarchy]` Fixed several layout issues and changed the paging example to show the back button on the left. ([#SOHO-7622](https://jira.infor.com/browse/SOHO-7622))
- `[Bar Chart]` Fixed RTL layout issues ([#SOHO-5196](https://jira.infor.com/browse/SOHO-5196))
- `[Lookup]` Made delimiter an option / changable ([#SOHO-4695](https://jira.infor.com/browse/SOHO-4695))

### v4.7.0 Chore & Maintenance

- `[Timepicker]` Added functional and e2e Tests ([#SOHO-7809](https://jira.infor.com/browse/SOHO-7809))
- `[General]` Restructured the project to clean up and separate the demo app from code. ([#SOHO-7803](https://jira.infor.com/browse/SOHO-7803))

(56 Jira Issues Solved This Release, Backlog Dev 218, Design 101, Unresolved 391, Test Count 232 Functional, 117 e2e )

## v4.6.0

- [Full Jira Release Notes](https://bit.ly/2jodbem)
- [Npm Package](http://npm.infor.com)
- [IDS Enterprise Angular Change Log](https://github.com/infor-design/enterprise-ng/blob/master/docs/CHANGELOG.md)

### v4.6.0 Key New Features

- `[Treemap]` New Component Added
- `[Website]` Launch of new docs site <https://design.infor.com/code/ids-enterprise/latest>
- `[Security]` Ids Now passes CSP (Content Security Policy) Compliance for info see <docs/SECURITY.md>.
- `[Toolbar]` New ["toolbar"](http://usalvlhlpool1.infor.com/4.6.0/components/toolbar-flex/list)
    - Based on css so it is much faster.
    - Expect a future breaking change from flex-toolbar to this toolbar when all features are implemented.
    - As of now collapsible search is not supported yet.

### v4.6.0 Behavior Changes

- `[App Menu]` Now automatically closes when items are clicked on mobile devices.

### v4.6.0 Improvements

- `[Angular]` Validation now allows dynamic functions.
- `[Editor]` Added a clear method.
- `[Locale]` Map iw locale to Hebrew.
- `[Locale]` Now defaults locals with no country. For example en maps to en-US es and es-ES.
- `[Color Picker]` Added option to clear the color.
- `[Angular]` Allow Formatters, Editors to work with Soho. without the migration script.
- `[Added a new labels example <http://usalvlhlpool1.infor.com/4.6.0/components/form/example-labels.html>
- `[Angular]` Added new Chart Wrappers (Line, Bar, Column ect ).
- `[Datagrid]` Added file up load editor.
- `[Editor]` Its possible to put a link on an image now.

### v4.6.0 Code Updates / Breaking Changes

- `[Templates]` The internal template engine changed for better XSS security as a result one feature is no longer supported. If you have a delimiter syntax to embed html like `{{& name}}`, change this to be `{{{name}}}`.
- `[jQuery]` Updated from 3.1.1 to 3.3.1.

### v4.6.0 Bug Fixes

- `[Angular]` Added fixes so that the `soho.migrate` script is no longer needed.
- `[Angular Datagrid]` Added filterWhenTyping option.
- `[Angular Popup]` Expose close, isOpen and keepOpen.
- `[Angular Linechart]` Added "xAxis" and "yAxis" options.
- `[Angular Treemap]` Added new wrapper.
- `[Angular Rating]` Added a rating wrapper.
- `[Angular Circle Page]` Added new wrapper.
- `[Checkbox]` Fixed issue when you click the top left of the page, would toggle the last checkbox.
- `[Composite Form]` Fixed broken swipe.
- `[Colorpicker]` Fixed cases where change did not fire.
- `[Colorpicker]` Added short field option.
- `[Completion Chart]` Added more colors.
- `[Datagrid]` Fixed some misaligned icons on short row height.
- `[Datagrid]` Fixed issue that blank dropdown filter items would not show.
- `[Datagrid]` Added click arguments for more information on editor clicks and callback data.
- `[Datagrid]` Fixed wrong data on events on second page with expandable row.
- `[Datagrid]` Fixed focus / filter bugs.
- `[Datagrid]` Fixed bug with filter dropdowns on IOS.
- `[Datagrid]` Fixed column alignment when scrolling and RTL.
- `[Datagrid]` Fixed NaN error when using the colspan example.
- `[Datagrid]` Made totals work correctly when filtering.
- `[Datagrid]` Fixed issue with focus when multiple grids on a page.
- `[Datagrid]` Removed extra rows from the grid export when using expandable rows.
- `[Datagrid]` Fixed performance of select all on paging client side.
- `[Datagrid]` Fixed text alignment on header when some columns are not filterable.
- `[Datagrid]` Fixed wrong cursor on non actionable rows.
- `[Hierarchy]` Fixed layout issues.
- `[Mask]` Fixed issue when not using decimals in the pattern option.
- `[Modal]` Allow editor and dropdown to properly block the submit button.
- `[Menu Button]` Fixed beforeOpen so it also runs on submenus.
- `[Message]` Fixed XSS vulnerability.
- `[Pager]` Added fixes for RTL.
- `[List Detail]` Improved amount of space the header takes
- `[Multiselect]` Fixed problems when using the tab key well manipulating the multiselect.
- `[Multiselect]` Fixed bug with select all not working correctly.
- `[Multiselect]` Fixed bug with required validation rule.
- `[Spinbox]` Fixed issue on short field versions.
- `[Textarea]` Fixed issue with counter when in angular and on a modal.
- `[Toast]` Fixed XSS vulnerability.
- `[Tree]` Fixed checkbox click issue.
- `[Lookup]` Fixed issue in the example when running on Edge.
- `[Validation]` Fixed broken form submit validation.
- `[Vertical Tabs]` Fix cut off header.

(98 Jira Issues Solved This Release, Backlog Dev 388, Design 105, Unresolved 595, Test Coverage 6.66%)

## v4.5.0

### v4.5.0 Key New Features

- `[Font]` Experimental new font added from IDS as explained.
- `[Datagrid]` Added support for pasting from excel.
- `[Datagrid]` Added option to specify which column stretches.

### v4.5.0 Behavior Changes

- `[Search Field]` `ESC` incorrectly cleared the field and was inconsistent. The proper key is `ctrl + backspace` (PC )/ `alt + delete` (mac) to clear all field contents. `ESC` no longer does anything.

### v4.5.0 Improvements

- `[Datagrid]` Added support for a two line title on the header.
- `[Dropdown]` Added onKeyPress override for custom key strokes.
- `[Contextual Action Panel]` Added an option to add a right side close button.
- `[Datepicker]` Added support to select ranges.
- `[Maintenence]` Added more unit tests.
- `[Maintenence]` Removed jsHint in favor of Eslint.

### v4.5.0 Code Updates / Breaking Changes

- `[Swaplist]` changed custom events `beforeswap and swapupdate` data (SOHO-7407). From `Array: list-items-moved` to `Object: from: container-info, to: container-info and items: list-items-moved`. It now uses data in a more reliable way

### v4.5.0 Bug Fixes

- `[Angular]` Added new wrappers for Radar, Bullet, Line, Pie, Sparkline.
- `[Angular Dropdown]` Fixed missing data from select event.
- `[Colorpicker]` Added better translation support.
- `[Compound Field]` Fixed layout with some field types.
- `[Datepicker]` Fixed issues with validation in certain locales.
- `[Datepicker]` Not able to validate on MMMM.
- `[Datagrid]` Fixed bug that filter did not work when it started out hidden.
- `[Datagrid]` Fixed issue with context menu not opening repeatedly.
- `[Datagrid]` Fixed bug in indeterminate paging with smaller page sizes.
- `[Datagrid]` Fixed error when editing some numbers.
- `[Datagrid]` Added support for single line markup.
- `[Datagrid]` Fixed exportable option, which was not working for both csv and xls export.
- `[Datagrid]` Fixed column sizing logic to work better with alerts and alerts plus text.
- `[Datagrid]` Fixed bug when reordering rows with expandable rows.
- `[Datagrid]` Added events for opening and closing the filter row.
- `[Datagrid]` Fixed bugs on multiselect + tree grid.
- `[Datagrid]` Fixed problems with missing data on click events when paging.
- `[Datagrid]` Fixed problems editing with paging.
- `[Datagrid]` Fixed Column alignment calling updateDataset.
- `[Datagrid]` Now passes sourceArgs for the filter row.
- `[Dropdown]` Fixed cursor on disabled items.
- `[Editor]` Added paste support for links.
- `[Editor]` Fixed bug that prevented some shortcut keys from working.
- `[Editor]` Fixed link pointers in readonly mode.
- `[Expandable Area]` Fixed bug when not working on second page.
- `[General]` Some ES6 imports missing.
- `[Personalization]` Added support for cache bust.
- `[Locale]` Fixed some months missing in some cultures.
- `[Listview]` Removed redundant resize events.
- `[Line]` Fixed problems updating data.
- `[Mask]` Fixed bug on alpha masks that ignored the last character.
- `[Modal]` Allow enter key to be stopped for forms.
- `[Modal]` Allow filter row to work if a grid is on a modal.
- `[Fileupload]` Fixed bug when running in Contextual Action Panel.
- `[Searchfield]` Fixed wrong width.
- `[Step Process]` Improved layout and responsive.
- `[Step Process]` Improved wrapping of step items.
- `[Targeted Achievement]` Fixed icon alignment.
- `[Timepicker]` Fixed error calling removePunctuation.
- `[Text Area]` Adding missing classes for use in responsive-forms.
- `[Toast]` Fixed missing animation.
- `[Tree]` Fixed a bug where if the callback is not async the node wont open.
- `[Track Dirty]` Fixed error when used on a file upload.
- `[Track Dirty]` Did not work to reset dirty on editor and Multiselect.
- `[Validation]` Fixed more extra events firing.

(67 Jira Issues Solved This Release, Backlog Dev 378, Design 105, Unresolved 585, Test Coverage 6% )<|MERGE_RESOLUTION|>--- conflicted
+++ resolved
@@ -4,11 +4,8 @@
 
 ### v4.31.0 Features
 
-<<<<<<< HEAD
+- `[Datepicker]` Added the ability to use +/- to increment the day in the calendar. This is in addition to arrow key functionality. This works in the field or when the calendar is open. ([#4001](https://github.com/infor-design/enterprise/issues/4001))
 - `[Tree]` Added option to add new child node on top or bottom. ([#3915](https://github.com/infor-design/enterprise/issues/3915))
-=======
-- `[Datepicker]` Added the ability to use +/- to increment the day in the calendar. This is in addition to arrow key functionality. This works in the field or when the calendar is open. ([#4001](https://github.com/infor-design/enterprise/issues/4001))
->>>>>>> 443db501
 
 ### v4.31.0 Fixes
 
