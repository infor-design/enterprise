# What's New with Enterprise

## v4.88.0

## v4.88.0 Fixes

<<<<<<< HEAD
- `[Lookup]` Fixed count text positioning. ([#7905](https://github.com/infor-design/enterprise/issues/7905))
=======
- `[Tabs]` Fixed the focus alignment in tabs for RTL. ([#7772](https://github.com/infor-design/enterprise/issues/7772))
>>>>>>> 4766284c

## v4.87.0

## v4.87.0 Features

- `[Datagrid]` Has a new design with a soft grey header. The white header background option is removed and this is now the default. ([#7814](https://github.com/infor-design/enterprise/issues/7814))
- `[Icons]` Fixed shape and markup of status icons. Note: May need to update your code. ([#7747](https://github.com/infor-design/enterprise/issues/7661))
- `[Masthead]` Set height of masthead to 40px. ([#7857](https://github.com/infor-design/enterprise/issues/7857))
- `[Popover]` Improved popover title style and position, excluding the 'alternate' class. ([#7676](https://github.com/infor-design/enterprise/issues/7676))
- `[Radios]` Added hitbox feature for mobile devices. ([#7659](https://github.com/infor-design/enterprise/issues/7659))
- `[Typography]` Added `text-wrap` class. ([#7497](https://github.com/infor-design/enterprise/issues/7497))

## v4.87.0 Fixes

- `[Badges/Alerts/Tags/Icons]` Added docs and clearer examples. ([#7661](https://github.com/infor-design/enterprise-ng/issues/7661))
- `[Bar]` Fixed an issue where the x-axis labels on the bar chart were not visible. ([#7797](https://github.com/infor-design/enterprise/issues/7797))
- `[Badges/Tags/]` Changed border radius to 12px. ([#7862](https://github.com/infor-design/enterprise-ng/issues/7862))
- `[Color]` Fix on Slate's personalization header text color. ([#7811](https://github.com/infor-design/enterprise-ng/issues/7811))
- `[Calendar]` Fixed uncaught error in `cordova` apps. ([#7818](https://github.com/infor-design/enterprise/issues/7818))
- `[Circlepager]` Fixed circle pager's position inside of a card. ([#7724](https://github.com/infor-design/enterprise/issues/7724))
- `[Color]` Fixed on Slate's personalization header text color. ([#7811](https://github.com/infor-design/enterprise-ng/issues/7811))
- `[Calendar]` Fixed uncaught error in cordova apps. ([#7818](https://github.com/infor-design/enterprise/issues/7818))
- `[ColorPicker]` Fixed color selection on color picker. ([#7760](https://github.com/infor-design/enterprise-ng/issues/7760))
- `[Column-Stacked]` Corrected the misalignment of legend labels. ([#7722](https://github.com/infor-design/enterprise/issues/7722))
- `[Dropdown]` Adjusted dropdown text in Firefox. ([#7763](https://github.com/infor-design/enterprise/issues/7763))
- `[Datagrid]` Fixed bug where default filter wasn't honored for date or time columns. ([#7766](https://github.com/infor-design/enterprise/issues/7766))
- `[Datagrid]` Fixed datagrid column filter not open after a series of simultaneous clicking of column filters. ([#7750](https://github.com/infor-design/enterprise/issues/7750))
- `[Datagrid]` Added expanded default for expandable formatter. ([#7680](https://github.com/infor-design/enterprise/issues/7680))
- `[Datepicker]` Fixed bug where date range selected is not properly rendered in some scenarios. ([#7528](https://github.com/infor-design/enterprise/issues/7528))
- `[Datepicker]` Added a new `listcontextmenu` event that fires on right click of menu items. ([#7822](https://github.com/infor-design/enterprise/issues/7822))
- `[Editor]` Refixed an xss issue in editor (iframes not permitted). ([#7590](https://github.com/infor-design/enterprise/issues/7590))
- `[Editor]` Added swatch bar on colorpicker button. ([#7571](https://github.com/infor-design/enterprise/issues/7571))
- `[Editor]` Fixed fonts selection selection on editor. ([#7762](https://github.com/infor-design/enterprise-ng/issues/7762))
- `[Editor]` Changed the header color from dark to grey and other minor style improvements. ([#7606](https://github.com/infor-design/enterprise-ng/issues/7606))
- `[FieldFilter]` Fixed Dropdown border not rendered properly. ([#7600](https://github.com/infor-design/enterprise/issues/7600))
- `[Fileupload]` Fixed a bug where validation is not triggered after clearing the input. ([#7645](https://github.com/infor-design/enterprise/issues/7645))
- `[FileuploadAdvanced]` Fixed Close Button not rendered properly. ([#7604](https://github.com/infor-design/enterprise/issues/7604))
- `[FileuploadAdvanced]` Changed file upload copy. ([#7787](https://github.com/infor-design/enterprise/issues/7787))
- `[Header]` Changed toolbar to flex-toolbar in header. ([#7479](https://github.com/infor-design/enterprise/issues/7479))
- `[Homepage]` Changed selector so multiple hero banners in a page will work. ([#7819](https://github.com/infor-design/enterprise/issues/7819))
- `[Icon]` Adjusted width of icons. ([#7616](https://github.com/infor-design/enterprise/issues/7616))
- `[Hyperlink]` Fixed hyperlink focus style in completion chart. ([#7731](https://github.com/infor-design/enterprise/issues/7731))
- `[Icon]` Adjusted width of icons. ([#7616](https://github.com/infor-design/enterprise/issues/7616))
- `[Images]` Fixed incorrect image size. ([#7616](https://github.com/infor-design/enterprise/issues/7616))
- `[ListView]` Fix the hyperlinks in lists to have an underline. ([#7616](https://github.com/infor-design/enterprise/issues/7838))
- `[ModuleNav]` Added css to constrain images to 32px. ([#7820](https://github.com/infor-design/enterprise-ng/issues/7820))
- `[ModuleNav]` Fixed missing tooltip on the settings button. ([#1525](https://github.com/infor-design/enterprise-ng/issues/1525))
- `[ModuleNav]` Added `enableOutsideClick()` feature to collapse/hide menu via content click. ([#7786](https://github.com/infor-design/enterprise/issues/7786))
- `[ModuleNav]` Fixed missing tooltip on the settings button. ([NG#1525](https://github.com/infor-design/enterprise-ng/issues/1525))
- `[ModuleNav/Dropdown]` Added support for external URLs to the Dropdown component's list, as well as support for setting these in Module Nav Switcher. ([NG#1533](https://github.com/infor-design/enterprise-ng/issues/1533))
- `[ModuleNav]` Reduced item padding so more items can fit in the menu before scrolling occurs. ([#7770](https://github.com/infor-design/enterprise/issues/7770))
- `[ModuleNav]` Fixed issues in dark mode. ([#7753](https://github.com/infor-design/enterprise/issues/7753))
- `[ModuleNav]` Added option/example to disable search in the dropdown menu ([NG#1535](https://github.com/infor-design/enterprise-ng/issues/1535))
- `[ModuleNav]` Added option/example to disable search in the dropdown menu ([#1535](https://github.com/infor-design/enterprise-ng/issues/1535))
- `[Number]` Added additional check for `formatNumber`. ([#7752](https://github.com/infor-design/enterprise/issues/7752))
- `[Popover]` Fixes on issues with textarea and datagrid in popover when opening and closing. ([#7677](https://github.com/infor-design/enterprise/issues/7677))
- `[Popover]` Fixes on issues with textarea and datagrid in popover when opening and closing. ([#7677](https://github.com/infor-design/enterprise/issues/7677))
- `[Pager]` Fixed pager pagesizes default settings cannot be overridden with custom settings. ([#7629](https://github.com/infor-design/enterprise/issues/7629))
- `[Popover]` Fixed popover having issues on simulatenous clicks. ([#7679](https://github.com/infor-design/enterprise/issues/7679))
- `[Popover]` Fixed where popover connected on click will not close on click (it just reopened). ([#7679](https://github.com/infor-design/enterprise/issues/7679))
- `[Sparkline]` Fixed median fill on dark theme. ([#7717](https://github.com/infor-design/enterprise/issues/7717))
- `[Searchfield]` Adjusted height for go button. ([#6695](https://github.com/infor-design/enterprise/issues/6695))
- `[Tabs]` Fixed alabaster design issues in tabs, tab-headers, tabs-module, tabs-multi components. ([#7803](https://github.com/infor-design/enterprise/issues/7803))
- `[Tooltip]` Fixed in `extraClass` example page for tooltip. ([#7669](https://github.com/infor-design/enterprise/issues/7669))
- `[WeekView]` Fixed bug where going to next didn't render the complete week. ([#7684](https://github.com/infor-design/enterprise/issues/7684))
- `[WeekView]` Fixed the response of render on breakpoint in week view. ([#7727](https://github.com/infor-design/enterprise/issues/7727))

## v4.86.0

## v4.86.0 Features

- `[Dropdown/ModuleNav]` Added no results text when filtering and no items are found. ([#7662](https://github.com/infor-design/enterprise/issues/7662))

## v4.86.0 Fixes

- `[Accordion/ModuleNav/Appmenu]` Focus does not focus the expander buttons only the parent items. ([#7626](https://github.com/infor-design/enterprise/issues/7626))
- `[Bar]` Fixed a bug where the bottom axis label was cut off. ([#7612](https://github.com/infor-design/enterprise/issues/7612))
- `[Bar]` Fixed incorrect legend position on stacked charts. ([#7693](https://github.com/infor-design/enterprise/issues/7693))
- `[Button]` Fixed a bug where submenu icons were not aligned correctly. ([#7626](https://github.com/infor-design/enterprise/issues/7626))
- `[Button/Header]` Fixed some colors in dark mode. ([7586](https://github.com/infor-design/enterprise/issues/7586))
- `[Cards]` Fixed alignments and positioning of other elements inside a card widget. ([#7589](https://github.com/infor-design/enterprise/issues/7589))
- `[Column-Stacked]` Fixed a regression bug where the stacked column chart was not rendering correctly. ([#7644](https://github.com/infor-design/enterprise/issues/7644))
- `[Datagrid]` Fixed button icon background hover color when rows are selected. ([#7607](https://github.com/infor-design/enterprise/issues/7607))
- `[Datagrid]` Fixed a bug in datagrid where default operator for lookup is not rendered properly. ([#7530](https://github.com/infor-design/enterprise/issues/7530))
- `[Datagrid]` Changed `updateColumns` to update column groups when null or empty. ([#7720](https://github.com/infor-design/enterprise/issues/7720))
- `[Datepicker]` Fixed a bug in datepicker range not rendering properly in modal IOS. ([#7603](https://github.com/infor-design/enterprise/issues/7603))
- `[Dropdown/ModuleNav]` Fixed indents and UI improvements. ([#7662](https://github.com/infor-design/enterprise/issues/7662))
- `[Dropdown/ModuleNav]` Fixed indents and UI improvements and added empty states. ([#7662](https://github.com/infor-design/enterprise/issues/7662))
- `[Editor]` Fixed an issue where an editor with an initial value containing `<br \>` tags were being seen as dirty when `resetdirty` is called. ([#7483](https://github.com/infor-design/enterprise/issues/7483))
- `[Editor]` Fixed a bug where pasting an html table into the editor wouldn't show the borders. ([#7463](https://github.com/infor-design/enterprise/issues/7463))
- `[FileUpload]` Fixed the alignment of the close button and file icon button. ([#7570](https://github.com/infor-design/enterprise/issues/7570))
- `[Homepage]` In some cases the new background color did not fill all the way in the page. ([#7696](https://github.com/infor-design/enterprise/issues/7696))
- `[Icons]` Removed `phone-linear` in some examples as the icon is now called `phone`. ([#7747](https://github.com/infor-design/enterprise/issues/7747))
- `[Locale]` Updated all internal strings in local files to sentence case. Updated translations will follow in a month. ([#7683](https://github.com/infor-design/enterprise/issues/7711))
- `[Modal]` On some devices the overflow/scrolling is still missing on modal and contents can break out the bottom of the modal. ([#7711](https://github.com/infor-design/enterprise/issues/7711))
- `[Layouts]` Removed some older layouts and examples from page layouts. ([#7733](https://github.com/infor-design/enterprise/issues/7733))
- `[Message]` Fixed alignment issue on the icons. ([#7746](https://github.com/infor-design/enterprise/issues/7746))
- `[ModuleNav]` Fixed rounding and `zindex` issues. ([#7654](https://github.com/infor-design/enterprise/issues/7654))
- `[ModuleNav]` Added an option to set the icon to false initially. ([#7740](https://github.com/infor-design/enterprise/issues/7740))
- `[Notification]` Updated color styles when notification is in sub header. ([#7623](https://github.com/infor-design/enterprise/issues/7623))
- `[Page-Patterns]` Fixed the width of the search field in page pattern example. ([#7561](https://github.com/infor-design/enterprise/issues/7561))
- `[Popupmenu]` Fixed the behavior of the component when having submenus in NG. ([#7556](https://github.com/infor-design/enterprise/issues/7556))
- `[Tabs]` Fixed an error in tabs where it is not sortable in NG. ([NG#1480](https://github.com/infor-design/enterprise-ng/issues/1480))
- `[Tabs Header]` Fixed colors of disabled in dark mode. ([#7465](https://github.com/infor-design/enterprise/issues/7465))
- `[Tooltip]` Fixed an error in tooltip where some string is unrecognizable. ([NG#1499](https://github.com/infor-design/enterprise-ng/issues/1499))
- `[Tooltip]` Fixed invisible links on hover on tooltips in contrast mode. ([7737](https://github.com/infor-design/enterprise/issues/7737))
- `[WeekView]` Fixed bug where agenda variant ignored `showAllDay` setting. ([#7700](https://github.com/infor-design/enterprise/issues/7700))

## v4.85.0

## v4.85.0 Features

- `[Colors]` Added new slate color palette with lower range colors. Some elements are updated. ([#7624](https://github.com/infor-design/enterprise/issues/7624))
- `[Stats]` Added a new component called stats similar to counts. We would like counts deprecated so please use stats in place of counts now as it has a cleaner UI. ([#7506](https://github.com/infor-design/enterprise/issues/7506))

## v4.85.0 Fixes

- `[Accordion]` Updated color style for accordion selected panel. ([#7593](https://github.com/infor-design/enterprise/issues/7593))
- `[Applicationmenu]` Fixed menu items cannot be seen properly when using alabaster. ([#7609](https://github.com/infor-design/enterprise/issues/7609))
- `[Applicationmenu]` Fixed bottom border color cannot be seen properly. ([#7565](https://github.com/infor-design/enterprise/issues/7565))
- `[Button]` Adjusted the left and right paddings of the button from `30px` to `32px`. ([#7508](https://github.com/infor-design/enterprise/issues/7508))
- `[Card]` Fixed widget size for subtitle examples. ([#7580](https://github.com/infor-design/enterprise/issues/7580))
- `[Card]` Fixed height for card button. ([#7637](https://github.com/infor-design/enterprise/issues/7637))
- `[Card]` Updated hover style for button in listview. ([#7636](https://github.com/infor-design/enterprise/issues/7636))
- `[Chart]` Added setting to force legend to popup. ([#7453](https://github.com/infor-design/enterprise/issues/7453))
- `[Column-Stacked]` Improved the column stacked and labels to be aligned correctly. ([#7266](https://github.com/infor-design/enterprise/issues/7266))
- `[ContextualActionPanel]` Fixed overflow issues on mobile view. ([#7585](https://github.com/infor-design/enterprise/issues/7585))
- `[Datagrid]` Fixed on incorrect row updates on adding a new row to the next page. ([#7486](https://github.com/infor-design/enterprise/issues/7486))
- `[Datagrid]` Fixed disabled filter columns in datagrid. ([#7467](https://github.com/infor-design/enterprise/issues/7467))
- `[Datagrid]` Fixed a bug where the select all checkbox was not clickable. ([#7499](https://github.com/infor-design/enterprise/issues/7499))
- `[Datagrid]` Fixed a bug in datepicker filter icon's hover state and alignment. ([#7562](https://github.com/infor-design/enterprise/issues/7562))
- `[Datagrid]` Fixed a bug where disabled buttons in cells were `hoverable`. ([#7611](https://github.com/infor-design/enterprise/issues/7611))
- `[Dropdown]` Fixed a bug in dropdown where `mouseenter` and keydown triggers simultaneous. ([#7464](https://github.com/infor-design/enterprise/issues/7464))
- `[Editor]` Fixed an xss issue in editor (iframes not permitted). ([#7590](https://github.com/infor-design/enterprise/issues/7590))
- `[Homepage]` Fixed invisible edit options and vertical dragging/resizing. ([#7579](https://github.com/infor-design/enterprise/issues/7579))
- `[Icons]` Fixed size of icons and made them 80x80. ([#1369](https://jira.infor.com/browse/IDS-1360))
- `[Listview/Card]` Fixed the UI of listview search with filters. ([#7546](https://github.com/infor-design/enterprise/issues/7546))
- `[Listview]` Adjusted overflow styles for list views in cards. ([#7557](https://github.com/infor-design/enterprise/issues/7557))
- `[Locale]` Fixed a bug using extend translations on some languages (`fr-CA/pt-BR`). ([#7491](https://github.com/infor-design/enterprise/issues/7491))
- `[Locale/Multiselect]` Changed text from selected to selection as requested by translators. ([#5886](https://github.com/infor-design/enterprise/issues/5886))
- `[Lookup]` Fixed a bug in lookup width not responsive in grid system. ([#7205](https://github.com/infor-design/enterprise/issues/7205))
- `[MonthView]` Added event triggers for when monthview is expanded and collapsed. ([#7605](https://github.com/infor-design/enterprise/issues/7605))
- `[Modal]` Fixed icon alignment in the title. ([#7639](https://github.com/infor-design/enterprise/issues/7639))
- `[Modal]` Added ID check in event triggers. ([#7475](https://github.com/infor-design/enterprise/issues/7475))
- `[Module Nav]` Added new settings for configuration of accordion, and auto-initialization of child components. ([NG#1477](https://github.com/infor-design/enterprise-ng/issues/1477))
- `[Module Nav Switcher]` Made compatibility improvements for the Module Nav Switcher NG component. ([NG#1477](https://github.com/infor-design/enterprise-ng/issues/1477))
- `[Multiselect]` Fixed a bug where the multiselect dropdown icon was overlapping the field. ([#7502](https://github.com/infor-design/enterprise/issues/7502))
- `[Popupmenu]` Fixed the placement of popup when parent element is outside of viewport. ([#5018](https://github.com/infor-design/enterprise/issues/5018))
- `[SearchField]` Fixed x alignment on older toolbar example. ([#7572](https://github.com/infor-design/enterprise/issues/58875726))
- `[Splitter]` Added new design changes and more examples. Note that the collapse button is no longer supported for now. ([#7542](https://github.com/infor-design/enterprise/issues/7542))
- `[Toolbar]` Fixed a bug where search icon was not aligned properly. ([#7642](https://github.com/infor-design/enterprise/issues/7642))
- `[Toolbar Flex]` Updated popupmenu color styles. ([#7383](https://github.com/infor-design/enterprise/issues/7383))
- `[Tooltip]` Improved consistency of tooltip size between text and text with icon. ([#7509](https://github.com/infor-design/enterprise/issues/7509))
- `[Tooltip]` Changed response method in beforeShow to allow passing true instead of content explicitly ([#7594](https://github.com/infor-design/enterprise/issues/7594))
- `[Toast]` Changed background color in dark mode for better contrast. ([#7648](https://github.com/infor-design/enterprise/issues/7648))

## v4.84.3 Fixes

- `[Applicationmenu]` Fixed bottom border color cannot be seen properly. ([#7565](https://github.com/infor-design/enterprise/issues/7565))
- `[ContextualActionPanel/Modal]` Fixed overflow issues on mobile view. ([#7585](https://github.com/infor-design/enterprise/issues/7585))
- `[Colors]` Added dark and contrast mode for app nav. ([#7624](https://github.com/infor-design/enterprise/issues/7624))
- `[Module Nav]` Added new settings for configuration of accordion, and auto-initialization of child components. ([NG#1477](https://github.com/infor-design/enterprise-ng/issues/1477))

## v4.84.2 Fixes

- `[Module Nav]` Added more fixes to support the angular wrapper. ([#7386](https://github.com/infor-design/enterprise/issues/7386))
- `[Card]` Fixed widget size for subtitle examples. ([#7580](https://github.com/infor-design/enterprise/issues/7580))
- `[Homepage]` Fixed invisible edit options and vertical dragging/resizing. ([#7579](https://github.com/infor-design/enterprise/issues/7579))

## v4.84.1

## v4.84.1 Fixes

- `[Dropdown]` Fixed an issue where Module Nav Role Switcher wasn't properly rendering the Dropdown pseudo-elements in Angular environments. ([NG #1477](https://github.com/infor-design/enterprise-ng/issues/1477))
- `[Module Nav]` Fixed an issue where it was not possible to disable filtering events. ([NG #1477](https://github.com/infor-design/enterprise-ng/issues/1477))
- `[Popupmenu]` Fixed some styling bugs when attached as a menu button menu in Module Nav components. ([NG #1477](https://github.com/infor-design/enterprise-ng/issues/1477))

## v4.84.0

## v4.84.0 Features

- `[Line Chart]` Added short and abbreviated name options for the data. ([#5906](https://github.com/infor-design/enterprise/issues/5906))
- `[Masked Input]` Added setting to retain value if maximum length is already reached. ([#7274](https://github.com/infor-design/enterprise/issues/7274))
- `[Module Nav]` Added the new Module Nav component. ([#7386](https://github.com/infor-design/enterprise/issues/7386))
- `[WeekView]` Added stacked view template for week view agenda variant. ([#7373](https://github.com/infor-design/enterprise/issues/7373))

## v4.84.0 Fixes

- `[Bar]` Added a setting called `defaultTickCount` (`5` as default) to automatically add ticks when there are no dataset values. ([#NG1463](https://github.com/infor-design/enterprise-ng/issues/1463))
- `[Busy Indicator]` Updated colors for busy indicator. ([#7098](https://github.com/infor-design/enterprise/issues/7098))
- `[Button]` Adjusted alignment for popupmenu icon buttons. ([#7408](https://github.com/infor-design/enterprise/issues/7408))
- `[Charts]` Improved the positioning of chart legend. ([#7452](https://github.com/infor-design/enterprise/issues/7452))
- `[Datagrid]` Fixed an issue where the table was not filling the entire datagrid container in firefox. ([#6956](https://github.com/infor-design/enterprise/issues/6956))
- `[Datagrid]` Fixed a bug where the colorpicker editor could not be toggles. ([#7362](https://github.com/infor-design/enterprise/issues/7362))
- `[Datagrid]` Clear `rowstatus` in tree node for clearRowError to work correctly. ([#6033](https://github.com/infor-design/enterprise/issues/6033))
- `[Datagrid]` Fixed an issue where `showColumn` was not functioning correctly with frozen columns. ([#7428](https://github.com/infor-design/enterprise/issues/7428))
- `[Datagrid]` Changed `enterkeykhint` behavior for filtering to filter with the virtual keyboard on mobile devices. ([#1489](https://github.com/infor-design/enterprise/issues/1489))
- `[Datagrid]` Fixed Pager not rendering correctly on page refresh. ([#6811](https://github.com/infor-design/enterprise/issues/6811))
- `[Dropdown]` Fixed the visibility of dropdown palette icons in dark mode. ([#7431](https://github.com/infor-design/enterprise/issues/7431))
- `[Dropdown]` Removed overflow none style for dropdown modal. ([#6033](https://github.com/infor-design/enterprise/issues/6033))
- `[Header]` Fix on header text not being readable due to color styles. ([#7466](https://github.com/infor-design/enterprise/issues/7466))
- `[Images]` Added class for images cursor pointer and make an example with click handler. ([#7007](https://github.com/infor-design/enterprise/issues/7007))
- `[Editor]` Fixed editor hover styles. ([#7535](https://github.com/infor-design/enterprise/issues/7535))
- `[Header]` Fixed an issue where the header text was difficult to read due to color styles. ([#7466](https://github.com/infor-design/enterprise/issues/7466))
- `[Header]` Fixed on header text not being readable due to color styles. ([#7466](https://github.com/infor-design/enterprise/issues/7466))
- `[Locale]` Added Comma translate option for locale for generating lists. ([#5887](https://github.com/infor-design/enterprise/issues/5887))
- `[Lookup]` Added undefined check for lookup values when updating grid. ([#7403](https://github.com/infor-design/enterprise/issues/7403))
- `[Listview]` Fixed invisible button on hover. ([#7544](https://github.com/infor-design/enterprise/issues/7544))
- `[Modal]` Fixed button alignment on modals. ([#7543](https://github.com/infor-design/enterprise/issues/7543))
- `[Tabs/Module]` Fixed a bug the personalization color was the same as the tab color (again). ([#7516](https://github.com/infor-design/enterprise/issues/7516))
- `[SearchField]` Fixed misaligned icons on toolbar search and pager buttons. ([#7527](https://github.com/infor-design/enterprise/issues/7527))
- `[Textarea]` Fixed an issue where the textarea was throwing an error. ([#7536](https://github.com/infor-design/enterprise/issues/7536))
- `[Toolbar]` Fixed x alignment on old toolbars. ([#7550](https://github.com/infor-design/enterprise/issues/7550))

## v4.83.0

## v4.83.0 Features

- `[Cards/Widgets]` Added new design and features for the cards/widget component, this includes different rounded corners and shadows. ([#7379](https://github.com/infor-design/enterprise/issues/7379))
- `[Cards/Widgets]` All icon buttons on cards should use a new icon please change `icon-more` to `icon-vertical-ellipsis`. ([#7379](https://github.com/infor-design/enterprise/issues/7379))
- `[CSS Utilities]` Added CSS utility classes to the library to provide a standardized and efficient way of achieving consistent styling. ([#7377](https://github.com/infor-design/enterprise/issues/7377))
- `[Homepage]` Changed the gutter size, banner size, and widget size for the homepage. ([#7445](https://github.com/infor-design/enterprise/issues/7445))
- `[Icons]` Icon updated for 16 icons, added new icons `change-department, shifting, shift-origin, shift-destination, swap-list-left, swap-list-right`. ([#7510](https://github.com/infor-design/enterprise/issues/7510))

## v4.83.0 Fixes

- `[Busy Indicator]` Updated colors for busy indicator. ([#7098](https://github.com/infor-design/enterprise/issues/7098))
- `[Builder]` Fixed subtitle text not shown properly. ([#7207](https://github.com/infor-design/enterprise/issues/7207))
- `[Builder]` Fixed a bug where subtitle text was not shown properly. ([#7207](https://github.com/infor-design/enterprise/issues/7207))
- `[Button]` Adjusted alignment for popupmenu icon buttons. ([#7408](https://github.com/infor-design/enterprise/issues/7408))
- `[Button]` Adjusted personalized colors. ([#7406](https://github.com/infor-design/enterprise/issues/7406))
- `[Datagrid]` Fix on unique ID generator for tooltips. ([#7393](https://github.com/infor-design/enterprise/issues/7393))
- `[Datagrid]` Made `clearRowStatus` in tree node for `clearRowError` work correctly. ([#6033](https://github.com/infor-design/enterprise/issues/6033))
- `[Datepicker]` Fixed validation not showing after component update. ([#7240](https://github.com/infor-design/enterprise/issues/7240))
- `[EmptyMessage]` Improved centering of widget and homepage contents for various widget sizes to enhance the overall user experience. ([#7360](https://github.com/infor-design/enterprise/issues/7360))
- `[Header]` Fixed header components not aligned and visibly shown properly. ([#7209](https://github.com/infor-design/enterprise/issues/7209))
- `[Header]` Fix on header text not being readable due to color styles. ([#7466](https://github.com/infor-design/enterprise/issues/7466))
- `[Icons]` Icons updated for 44 icons, added new `success-message` empty state and two new icons `vertical-ellipsis` and `microphone-filled`. ([#7394](https://github.com/infor-design/enterprise/issues/7394))
- `[Icons]` Icons updated for 44 icons, added new `success-message` empty state and two new icons: `vertical-ellipsis` and `microphone-filled`. ([#7394](https://github.com/infor-design/enterprise/issues/7394))
- `[Monthview]` Fixed on updated method creating duplicates. ([NG#1446](https://github.com/infor-design/enterprise-ng/issues/1446))
- `[Popupmenu]` Fix on popupmenu arrow not appearing when showArrow is true. ([#5061](https://github.com/infor-design/enterprise/issues/5061))
- `[Popupmenu]` Fixed a bug where the popupmenu arrow was not appearing despite `showArrow` being set to true. ([#5061](https://github.com/infor-design/enterprise/issues/5061))
- `[Popupmenu]` Fixed on popupmenu arrow not appearing when showArrow is true. ([#5061](https://github.com/infor-design/enterprise/issues/5061))
- `[Popupmenu]` Fixed popupmenu previous states not getting saved when called resize and update. ([#6601](https://github.com/infor-design/enterprise/issues/6601))
- `[Searchfield]` Fixed collapsible issues with search icon color and behavior. ([#7390](https://github.com/infor-design/enterprise/issues/7390))
- `[Popupmenu]` Fixed on popupmenu arrow not appearing when showArrow is true. ([#5061](https://github.com/infor-design/enterprise/issues/5061))
- `[Locale]` Added new translations. ([#1243](https://github.com/infor-design/enterprise/issues/7512)
- `[Monthview]` Fix on updated method creating duplicates. ([NG#1446](https://github.com/infor-design/enterprise-ng/issues/1446))
- `[Monthview]` Fixed on updated method creating duplicates. ([NG#1446](https://github.com/infor-design/enterprise-ng/issues/1446))
- `[Tabs Module]` Fixed closing an active tab in the overflow menu results in a blank screen. ([#7321](https://github.com/infor-design/enterprise/issues/7321))
- `[Toolbar]` Added hover style for contextual toolbar. ([#7459](https://github.com/infor-design/enterprise/issues/7459))
- `[Toolbar/Toolbar Flex]` Added hover state to buttons. ([#7327](https://github.com/infor-design/enterprise/issues/7327))
- `[Toolbar-Flex]` Fixed redundant aria-disabled in toolbar when element is disabled. ([#6339](https://github.com/infor-design/enterprise/issues/6339))
- `[Toolbar Flex]` Fixed buttons being not visible on window resize. ([#7421](https://github.com/infor-design/enterprise/issues/7421))
- `[Toolbar Flex]` Updated header examples and included header to use flex toolbar by default. ([#6837](https://github.com/infor-design/enterprise/issues/6837))

## v4.82.0

## v4.82.0 Features

- `[Card]` Added borderless class for cards. ([WC#1169](https://github.com/infor-design/enterprise-wc/issues/1169))

## v4.82.0 Fixes

- `[App Menu]` Colors should remain the same when changing theme colors. ([#7302](https://github.com/infor-design/enterprise/issues/7302))
- `[Badge]` Fixed success state badge color in new light theme. ([#7353](https://github.com/infor-design/enterprise/issues/7353))
- `[Bar]` Fixed items not being selected/deselected from the legend. ([#7330](https://github.com/infor-design/enterprise/issues/7330))
- `[Breadcrumb]` Updated breadcrumb hover color. ([#7337](https://github.com/infor-design/enterprise/issues/7337))
- `[Card]` Updated background color in classic high contrast. ([#7374](https://github.com/infor-design/enterprise/issues/7374))
- `[Card]` Fixed group-action unnecessary scroll bar. ([#7343](https://github.com/infor-design/enterprise/issues/7343))
- `[Count]` Fix personalize styles for instance count to adjust icon colors. ([6947](https://github.com/infor-design/enterprise/issues/6947))
- `[Column]` Fixed data chart and legend doesn't match up. ([#7199](https://github.com/infor-design/enterprise/issues/7199))
- `[Datagrid]` Fixed on styling in row status icon when first column is not a select column. ([NG#5913](https://github.com/infor-design/enterprise-ng/issues/5913))
- `[Datagrid]` Fixed table layout with a distinct hover background color for both activated and non-activated rows. ([#7320](https://github.com/infor-design/enterprise/issues/7369))
- `[Body]` Updated background color in classic high contrast. ([#7374](https://github.com/infor-design/enterprise/issues/7374))
- `[Card]` Fixed group-action unnecessary scroll bar. ([#7343](https://github.com/infor-design/enterprise/issues/7343))
- `[Datagrid]` Fixed header icon tooltip showing when undefined. ([#6929](https://github.com/infor-design/enterprise/issues/6929))
- `[Datagrid]` Fix on styling in row status icon when first column is not a select column. ([NG#5913](https://github.com/infor-design/enterprise-ng/issues/5913))
- `[Datagrid]` Fixed paging source argument is empty when re-assigning grid options. ([6947](https://github.com/infor-design/enterprise/issues/6947))
- `[Datagrid]` Changed pager type to initial when updating datagrid with paging setting. ([#7398](https://github.com/infor-design/enterprise/issues/7398))
- `[Datagrid]` Fixed datagrid toolbar to be able to show buttons more than two. ([6921](https://github.com/infor-design/enterprise/issues/6921))
- `[Editor]` Fixed links are not readable in dark mode. ([#7331](https://github.com/infor-design/enterprise/issues/7331))
- `[Field-Filter]` Fixed a bug in field filter where the design is not properly aligned on Modal. ([#7358](https://github.com/infor-design/enterprise/issues/7358))
- `[Header]` Fixed border in search field in the header. ([#7297](https://github.com/infor-design/enterprise/issues/7297))
- `[Header]` Fixed the font sizes and alignments. ([#7317](https://github.com/infor-design/enterprise/issues/7317))
- `[Listbuilder]` Fixed icon alignment on toolbar so that it's centered on focused. ([#7397](https://github.com/infor-design/enterprise/issues/7397))
- `[Listview]` Fixed the height restriction in listview when used in card. ([#7094](https://github.com/infor-design/enterprise/issues/7094))
- `[Lookup]` Fix in keyword search not filtering single comma. ([#7165](https://github.com/infor-design/enterprise/issues/7165))
- `[Lookup]` Fix in keyword search not filtering single quote. ([#7165](https://github.com/infor-design/enterprise/issues/7165))
- `[Notification]` Fix in example page of notification, updated parent element. ([#7391](https://github.com/infor-design/enterprise/issues/7391))
- `[Pager]` Fixed the pager's underline style to enhance its appearance when it is being hovered over. ([#7352](https://github.com/infor-design/enterprise/issues/7352))
- `[Personalization]` Changed default color back to azure and add alabaster in personalization colors. ([#7320](https://github.com/infor-design/enterprise/issues/7320))
- `[Personalization]` Fixed color changing doesn't add CSS class to the header in Safari browser. ([#7338](https://github.com/infor-design/enterprise/issues/7338))
- `[Personalization]` Adjusted header text/tabs colors. ([#7319](https://github.com/infor-design/enterprise/issues/7319))
- `[Personalization]` Additional fixes for default color back to azure and added alabaster in personalization colors. ([#7340](https://github.com/infor-design/enterprise/issues/7340))
- `[Popupmenu]` Fixed on popupmenu more icon not visible when open. ([#7383](https://github.com/infor-design/enterprise/issues/7383))
- `[Searchfield]` Fixed on misalignment in searchfield clear icon. ([#7382](https://github.com/infor-design/enterprise/issues/7382))
- `[Searchfield]` Fixed searchfield icon adjustments. ([#7387](https://github.com/infor-design/enterprise/issues/7387))
- `[SearchField]` Fixed undefined error on `toolbarFlexItem`. ([#7402](https://github.com/infor-design/enterprise/issues/7402))
- `[Tabs]` Fixed the alignment of focus in RTL view. ([#6992](https://github.com/infor-design/enterprise/issues/6992))
- `[Tabs Header]` Fixed the alignment of close button. ([#7273](https://github.com/infor-design/enterprise/issues/7273))
- `[Textarea]` Fixed track dirty when updated() method was triggered. ([NG#1429](https://github.com/infor-design/enterprise-ng/issues/1429))
- `[Timeline]` Fixed the alignment when timeline is inside a card. ([#7278](https://github.com/infor-design/enterprise/issues/7278))
- `[Timeline]` Fixed issue with timeline content exceeding allotted space when additional elements were added. ([#7299](https://github.com/infor-design/enterprise/issues/7299))
- `[Timeline]` Added test page to test scenario of timeline with no dates. ([#7298](https://github.com/infor-design/enterprise/issues/7298))
- `[Tooltip]` Added appendTo settings to fix tooltip positioning on the structure. ([#7220](https://github.com/infor-design/enterprise/issues/7220))
- `[Tooltip]` Fixed tooltip not on top of all elements when shown and manually moved. ([#7130](https://github.com/infor-design/enterprise/issues/7130))
- `[Tooltip]` Added appendTo settings to fix tooltip positioning on the structure. ([#7220](https://github.com/infor-design/enterprise/issues/7220))

## v4.81.0

## v4.81.0 Important Changes

- `[Docs]` Added action sheet to the doc site. ([#7230](https://github.com/infor-design/enterprise/issues/7230))
- `[General]` Project now uses node 18 (18.13.0) for development. All dependencies are updated. ([#6634](https://github.com/infor-design/enterprise/issues/6634))
- `[General]` Updated to d3.v7 which impacts all charts. ([#6634](https://github.com/infor-design/enterprise/issues/6634))
- `[Bar]` Fixed missing left axis label. ([#7181](https://github.com/infor-design/enterprise/issues/7181))
- `[Bar]` Fixed regressed long text example. ([#7183](https://github.com/infor-design/enterprise/issues/7183))
- `[Build]` Fixed build errors on windows. ([#7228](https://github.com/infor-design/enterprise/issues/7228))
- `[Icons]` Added new empty state icons, and in different and larger sizes. ([#7115](https://github.com/infor-design/enterprise/issues/7115))

## v4.81.0 Features

- `[Calendar]` Added `weekview` number on the monthview in datepicker. Use `showWeekNumber` to enable it. ([#5785](https://github.com/infor-design/enterprise/issues/5785))

## v4.81.0 Fixes

- `[Actionsheet]` Updated font and icon colors for classic actionsheet. ([#7012](https://github.com/infor-design/enterprise/issues/7012))
- `[Accordion]` Additional fix in accordion collapsing cards on expand bug. ([#6820](https://github.com/infor-design/enterprise/issues/6820))
- `[Alerts/Badges/Tags]` Updated warning and alert colors. ([#7162](https://github.com/infor-design/enterprise/issues/7162))
- `[App Menu]` Updated `appmenu` icon colors. ([#7303](https://github.com/infor-design/enterprise/issues/7303))
- `[Background]` Updated default background color in high contrast. ([#7261](https://github.com/infor-design/enterprise/issues/7261))
- `[Bar]` Fixed bug introduced by d3 changes with bar selection. ([#7182](https://github.com/infor-design/enterprise/issues/7182))
- `[Button]` Fixed icon button size and icon centering. ([#7201](https://github.com/infor-design/enterprise/issues/7201))
- `[Button]` Fixed disabled button color in classic version. ([#7185](https://github.com/infor-design/enterprise/issues/7185))
- `[Button]` Button adjustments for compact mode. ([#7161](https://github.com/infor-design/enterprise/issues/7161))
- `[Button]` Button adjustments for secondary menu in dark and contrast mode. ([#7221](https://github.com/infor-design/enterprise/issues/7221))
- `[ContextMenu]` Fixed a bug where wrong menu is displayed in nested menus on mobile device. ([NG#1417](https://github.com/infor-design/enterprise-ng/issues/1417))
- `[Datagrid]` Fixed re-rendering of the grid when `disableClientFilter` set to true. ([#7282](https://github.com/infor-design/enterprise/issues/7282))
- `[Datagrid]` Fixed a bug in datagrid where sorting is not working properly. ([#6787](https://github.com/infor-design/enterprise/issues/6787))
- `[Datagrid]` Fixed background color of lookups in filter row when in light mode. ([#7176](https://github.com/infor-design/enterprise/issues/7176))
- `[Datagrid]` Fixed a bug in datagrid where custom toolbar is being replaced with data grid generated toolbar. ([NG#1434](https://github.com/infor-design/enterprise-ng/issues/1434))
- `[Datagrid]` Fixed bug in Safari where dynamically switching from RTL to LTR doesn't update all the alignments. ([NG#1431](https://github.com/infor-design/enterprise-ng/issues/1431))
- `[Datagrid]` Fixed odd hover color when using row activation and is list. ([#7232](https://github.com/infor-design/enterprise/issues/7232))
- `[Datagrid]` Fixed dragging columns after a cancelled drop moves more than one column. ([#7017](https://github.com/infor-design/enterprise/issues/7017))
- `[Dropdown]` Fixed swatch default color in themes. ([#7108](https://github.com/infor-design/enterprise/issues/7108))
- `[Dropdown/Multiselect]` Fixed disabled options are not displayed as disabled when using ajax. ([#7150](https://github.com/infor-design/enterprise/issues/7150))
- `[EmptyMessage]` Updated the example page for widgets. ([#7033](https://github.com/infor-design/enterprise/issues/7033))
- `[Field-Filter]` Fixed a bug in field filter where the design is not properly aligned. ([#7001](https://github.com/infor-design/enterprise/issues/7001))
- `[Field-Filter]` Icon adjustments in Safari. ([#7264](https://github.com/infor-design/enterprise/issues/7264))
- `[Fileupload]` Icon adjustments in compact mode. ([#7149](https://github.com/infor-design/enterprise/issues/7149))
- `[Fileupload]` Icon adjustments in classic mode. ([#7265](https://github.com/infor-design/enterprise/issues/7265))
- `[Header]` Fixed a bug in `subheader` where the color its not appropriate on default theme. ([#7173](https://github.com/infor-design/enterprise/issues/7173))
- `[Header]` Changed the header from pseudo elements to actual icon. Please make the follow [change to your app menu icon](https://github.com/infor-design/enterprise/pull/7285/files#diff-4ee8ef8a5fe8ef128f558004ce5a73d8b2939256ea3c614ac26492078171529bL3-R5) to get the best output. ([#7163](https://github.com/infor-design/enterprise/issues/7163))
- `[Homepage/Personalize/Page-Patterns]` Fixed homepage hero widget, builder header, and other section of tabs with the new design and color combination. ([#7136](https://github.com/infor-design/enterprise/issues/7136))
- `[MenuButton]` Fixed some color on menu buttons. ([#7184](https://github.com/infor-design/enterprise/issues/7184))
- `[Modal]` Fixed alignment of tooltip error in modal. ([#7125](https://github.com/infor-design/enterprise/issues/7125))
- `[Hyperlink]` Changed hover color in dark theme. ([#7095](https://github.com/infor-design/enterprise/issues/7095))
- `[Icon]` Changed icon alert info color in dark theme. ([#7158](https://github.com/infor-design/enterprise/issues/7158))
- `[Icon]` Updated icon name in example page. ([#7269](https://github.com/infor-design/enterprise/issues/7269))
- `[Listview]` Added an additional translation for records selected in listview. ([#6528](https://github.com/infor-design/enterprise/issues/6528))
- `[Lookup]` Fixed a bug in lookup where items are not selected for async data. ([NG#1409](https://github.com/infor-design/enterprise-ng/issues/1409))
- `[Listview]` Fixed overflow in listview when there is a search bar included. ([#7015](https://github.com/infor-design/enterprise/issues/7015))
- `[Personalization]` Added color mapping in personalization. ([#7073](https://github.com/infor-design/enterprise/issues/7073))
- `[Personalization]` Fixed style changed when changing the modes and colors. ([#7171](https://github.com/infor-design/enterprise/issues/7171))
- `[Personalization]` Fix default values in the personalization API. ([#7167](https://github.com/infor-design/enterprise/issues/7167))
- `[Personalization]` Fix header tabs/header colors for a variation when header tabs are not in header element. ([#7153](https://github.com/infor-design/enterprise/issues/7153) [#7211](https://github.com/infor-design/enterprise/issues/7211) [#7212](https://github.com/infor-design/enterprise/issues/7212) [#7217](https://github.com/infor-design/enterprise/issues/7217) [#7218](https://github.com/infor-design/enterprise/issues/7218))
- `[Personalization]` Fix secondary button color in header. ([#7204](https://github.com/infor-design/enterprise/issues/7204))
- `[Popupmenu]` Fix on inverse colors not showing in popupmenu in masthead. ([#7005](https://github.com/infor-design/enterprise/issues/7005))
- `[Searchfield]` Custom button adjustments in mobile. ([#7134](https://github.com/infor-design/enterprise/issues/7134))
- `[Searchfield]` Go button adjustments for flex toolbar. ([#6014](https://github.com/infor-design/enterprise/issues/6014))
- `[Searchfield]` Collapse button adjustments in mobile. ([#7164](https://github.com/infor-design/enterprise/issues/7164))
- `[Searchfield]` Collapse button adjustments in header. ([#7210](https://github.com/infor-design/enterprise/issues/7210))
- `[Slider]` Fixed sliding and dropping the handle outside of the component doesn't trigger the change event. ([#7028](https://github.com/infor-design/enterprise/issues/7028))
- `[Tabs]` Changed header tabs disabled color to darker color. ([#7219](https://github.com/infor-design/enterprise/issues/7219))
- `[Tabs]` Fixed incorrect fade out color in horizontal header tabs. ([#7244](https://github.com/infor-design/enterprise/issues/7244))
- `[Timepicker]` Fixed 24h time validation. ([#7188](https://github.com/infor-design/enterprise/issues/7188))
- `[Toolbar]` Fixed buttons aren't going in the overflow menu if placed after search field. ([#7194](https://github.com/infor-design/enterprise/issues/7194))
- `[Typography]` Updated documentation to align usage guidance. ([#7187](https://github.com/infor-design/enterprise/issues/7187))

## v4.80.1 Fixes

- `[Button]` Fixed button status colors disabled in toolbar/toolbar flex in alabaster and personalize colors. ([#7166](https://github.com/infor-design/enterprise/issues/7166))
- `[Dropdown]` Fixed swatch default color in themes. ([#7108](https://github.com/infor-design/enterprise/issues/7108))
- `[Hyperlink]` Changed hover color in dark theme. ([#7095](https://github.com/infor-design/enterprise/issues/7095))
- `[Timepicker]` Fixed field value when day period goes first in the time format. ([#7116](https://github.com/infor-design/enterprise/issues/7116))
- `[Datagrid]` Fixed background color of lookups in filter row when in light mode. ([#7176](https://github.com/infor-design/enterprise/issues/7176))
- `[Dropdown/Multiselect]` Fixed disabled options are not displayed as disabled when using ajax. ([#7150](https://github.com/infor-design/enterprise/issues/7150))
- `[Header]` Fixed a bug in `subheader` where the color its not appropriate on default theme. ([#7173](https://github.com/infor-design/enterprise/issues/7173))
- `[MenuButton]` Fixed some color on menu buttons. ([#7184](https://github.com/infor-design/enterprise/issues/7184))

## v4.80.0

## v4.80.0 Important Changes

- `[Personalization]` The default color is now alabaster (white) rather than the previous azure color. This effects header and tabs header as previously noted. ([#6979](https://github.com/infor-design/enterprise/issues/6979))
- `[Header]` Changed the default color from azure to alabaster. I.E. The default header color is now alabaster but can still be set to any of the other 8 colors. So far the older look azure can be used. ([#6979](https://github.com/infor-design/enterprise/issues/6979))
- `[Tabs Header]` Changed the default background color for tabs header to also use alabaster with the same ability to use any of the other 8 personalization colors. ([#6979](https://github.com/infor-design/enterprise/issues/6979))
- `[Button]` The style of all buttons (primary/tertiary and secondary) have been updated and changed, in addition we added new destructive buttons. ([#6977](https://github.com/infor-design/enterprise/issues/6977))
- `[Button]` Fixed button status colors disabled in toolbar/toolbar flex in alabaster and personalize colors. ([#7166](https://github.com/infor-design/enterprise/issues/7166))
- `[Datagrid]` Added ability to change the color of the header in datagrid between (`dark` or `light (alabaster)`). ([#7008](https://github.com/infor-design/enterprise/issues/7008))
- `[Searchfield]` Completed a design review of searchfield and enhanced it with updated several design improvements. ([#6707](https://github.com/infor-design/enterprise/issues/6707))

## v4.80.0 Features

- `[About]` Browser version for chrome no longer contains minor version. ([#7067](https://github.com/infor-design/enterprise/issues/7067))
- `[Lookup]` Added modal settings to lookup. ([#4319](https://github.com/infor-design/enterprise/issues/4319))
- `[Radar]` Converted Radar scripts to puppeteer. ([#6989](https://github.com/infor-design/enterprise/issues/6989))
- `[Colors]` Correct Status Colors.([#6993](https://github.com/infor-design/enterprise/issues/6993))
- `[Colors]` Re-add yellow alerts.([#6922](https://github.com/infor-design/enterprise/issues/6922))
- `[Chart]` Added 'info' and theme color options in settings.([#7084](https://github.com/infor-design/enterprise/issues/7084))
- `[Icons]` Added three new icons: `icon-paint-brush, icon-psych-precaution, icon-observation-precaution`. ([#7040](https://github.com/infor-design/enterprise/issues/7040))
- `[Icons]` Added four new icons: `up-down-chevron, approve-all, import-spreadsheet, microphone`. ([#7142](https://github.com/infor-design/enterprise/issues/7142))

## v4.80.0 Fixes

- `[Button]` Fixed a bug where buttons are not readable in dark mode in the new design. ([#7082](https://github.com/infor-design/enterprise/issues/7082))
- `[Checkbox]` Fixed a bug where checkbox labels not wrapping when using `form-responsive` class. ([#6826](https://github.com/infor-design/enterprise/issues/6826))
- `[Datagrid]` Fixed a bug in datagrid where icon is not aligned in custom card. ([#7000](https://github.com/infor-design/enterprise/issues/7000))
- `[Datagrid]` Fixed a bug where datepicker icon background color is incorrect upon hovering. ([#7053](https://github.com/infor-design/enterprise/issues/7053))
- `[Datagrid]` Fixed a bug in datagrid where dropdown filter does not render correctly. ([#7006](https://github.com/infor-design/enterprise/issues/7006))
- `[Datagrid]` Fixed a bug in datagrid where flex toolbar is not properly destroyed. ([NG#1423](https://github.com/infor-design/enterprise-ng/issues/1423))
- `[Datagrid]` Fixed a bug in datagrid in datagrid where the icon cause clipping issues. ([#7000](https://github.com/infor-design/enterprise/issues/7000))
- `[Datagrid]` Fixed a bug in datagrid where date cell is still in edit state after editing when using Safari. ([#6963](https://github.com/infor-design/enterprise/issues/6963))
- `[Datagrid]` Fixed a bug in datagrid where summary row become selected after selecting row one. ([#7128](https://github.com/infor-design/enterprise/issues/7128))
- `[Datagrid]` Updated dirty cell check in datagrid. ([#6893](https://github.com/infor-design/enterprise/issues/6893))
- `[Datepicker]` Fixed a bug in datagrid where disabled dates were not showing in Safari. ([#6920](https://github.com/infor-design/enterprise/issues/6920))
- `[Datepicker]` Fixed a bug where range display is malformed in RTL. ([#6933](https://github.com/infor-design/enterprise/issues/6933))
- `[Datepicker]` Fixed exception occurring in disable dates. ([#7086](https://github.com/infor-design/enterprise/issues/7086))
- `[Header]` Adjusted classic header colors. ([#7069](https://github.com/infor-design/enterprise/issues/7069))
- `[Lookup]` Adjusted width in lookup. ([#6924](https://github.com/infor-design/enterprise/issues/6924))
- `[Searchfield]` Searchfield enhancement bugfixes on colors. ([#7079](https://github.com/infor-design/enterprise/issues/7079))
- `[Searchfield]` Searchfield icon placement fixes in classic. ([#7134](https://github.com/infor-design/enterprise/issues/7134))
- `[Lookup]` Adjusted width in lookup. ([#6924](https://github.com/infor-design/enterprise/issues/6924))
- `[Lookup]` Fixed a bug where custom modal script gets error after closing the modal in the second time. ([#7057](https://github.com/infor-design/enterprise/issues/7057))
- `[Listview]` Fix on contextual button hover color. ([#7090](https://github.com/infor-design/enterprise/issues/7090))
- `[Searchfield]` Searchfield enhancement bugfixes on colors. ([#7079](https://github.com/infor-design/enterprise/issues/7079))
- `[Searchfield]` Fix on non-collapsible positioning and borders. ([#7111](https://github.com/infor-design/enterprise/issues/7111))
- `[Searchfield]` Adjust icon position and colors. ([#7106](https://github.com/infor-design/enterprise/issues/7106))
- `[Searchfield]` Adjust border colors in category. ([#7110](https://github.com/infor-design/enterprise/issues/7110))
- `[Splitter]` Store location only when save setting is set to true. ([#7045](https://github.com/infor-design/enterprise/issues/7045))
- `[Tabs]` Fixed a bug where add tab button is not visible in new default view. ([#7146](https://github.com/infor-design/enterprise/issues/7146))
- `[Tabs]` Fixed a bug where tab list is not viewable dark mode classic view. ([#7097](https://github.com/infor-design/enterprise/issues/7097))
- `[Tabs]` Fixed a bug in tabs header and swatch personalize colors. ([#7046](https://github.com/infor-design/enterprise/issues/7046))
- `[Tabs]` Added puppeteer scripts for tooltip title. ([#7003](https://github.com/infor-design/enterprise/issues/7003))
- `[Tabs Header]` Updated example page, recalibrated positioning and fixed theme discrepancies. ([#7085](https://github.com/infor-design/enterprise/issues/7085))
- `[Tabs Module]` Fixed a bug in go button where it was affected by the latest changes for button. ([#7037](https://github.com/infor-design/enterprise/issues/7037))
- `[Textarea]` Added paste event listener for textarea. ([NG#6924](https://github.com/infor-design/enterprise-ng/issues/1401))
- `[Toolbar]` Adjustment in title width. ([#7113](https://github.com/infor-design/enterprise/issues/7113))
- `[Toolbar Flex]` Fix on toolbar key navigation.([#7041](https://github.com/infor-design/enterprise/issues/7041))
- `[User Status Icons]` Now have a more visible fill and a stroke behind them. ([#7040](https://github.com/infor-design/enterprise/issues/7040))

## v4.70.0

## v4.70.0 Important Notes

- `[General]` Some elements are no longer hooked under `window` for example `Locale` `Formatters` and `Editors`. To resolve it using Locale.set as an example use the `Soho` namespace i.e. `Soho.Locale.set()`. ([#6634](https://github.com/infor-design/enterprise/issues/6634))

## v4.70.0 Features

- `[Checkbox]` Converted Checkbox scripts to puppeteer. ([#6936](https://github.com/infor-design/enterprise/issues/6936))
- `[Circlepager]` Converted `Circlepager` scripts to puppeteer. ([#6971](https://github.com/infor-design/enterprise/issues/6971))
- `[Icons]` Bumped `ids-identity` to get a new empty state icon `empty-no-search-result` and a new system icon `advance-settings`.([#6999](https://github.com/infor-design/enterprise/issues/6999))

## v4.70.0 Fixes

- `[Accordion]` Fixed a bug where expanded card closes in NG when opening accordion. ([#6820](https://github.com/infor-design/enterprise/issues/6820))
- `[Counts]` Fixed a bug in counts where two rows of labels cause misalignment. ([#6845](https://github.com/infor-design/enterprise/issues/6845))
- `[Counts]` Added example page for widget count with color background. ([#7234](https://github.com/infor-design/enterprise/issues/7234))
- `[Datagrid]` Fixed a bug in datagrid where expandable row input cannot edit the value. ([#6781](https://github.com/infor-design/enterprise/issues/6781))
- `[Datagrid]` Fixed a bug in datagrid where clear dirty cell does not work properly in frozen columns. ([#6952](https://github.com/infor-design/enterprise/issues/6952))
- `[Datagrid]` Adjusted date and timepicker icons in datagrid filter. ([#6917](https://github.com/infor-design/enterprise/issues/6917))
- `[Datagrid]` Fixed a bug where frozen column headers are not rendered on update. ([NG#1399](https://github.com/infor-design/enterprise-ng/issues/1399))
- `[Datagrid]` Added toolbar update on datagrid update. ([NG#1357](https://github.com/infor-design/enterprise-ng/issues/1357))
- `[Datepicker]` Added Firefox increment/decrement keys. ([#6877](https://github.com/infor-design/enterprise/issues/6877))
- `[Datepicker]` Fixed a bug in mask value in datepicker when update is called. ([NG#1380](https://github.com/infor-design/enterprise-ng/issues/1380))
- `[Dropdown]` Fixed a bug in dropdown where there is a null in a list when changing language to Chinese. ([#6916](https://github.com/infor-design/enterprise/issues/6916))
- `[Editor]` Fixed a bug in editor where insert image is not working properly when adding attributes. ([#6864](https://github.com/infor-design/enterprise/issues/6864))
- `[Editor]` Fixed a bug in editor where paste and plain text is not cleaning the text/html properly. ([#6892](https://github.com/infor-design/enterprise/issues/6892))
- `[Locale]` Fixed a bug in locale where same language translation does not render properly. ([#6847](https://github.com/infor-design/enterprise/issues/6847))
- `[Icons]` Fixed incorrect colors of new empty state icons. ([#6965](https://github.com/infor-design/enterprise/issues/6965))
- `[Popupmenu]` Fixed a bug in popupmenu where submenu and submenu items are not indented properly. ([#6860](https://github.com/infor-design/enterprise/issues/6860))
- `[Process Indicator]` Fix on extra line after final step. ([#6744](https://github.com/infor-design/enterprise/issues/6744))
- `[Searchfield]` Changed toolbar in example page to flex toolbar. ([#6737](https://github.com/infor-design/enterprise/issues/6737))
- `[Tabs]` Added tooltip on add new tab button. ([#6902](https://github.com/infor-design/enterprise/issues/6902))
- `[Tabs]` Adjusted header and tab colors in themes. ([#6673](https://github.com/infor-design/enterprise/issues/6673))
- `[Timepicker]` Filter method in datagrid is called on timepicker's change event. ([#6896](https://github.com/infor-design/enterprise/issues/6896))

## v4.69.0

## v4.69.0 Important Features

- `[Icons]` All icons have padding on top and bottom effectively making them 4px smaller by design. This change may require some UI corrections to css. ([#6868](https://github.com/infor-design/enterprise/issues/6868))
- `[Icons]` Over 60 new icons and 126 new industry focused icons. ([#6868](https://github.com/infor-design/enterprise/issues/6868))
- `[Icons]` The icon `save-closed` is now `save-closed-old` in the deprecated, we suggest not using this old icon. ([#6868](https://github.com/infor-design/enterprise/issues/6868))
- `[Icons]` Alert icons come either filled or not filled (outlined) filled alert icons like  `icon-alert-alert` are now `icon-success-alert` and `alert-filled` we suggest no longer using filled alert icons, use only the outlined ones. ([#6868](https://github.com/infor-design/enterprise/issues/6868))

## v4.69.0 Features

- `[Datagrid]` Added puppeteer script for extra class for tooltip. ([#6900](https://github.com/infor-design/enterprise/issues/6900))
- `[Header]` Converted Header scripts to puppeteer. ([#6919](https://github.com/infor-design/enterprise/issues/6919))
- `[Icons]` Added [enhanced and new empty states icons](https://main-enterprise.demo.design.infor.com/components/icons/example-empty-widgets.html) with a lot more color. These should replace existing ones but it is opt-in. ([#6868](https://github.com/infor-design/enterprise/issues/6868))
- `[Lookup]` Added puppeteer script for lookup double click apply enhancement. ([#6886](https://github.com/infor-design/enterprise/issues/6886))
- `[Stepchart]` Converted Stepchart scripts to puppeteer. ([#6940](https://github.com/infor-design/enterprise/issues/6940))

## v4.69.0 Fixes

- `[Datagrid]` Fixed a bug in datagrid where sorting is not working properly. ([#6787](https://github.com/infor-design/enterprise/issues/6787))
- `[Datagrid]` Fixed a bug in datagrid where add row is not working properly when using frozen columns. ([#6918](https://github.com/infor-design/enterprise/issues/6918))
- `[Datagrid]` Fixed a bug in datagrid where tooltip flashes continuously on hover. ([#5907](https://github.com/infor-design/enterprise/issues/5907))
- `[Datagrid]` Fixed a bug in datagrid where is empty and is not empty is not working properly. ([#5273](https://github.com/infor-design/enterprise/issues/5273))
- `[Datagrid]` Fixed a bug in datagrid where inline editor input text is not being selected upon clicking. ([NG#1365](https://github.com/infor-design/enterprise-ng/issues/1365))
- `[Datagrid]` Fixed a bug in datagrid where multiselect filter is not rendering properly. ([#6846](https://github.com/infor-design/enterprise/issues/6846))
- `[Datagrid]` Fixed a bug in datagrid where row shading is not rendered properly. ([#6850](https://github.com/infor-design/enterprise/issues/6850))
- `[Datagrid]` Fixed a bug in datagrid where icon is not rendering properly in small and extra small row height. ([#6866](https://github.com/infor-design/enterprise/issues/6866))
- `[Datagrid]` Fixed a bug in datagrid where sorting is not rendering properly when there is a previously focused cell. ([#6851](https://github.com/infor-design/enterprise/issues/6851))
- `[Datagrid]` Additional checks when updating cell so that numbers aren't converted twice. ([NG#1370](https://github.com/infor-design/enterprise-ng/issues/1370))
- `[Datagrid]` Additional fixes on dirty indicator not updating on drag columns. ([#6867](https://github.com/infor-design/enterprise/issues/6867))
- `[General]` Instead of optional dependencies use a custom command. ([#6876](https://github.com/infor-design/enterprise/issues/6876))
- `[Modal]` Fixed a bug where suppress key setting is not working. ([#6793](https://github.com/infor-design/enterprise/issues/6793))
- `[Searchfield]` Additional visual fixes in classic on go button in searchfield toolbar. ([#6686](https://github.com/infor-design/enterprise/issues/6686))
- `[Splitter]` Fixed on splitter not working when parent height changes dynamically. ([#6819](https://github.com/infor-design/enterprise/issues/6819))
- `[Toolbar Flex]` Added additional checks for destroying toolbar. ([#6844](https://github.com/infor-design/enterprise/issues/6844))

## v4.68.0

## v4.68.0 Features

- `[Button]` Added Protractor to Puppeteer conversion scripts. ([#6626](https://github.com/infor-design/enterprise/issues/6626))
- `[Calendar]` Added puppeteer script for show/hide legend. ([#6810](https://github.com/infor-design/enterprise/issues/6810))
- `[Colors]` Added puppeteer script for color classes targeting color & border color. ([#6801](https://github.com/infor-design/enterprise/issues/6801))
- `[Column]` Added puppeteer script for combined column chart. ([#6381](https://github.com/infor-design/enterprise/issues/6381))
- `[Datagrid]` Added additional setting in datagrid header for tooltip extra class. ([#6802](https://github.com/infor-design/enterprise/issues/6802))
- `[Datagrid]` Added `dblClickApply` setting in lookup for selection of item. ([#6546](https://github.com/infor-design/enterprise/issues/6546))

## v4.68.0 Fixes

- `[Bar Chart]` Fixed a bug in bar charts grouped, where arias are identical to each series. ([#6748](https://github.com/infor-design/enterprise/issues/6748))
- `[Datagrid]` Fixed a bug in datagrid where tooltip flashes continuously on hover. ([#5907](https://github.com/infor-design/enterprise/issues/5907))
- `[Datagrid]` Fixed a bug in datagrid where expandable row animation is not rendering properly. ([#6813](https://github.com/infor-design/enterprise/issues/6813))
- `[Datagrid]` Fixed a bug in datagrid where dropdown filter does not render correctly. ([#6834](https://github.com/infor-design/enterprise/issues/6834))
- `[Datagrid]` Fixed alignment issues in trigger fields. ([#6678](https://github.com/infor-design/enterprise/issues/6678))
- `[Datagrid]` Added a null guard in tree list when list is not yet loaded. ([#6816](https://github.com/infor-design/enterprise/issues/6816))
- `[Datagrid]` Added a setting `ariaDescribedBy` in the column to override `aria-describedby` value of the cells. ([#6530](https://github.com/infor-design/enterprise/issues/6530))
- `[Datagrid]` Allowed beforeCommitCellEdit event to be sent for Editors.Fileupload. ([#6821](https://github.com/infor-design/enterprise/issues/6821))]
- `[Datagrid]` Classic theme trigger field adjustments in datagrid. ([#6678](https://github.com/infor-design/enterprise/issues/6678))
- `[Datagrid]` Added null guard in tree list when list is not yet loaded. ([#6816](https://github.com/infor-design/enterprise/issues/6816))
- `[Datagrid]` Fix on dirty indicator not updating on drag columns. ([#6867](https://github.com/infor-design/enterprise/issues/6867))
- `[Editor]` Fixed a bug in editor where block quote is not continued in the next line. ([#6794](https://github.com/infor-design/enterprise/issues/6794))
- `[Editor]` Fixed a bug in editor where breaking space doesn't render dirty indicator properly. ([NG#1363](https://github.com/infor-design/enterprise-ng/issues/1363))
- `[Searchfield]` Visual fixes on go button in searchfield toolbar. ([#6686](https://github.com/infor-design/enterprise/issues/6686))
- `[Searchfield]` Added null check in xButton. ([#6858](https://github.com/infor-design/enterprise/issues/6858))
- `[Textarea]` Fixed a bug in textarea where validation breaks after enabling/disabling. ([#6773](https://github.com/infor-design/enterprise/issues/6773))
- `[Typography]` Updated text link color in dark theme. ([#6807](https://github.com/infor-design/enterprise/issues/6807))
- `[Lookup]` Fixed where field stays disabled when enable API is called ([#6145](https://github.com/infor-design/enterprise/issues/6145))

(28 Issues Solved This Release, Backlog Enterprise 274, Backlog Ng 51, 1105 Functional Tests, 1303 e2e Tests, 561 Puppeteer Tests)

## v4.67.0

## v4.67.0 Important Notes

- `[CDN]` The former CDN `cdn.hookandloop.infor.com` can no longer be maintained by IT and needs to be discontinued. It will exist for approximately one year more (TBD), so please remove direct use from any production code. ([#6754](https://github.com/infor-design/enterprise/issues/6754))
- `[Datepicker]` The functionality to enter today with a `t` is now under a setting `todayWithKeyboard-false`, it is false because you cant type days like September in a full picker. ([#6653](https://github.com/infor-design/enterprise/issues/6653))
- `[Datepicker]` The functionality to increase the day with a `+/-` it defaults to false because it conflicts with many other internal shortcut keys. ([#6632](https://github.com/infor-design/enterprise/issues/6632))

## v4.67.0 Markup Changes

- `[AppMenu]` As a design change the `Infor` logo is no longer to be shown on the app menu and has been removed. This reduces visual clutter, and is more inline with Koch global brand to leave it out. ([#6726](https://github.com/infor-design/enterprise/issues/6726))

## v4.67.0 Features

- `[Calendar]` Add a setting for calendar to show and hide the legend. ([#6533](https://github.com/infor-design/enterprise/issues/6533))
- `[Datagrid]` Added puppeteer script for header icon with tooltip. ([#6738](https://github.com/infor-design/enterprise/issues/6738))
- `[Icons]` Added new icons for `interaction` and `interaction-reply`. ([#6721](https://github.com/infor-design/enterprise/issues/6721))
- `[Monthview]` Added puppeteer script for monthview legend visibility when month changes ([#6382](https://github.com/infor-design/enterprise/issues/6382))
- `[Searchfield]` Added puppeteer script for filter and sort icon. ([#6007](https://github.com/infor-design/enterprise/issues/6007))
- `[Searchfield]` Added puppeteer script for custom icon. ([#6723](https://github.com/infor-design/enterprise/issues/6723))

## v4.67.0 Fixes

- `[Accordion]` Added a safety check in accordion. ([#6789](https://github.com/infor-design/enterprise/issues/6789))
- `[Badge/Tag/Icon]` Fixed info color in dark mode. ([#6763](https://github.com/infor-design/enterprise/issues/6763))
- `[Button]` Added notification badges for buttons with labels. ([NG#1347](https://github.com/infor-design/enterprise-ng/issues/1347))
- `[Button]` Added dark theme button colors. ([#6512](https://github.com/infor-design/enterprise/issues/6512))
- `[Calendar]` Fixed a bug in calendar where bottom border is not properly rendering. ([#6668](https://github.com/infor-design/enterprise/issues/6668))
- `[Color Palette]` Added status color CSS classes for color and border-color properties. ([#6711](https://github.com/infor-design/enterprise/issues/6711))
- `[Datagrid]` Fixed a bug in datagrid inside a modal where the column is rendering wider than normal. ([#6782](https://github.com/infor-design/enterprise/issues/6782))
- `[Datagrid]` Fixed a bug in datagrid where when changing rowHeight as a setting and re-rendering it doesn't apply. ([#6783](https://github.com/infor-design/enterprise/issues/6783))
- `[Datagrid]` Fixed a bug in datagrid where isEditable is not returning row correctly. ([#6746](https://github.com/infor-design/enterprise/issues/6746))
- `[Datagrid]` Updated datagrid header CSS height. ([#6697](https://github.com/infor-design/enterprise/issues/6697))
- `[Datagrid]` Fixed on datagrid column width. ([#6725](https://github.com/infor-design/enterprise/issues/6725))
- `[Datagrid]` Fixed an error editing in datagrid with grouped headers. ([#6759](https://github.com/infor-design/enterprise/issues/6759))
- `[Datagrid]` Updated space key checks for expand button. ([#6756](https://github.com/infor-design/enterprise/issues/6756))
- `[Datagrid]` Fixed an error when hovering cells with tooltips setup and using grouped headers. ([#6753](https://github.com/infor-design/enterprise/issues/6753))
- `[Editor]` Fixed bug in editor where background color is not rendering properly. ([#6685](https://github.com/infor-design/enterprise/issues/6685))
- `[Listview]` Fixed a bug where listview is not rendering properly when dataset has zero integer value. ([#6640](https://github.com/infor-design/enterprise/issues/6640))
- `[Popupmenu]` Fixed a bug in popupmenu where getSelected() is not working on multiselect. ([NG#1349](https://github.com/infor-design/enterprise/issues-ng/1349))
- `[Toolbar-Flex]` Removed deprecated message by using `beforeMoreMenuOpen` setting. ([#NG1352](https://github.com/infor-design/enterprise-ng/issues/1352))
- `[Trackdirty]` Added optional chaining for safety check of trackdirty element. ([#6696](https://github.com/infor-design/enterprise/issues/6696))
- `[WeekView]` Added Day View and Week View Shading. ([#6568](https://github.com/infor-design/enterprise/issues/6568))

(30 Issues Solved This Release, Backlog Enterprise 252, Backlog Ng 49, 1104 Functional Tests, 1342 e2e Tests, 506 Puppeteer Tests)

## v4.66.0

## v4.66.0 Features

- `[Busyindicator]` Converted protractor tests to puppeteer. ([#6623](https://github.com/infor-design/enterprise/issues/6623))
- `[Calendar]` Converted protractor tests to puppeteer. ([#6524](https://github.com/infor-design/enterprise/issues/6524))
- `[Datagrid]` Added puppeteer script for render only one row. ([#6645](https://github.com/infor-design/enterprise/issues/6645))
- `[Datagrid]` Added test scripts for add row. ([#6644](https://github.com/infor-design/enterprise/issues/6644))
- `[Datepicker]` Added setting for adjusting day using +/- in datepicker. ([#6632](https://github.com/infor-design/enterprise/issues/6632))
- `[Targeted-Achievement]` Add puppeteer test for show tooltip on targeted achievement. ([#6550](https://github.com/infor-design/enterprise/issues/6550))
- `[Icons]` Added new icons for `interaction` and `interaction-reply`. ([#6666](https://github.com/infor-design/enterprise/issues/6629))
- `[Searchfield]` Added option to add custom icon button. ([#6453](https://github.com/infor-design/enterprise/issues/6453))
- `[Targeted-Achievement]` Added puppeteer test for show tooltip on targeted achievement. ([#6550](https://github.com/infor-design/enterprise/issues/6550))
- `[Textarea]` Converted protractor tests to puppeteer. ([#6629](https://github.com/infor-design/enterprise/issues/6629))

## v4.66.0 Fixes

- `[Datagrid]` Fixed trigger icon background color on hover when row is activated. ([#6679](https://github.com/infor-design/enterprise/issues/6679))
- `[Datagrid]` Fixed the datagrid alert icon was not visible and the trigger cell moves when hovering over when editor has trigger icon. ([#6663](https://github.com/infor-design/enterprise/issues/6663))
- `[Datagrid]` Fixed redundant `aria-describedby` attributes at cells. ([#6530](https://github.com/infor-design/enterprise/issues/6530))
- `[Datagrid]` Fixed on edit outline in textarea not filling the entire cell. ([#6588](https://github.com/infor-design/enterprise/issues/6588))
- `[Datagrid]` Updated filter phrases for datepicker. ([#6587](https://github.com/infor-design/enterprise/issues/6587))
- `[Datagrid]` Fixed the overflowing of the multiselect dropdown on the page and pushes the container near the screen's edge. ([#6580](https://github.com/infor-design/enterprise/issues/6580))
- `[Datagrid]` Fixed unselectRow on `treegrid` sending rowData incorrectly. ([#6548](https://github.com/infor-design/enterprise/issues/6548))
- `[Datagrid]` Fixed incorrect rowData for grouping tooltip callback. ([NG#1298](https://github.com/infor-design/enterprise-ng/issues/1298))
- `[Datagrid]` Fixed a bug in `treegrid` where data are duplicated when row height is changed. ([#4979](https://github.com/infor-design/enterprise/issues/4979))
- `[Datagrid]` Fix bug on where changing `groupable` and dataset does not update datagrid. ([NG#1332](https://github.com/infor-design/enterprise-ng/issues/1332))
- `[Datepicker]` Fixed missing `monthrendered` event on initial calendar open. ([NG#1345](https://github.com/infor-design/enterprise-ng/issues/1345))
- `[Editor]` Fixed a bug where paste function is not working on editor when copied from Windows Adobe Reader. ([#6521](https://github.com/infor-design/enterprise/issues/6521))
- `[Editor]` Fixed a bug where editor has dark screen after inserting an image. ([NG#1323](https://github.com/infor-design/enterprise-ng/issues/1323))
- `[Editor]` Fixed a bug where reset dirty is not working on special characters in Edge browser. ([#6584](https://github.com/infor-design/enterprise/issues/6584))
- `[Fileupload Advanced]` Fixed on max fileupload limit. ([#6625](https://github.com/infor-design/enterprise/issues/6625))
- `[Monthview]` Fixed missing legend data on visible previous / next month with using loadLegend API. ([#6665](https://github.com/infor-design/enterprise/issues/6665))
- `[Notification]` Updated css of notification to fix alignment in RTL mode. ([#6555](https://github.com/infor-design/enterprise/issues/6555))
- `[Searchfield]` Fixed a bug on Mac OS Safari where x button can't clear the contents of the searchfield. ([#6631](https://github.com/infor-design/enterprise/issues/6631))
- `[Popdown]` Fixed `popdown` not closing when clicking outside in NG. ([NG#1304](https://github.com/infor-design/enterprise-ng/issues/1304))
- `[Tabs]` Fixed on close button not showing in Firefox. ([#6610](https://github.com/infor-design/enterprise/issues/6610))
- `[Tabs]` Remove target panel element on remove event. ([#6621](https://github.com/infor-design/enterprise/issues/6621))
- `[Tabs Module]` Fixed category border when focusing the searchfield. ([#6618](https://github.com/infor-design/enterprise/issues/6618))
- `[Toolbar Searchfield]` Fixed searchfield toolbar in alternate style. ([#6615](https://github.com/infor-design/enterprise/issues/6615))
- `[Tooltip]` Fixed tooltip event handlers created on show not cleaning up properly on hide. ([#6613](https://github.com/infor-design/enterprise/issues/6613))

(39 Issues Solved This Release, Backlog Enterprise 230, Backlog Ng 42, 1102 Functional Tests, 1380 e2e Tests, 462 Puppeteer Tests)

## v4.65.0

## v4.65.0 Features

- `[Bar]` Enhanced the VPAT accessibility in bar chart. ([#6074](https://github.com/infor-design/enterprise/issues/6074))
- `[Bar]` Added puppeteer script for axis labels test. ([#6551](https://github.com/infor-design/enterprise/issues/6551))
- `[Bubble]` Converted protractor tests to puppeteer. ([#6527](https://github.com/infor-design/enterprise/issues/6527))
- `[Bullet]` Converted protractor tests to puppeteer. ([#6622](https://github.com/infor-design/enterprise/issues/6622))
- `[Cards]` Added puppeteer script for cards test. ([#6525](https://github.com/infor-design/enterprise/issues/6525))
- `[Datagrid]` Added tooltipOption settings for columns. ([#6361](https://github.com/infor-design/enterprise/issues/6361))
- `[Datagrid]` Added add multiple rows option. ([#6404](https://github.com/infor-design/enterprise/issues/6404))
- `[Datagrid]` Added puppeteer script for refresh column. ([#6212](https://github.com/infor-design/enterprise/issues/6212))
- `[Datagrid]` Added puppeteer script for cell editing test. ([#6552](https://github.com/infor-design/enterprise/issues/6552))
- `[Modal]` Added icon puppeteer test for modal component. ([#6549](https://github.com/infor-design/enterprise/issues/6549))
- `[Tabs]` Added puppeteer script for new searchfield design ([#6282](https://github.com/infor-design/enterprise/issues/6282))
- `[Tag]` Converted protractor tests to puppeteer. ([#6617](https://github.com/infor-design/enterprise/issues/6617))
- `[Targeted Achievement]` Converted protractor tests to puppeteer. ([#6627](https://github.com/infor-design/enterprise/issues/6627))

## v4.65.0 Fixes

- `[Accordion]` Fixed the bottom border of the completely disabled accordion in dark mode. ([#6406](https://github.com/infor-design/enterprise/issues/6406))
- `[AppMenu]` Fixed a bug where events are added to the wrong elements for filtering. Also fixed an issue where if no accordion is added the app menu will error. ([#6592](https://github.com/infor-design/enterprise/issues/6592))
- `[Chart]` Removed automatic legend bottom placement when reaching a minimum width. ([#6474](https://github.com/infor-design/enterprise/issues/6474))
- `[Chart]` Fixed the result logged in console to be same as the Soho Interfaces. ([NG#1296](https://github.com/infor-design/enterprise-ng/issues/1296))
- `[ContextualActionPanel]` Fixed a bug where the toolbar searchfield with close icon looks off on mobile viewport. ([#6448](https://github.com/infor-design/enterprise/issues/6448))
- `[Datagrid]` Fixed a bug in datagrid where focus is not behaving properly when inlineEditor is set to true. ([NG#1300](https://github.com/infor-design/enterprise-ng/issues/1300))
- `[Datagrid]` Fixed a bug where `treegrid` doesn't expand a row via keyboard when editable is set to true. ([#6434](https://github.com/infor-design/enterprise/issues/6434))
- `[Datagrid]` Fixed a bug where the search icon and x icon are misaligned across datagrid and removed extra margin space in modal in Firefox. ([#6418](https://github.com/infor-design/enterprise/issues/6418))
- `[Datagrid]` Fixed a bug where page changed to one on removing a row in datagrid. ([#6475](https://github.com/infor-design/enterprise/issues/6475))
- `[Datagrid]` Header is rerendered when calling updated method, also added paging info settings. ([#6476](https://github.com/infor-design/enterprise/issues/6476))
- `[Datagrid]` Fixed a bug where column widths were not changing in settings. ([#5227](https://github.com/infor-design/enterprise/issues/5227))
- `[Datagrid]` Fixed a bug where it renders all rows in the datagrid when adding one row. ([#6491](https://github.com/infor-design/enterprise/issues/6491))
- `[Datagrid]` Fixed a bug where using shift-click to multiselect on datagrid with treeGrid setting = true selects from the first row until bottom row. ([NG#1274](https://github.com/infor-design/enterprise-ng/issues/1274))
- `[Datepicker]` Fixed a bug where the datepicker is displaying NaN when using french format. ([NG#1273](https://github.com/infor-design/enterprise-ng/issues/1273))
- `[Datepicker]` Added listener for calendar `monthrendered` event and pass along. ([NG#1324](https://github.com/infor-design/enterprise-ng/issues/1324))
- `[Input]` Fixed a bug where the password does not show or hide in Firefox. ([#6481](https://github.com/infor-design/enterprise/issues/6481))
- `[Listview]` Fixed disabled font color not showing in listview. ([#6391](https://github.com/infor-design/enterprise/issues/6391))
- `[Listview]` Changed toolbar-flex to contextual-toolbar for multiselect listview. ([#6591](https://github.com/infor-design/enterprise/issues/6591))
- `[Locale]` Added monthly translations. ([#6556](https://github.com/infor-design/enterprise/issues/6556))
- `[Lookup]` Fixed a bug where search-list icon, launch icon, and ellipses is misaligned and the table and title overlaps in responsive view. ([#6487](https://github.com/infor-design/enterprise/issues/6487))
- `[Modal]` Fixed an issue on some monitors where the overlay is too dim. ([#6566](https://github.com/infor-design/enterprise/issues/6566))
- `[Page-Patterns]` Fixed a bug where the header disappears when the the last item in the list is clicked and the browser is smaller in Chrome and Edge. ([#6328](https://github.com/infor-design/enterprise/issues/6328))
- `[Tabs Module]` Fixed multiple UI issues in tabs module with searchfield. ([#6526](https://github.com/infor-design/enterprise/issues/6526))
- `[ToolbarFlex]` Fixed a bug where the teardown might error on situations. ([#1327](https://github.com/infor-design/enterprise/issues/1327))
- `[Tabs]` Fixed a bug where tabs focus indicator is not fixed on Classic Theme. ([#6464](https://github.com/infor-design/enterprise/issues/6464))
- `[Validation]` Fixed a bug where the tooltip would show on the header when the message has actually been removed. ([#6547](https://github.com/infor-design/enterprise/issues/6547)

(45 Issues Solved This Release, Backlog Enterprise 233, Backlog Ng 42, 1102 Functional Tests, 1420 e2e Tests, 486 Puppeteer Tests)

## v4.64.2 Fixes

- `[Datepicker]` Added listener for calendar `monthrendered` event and pass along. ([NG#1324](https://github.com/infor-design/enterprise-ng/issues/1324))
- `[Modal]` Fixed bug where popup goes behind modal when in application menu in resizable mode. ([NG#1272](https://github.com/infor-design/enterprise-ng/issues/1272))
- `[Monthview]` Fixed bug where monthview duplicates on updating legends. ([NG#1305](https://github.com/infor-design/enterprise-ng/issues/1305))

## v4.64.0

### v4.64.0 Important Notes

- `[General]` Fixed the map file is no longer included with the minified version of `sohoxi.min.js`. ([#6489](https://github.com/infor-design/enterprise/issues/6489))

## v4.64.0 Features

- `[Accordion]` Added visual regression tests in puppeteer. ([#5836](https://github.com/infor-design/enterprise/issues/5836))
- `[Autocomplete]` Removed protractor tests. ([#6248](https://github.com/infor-design/enterprise/issues/6248))
- `[Bar]` Added the ability to set axis labels on different positions (top, right, bottom, left). ([#5382](https://github.com/infor-design/enterprise/issues/5382))
- `[Blockgrid]` Converted protractor tests to puppeteer. ([#6327](https://github.com/infor-design/enterprise/issues/6327))
- `[Breadcrumb]` Converted protractor tests to puppeteer. ([#6505](https://github.com/infor-design/enterprise/issues/6505))
- `[Button]` Added puppeteer script for button badge toggle test. ([#6449](https://github.com/infor-design/enterprise/issues/6449))
- `[Colors]` Converted protractor tests to puppeteer. ([#6513](https://github.com/infor-design/enterprise/issues/6513))
- `[Counts]` Converted protractor tests to puppeteer. ([#6517](https://github.com/infor-design/enterprise/issues/6517))
- `[Datagrid]` Added a new method for cell editing for new row added. ([#6338](https://github.com/infor-design/enterprise/issues/6338))
- `[Datepicker]` Added puppeteer script for datepicker clear (empty string) test . ([#6421](https://github.com/infor-design/enterprise/issues/6421))
- `[Error Page]` Converted protractor tests to puppeteer. ([#6518](https://github.com/infor-design/enterprise/issues/6518))
- `[Modal]` Added an ability to add icon in title section of the modal. ([#5905](https://github.com/infor-design/enterprise/issues/5905))

## v4.64.0 Fixes

- `[Bar Stacked]` Fixed a bug where chart tooltip total shows 99.999 instead of 100 on 100% Stacked Bar Chart. ([#6236](https://github.com/infor-design/enterprise/issues/6326))
- `[ContextMenu]` Fixed a bug in context menu where it is not indented properly. ([#6223](https://github.com/infor-design/enterprise/issues/6223))
- `[Button]` Fixed a bug where changing from primary to secondary disrupts the css styling. ([#6223](https://github.com/infor-design/enterprise-ng/issues/1282))
- `[Datagrid]` Fixed a bug where toolbar is still visible even no buttons, title and errors appended. ([#6290](https://github.com/infor-design/enterprise/issues/6290))
- `[Datagrid]` Added setting for color change in active checkbox selection. ([#6303](https://github.com/infor-design/enterprise/issues/6303))
- `[Datagrid]` Set changed cell to active when update is finished. ([#6317](https://github.com/infor-design/enterprise/issues/6317))
- `[Datagrid]` Fixed row height of extra-small rows on editable datagrid with icon columns. ([#6284](https://github.com/infor-design/enterprise/issues/6284))
- `[Datagrid]` Added trimSpaces option for leading spaces upon blur. ([#6244](https://github.com/infor-design/enterprise/issues/6244))
- `[Datagrid]` Fixed header alignment when formatter is ellipsis. ([#6251](https://github.com/infor-design/enterprise/issues/6251))
- `[Datagrid]` Fixed a bug where the datepicker icon is not visible when the datagrid starts as non editable and toggled to editable and is visible when the datagrid starts as editable and toggled to non editable. ([#6289](https://github.com/infor-design/enterprise/issues/6289))
- `[Datagrid]` Changed the minDate and maxDate on a demo page to be more current. ([#6416](https://github.com/infor-design/enterprise/issues/6416))
- `[Datepicker]` Fixed a bug where selecting a date that's consecutive to the previous range won't select that date. ([#6272](https://github.com/infor-design/enterprise/issues/6272))
- `[Datepicker]` Fixed a bug where datepicker is not setting time and date consistently in Arabic locale. ([#6270](https://github.com/infor-design/enterprise/issues/6270))
- `[Flex Toolbar]` Fixed the data automation id to be more reliable for popupmenu and overflowed buttons. ([#6175](https://github.com/infor-design/enterprise/issues/6175))
- `[Icons]` Fixed the inconsistency between solid and outlined icons. ([#6165](https://github.com/infor-design/enterprise/issues/6165))
- `[Icons]` Changed the error color to change in themes in some areas. ([#6273](https://github.com/infor-design/enterprise/issues/6273))
- `[Line Chart]` Fixed a bug where the alignment of focus is overlapping another component. ([#6384](https://github.com/infor-design/enterprise/issues/6384))
- `[Listview]` Fixed a bug where the search icon is misaligned in Firefox and Safari. ([#6390](https://github.com/infor-design/enterprise/issues/6390))
- `[Locale]` Fixed incorrect date format for Latvian language. ([#6123](https://github.com/infor-design/enterprise/issues/6123))
- `[Locale]` Fixed incorrect data in `ms-my`, `nn-No` and `nb-NO`. ([#6472](https://github.com/infor-design/enterprise/issues/6472))
- `[Lookup]` Fixed bug where lookup still appeared when modal closes. ([#6218](https://github.com/infor-design/enterprise/issues/6218))
- `[Modal]` Fixed bug where popup goes behind modal when in application menu in resizable mode. ([NG#1272](https://github.com/infor-design/enterprise-ng/issues/1272))
- `[Modal]` Fixed bug where popup goes behind modal when in application menu in resizable mode. ([NG#1272](https://github.com/infor-design/enterprise-ng/issues/1272))
- `[Monthview]` Fixed bug where monthview duplicates on updating legends. ([NG#1305](https://github.com/infor-design/enterprise-ng/issues/1305))
- `[Personalization]` Fixed bug where the dark mode header color was not correct in the tokens and caused the personalization dropdown to be incorrect. ([#6446](https://github.com/infor-design/enterprise/issues/6446))
- `[Tabs]` Fixed memory leak in tabs component. ([NG#1286](https://github.com/infor-design/enterprise-ng/issues/1286))
- `[Tabs]` Fixed a bug where tab focus indicator is not aligned properly in RTL composite forms. ([#6464](https://github.com/infor-design/enterprise/issues/6464))
- `[Targeted-Achievement]` Fixed a bug where the icon is cut off in Firefox. ([#6400](https://github.com/infor-design/enterprise/issues/6400))
- `[Toolbar]` Fixed a bug where the search icon is misaligned in Firefox. ([#6405](https://github.com/infor-design/enterprise/issues/6405))
- `[Toolbar Flex]` Fixed a bug where the `addMenuElementLinks` function execute incorrectly when menu item has multi-level submenus. ([#6120](https://github.com/infor-design/enterprise/issues/6120))
- `[Tree]` The expanded event did not fire when source is being used. ([#1294](https://github.com/infor-design/enterprise-ng/issues/1294))
- `[Typography]` Fixed a bug where the text are overlapping in Firefox. ([#6450](https://github.com/infor-design/enterprise/issues/6450))
- `[WeekView]` Fixed a bug where 'today' date is not being rendered properly. ([#6260](https://github.com/infor-design/enterprise/issues/6260))
- `[WeekView]` Fixed a bug where month-year label is not changing upon clicking the arrow button. ([#6415](https://github.com/infor-design/enterprise/issues/6415))
- `[Validator]` Fixed a bug where toolbar error message still appears after error is removed. ([#6253](https://github.com/infor-design/enterprise/issues/6253))

(61 Issues Solved This Release, Backlog Enterprise 219, Backlog Ng 41, 1100 Functional Tests, 1468 e2e Tests, 436 Puppeteer Tests)

## v4.63.3 Fixes

- `[Validation]` Fixed a bug where the tooltip would show on the header when the message has actually been removed. ([#6547](https://github.com/infor-design/enterprise/issues/6547)

## v4.63.2 Fixes

- `[Personalization]` Re-Fixed bug where the dark mode header color was not correct in the tokens and caused the personalization dropdown to be incorrect, classic theme was missed. ([#6446](https://github.com/infor-design/enterprise/issues/6446)

## v4.63.1 Fixes

- `[Personalization]` Fixed bug where the dark mode header color was not correct in the tokens and caused the personalization dropdown to be incorrect. ([#6446](https://github.com/infor-design/enterprise/issues/6446)

## v4.63.0

## v4.63.0 Fixes

- `[Accordion]` Added expand animation back. ([#6268](https://github.com/infor-design/enterprise/issues/6268))
- `[Badges]` Fixed a bug where in badges is not properly aligned in Contrast Mode. ([#6273](https://github.com/infor-design/enterprise/issues/6273))
- `[Button]` Fixed a bug where notification badges are not destroyed when updating the button settings. ([NG#1241](https://github.com/infor-design/enterprise-ng/issues/1241))
- `[Calendar]` Allowed product devs to add custom css class to event labels in Calendar Component. ([#6304](https://github.com/infor-design/enterprise/issues/6304))
- `[Calendar]` Fixed the thickness of right and bottom border. ([#6246](https://github.com/infor-design/enterprise/issues/6246))
- `[Card]` Fixed a regression bug where the flex toolbar's position was not properly aligned when selecting listview items. ([#6346](https://github.com/infor-design/enterprise/issues/6346)]
- `[Charts]` Fixed the misalignment of the legend and legend color with the highlight of the selected legend. ([#6301](https://github.com/infor-design/enterprise/issues/6301))
- `[ContextualActionPanel]` Moved notification to appropriate location and trigger redraw of styles. ([#6264](https://github.com/infor-design/enterprise/issues/6264))
- `[ContextualActionPanel]` Added close CAP function to a demo example. ([#6274](https://github.com/infor-design/enterprise/issues/6274))
- `[Datagrid]` Fixed misaligned lookup icon button upon click/editing. ([#6233](https://github.com/infor-design/enterprise/issues/6233))
- `[Datagrid]` Fixed a bug where tooltip is not displayed even when settings is turned on in disabled rows. ([#6128](https://github.com/infor-design/enterprise/issues/6128))
- `[Datagrid]` Fixed misaligned lookup icon button upon click/editing. ([#6233](https://github.com/infor-design/enterprise/issues/6233))
- `[Datepicker]` Fixed a bug on setValue() when pass an empty string for clearing field. ([#6168](https://github.com/infor-design/enterprise/issues/6168))
- `[Datepicker]` Fixed a bug on datepicker not clearing in angular version. ([NG#1256](https://github.com/infor-design/enterprise-ng/issues/1256))
- `[Dropdown]` Fixed on keydown events not working when dropdown is nested in label. ([NG#1262](https://github.com/infor-design/enterprise-ng/issues/1262))
- `[Editor]` Fixed editor where toolbar is being focused on after pressing bold/italic keys instead of the text itself. ([#5262](https://github.com/infor-design/enterprise-ng/issues/5262))
- `[Field-Filter]` Fixed alignment of filter icons and text field. ([#5866](https://github.com/infor-design/enterprise/issues/5866))
- `[Field-Options]` Fixed field options label overflow. ([#6255](https://github.com/infor-design/enterprise/issues/6255))
- `[Field-Options]` Fixed a bug where in the text and highlight box are not fit accordingly. ([#6322](https://github.com/infor-design/enterprise/issues/6322))
- `[Field-Options]` Fixed alignment of field options in the Color Picker when in compact mode in Safari and alignment of search icon in Clearable Searchfield. ([#6256](https://github.com/infor-design/enterprise/issues/6256))
- `[Form-Compact]` Fixed alignment of Field 16 and Field 18 in Safari. ([#6345](https://github.com/infor-design/enterprise/issues/6345))
- `[General]` Fixed memory leaks in listview, toolbar, datagrid, cards and header. ([NG#1275](https://github.com/infor-design/enterprise-ng/issues/1275))
- `[Listview]` Added flex toolbar for multiselect listview. ([NG#1249](https://github.com/infor-design/enterprise-ng/issues/1249))
- `[Listview]` Adjusted spaces between the search icon and filter wrapper. ([#6007](https://github.com/infor-design/enterprise/issues/6007))
- `[Listview]` Changed the font size of heading, subheading, and micro in Listview Component. ([#4996](https://github.com/infor-design/enterprise/issues/4996))
- `[Modal]` Fixed on too wide minimum width when close button is enabled. ([NG#1240](https://github.com/infor-design/enterprise-ng/issues/1240))
- `[Searchfield]` Fixed on searchfield clear button not working in Safari. ([6185](https://github.com/infor-design/enterprise-ng/issues/6185))
- `[Searchfield]` Fixed UI issues on the new searchfield design. ([#6331](https://github.com/infor-design/enterprise/issues/6331))
- `[Sink Page]` Fixed misaligned search icon toolbar in sink page. ([#6369](https://github.com/infor-design/enterprise/issues/6369))
- `[Sink Page]` Fixed close icon position in Datagrid section Personalized Column. ([#6375](https://github.com/infor-design/enterprise/issues/6375))
- `[Slider]` Fixed background color of slider in a modal in new dark theme. ([6211](https://github.com/infor-design/enterprise-ng/issues/6211))
- `[Swaplist]` Fixed a bug in swaplist where the filter is not behaving correctly on certain key search. ([#6222](https://github.com/infor-design/enterprise/issues/6222))
- `[SwipeAction]` Fixed scrollbar being visible in `firefox`. ([#6312](https://github.com/infor-design/enterprise/issues/6312))
- `[Tabs]` Fixed Z-index conflict between modal overlay and draggable module tabs. ([#6297](https://github.com/infor-design/enterprise/issues/6297))
- `[Tabs]` Fixed a bug where the tab activated events are fired on closing a tab. ([#1452](https://github.com/infor-design/enterprise/issues/1452))
- `[Tabs Module` Fixed the new UI searchfield design in Tabs Module component. ([#6348](https://github.com/infor-design/enterprise/issues/6348))
- `[Tabs Module` Ensure searchfield X clear button is visible at smaller breakpoints. ([#5173](https://github.com/infor-design/enterprise/issues/5173))
- `[Tabs Module` Ensure searchfield X clear button is visible at smaller breakpoints. ([#5178](https://github.com/infor-design/enterprise/issues/5178))
- `[Targeted-Achievement]` Added tooltip on icon in targeted-achievement chart ([#6308](https://github.com/infor-design/enterprise/issues/6308))
- `[TextArea]` Fixed medium size text area when in responsive view. ([#6334](https://github.com/infor-design/enterprise/issues/6334))
- `[Validation]` Updated example page to include validation event for email field. ([#6296](https://github.com/infor-design/enterprise/issues/6296))

## v4.63.0 Features

- `[Datagrid]` Added close button on file error message ([#6178](https://github.com/infor-design/enterprise/issues/6178))
- `[Datagrid]` Added puppeteer script for fallback image tooltip text. ([#6278](https://github.com/infor-design/enterprise/issues/6278))
- `[File Upload]` Added close button on file error message. ([#6229](https://github.com/infor-design/enterprise/issues/6229))
- `[Searchfield]` Implemented a new design for searchfield. ([#5865](https://github.com/infor-design/enterprise/issues/5865))

(40 Issues Solved This Release, Backlog Enterprise 191, Backlog Ng 42, 1101 Functional Tests, 1576 e2e Tests, 295 Puppeteer Tests)

## v4.62.3 Fixes

- `[Personalization]` Re-Fixed bug where the dark mode header color was not correct in the tokens and caused the personalization dropdown to be incorrect, classic theme was missed. ([#6446](https://github.com/infor-design/enterprise/issues/6446)

## v4.62.2 Fixes

- `[Personalization]` Fixed bug where the dark mode header color was not correct in the tokens and caused the personalization dropdown to be incorrect. ([#6446](https://github.com/infor-design/enterprise/issues/6446))
- `[Locale]` Fixed incorrect data in `ms-my`, `nn-No` and `nb-NO`. ([#6472](https://github.com/infor-design/enterprise/issues/6472))

## v4.62.1 Fixes

- `[Calendar]` Allow product devs to add custom css class to event labels in Calendar Component. ([#6304](https://github.com/infor-design/enterprise/issues/6304))

## v4.62.0

## v4.62.0 Features

- `[Datagrid]` Added tooltip for fallback image. ([#6178](https://github.com/infor-design/enterprise/issues/6178))
- `[Datepicker]` Added legend load for datepicker. ([NG#1261](https://github.com/infor-design/enterprise-ng/issues/1261))
- `[File Upload]` Added setFailed status ([#5671](https://github.com/infor-design/enterprise/issues/5671))
- `[Icon]` Created a puppeteer script for the new launch icon. ([#5854](https://github.com/infor-design/enterprise/issues/5854))
- `[Icon]` Created a puppeteer script for the new mobile icon. ([#6199](https://github.com/infor-design/enterprise/issues/6199))
- `[Listview]` Added filters in Listview Component. ([#6007](https://github.com/infor-design/enterprise/issues/6007))
- `[Spinbox]` Created a puppeteer script for Spinbox Field sizes on mobile. ([#5843](https://github.com/infor-design/enterprise/issues/5843))
- `[ToolbarFlex]` Allow toolbar flex navigation buttons to have notification badge. ([NG#1235](https://github.com/infor-design/enterprise-ng/issues/1235))

## v4.62.0 Fixes

- `[ApplicationMenu]` Remove a Safari-specific style rule the misaligns the button svg arrow. ([#5722](https://github.com/infor-design/enterprise/issues/5722))
- `[Arrange]` Fix an alignment issue in the demo app. ([#5281](https://github.com/infor-design/enterprise/issues/5281))
- `[Calendar]` Fix day of the week to show three letters as default in range calendar. ([#6193](https://github.com/infor-design/enterprise/issues/6193))
- `[ContextualActionPanel]` Fix an issue with the example page where the Contextual Action Panel is not initialized on open. ([#6065](https://github.com/infor-design/enterprise/issues/6065))
- `[ContextualActionPanel]` Remove unnecessary markup injection behavior from example. ([#6065](https://github.com/infor-design/enterprise/issues/6065))
- `[Datagrid]` Fixed a regression bug where the datepicker icon button and time value upon click were misaligned. ([#6198](https://github.com/infor-design/enterprise/issues/6198))
- `[Datagrid]` Show pagesize selector even in hidePagerOnOnePage mode ([#3706](https://github.com/infor-design/enterprise/issues/3706))
- `[Datagrid]` Corrected a filter type in a demo app page. ([#5497](https://github.com/infor-design/enterprise/issues/5497))
- `[Datagrid]` Remove widths in demo app page to prevent truncation of column. ([#5495](https://github.com/infor-design/enterprise/issues/5495))
- `[Datagrid]` Fixed a regression bug where the datepicker icon button and time value upon click were misaligned. ([#6198](https://github.com/infor-design/enterprise/issues/6198))
- `[Dropdown]` Fixed multiple accessibility issues with multiselect dropdown. ([#6075](https://github.com/infor-design/enterprise/issues/6075))
- `[Dropdown]` Fixed an overflow issue on Windows 10 Chrome. ([#4940](https://github.com/infor-design/enterprise/issues/4940))
- `[Editor]` Fix on editor changing text in another editor. ([NG#1232](https://github.com/infor-design/enterprise-ng/issues/1232))
- `[FileUploadAdvanced]` Fixed a missing link in french locale. ([#6226](https://github.com/infor-design/enterprise/issues/6226))
- `[Homepage]` Fixed instability of the visual tests. ([#6179](https://github.com/infor-design/enterprise/issues/6179))
- `[Lookup]` Remove unnecessary filter from example page. ([#5677](https://github.com/infor-design/enterprise/issues/5677))
- `[Modal]` Updated close method that will close even if there are subcomponents opened. ([#6048](https://github.com/infor-design/enterprise/issues/6048))
- `[Modal]` Fix a demo app issue where the proper settings were not added to the required key in the validation object. ([#5571](https://github.com/infor-design/enterprise/issues/5571))
- `[Tabs/Module]` Override fill style of search icon created by 'soho-personalization'. Fix alignment of close icon in specific circumstance. ([#6207](https://github.com/infor-design/enterprise/issues/6207))
- `[Searchfield]` Fix on searchfield categories where popup wrapper gets duplicated whenever update is called. ([NG#1186](https://github.com/infor-design/enterprise-ng/issues/1186))
- `[Searchfield/Header]` Enhanced the font colors, background colors for the searchfield inside of the `header` & `subheader`. ([#6047](https://github.com/infor-design/enterprise/issues/6047))
- `[Tabs]` Fix a bug where tabs indicator is not properly aligned in RTL. ([#6068](https://github.com/infor-design/enterprise/issues/6068))
- `[Tabs/Module]` Fixed a bug the personalization color was the same as the tab color. ([#6236](https://github.com/infor-design/enterprise/issues/6236))
- `[Tag]` Fix on tag text not showing when placed inside a popover. ([#6092](https://github.com/infor-design/enterprise/issues/6092))
- `[Toolbar]` Fixed an issue where the input disappears in toolbar at mobile size. ([#5388](https://github.com/infor-design/enterprise/issues/5388))
- `[Tooltip]` Fixed the `maxWidth` setting to work properly. ([#6100](https://github.com/infor-design/enterprise/issues/6100))
- `[Widget]` Fix on drag image including the overflow area. ([NG#1216](https://github.com/infor-design/enterprise-ng/issues/1216))

(47 Issues Solved This Release, Backlog Enterprise 187, Backlog Ng 37, 1101 Functional Tests, 1574 e2e Tests, 293 Puppeteer Tests)

## v4.61.1

## v4.61.1 Fixes

- `[Datagrid]` Fixed a regression bug where the datepicker icon button and time value upon click were misaligned. ([#6198](https://github.com/infor-design/enterprise/issues/6198))
- `[Tag]` Fix on tag text not showing when placed inside a popover. ([#6092](https://github.com/infor-design/enterprise/issues/6092))
- `[Tooltip]` Fixed the `maxWidth` setting to work properly. ([#6100](https://github.com/infor-design/enterprise/issues/6100))
- `[Widget]` Fix on drag image including the overflow area. ([NG#1216](https://github.com/infor-design/enterprise-ng/issues/1216))

## v4.61.0 Features

- `[ApplicationMenu]` Converted protractor test suites to puppeteer. ([#5835](https://github.com/infor-design/enterprise/issues/5835))
- `[Bar]` Fixed an issue with legend text overlapping. ([#6113](https://github.com/infor-design/enterprise/issues/6113)
- `[Bar]` Converted protractor test suites to puppeteer. ([#5838](https://github.com/infor-design/enterprise/issues/5838)
- `[Bar Stacked]` Converted protractor test suites to puppeteer. ([#5840](https://github.com/infor-design/enterprise/issues/5840))
- `[ContextualActionPanel]` Added setting for cssClass option. ([#1215](https://github.com/infor-design/enterprise-ng/issues/1215))
- `[Datagrid]` Added visual test for responsive view with puppeteer. ([#5844](https://github.com/infor-design/enterprise/issues/5844))
- `[Datagrid]` Changed where image events are added. ([#5442](https://github.com/infor-design/enterprise/issues/5442))
- `[Datepicker]` Added setting in datepicker where you can disable masking input. ([#6080](https://github.com/infor-design/enterprise/issues/6080))
- `[Editor]` Fix a bug where dirty tracker is not reset when using lots of new line in Edge. ([#6032](https://github.com/infor-design/enterprise/issues/6032))
- `[Card]` Fix a memory leak on events. ([#6155](https://github.com/infor-design/enterprise/issues/6155))
- `[Card]` Create a Puppeteer Script for Actionable Button Card ([#6062](https://github.com/infor-design/enterprise/issues/6062))
- `[General]` Added jest image snapshot for visual regression testing with puppeteer. ([#6105](https://github.com/infor-design/enterprise/issues/6105))
- `[General]` Removed global inline function that adds disabled labels to disabled inputs. ([#6131](https://github.com/infor-design/enterprise/issues/6131))
- `[Hierarchy]` Converted the old protractor e2e test suites to puppeteer tests. ([#5833](https://github.com/infor-design/enterprise/issues/5833))
- `[Homepage]` Added homepage puppeteer test scripts and snapshots. ([#5831](https://github.com/infor-design/enterprise/issues/5831))
- `[Icons]` Design removed some deprecated icons. If you are using `info-field` -> should use `icon-info`. If you are using `info-field-solid` -> should use `icon-info-alert`. If you are using `info-field-alert` -> should use `icon-info-alert`. ([#6091](https://github.com/infor-design/enterprise/issues/6091))
- `[Icons]` Update icon design for `icon-mobile`. ([#6144](https://github.com/infor-design/enterprise/issues/6144))
- `[Locale]` Refined some Latvian translations. ([#5969](https://github.com/infor-design/enterprise/issues/5969))
- `[Locale]` Refined some Lithuanian translations. ([#5960](https://github.com/infor-design/enterprise/issues/5960))
- `[Locale]` Refined some Filipino translations. ([#5864](https://github.com/infor-design/enterprise/issues/5864))
- `[Locale]` Refined some Japanese translations. ([#6115](https://github.com/infor-design/enterprise/issues/6115))
- `[Locale]` Added puppeteer script for PH translation ([#6150](https://github.com/infor-design/enterprise/pull/6150))
- `[Process Indicator]` Fixes a double line separator issue on Windows10 Chrome. ([#5997](https://github.com/infor-design/enterprise/issues/5997))
- `[Swipe-action]` Added a Puppeteer Script for Swipe Container. ([#6129](https://github.com/infor-design/enterprise/issues/6129))
- `[Tag]` The dismiss button was missing a button type causing the form to submit. ([#6149](https://github.com/infor-design/enterprise/issues/6149))

## v4.61.0 Fixes

- `[Column Grouped]` Fix an issue where columns with small values were floating above the baseline axis. ([#6109](https://github.com/infor-design/enterprise/issues/6109))
- `[Chart]` Fix collision of legend text and color block. ([#6113](https://github.com/infor-design/enterprise/issues/6113))
- `[ContextualActionPanel]` Fixed UI issues where the toolbars inside of the body moved to the CAPs header instead of retaining to its original place. ([#6041](https://github.com/infor-design/enterprise/issues/6041))
- `[ContextualActionPanel]` Update and fix example-markup page to a working example. ([#6065](https://github.com/infor-design/enterprise/issues/6065))
- `[Datagrid]` Fix a bug in timepicker inside datagrid where hours is reset 0 when changing it to 12. ([#6076](https://github.com/infor-design/enterprise/issues/6076))
- `[Datagrid]` Fix on value not shown in lookup cell in safari. ([#6003](https://github.com/infor-design/enterprise/issues/6003))
- `[Datagrid]` Fix a bug in datagrid where text is align right when using mask options in filter. ([#5999](https://github.com/infor-design/enterprise/issues/5999))
- `[Datagrid]` Fix a bug in datagrid where datepicker range having an exception when having values before changing to range type. ([#6008](https://github.com/infor-design/enterprise/issues/6008))
- `[Datepicker]` Fix on the flickering behavior when range datepicker is shown. ([#6098](https://github.com/infor-design/enterprise/issues/6098))
- `[Dropdown]` Fix on dropdown multiselect where change event is not triggered when clicking X. ([#6098](https://github.com/infor-design/enterprise/issues/6098))
- `[Editor]` Fix a bug in editor where CTRL-H (add hyperlink) breaks the interface. ([#6015](https://github.com/infor-design/enterprise/issues/6015))
- `[Modal]` Changed maximum modal width. ([#6024](https://github.com/infor-design/enterprise/issues/6024))
- `[Dropdown]` Fix a misaligned input in Classic Theme in Firefox. ([#6096](https://github.com/infor-design/enterprise/issues/6096))
- `[Dropdown]` Fix an issue specific to Windows 10 and Chrome where entering a capital letter (Shift + T, e.g.) after opening the dropdown does not focus the entry associated with the letter pressed. ([#6069](https://github.com/infor-design/enterprise/issues/6069))
- `[Dropdown]` Fix on dropdown multiselect where change event is not triggered when clicking X. ([#6098](https://github.com/infor-design/enterprise/issues/6098))
- `[Donut]` Fix center tooltip showing on wrong donut chart when multiple donut charts. ([#6103](https://github.com/infor-design/enterprise/issues/6103))
- `[Editor]` Fix a bug in editor where CTRL-H (add hyperlink) breaks the interface. ([#6015](https://github.com/infor-design/enterprise/issues/6015))
- `[Hyperlinks]` Remove margin and padding from hyperlinks. ([#5991](https://github.com/infor-design/enterprise/issues/5991))
- `[Masthead]` Remove actions button from header in example page. ([#5959](https://github.com/infor-design/enterprise/issues/5959))
- `[Searchfield]` Fix a bug in NG where searchfield is in full width even when it's collapsible. ([NG#1225](https://github.com/infor-design/enterprise-ng/issues/1225))
- `[Spinbox]` Spinbox should update to correct value when Enter is pressed. ([#6036](https://github.com/infor-design/enterprise/issues/6036))
- `[Tabs]` Fixed a bug where the tabs container is focused in Windows10 on Firefox. ([#6110](https://github.com/infor-design/enterprise/issues/6110))
- `[Tabs Module]` Fixes a misaligned search field close button icon. ([#6126](https://github.com/infor-design/enterprise/issues/6126))
- `[Timepicker]` Fix a bug in timepicker where hours reset to 1 when changing period. ([#6049](https://github.com/infor-design/enterprise/issues/6049))
- `[Timepicker]` Fix a bug in timepicker where hours is not properly created when changing from AM/PM. ([#6104](https://github.com/infor-design/enterprise/issues/6104))

(41 Issues Solved This Release, Backlog Enterprise 198, Backlog Ng 38, 1100 Functional Tests, 1635 e2e Tests, 321 Puppeteer Tests)

## v4.60.3

## v4.60.3 Fixes

- `[Tabs/Module]` Fixed a bug the personalization color was the same as the tab color. ([#6236](https://github.com/infor-design/enterprise/issues/6236))

## v4.60.2

## v4.60.2 Fixes

- `[Datagrid]` Fixed a regression bug where the datepicker icon button and time value upon click were misaligned. ([#6198](https://github.com/infor-design/enterprise/issues/6198))

## v4.60.1 Fixes

- `[Column Grouped]` Fix an issue where columns with small values were floating above the baseline axis. ([#6109](https://github.com/infor-design/enterprise/issues/6109))
- `[Datepicker]` Added setting in datepicker where you can disable masking input. ([#6080](https://github.com/infor-design/enterprise/issues/6080))
- `[Datagrid]` Fix a bug in timepicker inside datagrid where hours is reset 0 when changing it to 12. ([#6076](https://github.com/infor-design/enterprise/issues/6076))
- `[Datagrid]` Fix on value not shown in lookup cell in safari. ([#6003](https://github.com/infor-design/enterprise/issues/6003))
- `[Donut]` Fix center tooltip showing on wrong donut chart when multiple donut charts. ([#6103](https://github.com/infor-design/enterprise/issues/6103))
- `[Dropdown]` Fix an issue specific to Windows 10 and Chrome where entering a capital letter (Shift + T, e.g.) after opening the dropdown does not focus the entry associated with the letter pressed. ([#6069](https://github.com/infor-design/enterprise/issues/6069))
- `[Dropdown]` Fix a misaligned input in Classic Theme in Firefox. ([#6096](https://github.com/infor-design/enterprise/issues/6096))
- `[General]` Removed global inline function that adds disabled labels to disabled inputs. ([#6131](https://github.com/infor-design/enterprise/issues/6131))
- `[Tabs]` Fixed a bug where the tabs container is focused in Windows10 on Firefox. ([#6110](https://github.com/infor-design/enterprise/issues/6110))
- `[Timepicker]` Fix a bug in timepicker where hours reset to 1 when changing period. ([#6049](https://github.com/infor-design/enterprise/issues/6049))
- `[Timepicker]` Fix a bug in timepicker where hours is not properly created when changing from AM/PM. ([#6104](https://github.com/infor-design/enterprise/issues/6104))

## v4.60.0 Features

- `[Application Menu]` Added puppeteer tests for resizable application menu. ([#5755](https://github.com/infor-design/enterprise/issues/5755))
- `[Badges]` Update styling of badges. ([#5608](https://github.com/infor-design/enterprise/issues/5608))
- `[Badges/Tags]` Corrected the colors of badges/tags for better accessibility contrast. ([#5673](https://github.com/infor-design/enterprise/issues/5673))
- `[Button]` Fix a bug where updated settings not properly rendering disabled state. ([#5928](https://github.com/infor-design/enterprise/issues/5928))
- `[Calendar]` Added puppeteer script for event colors and legend. ([#6084](https://github.com/infor-design/enterprise/pull/6084))
- `[Card]` Added actionable button card by using `<button>` or `<a>` tags. ([#5768](https://github.com/infor-design/enterprise/issues/5768))
- `[Card]` Added actionable button card by using `<button>` or `<a>` tags. ([#5768](https://github.com/infor-design/enterprise/issues/5768))
- `[Datagrid]` Fix a will add a setting in column to toggle the clearing of cells. ([#5849](https://github.com/infor-design/enterprise/issues/5849))
- `[Dropdown]` Create a Puppeteer Script for Enter key opens dropdown list, when it should only be used to select items within an open list. ([#5842](https://github.com/infor-design/enterprise/issues/5842))
- `[Fileupload]` Added puppeteer test to check that progress bar is present when uploading a file. ([#5808](https://github.com/infor-design/enterprise/issues/5808))
- `[Monthview]` Added ability to update legend on month change. ([#5988](https://github.com/infor-design/enterprise/issues/5988))
- `[Popupmenu]` Correctly position dismissible close icon inside Popupmenu. ([#6083](https://github.com/infor-design/enterprise/issues/6083))
- `[Swipe Container]` Added mobile enhancements and style changes. ([#5615](https://github.com/infor-design/enterprise/issues/5615))
- `[Tooltip]` Converted the tooltip protractor test suites to puppeteer. ([#5830](https://github.com/infor-design/enterprise/issues/5830))

## v4.60.0 Fixes

- `[About/Form]` Fixed a translation issue where there's a space before the colon that is incorrect in French Locales. ([#5817](https://github.com/infor-design/enterprise/issues/5817))
- `[About]` Added event exposure in about component. ([NG#1124](https://github.com/infor-design/enterprise-ng/issues/1124))
- `[Actionsheet]` Fixed an Angular issue where the `renderRootElems` method was not re-rendered when going to other action sheet test pages due to SPA routing concept. ([NG#1188](https://github.com/infor-design/enterprise-ng/issues/1188))
- `[Calendar]` Fixed an issue where you could not have more than one in the same page. ([#6042](https://github.com/infor-design/enterprise/issues/6042))
- `[Column]` Fix a bug where bar size is still showing even the value is zero in column chart. ([#5911](https://github.com/infor-design/enterprise/issues/5911))
- `[Datagrid]` Fix a bug where targeted achievement colors are not displaying correctly when using other locales. ([#5972](https://github.com/infor-design/enterprise/issues/5972))
- `[Datagrid]` Fix a bug in datagrid where filterable headers cannot be tab through in modal. ([#5735](https://github.com/infor-design/enterprise/issues/5735))
- `[Datagrid]` Fix a bug in datagrid where stretch column last broke and the resize would loose the last column. ([#6063](https://github.com/infor-design/enterprise/issues/6063))
- `[Datagrid]` Fix a bug where leading spaces not triggering dirty indicator in editable data cell. ([#5927](https://github.com/infor-design/enterprise/issues/5927))
- `[Datagrid]` Fix Edit Input Date Field on medium row height in Datagrid. ([#5955](https://github.com/infor-design/enterprise/issues/5955))
- `[Datagrid]` Fixed close icon alignment on mobile viewport. ([#6023](https://github.com/infor-design/enterprise/issues/6023))
- `[Datagrid]` Fixed close icon alignment on mobile viewport, Safari browser. ([#5946](https://github.com/infor-design/enterprise/issues/5946))
- `[Datagrid]` Fixed UI alignment of close icon button on mobile view. ([#5947](https://github.com/infor-design/enterprise/issues/5947))
- `[Datagrid]` Fixed file upload icon alignment in datagrid. ([#5846](https://github.com/infor-design/enterprise/issues/5846))
- `[Datepicker]` Fix on initial range values not showing in datepicker. ([NG#1200](https://github.com/infor-design/enterprise-ng/issues/1200))
- `[Dropdown]` Fixed a regression bug where pressing function keys while the dropdown has focus causes letters to be typed. ([#4976](https://github.com/infor-design/enterprise/issues/4976))
- `[Editor]` Changed selector for for image value selection from id to name. ([#5915](https://github.com/infor-design/enterprise/issues/5915))
- `[Editor]` Fix a bug which changes the approach intended by the user after typing in editor. ([#5937](https://github.com/infor-design/enterprise/issues/5937))
- `[Editor]` Fix a bug which clears list format when it's not part of the selected text. ([#5592](https://github.com/infor-design/enterprise/issues/5592))
- `[Editor]` Changed language on the link dialog to use the term "link" for better translations. ([#5987](https://github.com/infor-design/enterprise/issues/5987))
- `[Export]` Added data sanitization in Export to CSV. ([#5982](https://github.com/infor-design/enterprise/issues/5982))
- `[Field Options]` Fixed UI alignment of close icon button (searchfield) in Field Options. ([#5983](https://github.com/infor-design/enterprise/issues/5983))
- `[General]` Fixed several memory leaks with the attached data object. ([#6020](https://github.com/infor-design/enterprise/issues/6020))
- `[Header]` Fixed a regression bug where the buttonset was not properly aligned correctly. ([#6039](https://github.com/infor-design/enterprise/issues/6039))
- `[Icon]` Fixed the translate icon so it can take a color, fixed the tag icon as it was rendered oddly. ([#5870](https://github.com/infor-design/enterprise/issues/5870))
- `[Listbuilder]` Fix on disable bug: Will not enable on call to enable() after disable() twice. ([#5885](https://github.com/infor-design/enterprise/issues/5885))
- `[Locale]` Changed the text from Insert Anchor to Insert Hyperlink. Some translations my still reference anchor until updated from the translation team. ([#5987](https://github.com/infor-design/enterprise/issues/5987))
- `[Modal]` Fixed a bug on hidden elements not focusable when it is turned visible. ([#6086](https://github.com/infor-design/enterprise/issues/6086))
- `[Modal]` Fixed a regression bug where elements inside of the tab panel were being disabled when its `li` tab is not selected (is-selected class) initially. ([NG#1210](https://github.com/infor-design/enterprise-ng/issues/1210))
- `[Searchfield]` Fixed UI alignment of close icon button (searchfield) in Datagrid. ([#5954](https://github.com/infor-design/enterprise/issues/5954))
- `[Tabs Module]` Fixed UI alignment of close icon button on mobile view([#5951](https://github.com/infor-design/enterprise/issues/5951))
- `[Tooltip]` Fixed a bug where the inner html value of the tooltip adds unnecessary whitespace and new line when getting the text value. ([#6059](https://github.com/infor-design/enterprise/issues/6059))

(52 Issues Solved This Release, Backlog Enterprise 222, Backlog Ng 35, 1100 Functional Tests, 1695 e2e Tests, 263 Puppeteer Tests)

## v4.59.4 Fixes

- `[Modal]` Reverted problematic issue. ([#6086](https://github.com/infor-design/enterprise/issues/6086))

## v4.59.3 Fixes

- `[Modal]` Fixed a bug on hidden elements not focusable when it is turned visible. ([#6086](https://github.com/infor-design/enterprise/issues/6086))

## v4.59.2 Fixes

- `[Calendar]` Fixed an issue where you could not have more than one in the same page. ([#6042](https://github.com/infor-design/enterprise/issues/6042))
- `[Header]` Fixed a regression bug where the buttonset was not properly aligned correctly. ([#6039](https://github.com/infor-design/enterprise/issues/6039))

## v4.59.1 Fixes

- `[Modal]` Fixed a regression bug where elements inside of the tab panel were being disabled when its `li` tab is not selected (is-selected class) initially. ([NG#1210](https://github.com/infor-design/enterprise-ng/issues/1210))

## v4.59.0 Markup Changes

- `[About]` Changed the OS Version to not show the version. This is because this information is incorrect and the correct information is no longer given by newer versions of Operating systems in any browser. or this reason the version is removed from the OS field on the about dialog. ([#5813](https://github.com/infor-design/enterprise/issues/5813))

## v4.59.0 Fixes

- `[Calendar]` Added an option to configure month label to use abbreviation and changed month label to display on the first day of the months rendered in calendar. ([#5941](https://github.com/infor-design/enterprise/issues/5941))
- `[Calendar]` Fixed the personalize column checkbox not syncing when having two datagrids. ([#5859](https://github.com/infor-design/enterprise/issues/5859))
- `[Cards]` Added focus state on selected cards. ([#5684](https://github.com/infor-design/enterprise/issues/5684))
- `[Colorpicker]` Fixed a bug where the red diagonal line that goes beyond its border when field-short/form-layout-compact is used. ([#5744](https://github.com/infor-design/enterprise/issues/5744))
- `[Datagrid]` Fixed a bug where the maskOptions function is never called when the grid has filtering. ([#5847](https://github.com/infor-design/enterprise/issues/5847))
- `[Calendar]` Fixed the personalize column checkbox not syncing when having two datagrids. ([#5859](https://github.com/infor-design/enterprise/issues/5859))
- `[Fieldset]` Implemented design improvements. ([#5638](https://github.com/infor-design/enterprise/issues/5638))
- `[Fileupload-Advanced]` Fixed a bug where it cannot add a new file after removing the old one. ([#5598](https://github.com/infor-design/enterprise/issues/5598))
- `[Datagrid]` Fixed a bug where the maskOptions function is never called when the grid has filtering. ([#5847](https://github.com/infor-design/enterprise/issues/5847))
- `[Datagrid]` Fixed a bug where fileupload value is undefined when trying to upload. ([#5846](https://github.com/infor-design/enterprise/issues/5846))
- `[Dropdown]` Clear search matches after an item is selected. ([#5632](https://github.com/infor-design/enterprise/issues/5632))
- `[Dropdown]` Shorten filter delay for single character entries. ([#5793](https://github.com/infor-design/enterprise/issues/5793))
- `[Fieldset]` Implemented design improvements. ([#5638](https://github.com/infor-design/enterprise/issues/5638))
- `[Linechart]` Added default values on line width and y-axis when data in dataset is blank. ([#1172](https://github.com/infor-design/enterprise-ng/issues/1172))
- `[Listview]` Fixed a bug where the alert icons in RTL were missing. ([#5827](https://github.com/infor-design/enterprise/issues/5827))
- `[Locale]` Fixed `latvian` translation for records per page. ([#5969](https://github.com/infor-design/enterprise/issues/5969))
- `[Locale]` Fixed `latvian` translation for Select All. ([#5895](https://github.com/infor-design/enterprise/issues/5895))
- `[Locale]` Capitalized the `finnish` translation for seconds. ([#5894](https://github.com/infor-design/enterprise/issues/5894))
- `[Locale]` Added missing translations for font picker. ([#5784](https://github.com/infor-design/enterprise/issues/5784))
- `[Modal]` Fixed a close button overlapped when title is long. ([#5795](https://github.com/infor-design/enterprise/issues/5795))
- `[Modal]` Modal exits if Escape key is pressed in datagrid. ([#5796](https://github.com/infor-design/enterprise/issues/5796))
- `[Modal]` Fixed modal focus issues with inline display none. ([#5875](https://github.com/infor-design/enterprise/issues/5875))
- `[Searchfield]` Fixed a bug where the close button icon is overlapping with the search icon in RTL. ([#5807](https://github.com/infor-design/enterprise/issues/5807))
- `[Spinbox]` Fixed a bug where the spinbox controls still show the ripple effect even it's disabled. ([#5719](https://github.com/infor-design/enterprise/issues/5719))
- `[Tabs]` Added the ability to set the position of counts via settings (top & bottom), removed the counts in spillover, and positioned the counts depending on the current locale. ([#5258](https://github.com/infor-design/enterprise/issues/5258))
- `[Tabs Module]` Fixed the searchfield menu inside of tabs module in responsive layout. ([#6320](https://github.com/infor-design/enterprise/issues/6320))
- `[Toolbar]` Fixed an issue where things in the page get scrambled if you have a button with undefined ids. ([#1194](https://github.com/infor-design/enterprise-ng/issues/1194))

## v4.59.0 Features

- `[Calendar]` Modify validations to allow custom colors. ([#5743](https://github.com/infor-design/enterprise/issues/5743))
- `[Accordion]` Adjusted spacing and hitboxes for Mobile Enhancements. ([#5611](https://github.com/infor-design/enterprise/issues/5611))
- `[Area]` Converted the area protractor test suites to puppeteer. ([#5834](https://github.com/infor-design/enterprise/issues/5834))
- `[Cards]` Added mobile enhancements and style changes. ([#5609](https://github.com/infor-design/enterprise/issues/5609))
- `[Button]` Added test scripts for button. ([#5851](https://github.com/infor-design/enterprise/issues/5851))
- `[BusyIndicator]` Added hide event. ([#5794](https://github.com/infor-design/enterprise/issues/5794))
- `[Column]` Added example page for legend colors. ([#5761](https://github.com/infor-design/enterprise/issues/5761))
- `[Datagrid]` Added datagrid feature using arrow keys to select. ([#5713](https://github.com/infor-design/enterprise/issues/5713))
- `[Datagrid]` Added exportToCsv option for datagrid toolbar. ([#5786](https://github.com/infor-design/enterprise/issues/5786))
- `[Datagrid]` Added new event `filteroperatorchanged` to datagrid. ([#5899](https://github.com/infor-design/enterprise/issues/5899))
- `[File Upload]` Added puppeteer tests for file upload. ([#5808](https://github.com/infor-design/enterprise/issues/5808))
- `[Toolbar-Flex]` Added responsive design for searchfield with categories and basic searchfield. ([#5619](https://github.com/infor-design/enterprise/issues/5619))
- `[Timepicker]` Added settings in timepicker to limit the hours that can be selected. ([#5880](https://github.com/infor-design/enterprise/issues/5880))
- `[TrackDirty]` Converted the trackdirty protractor test suites to puppeteer. ([#5829](https://github.com/infor-design/enterprise/issues/5829))

(47 Issues Solved This Release, Backlog Enterprise 219, Backlog Ng 34, 1100 Functional Tests, 1692 e2e Tests, 179 Puppeteer Tests)

## v4.58.3 Fixes

- `[Datagrid]` Added new event `filteroperatorchanged` to datagrid. ([#5899](https://github.com/infor-design/enterprise/issues/5899))

## v4.58.2 Fixes

- `[Toolbar]` Fixed an issue where things in the page get scrambled if you have a button with undefined ids. ([#1194](https://github.com/infor-design/enterprise-ng/issues/1194))

## v4.58.1 Fixes

- `[Misc]` Fixed several security issues with xss (details hidden). ([#GSHA](https://github.com/infor-design/enterprise/security/advisories))

## v4.58.0 Features

- `[Accordion]` Added puppeteer tests for accordion. ([#5836](https://github.com/infor-design/enterprise/issues/5836))
- `[App Menu]` Fixed a bug causing re-invoke of the entire Application Menu and its child components whenever a new App Menu trigger is added to the stored `triggers` array. ([#5480](https://github.com/infor-design/enterprise/issues/5480))
- `[Actionsheet]` Added puppeteer tests for actionsheet. ([#5832](https://github.com/infor-design/enterprise/issues/5832))
- `[Column]` Added support to add a line chart in column-grouped. ([#4598](https://github.com/infor-design/enterprise/issues/4598))
- `[Column]` Added feature to rotate labels. ([#5773](https://github.com/infor-design/enterprise/issues/5773))
- `[Column Chart]` Added the ability to add axis labels in column-grouped chart. ([#5721](https://github.com/infor-design/enterprise/issues/5721))
- `[Datagrid]` Added option to format numbers and dates based on current locale. ([#5663](https://github.com/infor-design/enterprise/issues/5663))
- `[Slider]` Added support for tooltip to show on load in slider. ([#3747](https://github.com/infor-design/enterprise/issues/3747))

## v4.58.0 Fixes

- `[Modal]` Added option to disable primary trigger on field. ([#5728](https://github.com/infor-design/enterprise/issues/5728))
- `[Calendar]` Fix the header days where it should be seen when scrolled down. ([#5742](https://github.com/infor-design/enterprise/issues/5742))
- `[Datagrid]` Tab doesn't go to cells if cellNavigation is false. ([#5734](https://github.com/infor-design/enterprise/issues/5734))
- `[Calendar]` Fix the header days where it should be seen when scrolled down. ([#5742](https://github.com/infor-design/enterprise/issues/5742))
- `[Contextmenu/Popupmenu]` Fixed breaking of shared menu if a datagrid is present on the page. ([#5818](https://github.com/infor-design/enterprise/issues/5818))
- `[Datagrid]` Tab doesn't go to cells if cellNavigation is false. ([#5734](https://github.com/infor-design/enterprise/issues/5734))
- `[Dropdown]` Clear search matches after an item is selected. ([#5632](https://github.com/infor-design/enterprise/issues/5632))
- `[Locale]` Fix issue in parsing date when AM/PM comes first before Hours `a:hh:mm`. ([#5129](https://github.com/infor-design/enterprise/issues/5129))
- `[Modal]` Added option to disable primary trigger on field. ([#5728](https://github.com/infor-design/enterprise/issues/5728))
- `[Searchfield]` Save input value when searchfield collapses but is not cleared via button click or key. ([#5792](https://github.com/infor-design/enterprise/issues/5792))
- `[Tabs]` Fixed regression bug where tabs are no longer working inside the modal. ([#5867](https://github.com/infor-design/enterprise/issues/5867))
- `[Tabs]` Fix focus indicator in Sink Page. ([#5714](https://github.com/infor-design/enterprise/issues/5714))
- `[Tabs-Vertical]` Fixed on Tabs Vertical Aria and Roles. ([#5712](https://github.com/infor-design/enterprise/issues/5712))
- `[Toolbar Searchfield]` Fixed the height the collapse button on a smaller viewport (`766px` and below). ([#5791](https://github.com/infor-design/enterprise/issues/5791))
- `[Lookup]` Rows are selected based on the initial values in the input field. ([#1132](https://github.com/infor-design/enterprise-ng/issues/1132))

(30 Issues Solved This Release, Backlog Enterprise 224, Backlog Ng 33, 1269 Functional Tests, 1689 e2e Tests, 167 Puppeteer Tests)

## v4.57.2 Fixes

- `[Misc]` Fixed several security issues with xss (details hidden). ([#GSHA](https://github.com/infor-design/enterprise/security/advisories))

## v4.57.1 Fixes

- `[Tabs]` Fixed regression bug where tabs are no longer working inside the modal. ([#5867](https://github.com/infor-design/enterprise/issues/5867))

## v4.57.0 Features

- `[Accordion]` Added the ability to have a notification badge in accordion headers. ([#5594](https://github.com/infor-design/enterprise/issues/5594))
- `[Breadcrumb]` Added hitbox styles for breadcrumb. ([#5408](https://github.com/infor-design/enterprise/issues/5408))
- `[Button]` Added the ability to have a hitbox. With this feature, it will have a better tapping/clicking on smaller devices. ([#5568](https://github.com/infor-design/enterprise/issues/5568))
- `[Button]` Added the ability to have a notification badge in buttons. ([#5594](https://github.com/infor-design/enterprise/issues/5594))
- `[Calendar]` Added hitbox option for calendar. ([#5602](https://github.com/infor-design/enterprise/issues/5602))
- `[Checkbox]` Added hitbox area styles for checkboxes. ([#5603](https://github.com/infor-design/enterprise/issues/5603))
- `[Datagrid]` Added Datagrid Fallback Image when image cannot be loaded. ([#5442](https://github.com/infor-design/enterprise/issues/5442))
- `[File Upload]` Show progress percent while file is uploading. ([#3934](https://github.com/infor-design/enterprise/issues/3934))
- `[Input]` Added a new form style `form-layout-large` to input component. ([#5606](https://github.com/infor-design/enterprise/issues/5606))
- `[Icon]` Updated several icons see issue for details. ([#5774](https://github.com/infor-design/enterprise/issues/5774))
- `[Message]` Changed some stylings on mobile experience. ([#5567](https://github.com/infor-design/enterprise/issues/5567))
- `[Modal]` Adjusted stylings on mobile viewport. ([#5601](https://github.com/infor-design/enterprise/issues/5601))
- `[Notification]` Added tooltip in notification. ([#5562](https://github.com/infor-design/enterprise/issues/5562))
- `[Notification]` Added close functions (by ID and latest) in notification. ([#5562](https://github.com/infor-design/enterprise/issues/5562))
- `[Datagrid]` Added support for text filter types to specify a selected filter condition. ([#5750](https://github.com/infor-design/enterprise/issues/5750))
- `[Environment]` Fixed `ie` css class included to html tag for Edge browser. ([#5587](https://github.com/infor-design/enterprise/issues/5587))

### v4.57.0 Markup Changes

- `[Tabs]` Some of the aria attributes have been changed, see the issue for details.([#5712](https://github.com/infor-design/enterprise/issues/5712))
- `[Notification Badge]` Rename methods in Notification Badge for better readability. ([#1169](https://github.com/infor-design/enterprise-ng/issues/1169))

## v4.57.0 Fixes

- `[ApplicationMenu]` Fix for broken UI in Safari when hiding and expanding the navigation menu. ([#5620](https://github.com/infor-design/enterprise/issues/5620))
- `[ApplicationMenu]` Fix application menu broken UI on first render. ([#5766](https://github.com/infor-design/enterprise/issues/5766))
- `[Calendar]` Removed the example legend in the default settings. ([#1130](https://github.com/infor-design/enterprise-ng/issues/1130))
- `[Cards]` Fixed misaligned list within expandable cards pane. ([#5223](https://github.com/infor-design/enterprise/issues/5223))
- `[Counts]` Updated the font size of `xl-text` from `50px` to `48px`. ([#5588](https://github.com/infor-design/enterprise/issues/5588))
- `[Counts]` Fixed title and icon position when in RTL. ([#5566](https://github.com/infor-design/enterprise/issues/5566))
- `[Datagrid]` Removed margin in icon when size is small or extra small. ([#5726](https://github.com/infor-design/enterprise/issues/5726))
- `[Datagrid]` Added additional check for vertical scroll. ([#1154](https://github.com/infor-design/enterprise-ng/issues/1154))
- `[Datepicker]` Fix on default legends being shown regardless if settings have custom legends. ([#5683](https://github.com/infor-design/enterprise/issues/5683))
- `[EmptyMessage]` Added `16px` spacings in the empty message container. ([#5639](https://github.com/infor-design/enterprise/issues/5639))
- `[FieldFilter]` Fixed missing trigger icons on short field filter options. ([#5727](https://github.com/infor-design/enterprise/issues/5727))
- `[Form]` Fixed misaligned trigger icon of datepicker on safari. ([#5751](https://github.com/infor-design/enterprise/issues/5751))
- `[Header]` Fix on Advanced Search not seen on headers when changing colors. ([#5782](https://github.com/infor-design/enterprise/issues/5782))
- `[Locale]` Fixed currency position and a translation on `tl-PH` locale. ([#5695](https://github.com/infor-design/enterprise/issues/5695))
- `[Lookup]` Fix an uncentered lookup icon in composite form. ([#5657](https://github.com/infor-design/enterprise/issues/5657))
- `[Searchfield]` Fix on uneven searchfield in firefox. ([#5620](https://github.com/infor-design/enterprise/issues/5620))
- `[Searchfield]` Fix on uneven searchfield in firefox. ([#5695](https://github.com/infor-design/enterprise/issues/5695))
- `[Searchfield]` Fix on misaligned close button on mobile view. ([#5782](https://github.com/infor-design/enterprise/issues/5782))
- `[Searchfield]` Change width when parent container becomes smaller. ([#4696](https://github.com/infor-design/enterprise/issues/4696))
- `[Spinbox]` Remove functionality of Home and End buttons on Spinbox. ([#5659](https://github.com/infor-design/enterprise/issues/5659))
- `[Spinbox]` Fix spinbox misalignment on sample sizes. ([#5733](https://github.com/infor-design/enterprise/issues/5733))
- `[Tabs]` Fix a bug on vertical tabs scroll on panel containers. ([#5565](https://github.com/infor-design/enterprise/issues/5565))
- `[Treemap]` Fix Treemap's misaligned footer-text on the new theme. ([#5365](https://github.com/infor-design/enterprise/issues/5365))

(41 Issues Solved This Release, Backlog Enterprise 192, Backlog Ng 28, 1166 Functional Tests, 1712 e2e Tests, 150 Puppeteer Tests)

## v4.56.0 Features

- `[ContextualActionPanel]` Changed the color of the toolbar header in the new theme. ([#5685](https://github.com/infor-design/enterprise/issues/5685))
- `[Charts]` Added ability to disable the selection of the charts including the legend. ([#2736](https://github.com/infor-design/enterprise/issues/2736))
- `[Datagrid]` Adds the ability to update values of a specific column on Datagrid. ([#3491](https://github.com/infor-design/enterprise/issues/3491))
- `[Icon]` Updated the launch icon to be less Philippines. ([#5595](https://github.com/infor-design/enterprise/issues/5595))
- `[Locale]` Added a new locale `tl-PH` for Philippines (`tagalog`). ([#5695](https://github.com/infor-design/enterprise/issues/5695))
- `[Tabs]` Adds the ability to split the tabs. ([#4600](https://github.com/infor-design/enterprise/issues/4600))
- `[Toolbar Flex]` Adds control of button set areas via the Button set API. ([NG#1101](https://github.com/infor-design/enterprise-ng/issues/1101))

## v4.56.0 Fixes

- `[BusyIndicator]` Sized and Aligned busy indicator within a compact form field. ([#5655](https://github.com/infor-design/enterprise/issues/5655))
- `[Calendar]` Calendar event IDs can support numbers. ([#5556](https://github.com/infor-design/enterprise/issues/5556))
- `[Calendar]` Fixed wrong color on icons on the header. ([#5647](https://github.com/infor-design/enterprise/issues/5647))
- `[Calendar]` Fixed markForRefresh for display range in calendar. ([#5675](https://github.com/infor-design/enterprise/issues/5675))
- `[Calendar]` Adds the ability to support cross year date range in calendar. ([#5675](https://github.com/infor-design/enterprise/issues/5675))
- `[Calendar]` Fixed additional row due to DST for display range in calendar. ([#5675](https://github.com/infor-design/enterprise/issues/5675))
- `[Datagrid]` Date format should reflect in date filter when range option is selected. ([#4864](https://github.com/infor-design/enterprise/issues/4864))
- `[Datagrid]` Add test page for `selectAllCurrentPage` with toolbar count. ([#4921](https://github.com/infor-design/enterprise/issues/4921))
- `[Datepicker]` Fix on datepicker header not being shown in smaller screens. ([#5550](https://github.com/infor-design/enterprise/issues/5550))
- `[Datagrid]` Fixed an issue where the selection idx was not updating after append/update data to child nodes for tree. ([#5631](https://github.com/infor-design/enterprise/issues/5631))
- `[Datagrid]` Fixed a bug where row status is not properly rendered on Tree List. ([#5552](https://github.com/infor-design/enterprise/issues/5552))
- `[Dropdown]` Fixed disabling of function keys F1 to F12. ([#4976](https://github.com/infor-design/enterprise/issues/4976))
- `[Dropdown]` Fixed a bug where selecting the first item on the list doesn't trigger the `change` event that will select the value immediately. ([NG#1102](https://github.com/infor-design/enterprise-ng/issues/1102))
- `[Dropdown]` Fixed an accessibility issue where the error message was unannounced using a screen reader. ([#5130](https://github.com/infor-design/enterprise/issues/5130))
- `[Homepage]` Fix on homepage example charts misaligned when on mobile. ([#5650](https://github.com/infor-design/enterprise/issues/5650))
- `[Popupmenu]` Fixed an not released issue where opening menus limited the ability to click after. ([#5648/#5649](https://github.com/infor-design/enterprise/issues/5648))
- `[Popupmenu]` Allow switches to be clickable in popupmenu for backwards compatibility. ([#1127](https://github.com/infor-design/enterprise-ng/issues/1127))
- `[Icons]` Fix sizes on some of the icons in classic mode. ([#5626](https://github.com/infor-design/enterprise/issues/5626))
- `[Icons]` Fix sizes on some of the icons in tree in classic mode. ([#5626](https://github.com/infor-design/enterprise/issues/5626))
- `[Line Chart]` Fixed a bug where the line chart was not positioned correctly when all the values were zero. ([#5640](https://github.com/infor-design/enterprise/issues/5640))
- `[Listview]` Fixed the links example to better show disabled links. ([#5678](https://github.com/infor-design/enterprise/issues/5678))
- `[Locale]` Fixed an additional case where large numbers cannot be formatted correctly. ([#5605](https://github.com/infor-design/enterprise/issues/5605))
- `[Locale]` Expanded support from 10 to 20 decimal places. Max number is 21, 20 now. ([#5622](https://github.com/infor-design/enterprise/issues/5622))
- `[Tabs]` Fix a bug where tabs indicator is not aligned when scaled down. ([#5164](https://github.com/infor-design/enterprise/issues/5164))
- `[Tabs]` Fix a bug where tabs indicator is not aligned on RTL. ([#5541](https://github.com/infor-design/enterprise/issues/5541))
- `[Tree]` Fix on return item when calling addNode. ([#5334](https://github.com/infor-design/enterprise/issues/5334))

(44 Issues Solved This Release, Backlog Enterprise 176, Backlog Ng 25, 1134 Functional Tests, 1693 e2e Tests)

## v4.55.3 Fixes

- `[Datagrid]` Fixed an issue where the selection idx was not updating after append/update data to child nodes for tree. ([#5631](https://github.com/infor-design/enterprise/issues/5631))
- `[Locale]` Fixed a bug where very large numbers would get a zero added. ([#5308](https://github.com/infor-design/enterprise/issues/5308))
- `[Locale]` Fixed a bug where very large numbers with negative added an extra zero in formatNumber. ([#5318](https://github.com/infor-design/enterprise/issues/5318))
- `[Locale]` Expanded support from 10 to 20 decimal places. Max number is 21, 20 now. ([#5622](https://github.com/infor-design/enterprise/issues/5622))

## v4.55.2 Fixes

- `[Icons]` Fix sizes on some of the icons in classic mode. ([#5626](https://github.com/infor-design/enterprise/issues/5626))

## v4.55.1 Fixes

- `[Locale]` Fixed an additional case where large numbers cannot be formatted correctly. ([#5605](https://github.com/infor-design/enterprise/issues/5605))

## v4.55.0 Features

- `[ApplicationMenu]` Added the ability to resize the app menu. ([#5193](https://github.com/infor-design/enterprise/issues/5193))
- `[Completion Chart]` Added tooltip in completion chart. ([#5346](https://github.com/infor-design/enterprise/issues/5346))
- `[Custom Builds]` Fixed a bug where importing the base Charts API directly would cause an error. ([#5463](https://github.com/infor-design/enterprise/issues/5463))
- `[Datagrid]` Adds the ability to have a selection radio buttons on Datagrid. ([#5384](https://github.com/infor-design/enterprise/issues/5384))
- `[Datagrid]` Added a `verticalScrollToEnd` property when you reached the end of the datagrid list. ([#5435](https://github.com/infor-design/enterprise/issues/5435))
- `[Datagrid]` Added separate mask options for filter row. ([#5519](https://github.com/infor-design/enterprise/issues/5519))
- `[Editor]` Added support for `ol` type attribute to be able to use the other list styles (`alphabetically ordered (lowercase and uppercase)`, and `roman numbers (lowercase and uppercase)`) of `ol` tag. ([#5462](https://github.com/infor-design/enterprise/issues/5462))
- `[Icons]` Now generating the icons from figma instead of sketch, this should be of low impact but keep your eye on icons in general as they have all changed in generation and log any issues found. ([#5170](https://github.com/infor-design/enterprise/issues/5170))
- `[Lookup]` Fixed a bug for short field and its icons not rendering properly. ([#5541](https://github.com/infor-design/enterprise/issues/5541))
- `[Message]` Add info status handling to message.([#5459](https://github.com/infor-design/enterprise/issues/5459))
- `[Message]` Add an optional close button setting to dismiss the message. ([#5464](https://github.com/infor-design/enterprise/issues/5464))
- `[Modal]` Added the ability to have a custom tooltip on modal close button. ([#5391](https://github.com/infor-design/enterprise/issues/5391))
- `[Swaplist]` Added option to copy items from lists instead of moving them. ([#5513](https://github.com/infor-design/enterprise/issues/5513))
- `[Popdown]` Added a click outside event in popdown. ([#3618](https://github.com/infor-design/enterprise/issues/3618))
- `[Timepicker]` Fixed a bug for timepicker icon not rendering properly. ([#5558](https://github.com/infor-design/enterprise/issues/5558))
- `[Typography]` New typography paragraph text style. ([#5325](https://github.com/infor-design/enterprise/issues/5325))

## v4.55.0 Fixes

- `[Cards]` Fixed a bug card group toolbar overlaps then disappears after clicking the checkboxes. ([#5445](https://github.com/infor-design/enterprise/issues/5445))
- `[Calendar]` Fixed month label not set on first enabled date of the month. ([#5581](https://github.com/infor-design/enterprise/issues/5581))
- `[Calendar]` Fix on overlap in today text and calendar view changer when in mobile. ([#5438](https://github.com/infor-design/enterprise/issues/5438))
- `[Charts]` Fixed a bug where automation ids is not properly rendered on legend, text and slices. ([#5441](https://github.com/infor-design/enterprise/issues/5441))
- `[Datagrid]` Fixed a bug where the checkbox overlaps with the label when `editorOptions.multiple` is set to true. Also added formatters and editor for multiselect. ([NG#1075](https://github.com/infor-design/enterprise-ng/issues/1075))
- `[Datagrid]` Fixed an issue where tree list indentation is not left aligned when row has no children and datagrid row height is extra small or small. ([#5487](https://github.com/infor-design/enterprise/issues/5487))
- `[Message]` Added maxWidth setting to allow message to go full width when title is long. ([#5443](https://github.com/infor-design/enterprise/issues/5443))
- `[Datagrid]` Fix unescaped HTML of range value to match escaped HTML of data value. ([#4832](https://github.com/infor-design/enterprise/issues/4832))
- `[Datagrid]` Fix an XSS vulnerability in the name property of the columns objects array. ([#5428](https://github.com/infor-design/enterprise/issues/5428))
- `[Datagrid]` Fixed an issue where the excel export did not download in MS Edge. ([#5507](https://github.com/infor-design/enterprise/issues/5507))
- `[Editor]` Fixed an issue where font color was not working and extra spaces were get removed. ([#5137](https://github.com/infor-design/enterprise/issues/5137))
- `[EmptyMessage]` Fixed a bug where the empty message chart were not properly rendered when using auto height widget/card. ([#5527](https://github.com/infor-design/enterprise/issues/5527))
- `[Hierarchy]` Fixed line and icon alignment in hierarchy when in RTL format. ([#5544](https://github.com/infor-design/enterprise/issues/5544))
- `[Message]` Added maxWidth setting to allow message to go full width when title is long. ([#5443](https://github.com/infor-design/enterprise/issues/5443))
- `[Modal]` Fixed a bug where events are not properly called when calling stacked dialogs. ([#5471](https://github.com/infor-design/enterprise/issues/5471))
- `[Timepicker]` Fixed a bug where the Chinese time format doesn't render correctly after selecting time and periods (AM/PM). ([#5420](https://github.com/infor-design/enterprise/issues/5420))
- `[Tree]` Fixed an issue where lengthy node text doesn't wrap to lines and cuts off. ([#5499](https://github.com/infor-design/enterprise/issues/5499))

(51 Issues Solved This Release, Backlog Enterprise 129, Backlog Ng 29, 1222 Functional Tests, 1693 e2e Tests)

## v4.54.3 Fixes

- `[Locale]` Fixed a bug where very large numbers would get a zero added. ([#5308](https://github.com/infor-design/enterprise/issues/5308))
- `[Locale]` Fixed a bug where very large numbers with negative added an extra zero in formatNumber. ([#5318](https://github.com/infor-design/enterprise/issues/5318))
- `[Locale]` Expanded support from 10 to 20 decimal places. Max number is 21, 20 now. ([#5622](https://github.com/infor-design/enterprise/issues/5622))

## v4.54.2 Fixes

- `[Locale]` Fixed an additional case where large numbers cannot be formatted correctly. ([#5605](https://github.com/infor-design/enterprise/issues/5605))

## v4.54.1 Fixes

- `[Datagrid]` Added separate mask options for filter row. ([#5519](https://github.com/infor-design/enterprise/issues/5519))

## v4.54.0 Features

- `[Cards]` Added the ability of single and multi selection of cards. ([#5253](https://github.com/infor-design/enterprise/issues/5253))
- `[Datagrid]` Added support to row reorder for groupable settings. ([#5233](https://github.com/infor-design/enterprise/issues/5233))
- `[Donut]` Added the ability to add center tooltip for Donut. ([#5302](https://github.com/infor-design/enterprise/issues/5302))
- `[Notification Badge]` Added Notification Badge component that has the ability to move to any corner of the icon element. ([#5344](https://github.com/infor-design/enterprise/issues/5344))

## v4.54.0 Fixes

- `[Blockgrid]` Added additional design with no image ([#5379](https://github.com/infor-design/enterprise/issues/5379))
- `[Charts]` Fixed a bug where the vertical grid line strokes were invisible when in High Contrast and Colors was non-Default ([#5301](https://github.com/infor-design/enterprise/issues/5301))
- `[CirclePager]` Fixed a bug where the slides were not properly showing for RTL languages ([#2885](https://github.com/infor-design/enterprise/issues/2885))
- `[CirclePager]` Fixed a bug where the CSS was the same for all of the circles in homepage/example-hero-widget ([#5337](https://github.com/infor-design/enterprise/issues/5337))
- `[ContextualActionPanel]` Added `title` prop in CAP to control the title via `modaSettings`, and added missing `beforeclose` event. ([NG#1048](https://github.com/infor-design/enterprise-ng/issues/1048))
- `[ContextMenu]` Fixed a bug where field option is not rendered properly on mobile ([#5335](https://github.com/infor-design/enterprise/issues/5335))
- `[Datagrid]` - Fixed a bug where the row height cut off the focus ring on the Action Item buttons for Classic/New mode and XS, S, M settings ([#5394](https://github.com/infor-design/enterprise/issues/5394))
- `[Datagrid]` - Fixed a bug where the selection color would bleed through clickable tags. ([#5533](https://github.com/infor-design/enterprise/issues/5533))
- `[Datagrid]` Fixed an issue where toggling the selectable setting did not correctly enable the checkbox. ([#5482](https://github.com/infor-design/enterprise/issues/5482))
- `[Datagrid]` Fixed an issue where row reorder handle align was not right for extra small and small height. ([#5233](https://github.com/infor-design/enterprise/issues/5233))
- `[Datagrid]` - Fixed a bug where the first two columns row heights did not match the others for the Medium setting ([#5366](https://github.com/infor-design/enterprise/issues/5366))
- `[Datagrid]` - Fixed a bug where the font color on tags was black when a row was hovered over in dark mode. Font color now white. ([#5289](https://github.com/infor-design/enterprise/issues/5289))
- `[Datagrid]` Fixed a bug where the font color on tags was black when a row was hovered over in dark mode. Font color now white. ([#5289](https://github.com/infor-design/enterprise/issues/5289))
- `[Datagrid]` Fixed issues with NaN displaying on Decimal and Dropdown inputs when blank options are selected. ([#5395](https://github.com/infor-design/enterprise/issues/5395))
- `[Datagrid]` - Fixed a bug where the row height cut off the focus ring on the Action Item buttons for Classic/New mode and XS, S, M settings ([#5394](https://github.com/infor-design/enterprise/issues/5394))
- `[Datagrid]` Fixed a bug where the font color on tags was black when a row was hovered over in dark mode. Font color now white. ([#5289](https://github.com/infor-design/enterprise/issues/5289))
- `[Datagrid]` Fixed issues with NaN displaying on Decimal and Dropdown inputs when blank options are selected. ([#5395](https://github.com/infor-design/enterprise/issues/5395))
- `[Datagrid]` Delete key should fire event in dropdown search. ([#5402](https://github.com/infor-design/enterprise/issues/5402))
- `[Datepicker]` Fixed a bug where the -/+ keys were not detected in datepicker. ([#5353](https://github.com/infor-design/enterprise/issues/5353))
- `[Datagrid]` Fixed a bug that prevented the headers of the right frozen columns as well as the order date column from being exported properly. ([#5332](https://github.com/infor-design/enterprise/issues/5332))
- `[Datagrid]` Fixed a bug where the font color on tags was black when a row was hovered over in dark mode. Font color now white. ([#5289](https://github.com/infor-design/enterprise/issues/5289))
- `[Datagrid]` Fixed issues with NaN displaying on Decimal and Dropdown inputs when blank options are selected. ([#5395](https://github.com/infor-design/enterprise/issues/5395))
- `[Datagrid]` Fixed a bug where filter options were unable to reopen after doing pagination and clicking other filter options. ([#5286](https://github.com/infor-design/enterprise/issues/5286))
- `[Datepicker]` Fixed a bug where the -/+ keys were not detected in datepicker. ([#5353](https://github.com/infor-design/enterprise/issues/5353))
- `[Donut]` Changed legend design when item exceeds maximum width of chart. ([#5292](https://github.com/infor-design/enterprise/issues/5292))
- `[Dropdown]` Fixed a bug where backspace in Dropdown is not working when pressed. ([#5113](https://github.com/infor-design/enterprise/issues/5113))
- `[Editor]` Added tooltip in fontpicker. ([#5472](https://github.com/infor-design/enterprise/issues/5472))
- `[Fileupload]` Fixed a bug where the required asterisk does not appear on the labels associated with required fields. ([#5285](https://github.com/infor-design/enterprise/issues/5285))
- `[Homepage]` Adjusted height and width of example homepage ([#5425](https://github.com/infor-design/enterprise/issues/5425))
- `[Icon]` Changed button icon colors to slate6 ([#5307](https://github.com/infor-design/enterprise/issues/5307))
- `[Input]` Fixed a bug where clear icon were not properly aligned with the input field in classic mode. ([#5324](https://github.com/infor-design/enterprise/issues/5324))
- `[Locale]` Fixed an issue with the finish time format. ([#5447](https://github.com/infor-design/enterprise/issues/5447))
- `[Lookup]` Fixed an issue where in autoApply with single select the modal will close when paging. ([#5466](https://github.com/infor-design/enterprise/issues/5466))
- `[Lookup]` Fixed an issue where selection for server side and paging was not working. ([#986](https://github.com/infor-design/enterprise-ng/issues/986))
- `[Lookup]` Added api setting to allow duplicate selected value to input element. ([#986](https://github.com/infor-design/enterprise-ng/issues/986))
- `[Modal]` Enter key will trigger primary button when in an input field. ([#5198](https://github.com/infor-design/enterprise/issues/5198))
- `[Monthview]` Fixed a bug where a vertical scroll is showing when it is unnecessary. ([#5350](https://github.com/infor-design/enterprise/issues/5350))
- `[Multiselect]` Fixed a regression bug where clear icon were not properly aligned on compact mode. ([#5396](https://github.com/infor-design/enterprise/issues/5396))
- `[Personalize]` Added css to remove color gradient on overflowing horizontal tab headers. fix is limited to personalize styling ([#5303](https://github.com/infor-design/enterprise/issues/5303))
- `[Popdown]` Remove deprecation console warning. We still consider this component deprecated but will not remove until 5.0 version. The warning was only removed for now. ([#1070](https://github.com/infor-design/enterprise-ng/issues/1070))
- `[ToolbarFlex]` updated logic to account for the AllowTabs property and set toolbar items with a tab-index of 0 when allowTabs is true ([#5387](https://github.com/infor-design/enterprise/issues/5387))
- `[Tabs]` Remove tabs animation when clicking tabs. ([#4818](https://github.com/infor-design/enterprise-ng/issues/4818))

(40 Issues Solved This Release, Backlog Enterprise 145, Backlog Ng 24, 1195 Functional Tests, 1697 e2e Tests)

### v4.54.0 Markup Changes

- `[TrackDirty]` Removed Track Dirty from the main components list and integrated the underlying examples into their corresponding individual components.([#5319](https://github.com/infor-design/enterprise/issues/5319))

## v4.53.5 Fixes

- `[Lookup]` Fixed two additional issues where selection for server side and paging was not working. ([#986](https://github.com/infor-design/enterprise-ng/issues/986))
- `[Lookup]` Fixed an issue where in autoApply with single select the modal will close when paging. ([#5466](https://github.com/infor-design/enterprise/issues/5466))

## v4.53.3 Fixes

- `[Lookup]` Fixed an issue where selection for server side and paging was not working. ([#986](https://github.com/infor-design/enterprise-ng/issues/986))

## v4.53.0 Features

- `[Action Sheet]` Added a mobile device-friendly action sheet component. ([#5256](https://github.com/infor-design/enterprise/issues/5256))
- `[Cards]` Added card variations (Status, Hyperlink and Photo Card) with improve hitboxes for tapping. ([#5250](https://github.com/infor-design/enterprise/issues/5250))
- `[Cards]` Added improvements to the expandable cards and made a jQuery instance to be available in the angular wrapper. ([#5252](https://github.com/infor-design/enterprise/issues/5252))
- `[ContextualActionPanel]` Added vertical tabs example on the Contextual Action Panel. ([#5234](https://github.com/infor-design/enterprise/issues/5234))
- `[Swipe Action]` Added a mobile device-friendly swipe action component. ([#5254](https://github.com/infor-design/enterprise/issues/5254))

## v4.53.0 Fixes

- `[Application Menu]` Fixed a bug where the menu list will not properly rendered on autocomplete if you type a character that is not available in the list. ([#4863](https://github.com/infor-design/enterprise/issues/4863))
- `[Calendar]` Fixed a bug where calendar event is not rendered on WeekView if add event (modal) is used before add event (api). ([#5236](https://github.com/infor-design/enterprise/issues/5236))
- `[Circle Pager]` Fixed size interactions and changes for mobile view port. ([#5251](https://github.com/infor-design/enterprise/issues/5251))
- `[Datagrid]` Fixed an issue where personalize column headers were not rendering properly. ([#5361](https://github.com/infor-design/enterprise/issues/5361))
- `[Datagrid]` Fixed a bug where animation blue circle is off-center. ([#5246](https://github.com/infor-design/enterprise/issues/5246))
- `[Datagrid]` Fixed a bug where hovering lookup cells showed a grey background. ([#5157](https://github.com/infor-design/enterprise/issues/5157))
- `[Datagrid]` Fixed an issue for xss where special characters was not sanitizing and make grid to not render. ([#975](https://github.com/infor-design/enterprise-ng/issues/975))
- `[Datagrid]` Fixed a bug where the home and end key should behave as default when in editable cell and not shifting to the first and end row in datagrid. ([#5179](https://github.com/infor-design/enterprise/issues/5179))
- `[Datepicker]` Fixed a bug where the setting attributes were missing in datepicker input and datepicker trigger on NG wrapper. ([#1044](https://github.com/infor-design/enterprise-ng/issues/1044))
- `[Datepicker]` Fixed a bug where the selection range was not being properly rendered in mobile. ([#5211](https://github.com/infor-design/enterprise/issues/5211))
- `[Datepicker]` Made the `autocomplete` attribute configurable by using the `autocompleteAttribute` setting. ([#5092](https://github.com/infor-design/enterprise/issues/5092))
- `[Dropdown]` Made the `noSearch` setting prevent filtering using the Dropdown's search input element as expected. ([#5159](https://github.com/infor-design/enterprise/issues/5159))
- `[Dropdown]` Prevented the Dropdown from re-selecting and firing change events if the same value is picked from its list. ([#5159](https://github.com/infor-design/enterprise/issues/5159))
- `[Dropdown]` Fixed a bug that resulted in the updatable dropdown value being changed when selecting the more actions button. ([#5222](https://github.com/infor-design/enterprise/issues/5222))
- `[Editor]` Fixed a bug where automation id attributes are not properly rendered on editor elements. ([#5082](https://github.com/infor-design/enterprise/issues/5082))
- `[Lookup]` Fixed a bug where lookup attributes are not added in the cancel and apply/save button. ([#5202](https://github.com/infor-design/enterprise/issues/5202))
- `[Lookup]` Exposed two events from the datagrid `afterpaging` and `selected` for more flexibility. ([#986](https://github.com/infor-design/enterprise-ng/issues/986))
- `[Locale]` Fixed a bug where very large numbers with negative added an extra zero in formatNumber. ([#5308](https://github.com/infor-design/enterprise/issues/5308))
- `[Locale]` Fixed a bug where very large numbers would get a zero added. ([#5308](https://github.com/infor-design/enterprise/issues/5308))
- `[Locale]` Fixed a bug where very large numbers with negative added an extra zero in formatNumber. ([#5318](https://github.com/infor-design/enterprise/issues/5318))
- `[Lookup]` Fixed a regression bug where the close/clear icon were not properly aligned on mobile and tablet viewport. ([#5299](https://github.com/infor-design/enterprise/issues/5299))
- `[Lookup]` Fixed a bug where rows become unselected when reopened. ([#5261](https://github.com/infor-design/enterprise/issues/5261))
- `[Modal]` Added the ability to set the tabindex. ([#5358](https://github.com/infor-design/enterprise/issues/5358))
- `[Monthview]` Fixed an issue where month year pick list was misaligning for in page examples. ([#5345](https://github.com/infor-design/enterprise/issues/5345))
- `[Multiselect]` Fixed a regression bug where close icon in badge/tags were not properly aligned. ([#5351](https://github.com/infor-design/enterprise/issues/5351))
- `[Page-Patterns]` Fixed an issue where the weight range slider was overlapping the sales amount text area. ([#5284](https://github.com/infor-design/enterprise/issues/5284))
- `[Pager]` Fixed an issue where tooltip was not working after switch to 2nd page for disable/enable buttons with standalone Pager. ([#1047](https://github.com/infor-design/enterprise-ng/issues/1047))
- `[Personalization]` Fixed a bug where user was unable to see highlighted text in the header when using the new light default theme. ([#5219](https://github.com/infor-design/enterprise/issues/5219))
- `[Personalization]` Fixed an issue where hyperlinks were not showing up for dark theme. ([#5144](https://github.com/infor-design/enterprise-ng/issues/5144))
- `[Popupmenu]` Fixed a bug where unwanted link/hash occurs if the menu if the menu is destroyed when clicking a menu item. ([#NG1046](https://github.com/infor-design/enterprise-ng/issues/1046))
- `[Spinbox]` Fixed a bug where spinbox and its border is not properly rendered on responsive view. ([#5146](https://github.com/infor-design/enterprise/issues/5146))
- `[Searchfield]` Fixed a bug where the close button is not rendered properly on mobile view. ([#5182](https://github.com/infor-design/enterprise/issues/5182))
- `[Searchfield]` Fixed a bug where the search icon in search field is not aligned properly on firefox view. ([#5290](https://github.com/infor-design/enterprise/issues/5290))
- `[Searchfield]` Made the `autocomplete` attribute configurable by using the `autocompleteAttribute` setting. ([#5092](https://github.com/infor-design/enterprise/issues/5092))
- `[Searchfield]` Fixed a bug where the button does not have the same height as the searchfield input. ([#5314](https://github.com/infor-design/enterprise/issues/5314))
- `[Searchbar]` Fixed a bug where the search bar overlapped the "Websites" header when browser is minimized or viewed in mobile. ([#5248](https://github.com/infor-design/enterprise/issues/5248))
- `[Slider]` Fixed a bug where the slider produces NaN value on tooltip. ([#5336](https://github.com/infor-design/enterprise/issues/5336))
- `[Splitter]` Fixed position of splitter button. ([#5121](https://github.com/infor-design/enterprise/issues/5121))
- `[Tooltip/Popover]` Split the Popover and Tooltip into separate components. ([#5197](https://github.com/infor-design/enterprise/issues/5197))

(52 Issues Solved This Release, Backlog Enterprise 147, Backlog Ng 28, 1095 Functional Tests, 1668 e2e Tests)

## v4.52.3 Fixes

- `[Locale]` Expanded support from 10 to 20 decimal places. Max number is 21, 20 now. ([#5622](https://github.com/infor-design/enterprise/issues/5622))

## v4.52.2 Fixes

- `[Locale]` Fixed a bug where very large numbers would get a zero added. ([#5308](https://github.com/infor-design/enterprise/issues/5308))
- `[Locale]` Fixed a bug where very large numbers with negative added an extra zero in formatNumber. ([#5318](https://github.com/infor-design/enterprise/issues/5318))

## v4.52.1 Fixes

- `[Datagrid]` Fixed an issue where personalize column headers were not rendering properly. ([#5361](https://github.com/infor-design/enterprise/issues/5361))

## v4.52.0

### v4.52.0 Markup Changes

- `[Datagrid]` When fixing bugs in datagrid hover states we removed the use of `is-focused` on table `td` elements. ([#5091](https://github.com/infor-design/enterprise/issues/5091))

### v4.52.0 Fixes

- `[Application Menu]` Fixed a bug where the expanded accordion were incorrectly colored as selected when uses the personalization colors. ([#5128](https://github.com/infor-design/enterprise/issues/5128))
- `[About]` Fixed a bug where overflowing scrollbar in About Modal is shown on a smaller viewport. ([#5206](https://github.com/infor-design/enterprise/issues/5206))
- `[Bar Chart]` Fixed an issue where the `onerror` script was able to execute. ([#1030](https://github.com/infor-design/enterprise-ng/issues/1030))
- `[Calendar]` Fixed a bug where if the calendar event is not set to whole day then the week view and day view will not properly render on UI. ([#5195](https://github.com/infor-design/enterprise/issues/5195))
- `[Datagrid]` Fixed a bug where changing a selection mode between single and mixed on a datagrid with frozen columns were not properly rendered on UI. ([#5067](https://github.com/infor-design/enterprise/issues/5067))
- `[Datagrid]` Fixed a bug where filter options were not opening anymore after doing sorting on server-side paging. ([#5073](https://github.com/infor-design/enterprise/issues/5073))
- `[Datagrid/Lookup]` Fixed a bug where unselecting all items in an active page affects other selected items on other pages. ([#4503](https://github.com/infor-design/enterprise/issues/4503))
- `[Datagrid]` When fixing bugs in datagrid hover states we removed the use of `is-focused` on table `td` elements. ([#5091](https://github.com/infor-design/enterprise/issues/5091))
- `[Datagrid/Lookup]` Fixed a bug where the plus minus icon animation was cut off. ([#4962](https://github.com/infor-design/enterprise/issues/4962))
- `[Datagrid]` Fixed a bug where unselecting all items in an active page affects other selected items on other pages. ([#4503](https://github.com/infor-design/enterprise/issues/4503))
- `[Datagrid]` Fixed a bug where the tag text in the column is not shown properly when hovering it on Alternate Row Shading. ([#5210](https://github.com/infor-design/enterprise/issues/5210))
- `[Datagrid]` Fixed a bug where the clear filter icons position were not properly aligned with the lookup. ([#5239](https://github.com/infor-design/enterprise/issues/5239))
- `[Dropdown]` Fixed a bug where automatic highlighting of a blank option after opening the list was not working ([#5095](https://github.com/infor-design/enterprise/issues/5095))
- `[Dropdown/Multiselect]` Fixed a bug where the id attribute prefix were missing from the dropdown list when searching with typeahead settings. ([#5053](https://github.com/infor-design/enterprise/issues/5053))
- `[Field Options]` Fixed misalignment of field options for the colorpicker, clearable input field, and clearable searchfield with its close icon. ([#5139](https://github.com/infor-design/enterprise/issues/5139))
- `[Field Options]` Fixed misalignment of close button in searchfield with field options. ([#5138](https://github.com/infor-design/enterprise/issues/5138))
- `[Homepage]` Fixed an issue where remove card event was not triggered on card/widget. ([#4798](https://github.com/infor-design/enterprise/issues/4798))
- `[Locale]` Changed the start day of the week to Monday as per translation team request. ([#5199](https://github.com/infor-design/enterprise/issues/5199))
- `[Mask/Datagrid]` Fixed a bug in number masks where entering a decimal while the field's entire text content was selected could cause unexpected formatting. ([#4974](https://github.com/infor-design/enterprise/issues/4974))
- `[Monthview]` Fixed an issue where selected date was not stay on provided day/month/year. ([#5064](https://github.com/infor-design/enterprise/issues/5064))
- `[Monthview]` Added support for mobile view. ([#5075](https://github.com/infor-design/enterprise/issues/5075))
- `[Spinbox]` Fixed a bug where spinbox and its border is not properly rendered on responsive view. ([#5146](https://github.com/infor-design/enterprise/issues/5146))
- `[Tabs Module]` Fixed a bug where long tab labels overflowed behind the close icon. ([#5187](https://github.com/infor-design/enterprise/issues/5187))

(33 Issues Solved This Release, Backlog Enterprise 134, Backlog Ng 34, 1183 Functional Tests, 1652 e2e Tests)

## v4.51.4

### v4.51.4 Fixes

- `[Locale]` Fixed a bug where very large numbers would get a zero added. ([#5308](https://github.com/infor-design/enterprise/issues/5308))

## v4.51.3

### v4.51.3 Fixes

- `[Locale]` Fixed a bug where very large numbers with negative added an extra zero in formatNumber. ([#5308](https://github.com/infor-design/enterprise/issues/5308))
- `[Mask/Datagrid]` Fixed a bug in number masks where entering a decimal while the field's entire text content was selected could cause unexpected formatting. ([#4974](https://github.com/infor-design/enterprise/issues/4974))

## v4.51.2

### v4.51.2 Fixes

- `[Locale]` Fixed a bug where very large numbers with negative added an extra zero in formatNumber. ([#5308](https://github.com/infor-design/enterprise/issues/5308))
- `[Mask/Datagrid]` Fixed a bug in number masks where entering a decimal while the field's entire text content was selected could cause unexpected formatting. ([#4974](https://github.com/infor-design/enterprise/issues/4974))

## v4.51.1

### v4.51.1 Fixes

- `[Datagrid]` Fixed a bug where cells with a leading space triggered the dirty indicator even without changing the cell value on second blur/selection. ([#4825](https://github.com/infor-design/enterprise/issues/4825))
- `[Radio]` Fixed a bug where legend tag blinks when clicking the radio buttons. ([#4901](https://github.com/infor-design/enterprise/issues/4901))

## v4.51.0

### v4.51.0 Markup Changes

- `[About]` The version in the html section of the document was not added correctly and is now showing the correct version string. ([#5069](https://github.com/infor-design/enterprise/issues/5069))
- `[Datagrid]` Fixed a bug where cells with a leading space triggered the dirty indicator even without changing the cell value on second blur/selection. ([#4825](https://github.com/infor-design/enterprise/issues/4825))
- `[Datepicker/Monthview/Calendar]` We changed all Chinese locales to have monday as the first day of the week and this could impact scripts. ([#5147](https://github.com/infor-design/enterprise/issues/5147))
- `[Dropdown]` We added  `aria-readonly` to all readonly dropdowns. ([#5107](https://github.com/infor-design/enterprise/issues/5107))
- `[Dropdown]` Dropdowns are now appended to the section in the page with `role="main"` there should be just one of these sections in each page. ([#1033](https://github.com/infor-design/enterprise-ng/issues/1033))
- `[Input]` If using the password reveal feature, note that we change dit from using a `type="password"` to using a class to toggle the state. ([#5099](https://github.com/infor-design/enterprise/issues/5099))
- `[Pager]` When fixing an accessibility complaint on pager we made all pager buttons tabbable and removed the `tabindex` this could impact some test scripts. ([#4862](https://github.com/infor-design/enterprise/issues/4862))
- `[Tabs]` We add the ability to drag tabs, if this is enabled there are a number of sort properties and classes that have been added that may need to be scripted in the future. ([#4520](https://github.com/infor-design/enterprise/issues/4520))

### v4.51.0 Fixes

- `[Circlepager]` Fixed a bug where circle buttons doesn't work on smaller viewport and first initialization of the page. ([#4966](https://github.com/infor-design/enterprise/issues/4966))
- `[General]` The master branch is now called main. Also cleaned up some language in the repo known to be less inclusive. ([#5027](https://github.com/infor-design/enterprise/issues/5027))
- `[Datagrid]` Fixed an issue where stretching the last column of a table was not consistent when resizing the window. ([#5045](https://github.com/infor-design/enterprise/issues/5045))
- `[Datagrid]` Fixed an issue where time format HHmm was not working for time picker editor. ([#4926](https://github.com/infor-design/enterprise/issues/4926))
- `[Datagrid]` Fixed an issue where setting stretchColumn to 'last' did not stretch the last column in the table. ([#4913](https://github.com/infor-design/enterprise/issues/4913))
- `[Datagrid]` Fixed an issue where when focusing dropdowns and then using arrow key, it would move across the grid columns leaving multiple open dropdowns. ([#4851](https://github.com/infor-design/enterprise/issues/4851))
- `[Datagrid]` Fixed an issue where the copy paste html to editable cell was cause to generate new cells. ([#4848](https://github.com/infor-design/enterprise/issues/4848))
- `[Datagrid]` Fixed some visual glitches related to focus/hover state and editable date/time cells. ([#5091](https://github.com/infor-design/enterprise/issues/5091))
- `[Datepicker]` Fixed an issue where time was changing, if selected time was before noon for Danish language locale da-DK. ([#4987](https://github.com/infor-design/enterprise/issues/4987))
- `[Datepicker]` Removed deprecation warning for close method. ([#5120](https://github.com/infor-design/enterprise/issues/5120))
- `[Dropdown]` Fixed a bug where the dropdown list gets detached to the input field. ([5056](https://github.com/infor-design/enterprise/issues/5056))
- `[Dropdown]` Improved accessibility on readonly dropdowns by adding the aria-readonly property. ([#5107](https://github.com/infor-design/enterprise/issues/5107))
- `[Editor]` Fixed a bug where the anchor link does not firing the change event. ([#5141](https://github.com/infor-design/enterprise/issues/5141))
- `[Editor]` Fixed a bug that links would not wrap in the editor when multiline. ([#5145](https://github.com/infor-design/enterprise/issues/5145))
- `[General]` Fixed incorrect version that was showing up as `[Object]` in the about dialog and html. ([#5069](https://github.com/infor-design/enterprise/issues/5069))
- `[Hierarchy]` Improved accessibility on readonly dropdowns by adding the aria-readonly property. ([#5107](https://github.com/infor-design/enterprise/issues/5107))
- `[Hierarchy]` Fixed an issue where the action refs passed around were broken. ([#5124](https://github.com/infor-design/enterprise/issues/5124))
- `[Listview]` Fixed a bug where changing selectable setting from 'mixed' to 'single' does not remove checkboxes. ([#5048](https://github.com/infor-design/enterprise/issues/5048))
- `[Locale]` Fixed an issue where the date and available date validation was not working for Croatian locale hr-HR. ([#4964](https://github.com/infor-design/enterprise/issues/4964))
- `[Locale]` Fixed an issue where the am/pm dot was causing issue to parseDate() method for greek language. ([#4793](https://github.com/infor-design/enterprise/issues/4793))
- `[Locale]` Fixed all chinese locales to have monday as the first day of the week. ([#5147](https://github.com/infor-design/enterprise/issues/5147))
- `[Lookup]` Fixed an issue where readonly lookups showed up as enabled. ([#5149](https://github.com/infor-design/enterprise/issues/5149))
- `[Multiselect]` Fixed a bug where the position of dropdown list was not correct when selecting multiple items on mobile. ([#5021](https://github.com/infor-design/enterprise/issues/5021))
- `[Modal]` Fixed a bug that prevented modals from closing while a tooltip was displayed inside ([#5047](https://github.com/infor-design/enterprise/issues/5047))
- `[Pager]` Fixed an accessibility issue to use tabs instead arrow keys. ([#4862](https://github.com/infor-design/enterprise/issues/4862))
- `[Password]` Changed the password reveal feature to not use `text="password"` and use css instead. This makes it possible to hide autocomplete. ([#5098](https://github.com/infor-design/enterprise/issues/5098))
- `[Radio]` Fixed a bug where legend tag blinks when clicking the radio buttons. ([#4901](https://github.com/infor-design/enterprise/issues/4901))
- `[Tabs]` Fixed a bug where where if urls contain a href with a forward slash (paths), then this would error. Note that in this situation you need to make sure the tab panel is linked without the hash. ([#5014](https://github.com/infor-design/enterprise/issues/5014))
- `[Tabs]` Added support to sortable drag and drop tabs. Non touch devices it good with almost every type of tabs `Module`, `Vertical`, `Header`, `Scrollable` and `Regular`. For touch devices only support with `Module` and `Vertical` Tabs. ([#4520](https://github.com/infor-design/enterprise/issues/4520))
- `[Tabs]` Changed the `rename()` method to also modify a tab's corresponding "More Tabs" menu item, if the menu is open. ([#5105](https://github.com/infor-design/enterprise/issues/5105))
- `[Toast]` Fixed a bug where toast message were unable to drag down to it's current position when `position` sets to 'bottom right'. ([#5015](https://github.com/infor-design/enterprise/issues/5015))
- `[Toolbar]` Add fix for invisible inputs in the toolbar. ([#5122](https://github.com/infor-design/enterprise/issues/5122))
- `[Toolbar]` Prevent individual buttons from getting stuck inside the Toolbar's overflow menu ([#4857](https://github.com/infor-design/enterprise/issues/4857))
- `[Tree]` Added api support for collapse/expand node methods. ([#4707](https://github.com/infor-design/enterprise/issues/4707))

(42 Issues Solved This Release, Backlog Enterprise 166, Backlog Ng 28, 1081 Functional Tests, 1647 e2e Tests)

## v4.50.4

### v4.50.4 Fixes

- `[Locale]` Fixed a bug where very large numbers with negative added an extra zero in formatNumber. ([#5308](https://github.com/infor-design/enterprise/issues/5308))

## v4.50.3

### v4.50.3 Fixes

- `[Lookup]` Fixed an issue where readonly lookups showed up as enabled. ([#5149](https://github.com/infor-design/enterprise/issues/5149))

## v4.50.2

### v4.50.2 Fixes

- `[General]` Fixed incorrect version that was showing up as `[Object]` in the about dialog and html. ([#5069](https://github.com/infor-design/enterprise/issues/5069))

## v4.50.1

### v4.50.1 Fixes

- `[Datagrid]` Set the tabbable feature off for the datagrid editors. ([#5089](https://github.com/infor-design/enterprise/issues/5089))
- `[Datagrid]` Fixed issues with misalignment on filter fields with icons. ([#5063](https://github.com/infor-design/enterprise/issues/5063))
- `[Lookup]` Fixed a bug where non editable lookups could not be clicked/opened. ([#5062](https://github.com/infor-design/enterprise/issues/5062))
- `[Lookup]` Fixed a bug where non strict / non editable lookups could not be clicked/opened. ([#5087](https://github.com/infor-design/enterprise/issues/5087))

## v4.50.0

### v4.50.0 Important Notes

- `[General]` We bumped the version from 4.39 (four - thirty nine) to 4.50 (four - fifty) to correspond with the general release of Soho (IDS) Design system 4.5 so the versions sync up better. We could not use 4.5 since it was already in use previously. ([#5012](https://github.com/infor-design/enterprise/issues/5012))
- `[General]` We Updated development dependencies. Most important things to note are: we now support node 14 for development and this is recommended. ([#4998](https://github.com/infor-design/enterprise/issues/4998))
- `[Tabs]` Changed the target element from 'li' to 'a' to be consistent. ([#4566](https://github.com/infor-design/enterprise/issues/4566))

### v4.50.0 Fixes

- `[Breadcrumb]` Changed the colors for disabled breadcrumbs to make them lighter than the enabled ones. ([#4917](https://github.com/infor-design/enterprise/issues/4917))
- `[Bar Chart]` Added support for double click to Bar, Bar Grouped, Bar Stacked. ([#3229](https://github.com/infor-design/enterprise/issues/3229))
- `[Bullet Chart]` Added support for double click. ([#3229](https://github.com/infor-design/enterprise/issues/3229))
- `[BusyIndicator]` Fixed a bug that caused the busy-indicator to show below the busy indicator container. ([#4953](https://github.com/infor-design/enterprise/issues/4953))
- `[Color Picker]`Fix issue with text disappearing and improve responsiveness when there isn't space horizontally ([#4930](https://github.com/infor-design/enterprise/issues/4930))
- `[Column Chart]` Added support for double click to Column, Column Grouped, Column Stacked, Column Stacked-singular and Column Positive Negative. ([#3229](https://github.com/infor-design/enterprise/issues/3229))
- `[Datagrid]` Added api setting `allowChildExpandOnMatchOnly` with Datagrid. It will show/hide children match only or all of them this setting only will effect if use with `allowChildExpandOnMatch:true`. ([#4209](https://github.com/infor-design/enterprise/issues/4209))
- `[Datagrid]` Fixed a bug where filter dropdown menus did not close when focusing a filter input. ([#4766](https://github.com/infor-design/enterprise/issues/4766))
- `[Datagrid]` Fixed an issue where the keyboard was not working to sort data for sortable columns. ([#4858](https://github.com/infor-design/enterprise/issues/4858))
- `[Datagrid]` Fixed an issue where the keyboard was not working to select all from header checkbox. ([#4859](https://github.com/infor-design/enterprise/issues/4859))
- `[Datagrid]` Fixed an issue where the selection was getting clear after use pagesize dropdown for client side paging. ([#4915](https://github.com/infor-design/enterprise/issues/4915))
- `[Datagrid]` Fixed an error seen clicking items if using a flex toolbar for the datagrid toolbar. ([#4941](https://github.com/infor-design/enterprise/issues/4941))
- `[Datagrid]` Only show row status when dirty indicator and row status both exist to address conflicting visual issue. ([#4918](https://github.com/infor-design/enterprise/issues/4918))
- `[Datagrid]` Fixed an issue where selecting a row added background to row-status. ([#4918](https://github.com/infor-design/enterprise/issues/4918))
- `[Datagrid]` Fixed an issue where the filter menu would not reopen in some cases. ([#4995](https://github.com/infor-design/enterprise/issues/4995))
- `[Datepicker]` Added a setting that replaces the trigger icon with an actual button for better accessibility, enabled by default. ([#4820](https://github.com/infor-design/enterprise/issues/4820))
- `[Datepicker]` Updated validation.js to check if date picker contains a time value ([#4888](https://github.com/infor-design/enterprise/issues/4888))
- `[Datepicker]` Fixed a UI issue where the apply and cancel buttons were unable to see on small screens. ([#4950](https://github.com/infor-design/enterprise/issues/4950))
- `[Datagrid]` Clean up hover appearance of datagrid actions button when the grid is viewed as a list. ([#4963](https://github.com/infor-design/enterprise/issues/4963))
- `[Editor]`Adjusted the editor to not treat separators after headers as leading and removing them. ([#4751](https://github.com/infor-design/enterprise/issues/4751))
- `[Environment]`Updated the regular expression search criteria from `Edge` to `Edg` to resolve the EDGE is not detected issue. ([#4603](https://github.com/infor-design/enterprise/issues/4603))
- `[Field Filter]` Fixed a UI issues where the input field has a missing border and the dropdown list does not properly align when it opened. ([#4982](https://github.com/infor-design/enterprise/issues/4982))
- `[Editor]`Adjusted the editor to not treat separators after headers as leading and removing them. ([#4751](https://github.com/infor-design/enterprise/issues/4751))
- `[General]` Can run stylelint command on W10 cmd for development ([#4993](https://github.com/infor-design/enterprise/issues/4993))
- `[General]` We Updated jQuery to use 3.6.0. ([#1690](https://github.com/infor-design/enterprise/issues/1690))
- `[Header]` Removed breadcrumb coloring from current class, which was causing the wrong kind of emphasis for breadcrumbs in headers. ([#5003](https://github.com/infor-design/enterprise/issues/5003))
- `[Input]` Changed the disabled search field color for Safari to match that of other browsers. ([#4611](https://github.com/infor-design/enterprise/issues/4611))
- `[Lookup]` Isolated the scss/css .close.icon class inside of .modal-content and removed any extra top property to fix the alignment issue.([#4933](https://github.com/infor-design/enterprise/issues/4933))
- `[Lookup]` Added a setting that replaces the trigger icon with an actual button for better accessibility, enabled by default. ([#4820](https://github.com/infor-design/enterprise/issues/4820))
- `[Lookup]` fix close button alignment issue. ([#5088](https://github.com/infor-design/enterprise/issues/5088))
- `[Line Chart]` Added support for double click to Area, Bubble, Line and Scatterplot. ([#3229](https://github.com/infor-design/enterprise/issues/3229))
- `[Message]` Added automation id's to the message's modal main area dialog as well with `modal` prefix. ([#4871](https://github.com/infor-design/enterprise/issues/4871))
- `[Modal]` Fixed a bug where full size responsive setting doesn't work on android phones in landscape mode. ([#4451](https://github.com/infor-design/enterprise/issues/4451))
- `[Pie Chart]` Added support for double click to Pie and Donut. ([#3229](https://github.com/infor-design/enterprise/issues/3229))
- `[Pie Chart]` Fixed bug were pie chart type does not remove old class name ([#3144](https://github.com/infor-design/enterprise/issues/3144))
- `[Pie Chart]` Improved the accessibility of legend items with roles and offscreen labels. ([#4831](https://github.com/infor-design/enterprise/issues/4831))
- `[Radar Chart]` Added support for double click. ([#3229](https://github.com/infor-design/enterprise/issues/3229))
- `[Rating]` Fixed color of the un-checked rating star. ([#4853](https://github.com/infor-design/enterprise/issues/4853))
- `[Popupmenu]` Fixed a lifecycle issue on menus that are shared between trigger elements, where these menus were incorrectly being torn down. ([NG#987](https://github.com/infor-design/enterprise-ng/issues/987))
- `[Searchfield]` Fixed alignment issues with the close button in various scenarios ([#4989](https://github.com/infor-design/enterprise/issues/4989), [#5096](https://github.com/infor-design/enterprise/issues/5096), [#5158](https://github.com/infor-design/enterprise/issues/4989), [#5090](https://github.com/infor-design/enterprise/issues/4989))
- `[Switch]` Adjust styles to be more discernible between checked and checked+disabled ([#4341](https://github.com/infor-design/enterprise/issues/4341))
- `[Tabs (Horizontal/Header)]` Fixed bug with the placement of the focus state in RTL mode, and other minor visual improvements. ([#4877](https://github.com/infor-design/enterprise/issues/4877))
- `[Tabs Module]` Fixed a bug where clear button was missing when clearable setting is activated in tabs module searchfield. ([#4898](https://github.com/infor-design/enterprise/issues/4898))
- `[Textarea]` Fixed a bug where the textarea options like autogrow, autoGrowMaxHeight doesn't work after the initialization inside of the accordion. ([#4977](https://github.com/infor-design/enterprise/issues/4977))
- `[Timepicker]` Added a setting that replaces the trigger icon with an actual button for better accessibility, enabled by default. ([#4820](https://github.com/infor-design/enterprise/issues/4820))
- `[Toast]` Fixed a bug where the first toast in the page is not announced to screen readers. ([#4519](https://github.com/infor-design/enterprise/issues/4519))
- `[Tooltip]` Fixed a bug in tooltip that prevented linking id-based tooltip content. ([#4827](https://github.com/infor-design/enterprise/issues/4827))

(48 Issues Solved This Release, Backlog Enterprise 152, Backlog Ng 32, 1086 Functional Tests, 1640 e2e Tests)

## v4.38.1

### v4.38.1 Fixes

- `[BusyIndicator]` Fixed a bug that caused the busy-indicator to show below the busy indicator container. ([#4953](https://github.com/infor-design/enterprise/issues/4953))

## v4.38.0

### v4.38.0 Important Changes

- `[Themes]` Renamed the concept of themes to versions and renamed uplift to new and soho to classic. The new/uplift theme is now the default and its recommend you use it as your default. The old scripts and names will still work ok but new copies with the new names are added for you. In addition Variants are now called Modes. But we got rid of the older script names from 2017 as they have been deprecated for a while now. In addition the ids-identity package thats included was bumped to 4.0 if using tokens directly from this the paths there have been changed to reflect the new names. ([#2606](https://github.com/infor-design/enterprise/issues/2606))

### v4.38.0 Fixes

- `[Application Menu]` Fixed visibility of expander icon on classic theme. ([#4874](https://github.com/infor-design/enterprise/issues/4874))
- `[Accordion]` Fixed an issue where the afterexpand and aftercollapse events fired before the states are set.  ([#4838](https://github.com/infor-design/enterprise/issues/4838))
- `[Breadcrumb]` Fixed unnecessary scrollbar in safari on a flex toolbar. ([#4839](https://github.com/infor-design/enterprise/issues/4839))
- `[Calendar]` Fixed calendar event details listview on mobile perspective. ([#4886](https://github.com/infor-design/enterprise/issues/4886))
- `[Datagrid]` Fixed an issue with missing scrollbars when in frozen column mode on wide screens. ([#4922](https://github.com/infor-design/enterprise/issues/4922))
- `[Datagrid]` Added the ability to use shift click to select in mixed selection mode. ([#4748](https://github.com/infor-design/enterprise/issues/4748))
- `[Datagrid]` Fixed alignment issue when editing. ([#4814](https://github.com/infor-design/enterprise/issues/4814))
- `[Datagrid]` Added a fix for checkbox aria cells, the aria was in the wrong location. ([#4790](https://github.com/infor-design/enterprise/issues/4790))
- `[Datagrid]` Fixed a bug where shift+f10 did not open the context menu in the Datagrid. ([#4614](https://github.com/infor-design/enterprise/issues/4614))
- `[Datagrid]` Fixed an issue where tooltips on buttons in the contextual action toolbar in datagrid would never show up. ([#4876](https://github.com/infor-design/enterprise/issues/4876))
- `[Datagrid]` Fixed an issue where when using selectAllCurrentPage the deselect all did not trigger an event. ([#4916](https://github.com/infor-design/enterprise/issues/4916))
- `[Datagrid]` Fixed an issue where when using a scroll-flex container to contain datagrid it did not show the Y scrollbar. ([#4914](https://github.com/infor-design/enterprise/issues/4914))
- `[EmptyMessage]` Fixed an issue where you may get double the click handlers. ([#4889](https://github.com/infor-design/enterprise/issues/4889))
- `[Environment]` Fixed feature detection classes and routines on IPad 13 and up. ([#4855](https://github.com/infor-design/enterprise/issues/4855))
- `[Fileupload Advanced]` Fixed a bug where the disable and enable methods were not working correctly. ([#4872](https://github.com/infor-design/enterprise/issues/4872))
- `[General]` Increased windows custom css scrollbars from 8px to 12px. ([#4837](https://github.com/infor-design/enterprise/issues/4837))
- `[Input]` Fixed a bug where the cursor overlapped the icon in right aligned lookup and input fields when selecting the field. ([#4718](https://github.com/infor-design/enterprise/issues/4718))
- `[ListView]` Fixed an issue selecting after focusing the list with the keyboard. ([#4621](https://github.com/infor-design/enterprise/issues/4621))
- `[Lookup]` Fixed an issue with select all across pages in lookup. ([#4503](https://github.com/infor-design/enterprise/issues/4503))
- `[Lookup]` Fixed an issue clearing selections with selectAcrossPages. ([#4539](https://github.com/infor-design/enterprise/issues/4539))
- `[Message]` Fixed multiple events were firing. ([#953](https://github.com/infor-design/enterprise-ng/issues/953))
- `[Popover]` Fixed a bug where the close button did not get an automation ID and added automation ID to the title. ([#4743](https://github.com/infor-design/enterprise/issues/4743))
- `[Locale/Multiselect]` Fixed a bug where translations could not be made correctly on All label and Selected Label, so we dropped having the label in the field. You can use the allTextString and selectedTextString if you want something special. ([#4505](https://github.com/infor-design/enterprise/issues/4505))
- `[Locale]` Fixed a bug in Estonian translations. ([#4805](https://github.com/infor-design/enterprise/issues/4805))
- `[Locale]` Fixed several bugs in Greek translations. ([#4791](https://github.com/infor-design/enterprise/issues/4791))
- `[Locale]` Fixed a bug in Turkish translations. ([#4788](https://github.com/infor-design/enterprise/issues/4788))
- `[Locale]` Fixed a bug in Thai translations. ([#4738](https://github.com/infor-design/enterprise/issues/4738))
- `[Searchfield]` Fixed an accessibility issue where the X was not tabbable with the keyboard. To fix this added a tabbable setting which is on by default. If you want it off you can set it to false but you would pass accessibility testing. ([#4815](https://github.com/infor-design/enterprise/issues/4815))
- `[Tabs]` Fixed an iOS bug that was preventing dismissible tabs to be dismissed by tap. ([#4763](https://github.com/infor-design/enterprise/issues/4763))
- `[Tabs Module]` Fixed positioning of the icon in tabs module. ([#4842](https://github.com/infor-design/enterprise/issues/4842))
- `[Tabs Module]` Fixed the focus border of the home button and make it tabbable in tabs module. ([#4850](https://github.com/infor-design/enterprise/issues/4850))
- `[Tabs Vertical]` Fixed black hover state in new (uplift) theme contrast mode. ([#4867](https://github.com/infor-design/enterprise/issues/4867))
- `[Validation]` Fixed an issue where validation messages did not have the correct aria for accessibility. ([#4830](https://github.com/infor-design/enterprise/issues/4830))
- `[TabsModule]` Fixed positioning of the icon in tabs module. ([#4842](https://github.com/infor-design/enterprise/issues/4842))
- `[Timepicker]` Improved accessibility on both the input field and its inner picker elements. ([#4403](https://github.com/infor-design/enterprise/issues/4403))

(37 Issues Solved This Release, Backlog Enterprise 136, Backlog Ng 32, 1082 Functional Tests, 1638 e2e Tests)

## v4.37.3

### v4.37.3 Fixes

- `[BusyIndicator]` Fixed a bug that caused the busy-indicator to show below the busy indicator container. ([#4953](https://github.com/infor-design/enterprise/issues/4953))

### v4.37.2 Fixes

- `[Datagrid]` Fixed an issue with missing scrollbars when in frozen column mode on wide screens. ([#4922](https://github.com/infor-design/enterprise/issues/4922))

## v4.37.1

### v4.37.1 Fixes

- `[General]` Increased windows custom css scrollbars from 8px to 12px. ([#4837](https://github.com/infor-design/enterprise/issues/4837))
- `[Datagrid]` Fixed an issue where when using a scroll-flex container to contain datagrid it did not show the Y scrollbar. ([#4914](https://github.com/infor-design/enterprise/issues/4914))

## v4.37.0

### v4.37.0 Features

- `[FileUpload]` Added the ability to drag files onto the file upload field like in 3.x versions. ([#4723](https://github.com/infor-design/enterprise/issues/4723))
- `[Datagrid]` Added the ability to edit columns formatted with tags and badges with an Input editor. ([#4637](https://github.com/infor-design/enterprise/issues/4637))
- `[Datagrid]` Added the ability to pass a locale numberFormat to the TargetedAchievement formatter and also set the default to two decimals. ([#4802](https://github.com/infor-design/enterprise/issues/4802))
- `[Dropdown]` Added basic virtual scrolling to dropdown for if you have thousands of items. Only basic dropdown functionality will work with this setting but it improved performance on larger dropdown lists. ([#4708](https://github.com/infor-design/enterprise/issues/4708))
- `[Sidebar]` Added the ability to hide and show the side bar with the list detail view. ([#4394](https://github.com/infor-design/enterprise/issues/4394))

### v4.37.0 Fixes

- `[App Menu]` Fixed a regression bug  where the searchfield icon duplicated and were not properly aligned with the searchfield. ([#4737](https://github.com/infor-design/enterprise/issues/4737))
- `[App Menu]` Removed the close button animation on the hamburger button when app menus open. ([#4756](https://github.com/infor-design/enterprise/issues/4756))
- `[Bar Chart]` Fixed an issue where the data was passing wrong for grouped type custom tooltip. ([#4548](https://github.com/infor-design/enterprise/issues/4548))
- `[Busy Indicator]` Fixed an error was showing when called `close()` method too soon after `activate()`. ([#980](https://github.com/infor-design/enterprise-ng/issues/980))
- `[Calendar]` Fixed a regression where clicking Legend checkboxes was no longer possible. ([#4746](https://github.com/infor-design/enterprise/issues/4746))
- `[Checkboxes]` Fixed a bug where if checkboxes are in a specific relative layout the checkboxes may click the wrong one. ([#4808](https://github.com/infor-design/enterprise/issues/4808))
- `[Column Chart]` Fixed an issue where the data was passing wrong for grouped type custom tooltip. ([#4548](https://github.com/infor-design/enterprise/issues/4548))
- `[Datagrid]` Fixed an issue where the filter border on readonly lookups was not displayed in high contrast mode. ([#4724](https://github.com/infor-design/enterprise/issues/4724))
- `[Datagrid]` Added missing aria row group role to the datagrid. ([#4479](https://github.com/infor-design/enterprise/issues/4479))
- `[Datagrid]` Fixed a bug where when setting a group and decimal out of the current locale then editing would not work. ([#4806](https://github.com/infor-design/enterprise/issues/4806))
- `[Dropdown]` Fixed an issue where some elements did not correctly get an id in the dropdown. ([#4742](https://github.com/infor-design/enterprise/issues/4742))
- `[Dropdown]` Fixed a bug where you could click the label and focus a disabled dropdown. ([#4739](https://github.com/infor-design/enterprise/issues/4739))
- `[Homepage]` Fixed the wrong metadata was sending for resize, reorder and remove card events. ([#4798](https://github.com/infor-design/enterprise/issues/4798))
- `[Locale]` Fixed an issue where if the 11th digit is a zero the formatNumbers and truncateDecimals function will loose a digit. ([#4656](https://github.com/infor-design/enterprise/issues/4656))
- `[Modal]` Improved detection of non-focusable elements when a Modal is configured to auto focus one of its inner components. ([#4740](https://github.com/infor-design/enterprise/issues/4740))
- `[Module Tabs]` Fixed a bug related to automatic linking of Application Menu trigger tabs in Angular environments ([#4736](https://github.com/infor-design/enterprise/issues/4736))
- `[ProcessIndicator]` Fixed a layout issue on the index page and added a rejected icon. ([#4770](https://github.com/infor-design/enterprise/issues/4770))
- `[Rating]` Fixed an issue where the rating was not clear on toggle. ([#4571](https://github.com/infor-design/enterprise/issues/4571))
- `[Splitter]` Fixed the splitter was dragging to wrong direction in RTL. ([#1813](https://github.com/infor-design/enterprise/issues/1813))
- `[Swaplist]` Fixed an issue where the user attributes need to be override existing attributes. ([#4694](https://github.com/infor-design/enterprise/issues/4694))
- `[Tabs]` Fixed a bug where the info icon were not aligned correctly in the tab, and info message were not visible. ([#4711](https://github.com/infor-design/enterprise/issues/4711))
- `[Tabs]` Fixed a bug where the tab key would move through tabs rather than moving to the tab content. ([#4745](https://github.com/infor-design/enterprise/issues/4745))
- `[Toolbar Searchfield]` Fixed a bug where the toolbar searchfield were unable to focused when tabbing through the page. ([#4683](https://github.com/infor-design/enterprise/issues/4683))
- `[Toolbar Searchfield]` Fixed a bug where the search bar were showing extra outline when focused. ([#4682](https://github.com/infor-design/enterprise/issues/4682))
- `[Track Dirty]` Fixed an error that was showing when using dirty indicator within a tab component. ([#936](https://github.com/infor-design/enterprise-ng/issues/936))
- `[Tree]` Fixed an issue where the character entity was stripped for addNode() method. ([#4694](https://github.com/infor-design/enterprise/issues/4694))

(49 Issues Solved This Release, Backlog Enterprise 137, Backlog Ng 35, 1082 Functional Tests, 1639 e2e Tests)

## v4.36.2

### v4.36.2 Fixes

- `[App Menu]` Removed the close button animation on the hamburger button when app menus open. ([#4756](https://github.com/infor-design/enterprise/issues/4756))
- `[App Menu]` Fixed a regression bug  where the searchfield icon duplicated and were not properly aligned with the searchfield. ([#4737](https://github.com/infor-design/enterprise/issues/4737))
- `[Calendar]` Fixed a regression where clicking Legend checkboxes was no longer possible. ([#4746](https://github.com/infor-design/enterprise/issues/4746))
- `[FileUpload]` Added the ability to drag files onto the file upload field like in 3.x versions. ([#4723](https://github.com/infor-design/enterprise/issues/4723))
- `[Modal]` Improved detection of non-focusable elements when a Modal is configured to auto focus one of its inner components. ([#4740](https://github.com/infor-design/enterprise/issues/4740))
- `[Locale]` Fixed an issue where if the 11th digit is a zero the formatNumbers and truncateDecimals function will loose a digit. ([#4656](https://github.com/infor-design/enterprise/issues/4656))
- `[Rating]` Fixed an issue where the rating was not clear on toggle. ([#4571](https://github.com/infor-design/enterprise/issues/4571))

## v4.36.1

### v4.36.1 Fixes

- `[Calendar]` Fixed a regression where clicking Legend checkboxes was no longer possible. ([#4746](https://github.com/infor-design/enterprise/issues/4746))
- `[Dropdown]` Fixed an issue where some elements did not correctly get an id in the dropdown. ([#4742](https://github.com/infor-design/enterprise/issues/4742))
- `[Editor]` Fixed a follow up issue with readonly links in the editor. ([#4702](https://github.com/infor-design/enterprise/issues/4702))

## v4.36.0

### v4.36.0 Important Changes

- `[Datagrid]` Fixed a bug where the datagrid header checkbox had the wrong aria-checked state when only some rows are selected, this change occurred because the aria-checked was not on the focusable element so was not announced. If using automation scripts on this attribute, you should be aware and adjust accordingly. ([#4491](https://github.com/infor-design/enterprise/issues/4491))

### v4.36.0 Features

- `[Datagrid]` Made the summary row sticky on the bottom of the datagrid. ([#4645](https://github.com/infor-design/enterprise/issues/4645))
- `[Lookup]` Added a clear callback function like the click callback that fires when clicking the clear X if enabled. ([#4693](https://github.com/infor-design/enterprise/issues/4693))
- `[Tabs]` Added a setting for making the text on Module Tabs' optional Application Menu trigger only accessible to screen readers. ([#4590](https://github.com/infor-design/enterprise/issues/4590))

### v4.36.0 Fixes

- `[Application Menu]` Fixed an issue with filtering where nested items matching the filter were not always displayed. ([#4592](https://github.com/infor-design/enterprise/issues/4592))
- `[Column Chart]` Fixed an alignment issue with the labels in grouped column charts. ([#4645](https://github.com/infor-design/enterprise/issues/4645))
- `[Datagrid]` Fixed a bug where filterWhenTyping did not work on lookup filter columns. ([#4678](https://github.com/infor-design/enterprise/issues/4678))
- `[Datagrid]` Fixed an issue where updateRow will not correctly sync and merge data. ([#4674](https://github.com/infor-design/enterprise/issues/4674))
- `[Datagrid]` Fixed a bug where the error icon overlapped to the calendar icon when a row has been selected and hovered. ([#4670](https://github.com/infor-design/enterprise/issues/4670))
- `[Datagrid]` Fixed a bug where multiselect would loose selection across pages when using selectRowsAcrossPages. ([#954](https://github.com/infor-design/enterprise-ng/issues/954))
- `[Datagrid]` Made a fix that when calling applyFilter the lookup checkbox did not update. ([#4693](https://github.com/infor-design/enterprise/issues/4693))
- `[Datagrid]` Added the datagrid api to the current clearArguments setting's callback. ([#4693](https://github.com/infor-design/enterprise/issues/4693))
- `[Datagrid]` Fixed the inbuilt date validation to use the datagrid column settings for date fields. ([#4693](https://github.com/infor-design/enterprise/issues/4730))
- `[Dropdown]` Fixed a bug where the tooltips are invoked for each dropdown item. This was slow with a lot of items. ([#4672](https://github.com/infor-design/enterprise/issues/4672))
- `[Dropdown]` Fixed a bug where mouseup was used rather than click to open the list and this was inconsistent. ([#4638](https://github.com/infor-design/enterprise/issues/4638))
- `[Editor]` Fixed an issue where the dirty indicator was not reset when the contents contain `<br>` tags. ([#4624](https://github.com/infor-design/enterprise/issues/4624))
- `[Editor]` Fixed a bug where hyperlinks were not clickable in readonly state. ([#4702](https://github.com/infor-design/enterprise/issues/4702))
- `[Homepage]` Fixed a bug where the border behaves differently and does not change back correctly when hovering in editable mode. ([#4640](https://github.com/infor-design/enterprise/issues/4640))
- `[Homepage]` Added support for small size (260x260) widgets and six columns. ([#4663](https://github.com/infor-design/enterprise/issues/4663))
- `[Homepage]` Fixed an issue where the animation was not working on widget removed. ([#4686](https://github.com/infor-design/enterprise/issues/4686))
- `[Homepage]` Fixed a bug where the border behaves differently and does not change back correctly when hovering in editable mode. ([#4640](https://github.com/infor-design/enterprise/issues/4640))
- `[Listview]` Fixed an issue where the contextmenu was not open on longpress and text as not selectable for iOS device. ([#4655](https://github.com/infor-design/enterprise/issues/4655))
- `[Locale]` Don't attempt to set d3 locale if d3 is not being used ([#4668](https://github.com/infor-design/enterprise/issues/4486))
- `[Modal]` Fixed a bug where the autofocus was not working on anchor tag inside of the modal and moving the first button as a default focus if there's no `isDefault` property set up.
- `[Pager]` Fixed a bug that automation id's are not added when the attachToBody is used. ([#4692](https://github.com/infor-design/enterprise/issues/4692))
- `[Rating]` Fixed a bug with the readonly function, it did not toggle the readonly state correctly. ([#958](https://github.com/infor-design/enterprise-ng/issues/958))
- `[Tabs]` Added support for a "More Actions" button to exist beside horizontal/header tabs. ([#4532](https://github.com/infor-design/enterprise/issues/4532))
- `[Tree]` Fixed an issue where the parent value was get deleted after use `addNode()` method. ([#4486](https://github.com/infor-design/enterprise/issues/4486))
- `[Wizard]` Fixed a slight layout issue with the highlighted step in RTL mode. ([#4714](https://github.com/infor-design/enterprise/issues/4714))

(42 Issues Solved This Release, Backlog Enterprise 136, Backlog Ng 32, 1084 Functional Tests, 1642 e2e Tests)

## v4.35.4

### v4.35.4 Fixes

- `[Datagrid]` Added the datagrid api to the current clearArguments setting's callback. ([#4693](https://github.com/infor-design/enterprise/issues/4693))

## v4.35.3

### v4.35.3 Fixes

- `[Datagrid]` Made a fix that when calling applyFilter the lookup checkbox did not update. ([#4693](https://github.com/infor-design/enterprise/issues/4693))
- `[Dropdown]` Fixed a bug where the tooltips are invoked for each dropdown item. This was slow with a lot of items. ([#4672](https://github.com/infor-design/enterprise/issues/4672))
- `[Dropdown]` Fixed a bug where mouseup was used rather than click to open the list and this was inconsistent. ([#4638](https://github.com/infor-design/enterprise/issues/4638))
- `[Lookup]` Added a clear callback function like the click callback that fires when clicking the clear X if enabled. ([#4693](https://github.com/infor-design/enterprise/issues/4693))
- `[Pager]` Fixed a bug that automation id's are not added when the attachToBody is used. ([#4692](https://github.com/infor-design/enterprise/issues/4692))
- `[Rating]` Fixed a bug with the readonly function, it did not toggle the readonly state correctly. ([#958](https://github.com/infor-design/enterprise-ng/issues/958))

## v4.35.2

### v4.35.2 Fixes

- `[Datagrid]` Fixed an additional issue where updateRow will cause rows to no longer be reorderable. ([#4674](https://github.com/infor-design/enterprise/issues/4674))

## v4.35.1

### v4.35.1 Fixes

- `[Datagrid]` Fixed an issue where updateRow will not correctly sync and merge data. ([#4674](https://github.com/infor-design/enterprise/issues/4674))
- `[Datagrid]` Fixed a bug where filterWhenTyping did not work on lookup filter columns. ([#4678](https://github.com/infor-design/enterprise/issues/4678))
- `[Editor]` Fixed an issue where the dirty indicator was not reset when the contents contain `<br>` tags. ([#4624](https://github.com/infor-design/enterprise/issues/4624))

## v4.35.0

### v4.35.0 Important Notes

- `[Breadcrumb]` We added support for the use of `span` in place of `a` tags inside Breadcrumb List Items at the component API level.  In order to facilitate this, some internal API methods had to be changed to recognize the list item instead of the anchor.  If you rely on the Breadcrumb API and reference breadcrumb item anchor tags, please note that before adopting this version, you should change your code to instead reference the list items, or only use the BreadcrumbItem API.

### v4.35.0 Features

- `[Datagrid]` Added support to select all rows on current page only for client side paging. ([#4265](https://github.com/infor-design/enterprise/issues/4265))
- `[Datagrid]` Added a new ProcessIndicator formatter. ([#3918](https://github.com/infor-design/enterprise/issues/3918))
- `[Dropdown]` Improved behavior of list item navigation/selection when a Dropdown is configured with "no search" mode activated. ([#4483](https://github.com/infor-design/enterprise/issues/4483))
- `[Lookup]` Added the ability to change the lookup icon. ([#4527](https://github.com/infor-design/enterprise/issues/4527))
- `[ProcessIndicator]` Added: labels, more icon support, and a content areas and made it responsive. ([#3918](https://github.com/infor-design/enterprise/issues/3918))

### v4.35.0 Fixes

- `[Application Menu]` Fixed accessibility issues getting redundant info in expand/collapse button. ([#4462](https://github.com/infor-design/enterprise/issues/4462))
- `[Application Menu]` Fixed accessibility issues with missing instructional text and incorrect aria-role assignments on the App Menu triggers (hamburger buttons) and Role switcher buttons. ([#4489](https://github.com/infor-design/enterprise/issues/4489))
- `[About]` Made it possible to close About dialogs that previously had open, nested Modals present. ([NG#915](https://github.com/infor-design/enterprise-ng/issues/915))
- `[Badges]` Fixed alignment issues in uplift theme. ([#4578](https://github.com/infor-design/enterprise/issues/4578))
- `[Busy Indicator]` Fixed an issue where the whole page and parent div was shifts when active. ([#746](https://github.com/infor-design/enterprise-ng/issues/746))
- `[Button]` Fixed the tooltip in action button to be not visible when there's no title attribute. ([#4473](https://github.com/infor-design/enterprise/issues/4473))
- `[Column Chart]` Fixed a minor alignment issue in the xAxis labels ([#4460](https://github.com/infor-design/enterprise/issues/4460))
- `[Colorpicker]` Fixed an issue where values were not being selecting when multiple colorpickers are present. ([#4146](https://github.com/infor-design/enterprise/issues/4146))
- `[Datagrid]` Fix a bug where changing selectable on the fly did not change the select behavior. ([#4575](https://github.com/infor-design/enterprise/issues/4575))
- `[Datagrid]` Fixed an issue where the click event was not fire for hyperlinks keyword search results. ([#4550](https://github.com/infor-design/enterprise/issues/4550))
- `[Datagrid]` Added api setting for selection on enter edit mode. ([#4485](https://github.com/infor-design/enterprise/issues/4485))
- `[Datagrid]` Fixed a bug where the onPostRenderCell function would get an empty container if using frozen columns. ([#947](https://github.com/infor-design/enterprise-ng/issues/947))
- `[Datagrid]` Fix a bug where changing selectable on the fly did not change the select behavior. ([#4575](https://github.com/infor-design/enterprise/issues/4575))
- `[Dropdown]` Fixed a bug where the last option icon changes when searching/filtering in dropdown search field. ([#4474](https://github.com/infor-design/enterprise/issues/4474))
- `[Editor/Fontpicker]` Fixed a bug where the label relationship were not valid in the editor role. Adding `aria-labelledby` will fix the association for both editor and the label. Also, added an audible label in fontpicker. ([#4454](https://github.com/infor-design/enterprise/issues/4454))
- `[Field Options]` Fixed an issue where the action button was misaligned for safari. ([#4610](https://github.com/infor-design/enterprise/issues/4610))
- `[FileUploadAdvanced]` Fixed an issue where abort method was not working properly to remove the file block when upload fails. ([#938](https://github.com/infor-design/enterprise-ng/issues/938))
- `[Header]` Fixed a bug where the searchfield automatically expands when clicking the app menu button. ([#4617](https://github.com/infor-design/enterprise/issues/4617))
- `[Lookup]` Fixed some layout issues when using the editable and clearable options on the filter row. ([#4527](https://github.com/infor-design/enterprise/issues/4527))
- `[Lookup]` Fixed incorrect counts when using allowSelectAcrossPages. ([#4316](https://github.com/infor-design/enterprise/issues/4316))
- `[Mask]` Fixed broken date/time masks in the `sv-SE` locale. ([#4613](https://github.com/infor-design/enterprise/issues/4613))
- `[Tree]` Fixed an issue where the character entity references were render differently for parent and child levels. ([#4512](https://github.com/infor-design/enterprise/issues/4512))
- `[Tooltip/Pager]` Fixed an issue where the tooltip would show at the top when clicking paging buttons. ([#218](https://github.com/infor-design/enterprise-ng/issues/218))

(40 Issues Solved This Release, Backlog Enterprise 173, Backlog Ng 42, 1083 Functional Tests, 1638 e2e Tests)

## v4.34.3

### v4.34.3 Fixes

- `[Lookup]` Added the ability to change the lookup icon. ([#4527](https://github.com/infor-design/enterprise/issues/4527))
- `[Lookup]` Fixed some layout issues when using the editable and clearable options on the filter row. ([#4527](https://github.com/infor-design/enterprise/issues/4527))

## v4.34.2

### v4.34.2 Fixes

- `[Dropdown/Autocomplete]` Fix a bug where these components would fail in IE 11. Note that IE 11 isn't "supported" but we fixed these issues to give teams more time to migrate. ([#4608](https://github.com/infor-design/enterprise/issues/4608))
- `[General]` Fix a bug where the regex scripts will error on Big Sur. ([#4612](https://github.com/infor-design/enterprise/issues/4612))

## v4.34.1

### v4.34.1 Fixes

- `[Datagrid]` Fix a bug where changing selectable on the fly did not change the select behavior. ([#4575](https://github.com/infor-design/enterprise/issues/4575)

## v4.34.0

### v4.34.0 Features

- `[All Components]` Added `attributes` setting to set automation id's and id's. ([#4498](https://github.com/infor-design/enterprise/issues/4498))
- `[Datagrid]` Added a limited experimental sticky header feature. ([#3993](https://github.com/infor-design/enterprise/issues/3993))
- `[Input]` Add a `revealText` plugin that will add a button to password fields to hide and show sensitive information such as SIN or passwords. ([#4098](https://github.com/infor-design/enterprise/issues/4098))
- `[Listview]` Added a new setting `allowDeselect` which will make it such that if you select an item you cant deselect, you can only select another item. ([#4376](https://github.com/infor-design/enterprise/issues/4376))
- `[Locale]` Added a new set of translations from the translation team. ([#4501](https://github.com/infor-design/enterprise/issues/4501))
- `[Locale/Charts]` The numbers inside charts are now formatted using the current locale's, number settings. This can be disabled/changed in some charts by passing in a localeInfo object to override the default settings. ([#4437](https://github.com/infor-design/enterprise/issues/4437))
- `[Treemap]` Added ability to show a tooltip. ([#2794](https://github.com/infor-design/enterprise/issues/2794))

### v4.34.0 Fixes

- `[Autocomplete]` Fixed an issue where a slow and incomplete ajax request would cause the dropdown to briefly show wrong contents. ([#4387](https://github.com/infor-design/enterprise/issues/4387))
- `[Breadcrumb]` Fixed an issue where css only breadcrumbs were missing styles. ([#4501](https://github.com/infor-design/enterprise/issues/4501))
- `[Datepicker]` Fixed an issue where range highlight was not aligning for Mac/Safari. ([#4352](https://github.com/infor-design/enterprise/issues/4352))
- `[Datagrid]` Fixed an issue with a custom toolbar, where buttons would click twice. ([#4471](https://github.com/infor-design/enterprise/issues/4471))
- `[Datagrid]` Fixed an issue where the special characters (é, à, ü, û, ...) export to csv was not generated them correctly. ([#4347](https://github.com/infor-design/enterprise/issues/4347))
- `[Datagrid]` Fixed an issue where the leading spaces were removed on editing cells. ([#4380](https://github.com/infor-design/enterprise/issues/4380))
- `[Datagrid]` Fixed an issue where the double click event was not firing for checkbox columns. ([#4381](https://github.com/infor-design/enterprise/issues/4381))
- `[Datagrid]` Fixed an issue where the dropdown in a datagrid would stay open when clicking to the next page of results. ([#4396](https://github.com/infor-design/enterprise/issues/4396))
- `[Datagrid]` Fixed a bug where a scroll bar shows even when there's no data in datagrid. ([#4228](https://github.com/infor-design/enterprise/issues/4228))
- `[Datagrid]` Fixed an issue where calling setFocus on the datagrid would stop open menus from working. ([#4429](https://github.com/infor-design/enterprise/issues/4429))
- `[Datagrid]` To allow for some script tools to work we now set draggable to true. ([#4490](https://github.com/infor-design/enterprise/issues/4490))
- `[Datagrid]` Fixed an error on the filter box on the personalization dialog where it would error if there is a column with no name field. ([#4495](https://github.com/infor-design/enterprise/issues/4495))
- `[Datagrid]` Fixed links when changing personalization as they would inherit the wrong color. ([#4481](https://github.com/infor-design/enterprise/issues/4481))
- `[Datagrid]` Fixed a bug where searching with the search on the toolbar would not highlight results. ([#4488](https://github.com/infor-design/enterprise/issues/4488))
- `[Datagrid]` Fixed an issue with a custom toolbar, where buttons would click twice. ([#4471](https://github.com/infor-design/enterprise/issues/4471))
- `[Datagrid]` Fixed a bug in updateRow where it did not sync up all data passed in with the dataset. ([#4476](https://github.com/infor-design/enterprise/issues/4476))
- `[Datepicker]` Changed the month/year picker to skip 10 years instead of one. ([#4388](https://github.com/infor-design/enterprise/issues/4388))
- `[Dropdown]` Improved the behavior of the `noSearch` dropdown when using the keyboard. ([#4388](https://github.com/infor-design/enterprise/issues/4388))
- `[Editor]` Fixed an issue where the focus was getting lost after pressing toolbar buttons. ([#4335](https://github.com/infor-design/enterprise/issues/4335))
- `[Editor]` Fixed an issue where the color picker was not opening the popup for overflow menu and had name as undefined in list. ([#4398](https://github.com/infor-design/enterprise/issues/4398))
- `[Editor]` Fixed an issue where font-size tags are stripped from the css. ([#4557](https://github.com/infor-design/enterprise/issues/4557))
- `[Favorites]` Removed the favorites component as its not really a component, info on it can be found under buttons in the toggle example. ([#4405](https://github.com/infor-design/enterprise/issues/4405))
- `[Fieldset]` Fixed a bug where summary form data gets cut off on a smaller viewport. ([#3861](https://github.com/infor-design/enterprise/issues/3861))
- `[Homepage]` Fixed an issue where the four column widgets were incorrectly positioned, left aligned on large screen. ([#4541](https://github.com/infor-design/enterprise/issues/4541))
- `[List Detail]` Fixed css height for list detail in responsive view ([#4426](https://github.com/infor-design/enterprise/issues/4426))
- `[Listview]` Fixed a bug where readonly and non-selectable listview should not have hover state. ([#4452](https://github.com/infor-design/enterprise/issues/4452))
- `[Lookup]` Fixed a bug where the filter header together with the checkbox column is not properly align. ([#3774](https://github.com/infor-design/enterprise/issues/3774))
- `[MenuButton]` Removed the menubutton component sections as its not really a component, info on it can be found under buttons in the MenuButton examples. ([#4416](https://github.com/infor-design/enterprise/issues/4416))
- `[Message]` Added support for lists in the message, also fixed a problem when doing so, with screen readers. ([#4400](https://github.com/infor-design/enterprise/issues/4400))
- `[Message]` Added the `noRefocus` setting that will feed through to the modal. ([#4507](https://github.com/infor-design/enterprise/issues/4507))
- `[Splitter]` Added missing audible labels in splitter collapse button and splitter handle. ([#4404](https://github.com/infor-design/enterprise/issues/4404))
- `[Tabs Module]` Fixed a bug where tab items were not centered correctly in uplift theme. ([#4538](https://github.com/infor-design/enterprise/issues/4538))
- `[Treemap]` Fixed a bug where small slices may show a "tip" below the chart. ([#2794](https://github.com/infor-design/enterprise/issues/2794))

(56 Issues Solved This Release, Backlog Enterprise 185, Backlog Ng 42, 1082 Functional Tests, 1612 e2e Tests)<|MERGE_RESOLUTION|>--- conflicted
+++ resolved
@@ -4,11 +4,8 @@
 
 ## v4.88.0 Fixes
 
-<<<<<<< HEAD
 - `[Lookup]` Fixed count text positioning. ([#7905](https://github.com/infor-design/enterprise/issues/7905))
-=======
 - `[Tabs]` Fixed the focus alignment in tabs for RTL. ([#7772](https://github.com/infor-design/enterprise/issues/7772))
->>>>>>> 4766284c
 
 ## v4.87.0
 
