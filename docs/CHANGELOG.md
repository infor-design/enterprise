--- conflicted
+++ resolved
@@ -47,7 +47,6 @@
 - `[WeekView]` Fixed a bug where month-year label is not changing upon clicking the arrow button. ([#6415](https://github.com/infor-design/enterprise/issues/6415))
 - `[Validator]` Fixed a bug where toolbar error message still appears after error is removed. ([#6253](https://github.com/infor-design/enterprise/issues/6253))
 
-<<<<<<< HEAD
 ## v4.64.0 Features
 
 - `[Bar]` Added the ability to set axis labels on different positions (top, right, bottom, left). ([#5382](https://github.com/infor-design/enterprise/issues/5382))
@@ -56,8 +55,6 @@
 - `[Datagrid]` Added a new method for cell editing for new row added. ([#6338](https://github.com/infor-design/enterprise/issues/6338))
 - `[Modal]` Added an ability to add icon in title section of the modal. ([#5905](https://github.com/infor-design/enterprise/issues/5905))
 
-=======
->>>>>>> 77a9b36b
 ## v4.63.2 Fixes
 
 - `[Personalization]` Re-Fixed bug where the dark mode header color was not correct in the tokens and caused the personalization dropdown to be incorrect, classic theme was missed. ([#6446](https://github.com/infor-design/enterprise/issues/6446)
