--- conflicted
+++ resolved
@@ -2,11 +2,8 @@
 
 ## v4.60.0 Fixes
 
-<<<<<<< HEAD
 - `[Datagrid]` Fix Edit Input Date Field on medium row height in Datagrid. ([#5955](https://github.com/infor-design/enterprise/issues/5955))
-=======
 - `[Locale]` Changed the text from Insert Anchor to Insert Hyperlink. Some translations my still reference anchor until updated from the translation team. ([#5987](https://github.com/infor-design/enterprise/issues/5987))
->>>>>>> 4ed0165d
 
 ## v4.59.0 Markup Changes
 
