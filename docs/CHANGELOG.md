--- conflicted
+++ resolved
@@ -12,11 +12,8 @@
 - `[Datagrid]` Fixed a bug where filter dropdown menus did not close when focusing a filter input. ([#4766](https://github.com/infor-design/enterprise/issues/4766))
 - `[Datagrid]` Fixed an error seen clicking items if using a flex toolbar for the datagrid toolbar. ([#4941](https://github.com/infor-design/enterprise/issues/4941))
 - `[Datepicker]` Updated validation.js to check if date picker contains a time value ([#4888](https://github.com/infor-design/enterprise/issues/4888))
-<<<<<<< HEAD
 - `[Datepicker]` Fixed a UI issue where the apply and cancel buttons were unable to see on small screens. ([#4950](https://github.com/infor-design/enterprise/issues/4950))
-=======
 - `[Editor]`Adjusted the editor to not treat separators after headers as leading and removing them. ([#4751](https://github.com/infor-design/enterprise/issues/4751))
->>>>>>> cb11f883
 - `[Environment]`Updated the regular expression search criteria from Edge to Edg to resolve the EDGE is not detected issue. ([#4603](https://github.com/infor-design/enterprise/issues/4603))
 - `[General]` We Updated jQuery to use 3.6.0. ([#1690](https://github.com/infor-design/enterprise/issues/1690))
 - `[Lookup]` Isolated the scss/css .close.icon class inside of .modal-content and removed any extra top property to fix the alignment issue.([#4933](https://github.com/infor-design/enterprise/issues/4933))
