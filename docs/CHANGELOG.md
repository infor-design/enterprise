# What's New with Enterprise

## v4.51.0

### v4.51.0 Fixes

- `[Datagrid]` Fixed an issue where stretching the last column of a table was not consistent when resizing the window. ([#5045](https://github.com/infor-design/enterprise/issues/5045))
- `[Datagrid]` Fixed an issue where time format HHmm was not working for time picker editor. ([#4926](https://github.com/infor-design/enterprise/issues/4926))
- `[Datagrid]` Fixed an issue where setting stretchColumn to 'last' did not stretch the last column in the table. ([#4913](https://github.com/infor-design/enterprise/issues/4913))
- `[Datagrid]` Fixed an issue where the copy paste html to editable cell was cause to generate new cells. ([#4848](https://github.com/infor-design/enterprise/issues/4848))
- `[Datepicker]` Fixed an issue where time was changing, if selected time was before noon for Danish language locale da-DK. ([#4987](https://github.com/infor-design/enterprise/issues/4987))
- `[Datepicker]` Removed deprecation warning for close method. ([#5120](https://github.com/infor-design/enterprise/issues/5120))
- `[Dropdown]` Fixed a bug where the dropdown list gets detached to the input field. ([5056](https://github.com/infor-design/enterprise/issues/5056))
- `[Dropdown]` Improved accessibility on readonly dropdowns by adding the aria-readonly property. ([#5107](https://github.com/infor-design/enterprise/issues/5107))
- `[Editor]` Fixed a bug that links would not wrap in the editor when multiline. ([#5145](https://github.com/infor-design/enterprise/issues/5145))
- `[General]` Fixed incorrect version that was showing up as `[Object]` in the about dialog and html. ([#5069](https://github.com/infor-design/enterprise/issues/5069))
- `[Hierarchy]` Improved accessibility on readonly dropdowns by adding the aria-readonly property. ([#5107](https://github.com/infor-design/enterprise/issues/5107))
- `[Hierarchy]` Fixed an issue where the action refs passed around were broken. ([#5124](https://github.com/infor-design/enterprise/issues/5124))
- `[Listview]` Fixed a bug where changing selectable setting from 'mixed' to 'single' does not remove checkboxes. ([#5048](https://github.com/infor-design/enterprise/issues/5048))
- `[Locale]` Fixed an issue where the date and available date validation was not working for Croatian locale hr-HR. ([#4964](https://github.com/infor-design/enterprise/issues/4964))
- `[Locale]` Fixed an issue where the am/pm dot was causing issue to parseDate() method for greek language. ([#4793](https://github.com/infor-design/enterprise/issues/4793))
<<<<<<< HEAD
- `[Locale]` Fixed all chinese locales to have monday as the first day of the week. ([#5147](https://github.com/infor-design/enterprise/issues/5147))
=======
- `[Lookup]` Fixed an issue where readonly lookups showed up as enabled. ([#5149](https://github.com/infor-design/enterprise/issues/5149))
>>>>>>> 6ae772e0
- `[Multiselect]` Fixed a bug where the position of dropdown list was not correct when selecting multiple items on mobile. ([#5021](https://github.com/infor-design/enterprise/issues/5021))
- `[Password]` Changed the password reveal feature to not use `text="password"` and use css instead. This makes it possible to hide autocomplete. ([#5098](https://github.com/infor-design/enterprise/issues/5098))
- `[Tabs]` Fixed a bug where where if urls contain a href with a forward slash (paths), then this would error. Note that in this situation you need to make sure the tab panel is linked without the hash. ([#5014](https://github.com/infor-design/enterprise/issues/5014))
- `[Tabs]` Added support to sortable drag and drop tabs. Non touch devices it good with almost every type of tabs `Module`, `Vertical`, `Header`, `Scrollable` and `Regular`. For touch devices only support with `Module` and `Vertical` Tabs. ([#4520](https://github.com/infor-design/enterprise/issues/4520))
- `[Toast]` Fixed a bug where toast message were unable to drag down to it's current position when `position` sets to 'bottom right'. ([#5015](https://github.com/infor-design/enterprise/issues/5015))
- `[Toolbar]` Add fix for invisible inputs in the toolbar. ([#5122](https://github.com/infor-design/enterprise/issues/v))
- `[Tree]` Added api support for collapse/expand node methods. ([#4707](https://github.com/infor-design/enterprise/issues/4707))

### v4.51.0 Issues

- `[Circlepager]` Fixed a bug where circle buttons doesn't work on smaller viewport and first initialization of the page. ([#4966](https://github.com/infor-design/enterprise/issues/4966))
- `[General]` The master branch is now called main. Also cleaned up some language in the repo known to be less inclusive. ([#5027](https://github.com/infor-design/enterprise/issues/5027))

## v4.50.2

### v4.50.2 Fixes

- `[General]` Fixed incorrect version that was showing up as `[Object]` in the about dialog and html. ([#5069](https://github.com/infor-design/enterprise/issues/5069))

## v4.50.1

### v4.50.1 Fixes

- `[Datagrid]` Set the tabbable feature off for the datagrid editors. ([#5089](https://github.com/infor-design/enterprise/issues/5089))
- `[Datagrid]` Fixed issues with misalignment on filter fields with icons. ([#5063](https://github.com/infor-design/enterprise/issues/5063))
- `[Lookup]` Fixed a bug where non editable lookups could not be clicked/opened. ([#5062](https://github.com/infor-design/enterprise/issues/5062))
- `[Lookup]` Fixed a bug where non strict / non editable lookups could not be clicked/opened. ([#5087](https://github.com/infor-design/enterprise/issues/5087))

## v4.50.0

### v4.50.0 Important Notes

- `[General]` We bumped the version from 4.39 (four - thirty nine) to 4.50 (four - fifty) to correspond with the general release of Soho (IDS) Design system 4.5 so the versions sync up better. We could not use 4.5 since it was already in use previously. ([#5012](https://github.com/infor-design/enterprise/issues/5012))
- `[General]` We Updated development dependencies. Most important things to note are: we now support node 14 for development and this is recommended. ([#4998](https://github.com/infor-design/enterprise/issues/4998))
- `[Tabs]` Changed the target element from 'li' to 'a' to be consistent. ([#4566](https://github.com/infor-design/enterprise/issues/4566))

### v4.50.0 Fixes

- `[Breadcrumb]` Changed the colors for disabled breadcrumbs to make them lighter than the enabled ones. ([#4917](https://github.com/infor-design/enterprise/issues/4917))
- `[Bar Chart]` Added support for double click to Bar, Bar Grouped, Bar Stacked. ([#3229](https://github.com/infor-design/enterprise/issues/3229))
- `[Bullet Chart]` Added support for double click. ([#3229](https://github.com/infor-design/enterprise/issues/3229))
- `[BusyIndicator]` Fixed a bug that caused the busy-indicator to show below the busy indicator container. ([#4953](https://github.com/infor-design/enterprise/issues/4953))
- `[Color Picker]`Fix issue with text disappearing and improve responsiveness when there isn't space horizontally ([#4930](https://github.com/infor-design/enterprise/issues/4930))
- `[Column Chart]` Added support for double click to Column, Column Grouped, Column Stacked, Column Stacked-singular and Column Positive Negative. ([#3229](https://github.com/infor-design/enterprise/issues/3229))
- `[Datagrid]` Added api setting `allowChildExpandOnMatchOnly` with Datagrid. It will show/hide children match only or all of them this setting only will effect if use with `allowChildExpandOnMatch:true`. ([#4209](https://github.com/infor-design/enterprise/issues/4209))
- `[Datagrid]` Fixed a bug where filter dropdown menus did not close when focusing a filter input. ([#4766](https://github.com/infor-design/enterprise/issues/4766))
- `[Datagrid]` Fixed an issue where the keyboard was not working to sort data for sortable columns. ([#4858](https://github.com/infor-design/enterprise/issues/4858))
- `[Datagrid]` Fixed an issue where the keyboard was not working to select all from header checkbox. ([#4859](https://github.com/infor-design/enterprise/issues/4859))
- `[Datagrid]` Fixed an issue where the selection was getting clear after use pagesize dropdown for client side paging. ([#4915](https://github.com/infor-design/enterprise/issues/4915))
- `[Datagrid]` Fixed an error seen clicking items if using a flex toolbar for the datagrid toolbar. ([#4941](https://github.com/infor-design/enterprise/issues/4941))
- `[Datagrid]` Only show row status when dirty indicator and row status both exist to address conflicting visual issue. ([#4918](https://github.com/infor-design/enterprise/issues/4918))
- `[Datagrid]` Fixed an issue where selecting a row added background to row-status. ([#4918](https://github.com/infor-design/enterprise/issues/4918))
- `[Datagrid]` Fixed an issue where the filter menu would not reopen in some cases. ([#4995](https://github.com/infor-design/enterprise/issues/4995))
- `[Datepicker]` Added a setting that replaces the trigger icon with an actual button for better accessibility, enabled by default. ([#4820](https://github.com/infor-design/enterprise/issues/4820))
- `[Datepicker]` Updated validation.js to check if date picker contains a time value ([#4888](https://github.com/infor-design/enterprise/issues/4888))
- `[Datepicker]` Fixed a UI issue where the apply and cancel buttons were unable to see on small screens. ([#4950](https://github.com/infor-design/enterprise/issues/4950))
- `[Datagrid]` Clean up hover appearance of datagrid actions button when the grid is viewed as a list. ([#4963](https://github.com/infor-design/enterprise/issues/4963))
- `[Editor]`Adjusted the editor to not treat separators after headers as leading and removing them. ([#4751](https://github.com/infor-design/enterprise/issues/4751))
- `[Environment]`Updated the regular expression search criteria from Edge to Edg to resolve the EDGE is not detected issue. ([#4603](https://github.com/infor-design/enterprise/issues/4603))
- `[Field Filter]` Fixed a UI issues where the input field has a missing border and the dropdown list does not properly align when it opened. ([#4982](https://github.com/infor-design/enterprise/issues/4982))
- `[Editor]`Adjusted the editor to not treat separators after headers as leading and removing them. ([#4751](https://github.com/infor-design/enterprise/issues/4751))
- `[General]` Can run stylelint command on W10 cmd for development ([#4993](https://github.com/infor-design/enterprise/issues/4993))
- `[General]` We Updated jQuery to use 3.6.0. ([#1690](https://github.com/infor-design/enterprise/issues/1690))
- `[Header]` Removed breadcrumb coloring from current class, which was causing the wrong kind of emphasis for breadcrumbs in headers. ([#5003](https://github.com/infor-design/enterprise/issues/5003))
- `[Input]` Changed the disabled search field color for Safari to match that of other browsers. ([#4611](https://github.com/infor-design/enterprise/issues/4611))
- `[Lookup]` Isolated the scss/css .close.icon class inside of .modal-content and removed any extra top property to fix the alignment issue.([#4933](https://github.com/infor-design/enterprise/issues/4933))
- `[Lookup]` Added a setting that replaces the trigger icon with an actual button for better accessibility, enabled by default. ([#4820](https://github.com/infor-design/enterprise/issues/4820))
- `[Lookup]` fix close button alignment issue. ([#5088](https://github.com/infor-design/enterprise/issues/5088))
- `[Line Chart]` Added support for double click to Area, Bubble, Line and Scatterplot. ([#3229](https://github.com/infor-design/enterprise/issues/3229))
- `[Message]` Added automation id's to the message's modal main area dialog as well with `modal` prefix. ([#4871](https://github.com/infor-design/enterprise/issues/4871))
- `[Modal]` Fixed a bug where full size responsive setting doesn't work on android phones in landscape mode. ([#4451](https://github.com/infor-design/enterprise/issues/4451))
- `[Pie Chart]` Added support for double click to Pie and Donut. ([#3229](https://github.com/infor-design/enterprise/issues/3229))
- `[Pie Chart]` Fixed bug were pie chart type does not remove old class name ([#3144](https://github.com/infor-design/enterprise/issues/3144))
- `[Pie Chart]` Improved the accessibility of legend items with roles and offscreen labels. ([#4831](https://github.com/infor-design/enterprise/issues/4831))
- `[Radar Chart]` Added support for double click. ([#3229](https://github.com/infor-design/enterprise/issues/3229))
- `[Rating]` Fixed color of the un-checked rating star. ([#4853](https://github.com/infor-design/enterprise/issues/4853))
- `[Popupmenu]` Fixed a lifecycle issue on menus that are shared between trigger elements, where these menus were incorrectly being torn down. ([NG#987](https://github.com/infor-design/enterprise-ng/issues/987))
- `[Searchfield]` Fixed an issue where certain variants/scenarios had the clear button vertically below center ([#4989](https://github.com/infor-design/enterprise/issues/4989), [#5096](https://github.com/infor-design/enterprise/issues/5096))
- `[Switch]` Adjust styles to be more discernable between checked and checked+disabled ([#4341](https://github.com/infor-design/enterprise/issues/4341))
- `[Tabs (Horizontal/Header)]` Fixed bug with the placement of the focus state in RTL mode, and other minor visual improvements. ([#4877](https://github.com/infor-design/enterprise/issues/4877))
- `[Tabs Module]` Fixed a bug where clear button was missing when clearable setting is activated in tabs module searchfield. ([#4898](https://github.com/infor-design/enterprise/issues/4898))
- `[Textarea]` Fixed a bug where the textarea options like autogrow, autoGrowMaxHeight doesn't work after the initialization inside of the accordion. ([#4977](https://github.com/infor-design/enterprise/issues/4977))
- `[Timepicker]` Added a setting that replaces the trigger icon with an actual button for better accessibility, enabled by default. ([#4820](https://github.com/infor-design/enterprise/issues/4820))
- `[Toast]` Fixed a bug where the first toast in the page is not announced to screen readers. ([#4519](https://github.com/infor-design/enterprise/issues/4519))
- `[Tooltip]` Fixed a bug in tooltip that prevented linking id-based tooltip content. ([#4827](https://github.com/infor-design/enterprise/issues/4827))

(48 Issues Solved This Release, Backlog Enterprise 152, Backlog Ng 32, 1086 Functional Tests, 1640 e2e Tests)

## v4.38.1

### v4.38.1 Fixes

- `[BusyIndicator]` Fixed a bug that caused the busy-indicator to show below the busy indicator container. ([#4953](https://github.com/infor-design/enterprise/issues/4953))

## v4.38.0

### v4.38.0 Important Changes

- `[Themes]` Renamed the concept of themes to versions and renamed uplift to new and soho to classic. The new/uplift theme is now the default and its recommend you use it as your default. The old scripts and names will still work ok but new copies with the new names are added for you. In addition Variants are now called Modes. But we got rid of the older script names from 2017 as they have been deprecated for a while now. In addition the ids-identity package thats included was bumped to 4.0 if using tokens directly from this the paths there have been changed to reflect the new names. ([#2606](https://github.com/infor-design/enterprise/issues/2606))

### v4.38.0 Fixes

- `[Application Menu]` Fixed visibility of expander icon on classic theme. ([#4874](https://github.com/infor-design/enterprise/issues/4874))
- `[Accordion]` Fixed an issue where the afterexpand and aftercollapse events fired before the states are set.  ([#4838](https://github.com/infor-design/enterprise/issues/4838))
- `[Breadcrumb]` Fixed unnecessary scrollbar in safari on a flex toolbar. ([#4839](https://github.com/infor-design/enterprise/issues/4839))
- `[Calendar]` Fixed calendar event details listview on mobile perspective. ([#4886](https://github.com/infor-design/enterprise/issues/4886))
- `[Datagrid]` Fixed an issue with missing scrollbars when in frozen column mode on wide screens. ([#4922](https://github.com/infor-design/enterprise/issues/4922))
- `[Datagrid]` Added the ability to use shift click to select in mixed selection mode. ([#4748](https://github.com/infor-design/enterprise/issues/4748))
- `[Datagrid]` Fixed alignment issue when editing. ([#4814](https://github.com/infor-design/enterprise/issues/4814))
- `[Datagrid]` Added a fix for checkbox aria cells, the aria was in the wrong location. ([#4790](https://github.com/infor-design/enterprise/issues/4790))
- `[Datagrid]` Fixed a bug where shift+f10 did not open the context menu in the Datagrid. ([#4614](https://github.com/infor-design/enterprise/issues/4614))
- `[Datagrid]` Fixed an issue where tooltips on buttons in the contextual action toolbar in datagrid would never show up. ([#4876](https://github.com/infor-design/enterprise/issues/4876))
- `[Datagrid]` Fixed an issue where when using selectAllCurrentPage the deselect all did not trigger an event. ([#4916](https://github.com/infor-design/enterprise/issues/4916))
- `[Datagrid]` Fixed an issue where when using a scroll-flex container to contain datagrid it did not show the Y scrollbar. ([#4914](https://github.com/infor-design/enterprise/issues/4914))
- `[EmptyMessage]` Fixed an issue where you may get double the click handlers. ([#4889](https://github.com/infor-design/enterprise/issues/4889))
- `[Environment]` Fixed feature detection classes and routines on IPad 13 and up. ([#4855](https://github.com/infor-design/enterprise/issues/4855))
- `[Fileupload Advanced]` Fixed a bug where the disable and enable methods were not working correctly. ([#4872](https://github.com/infor-design/enterprise/issues/4872))
- `[General]` Increased windows custom css scrollbars from 8px to 12px. ([#4837](https://github.com/infor-design/enterprise/issues/4837))
- `[Input]` Fixed a bug where the cursor overlapped the icon in right aligned lookup and input fields when selecting the field. ([#4718](https://github.com/infor-design/enterprise/issues/4718))
- `[ListView]` Fixed an issue selecting after focusing the list with the keyboard. ([#4621](https://github.com/infor-design/enterprise/issues/4621))
- `[Lookup]` Fixed an issue with select all across pages in lookup. ([#4503](https://github.com/infor-design/enterprise/issues/4503))
- `[Lookup]` Fixed an issue clearing selections with selectAcrossPages. ([#4539](https://github.com/infor-design/enterprise/issues/4539))
- `[Message]` Fixed multiple events were firing. ([#953](https://github.com/infor-design/enterprise-ng/issues/953))
- `[Popover]` Fixed a bug where the close button did not get an automation ID and added automation ID to the title. ([#4743](https://github.com/infor-design/enterprise/issues/4743))
- `[Locale/Multiselect]` Fixed a bug where translations could not be made correctly on All label and Selected Label, so we dropped having the label in the field. You can use the allTextString and selectedTextString if you want something special. ([#4505](https://github.com/infor-design/enterprise/issues/4505))
- `[Locale]` Fixed a bug in Estonian translations. ([#4805](https://github.com/infor-design/enterprise/issues/4805))
- `[Locale]` Fixed several bugs in Greek translations. ([#4791](https://github.com/infor-design/enterprise/issues/4791))
- `[Locale]` Fixed a bug in Turkish translations. ([#4788](https://github.com/infor-design/enterprise/issues/4788))
- `[Locale]` Fixed a bug in Thai translations. ([#4738](https://github.com/infor-design/enterprise/issues/4738))
- `[Searchfield]` Fixed an accessibility issue where the X was not tabbable with the keyboard. To fix this added a tabbable setting which is on by default. If you want it off you can set it to false but you would pass accessibility testing. ([#4815](https://github.com/infor-design/enterprise/issues/4815))
- `[Tabs]` Fixed an iOS bug that was preventing dismissible tabs to be dismissed by tap. ([#4763](https://github.com/infor-design/enterprise/issues/4763))
- `[Tabs Module]` Fixed positioning of the icon in tabs module. ([#4842](https://github.com/infor-design/enterprise/issues/4842))
- `[Tabs Module]` Fixed the focus border of the home button and make it tabbable in tabs module. ([#4850](https://github.com/infor-design/enterprise/issues/4850))
- `[Tabs Vertical]` Fixed black hover state in new (uplift) theme contrast mode. ([#4867](https://github.com/infor-design/enterprise/issues/4867))
- `[Validation]` Fixed an issue where validation messages did not have the correct aria for accessibility. ([#4830](https://github.com/infor-design/enterprise/issues/4830))
- `[TabsModule]` Fixed positioning of the icon in tabs module. ([#4842](https://github.com/infor-design/enterprise/issues/4842))
- `[Timepicker]` Improved accessibility on both the input field and its inner picker elements. ([#4403](https://github.com/infor-design/enterprise/issues/4403))

(37 Issues Solved This Release, Backlog Enterprise 136, Backlog Ng 32, 1082 Functional Tests, 1638 e2e Tests)

## v4.37.3

### v4.37.3 Fixes

- `[BusyIndicator]` Fixed a bug that caused the busy-indicator to show below the busy indicator container. ([#4953](https://github.com/infor-design/enterprise/issues/4953))

### v4.37.2 Fixes

- `[Datagrid]` Fixed an issue with missing scrollbars when in frozen column mode on wide screens. ([#4922](https://github.com/infor-design/enterprise/issues/4922))

## v4.37.1

### v4.37.1 Fixes

- `[General]` Increased windows custom css scrollbars from 8px to 12px. ([#4837](https://github.com/infor-design/enterprise/issues/4837))
- `[Datagrid]` Fixed an issue where when using a scroll-flex container to contain datagrid it did not show the Y scrollbar. ([#4914](https://github.com/infor-design/enterprise/issues/4914))

## v4.37.0

### v4.37.0 Features

- `[FileUpload]` Added the ability to drag files onto the file upload field like in 3.x versions. ([#4723](https://github.com/infor-design/enterprise/issues/4723))
- `[Datagrid]` Added the ability to edit columns formatted with tags and badges with an Input editor. ([#4637](https://github.com/infor-design/enterprise/issues/4637))
- `[Datagrid]` Added the ability to pass a locale numberFormat to the TargetedAchievement formatter and also set the default to two decimals. ([#4802](https://github.com/infor-design/enterprise/issues/4802))
- `[Dropdown]` Added basic virtual scrolling to dropdown for if you have thousands of items. Only basic dropdown functionality will work with this setting but it improved performance on larger dropdown lists. ([#4708](https://github.com/infor-design/enterprise/issues/4708))
- `[Sidebar]` Added the ability to hide and show the side bar with the list detail view. ([#4394](https://github.com/infor-design/enterprise/issues/4394))

### v4.37.0 Fixes

- `[App Menu]` Fixed a regression bug  where the searchfield icon duplicated and were not properly aligned with the searchfield. ([#4737](https://github.com/infor-design/enterprise/issues/4737))
- `[App Menu]` Removed the close button animation on the hamburger button when app menus open. ([#4756](https://github.com/infor-design/enterprise/issues/4756))
- `[Bar Chart]` Fixed an issue where the data was passing wrong for grouped type custom tooltip. ([#4548](https://github.com/infor-design/enterprise/issues/4548))
- `[Busy Indicator]` Fixed an error was showing when called `close()` method too soon after `activate()`. ([#980](https://github.com/infor-design/enterprise-ng/issues/980))
- `[Calendar]` Fixed a regression where clicking Legend checkboxes was no longer possible. ([#4746](https://github.com/infor-design/enterprise/issues/4746))
- `[Checkboxes]` Fixed a bug where if checkboxes are in a specific relative layout the checkboxes may click the wrong one. ([#4808](https://github.com/infor-design/enterprise/issues/4808))
- `[Column Chart]` Fixed an issue where the data was passing wrong for grouped type custom tooltip. ([#4548](https://github.com/infor-design/enterprise/issues/4548))
- `[Datagrid]` Fixed an issue where the filter border on readonly lookups was not displayed in high contrast mode. ([#4724](https://github.com/infor-design/enterprise/issues/4724))
- `[Datagrid]` Added missing aria row group role to the datagrid. ([#4479](https://github.com/infor-design/enterprise/issues/4479))
- `[Datagrid]` Fixed a bug where when setting a group and decimal out of the current locale then editing would not work. ([#4806](https://github.com/infor-design/enterprise/issues/4806))
- `[Dropdown]` Fixed an issue where some elements did not correctly get an id in the dropdown. ([#4742](https://github.com/infor-design/enterprise/issues/4742))
- `[Dropdown]` Fixed a bug where you could click the label and focus a disabled dropdown. ([#4739](https://github.com/infor-design/enterprise/issues/4739))
- `[Homepage]` Fixed the wrong metadata was sending for resize, reorder and remove card events. ([#4798](https://github.com/infor-design/enterprise/issues/4798))
- `[Locale]` Fixed an issue where if the 11th digit is a zero the formatNumbers and truncateDecimals function will loose a digit. ([#4656](https://github.com/infor-design/enterprise/issues/4656))
- `[Modal]` Improved detection of non-focusable elements when a Modal is configured to auto focus one of its inner components. ([#4740](https://github.com/infor-design/enterprise/issues/4740))
- `[Module Tabs]` Fixed a bug related to automatic linking of Application Menu trigger tabs in Angular environments ([#4736](https://github.com/infor-design/enterprise/issues/4736))
- `[ProcessIndicator]` Fixed a layout issue on the index page and added a rejected icon. ([#4770](https://github.com/infor-design/enterprise/issues/4770))
- `[Rating]` Fixed an issue where the rating was not clear on toggle. ([#4571](https://github.com/infor-design/enterprise/issues/4571))
- `[Splitter]` Fixed the splitter was dragging to wrong direction in RTL. ([#1813](https://github.com/infor-design/enterprise/issues/1813))
- `[Swaplist]` Fixed an issue where the user attributes need to be override existing attributes. ([#4694](https://github.com/infor-design/enterprise/issues/4694))
- `[Tabs]` Fixed a bug where the info icon were not aligned correctly in the tab, and info message were not visible. ([#4711](https://github.com/infor-design/enterprise/issues/4711))
- `[Tabs]` Fixed a bug where the tab key would move through tabs rather than moving to the tab content. ([#4745](https://github.com/infor-design/enterprise/issues/4745))
- `[Toolbar Searchfield]` Fixed a bug where the toolbar searchfield were unable to focused when tabbing through the page. ([#4683](https://github.com/infor-design/enterprise/issues/4683))
- `[Toolbar Searchfield]` Fixed a bug where the search bar were showing extra outline when focused. ([#4682](https://github.com/infor-design/enterprise/issues/4682))
- `[Track Dirty]` Fixed an error that was showing when using dirty indicator within a tab component. ([#936](https://github.com/infor-design/enterprise-ng/issues/936))
- `[Tree]` Fixed an issue where the character entity was stripped for addNode() method. ([#4694](https://github.com/infor-design/enterprise/issues/4694))

(49 Issues Solved This Release, Backlog Enterprise 137, Backlog Ng 35, 1082 Functional Tests, 1639 e2e Tests)

## v4.36.2

### v4.36.2 Fixes

- `[App Menu]` Removed the close button animation on the hamburger button when app menus open. ([#4756](https://github.com/infor-design/enterprise/issues/4756))
- `[App Menu]` Fixed a regression bug  where the searchfield icon duplicated and were not properly aligned with the searchfield. ([#4737](https://github.com/infor-design/enterprise/issues/4737))
- `[Calendar]` Fixed a regression where clicking Legend checkboxes was no longer possible. ([#4746](https://github.com/infor-design/enterprise/issues/4746))
- `[FileUpload]` Added the ability to drag files onto the file upload field like in 3.x versions. ([#4723](https://github.com/infor-design/enterprise/issues/4723))
- `[Modal]` Improved detection of non-focusable elements when a Modal is configured to auto focus one of its inner components. ([#4740](https://github.com/infor-design/enterprise/issues/4740))
- `[Locale]` Fixed an issue where if the 11th digit is a zero the formatNumbers and truncateDecimals function will loose a digit. ([#4656](https://github.com/infor-design/enterprise/issues/4656))
- `[Rating]` Fixed an issue where the rating was not clear on toggle. ([#4571](https://github.com/infor-design/enterprise/issues/4571))

## v4.36.1

### v4.36.1 Fixes

- `[Calendar]` Fixed a regression where clicking Legend checkboxes was no longer possible. ([#4746](https://github.com/infor-design/enterprise/issues/4746))
- `[Dropdown]` Fixed an issue where some elements did not correctly get an id in the dropdow n. ([#4742](https://github.com/infor-design/enterprise/issues/4742))
- `[Editor]` Fixed a follow up issue with readonly links in the editor. ([#4702](https://github.com/infor-design/enterprise/issues/4702))

## v4.36.0

### v4.36.0 Important Changes

- `[Datagrid]` Fixed a bug where the datagrid header checkbox had the wrong aria-checked state when only some rows are selected, this change occured because the aria-checked was not on the focusable element so was not announced. If using automation scripts on this attribute, you should be aware and adjust accordingly. ([#4491](https://github.com/infor-design/enterprise/issues/4491))

### v4.36.0 Features

- `[Datagrid]` Made the summary row sticky on the bottom of the datagrid. ([#4645](https://github.com/infor-design/enterprise/issues/4645))
- `[Lookup]` Added a clear callback function like the click callback that fires when clicking the clear X if enabled. ([#4693](https://github.com/infor-design/enterprise/issues/4693))
- `[Tabs]` Added a setting for making the text on Module Tabs' optional Application Menu trigger only accessible to screen readers. ([#4590](https://github.com/infor-design/enterprise/issues/4590))

### v4.36.0 Fixes

- `[Application Menu]` Fixed an issue with filtering where nested items matching the filter were not always displayed. ([#4592](https://github.com/infor-design/enterprise/issues/4592))
- `[Column Chart]` Fixed an alignment issue with the labels in grouped column charts. ([#4645](https://github.com/infor-design/enterprise/issues/4645))
- `[Datagrid]` Fixed a bug where filterWhenTyping did not work on lookup filter columns. ([#4678](https://github.com/infor-design/enterprise/issues/4678))
- `[Datagrid]` Fixed an issue where updateRow will not correctly sync and merge data. ([#4674](https://github.com/infor-design/enterprise/issues/4674))
- `[Datagrid]` Fixed a bug where the error icon overlapped to the calendar icon when a row has been selected and hovered. ([#4670](https://github.com/infor-design/enterprise/issues/4670))
- `[Datagrid]` Fixed a bug where multiselect would loose selection across pages when using selectRowsAcrossPages. ([#954](https://github.com/infor-design/enterprise-ng/issues/954))
- `[Datagrid]` Made a fix that when calling applyFilter the lookup checkbox did not update. ([#4693](https://github.com/infor-design/enterprise/issues/4693))
- `[Datagrid]` Added the datagrid api to the current clearArguments setting's callback. ([#4693](https://github.com/infor-design/enterprise/issues/4693))
- `[Datagrid]` Fixed the inbuilt date validation to use the datagrid column settings for date fields. ([#4693](https://github.com/infor-design/enterprise/issues/4730))
- `[Dropdown]` Fixed a bug where the tooltips are invoked for each dropdown item. This was slow with a lot of items. ([#4672](https://github.com/infor-design/enterprise/issues/4672))
- `[Dropdown]` Fixed a bug where mouseup was used rather than click to open the list and this was inconsistent. ([#4638](https://github.com/infor-design/enterprise/issues/4638))
- `[Editor]` Fixed an issue where the dirty indicator was not reset when the contents contain `<br>` tags. ([#4624](https://github.com/infor-design/enterprise/issues/4624))
- `[Editor]` Fixed a bug where hyperlinks were not clickable in readonly state. ([#4702](https://github.com/infor-design/enterprise/issues/4702))
- `[Homepage]` Fixed a bug where the border behaves differently and does not change back correctly when hovering in editable mode. ([#4640](https://github.com/infor-design/enterprise/issues/4640))
- `[Homepage]` Added support for small size (260x260) widgets and six columns. ([#4663](https://github.com/infor-design/enterprise/issues/4663))
- `[Homepage]` Fixed an issue where the animation was not working on widget removed. ([#4686](https://github.com/infor-design/enterprise/issues/4686))
- `[Homepage]` Fixed a bug where the border behaves differently and does not change back correctly when hovering in editable mode. ([#4640](https://github.com/infor-design/enterprise/issues/4640))
- `[Listview]` Fixed an issue where the contextmenu was not open on longpress and text as not selectable for iOS device. ([#4655](https://github.com/infor-design/enterprise/issues/4655))
- `[Locale]` Don't attempt to set d3 locale if d3 is not being used ([#4668](https://github.com/infor-design/enterprise/issues/4486))
- `[Modal]` Fixed a bug where the autofocus was not working on anchor tag inside of the modal and moving the first button as a default focus if there's no `isDefault` property set up.
- `[Pager]` Fixed a bug that automation id's are not added when the attachToBody is used. ([#4692](https://github.com/infor-design/enterprise/issues/4692))
- `[Rating]` Fixed a bug with the readonly function, it did not toggle the readonly state correctly. ([#958](https://github.com/infor-design/enterprise-ng/issues/958))
- `[Tabs]` Added support for a "More Actions" button to exist beside horizontal/header tabs. ([#4532](https://github.com/infor-design/enterprise/issues/4532))
- `[Tree]` Fixed an issue where the parent value was get deleted after use `addNode()` method. ([#4486](https://github.com/infor-design/enterprise/issues/4486))
- `[Wizard]` Fixed a slight layout issue with the highlighted step in RTL mode. ([#4714](https://github.com/infor-design/enterprise/issues/4714))

(42 Issues Solved This Release, Backlog Enterprise 136, Backlog Ng 32, 1084 Functional Tests, 1642 e2e Tests)

## v4.35.4

### v4.35.4 Fixes

- `[Datagrid]` Added the datagrid api to the current clearArguments setting's callback. ([#4693](https://github.com/infor-design/enterprise/issues/4693))

## v4.35.3

### v4.35.3 Fixes

- `[Datagrid]` Made a fix that when calling applyFilter the lookup checkbox did not update. ([#4693](https://github.com/infor-design/enterprise/issues/4693))
- `[Dropdown]` Fixed a bug where the tooltips are invoked for each dropdown item. This was slow with a lot of items. ([#4672](https://github.com/infor-design/enterprise/issues/4672))
- `[Dropdown]` Fixed a bug where mouseup was used rather than click to open the list and this was inconsistent. ([#4638](https://github.com/infor-design/enterprise/issues/4638))
- `[Lookup]` Added a clear callback function like the click callback that fires when clicking the clear X if enabled. ([#4693](https://github.com/infor-design/enterprise/issues/4693))
- `[Pager]` Fixed a bug that automation id's are not added when the attachToBody is used. ([#4692](https://github.com/infor-design/enterprise/issues/4692))
- `[Rating]` Fixed a bug with the readonly function, it did not toggle the readonly state correctly. ([#958](https://github.com/infor-design/enterprise-ng/issues/958))

## v4.35.2

### v4.35.2 Fixes

- `[Datagrid]` Fixed an additional issue where updateRow will cause rows to no longer be reorderable. ([#4674](https://github.com/infor-design/enterprise/issues/4674))

## v4.35.1

### v4.35.1 Fixes

- `[Datagrid]` Fixed an issue where updateRow will not correctly sync and merge data. ([#4674](https://github.com/infor-design/enterprise/issues/4674))
- `[Datagrid]` Fixed a bug where filterWhenTyping did not work on lookup filter columns. ([#4678](https://github.com/infor-design/enterprise/issues/4678))
- `[Editor]` Fixed an issue where the dirty indicator was not reset when the contents contain `<br>` tags. ([#4624](https://github.com/infor-design/enterprise/issues/4624))

## v4.35.0

### v4.35.0 Important Notes

- `[Breadcrumb]` We added support for the use of `span` in place of `a` tags inside Breadcrumb List Items at the component API level.  In order to facilitate this, some internal API methods had to be changed to recognize the list item instead of the anchor.  If you rely on the Breadcrumb API and reference breadcrumb item anchor tags, please note that before adopting this version, you should change your code to instead reference the list items, or only use the BreadcrumbItem API.

### v4.35.0 Features

- `[Datagrid]` Added support to select all rows on current page only for client side paging. ([#4265](https://github.com/infor-design/enterprise/issues/4265))
- `[Datagrid]` Added a new ProcessIndicator formatter. ([#3918](https://github.com/infor-design/enterprise/issues/3918))
- `[Dropdown]` Improved behavior of list item navigation/selection when a Dropdown is configured with "no search" mode activated. ([#4483](https://github.com/infor-design/enterprise/issues/4483))
- `[Lookup]` Added the ability to change the lookup icon. ([#4527](https://github.com/infor-design/enterprise/issues/4527))
- `[ProcessIndicator]` Added: labels, more icon support, and a content areas and made it responsive. ([#3918](https://github.com/infor-design/enterprise/issues/3918))

### v4.35.0 Fixes

- `[Application Menu]` Fixed accessibility issues getting redundant info in expand/collapse button. ([#4462](https://github.com/infor-design/enterprise/issues/4462))
- `[Application Menu]` Fixed accessibility issues with missing instructional text and incorrect aria-role assignments on the App Menu triggers (hamburger buttons) and Role switcher buttons. ([#4489](https://github.com/infor-design/enterprise/issues/4489))
- `[About]` Made it possible to close About dialogs that previously had open, nested Modals present. ([NG#915](https://github.com/infor-design/enterprise-ng/issues/915))
- `[Badges]` Fixed alignment issues in uplift theme. ([#4578](https://github.com/infor-design/enterprise/issues/4578))
- `[Busy Indicator]` Fixed an issue where the whole page and parent div was shifts when active. ([#746](https://github.com/infor-design/enterprise-ng/issues/746))
- `[Button]` Fixed the tooltip in action button to be not visible when there's no title attribute. ([#4473](https://github.com/infor-design/enterprise/issues/4473))
- `[Column Chart]` Fixed a minor alignment issue in the xAxis labels ([#4460](https://github.com/infor-design/enterprise/issues/4460))
- `[Colorpicker]` Fixed an issue where values were not being selecting when multiple colopickers are present. ([#4146](https://github.com/infor-design/enterprise/issues/4146))
- `[Datagrid]` Fix a bug where changing selectable on the fly did not change the select behavior. ([#4575](https://github.com/infor-design/enterprise/issues/4575))
- `[Datagrid]` Fixed an issue where the click event was not fire for hyperlinks keyword search results. ([#4550](https://github.com/infor-design/enterprise/issues/4550))
- `[Datagrid]` Added api setting for selection on enter edit mode. ([#4485](https://github.com/infor-design/enterprise/issues/4485))
- `[Datagrid]` Fixed a bug where the onPostRenderCell function would get an empty container if using frozen columns. ([#947](https://github.com/infor-design/enterprise-ng/issues/947))
- `[Datagrid]` Fix a bug where changing selectable on the fly did not change the select behavior. ([#4575](https://github.com/infor-design/enterprise/issues/4575))
- `[Dropdown]` Fixed a bug where the last option icon changes when searching/filtering in dropdown search field. ([#4474](https://github.com/infor-design/enterprise/issues/4474))
- `[Editor/Fontpicker]` Fixed a bug where the label relationship were not valid in the editor role. Adding aria-labelledby will fix the association for both editor and the label. Also, added an audible label in fontpicker. ([#4454](https://github.com/infor-design/enterprise/issues/4454))
- `[Field Options]` Fixed an issue where the action button was misaligned for safari. ([#4610](https://github.com/infor-design/enterprise/issues/4610))
- `[FileUploadAdvanced]` Fixed an issue where abort method was not working properly to remove the file block when upload fails. ([#938](https://github.com/infor-design/enterprise-ng/issues/938))
- `[Header]` Fixed a bug where the searchfield automatically expands when clicking the app menu button. ([#4617](https://github.com/infor-design/enterprise/issues/4617))
- `[Lookup]` Fixed some layout issues when using the editable and clearable options on the filter row. ([#4527](https://github.com/infor-design/enterprise/issues/4527))
- `[Lookup]` Fixed incorrect counts when using allowSelectAcrossPages. ([#4316](https://github.com/infor-design/enterprise/issues/4316))
- `[Mask]` Fixed broken date/time masks in the `sv-SE` locale. ([#4613](https://github.com/infor-design/enterprise/issues/4613))
- `[Tree]` Fixed an issue where the character entity references were render differently for parent and child levels. ([#4512](https://github.com/infor-design/enterprise/issues/4512))
- `[Tooltip/Pager]` Fixed an issue where the tooltip would show at the top when clicking paging buttons. ([#218](https://github.com/infor-design/enterprise-ng/issues/218))

(40 Issues Solved This Release, Backlog Enterprise 173, Backlog Ng 42, 1083 Functional Tests, 1638 e2e Tests)

## v4.34.3

### v4.34.3 Fixes

- `[Lookup]` Added the ability to change the lookup icon. ([#4527](https://github.com/infor-design/enterprise/issues/4527))
- `[Lookup]` Fixed some layout issues when using the editable and clearable options on the filter row. ([#4527](https://github.com/infor-design/enterprise/issues/4527))

## v4.34.2

### v4.34.2 Fixes

- `[Dropdown/Autocomplete]` Fix a bug where these components would fail in IE 11. Note that IE 11 isn't "supported" but we fixed these issues to give teams more time to migrate. ([#4608](https://github.com/infor-design/enterprise/issues/4608))
- `[General]` Fix a bug where the regex scripts will error on Big Sur. ([#4612](https://github.com/infor-design/enterprise/issues/4612))

## v4.34.1

### v4.34.1 Fixes

- `[Datagrid]` Fix a bug where changing selectable on the fly did not change the select behavior. ([#4575](https://github.com/infor-design/enterprise/issues/4575)

## v4.34.0

### v4.34.0 Features

- `[All Components]` Added `attributes` setting to set automation id's and id's. ([#4498](https://github.com/infor-design/enterprise/issues/4498))
- `[Datagrid]` Added a limited experimental sticky header feature. ([#3993](https://github.com/infor-design/enterprise/issues/3993))
- `[Input]` Add a `revealText` plugin that will add a button to password fields to hide and show sensitive information such as SIN or passwords. ([#4098](https://github.com/infor-design/enterprise/issues/4098))
- `[Listview]` Added a new setting `allowDeselect` which will make it such that if you select an item you cant deselect, you can only select another item. ([#4376](https://github.com/infor-design/enterprise/issues/4376))
- `[Locale]` Added a new set of translations from the translation team. ([#4501](https://github.com/infor-design/enterprise/issues/4501))
- `[Locale/Charts]` The numbers inside charts are now formatted using the current locale's, number settings. This can be disabled/changed in some charts by passing in a localeInfo object to override the default settings. ([#4437](https://github.com/infor-design/enterprise/issues/4437))
- `[Treemap]` Added ability to show a tooltip. ([#2794](https://github.com/infor-design/enterprise/issues/2794))

### v4.34.0 Fixes

- `[Autocomplete]` Fixed an issue where a slow and incomplete ajax request would cause the dropdown to briefly show wrong contents. ([#4387](https://github.com/infor-design/enterprise/issues/4387))
- `[Breadcrumb]` Fixed an issue where css only breadcrumbs were missing styles. ([#4501](https://github.com/infor-design/enterprise/issues/4501))
- `[Datepicker]` Fixed an issue where range highlight was not aligning for Mac/Safari. ([#4352](https://github.com/infor-design/enterprise/issues/4352))
- `[Datagrid]` Fixed an issue with a custom toolbar, where buttons would click twice. ([#4471](https://github.com/infor-design/enterprise/issues/4471))
- `[Datagrid]` Fixed an issue where the special characters (é, à, ü, û, ...) export to csv was not generated them correctly. ([#4347](https://github.com/infor-design/enterprise/issues/4347))
- `[Datagrid]` Fixed an issue where the leading spaces were removed on editing cells. ([#4380](https://github.com/infor-design/enterprise/issues/4380))
- `[Datagrid]` Fixed an issue where the double click event was not firing for checkbox columns. ([#4381](https://github.com/infor-design/enterprise/issues/4381))
- `[Datagrid]` Fixed an issue where the dropdown in a datagrid would stay open when clicking to the next page of results. ([#4396](https://github.com/infor-design/enterprise/issues/4396))
- `[Datagrid]` Fixed a bug where a scroll bar shows even when there's no data in datagrid. ([#4228](https://github.com/infor-design/enterprise/issues/4228))
- `[Datagrid]` Fixed an issue where calling setFocus on the datagrid would stop open menus from working. ([#4429](https://github.com/infor-design/enterprise/issues/4429))
- `[Datagrid]` To allow for some script tools to work we now set draggable to true. ([#4490](https://github.com/infor-design/enterprise/issues/4490))
- `[Datagrid]` Fixed an error on the filter box on the personalization dialog where it would error if there is a column with no name field. ([#4495](https://github.com/infor-design/enterprise/issues/4495))
- `[Datagrid]` Fixed links when changing personalization as they would inherit the wrong color. ([#4481](https://github.com/infor-design/enterprise/issues/4481))
- `[Datagrid]` Fixed a bug where seaching with the search on the toolbar would not highlight results. ([#4488](https://github.com/infor-design/enterprise/issues/4488))
- `[Datagrid]` Fixed an issue with a custom toolbar, where buttons would click twice. ([#4471](https://github.com/infor-design/enterprise/issues/4471))
- `[Datagrid]` Fixed a bug in updateRow where it did not sync up all data passed in with the dataset. ([#4476](https://github.com/infor-design/enterprise/issues/4476))
- `[Datepicker]` Changed the month/year picker to skip 10 years instead of one. ([#4388](https://github.com/infor-design/enterprise/issues/4388))
- `[Dropdown]` Improved the behavior of the `noSearch` dropdown when using the keyboard. ([#4388](https://github.com/infor-design/enterprise/issues/4388))
- `[Editor]` Fixed an issue where the focus was getting lost after pressing toolbar buttons. ([#4335](https://github.com/infor-design/enterprise/issues/4335))
- `[Editor]` Fixed an issue where the color picker was not opening the popup for overflow menu and had name as undefined in list. ([#4398](https://github.com/infor-design/enterprise/issues/4398))
- `[Editor]` Fixed an issue where font-size tags are stripped from the css. ([#4557](https://github.com/infor-design/enterprise/issues/4557))
- `[Favorites]` Removed the favorites component as its not really a component, info on it can be found under buttons in the toggle example. ([#4405](https://github.com/infor-design/enterprise/issues/4405))
- `[Fieldset]` Fixed a bug where summary form data gets cut off on a smaller viewport. ([#3861](https://github.com/infor-design/enterprise/issues/3861))
- `[Homepage]` Fixed an issue where the four column widgets were incorrectly positioned, left aligned on large screen. ([#4541](https://github.com/infor-design/enterprise/issues/4541))
- `[List Detail]` Fixed css height for list detail in responsive view ([#4426](https://github.com/infor-design/enterprise/issues/4426))
- `[Listview]` Fixed a bug where readonly and non-selectable listview should not have hover state. ([#4452](https://github.com/infor-design/enterprise/issues/4452))
- `[Lookup]` Fixed a bug where the filter header together with the checkbox column is not properly align. ([#3774](https://github.com/infor-design/enterprise/issues/3774))
- `[MenuButton]` Removed the menubutton component sections as its not really a component, info on it can be found under buttons in the MenuButton examples. ([#4416](https://github.com/infor-design/enterprise/issues/4416))
- `[Message]` Added support for lists in the message, also fixed a problem when doing so, with screen readers. ([#4400](https://github.com/infor-design/enterprise/issues/4400))
- `[Message]` Added the `noRefocus` setting that will feed through to the modal. ([#4507](https://github.com/infor-design/enterprise/issues/4507))
- `[Splitter]` Added missing audible labels in splitter collapse button and splitter handle. ([#4404](https://github.com/infor-design/enterprise/issues/4404))
- `[Tabs Module]` Fixed a bug where tab items were not centered correctly in uplift theme. ([#4538](https://github.com/infor-design/enterprise/issues/4538))
- `[Treemap]` Fixed a bug where small slices may show a "tip" below the chart. ([#2794](https://github.com/infor-design/enterprise/issues/2794))

(56 Issues Solved This Release, Backlog Enterprise 185, Backlog Ng 42, 1082 Functional Tests, 1612 e2e Tests)

## v4.33.2

### v4.33.2 Fixes

`[General]` Fix a bug where the regex blows up on Mac Big Sur. ([#4612](https://github.com/infor-design/enterprise/issues/4612))

## v4.33.1

### v4.33.1 Fixes

- `[Breadcrumb]` Fixed an issue were css only breadcrumbs were missing styles. ([#4501](https://github.com/infor-design/enterprise/issues/4501))

## v4.33.0

### v4.33.0 Features

- `[Locale]` Added a new dateTimeMillis and timeStampMillis format if milliseconds are needed. ([#4384](https://github.com/infor-design/enterprise/issues/4384))
- `[Toast]` Added a setting to enable setting ids or other attributes on the toast element. ([#4275](https://github.com/infor-design/enterprise/issues/4275))

### v4.33.0 Fixes

- `[Autocomplete]` Fix a bug when connected to NG where pressing the enter key would not select Autocomplete items/. ([ng#901](https://github.com/infor-design/enterprise-ng/issues/901))
- `[Autocomplete]` Fixed an issue where the Searchfield items were not selectable after 'All results for "xx"' was selected. ([#4446](https://github.com/infor-design/enterprise/issues/4446))
- `[Calendar]` Removed some extra keyboard stops when tabing. ([#4318](https://github.com/infor-design/enterprise/issues/4318))
- `[Calendar]` Fixed a bug where the incorrect color was shown when events are added with the dialog. ([#4439](https://github.com/infor-design/enterprise/issues/4439))
- `[Colorpicker]` Fixed an issue where the colorpicker closes when pressing or clicking outside the swatch. ([#3559](https://github.com/infor-design/enterprise/issues/3559))
- `[Datagrid]` Fixed an issue where activated row on 2nd or any subsequent page was not highlighting for mixed selection mode. ([ng#900](https://github.com/infor-design/enterprise-ng/issues/900))
- `[Datagrid]` Added support to disable column buttons. ([1590](https://github.com/infor-design/enterprise/issues/1590))
- `[Datagrid]` Fixed an issue where short field icon padding was misaligned in RTL mode. ([#1812](https://github.com/infor-design/enterprise/issues/1812))
- `[Datagrid]` Added support to `In Range` filter operator for numeric columns. ([#3988](https://github.com/infor-design/enterprise/issues/3988))
- `[Datagrid]` Fixed an issue where filter was not working if user types slow in the filter input for treegrid. ([#4270](https://github.com/infor-design/enterprise/issues/4270))
- `[Datagrid]` Fixed an issue where the icons right text was truncated for extra-small row height. ([#4355](https://github.com/infor-design/enterprise/issues/4355))
- `[Datagrid]` Fixed an issue where the column icons and content was overlapping. ([#4264](https://github.com/infor-design/enterprise/issues/4264))
- `[Datagrid]` Fixed an issue where using flex toolbar as a custom toolbar did not work. ([#4385](https://github.com/infor-design/enterprise/issues/4385))
- `[Datepicker]` Added missing off screen text for the picker buttons in the datepicker month/year view. ([#4318](https://github.com/infor-design/enterprise/issues/4318))
- `[Editor]` Fixed a bug where the Fontpicker's displayed style wasn't updating to match the current text selection in some cases. ([#4309](https://github.com/infor-design/enterprise/issues/4309))
- `[Editor]` Fixed a bug where b tags in an empty p tag would be stripped. ([#4411](https://github.com/infor-design/enterprise/issues/4411))
- `[Locale]` Added a new translation token for Records Per Page with no number. ([#4334](https://github.com/infor-design/enterprise/issues/4334))
- `[Locale]` Fixed an max stack error when setting `nb-NO` as a language. ([#874](https://github.com/infor-design/enterprise-ng/issues/874))
- `[Lookup]` Fixed an issue where the event `beforeShow` was only triggered the first time. ([#899](https://github.com/infor-design/enterprise-ng/issues/899))
- `[Lookup]` Fixed a bug where the lookup count doesn't update correctly. ([#4312](https://github.com/infor-design/enterprise/issues/4312))
- `[Mask]` Enabled editable sections of Date masks.  Editing within a section will no longer incorrectly alter values that may already exist in a date field's other editable sections. ([#4079](https://github.com/infor-design/enterprise/issues/4079))
- `[Modal Manager]` Modals now pass `isCancelled` properly when the Modal Manager API detects a request to close by using the Escape key. ([#4298](https://github.com/infor-design/enterprise/issues/4298))
- `[Pager]` Fixed an error when using arrow keys to select in the pagesize selector. ([#4383](https://github.com/infor-design/enterprise/issues/4383))
- `[Searchfield]` Allow for search terms to include special characters. ([#4291](https://github.com/infor-design/enterprise/issues/4291))
- `[Stepprocess]` Fixed a bug where padding and scrolling was missing. Note that this pattern will eventually be removed and we do not suggest any one use it for new development. ([#4249](https://github.com/infor-design/enterprise/issues/4249))
- `[Tabs]` Fixed multiple bugs where error icon in tabs and the animation bar were not properly aligned in RTL uplift theme. ([#4326](https://github.com/infor-design/enterprise/issues/4326))
- `[Tabs]` Fixed a bug where removing a nested tab would cause an error due to being invisible. ([#4356](https://github.com/infor-design/enterprise/issues/4356))
- `[Tabs]` Fixed a bug where the focus/activated state does not display correctly in RTL. ([#4332](https://github.com/infor-design/enterprise/issues/4332))
- `[Toolbar Flex]` Fixed detection of overflow in some toolbars where items were not properly displaying all overflowed items in the "More Actions" menu. ([#4296](https://github.com/infor-design/enterprise/issues/4296))
- `[Toolbar Flex]` Fixed an issue where in some examples/cases the first item did not get an initial tabindex. ([#4418](https://github.com/infor-design/enterprise/issues/4418))
- `[Tree]` Fixed an issue where calling togglenode without first doing a select/unselect was not working properly. ([#3927](https://github.com/infor-design/enterprise/issues/3927))
- `[Tree]` Fixed a bug that adding icons in with the tree text would encode it when using addNode. ([#4305](https://github.com/infor-design/enterprise/issues/4305))
- `[Validation]` Fixed an issue where after the execution `resetForm()` was not resting dropdown and editor the fields. ([#4259](https://github.com/infor-design/enterprise/issues/4259))

(48 Issues Solved This Release, Backlog Enterprise 184, Backlog Ng 48, 1084 Functional Tests, 1530 e2e Tests)

## v4.32.0

### v4.32.0 Important Notes

- `[Colors]` In Uplift (Vibrant) theme there is no longer any colors in graphite. All are slate. This involved bringing in a new version 3.0 of the design system with some breaking changes you should not if using the tokens directly. See the [design system change log](https://github.com/infor-design/design-system/blob/main/docs/CHANGELOG.md) for details. ([#4206](https://github.com/infor-design/enterprise/issues/4206))

### v4.32.0 Features

- `[Breadcrumb]` Add truncated style and made it the default for all Breadcrumb lists. ([#4091](https://github.com/infor-design/enterprise/issues/4091))
- `[Datagrid]` Add a new `RowNumber` formatter that will show a row number column that remains the same no matter how the grid is sorted. ([#1904](https://github.com/infor-design/enterprise/issues/1904))
- `[Datepicker]` Added the ability to use the range selection in date picker when using the UmAlQura Calendar (RTL). ([#4227](https://github.com/infor-design/enterprise/issues/4227))
- `[Homepage]` Added ability to support a 5 column option. ([#4101](https://github.com/infor-design/enterprise/issues/4101))
- `[Locale]` Added an example page to test translation strings more accurately. ([#4189](https://github.com/infor-design/enterprise/issues/4189))

### v4.32.0 Fixes

- `[Accordion]` Fixed a bug where disabled headers texts and icons were barely recognizable as disabled in uplift theme. ([#4065](https://github.com/infor-design/enterprise/issues/4065))
- `[Accordion]` Fixed a bug in the vibrant theme where nested header text was not showing because the width was pushing it to the next line. ([#4145](https://github.com/infor-design/enterprise/issues/4145))
- `[Application Menu]` Fixed too much spacing level when there's an icon in accordion header in uplift theme. ([#4202](http://localhost:4000/components/applicationmenu/test-six-levels-icons.html?theme=uplift&variant=light&colors=0066D4))
- `[Contextual Action Panel]` Made the close button work in cases where subcomponents are open inside the CAP. ([#4112](https://github.com/infor-design/enterprise/issues/4112))
- `[Colorpicker]` The sizes were inconsistent with other components in width so we adjusted them. ([#4310](https://github.com/infor-design/enterprise/issues/4310))
- `[Datagrid]` Fixed an issue where the selectedRows array contents continued to multiply each time running `selectAllRows`. ([#4195](https://github.com/infor-design/enterprise/issues/4195))
- `[Datagrid]` Fixed an issue where the dynamic tooltip was not working properly. ([#4260](https://github.com/infor-design/enterprise/issues/4260))
- `[Datagrid]` Fixed an issue where the check box filter was not working. ([#4271](https://github.com/infor-design/enterprise/issues/4271))
- `[Datagrid]` Fixed an issue where the filter and paging for treegrid was not working properly. ([#4293](https://github.com/infor-design/enterprise/issues/4293))
- `[Datepicker]` Fixed an issue where the minute and second interval for timepicker was not working properly when use along useCurrentTime setting. ([#4230](https://github.com/infor-design/enterprise/issues/4230))
- `[Dropdown]` Fixed a bug where italic-style highlighting would represent a matched filter term instead of bold-style on a Dropdown List item in some cases. ([#4141](https://github.com/infor-design/enterprise/issues/4141))
- `[Editor]` Fixed issue with incorrect padding when using bullets in RTL mode. ([#4327](https://github.com/infor-design/enterprise/issues/4327))
- `[General]` Fixed high contrast error color to have better contrast. ([#4344](https://github.com/infor-design/enterprise/issues/4344))
- `[FileUploadAdvanced]` Fixed an issue where the method `status.setCompleted()` not firing event `fileremoved`. ([#4294](https://github.com/infor-design/enterprise/issues/4294))
- `[Homepage]` Fixed an issue where the columns were not showing properly after resize by using the maximize button. ([#894](https://github.com/infor-design/enterprise-ng/issues/894))
- `[Homepage]` Fixed an issue where the columns were not showing properly after resize browser window. ([#895](https://github.com/infor-design/enterprise-ng/issues/895))
- `[Input]` Fixed a bug where the text input error state border color would be wrong in the vibrant, dark and high contrast. ([#4248](https://github.com/infor-design/enterprise/issues/4248))
- `[Locale]` Fixed issues with some timezone and datetime formats. ([#4297](https://github.com/infor-design/enterprise/issues/4297))
- `[Popupmenu]` Fixed a minor issue with the shortcut text on small breakpoints. ([#3984](https://github.com/infor-design/enterprise/issues/3984))
- `[Popover]` Fixed a regression where passing a popover content as a hash link to an ID no longer worked. ([#4281](https://github.com/infor-design/enterprise/issues/4281))
- `[Personalize]` Fixed an issue regarding the layout and scroll ability of a page. ([#3330](https://github.com/infor-design/enterprise/issues/3330))
- `[Searchfield]` Added a shadow to the focus state of searchfields with category buttons. ([#4181](https://github.com/infor-design/enterprise-ng/issues/4181))
- `[Splitter]` Fixes an issue where the collapse button was not working when splitter is on the right. ([#1730](https://github.com/infor-design/enterprise-ng/issues/1730))
- `[Tabs]` Added detection for width/height/style changes on a Tabs component, which now triggers a resize event. ([ng#860](https://github.com/infor-design/enterprise-ng/issues/860))
- `[Tabs]` Fixed a small error by removing a - 1 involved with testing. ([#4093](https://github.com/infor-design/enterprise/issues/4093))
- `[Tabs]` Fixed a bug where using `#` in a Tab title was not possible. ([#4179](https://github.com/infor-design/enterprise/issues/4179))
- `[Tabs Header]` Fixed a bug where the add icon were too small and the page form layout has a big space on top of it. ([#4289](https://github.com/infor-design/enterprise/issues/4289))
- `[Toolbar Flex]` Fixed a bug where in some cases a un-needed scrollbar would appear. [[#4325](https://github.com/infor-design/enterprise/issues/4325)]
- `[Toolbar Searchfield]` Fixed a bug where the searchfield doesn't perfectly align together with flex toolbar. [[#4226](https://github.com/infor-design/enterprise/issues/4226)]
- `[Tree]` Fixed an issue where the return focus state was not working properly after closing the context menu. ([#4252](https://github.com/infor-design/enterprise/issues/4252))
- `[Vertical Tabs]` Fixed an issue where the error icon was misaligning. ([#873](https://github.com/infor-design/enterprise-ng/issues/873))

(49 Issues Solved This Release, Backlog Enterprise 196, Backlog Ng 51, 1079 Functional Tests, 1525 e2e Tests)

## v4.31.5

### v4.31.5 Fixes

- `[General]` Fix a bug where the regex blows up on Mac Big Sur. ([#4612](https://github.com/infor-design/enterprise/issues/4612))

## v4.31.4

### v4.31.4 Fixes

- `[Datagrid]` Fixed an issue where the icons right text was truncated for extra-small row height. ([#4355](https://github.com/infor-design/enterprise/issues/4355))

## v4.31.3

### v4.31.3 Fixes

- `[Editor]` Fixed a bug where b tags in an empty p tag would be stripped. ([#4411](https://github.com/infor-design/enterprise/issues/4411))

## v4.31.2

### v4.31.2 Fixes

- `[Datagrid]` Added the ability to resize frozen columns, if you do not want this you must set columns to `resizable: false`. ([#3852](https://github.com/infor-design/enterprise/issues/3852))
- `[Datagrid]` Fixed hideColumn method to check if the column is hidden. ([#3852](https://github.com/infor-design/enterprise/issues/3852))
- `[Popdown]` Added a safety check to the destroy. ([#3852](https://github.com/infor-design/enterprise/issues/3852))

## v4.31.1

### v4.31.1 Fixes

- `[Datagrid]` Fixed a bug with icon alignment in editors in small or xtra small layout. ([#4266](https://github.com/infor-design/enterprise/issues/4266))
- `[Datagrid]` Fixed selection checkbox alignment. ([#4266](https://github.com/infor-design/enterprise/issues/4266))

## v4.31.0

### v4.31.0 Important Notes

- `[Buttons]` We reverted an inner Css rule that set all 'btn' classes to use contains vs starts with since this caused issues. One consequence is that if you use a class `dismissible-btn` it should now be `btn-dismissible`. This is a possible breaking change but for most cases this button is added by the tags component. ([#4120](https://github.com/infor-design/enterprise/issues/4120))

### v4.31.0 Features

- `[Calendar]` Added the ability to override an event `color` and `borderColor` see docs for details. ([#3923](https://github.com/infor-design/enterprise/issues/3923))
- `[Calendar]` Added the ability to use the monthview legend setting to colorsize day backgrounds. To use this set the `dayLegend` property. And this uses the same format for legend in the monthView. Just renamed it to avoid confusing with the event legend. ([#3893](https://github.com/infor-design/enterprise/issues/3893))
- `[Datagrid]` Added a `spacerColumn` setting, with this setting the last column fills any empty space instead of stretching everything out. ([#4032](https://github.com/infor-design/enterprise/issues/4032))
- `[Datagrid]` Added a `columnSizing` setting which impacts how the column widths are auto calculated. Options are: `both` (default), `data` or `header` (including filter). ([#4017](https://github.com/infor-design/enterprise/issues/4017))
- `[Datagrid]` Added the setting for empty message small height. ([#3609](https://github.com/infor-design/enterprise/issues/3609))
- `[Datagrid]` Fixed an alignment issue on rows when using alerts and tags with frozen columns and short row. ([#4237](https://github.com/infor-design/enterprise/issues/4237))
- `[Datagrid]` Fixed an alignment issue on hiding and showing rows when using grouped headers and frozen columns together. ([#4247](https://github.com/infor-design/enterprise/issues/4247))
- `[Datepicker]` Added the ability to use +/- to increment the day in the calendar. This is in addition to arrow key functionality. This works in the field or when the calendar is open. ([#4001](https://github.com/infor-design/enterprise/issues/4001))
- `[Masthead]` Added the ability use user images, status and initials in the masthead and masthead menu buttons. ([#800](https://github.com/infor-design/enterprise-ng/issues/800))
- `[MultiSelect]` Fixed an issue update multiselect on ajax with values already selected. ([#885](https://github.com/infor-design/enterprise-ng/issues/885))
- `[Tree]` Added option to add new child node on top or bottom. ([#3915](https://github.com/infor-design/enterprise/issues/3915))
- `[General]` Moved all the examples, patterns and layouts into their own sections or with the components they live with page patterns can now be found at `components/page-patterns` and layouts at `components/page-layouts`. Added a first pass of docs about these as well as more doc updates to forms, autocomplete and grid. ([#428](https://github.com/infor-design/enterprise/issues/428))

### v4.31.0 Fixes

- `[Application Menu]` Fixed an issue where the Header was unable to hide for RTL and ie11. ([#2154](https://github.com/infor-design/enterprise/issues/2154))
- `[Application Menu]` Fixed a bug where the border top color is wrong in uplift dark and high contrast theme. ([#4042](https://github.com/infor-design/enterprise/issues/4042))
- `[Application Menu]` Fixed a bug where some buttons did not have labels for the icon buttons in toolbars. Check your application if you use this pattern. ([#4085](https://github.com/infor-design/enterprise/issues/4085))
- `[Autocomplete]` Fixed an issue where the JavaScript error was thrown for ie11. ([#4148](https://github.com/infor-design/enterprise/issues/4148))
- `[Blockgrid]` Fixed an issue with paged datasets that would occasionally cause a JS console error. ([ng#836](https://github.com/infor-design/enterprise-ng/issues/836))
- `[Blockgrid]` Fixed a bug where first/last pager buttons would show and be disabled by default (buttons are now hidden by default). ([ng#836](https://github.com/infor-design/enterprise-ng/issues/836))
- `[Buttons]` Reverted an inner Css rule change that set 'btn' classes to contains vs starts with. ([#4120](https://github.com/infor-design/enterprise/issues/4120))
- `[Datagrid]` Fixed an issue when hiding columns after loading a datagrid up with grouped headers and frozen columns. ([#4218](https://github.com/infor-design/enterprise/issues/4218))
- `[Datagrid]` Fixed an issue where the rows where not render properly when use method `updateDataset()` for treegrid. ([#4213](https://github.com/infor-design/enterprise/issues/4213))
- `[Datagrid]` Fixed an issue where the tooltip for tree grid was not working properly. ([#827](https://github.com/infor-design/enterprise-ng/issues/827))
- `[Datagrid]` Fixed an issue where the keyword search was not working for server side paging. ([#3977](https://github.com/infor-design/enterprise/issues/3977))
- `[Datagrid]` Fixed a bug that nested datagrid columns could not be clicked. ([#4197](https://github.com/infor-design/enterprise/issues/4197))
- `[Datagrid]` Fixed an issue where the 'value' and 'oldValue' on cell change event where showing escaped. ([#4028](https://github.com/infor-design/enterprise/issues/4028))
- `[Datagrid]` Fixed an issue where the keyword search was not working for group headers. ([#4068](https://github.com/infor-design/enterprise/issues/4068))
- `[Datagrid]` Fixed an issue where the column filter results were inconsistent for tree grid. ([#4031](https://github.com/infor-design/enterprise/issues/4031))
- `[Datagrid]` Fixed an issue where the data was not exporting to excel when using the groupable setting. ([#4081](https://github.com/infor-design/enterprise/issues/4081))
- `[Datagrid]` Fixed an issue where if a context menu is opened and then closed with ESC the focus would be reset to the top of the page. ([#4085](https://github.com/infor-design/enterprise/issues/4085))
- `[Datagrid]` Fixed an issue where the tooltip would not show up if you focus a cell with ellipsis text with the keyboard. ([#4085](https://github.com/infor-design/enterprise/issues/4085))
- `[Datagrid]` Made the header checkbox focusable. ([#4085](https://github.com/infor-design/enterprise/issues/4085))
- `[Datagrid]` The selection checkbox cell had aria-selected on it which was incorrect. ([#4085](https://github.com/infor-design/enterprise/issues/4085))
- `[Datagrid]` Changed the auto width sizing of columns to include the padding of the rowHeight (16 16 8 8). So the column sizes are now more compact in lower rowHeight settings. Also to do this the grid is now rerendered when changing rowHeight. ([#4016](https://github.com/infor-design/enterprise/issues/4016))
- `[Datagrid]` Fixed a design QA bug where the column and data cell padding was not following the design system. Its now using 16px large, 16px medium, 8 px short and 8 px extar-short for text indenting. ([#4154](https://github.com/infor-design/enterprise/issues/4154))
- `[Datagrid]` Fixed an issue where the client side selection was not working. ([#4138](https://github.com/infor-design/enterprise/issues/4138))
- `[Datagrid]` Changed invalid css fill-available property. ([#4133](https://github.com/infor-design/enterprise/issues/4133))
- `[Datagrid]` Fixed issue where double keydown was required to open dropdown lists in datagrid cell. ([#3980](https://github.com/infor-design/enterprise/issues/3980))
- `[Datagrid]` Fixed an issue where the time picker editor was switching between AM and PM when set to 12:00. ([#4149](https://github.com/infor-design/enterprise/issues/4149))
- `[Datepicker]` Fixed a number of translation issues in the datepicker component. ([#4046](https://github.com/infor-design/enterprise/issues/4046))
- `[Datepicker]` Fixed a bug that the datepicker would focus the field when closing the month and year pane. ([#4085](https://github.com/infor-design/enterprise/issues/4085))
- `[Datepicker]` Fixed a bug where two dates may appear selected when moving forward/back in the picker dialog. ([#4018](https://github.com/infor-design/enterprise/issues/4018))
- `[Datepicker]` Fixed a bug where an error may occur if using the gregorian calendar on ar-SA locale. ([#4130](https://github.com/infor-design/enterprise/issues/4130))
- `[Dropdown]` Fixed an issue where "phraseStartsWith" does not filter the list after deleting a character. ([#4047](https://github.com/infor-design/enterprise/issues/4047))
- `[Dropdown]` Fixed a bug when backspacing in windows or fn + delete in Mac OS would render a ascii character in the input field. ([#4020](https://github.com/infor-design/enterprise/issues/4020))
- `[Editor]` Fixed a number of translation issues in the editor component. ([#4049](https://github.com/infor-design/enterprise/issues/4049))
- `[Editor]` Fixed an issue where the selection for shift + arrow keys was not working properly. ([#4070](https://github.com/infor-design/enterprise/issues/4070))
- `[Locale]` The Added placeholder for missing Thai `Locale` translation. ([#4041](https://github.com/infor-design/enterprise/issues/4041))
- `[Locale]` The Added placeholder for incorrect French `SetTime` translation. ([#4045](https://github.com/infor-design/enterprise/issues/4045))
- `[Lookup]` Fixed a bug where values are duplicated when selecting row on other pages and when paging is activated. ([#758](https://github.com/infor-design/enterprise-ng/issues/758))
- `[Locale]` Added July 2020 translation strings from the translation team. ([#4045](https://github.com/infor-design/enterprise/issues/4045))
- `[Mask]` Added the ability to pass date/time formats to the Mask API that do not contain separators or other literals. ([#3963](https://github.com/infor-design/enterprise/issues/3963))
- `[Masthead]` Added updated color and styles for uplift theme. ([#800](https://github.com/infor-design/enterprise-ng/issues/800))
- `[Mask]` Improved example pages in the demoapp, added some to the documentation index page for Mask. ([#556](https://github.com/infor-design/enterprise/issues/556))
- `[Modal]` Reverted nested modal behavior to being visually stacked, instead of one-at-a-time. Made it possible to show one-at-a-time via `hideUnderneath` setting. ([#3910](https://github.com/infor-design/enterprise/issues/3910))
- `[Multiselect]` Fixed an issue where multiselect fields with tags were not rendering properly. ([#4139](https://github.com/infor-design/enterprise/issues/4139))
- `[Popupmenu]` Fixed an issue where the icons were overlapping. ([#4201](https://github.com/infor-design/enterprise/issues/4201))
- `[Popupmenu]` Fixed a bug that the aria items are in the wrong place. Its now using [this guide](https://www.w3.org/TR/wai-aria-practices/examples/menu-button/menu-button-links.html). ([#4085](https://github.com/infor-design/enterprise/issues/4085))
- `[Popupmenu]` Fixed a bug where the heading doesn't display properly with multi-select menu. ([#3926](https://github.com/infor-design/enterprise/issues/3926))
- `[Searchfield]` Fixed an issue where some of the searchfield examples did not have focus states. ([#1060](https://github.com/infor-design/enterprise/issues/1060))
- `[Searchfield]` The `clear` function was misnamed as it didnt clear, it made the field clearable. Now we have a `clear` and `makeClearable` function. ([#4173](https://github.com/infor-design/enterprise/issues/4173))
- `[Textarea]` Fixed inconsistencies on styling of disabled field when using disable function, now the label will disable on all components when using this function. In general the label should be dimmed on disabled fields as per the design. ([#3917](https://github.com/infor-design/enterprise/issues/3917))
- `[Timepicker]` Fixed inconsistencies on readonly styling throughout different themes and variants. ([#4152](https://github.com/infor-design/enterprise/issues/4152))
- `[Toast]` Fixed a bug where the toast message doesn't close when pressing escape, and when it has multiple trigger elements and uses unique id's. ([#3986](https://github.com/infor-design/enterprise/issues/3986))
- `[Tooltip]` Fixed a bug where the title doesn't display when the title starts with '#'. ([#2512](https://github.com/infor-design/enterprise/issues/2512))
- `[Tooltip]` Fixed an issue where the tooltip would not show up if you focus a button with the keyboard. ([#4085](https://github.com/infor-design/enterprise/issues/4085))
- `[Tree]` Fixed an issue where the tree node still shows folder icon after all children and `children` property deleted. ([#4026](https://github.com/infor-design/enterprise/issues/4026))
- `[Tree]` Fixed an issue where the custom icon was changing back to default on toggle after use of method updateNode(). ([#4027](https://github.com/infor-design/enterprise/issues/4027))

(81 Issues Solved This Release, Backlog Enterprise 183, Backlog Ng 48, 1077 Functional Tests, 1489 e2e Tests)

## v4.30.1

### v4.30.1 Fixes

- `[Datepicker]` Fixed the datepicker in ar-SA setting timestamps would null the times in some situations. ([#4160](https://github.com/infor-design/enterprise/issues/4160))
- `[Datagrid]` The last row border was removed but this was incorrect, reverted this. ([#4140](https://github.com/infor-design/enterprise/issues/4140))
- `[Datagrid]` Fixed an alignment issue in datagrid filter that caused some fields to be misaligned. ([#4151](https://github.com/infor-design/enterprise/issues/4151))
- `[Datagrid]` Fixed an alignment issue with column colspan. In some situations it was not rendering correctly causing some cells to be misaligned. ([#4109](https://github.com/infor-design/enterprise/issues/4109))
- `[Datagrid]` Changed invalid css fill-available property. ([#4133](https://github.com/infor-design/enterprise/issues/4133))
- `[Locale]` Fixed a bug with MMMM dd format in ar-SA. ([#4160](https://github.com/infor-design/enterprise/issues/4160))
- `[Locale]` Changed the arguments names for better symmetry fromGregorian == toUmalqura and toGregorian === options.fromUmalqura. ([#4160](https://github.com/infor-design/enterprise/issues4160))

(71 Issues Solved This Release, Backlog Enterprise 197, Backlog Ng 53, 1078 Functional Tests, 1482 e2e Tests)

## v4.30.0

### v4.30.0 Announcements

- `[Datagrid]` The rowHeight setting has been changed to support extra-small, small, medium and large. short and normal are deprecated. If you have a custom toolbar you may need to update your [markup](https://github.com/infor-design/enterprise/blob/main/app/views/components/datagrid/example-custom-toolbar.html#L40-L44). ([#3755](https://github.com/infor-design/enterprise/issues/3755))

### v4.30.0 Features

- `[Breadcrumb]` Javascript Component API is now available. ([infor-design/enterprise-ng#700](https://github.com/infor-design/enterprise-ng/issues/700))
- `[Custom Builds]` The build script can now produce an ES Module version of the components that can be imported by your application. ([#3771](https://github.com/infor-design/enterprise/issues/3771))
- `[Datagrid]` Added a setting disableRowDeselection that if enabled does not allow selected rows to be toggled to deselected. ([#3791](https://github.com/infor-design/enterprise/issues/3791))
- `[Datagrid]` Added an additional row size extra-small. This row size may need a bit of further fleshing out. All of the previous row sizes have been renamed but using the old settings are supported but deprecated. The new sizes are Extra Small, Small, Medium, Large (Normal). ([#3755](https://github.com/infor-design/enterprise/issues/3755))
- `[Demoapp]` Added the ability to set runtime flags for persisting settings that were previously only possible to set via URL query parameters. ([n/a])
- `[Icons]` Changed the tree node icon to be more meaningful in uplift theme. Added a print-preview icon. This replaces the update-preview icon which has confusing meaning but was not removed.
- `[Searchfield]` Added the ability to clear the searchfield by calling a public clear() function. ([#3810](https://github.com/infor-design/enterprise/issues/3810))
- `[Tree]` Added a setting to support to expanding/collapsing when clicking only the icon portion of the tree node. ([#3730](https://github.com/infor-design/enterprise/issues/3730))
- `[Tree]` Added the ability to have separate icon button for expand/collapse and children count. ([#3847](https://github.com/infor-design/enterprise/issues/3847))

### v4.30.0 Fixes

- `[Accordion]` Fixed an issue where the chevron icon is not properly centered in Safari. ([#2161](https://github.com/infor-design/enterprise/issues/2161))
- `[Application Menu]` Fixed an issue where the dropdown icon is not properly centered in Safari. ([#3766](https://github.com/infor-design/enterprise/issues/3766))
- `[Accordion]` Fixed issue where hidden headers were not excluded from tab navigation. ([#3835](https://github.com/infor-design/enterprise/issues/3835))
- `[Calendar]` Fixed a bug that when setting accordions to allowOnePane it did not work. ([#3773](https://github.com/infor-design/enterprise/issues/3773))
- `[Calendar]` Fixed a bug where the accordion sections would show a line on hover in high contrast mode. ([#2779](https://github.com/infor-design/enterprise/issues/2779))
- `[Calendar]` Fixed a bug where the days would be out of alignment if the end and starts dates intersect. ([#1725](https://github.com/infor-design/enterprise/issues/1725))
- `[Contextual Action Panel]` Fixed an issue where the searchfield should be collapsible on mobile view. ([#918](https://github.com/infor-design/enterprise/issues/918))
- `[Counts]` Revamped the look and feel of widget counts in uplift theme. ([#3666](https://github.com/infor-design/enterprise/issues/3666))
- `[Datagrid]` Fixed an issue where the table doesn't filled the datagrid wrapper inside of modal. ([#3897](https://github.com/infor-design/enterprise/issues/3897))
- `[Datagrid]` Fix a bug with columns with buttons, they had an unneeded animation that caused states to be delayed when painting. ([#3808](https://github.com/infor-design/enterprise/issues/3808))
- `[Datagrid]` Fixed an issue where example page for filter and pager was not working properly. ([#3856](https://github.com/infor-design/enterprise/issues/3856))
- `[Datagrid]` Fix a bug with cellNavigation false, the focus state was still visible. ([#3937](https://github.com/infor-design/enterprise/issues/3937))
- `[Datagrid]` Updated example page for keyword search to fix error state. ([#3961](https://github.com/infor-design/enterprise/issues/3961))
- `[Datagrid]` Fix a bug with cellNavigation false, the focus state was incorrect on stretched rows in IE. ([#1644](https://github.com/infor-design/enterprise/issues/1644))
- `[Datagrid]` Fixed an issue where an extra border is shown in grid list mode and RTL. ([#3895](https://github.com/infor-design/enterprise/issues/3895))
- `[Datagrid]` Fixed a bug inside validateRow when passing in a zero the function would exit. ([#4002](https://github.com/infor-design/enterprise/issues/4002))
- `[Datagrid]` Fixed an issue where select all using keyboard in multiSelect/mixedSelect was not working. ([#3921](https://github.com/infor-design/enterprise/issues/3921))
- `[Datagrid]` Fix a bug with columns with buttons, they had an unneeded animation that caused states to be delayed when painting. ([#3808](https://github.com/infor-design/enterprise/issues/3808))
- `[Datagrid]` Fixed an issue where data was not in sync for row reorder and paging. ([#3749](https://github.com/infor-design/enterprise/issues/3749))
- `[Datagrid]` Fixed an issue where using selectRowsAcrossPages setting the selected rows were reseting by filter, to use this feature you may need to set columnIds in the settings to form whats unique for the row. ([#3601](https://github.com/infor-design/enterprise/issues/3601))
- `[Datagrid]` Fixed an issue where when using the contentTooltip setting on a datagrid on a modal, the column would expand when hovering rows. ([#3541](https://github.com/infor-design/enterprise/issues/3541))
- `[Datagrid]` Fixed an issue the arrow on tooltips flowed in the wrong direction. ([#3854](https://github.com/infor-design/enterprise/issues/3854))
- `[Datagrid]` Fixed an issue where readonly and checkbox cells would show up on the summary row. ([#3862](https://github.com/infor-design/enterprise/issues/3862))
- `[Datagrid]` Fixed an issue where text in nested objects where not encoded correctly. ([#4058](https://github.com/infor-design/enterprise/issues/3862))
- `[Datagrid]` Fixed an issue where text editor style editors are not saved properly. ([#4058](https://github.com/infor-design/enterprise/issues/4058))
- `[Datagrid]` Fixed an issue where checkboxes in an expandable area could not be checked. ([#4062](https://github.com/infor-design/enterprise/issues/4062))
- `[Datagrid]` Fix a bug where multiselect checkboxes were misaligned in a modal. ([#4086](https://github.com/infor-design/enterprise/issues/4086))
- `[Datepicker]` Fixed an issue where some languages like fr-CA and pt-BR (that are languages in a non default locale), would error when opening the picker. ([#4035](https://github.com/infor-design/enterprise/issues/4035))
- `[Datepicker]` Fixed an issue where change did not fire when rangeselecting the same day. ([#4075](https://github.com/infor-design/enterprise/issues/4075))
- `[Datepicker]` Fixed an issue where change did not fire when selecting today after having a cleared value in the field. ([#853](https://github.com/infor-design/enterprise-ng/issues/853))
- `[Dropdown]` Changed the keyboard dropdown so it will select the active item when tabbing out. ([#3028](https://github.com/infor-design/enterprise/issues/3028))
- `[Dropdown]` Fixed an issue where the search field does not stay in the initial position. ([#2659](https://github.com/infor-design/enterprise/issues/2659))
- `[Dropdown]` Fixed an issue where the search field does not stay in the initial position. ([#2659](https://github.com/infor-design/enterprise/issues/2659))
- `[Editor]` Fixed missing tooltips. ([#issues](https://github.com/infor-design/enterprise/issues/issues))
- `[Field Options]` Fixed an issue where the focus style was not aligning. ([#3628](https://github.com/infor-design/enterprise/issues/3628))
- `[Hierarchy]` Fixed an issue selection causes tab selection to be removed. ([#3597](https://github.com/infor-design/enterprise/issues/3597))
- `[Icons]` Fixed an issue with the amend icon in uplift theme. The meaning was lost on a design change and it has been updated. ([#3613](https://github.com/infor-design/enterprise/issues/3613))
- `[Locale]` Changed results text to lower case. ([#3974](https://github.com/infor-design/enterprise/issues/3974))
- `[Locale]` Fixed abbreviated chinese month translations. ([#4034](https://github.com/infor-design/enterprise/issues/4034))
- `[Lookup]` Fixed an issue in the min width examples that showed up in Safari only. ([#3949](https://github.com/infor-design/enterprise/issues/3949))
- `[Lookup]` Added example page for server side keyword search. ([#2806](https://github.com/infor-design/enterprise/issues/2806))
- `[Lookup]` Fixed a bug that the required validation would not reset from empty in certain cases. ([#810](https://github.com/infor-design/enterprise-ng/issues/810))
- `[Lookup]` Fixed an issue in the min width examples that showed up in Safari only. ([#3949](https://github.com/infor-design/enterprise/issues/3949))
- `[Popover]` Corrected the tabindex order of Popover elements when the Popover is contained within a Modal. ([#3644](https://github.com/infor-design/enterprise/issues/3644))
- `[Mask]` Fixed issue where languages with `,` as decimal were causing the fields to only show `.` instead of the actual characters that were input. ([#3933](https://github.com/infor-design/enterprise/issues/3933))
- `[Multiselect]` Fixed a bug that would incorrectly cause both text and tags to be rendered on the page when using the Select All checkbox. ([#3767](https://github.com/infor-design/enterprise/issues/3767))
- `[Multiselect]` When using the `showSelectAll` setting, if no selectable options are present, the Select All checkbox will now remain hidden and unusable. ([#3777](https://github.com/infor-design/enterprise/issues/3777))
- `[Multiselect]` Changed "Select All" checkbox's default behavior to only select items that match the current search filter, if a search filter is present.  The original filter behavior is available by setting `selectAllFilterOnly` to false. ([#3845](https://github.com/infor-design/enterprise/issues/3845))
- `[Textarea]` Added tests to show that the textarea count text is translated. ([#3807](https://github.com/infor-design/enterprise/issues/3807))
- `[Tooltip]` Fixed tooltip behavior so clicking and mousing out will not show the tooltip and fixed tooltip delay. ([#4050](https://github.com/infor-design/enterprise/issues/#4050))
- `[Tree]` Fixed an issue where previous text selection was not clearing after clicked to any tree-node. ([#3794](https://github.com/infor-design/enterprise/issues/3794))

(75 Issues Solved This Release, Backlog Enterprise 235, Backlog Ng 62, 1071 Functional Tests, 1448 e2e Tests)

## v4.29.0

### v4.29.0 Announcements

- `[General]` Heads Up that effective October 31, 2020 we will no longer support IE 11. Until that date we will test IE 11 but only critical issues will be fixed. See the linked issue for more details. ([#3756](https://github.com/infor-design/enterprise/issues/3756))

### v4.29.0 Features

- `[Accordion]` Added the ability to call collapse and expand with a header ID. ([#783](https://github.com/infor-design/enterprise-ng/issues/783))
- `[Lookup]` Added a tooltip functionality when the data is overflowed. ([#3703](https://github.com/infor-design/enterprise/issues/3703))
- `[Lookup]` Added a clear (x icon) button to clear the field. ([#740](https://github.com/infor-design/enterprise/issues/740))
- `[Lookup]` Added a clear (x icon) button and apply button inside of modal so there are now two options to clear the field. ([#2507](https://github.com/infor-design/enterprise/issues/2507))
- `[Lookup]` Fixed a bug where validation did not work if the lookup is non-editable (select only). ([#3950](https://github.com/infor-design/enterprise/issues/3950))
- `[Multiselect]` Moved the functionality for displaying the Multiselect List's searchfield underneath/above the pseudo element into a configurable setting. ([#3864](https://github.com/infor-design/enterprise/issues/3864))
- `[Popdown]` Fixed some integration problems with nested Lookups that were causing closing to happen prematurely. ([ng#760](https://github.com/infor-design/enterprise-ng/issues/760))
- `[Slider]` Added the ability to set position of the tooltip. ([#3746](https://github.com/infor-design/enterprise/issues/3746))
- `[Toast]` Added the ability to dismiss toasts via keyboard. ([#3521](https://github.com/infor-design/enterprise/issues/3521))
- `[Homepage]` Homepage edit events (resize, reorder, remove widgets) now fire on widget elements too ([#3679](https://github.com/infor-design/enterprise/issues/3679))

### v4.29.0 Fixes

- `[About]` Fixed a bug where About dialogs disappeared when being closed by the Modal Manager API. ([#3898](https://github.com/infor-design/enterprise/issues/3898))
- `[Application Menu]` Fixed personalization regressions on Soho theme ([#3704](github.com/infor-design/enterprise/issues/3704))
- `[General]` We Updated a lot of development dependencies. Most important things to note are: we now support node 12 for development and this is recommended, from tests 13 will also work. Node 14 will not work. We updated jQuery to 3.5.1 as a client side dependency and d3 to 5.16.0. If copying files from the `dist` folder note that the d3 file is called d3.v5.js. ([#1690](https://github.com/infor-design/enterprise/issues/1690))
- `[Bar Chart]` Fixed an issue where height was not calculating properly when used other elements along content container. ([#2670](https://github.com/infor-design/enterprise/issues/2670))
- `[Application Menu]` - Made it possible for App Menu Toolbars to dismiss the menu when the `dismissOnClickMobile` setting is true. ([#2831](https://github.com/infor-design/enterprise/issues/2831))
- `[Calendar/Weekview/Monthview]` Added more docs and exposed them on the design site. ([#3575](https://github.com/infor-design/enterprise/issues/3758))
- `[Checkbox]` Fixed an issue where the error icon was inconsistent between subtle and vibrant themes. ([#3575](https://github.com/infor-design/enterprise/issues/3575))
- `[Column Chart]` Fixed an issue where height was not calculating properly when used other elements along content container. ([#2670](https://github.com/infor-design/enterprise/issues/2670))
- `[Datagrid]` Fixed an issue where blank tooltip was showing when use Alert Formatter and no text. ([#2852](https://github.com/infor-design/enterprise/issues/2852))
- `[Datagrid]` Fixed a bug where the datagrid had blocked the clicking of buttons in an empty message area. ([#3922](https://github.com/infor-design/enterprise/issues/3922))
- `[Datagrid]` Fixed an issue where keyword search results were breaking the html markup for icons and badges. ([#3855](https://github.com/infor-design/enterprise/issues/3855))
- `[Datagrid]` Fixed an issue where keyword search results were breaking the html markup for hyperlink. ([#3731](https://github.com/infor-design/enterprise/issues/3731))
- `[Datagrid]` Fixed an issue where keyword search results were not showing for paging, if searched from other than 1st page it came blank table. ([#3629](https://github.com/infor-design/enterprise/issues/3629))
- `[Datagrid]` Fixed an issue where contents filtertype was not working on example page. ([#2887](https://github.com/infor-design/enterprise/issues/2887))
- `[Datagrid]` Fixed a bug in some themes, where the multi line cell would not be lined up correctly with a single line of data. ([#2703](https://github.com/infor-design/enterprise/issues/2703))
- `[Datagrid]` Fixed visibility of sort icons when toggling and when the column is in active. ([#3692](https://github.com/infor-design/enterprise/issues/3692))
- `[Datagrid]` Fixed a bug where the data passed to resultsText was incorrect in the case of reseting a filter. ([#2177](https://github.com/infor-design/enterprise/issues/2177))
- `[Datagrid/General]` Fixed an additional bug where when loading the datagrid with a columns object that contain recursive objects the grid would crash in saveColumns. [3759](https://github.com/infor-design/enterprise/issues/3759))
- `[Datepicker]` Fixed a bug where the modal would take aspects of the personalize colors by mistake. ([#3997](https://github.com/infor-design/enterprise/issues/3997))
- `[Dropdown]` Fixed tooltip content gets cut off inside of modal. ([#3106](https://github.com/infor-design/enterprise/issues/3106))
- `[DemoApp]` Fixed an issue with some pages in the design site where the did not have a height. ([#878](https://github.com/infor-design/website/issues/878))
- `[Fonts]` A note that the Source Sans Pro font thats used in the new theme and served at google fonts, now have a fix for the issue that capitalized letters and numbers had different heights. You may need to release any special caching. ([#1789](https://github.com/infor-design/enterprise/issues/1789))
- `[Form]` Fix broken links in the form readme file. ([#818](https://github.com/infor-design/website/issues/818))
- `[Line Chart]` Fixed an issue where height was not calculating properly when used other elements along content container. ([#2670](https://github.com/infor-design/enterprise/issues/2670))
- `[Locale]` Fixed the es-419 date time value, as it was incorrectly using the medium length date format. ([#3830](https://github.com/infor-design/enterprise/issues/3830))
- `[Modal]` Fixed the inconsistencies of spacing on required fields. ([#3587](https://github.com/infor-design/enterprise/issues/3587))
- `[Modal]` Fixed a bug where the title would overflow too soon. ([#3996](https://github.com/infor-design/enterprise/issues/3996))
- `[Multiselect]` Added ability to detect selected items from incoming data via `callSource()`. ([#2656](https://github.com/infor-design/enterprise/issues/2656))
- `[Multiselect]` Added support to api settings to `allTextString` and `selectedTextString` for custom headers. ([#3554](https://github.com/infor-design/enterprise/issues/3554))
- `[Pie Chart]` Fixed an issue where height was not calculating properly when used other elements along content container. ([#2670](https://github.com/infor-design/enterprise/issues/2670))
- `[Pie]` Fixed an issue where rounds decimal places for percent values were not working. ([#3599](https://github.com/infor-design/enterprise/issues/3599))
- `[Pie/Donut]` Fixed an issue where placing legend on bottom was not working for Homepage widget/Cards. ([#3560](https://github.com/infor-design/enterprise/issues/3560))
- `[Pager]` Reduced the space between buttons. ([#1942](https://github.com/infor-design/enterprise/issues/1942))
- `[Popupmenu]` Fixed an issue the shortcut text leaves gap when no icons are present. ([#3849](https://github.com/infor-design/enterprise/issues/3849))
- `[Tabs]` Fixed info and alert icons alignment on tabs and inside of modal. ([#2695](https://github.com/infor-design/enterprise/issues/2695))
- `[Tabs]` Fixes an issue where the search bar background color was going to transparent on smaller breakpoints. ([#3871](https://github.com/infor-design/enterprise/issues/3871))
- `[Notification]` Fixed an issue where the icons were lagging in the animation. ([#2099](https://github.com/infor-design/enterprise/issues/2099))
- `[Tree]` Fixed an issue where data was not in sync for children property. ([#1690](https://github.com/infor-design/enterprise/issues/1690))
- `[Splitter]` Fixed an issue the drag handle characters render incorrectly. ([#1458](https://github.com/infor-design/enterprise/issues/1458))
- `[Splitter]` Fixed an issue where dragging for RTL direction was not working. ([#1813](https://github.com/infor-design/enterprise/issues/1813))
- `[Spinbox]` Fixed an issue where a two or more digit min value would make it difficult to type in the spinbox. To fix this the values will only be validated on blur by default. ([#3909](https://github.com/infor-design/enterprise/issues/3909))
- `[Spinbox]` Fixed an issue where the number mask did not match the max value of the spinbox. ([#3939](https://github.com/infor-design/enterprise/issues/3939))
- `[Slider]` Improved the sliding so that decimal values would not trigger the change event. ([#787](https://github.com/infor-design/enterprise-ng/issues/787))
- `[Slider]` Reduced the number of change events that fire while sliding. ([#788](https://github.com/infor-design/enterprise-ng/issues/788))
- `[Swaplist]` Fixed an issue where dragging items more than once was not working on Android or iOS devices. ([#1423](https://github.com/infor-design/enterprise/issues/1423))
- `[Tree]` Fixed an issue where tree could not be expanded when using multiselect mode in IE 11. ([#3936](https://github.com/infor-design/enterprise/issues/3936))
- `[Tabs]` Fixed an issue where calling destroy did not remove the add tab button. ([#1439](https://github.com/infor-design/enterprise/issues/1439))
- `[Vertical Tabs]` Made personalization possible. ([#3029](https://github.com/infor-design/enterprise/issues/3029))

(64 Issues Solved This Release, Backlog Enterprise 248, Backlog Ng 69, 1149 Functional Tests, 1404 e2e Tests)

## v4.28.5

### v4.28.5 Fixes

- `[Datepicker]` Fixed an issue where change events did not fire consistently. ([#4087](https://github.com/infor-design/enterprise/issues/4087))

## v4.28.4

### v4.28.4 Fixes

- `[Datagrid]` Fixed an issue where checkboxes in an expandable area could not be checked. ([#4062](https://github.com/infor-design/enterprise/issues/4062))

## v4.28.3

### v4.28.3 Fixes

- `[Datepicker]` Fixed an issue where change did not fire when rangeselecting the same day. ([#4075](https://github.com/infor-design/enterprise/issues/4075))
- `[Datepicker]` Fixed an issue where change did not fire when selecting today after having a cleared value in the field. ([#853](https://github.com/infor-design/enterprise-ng/issues/853))

## v4.28.2

### v4.28.2 Fixes

- `[Splitter]` Fixed an issue where the splitter would remove the modal overlay in some cases. ([#3982](https://github.com/infor-design/enterprise/issues/3982))

## v4.28.1

### v4.28.1 Fixes

- `[Datagrid]` Fixed a bug where the datagrid had blocked the clicking of buttons in an empty message area. ([#3922](https://github.com/infor-design/enterprise/issues/3922))
- `[Datagrid]` Added ability to set the datagrid emptymessage as primary. ([#3922](https://github.com/infor-design/enterprise/issues/3922))

## v4.28.0

### v4.28.0 Important Changes

- `[Pager]` The Deprecated `pager` getter method was removed. Use `pagerAPI` instead for the same thing if accessing this internal object directly. ([#3759](https://github.com/infor-design/enterprise/issues/3759))

### v4.28.0 Features

- `[Bar Chart]` Added support to ellipsis for yaxis labels. ([#3702](https://github.com/infor-design/enterprise/issues/3702))
- `[Contextmenu]` Added support for shortcut display in menus. ([#3490](https://github.com/infor-design/enterprise/issues/3490))
- `[Datepicker]` Added support for custom api callback to disable passed dates and to disable dates by years. ([#3462](https://github.com/infor-design/enterprise/issues/3462))
- `[Datagrid]` Added and fixed up datagrid grouping aggregators. There is now aggregators for avg, count, list, max, min and sum. In addition null and undefined data will not cause issues. ([#3752](https://github.com/infor-design/enterprise/issues/3752))
- `[Error Page]` Added a new example showing a static error page. For example for a 404 page or generic error. ([#281](https://github.com/infor-design/design-system/issues/281))
- `[FileUploadAdvanced]` Added support to api settings `maxFiles` to limit number of uploads. ([#3512](https://github.com/infor-design/enterprise/issues/3512))
- `[FileUploadAdvanced]` Added support to fire event `fileremoved` for attached file removed. ([#3548](https://github.com/infor-design/enterprise/issues/3548))
- `[Line Chart]` Added support to ellipsis for yaxis labels. ([#3702](https://github.com/infor-design/enterprise/issues/3702))
- `[Modal]` Improved handling of multiple Modal windows stemming from a single trigger element. ([ng#705](https://github.com/infor-design/enterprise-ng/issues/705))

### v4.28.0 Fixes

- `[Accordion]` Fixed a regression where updating individual headers within an Accordion was no longer working ([#3826](https://github.com/infor-design/enterprise/issues/3070))
- `[Application Menu]` Fixed the icons on breaking apart it's appearance when zooming out the browser in IE11, uplift theme. ([#3070](https://github.com/infor-design/enterprise/issues/3070))
- `[Application Menu]` Fixed misalignment/size of bullet icons in the accordion on Android devices. ([#1429](http://localhost:4000/components/applicationmenu/test-six-levels.html))
- `[Application Menu]` Add keyboard support for closing Role Switcher panel ([#3477](https://github.com/infor-design/enterprise/issues/3477))
- `[Autocomplete]` Added a check to prevent the autocomplete from incorrectly stealing form focus, by checking for inner focus before opening a list on typeahead. ([#3639](https://github.com/infor-design/enterprise/issues/3070))
- `[Autocomplete]` Fixed an issue where an change event was not firing when selecting from the menu. ([#804](https://github.com/infor-design/enterprise/issues/804))
- `[Bubble Chart]` Fixed an issue where an extra axis line was shown when using the domain formatter. ([#501](https://github.com/infor-design/enterprise/issues/501))
- `[Bullet Chart]` Added support to format ranges and difference values. ([#3447](https://github.com/infor-design/enterprise/issues/3447))
- `[Button]` Fixed the button disabled method to no longer use class `is-disabled`. ([#3447](https://github.com/infor-design/enterprise-ng/issues/799))
- `[Charts]` Fixed an issue where selected items were being deselected after resizing the page. ([#323](https://github.com/infor-design/enterprise/issues/323))
- `[Colorpicker]` Fixed an issue where the color swatches shift when the colorpicker has a scrollbar. ([#2266](https://github.com/infor-design/enterprise/issues/2266))
- `[Custom Builds]` Fixed issues related to custom building Datagrid. ([#3784](https://github.com/infor-design/enterprise/issues/3784))
- `[Custom Builds]` Fixed issues related to custom building Locale. ([#3839](https://github.com/infor-design/enterprise/issues/3839))
- `[Custom Builds]` Fixed issues related to custom building Modal. ([#3822](https://github.com/infor-design/enterprise/issues/3822))
- `[Datagrid]` Fixed an issue where row data was not available for serializer with Treegrid. ([#3663](https://github.com/infor-design/enterprise/issues/3724))
- `[ContextualActionPanel]` Fixed an issue where toolbars in CAP are not torn down on destroy. ([#3785](https://github.com/infor-design/enterprise/issues/3785))
- `[ContextualActionPanel]` Fixed an issue where nested caps or closing and reopening caps would not work. ([#801](https://github.com/infor-design/enterprise-ng/issues/801))
- `[Datagrid]` Fixed a css issue in dark uplift mode where the group row lines were not visible. ([#3649](https://github.com/infor-design/enterprise/issues/3649))
- `[Datagrid]` Fixed some styling issues in alerts and tags, and made clickable tags available in the formatter. ([#3631](https://github.com/infor-design/enterprise/issues/3631))
- `[Datagrid]` Fixed a css issue in dark uplift mode where the group row lines were not visible . ([#3649](https://github.com/infor-design/enterprise/issues/3649))
- `[Datagrid]` Fixed lookup modal title to be visible and adjust the position to make it centered. ([#3635](https://github.com/infor-design/enterprise/issues/3635))
- `[Datagrid]` Fixed an issue where selected rows are not reset when calling loadData. ([#3718](https://github.com/infor-design/enterprise/issues/3718))
- `[Datagrid]` Fixed an issue where if using grouping totals and hiding and showing columns the page is not refreshed properly. ([#2564](https://github.com/infor-design/enterprise/issues/2564)
- `[Datagrid]` Fixed an issue the selected row header icon is the wrong state when using allowSelectAcrossPages. ([#3043](https://github.com/infor-design/enterprise/issues/3043)
- `[Datagrid]` Improved the `datagrid-default-modal-width` concept if setting a modal datagrid default with so it works on any parent. [3562](https://github.com/infor-design/enterprise/issues/3562))
- `[Datagrid]` Fixed a bug in the indeterminate paging example, that the select checkbox would not work and be out of sync when changing pages. [2230](https://github.com/infor-design/enterprise/issues/2230))
- `[Datagrid]` Fixed a bug when resizing the first column of the center pane when using frozen columns, the resize would jump out the size of the frozen section. [3741](https://github.com/infor-design/enterprise/issues/3741))
- `[Datagrid]` Fixed an issue where the filter condition leaves two selected if you just reorder. ([#3779](https://github.com/infor-design/enterprise/issues/3779))
- `[Datagrid/General]` Fixed a bug where when loading the datagrid with a columns object that contain recursive objects the grid would crash. [3759](https://github.com/infor-design/enterprise/issues/3759))
- `[Datagrid/Hyperlink]` Fixed layout issues with links in right text align mode. To do this refactored links to not use a psuedo element for the focus style. ([#3680](https://github.com/infor-design/enterprise/issues/3680))
- `[Datepicker]` Fixed a bug where for some locales like `af-ZA` and `fi_FI` with dots in the day periods, setting 24 hr time to AM did not work. [3750](https://github.com/infor-design/enterprise/issues/3750))
- `[Datepicker]` Fixed a bug where date picker erred on arabic dates. [3804](https://github.com/infor-design/enterprise/issues/3804))
- `[Datepicker]` Fixed a bug where date picker could not change arabic dates. [3819](https://github.com/infor-design/enterprise/issues/3819))
- `[Datepicker]` Fixed a bug the month only picker would error the second time opened. [3817](https://github.com/infor-design/enterprise/issues/3817))
- `[Datepicker]` Added fix for dates with month and day only format where day is first, this was incorrectly validating as invalid. ([#3833](https://github.com/infor-design/enterprise/issues/3833))
- `[Demoapp]` Fixed incorrect directory list hyperlinks in listview and listbuilder components. ([1783](https://github.com/infor-design/enterprise/issues/1783))
- `[Demoapp]` Did cleanup on the icons and patterns links. ([3790](https://github.com/infor-design/enterprise/issues/3790))
- `[Demoapp]` When deployed on a proxy the icons page would not change contents when changing theme. ([3790](https://github.com/infor-design/enterprise/issues/3790))
- `[Dropdown]` Fixed an issue that Dropdown did not close when scrolling in some nested containers. ([#3436](https://github.com/infor-design/enterprise/issues/3436))
- `[EmptyMessage]` Updated the text to be more subtle. ([#3476](https://github.com/infor-design/enterprise/issues/3476))
- `[Fieldset]` Fixed fieldset text data overlapping in compact mode on mobile view. ([#3627](https://github.com/infor-design/enterprise/issues/3627))
- `[General]` Added a number of small accessibility fixes base on older testing feedback. ([#1539](https://github.com/infor-design/enterprise/issues/1539))
- `[Hierarchy]` Added support for separators in the actions menu on a hierarchy leaf. ([#3636](https://github.com/infor-design/enterprise/issues/3636))
- `[Hierarchy]` Fixed an issue where clicking the "More Actions" menu trigger wouldn't open the menu anymore. ([#3873](https://github.com/infor-design/enterprise/issues/3873))
- `[Lookup]` Fixed an issue where `keywordFilter: true` and `filterable: true` used together cause the lookup modal to break. ([#3772](https://github.com/infor-design/enterprise/issues/3772))
- `[Masthead]` Fixed layout and color issues in uplift theme. ([#3526](https://github.com/infor-design/enterprise/issues/3526))
- `[Modal]` Fixed modal title to a two line with ellipsis when it's too long. ([#3479](https://github.com/infor-design/enterprise/issues/3479))
- `[Multiselect]` Fixed tags dismiss button on mobile devices. ([#3640](https://github.com/infor-design/enterprise/issues/3640))
- `[Icons]` Added new locked/unlocked icons in ids-identity [#3732](https://github.com/infor-design/enterprise/issues/3732)
- `[Radar Chart]` Fixed an issue where labels were cutoff at desktop view. ([#3510](https://github.com/infor-design/enterprise/issues/3510))
- `[Splitter]` Fixed an issue where collapse button was misaligned. ([#3825](https://github.com/infor-design/enterprise/issues/3825))
- `[Swaplist]` Fixed disabled swap buttons color in dark variant subtle theme. ([#3709](https://github.com/infor-design/enterprise/issues/3709))
- `[Utils]` Exposed `Soho.utils.isInViewport(elem)` for external use. ([#3436](https://github.com/infor-design/enterprise/issues/3436))
- `[Toolbar]` Improved the placeholder text color to be more visible in uplift (dark variant). ([#3727](https://github.com/infor-design/enterprise/issues/3727))
- `[Tree]` Fixed an issue where use `UpdateNode()` method the data was not sync. ([#3724](https://github.com/infor-design/enterprise/issues/3724))

(71 Issues Solved This Release, Backlog Enterprise 260, Backlog Ng 82, 1048 Functional Tests, 1370 e2e Tests)

## v4.27.4

### v4.27.4 Fixes

`[Button]` Fixed the button disabled method to no longer use class `is-disabled`. ([#3447](https://github.com/infor-design/enterprise-ng/issues/801))
`[Button]` Fixed a regression where some buttons would get a 100% width on mobile. ([#801](https://github.com/infor-design/enterprise-ng/issues/801))

## v4.27.3

### v4.27.3 Fixes

- `[Datagrid]` Fixed a bug in the indeterminate paging example, that the select checkbox would not work and be out of sync when changing pages. [2230](https://github.com/infor-design/enterprise/issues/2230))

## v4.27.2

### v4.27.2 Fixes

- `[Datagrid]` Fixed an issue in datagrid frozen columns, actions that re-render like sorting may cause rendering issues. ([#3735](https://github.com/infor-design/enterprise/issues/3735))
- `[Datagrid]` Fixed an issue in lookup datagrid editors that clicking a trigger in the cell would commit the cell causing editing not to work in some cases. ([#785](https://github.com/infor-design/enterprise-ng/issues/785))

## v4.27.1

### v4.27.1 Fixes

- `[Icons]` Added a fix to support both `href` and `xlink:href` in icons. ([#3734](https://github.com/infor-design/enterprise/issues/3734))

## v4.27.0

### v4.27.0 Important Changes

- `[Hierarchy]` Removed the following deprecated options `paging: <bool>` and `mobileView: <bool>`. Instead use `layout='paging'` or `layout='mobile-only'`.
- `[Icons]` Changed the svg icons to use `href` instead of deprecated `xlink:href`. This isnt a breaking change either will work but `href` works better with Ivy in Angular. ([#3611](https://github.com/infor-design/enterprise/issues/3611))

### v4.27.0 Features

- `[Button]` Add `toData()` and related API for programmatically handling control of buttons. ([ng#467](https://github.com/infor-design/enterprise-ng/issues/467))
- `[Calendar]` Enhanced the look and feel of monthview calendar by displaying legend and calendar event on mobile view. ([#925](https://github.com/infor-design/enterprise/issues/925))
- `[Modal]` Created API for controlling the Modal ButtonSet. ([ng#467](https://github.com/infor-design/enterprise-ng/issues/467))
- `[Datagrid]` Added support for api setting on expand and collapse children. ([#3274](https://github.com/infor-design/enterprise/issues/3274))
- `[Datagrid]` Updated the fixedRowHeight setting to accept `auto` as an option. This will calculate the row height for all frozenRows section. If you have a lot of rows this may be slow so a number is preferred. ([#3374](https://github.com/infor-design/enterprise/issues/3374))
- `[Editor]` Added an option to set the height of the editor in `rows`. If you set this the estimated number for rows can be specified for the source and html pane. It will scroll after that. ([#3688](https://github.com/infor-design/enterprise/issues/3688))
- `[Homepage]` Added support for reordering, resizing, and removing widgets by enabling edit mode on the homepage component. ([#3531](https://github.com/infor-design/enterprise/issues/3531))

### v4.27.0 Fixes

- `[Accordion]` Removed stoppage of event propagation when accordion headers are clicked, in order to allow external click event listeners to propagate. ([ng#321](https://github.com/infor-design/enterprise-ng/issues/321))
- `[Bar Chart]` Fixed an issue where chart was not resizing on homepage widget resize. ([#2669](https://github.com/infor-design/enterprise/issues/2669))
- `[Blockgrid]` Fixed an issue where there was no index if the data is empty, and removed deprecated internal calls. ([#748](https://github.com/infor-design/enterprise-ng/issues/748))
- `[Busy Indicator]` Fixed an issue where it throws an error when a display delay, the busy-indicator parent removed and added via ngIf before the busyindicator shown. ([#703](https://github.com/infor-design/enterprise-ng/issues/703))
- `[Busy Indicator]` Fixed an issue where the overlay would close when closing the Modal. ([#3424](https://github.com/infor-design/enterprise/issues/3424))
- `[Busy Indicator]` Fixed an issue where position was not aligning. ([#3341](https://github.com/infor-design/enterprise/issues/3341))
- `[Colorpicker]` Fixed the dropdown icon position is too close to the right edge of the field. ([#3508](https://github.com/infor-design/enterprise/issues/3508))
- `[Contextual Action Panel]` Fixed misaligned search icon in uplift theme. ([#3630](https://github.com/infor-design/enterprise/issues/3630))
- `[Contextual Action Panel]` Fixed close icon button in getting cut off on mobile view ([#3586](https://github.com/infor-design/enterprise/issues/3586))
- `[Datagrid]` Fixed an issue where lookup editor was removing all characters following and including the '|' pipe character. ([#3556](https://github.com/infor-design/enterprise/issues/3556))
- `[Datagrid]` Fixed an issue where date range filter was unable to filter data. ([#3503](https://github.com/infor-design/enterprise/issues/3503))
- `[Datagrid]` Fixed a bug where datagrid tree would have very big text in the tree nodes on IOS. ([#3347](https://github.com/infor-design/enterprise/issues/3347))
- `[Datagrid]` Fixed a focus trap issue when using actionable mode, tab will now move up and down rows. ([#2399](https://github.com/infor-design/enterprise/issues/2399))
- `[Datagrid]` Fixed a bug when setting the UI indicator with `setSortIndicator` then it would take two clicks to sort the inverse direction. ([#3391](https://github.com/infor-design/enterprise/issues/3391))
- `[Datagrid]` Fixed an issue where date range filter was not working. ([#3337](https://github.com/infor-design/enterprise/issues/3337))
- `[Datagrid]` Fixed a bug when combining multiselect and expandable rows. If using the shift key to select multiple rows the selection would include incorrect rows. ([#2302](https://github.com/infor-design/enterprise/issues/2302))
- `[Datagrid]` Added support for dragging and reordering columns in RTL and some minor style cleanup with dragging to reorder. ([#3552](https://github.com/infor-design/enterprise/issues/3552))
- `[Datagrid]` Fixed an issue that the click event did not show the item data when the keyboard is used. ([#3645](https://github.com/infor-design/enterprise/issues/3645))
- `[Datagrid]` Fixed an issue where datagrid tree did not show empty messages. ([#3642](https://github.com/infor-design/enterprise/issues/3642))
- `[Datagrid]` Fixed an issue where grouped rows did not render when combined with frozen columns. ([#3367](https://github.com/infor-design/enterprise/issues/3367))
- `[Datagrid]` Fixed an issue where the overlay was closing after close Modal. ([#735](https://github.com/infor-design/enterprise-ng/issues/735))
- `[Datagrid]` Fixed a misaligned drag and drop column icon on IE 11. ([#3648](https://github.com/infor-design/enterprise/issues/3648))
- `[Datagrid]` Fixed an issue when using the colspan column option along with frozenColumns. ([#3416](https://github.com/infor-design/enterprise/issues/3416))
- `[Datagrid]` Fixed an issue where the empty message might still show if the amount of rows do not fill the page. ([#3697](https://github.com/infor-design/enterprise/issues/3697))
- `[Datepicker]` Fixed popover height and datepicker layout on mobile view. ([#2569](https://github.com/infor-design/enterprise/issues/3569))
- `[Datepicker]` Fixed an issue where date range with minimum range was not working. ([#3268](https://github.com/infor-design/enterprise/issues/3268))
- `[Datepicker]` Fixed an issue where date range was reverting to initial values after clearing. ([#1306](https://github.com/infor-design/enterprise/issues/1306))
- `[Datepicker]` Fixed an issue where dates would be invalid in ko-KO locale. ([#3470](https://github.com/infor-design/enterprise/issues/3470))
- `[Datepicker]` Fixed an issue where dates would be invalid in zh-TW locale. ([#3473](https://github.com/infor-design/enterprise/issues/3473))
- `[Datepicker]` Fixed an issue where AM/PM could not be set in hi-IN locale. ([#3474](https://github.com/infor-design/enterprise/issues/3474))
- `[Datepicker]` Fixed an issue where change would fire twice or when the value is still blank. ([#3423](https://github.com/infor-design/enterprise/issues/3423))
- `[Datepicker]` Fixed an issue where time would be reset to 12:00 AM when setting the time and clicking today. ([#3202](https://github.com/infor-design/enterprise/issues/3202))
- `[Dropdown]` Fixed a bug where it was not possible for Dropdowns in certain scrollable Modal regions to close on scroll. ([#2650](https://github.com/infor-design/enterprise/issues/2650))
- `[Dropdown]` Fixed a bug that dropdowns are in the wrong position if flowing up and other minor cases. ([#2068](https://github.com/infor-design/enterprise/issues/2068))
- `[Dropdown]` Fixed alignment when using dropdown in compound field. ([#3647](https://github.com/infor-design/enterprise/issues/3647))
- `[Editor]` Added ui updates to the toolbar in uplift (vibrant mode) and minor style fixes. ([#3577](https://github.com/infor-design/enterprise/issues/3577))
- `[Editor]` Added fixes to reseting the dirty indicator when used in an editor. ([#3662](https://github.com/infor-design/enterprise/issues/3662))
- `[Editor]` Fixed a width change when toggle source view when the editor is on a modal, this is also based on UI feedback that the switch was confusing, so we now disable the buttons. ([#3594](https://github.com/infor-design/enterprise/issues/3594))
- `[Editor]` Fixed an issue where bullet and number lists could not be converted to headings and regular text with the font picker. ([#2679](https://github.com/infor-design/enterprise/issues/2679))
- `[Editor]` Fixed an issue where some settings like bold and italics would not be reset consistently when applying headings and regular text with the font picker. ([#2256](https://github.com/infor-design/enterprise/issues/2256))
- `[Editor]` Fixed an issue where the dirty events did not fire changing the source view. ([#3598](https://github.com/infor-design/enterprise/issues/3598))
- `[Editor]` Adding missing bottom spacing under heading elements. ([#3288](https://github.com/infor-design/enterprise/issues/3288))
- `[Field Filter]` Fixed an issue where switching to In Range filter type with a value in the field was causing an error. ([#3515](https://github.com/infor-design/enterprise/issues/3515))
- `[Editor]` Added a font color for rest/none swatch. ([#2035](https://github.com/infor-design/enterprise/issues/2035))
- `[Field Filter]` Fixed an issue where switching to In Range filter type with a value in the field was causing an error. ([#3515](https://github.com/infor-design/enterprise/issues/3515))
- `[Field Filter]` Fixed an issue where date range was not working after using other filter. ([#2764](https://github.com/infor-design/enterprise/issues/2764))
- `[Field Filter]` Fixed an issue where stray text would be shown if the filters are hidden and then shown later. ([#3687](https://github.com/infor-design/enterprise/issues/3687))
- `[Line Chart]` Fixed an issue where x-axis labels were overlapping for small viewport on homepage widget. ([#2674](https://github.com/infor-design/enterprise/issues/2674))
- `[Lookup]` Fixed an issue where selected values were clearing when use server side data. ([#588](https://github.com/infor-design/enterprise-ng/issues/588))
- `[Locale]` Added missing Afrikaans translations. ([#3685](https://github.com/infor-design/enterprise/issues/3685))
- `[Masthead]` Fixed layout and color issues in uplift theme. ([#3526](https://github.com/infor-design/enterprise/issues/3526))
- `[Modal]` Fixed an iOS bug where after opening several Modals/Messages, it would occasionally be impossible to scroll a scrollable page area. ([#3389](https://github.com/infor-design/enterprise/issues/3389))
- `[Modal]` Fixed a bug where when iframe elements are present, focus traps could occur and cause focus on elements outside of the Modal, but within the iframe. ([#2287](https://github.com/infor-design/enterprise/issues/2287))
- `[Modal]` Added a check for preventing Tooltips inside a Modal from opening while the Modal is not visible ([#3588](https://github.com/infor-design/enterprise/issues/3588))
- `[Modal]` Fixed dropdown position when the field is required. ([#3482](https://github.com/infor-design/enterprise/issues/3482))
- `[Modal]` Fixed a regression where some Close buttons were not properly closing. ([#3615](https://github.com/infor-design/enterprise/issues/3615))
- `[Process Indicator]` Fixed icons that are not centered inside the circle indicators. ([#3509](https://github.com/infor-design/enterprise/issues/3509))
- `[Personalize]` Fixed an issue that colorschanged events do not fire on when doing a set to default ation. ([#751](https://github.com/infor-design/enterprise-ng/issues/751))
- `[Searchfield]` Correct the background color of toolbar search fields. ([#3527](https://github.com/infor-design/enterprise/issues/3527))
- `[Spinbox]` Corrected an issue in the enable method, where it did not fully remove the readonly state. ([#3527](https://github.com/infor-design/enterprise/issues/3527))
- `[Swaplist]` Fixed an issue where lists were overlapping on uplift theme. ([#3452](https://github.com/infor-design/enterprise/issues/3452))
- `[Tabs]` Fixed the position of error icon too close to the border on focus state. ([#3544](https://github.com/infor-design/enterprise/issues/3544))
- `[Tabs-Vertical]` Fixed an issue where the content cannot scroll on mobile view. ([#3542](https://github.com/infor-design/enterprise/issues/3542))
- `[Tags]` Fixed a regression on Tag Buttons, where they were visually, vertically misaligned with Tag text. ([#3604](https://github.com/infor-design/enterprise/issues/3604))
- `[Week-View]` Changed the look of the week-view and day-view day of the week so its a 3 (or 2) letter abbreviation and emphasizes the date and spans two lines. This makes all the days of the week the same length. ([#3262](https://github.com/infor-design/enterprise/issues/3262))
- `[Validation]` Fixed a bug where addMessage did not add messages to the parent. ([#711](https://github.com/infor-design/enterprise-ng/issues/711))

(87 Issues Solved This Release, Backlog Enterprise 279, Backlog Ng 75, 1033 Functional Tests, 1322 e2e Tests)

## v4.26.2

### v4.26.2 Fixes

- `[Textarea]` Fixed missing text in safari on disabled text areas. ([#3638](https://github.com/infor-design/enterprise/issues/3638))

## v4.26.1

### v4.26.1 Fixes

- `[Demo App]` Fixed the embedded layout to show uplift theme. ([#861](https://github.com/infor-design/website/issues/861))

## v4.26.0

### v4.26.0 Features

- `[Datagrid]` Added support for expandable row to expand across all frozen columns, and fixed span layout issues on the right side frozen columns. ([#2867](https://github.com/infor-design/enterprise/issues/2867))
- `[Datagrid]` Added a new `resizeMode` option that allows you to pick between `flex` and `fit`. `flex` will resize columns independently shifting other columns to fit the table layout if needed. `fit` will resize using the neighbor's column width. This is possible more useful when you have less columns. ([#3251](https://github.com/infor-design/enterprise/issues/3251))
- `[Calendar]` Made the monthview, weekview and calendar work in RTL mode and added official support for UmAlQura calendar. ([#2788](https://github.com/infor-design/enterprise/issues/2788))
- `[Icons]` Added new icons `icon-play, icon-stop, icon-record, icon-pause` for video players. ([#411](https://github.com/infor-design/design-system/issues/411))
- `[Icons]` Added new icons `icon-security-off, icon-security-on` for toggles related to security/secure items. ([#397](https://github.com/infor-design/design-system/issues/397))
- `[Searchfield]` Added a setting that makes it possible to adjust the "collapsed" size of a Toolbar Searchfield to better accommodate some use cases. ([#3296](https://github.com/infor-design/enterprise/issues/3296))

### v4.26.0 Fixes

- `[Application Menu]` Fixed bugs with filtering where it was not possible to have the filter match text within content areas, as well as general expand/collapse bugs with filtering. ([#3131](https://github.com/infor-design/enterprise/issues/3131))
- `[Application Menu]` Fixed overlap button when label is too long, and aligned dropdown icon in application menu uplift theme. ([#3133](https://github.com/infor-design/enterprise/issues/3133))
[Contextual Action Panel] - Fixed shade colors of text and icon buttons in uplift theme high contrast. (#3394)
- `[Accordion]` - Fixed an issue with a missing border on the last element in certain states. ([#3885](https://github.com/infor-design/enterprise/issues/3885))
- `[Calendar]` Fixed issue where on month view in events info `Date` and `Duration` fields were not working with some events and `Duration` field. Now `Duration` field support `Days, Hours and Minutes` text. ([#2777](https://github.com/infor-design/enterprise/issues/2777))
- `[Calendar]` Fixed an issue where link was not working on monthview to switch to day view when clicked on more events on that day. ([#3181](https://github.com/infor-design/enterprise/issues/3181))
- `[Calendar]` Fixed a calendar event where the start date today is not displaying as upcoming event in different timezone. ([#2776](https://github.com/infor-design/enterprise/issues/2776))
- `[Calendar]` Fixed an issue where adding an event was inconsistent in Safari. ([#3079](https://github.com/infor-design/enterprise/issues/3079))
- `[Calendar]` Fixed an issue where any event was not rendering in day and week view. ([#3222](https://github.com/infor-design/enterprise/issues/3222))
- `[Calendar]` Fixed an issue where date selection was not persist when switching from month view to week view to day view. ([#3319](https://github.com/infor-design/enterprise/issues/3319))
- `[Colors]` Fixed an incorrect ruby06 color, and made the background change on theme change now (again). ([#3448](https://github.com/infor-design/enterprise/issues/3448))
- `[Datagrid]` Fixed an issue where focus on reload data was forced to be on active cell. ([#358](https://github.com/infor-design/enterprise-ng/issues/358))
- `[Datagrid]` Fixed RTL issues in the filter row. ([#3517](https://github.com/infor-design/enterprise/issues/3517))
- `[Datagrid]` Improved the column resize behavior in speed and usability with the cursor being more accurate during resize. ([#3251](https://github.com/infor-design/enterprise/issues/3251))
- `[Datagrid]` Improved the column resize behavior to work much better in RTL mode. ([#1924](https://github.com/infor-design/enterprise/issues/1924))
- `[Datagrid]` Fixed a bug where if a filter row column is frozen the mask and editor options would not be applied. ([#2553](https://github.com/infor-design/enterprise-ng/issues/2553))
- `[Datagrid]` Fixed an issue where when using rowTemplate/expandableRows and frozenColumns on both sides the right side did not render properly. ([#2867](https://github.com/infor-design/enterprise/issues/2867))
- `[Datagrid]` Fixed an issue where height was not aligning to expandable row for frozen columns. ([#3516](https://github.com/infor-design/enterprise/issues/3516))
- `[Datagrid]` Fixed hover color should not be similar to alternate rows when hovering in uplift high contrast. ([#3338](https://github.com/infor-design/enterprise/issues/3338))
- `[Datagrid]` Fixed a demo app issue filtering decimal fields in some examples. ([#3351](https://github.com/infor-design/enterprise/issues/3351))
- `[Datagrid]` Fixed an issue where some columns were disappear after resizing the browser or after changing themes. ([#3434](https://github.com/infor-design/enterprise/issues/3434))
- `[Datagrid]` Fixed an issue that the filter row type dropdowns did not close when the grid is scrolled. ([#3216](https://github.com/infor-design/enterprise/issues/3216))
- `[Datagrid]` Added an example showing the configuration needed to filter date time fields on just dates without the time part. ([#2865](https://github.com/infor-design/enterprise/issues/2865))
- `[Datagrid]` Changed the isFilter added value to datasets to a more unique value to avoid clashes. ([#2668](https://github.com/infor-design/enterprise/issues/2668))
- `[Datagrid]` Added a `getDataset` method that will return the current dataset without any added properties. ([#2668](https://github.com/infor-design/enterprise/issues/2668))
- `[Datagrid]` Fixed an issue that when reordering filter columns the filter values would disappear. ([#2565](https://github.com/infor-design/enterprise/issues/2565))
- `[Datagrid]` Fixed an issue that dropdown lists in filter rows did not close when scrolling. ([#2056](https://github.com/infor-design/enterprise/issues/2565))
- `[Datagrid]` Added a `filterType` option to the filter event data so the type can be determined. ([#826](https://github.com/infor-design/enterprise/issues/826))
- `[Datagrid]` Add options to `toolbar.filterRow` so that instead of true/false you can set `showFilter, clearFilter, runFilter` independently. ([#1479](https://github.com/infor-design/enterprise/issues/1479))
- `[Datagrid]` Added fixes to improve the usage of the textarea editor. ([#3417](https://github.com/infor-design/enterprise/issues/3417))
- `[Datagrid]` Fixed an issue where reset to default was not working properly. ([#3487](https://github.com/infor-design/enterprise/issues/3487))
- `[Datepicker]` Fixed an issue where setting date format with comma character was not working. ([#3008](https://github.com/infor-design/enterprise/issues/3008))
- `[Editor]` Made the link and image link fields required on the dialogs. ([#3008](https://github.com/infor-design/enterprise/issues/3008))
- `[Editor]` Fixed an issue where it was possible to clear text and end up with text outside the default paragraph separator. ([#2268](https://github.com/infor-design/enterprise/issues/2268))
- `[Fileupload]` Fixed an issue where tabbing out of a fileupload in was causing the modal dialog to disappear. ([#3458](https://github.com/infor-design/enterprise/issues/3458))
- `[Form Compact Layout]` Added support for `form-compact-layout` the remaining components. ([#3008](https://github.com/infor-design/enterprise/issues/3329))
- `[Dropdown]` Fixed a bug that was causing the `selectValue()` method not to update the visual display of the in-page Dropdown element. ([#3432](https://github.com/infor-design/enterprise/issues/3432))
- `[Forms]` Fixed an issue where radio group was overlapping fields. ([#3466](https://github.com/infor-design/enterprise/issues/3466))
- `[Forms Compact]` Fixed an issue where fileupload was misaligned in RTL mode in uplift theme. ([#3483](https://github.com/infor-design/enterprise/issues/3483))
- `[Icons]` Fixed color inconsistencies of the icons when the fields are in readonly state. ([#3176](https://github.com/infor-design/enterprise/issues/3176))
- `[Input]` Added the ability to line up data labels with inputs by adding class `field-height` to the `data` element and placing it in a responsive grid. ([#987](https://github.com/infor-design/enterprise/issues/987))
- `[Input]` Added the ability to use standalone required spans, this will help on responsive fields if they are cut off. ([#3115](https://github.com/infor-design/enterprise/issues/3115))
- `[Input/Forms]` Added the ability to add a class to rows to align the fields on the bottom, this will line up fields if they have wrapping labels or long labels with required fields. To enable this add class `flex-align-bottom` to the grid `row`. ([#443](https://github.com/infor-design/enterprise/issues/443))
- `[Locale]` Fixed an issue where formatDate() method was not working for es-419. ([#3363](https://github.com/infor-design/enterprise/issues/3363))
- `[Locale]` Fixed an issue where setting language to `nb` would error. ([#3455](https://github.com/infor-design/enterprise/issues/3455))
- `[Locale]` Fixed incorrect time separators in the no, nn, and nn locales. ([#3468](https://github.com/infor-design/enterprise/issues/3468))
- `[Locale]` Added further separation of language from formatting in date oriented components (calendar, datepicker, timepicker ect). [3244](https://github.com/infor-design/enterprise/issues/3244))
- `[Locale]` Added support for `nn` locale and language, but this will change to no language as only this is translated as its the same. ([#3455](https://github.com/infor-design/enterprise/issues/3455))
- `[Locale]` Correct the month names in Russian locale and capitalized the day names. ([#3464](https://github.com/infor-design/enterprise/issues/3464))
- `[Module Tabs]` Fixed color tab indicator and small gap below when selected/opened for all color variations in uplift theme. ([#3312](https://github.com/infor-design/enterprise/issues/3312))
- `[Modal]` Fixed colors in dark mode for the primary disabled button and error and background contrast. ([#2754](https://github.com/infor-design/enterprise/issues/2754))
- `[Pie]` Fixed an issue where initial selection was getting error. ([#3157](https://github.com/infor-design/enterprise/issues/3157))
- `[Popupmenu]` Fixed an issue where list separators were disappearing when reduced the browser zoom level e.g. 70-80%. ([#3407](https://github.com/infor-design/enterprise/issues/3407))
- `[Radar Chart]` Fixed an issue where labels was cut off for some screen sizes. ([#3320](https://github.com/infor-design/enterprise/issues/3320))
- `[Searchfield]` Fixed a bug where changing filter results while the autocomplete is open may result in the menu being positioned incorrectly. ([#3243](https://github.com/infor-design/enterprise/issues/3243))
- `[Searchfield]` Fixed a bug in Toolbar Searchfields where a component configured with `collapsible: false` and `collapseSize` defined, the searchfield would incorrectly collapse. ([NG#719](https://github.com/infor-design/enterprise-ng/issues/719))
- `[Splitter]` Fixed an issue in the destroy function where the expand button was not removed. ([#3371](https://github.com/infor-design/enterprise/issues/3371))
- `[Swaplist]` Fixed an issue where top buttons were not aligned in Firefox. ([#3425](https://github.com/infor-design/enterprise/issues/3425))
- `[Textarea]` Fixed an issue where using `rows` stopped working, and fixed the autoGrow option to work better. ([#3471](https://github.com/infor-design/enterprise/issues/3471))
- `[Toolbar]` Fixed an issue where some `destroy()` methods being called in `teardown()` were not type-checking for the `destroy()` method, and sometimes would incorrectly try to call this on an object or data property defined as `button`. ([#3449](https://github.com/infor-design/enterprise/issues/3449))
- `[Tooltip/Popover]` Fixed incorrect placement when in RTL modes, as well as some broken styles on the RTL Popover. ([#3119](https://github.com/infor-design/enterprise/issues/3119))
- `[Validation/Checkboxes]` Fixed issues with making checkboxes required, the styling did not work for it and the scrollIntoView function and validation failed to fire. Note that to add required to the checkbox you need to add an extra span, adding a class to the label will not work because the checkbox is styled using the label already. ([#3147](https://github.com/infor-design/enterprise/issues/3147))
- `[Validation]` Fixed an issue where calling removeMessage would not remove a manually added error class. ([#3318](https://github.com/infor-design/enterprise/issues/3318))

(78 Issues Solved This Release, Backlog Enterprise 336, Backlog Ng 77, 989 Functional Tests, 1246 e2e Tests)

## v4.25.3

### v4.25.3 Fixes

- `[Bar]` Fixed an error rendering charts with only one dataset point. ([#3505](https://github.com/infor-design/enterprise/issues/3505))
- `[Datagrid]` Fixed an issue where date range filter was unable to filter data. ([#3503](https://github.com/infor-design/enterprise/issues/3503))
- `[Datagrid]` Fixed an issue where date range filter was not working. ([#3337](https://github.com/infor-design/enterprise/issues/3337))
- `[Datepicker]` Fixed an issue where date range with minimum range was not working. ([#3268](https://github.com/infor-design/enterprise/issues/3268))
- `[Datepicker]` Fixed an issue where date range was reverting to initial values after clearing. ([#1306](https://github.com/infor-design/enterprise/issues/1306))
- `[Field Filter]` Fixed an issue where switching to In Range filter type with a value in the field was causesing an error. ([#3515](https://github.com/infor-design/enterprise/issues/3515))
- `[Field Filter]` Fixed an issue where date range was not working after using other filter. ([#2764](https://github.com/infor-design/enterprise/issues/2764))

## v4.25.2

### v4.25.2 Fixes

- `[Fileupload]` Fixed an issue where tabbing out of a fileupload in was causing the modal dialog to disappear. ([#3458](https://github.com/infor-design/enterprise/issues/3458))

## v4.25.1

### v4.25.1 Fixes

- `[Datagrid]` Fixed a bug where if there was an editor datagrid might error when loading. ([#3313](https://github.com/infor-design/enterprise/issues/3313))
- `[Mask]` Fixed a bug where leading zeroes were not possible to apply against Number Masks on standard input fields that also handled formatting for thousands separators. ([#3315](https://github.com/infor-design/enterprise/issues/3315))
- `[General]` Improved the colors of windows chrome custom scrollbars in uplift themes. ([#3413](https://github.com/infor-design/enterprise/issues/3413))

## v4.25.0

### v4.25.0 Features

- `[Fields]` Added a form level class to toggle all fields in the form to a more compact (shorter) mode called `form-layout-compact`. Added and fixed existing components so that there is now the option to have more compact forms by using shorter fields. ([#3249](https://github.com/infor-design/enterprise/issues/3249))
- `[Tag]` Added a new style for linkable tags that will work for default, info, good, error, alert, and neutral styles. ([#3113](https://github.com/infor-design/enterprise/issues/3113))
- `[Multiselect]` Added Tag Display as a new style for interacting with selected results in Multiselect components. ([#3114](https://github.com/infor-design/enterprise/issues/3114))
- `[Popdown]` Added support for tabbing into and exit out of it. ([#3218](https://github.com/infor-design/enterprise/issues/3218))
- `[Colors]` Updated design system tokens to new colors for uplift and did a pass on all three theme variants. This impacts and improves many internal colors in components and charts. ([#3007](https://github.com/infor-design/enterprise/issues/3007))

### v4.25.0 Fixes

- `[About]` Added further indication for Microsoft Edge Chrome next to the underlying chrome version. ([#3073](https://github.com/infor-design/enterprise/issues/3073))
- `[About]` Fixed a bug where the browser language was shown as the locale name, we now show browser language and IDs language and locale separate. ([#2913](https://github.com/infor-design/enterprise/issues/2913))
- `[About]` Fixed a bug where the OS version was duplicated. ([#1650](https://github.com/infor-design/enterprise/issues/1650))
- `[Accordion]` Fixed inconsistency style of focus element after clicking on a certain accordion header. ([#3082](https://github.com/infor-design/enterprise/issues/3082))
- `[Accordion]` Fixed an issue that when all panes are expanded then they could no longer be closed. ([#701](https://github.com/infor-design/enterprise-ng/issues/3217))
- `[Application Menu]` Fixed minor usability issues when attempting to filter on application menus, display of hidden filtered children, and filtering reset when a Searchfield is blurred. ([#3285](https://github.com/infor-design/enterprise/issues/3285))
- `[Application Menu]` Fixed incorrect font-size/padding around list item headers' bullet points. ([#3364](https://github.com/infor-design/enterprise/issues/3364))
- `[Application Menu]` Tweaked some font colors on the Vibrant theme. ([#3400](https://github.com/infor-design/enterprise/issues/3400))
- `[Autocomplete]` Fixed an issue where selected event was not firing when its parent is partly overflowing. ([#3072](https://github.com/infor-design/enterprise/issues/3072))
- `[Calendar]` Fixed an issue setting the legend checked elements to false in the api. ([#3170](https://github.com/infor-design/enterprise/issues/3170))
- `[Datagrid]` Fixed an issue where the data after commit edit was not in sync for tree. ([#659](https://github.com/infor-design/enterprise-ng/issues/659))
- `[Datagrid]` Fixed an issue where the add row or load new data for grouping was not working. ([#2801](https://github.com/infor-design/enterprise/issues/2801))
- `[Datagrid]` Fixed an issue where time picker filter trigger icon and text was overlapping. ([#3062](https://github.com/infor-design/enterprise/issues/3062))
- `[Datagrid]` Fixed a bug where floating point math would cause the grouping sum aggregator to round incorrectly. ([#3233](https://github.com/infor-design/enterprise/issues/3233))
- `[Datagrid]` Fixed style issues in all theme and theme variants when using the list style including grouped headers and states. ([#3265](https://github.com/infor-design/enterprise/issues/3265))
- `[Datagrid]` Fixed issues with the stretch columns minimum width. ([#3308](https://github.com/infor-design/enterprise/issues/3308))
- `[Datagrid]` Fixed an issue where converting circular structure to JSON was throwing an error. ([#3309](https://github.com/infor-design/enterprise/issues/3309))
- `[Datagrid]` Fixed an issue where focus in date picker field was not aligning. ([#3350](https://github.com/infor-design/enterprise/issues/3350))
- `[Datagrid]` Added fixes for editing lookup fields, fixed the styling of the lookup editor and improved padding, also fixed the sort indicator color. ([#3160](https://github.com/infor-design/enterprise/issues/3160))
- `[Datagrid]` Fixed a bug that made selecting blank items in lists in a dropdown not possible. ([#3313](https://github.com/infor-design/enterprise/issues/3313))
- `[Editor]` Fixed an issue where line spacing was inconsistent. ([#3335](https://github.com/infor-design/enterprise/issues/3335))
- `[General]` Added detection for wkWebView which is paired with safari. This caused issues with all black text as this browser had previously been unknown. ([#3336](https://github.com/infor-design/enterprise/issues/3336))
- `[Homepage]` Fixed an issue where the DOM order was not working for triple width widgets. ([#3101](https://github.com/infor-design/enterprise/issues/3101))
- `[Locale]` Fixed an issue where enter all digits was not working for fr-FR. ([#3217](https://github.com/infor-design/enterprise/issues/3217))
- `[Locale]` Added the ability to set a 5 digit language (`fr-FR` and `fr-CA` vs `fr`) and added separate strings for `fr-CA` vs `fr-FR`. ([#3245](https://github.com/infor-design/enterprise/issues/3245))
- `[Locale]` Changed incorrect Chinese locale year formats to the correct format as noted by translators. For example `2019年 12月`. ([#3081](https://github.com/infor-design/enterprise/issues/3081))
- `[Locale]` Corrected and added the firstDayofWeek setting for every locale. ([#3060](https://github.com/infor-design/enterprise/issues/3060))
- `[Mask]` Fixed an issue when applying Masks to input fields configured for numbers, where errors would be thrown when the Mask attempted to overwrite the input field value. ([#3315](https://github.com/infor-design/enterprise/issues/3315))
- `[Modal]` Fixed an issue where the returns focus to button after closing was not working. ([#3166](https://github.com/infor-design/enterprise/issues/3166))
- `[Multiselect]` Adjusted the placeholder color as it was too dark. ([#3276](https://github.com/infor-design/enterprise/issues/3276))
- `[Pie]` Fixed cut off line labels when something other than value is used. ([#3143](https://github.com/infor-design/enterprise/issues/3143))
- `[Popupmenu]` Switched the `attachToBody` setting to be true by default. ([#3331](https://github.com/infor-design/enterprise/issues/3331))
- `[Searchfield]` Fixed an issue where multiselect items' checkboxes and text were misaligned in RTL mode. ([#1811](https://github.com/infor-design/enterprise/issues/1811))
- `[Searchfield]` Fixed placeholder text alignment issues on Vibrant theme in Firefox. ([#3055](https://github.com/infor-design/enterprise/issues/3055))
- `[Scrollbar]` Fixed styles for windows chrome to work with all themes. ([#3172](https://github.com/infor-design/enterprise/issues/3172))
- `[Searchfield]` Fixed an overlapping text in searchfield when close icon button is showed. ([#3135](https://github.com/infor-design/enterprise/issues/3135))
- `[Tabs]` Fixed an issue where scroll was not working on mobile view for scrollable-flex layout. ([#2931](https://github.com/infor-design/enterprise/issues/2931))

(47 Issues Solved This Release, Backlog Enterprise 374, Backlog Ng 96, 980 Functional Tests, 1196 e2e Tests)

## v4.24.0

### v4.24.0 Important Changes

- `[Icons]` Reversed a change in previous versions to make alert icons all have a white background as this caused issues. Concerning alert icons there are now the following `icon-[name]` - which will have transparent background, in Uplift these are linear in style, in soho these are solid in style. We also add a `icon-[name]-alert` for alert icons with a white background. If you need a white background you can use these otherwise we have restored the functionality from the 4.21 version, you might need a white background in calendar icons. Also the pending icon is fixed and now orange. ([#3052](https://github.com/infor-design/enterprise/issues/3052))
- `[Datagrid]` Changed the way tables are rendered to avoid gaps at the end of the grid and fix the sizes so they work in resize. This is done by using css position: sticky for headers. It has a few consequences. The spaceColumn option which was never completed was removed. The stretchColumn option is still working but is less important now and defaults to no stretch. IE 11 will now no longer support sticky headers because it does not support css position sticky, so it will degrade in functionality. This improves all issues with columns getting out of alignment. ([#2825](https://github.com/infor-design/enterprise/issues/2825))

### v4.24.0 Deprecation

### v4.24.0 Features

- `[Datagrid]` Added support to get only changed values as return array for get modified rows method. ([#2958](https://github.com/infor-design/enterprise/issues/2958))
- `[Editor]` Replaced the `h3` and `h4` buttons with a more robust Fontpicker component. ([#2722](https://github.com/infor-design/enterprise/issues/2722))
- `[Spinbox]` Standardized Spinbox field sizes to match other input field sizes, added responsive form (fluid) functionality for Spinbox, and reworked the standard size of the Spinbox to match other form fields. ([#1344](https://github.com/infor-design/enterprise/issues/1344))

### v4.24.0 Fixes

- `[All]` Removed the property `-webkit-text-fill-color` from usage throughout out our codebase, except for one rule that changes it to `unset` if it's present. ([#3041](https://github.com/infor-design/enterprise/issues/3041))
- `[Application Menu]` Fixed issue in application menu where scrollbar is visible even if it's not needed in uplift theme. ([#3134](https://github.com/infor-design/enterprise/issues/3134))
- `[Datagrid]` Fixed an issue where the hide pager on one page setting was not working correctly when applying a filter. ([#2676](https://github.com/infor-design/enterprise/issues/2676))
- `[Datagrid]` Fixed an issue where if the grid is initialized with an empty array then updateColumns is used the resetColumns function failed. ([#690](https://github.com/infor-design/enterprise-ng/issues/690))
- `[Datagrid]` Fixed an issue where the dirty cell indicator was not updating after remove row. ([#2960](https://github.com/infor-design/enterprise/issues/2960))
- `[Datagrid]` Fixed an issue where the method getModifiedRows was not working, it had duplicate entries for the same row. ([#2908](https://github.com/infor-design/enterprise/issues/2908))
- `[Datagrid]` Fixed an issue where the personalized columns were not working when toggle columns and drag drop. ([#3004](https://github.com/infor-design/enterprise/issues/3004))
- `[Datagrid]` Fixed an issue where the grouping filter was not working after do sort. ([#3012](https://github.com/infor-design/enterprise/issues/3012))
- `[Datagrid]` Fixed an issue where the editable single column was not working. ([#3023](https://github.com/infor-design/enterprise/issues/3023))
- `[Datagrid]` Fixed an issue where when hovering a parent row the same row index in the child row will show the hover state. ([#2227](https://github.com/infor-design/enterprise/issues/2227))
- `[Datagrid]` Fixed an issue where the focus state for action button formatter was not working correctly. ([#3006](https://github.com/infor-design/enterprise/issues/3006))
- `[Datagrid]` Fixed an issue where the personalization dialog was not centered on IE 11. ([#3175](https://github.com/infor-design/enterprise/issues/3175))
- `[Datagrid]` Fixed an issue finally so that all columns will always align and will never come out of alignment. ([#2835](https://github.com/infor-design/enterprise/issues/2835))
- `[Datagrid]` Fixed an issue where in some cases when there is no data you could not scroll right. ([#2363](https://github.com/infor-design/enterprise/issues/2363))
- `[Datagrid]` Fixed an issue where in some cases where you could not scroll right over the empty message. ([#2864](https://github.com/infor-design/enterprise/issues/2864))
- `[Datagrid]` Fixed an issue where the IOS text would appear very large on group headers. ([#2224](https://github.com/infor-design/enterprise/issues/2224))
- `[Datagrid]` Fixed an issue where in some cases where if you have one column and are in edit mode resizing the page behaved strangely. ([#3193](https://github.com/infor-design/enterprise/issues/3193))
- `[Datagrid]` Changed the rendering of columns so that there will never be a gap on the left side, changed the default of stretchColumn to null which will fill. ([#1818](https://github.com/infor-design/enterprise/issues/1818))
- `[Datagrid]` Fixed an issue that hyperlinks in the datagrid would redirect. ([#3207](https://github.com/infor-design/enterprise/issues/3207))
- `[Datagrid]` Changed the behavior of column resizing to use "fit" during resize, which means adjacent columns only will be resized. ([#605](https://github.com/infor-design/enterprise/issues/605))
- `[Datagrid]` Fixed an issue that resizing the last column would create a gap. ([#1671](https://github.com/infor-design/enterprise/issues/1671))
- `[Datepicker]` Fixed missing background color on disable dates and adjusted the colors in all themes. ([#2910](https://github.com/infor-design/enterprise/issues/2910))
- `[Datepicker]` Fixed a layout issue on the focus state on colored/legend days. ([#2910](https://github.com/infor-design/enterprise/issues/2910))
- `[Datepicker]` Fixed an issue where the calendar layout was not working on ie11. ([#3226](https://github.com/infor-design/enterprise/issues/3226))
- `[Dropdown]` Fix a bug where a dropdown in a datagrid cell would sometimes not display the correct value when selected. ([#2919](https://github.com/infor-design/enterprise/issues/2919))
- `[Dropdown]` Fix a layout issue in RTL on the badges example. ([#3150](https://github.com/infor-design/enterprise/issues/3150))
- `[Editor]` Corrected CSP errors and broken images in the Editor Preview when inserting the default image. ([#2937](https://github.com/infor-design/enterprise/issues/2937))
- `[Editor]` Fixes issues with Editors configured to use Flex Toolbar, where toolbar buttons were not properly triggering selected events, and overflowed items were not triggering editor actions as expected. ([#2938](https://github.com/infor-design/enterprise/issues/2938))
- `[Editor]` The Editor now uses the same routine for stripping disallowed tags and attributes from pasted content when it transitions from the Source View to the Preview. This makes it impossible to paste/type HTML tags containing a `style` property with CSS rules that are not allowed to be applied to inline Editor elements, such as `font-family`. ([#2987](https://github.com/infor-design/enterprise/issues/2987))
- `[Editor]` Fixed a problem in Safari that would cause scrolling to occur inside Flex Toolbars unexpectedly. ([#3033](https://github.com/infor-design/enterprise/issues/3033))
- `[Editor]` Fixed many memory leaks related to view swapping and `destroy()` in the Editor. ([#3112](https://github.com/infor-design/enterprise/issues/3112))
- `[EmptyMessage]` Added a fix so that click will only fire on the button part of the empty message. ([#3139](https://github.com/infor-design/enterprise/issues/3139))
- `[Header]` Update the header placeholder text color to match better. ([#3040](https://github.com/infor-design/enterprise/issues/3040))
- `[Locale]` Fixed a problem in fi-FI where some date formats where incorrect with one digit days. ([#3019](https://github.com/infor-design/enterprise/issues/3019))
- `[Locale]` Added new conversion methods for gregorian to umalqura dates and vice versa with Locale. The fromGregorian and togregorian methods were in two separate locations ar-SA and ar-EG. These new methods gregorianToUmalqura and umalquraToGregorian now moved to to one location in locale and removed the maxDate on them. ([#3051](https://github.com/infor-design/enterprise/issues/3051))
- `[Locale]` Fixed an issue when formatting with `SSS` in the format string, the leading zeros were incorrectly removed from the millisecond output. ([#2696](https://github.com/infor-design/enterprise/issues/2696))
- `[Locale/Datagrid]` Fixed an issue in the datagrid/locale that meant if a string is provided in the current locale for a number it wont parse correctly if the decimal format is a `,` (such as nl-NL). ([#3165](https://github.com/infor-design/enterprise/issues/3165))
- `[Locale]` Fixed an issue when loading en-XX locales where some data may be mixed with en-US. ([#3208](https://github.com/infor-design/enterprise/issues/3208))
- `[Mask]` Fixed a Safari bug where certain masked values would not trigger a "change" event on the input field. ([#3002](https://github.com/infor-design/enterprise/issues/3002))
- `[Modal]` Added a new setting `overlayOpacity` that give the user to control the opacity level of the modal/message dialog overlay. ([#2975](https://github.com/infor-design/enterprise/issues/2975))
- `[Popover]` Fixed an issue where the content was disappearing when change themes on IE11. ([#2954](https://github.com/infor-design/enterprise/issues/2954))
- `[Progress]` Added the ability to init the progress and update it to zero, this was previously not working. ([#3020](https://github.com/infor-design/enterprise/issues/3020))
- `[Sparkline Chart]` Fixed an issue where an error was thrown while a sparkline chart was present during a theme chnage. ([#3159](https://github.com/infor-design/enterprise/issues/3159))
- `[Tabs Module]` Fixed missing ellipsis and spacing issue on mobile view in searchfield of tabs module when resizing the browser. ([#2940](https://github.com/infor-design/enterprise/issues/2940))
- `[Toast]` Fixed an issue where the saved position was not working for whole app. ([#3025](https://github.com/infor-design/enterprise/issues/3025))
- `[Tree]` Fixed an issue where the nodes were not rendering. ([#3194](https://github.com/infor-design/enterprise/issues/3194))

### v4.24.0 Chores & Maintenance

- `[Demoapp]` Allow the query params that affect theming/personalization (theme/variant/colors) to be appended/adjusted on the browser's URL without affecting other query parameters, or adding unnecessary paramters that weren't changed.
- `[Toolbar Searchfield]` Increased the amount of text shown when the Searchfield is not expanded, and appears similar to a button.  Also modified some styles in all themes to make alignment of the text better between the Searchfield and buttons when the Searchfield is not expanded. ([#2944](https://github.com/infor-design/enterprise/issues/2944))

(74 Issues Solved This Release, Backlog Enterprise 374, Backlog Ng 85, 974 Functional Tests, 1191 e2e Tests)

## v4.23.0

### v4.23.0 Deprecation

- `[Icons]` We added per theme empty state icons for both uplift (vibrant) and soho (subtle) themes. Because of this `svg-empty.html` is now deprecated. Please use the theme based files `theme-soho-svg-empty.html` and `theme-uplift-svg-empty.html`. ([#426](https://github.com/infor-design/design-system/issues/426))

### v4.23.0 Features

- `[Accordion]` Added a new setting `expanderDisplay` that can display all expander button icons in the classic style, or with all "chevron" or "plus-minus"-style icons.  Deprecated the legacy `displayChevron` setting in favor of this change. ([#2900](https://github.com/infor-design/enterprise/issues/2900))
- `[Calendar / Day View]` A new component Week View was created, you can configure it to show a single day as well, or several days so we now have a day view. ([#2780](https://github.com/infor-design/enterprise/issues/2780))
- `[Calendar / Week View]` A new component Week View was added. You can show events in a series of days. This is also integrated into view switcher in the calendar component. ([#1757](https://github.com/infor-design/enterprise/issues/1757))
- `[Empty Messages]` Added a new icon `empty-no-users`. ([#3046](https://github.com/infor-design/enterprise/issues/3046))
- `[Locale]` Added updated translation files for 16 in house languages. ([#3049](https://github.com/infor-design/enterprise/issues/3049))
- `[Modal]` Added a new setting `overlayOpacity` that gives the developer ability to control the opacity level of the modal/message dialog overlay. ([#2975](https://github.com/infor-design/enterprise/issues/2975))

### v4.23.0 Fixes

- `[Accordion]` Fixed the font color when hovered on uplift high contrast. ([#3042](https://github.com/infor-design/enterprise/issues/3042))
- `[Autocomplete]` Fixed memory leaks by preventing re-rendering of an open autocomplete list from attaching new events, adding multiple `aria-polite` elements, etc. ([#2888](https://github.com/infor-design/enterprise/issues/2888))
- `[Calendar]` Pass calendar tooltip settings down to week-view component. ([#3179](https://github.com/infor-design/enterprise/issues/3179))
- `[Calendar]` Fixed disabled legend label color on vibrant/uplift with dark Variant theme. ([#2965](https://github.com/infor-design/enterprise/issues/2965))
- `[Calendar]` Fixed missing arrow and scrolling issues in the event popup. ([#2962](https://github.com/infor-design/enterprise/issues/2962))
- `[Contextual Action Panel]` Fixed an issue where the CAP close but beforeclose event not fired. ([#2826](https://github.com/infor-design/enterprise/issues/2826))
- `[Context Menu]` Fixed a placement bug that would cut the size of the menu to an unusable size in small viewport displays. ([#2899](https://github.com/infor-design/enterprise/issues/2899))
- `[Contextual Action Panel]` Fixed placement of `(X)` close button on both standard and Flex toolbars when using the `showCloseBtn` setting. ([#2834](https://github.com/infor-design/enterprise/issues/2834))
- `[Datagrid]` Fixed column headers font color in uplift high contrast. ([#2830](https://github.com/infor-design/enterprise/issues/2830))
- `[Datagrid]` Fixed an issue where the tree children expand and collapse was not working. ([#633](https://github.com/infor-design/enterprise-ng/issues/633))
- `[Datagrid]` Fixed an issue where the pager was not updating with updated method. ([#2759](https://github.com/infor-design/enterprise/issues/2759))
- `[Datagrid]` Fixed an issue where the browser contextmenu was not showing by default. ([#2842](https://github.com/infor-design/enterprise/issues/2842))
- `[Datagrid]` Fixed an issue where string include zeroes not working with text filter. ([#2854](https://github.com/infor-design/enterprise/issues/2854))
- `[Datagrid]` Fixed an issue where the select all button for multiselect grouping was not working. ([#2895](https://github.com/infor-design/enterprise/issues/2895))
- `[Datagrid]` Fixed an issue where the select children for tree was not working. ([#2961](https://github.com/infor-design/enterprise/issues/2961))
- `[Datepicker]` Fixed an issue where the selected date was getting cleared and creating js error after changing month or year in Umalqura date and Calendar. ([#3093](https://github.com/infor-design/enterprise/issues/3093))
- `[Datepicker]` Fixed an issue where the validation after body re-initialize was not working. ([#2410](https://github.com/infor-design/enterprise/issues/2410))
- `[Datepicker]` Fixed an issue where the islamic-umalqura calendar was not working, when used with user vs settings locale and translate data was not loading from parent locale. ([#2878](https://github.com/infor-design/enterprise/issues/2878))
- `[Datepicker]` Fixed layout issues in RTL mode, also the buttons are switched the to the opposite side now. ([#3068](https://github.com/infor-design/enterprise/issues/3068))
- `[Dropdown]` Fixed an issue where the dropdown icons are misaligned in IE11 in the Uplift theme. ([#2826](https://github.com/infor-design/enterprise/issues/2912))
- `[Dropdown]` Fixed an issue where the placeholder was incorrectly renders when initially set selected item. ([#2870](https://github.com/infor-design/enterprise/issues/2870))
- `[Dropdown]` Fixed placement logic when dropdown's flip, as well as a visual bug with checkmark/icon placement on some browsers. ([#3058](https://github.com/infor-design/enterprise/issues/3058))
- `[Dropdown]` Fixed an issue where it was possible to inject xss when clearing the typeahead. ([#650](https://github.com/infor-design/enterprise-ng/issues/650))
- `[Field Filter]` Fixed an issues where the icons are not vertically centered, and layout issues when opening the dropdown in a smaller height browser. ([#2951](https://github.com/infor-design/enterprise/issues/2951))
- `[Header]` Fixed an iOS bug where the theme switcher wasn't working after Popupmenu lifecycle changes. ([#2986](https://github.com/infor-design/enterprise/issues/2986))
- `[Header Tabs]` Added a more distinct style to selected header tabs. ([infor-design/design-system#422](https://github.com/infor-design/design-system/issues/422))
- `[Hierarchy]` Fixed the border color on hierarchy cards. ([#423](https://github.com/infor-design/design-system/issues/423))
- `[Locale]` Fixed an issue where the parseDate method was not working for leap year. ([#2737](https://github.com/infor-design/enterprise/issues/2737))
- `[Locale]` Fixed an issue where some culture files does not have a name property in the calendar. ([#2880](https://github.com/infor-design/enterprise/issues/2880))
- `[Locale]` Fixed an issue where cultures with a group of space was not parsing correctly. ([#2959](https://github.com/infor-design/enterprise/issues/2959))
- `[Locale]` Fixed a problem loading nb-NO locale where it would fail to find translations and possibly error. ([#3035](https://github.com/infor-design/enterprise/issues/3035))
- `[Lookup]` Fixed missing X button in searchfield on a mobile viewport. ([#2948](https://github.com/infor-design/enterprise/issues/2948))
- `[Message]` Fixed an issue with an extra scroll bar, updated padding. ([#2964](https://github.com/infor-design/enterprise/issues/2964))
- `[Modal]` Fixed a layout issue when using 2 or more buttons on some smaller devices. ([#3014](https://github.com/infor-design/enterprise/issues/3014))
- `[Monthview]` Fixed an issue that the month/year text will reset when pressing cancel. ([#3080](https://github.com/infor-design/enterprise/issues/3080))
- `[Monthview]` Fixed a layout issue on the header in IE 11. ([#2862](https://github.com/infor-design/enterprise/issues/2862))
- `[Pie]` Fixed an issue where legends in pie chart gets cut off on mobile view. ([#902](https://github.com/infor-design/enterprise/issues/902))
- `[Popupmenu]` In mobile settings (specifically iOS), input fields will now allow for text input when also being assigned a context menu. ([#2613](https://github.com/infor-design/enterprise/issues/2613))
- `[Popupmenu]` Fixed an issue where the destroy event was bubbling up to other parent components. ([#2809](https://github.com/infor-design/enterprise/issues/2809))
- `[Popupmenu]` Fixed an issue where checkable menu items were not causing a popupmenu list to become properly formatted to fit the checkmarks when generated as part of a Flex Toolbar.  Also reworked the selection system to better handle selectable sections. ([#2989](https://github.com/infor-design/enterprise/issues/2809))
- `[Toolbar]` Fixed a bug where the dropdown/toolbar menu is being cut off on iOS device. ([#2800](https://github.com/infor-design/enterprise/issues/2800))
- `[Tooltip]` Fixed a personalization bug on Dark Themes where text colors were sometimes illegible when using certain color configurations. ([#3011](https://github.com/infor-design/enterprise/issues/3011))

### v4.23.0 Chores & Maintenance

- `[Build System]` Created separate sets linting rules for demoapp, source code, and tests, as well as a base set of rules for all environments. ([#2662](https://github.com/infor-design/enterprise/issues/2662))

(70 Issues Solved This Release, Backlog Enterprise 378, Backlog Ng 82, 939 Functional Tests, 1136 e2e Tests)

## v4.22.0

### v4.22.0 Deprecation

- `[Icons]` The alert icons now all have a white background allowing them to appear on colored areas. There was previously a special `-solid` version of the icons created that is now not needed, if you used the `icon-<name>-solid` icon change it to just `icon-<name>`. ([#396](https://github.com/infor-design/design-system/issues/396))

### v4.22.0 Features

- `[Build]` Replaced UglifyES in the minification script with Terser ([#2660](https://github.com/infor-design/enterprise/issues/2660))
- `[Build]` Added the Locale culture files to the minification script. `.min.js` versions of each locale are now available in the `dist/` folder. ([#2660](https://github.com/infor-design/enterprise/issues/2660))
- `[Calendar / Weekview]` Added a new week-view component that can be used standalone and ability switch to calendar week view in calendar. ([#1757](https://github.com/infor-design/enterprise/issues/1757))
- `[Application Menu]` Improved design of the App Menu Accordion's hierarchy, among other visual improvements, in the Uplift theme. ([#2739](https://github.com/infor-design/enterprise/issues/2739))
- `[Calendar]` Fixed layout issues in uplift theme. ([#2907](https://github.com/infor-design/enterprise/issues/2907))
- `[Charts]` Added support for context menu event with charts. ([#2699](https://github.com/infor-design/enterprise/issues/2699))
- `[Checkboxes]` Fixed layout issues when in grid rows. ([#2907](https://github.com/infor-design/enterprise/issues/2907))
- `[Contextual Action Panel]` Added support for passing in a full range of settings to the underlying Modal component API. ([#2433](https://github.com/infor-design/enterprise/issues/2433))
- `[Export]` Added support for separator to use custom string or object type with Export to CSV. ([#2490](https://github.com/infor-design/enterprise/issues/2490))
- `[Locale]` Added support for fetching minified culture files. ([#2660](https://github.com/infor-design/enterprise/issues/2660))
- `[Locale]` Added new translations for missing entries. ([#2896](https://github.com/infor-design/enterprise/issues/2896))
- `[Locale]` Fixed a bug that the language would reset when opening some components if a seperate language is used. ([#2982](https://github.com/infor-design/enterprise/issues/2982))
- `[Modal]` Added support for a "fullsize" sheet display at all times, or simply beneath the responsive breakpoint. ([#2433](https://github.com/infor-design/enterprise/issues/2433))
- `[Tabs-Vertical]` Added the ability to personalize Vertical Tabs in accordance with theming. ([#2824](https://github.com/infor-design/enterprise/issues/2824))
- `[Wizard]` Added support for short labels. If short labels not supplied it will add ellipsis to text and tooltip. ([#2604](https://github.com/infor-design/enterprise/issues/2604))

### v4.22.0 Fixes

- `[Accordion]` Fixed a Safari bug where accordion headers would not lose focus when another accordion header was clicked. ([#2851](https://github.com/infor-design/enterprise/issues/2851))
- `[Application Menu]` Fixed an issue where footer toolbar area was overlapping to menu content. ([#2552](https://github.com/infor-design/enterprise/issues/2552))
- `[Application Menu]` Fixed an issue where tooltip was showing white text on white background which makes text to be unreadable. ([#2811](https://github.com/infor-design/enterprise/issues/2811))
- `[Application Menu]` Fixed a bug where application menus were not dismissed when clicking directly on Popupmenu triggers in a mobile setting. ([#2831](https://github.com/infor-design/enterprise/issues/2831))
- `[Application Menu]` Fixed an issue on mobile where the body was scroll bouncing when dragging/scrolling in the app menu. ([#2434](https://github.com/infor-design/enterprise/issues/2434))
- `[Bar Chart]` Fixed an issue where labels were overwritten when use more then one chart on page. ([#2723](https://github.com/infor-design/enterprise/issues/2723))
- `[Buttons]` Adjust the contrast of buttons (tertiary) on uplift theme. ([#396](https://github.com/infor-design/design-system/issues/396))
- `[Calendar]` Fixed an issue where the upcoming event description was overlapping the upcoming duration when text is too long, adjust width of spinbox count and fixed alignment of all day checkbox in uplift light theme. ([#2778](https://github.com/infor-design/enterprise/issues/2778))
- `[Datagrid]` Fixed an issue where if you have duplicate Id's the columns many become misaligned. ([#2687](https://github.com/infor-design/enterprise/issues/2687))
- `[Datagrid]` Made the text all white on the targeted achievement formatter. ([#2730](https://github.com/infor-design/enterprise/issues/2730))
- `[Datagrid]` Fixed keyword search so that it will again work with client side paging. ([#2797](https://github.com/infor-design/enterprise/issues/2797))
- `[Datagrid]` Fixed an issue where the header and cells do not align perfectly. ([#2849](https://github.com/infor-design/enterprise/issues/2849))
- `[Datagrid]` Fixed an issue where actions menu was not opening after reload the data. ([#2876](https://github.com/infor-design/enterprise/issues/2876))
- `[Datepicker]` Moved the today button to the datepicker header and adding a setting to hide it if wanted. ([#2704](https://github.com/infor-design/enterprise/issues/2704))
- `[FieldSet]` Fixed an issue where the fieldset text in chart completion overlap when resizing the browser. ([#2610](https://github.com/infor-design/enterprise/issues/2610))
- `[Datepicker]` Fixed a bug in datepicker where the destroy method does not readd the masking functionality. [2832](https://github.com/infor-design/enterprise/issues/2832))
- `[Field Options]` Fixed an issue where the option menu is misaligned in full length input field in uplift theme. ([#2765](https://github.com/infor-design/enterprise/issues/2765))
- `[Icons]` Added and updated the following icons: icon-new, icon-calculator, icon-save-new, icon-doc-check. ([#391](https://github.com/infor-design/design-system/issues/391))
- `[Icons]` Added and updated the following icons: icon-bed, icon-user-clock, icon-phone-filled, icon-phone-empty. ([#419](https://github.com/infor-design/design-system/issues/419))
- `[Listview]` Fixed an issue where empty message would not be centered if the listview in a flex container. ([#2716](https://github.com/infor-design/enterprise/issues/2716))
- `[Locale/Initialize]` Fixed an issue where opening some components like Contextual Action Panel would change the current locale because it calls initialize when it loads. ([#2873](https://github.com/infor-design/enterprise/issues/2873))
- `[Mask]` Added an example showing how to user percent format with the locale. ([#434](https://github.com/infor-design/enterprise/issues/434))
- `[Modal]` Fixed an issue where encoded html would not be recoded on the title. ([#246](https://github.com/infor-design/enterprise/issues/246))
- `[Modal]` Fixed an issue where the page content behind the modal is still scrollable while the modal window is open on iOS devices. ([#2678](https://github.com/infor-design/enterprise/issues/2678))
- `[Popupmenu]` Prevent popupmenus from closing after exit and reentry to the popupmenu submenu structure. ([#2702](https://github.com/infor-design/enterprise/issues/2702))
- `[Swaplist]` Fixed an issue where passed data for searched items were not syncing for beforeswap event. ([#2819](https://github.com/infor-design/enterprise/issues/2819))
- `[Tabs]` Add more padding to the count styles. ([#2744](https://github.com/infor-design/enterprise/issues/2744))
- `[Tabs]` Fixed the disabled tab color. ([#396](https://github.com/infor-design/design-system/issues/396))
- `[Tabs-Module]` Fixed styling and appearance issues on an example page demonstrating the Go Button alongside a Searchfield with Categories. ([#2745](https://github.com/infor-design/enterprise/issues/2745))
- `[Tabs-Multi]` Fixed an issue where tooltip was not showing when hovering a tab with cut-off text. ([#2747](https://github.com/infor-design/enterprise/issues/2747))
- `[Toolbar Flex]` Fixed a bug in toolbar flex where the title is getting truncated even if there's enough space for it. ([#2810](https://github.com/infor-design/enterprise/issues/2810))
- `[Validation]` Fixed an issue where if the mask is set to use a time other than the default time for the locale, this was not taken into account in validation. ([#2821](https://github.com/infor-design/enterprise/issues/2821))

### v4.22.0 Chores & Maintenance

- `[Demo App]` Changed the theme switch to call the page refresh. ([#2743](https://github.com/infor-design/enterprise/issues/2743))
- `[Export]` Added support for separator to use custom string or object type with Export to CSV. ([#2490](https://github.com/infor-design/enterprise/issues/2490))

(53 Issues Solved This Release, Backlog Enterprise 342, Backlog Ng 81, 892 Functional Tests, 909 e2e Tests)

## v4.21.0

### v4.21.0 Deprecation

- `[Icons]` Removed the hardcoded red color of the `icon-flag` so it can be used as a normal icon. If red is desired please add an additional class of `icon-flag icon-error`. ([#2548](https://github.com/infor-design/enterprise/issues/2548))

### v4.21.0 Features

- `[Calendar]` Added the ability to show tooltip on event and event icon and the ability to fire a context menu event. ([#2518](https://github.com/infor-design/enterprise/issues/2518))
- `[Datagrid]` Added the ability to use frozen columns with tree grid. ([#2102](https://github.com/infor-design/enterprise/issues/2102))
- `[Datagrid]` Added support for a fixed row size, this can be used in some cases like frozen columns where rows may have a different size than the three row heights (normal, short, medium). ([#2101](https://github.com/infor-design/enterprise/issues/2101))
- `[Datagrid]` Added filter row editor options to api setting. ([#2648](https://github.com/infor-design/enterprise/issues/2648))
- `[Datagrid]` Fixed an issue that alert text is cut off when using the textEllipsis option. ([#2773](https://github.com/infor-design/enterprise/issues/2773))
- `[Editor]` Added events to trigger on view change. ([#2430](https://github.com/infor-design/enterprise/issues/2430))
- `[Homepage]` Added a parameter to the `resize` event that provides metadata about the Homepage's state, including a calculated container height. ([#2446](https://github.com/infor-design/enterprise/issues/2446))
- `[Locale]` Added support for big numbers (18.6) to formatNumber and parseNumber. ([#1800](https://github.com/infor-design/enterprise/issues/1800))

### v4.21.0 Fixes

- `[Application Menu]` Fixed an indentation issue with child elements in an accordion in the Angular application (enterprise-ng). ([#2616](https://github.com/infor-design/enterprise/issues/2616))
- `[AppMenu/Accordion]` Improved performance on Angular by not calling siftFor on the app menu build. ([#2767](https://github.com/infor-design/enterprise/issues/2767))
- `[AppMenu/Accordion]` Fixed a bug where the busy indicator would immediately close. ([#2767](https://github.com/infor-design/enterprise/issues/2767))
- `[Button]` Fixed an issue where updated method was not teardown and re-init. ([#2304](https://github.com/infor-design/enterprise/issues/2304))
- `[Circle Pager]` Fixed a bug where it was not showing on mobile view. ([#2589](https://github.com/infor-design/enterprise/issues/2589))
- `[Contextual Action Panel]` Fixed an issue where if the title is longer, there will be an overflow causing a white space on the right on mobile view. ([#2605](https://github.com/infor-design/enterprise/issues/2605))
- `[Custom Builds]` Fixed a problem where including components with extra punctuation (periods, etc) may cause a build to fail. ([#1322](https://github.com/infor-design/enterprise/issues/1322))
- `[Datagrid]` Fixed an issue where key navigation was not working for inlineEditor. ([#2157](https://github.com/infor-design/enterprise/issues/2157))
- `[Datagrid]` Fixed a bug where calling update rows in the filter callback will cause an infinite loop. ([#2526](https://github.com/infor-design/enterprise/issues/2526))
- `[Datagrid]` Fixed a bug where the value would clear when using a lookup editor with a mask on new rows. ([#2305](https://github.com/infor-design/enterprise/issues/2305))
- `[Datagrid]` Fixed a bug where horizontal scrolling would not work when in a card/widget. ([#1785](https://github.com/infor-design/enterprise/issues/1785))
- `[Datagrid]` Fixed an issue where dirty and row status on the same cell would cause a UI issue. ([#2641](https://github.com/infor-design/enterprise/issues/2641))
- `[Datagrid]` Changed the onKeyDown callback to fire on any key. ([#536](https://github.com/infor-design/enterprise-ng/issues/536))
- `[Datagrid]` Added a more descriptive aria-label to checkboxes if the required descriptors exist. ([#2031](https://github.com/infor-design/enterprise-ng/issues/2031))
- `[Datagrid]` Added an announcement of the selection state of a row. ([#2535](https://github.com/infor-design/enterprise/issues/2535))
- `[Datagrid]` Fixed filtering on time columns when time is a string. ([#2535](https://github.com/infor-design/enterprise/issues/2535))
- `[Datagrid]` Fixed icon layout issues on the filter row in medium rowHeight mode. ([#2709](https://github.com/infor-design/enterprise/issues/2709))
- `[Datagrid]` Fixed an issue where short row height was misaligning in Uplift theme. ([#2717](https://github.com/infor-design/enterprise/issues/2717))
- `[Datagrid]` Fixed an issue where new row and dirty cell were not working when combined. ([#2729](https://github.com/infor-design/enterprise/issues/2729))
- `[Dropdown]` Fixed an issue where tooltip on all browsers and ellipsis on firefox, ie11 was not showing with long text after update. ([#2534](https://github.com/infor-design/enterprise/issues/2534))
- `[Editor]` Fixed an issue where clear formatting was causing to break while switch mode on Firefox. ([#2424](https://github.com/infor-design/enterprise/issues/2424))
- `[Empty Message]` Fixed padding and alignment issues, the icon is now centered better. ([#2424](https://github.com/infor-design/enterprise/issues/2733))
- `[Fileupload Advanced]` Added custom errors example page. ([#2620](https://github.com/infor-design/enterprise/issues/2620))
- `[Flex Toolbar]` Fixed a lifecycle problem that was preventing Menu Buttons with a `removeOnDestroy` setting from opening. ([#2664](https://github.com/infor-design/enterprise/issues/2664))
- `[Homepage]` Fixed an issue where dynamically added widget was not positioning correctly. ([#2425](https://github.com/infor-design/enterprise/issues/2425))
- `[Icons]` Fixed an issue with partially invisible empty messages in uplift theme. ([#2474](https://github.com/infor-design/enterprise/issues/2474))
- `[Icons (Component)]` Fixed a bug where it was possible to store a full base-tag prefixed URL in the `use` setting, which shouldn't be possible. ([PR#2738](https://github.com/infor-design/enterprise/pull/2738))
- `[Locale]` Fixed a bug where getCulturePath does not work if the sohoxi.js file name has a hash part. ([#2637](https://github.com/infor-design/enterprise/issues/2637))
- `[Locale]` Fixed a bug found when using NG8 that the default us locale causes issues. It is now an official requirement that you set a locale for all components that require locale information. ([#2640](https://github.com/infor-design/enterprise/issues/2640))
- `[Locale]` Fixed an occurrence where an nonstandard locale filename was not correctly processed. ([#2684](https://github.com/infor-design/enterprise/issues/2684))
- `[Lookup]` Fixed memory leak issues after destroy. ([#2494](https://github.com/infor-design/enterprise/issues/2494))
- `[Modal]` Fixed memory leak issues after destroy. ([#2497](https://github.com/infor-design/enterprise/issues/2497))
- `[Popupmenu]` Fixed DOM leak where many arrows could be inserted in the DOM. ([#568](https://github.com/infor-design/enterprise-ng/issues/568))
- `[Pager]` Fixed a bug where clicking disabled buttons caused a refresh of the page in NG. ([#2170](https://github.com/infor-design/enterprise/issues/2170))
- `[Slider]` Updated the color variant logic to match new uplift theming. ([#2647](https://github.com/infor-design/enterprise/issues/2647))
- `[Tabs]` Fixed a memory leak caused by removing a tab. ([#2686](https://github.com/infor-design/enterprise/issues/2686))
- `[Toast]` Fixed memory leak issues after destroy. ([#2634](https://github.com/infor-design/enterprise/issues/2634))
- `[Toolbar]` Fixed the conditions for when `noSearchfieldReinvoke` destroys an inner Searchfield that's been previously invoked. ([PR#2738](https://github.com/infor-design/enterprise/pull/2738))
- `[Uplift Theme]` Various improvements to the Dark/Contrast variants, with a focus on passing WCAG ([#2541](https://github.com/infor-design/enterprise/issues/2541)) ([#2588](https://github.com/infor-design/enterprise/issues/2588))

### v4.21.0 Chores & Maintenance

- `[Custom Builds]` Improved Sass builder's ability to code split and include partials once. ([#1038](https://github.com/infor-design/enterprise/issues/1038))

(61 Issues Solved This Release, Backlog Enterprise 335, Backlog Ng 76, 867 Functional Tests, 880 e2e Tests)

## v4.20.0

### v4.20.0 Deprecation

- `[ListFilter]` Deprecated `startsWith` in favor of `wordStartsWith`, due to the addition of the `phraseStartsWith` filterMode. ([#1606](https://github.com/infor-design/enterprise/issues/1606))
- `[Popdown]` Deprecated `Popdown` in favor of `Popover`. Both components have similar functionality and we want to trim the code logic down. ([#2468](https://github.com/infor-design/enterprise/issues/2468))
- `[StepProcess]` Deprecated `StepProcess` as the component is no longer commonly used. We will remove it within 3-6 versions. ([#1476](https://github.com/infor-design/enterprise/issues/1476))
- `[CompositeForm]` Deprecated `CompositeForm` as the component is no longer commonly used. We will remove it within 3-6 versions. ([#1476](https://github.com/infor-design/enterprise/issues/1476))
- `[FieldOptions]` Deprecated `FieldOptions` as the component is no longer commonly used. We will remove it within 3-6 versions. ([#1476](https://github.com/infor-design/enterprise/issues/1476))

### v4.20.0 Features

- `[Datagrid]` Added support to resize column widths after a value change via the stretchColumnOnChange setting. ([#2174](https://github.com/infor-design/enterprise/issues/2174))
- `[Datagrid]` Added a Sort Function to the datagrid column to allow the value to be formatted for the sort. ([#2274](https://github.com/infor-design/enterprise/issues/2274)))
- `[Datagrid]` Added placeholder functionality to Lookup, Dropdown, and Decimal Formatters. ([#2408](https://github.com/infor-design/enterprise/issues/2408)))
- `[Datagrid]` Added support to restrict the size of a column with minWidth and maxWidth setting on the column. ([#2313](https://github.com/infor-design/enterprise/issues/2313))
- `[Datagrid]` Automatically remove nonVisibleCellError when a row is removed. ([#2436](https://github.com/infor-design/enterprise/issues/2436))
- `[Datagrid]` Fixed header alignment with textOverflow ellipsis setting. ([#2351](https://github.com/infor-design/enterprise/issues/2351))
- `[Datagrid]` Fixed an issue where code-block editor focus was not working. ([#526](https://github.com/infor-design/enterprise-ng/issues/526))
- `[Datagrid]` Automatically remove nonVisibleCellError when a row is removed. ([#2436](https://github.com/infor-design/enterprise/issues/2436))
- `[Datagrid]` Add a fix to show ellipsis text on lookups in the datagrid filter. ([#2122](https://github.com/infor-design/enterprise/issues/2122))
- `[Datagrid]` Made grouping work better with editable, including fixes to addRow, removeRow, messages, and dirty indication. ([#1851](https://github.com/infor-design/enterprise/issues/1851))
- `[Datagrid]` Changed the beforeCommitCellEdit event into a function on the column that is synchronous. ([#2442](https://github.com/infor-design/enterprise/issues/2442))
- `[Datagrid]` Fixed a bug that the selected event would fire when no rows are deselected and on initial load. ([#2472](https://github.com/infor-design/enterprise/issues/2472))
- `[Datagrid]` Removed a white background from the colorpicker editor in high contrast theme. ([#1574](https://github.com/infor-design/enterprise/issues/1574))
- `[Datepicker]` Made the showMonthYearPicker option true by default and added a newly designed panel to select the year and day. ([#1958](https://github.com/infor-design/enterprise/issues/1958))
- `[Datepicker]` Fixed a layout issue in IE 11 with the datepicker title. ([#2598](https://github.com/infor-design/enterprise/issues/2598))
- `[Datepicker]` Fixed issues with the mask when using the range picker. ([#2597](https://github.com/infor-design/enterprise/issues/2597))
- `[Dropdown]` Fixed an issue where ellipsis was not working when use firefox new tab. ([#2236](https://github.com/infor-design/enterprise/issues/2236))
- `[Form Compact]` Added checkboxes/radios, and improved visual style. ([#2193](https://github.com/infor-design/enterprise/issues/2193))
- `[Images]` Created an additional image class to apply focus state without coercing width and height. ([#2025](https://github.com/infor-design/enterprise/issues/2025))
- `[ListFilter]` Added `phraseStartsWith` filterMode for only matching a search term against the beginning of a string. ([#1606](https://github.com/infor-design/enterprise/issues/1606))
- `[Multiselect]` Changed interactions in filtered lists to no longer reset text inside the search input and the contents of the list. ([#920](https://github.com/infor-design/enterprise/issues/920))
- `[Toast]` Added api settings for drag drop and save position. ([#1876](https://github.com/infor-design/enterprise/issues/1876))
- `[Uplift Theme]` Various minor improvements. ([#2318](https://github.com/infor-design/enterprise/issues/2318))

### v4.20.0 Fixes

- `[Alerts]` Removed dirty tracker from the page due to layout issues. ([#1679](https://github.com/infor-design/enterprise/issues/1679))
- `[App Menu]` Fixed an issue where the lower toolbar inverts left and right keyboard actions. ([#2240](https://github.com/infor-design/enterprise/issues/2240))
- `[Bar Chart]` Fixed an issue where the tooltip would not show. ([#2097](https://github.com/infor-design/enterprise/issues/2097))
- `[Calendar]` Added more information to the onMonthRendered callback. ([#2419](https://github.com/infor-design/enterprise/issues/2419))
- `[Calendar]` Changed updated method so it can reinit the calendar with new data. ([#2419](https://github.com/infor-design/enterprise/issues/2419))
- `[Calendar]` Fixed stack exceeded error in angular using updated and legend. ([#2419](https://github.com/infor-design/enterprise/issues/2419))
- `[Calendar]` Added an eventclick and eventdoubleclick information to the onMonthRendered callback. ([#2419](https://github.com/infor-design/enterprise/issues/2419))
- `[Calendar]` Allow Validation of the Calendar Popup. ([#1742](https://github.com/infor-design/enterprise/issues/1742))
- `[Calendar]` Prevent double click from reopening the event popup. ([#1705](https://github.com/infor-design/enterprise/issues/1705))
- `[Calendar]` Enable vertical scrolling at short window sizes in monthview. ([#2489](https://github.com/infor-design/enterprise/issues/2489))
- `[Charts]` Made fixes so all charts change color in uplift theme. ([#2058](https://github.com/infor-design/enterprise/issues/2058))
- `[Charts]` Fixes dynamic tooltips on a bar chart. ([#2447](https://github.com/infor-design/enterprise/issues/2447))
- `[Colorpicker]` Fixed colorpicker left and right keys advanced oppositely in right-to-left mode. ([#2352](https://github.com/infor-design/enterprise/issues/2352))
- `[Column Chart]` Fixed an issue where the tooltip would not show. ([#2097](https://github.com/infor-design/enterprise/issues/2097))
- `[Datagrid]` Fixes an issue where method selectedRows() was returning incorrect information when new row added via addRow(). ([#1794](https://github.com/infor-design/enterprise/issues/1794))
- `[Datagrid]` Fixed the text width functions for better auto sized columns when using editors and special formatters. ([#2270](https://github.com/infor-design/enterprise/issues/2270))
- `[Datagrid]` Fixes the alignment of the alert and warning icons on a lookup editor. ([#2175](https://github.com/infor-design/enterprise/issues/2175))
- `[Datagrid]` Fixes tooltip on the non displayed table errors. ([#2264](https://github.com/infor-design/enterprise/issues/2264))
- `[Datagrid]` Fixes an issue with alignment when toggling the filter row. ([#2332](https://github.com/infor-design/enterprise/issues/2332))
- `[Datagrid]` Fixes an issue where method setFilterConditions() were not working for multiselect filter. ([#2414](https://github.com/infor-design/enterprise/issues/2414))
- `[Datagrid]` Fixes an error on tree grid when using server-side paging. ([#2132](https://github.com/infor-design/enterprise/issues/2132))
- `[Datagrid]` Fixed an issue where autocompletes popped up on cell editors. ([#1575](https://github.com/infor-design/enterprise/issues/1575))
- `[Datagrid]` Fixes reset columns to set the correct hidden status. ([#2315](https://github.com/infor-design/enterprise/issues/2315))
- `[Datagrid]` Fixes the filtering of null values. ([#2336](https://github.com/infor-design/enterprise/issues/2336))
- `[Datagrid]` Fixed an issue where performance was significantly slower for export methods. ([#2291](https://github.com/infor-design/enterprise/issues/2291))
- `[Datagrid]` Fixes a bug that stopped the search in datagrid personalization from working. ([#2299](https://github.com/infor-design/enterprise/issues/2299))
- `[Datagrid]` Fixes an error on tree grid when using server-side paging. ([#2132](https://github.com/infor-design/enterprise/issues/2132))
- `[Datagrid]` Fixed an issue where autocompletes popped up on cell editors. ([#1575](https://github.com/infor-design/enterprise/issues/1575))
- `[Datagrid]` Fixes the filtering of null values. ([#2336](https://github.com/infor-design/enterprise/issues/2336))
- `[Datagrid]` Fixed an issue where performance was significantly slower for export methods. ([#2291](https://github.com/infor-design/enterprise/issues/2291))
- `[Datagrid]` Fixed an issue where source would not fire on sorting. ([#2390](https://github.com/infor-design/enterprise/issues/2390))
- `[Datagrid]` Fixes the styling of non editable checkbox cells so they look disabled. ([#2340](https://github.com/infor-design/enterprise/issues/2340))
- `[Datagrid]` Changed the dynamic column tooltip function to pass the row and more details. This changes the order of parameters but since this feature is new did not consider this a breaking change. If you are using this please take note. ([#2333](https://github.com/infor-design/enterprise/issues/2333))
- `[Datagrid]` Fixed a bug is the isEditable column callback in editable tree grid where some data was missing in the callback. ([#2357](https://github.com/infor-design/enterprise/issues/2357))
- `[Datepicker]` Removed the advanceMonths option as the dropdowns for this are no longer there in the new design. ([#970](https://github.com/infor-design/enterprise/issues/970))
- `[Datepicker]` Fixed an issue where range selection was not working. ([#2569](https://github.com/infor-design/enterprise/issues/2569))
- `[Datepicker]` Fixed some issue where footer buttons were not working properly with range selection. ([#2595](https://github.com/infor-design/enterprise/issues/2595))
- `[Datepicker]` Fixed an issue where time was not updating after change on range selection. ([#2599](https://github.com/infor-design/enterprise/issues/2599))
- `[Datagrid]` Fixed a bug where deselect all would not deselect some rows when using grouping. ([#1796](https://github.com/infor-design/enterprise/issues/1796))
- `[Datagrid]` Fixed a bug where summary counts in grouping would show even if the group is collapsed. ([#2221](https://github.com/infor-design/enterprise/issues/2221))
- `[Datagrid]` Fixed issues when using paging (client side) and removeRow. ([#2590](https://github.com/infor-design/enterprise/issues/2590))
- `[Demoapp]` When displaying Uplift theme, now shows the correct alternate fonts for some locales when switching via the `locale` query string. ([#2365](https://github.com/infor-design/enterprise/issues/2365))
- `[Dropdown]` Fixed a memory leak when calling destroy. ([#2493](https://github.com/infor-design/enterprise/issues/2493))
- `[Editor]` Fixed a bug where tab or shift tab would break out of the editor when doing an indent/outdent. ([#2421](https://github.com/infor-design/enterprise/issues/2421))
- `[Editor]` Fixed a bug where the dirty indicator would be hidden above. ([#2577](https://github.com/infor-design/enterprise/issues/2577))
- `[Fieldfilter]` Fixed an issue where fields were getting wrap to second line on iPhone SE. ([#1861](https://github.com/infor-design/enterprise/issues/1861))
- `[Fieldfilter]` Fixed an issue where Dropdown was not switching mode on example page. ([#2288](https://github.com/infor-design/enterprise/issues/2288))
- `[Field Options]` Fixed an issue where input example was not working. ([#2348](https://github.com/infor-design/enterprise/issues/2348))
- `[Homepages]` Fixed an issue where personalize and chart text colors were not working with hero. ([#2097](https://github.com/infor-design/enterprise/issues/2097))
- `[Images]` Fixed an issue where images were not tabbable or receiving a visual focus state. ([#2025](https://github.com/infor-design/enterprise/issues/2025))
- `[Listview]` Fixed a bug that caused the listview to run initialize too many times. ([#2179](https://github.com/infor-design/enterprise/issues/2179))
- `[Lookup]` Added `autocomplete="off"` to lookup input fields to prevent browser interference. ([#2366](https://github.com/infor-design/enterprise/issues/2366))
- `[Lookup]` Fixed a bug that caused a filter to reapply when reopening the modal. ([#2566](https://github.com/infor-design/enterprise/issues/2566))
- `[Lookup]` Fixed a bug that caused a selections to reapply when reopening the modal. ([#2568](https://github.com/infor-design/enterprise/issues/2568))
- `[Locale]` Fixed race condition when using initialize and loading locales with a parent locale. ([#2540](https://github.com/infor-design/enterprise/issues/2540))
- `[Lookup]` Fixed a double scrollbar when the modal needs to be scrolled. ([#2586](https://github.com/infor-design/enterprise/issues/2586))
- `[Modal]` Fixed an issue where the modal component would disappear if its content had a checkbox in it in RTL. ([#332](https://github.com/infor-design/enterprise-ng/issues/332))
- `[Modal]` Fixed an issue where tabbing was very slow on large DOMs in IE 11. ([#2607](https://github.com/infor-design/enterprise/issues/2607))
- `[Personalization]` Fixed an issue where the text color was too dark. Changed the text color to be more readable in high contrast mode. ([#2539](https://github.com/infor-design/enterprise/issues/2539))
- `[Personalization]` Updated some of the colors to more readable in contrast mode. ([#2097](https://github.com/infor-design/enterprise/issues/2097))
- `[Personalization]` Fixes an issue where text color was too dark. ([#2476](https://github.com/infor-design/enterprise/issues/2476))
- `[Pager]` Fixed an issue where click was not firing on any of the buttons with ie11. ([#2560](https://github.com/infor-design/enterprise/issues/2560))
- `[Pager]` Added a complete Popupmenu settings object for configuring the Page Size Selector Button, and deprecated the `attachPageSizeMenuToBody` setting in favor of `pageSizeMenuSettings.attachToBody`. ([#2356](https://github.com/infor-design/enterprise/issues/2356))
- `[Pager]` Fixed memory leak when using the `attachToBody` setting to change the menu's render location. ([#2482](https://github.com/infor-design/enterprise/issues/2482))
- `[Popdown]` Fixed usability issue where the Popdown could close prematurely when attempting to use inner components, such as Dropdowns. ([#2092](https://github.com/infor-design/enterprise/issues/2092))
- `[Popover]` Correctly align the popover close button. ([#1576](https://github.com/infor-design/enterprise/issues/1576))
- `[Popover]` Fixed an issue where buttons inside the popover would overflow at smaller screen sizes. ([#2271](https://github.com/infor-design/enterprise/issues/2271))
- `[Popupmenu]` Fixed an issue where js error was showing after removing a menu item. ([#414](https://github.com/infor-design/enterprise-ng/issues/414))
- `[Popupmenu]` Fixed a layout issue on disabled checkboxes in multiselect popupmenus. ([#2340](https://github.com/infor-design/enterprise/issues/2340))
- `[Popupmenu]` Fixed a bug on IOS that prevented menu scrolling. ([#645](https://github.com/infor-design/enterprise/issues/645))
- `[Popupmenu]` Fixed a bug on IOS that prevented some submenus from showing. ([#1928](https://github.com/infor-design/enterprise/issues/1928))
- `[Popupmenu]` Added a type-check during building/rebuilding of submenus that prevents an error when a submenu `<ul>` tag is not present. ([#2458](https://github.com/infor-design/enterprise/issues/2458))
- `[Scatter Plot]` Fixed the incorrect color on the tooltips. ([#1066](https://github.com/infor-design/enterprise/issues/1066))
- `[Stepprocess]` Fixed an issue where a newly enabled step is not shown. ([#2391](https://github.com/infor-design/enterprise/issues/2391))
- `[Searchfield]` Fixed an issue where the close icon on a searchfield is inoperable. ([#2578](https://github.com/infor-design/enterprise/issues/2578))
- `[Searchfield]` Fixed strange alignment of text/icons on the Uplift theme. ([#2612](https://github.com/infor-design/enterprise/issues/2612))
- `[Tabs]` Fixed the more tabs button to style as disabled when the tabs component is disabled. ([#2347](https://github.com/infor-design/enterprise/issues/2347))
- `[Tabs]` Added the select method inside the hide method to ensure proper focusing of the selected tab. ([#2346](https://github.com/infor-design/enterprise/issues/2346))
- `[Tabs]` Added an independent count for adding new tabs and their associated IDs to prevent duplication. ([#2345](https://github.com/infor-design/enterprise/issues/2345))
- `[Toolbar]` Fixed memory leaks. ([#2496](https://github.com/infor-design/enterprise/issues/2496))
- `[Toolbar]` Fixed an issue where `noSearchfieldReinvoke` was not being respected during the teardown method, causing lifecycle issues in Angular. ([#2691](https://github.com/infor-design/enterprise/issues/2691))
- `[Toolbar Flex]` Removed a 100% height on the toolbar which caused issues when nested in some situations. ([#474](https://github.com/infor-design/enterprise-ng/issues/474))
- `[Listview]` Fixed search to work when not using templates. ([#466](https://github.com/infor-design/enterprise-ng/issues/466))

### v4.20.0 Chores & Maintenance

- `[Build]` Add a file verification tool to the build process to ensure all necessary files are present. ([#2384](https://github.com/infor-design/enterprise/issues/2384))
- `[Demo App]` Add the uplift theme to the theme switcher menu. ([#2335](https://github.com/infor-design/enterprise/issues/2335))
- `[Demo App]` Fixed routing issues that could cause 500 errors or crash the Demoapp. ([#2343](https://github.com/infor-design/enterprise/issues/2343))
- `[Demo App]` Fixed an issue where the sorting was wrong on compressor data. ([#2390](https://github.com/infor-design/enterprise/issues/2390))

(95 Issues Solved This Release, Backlog Enterprise 296, Backlog Ng 79, 852 Functional Tests, 865 e2e Tests)

## v4.19.3

- `[Datagrid]` Fixes the multiselect filter on header from reloading during serverside filtering. ([#2383](https://github.com/infor-design/enterprise/issues/2383))
- `[Datagrid]` Fixed an issue where contextmenu was not opening with first click. ([#2398](https://github.com/infor-design/enterprise/issues/2398))
- `[Datagrid / Tooltip]` Fixed an error on some datagrid cells when tooltips are attached. ([#2403](https://github.com/infor-design/enterprise/issues/2403))

## v4.19.2

- `[Build]` Fixes missing minified files in the build and a missing svg-extended.html deprecated file for backwards compatibility. ([Teams](https://bit.ly/2FlzYCT))

## v4.19.0

### v4.19.0 Deprecations

- `[CSS]` The Soho light theme CSS file has been renamed from `light-theme.css` to `theme-soho-light.css` ([1972](https://github.com/infor-design/enterprise/issues/1972))
- `[CSS]` The Soho dark theme CSS file has been renamed from `dark-theme.css` to `theme-soho-dark.css` ([1972](https://github.com/infor-design/enterprise/issues/1972))
- `[CSS]` The Soho high-contrast theme CSS file has been renamed from `high-contrast-theme.css` to `theme-soho-contrast.css` ([1972](https://github.com/infor-design/enterprise/issues/1972))
- `[Datagrid]` The older savedColumns method has been deprecated since 4.10 and is now removed. Use saveUserSettings instead. ([#1766](https://github.com/infor-design/enterprise/issues/1766))

### v4.19.0 Features

- `[App Menu]` Improved style of personalized app menu. ([#2195](https://github.com/infor-design/enterprise/pull/2195))
- `[Column]` Added support to existing custom tooltip content in the callback setting. ([#1909](https://github.com/infor-design/enterprise/issues/1909))
- `[Contextual Action Panel]` Fixed an issue where the close button was misaligned. ([#1943](https://github.com/infor-design/enterprise/issues/1943))
- `[Datagrid]` Added support for disabling rows by data or a dynamic function, rows are disabled from selection and editing. ([#1614](https://github.com/infor-design/enterprise/issues/1614))
- `[Datagrid]` Fixes a column alignment issue when resizing and sorting columns that were originally set to percentage width. ([#1797](https://github.com/infor-design/enterprise/issues/1797))
- `[Datagrid]` Fixes a column alignment issue when there are duplicate column ids. ([#1797](https://github.com/infor-design/enterprise/issues/1797))
- `[Datagrid]` Fixes a column alignment by clearing a cache to help prevent column misalignment from randomly happening. ([#1797](https://github.com/infor-design/enterprise/issues/1797))
- `[Datagrid]` Fixes an issue that caused the active page to not restore correctly when saving user settings, . ([#1766](https://github.com/infor-design/enterprise/issues/1766))
- `[Datagrid]` Fixes an issue with dropdown filters when the ids are numbers. ([#1879](https://github.com/infor-design/enterprise/issues/1879))
- `[Datagrid]` Fixed alignment issues in the new uplift theme. ([#2212](https://github.com/infor-design/enterprise/issues/2212))
- `[Datagrid]` Fixes Datagrid time filtering for string type dates. ([#2281](https://github.com/infor-design/enterprise/issues/2281))
- `[Form Compact]` Adds support for Datepicker, Timepicker, Lookup, and File Uploader fields. ([#1955](https://github.com/infor-design/enterprise/issues/1955))
- `[Keyboard]` Added a new API that you can call at anytime to see what key is being pressed at the moment. ([#1906](https://github.com/infor-design/enterprise/issues/1906))
- `[Targeted/Completion Chart]` Added back the ability to inline svg icons and hyperlinks. ([#2152](https://github.com/infor-design/enterprise/issues/2152))
- `[Themes]` Added support for multiple themes in the demo app and renamed distribute Uplift (only) theme files. ([#1972](https://github.com/infor-design/enterprise/issues/1972))

### v4.19.0 Fixes

- `[App Menu]` Fixed an issue where the menu would not be entirely colored if short. ([#2062](https://github.com/infor-design/enterprise/issues/2062))
- `[App Menu]` Changed the scroll area to the outside when using a footer. ([#2062](https://github.com/infor-design/enterprise/issues/2062))
- `[App Menu]` Expandable area updates within application menu. ([#1982](https://github.com/infor-design/enterprise/pull/1982))
- `[App Menu]` Fixed an issue where role switcher was not clickable with long title. ([#2060](https://github.com/infor-design/enterprise/issues/2060))
- `[App Menu]` Fixed an issue where it was not possible to manually add a filter field that you can control on your own. Caveat to this is if you set filterable: false it will no longer remove the filter field from the DOM, if you do that you must now do it manually. ([#2066](https://github.com/infor-design/enterprise/issues/2066))
- `[App Menu]` Added support for mobile when dismissOnClickMobile setting is true to dismiss application menu when a role is selected. ([#2520](https://github.com/infor-design/enterprise/issues/2520))
- `[App Menu]` Fixed an issue with the logo which was positioned badly when scrolling. ([#2116](https://github.com/infor-design/enterprise/issues/2116))
- `[Calendar]` Fixed some bugs having a calendar month along or just a legend, fixed the clicking of upcoming days and added a dblclick even emitter. ([#2149](https://github.com/infor-design/enterprise/issues/2149))
- `[Colorpicker]` Fixed an issue where the colorpicker label is cut off in extra small input field. ([#2023](https://github.com/infor-design/enterprise/issues/2023))
- `[Colorpicker]` Fixed an issue where the colorpickers are not responsive at mobile screen sizes. ([#1995](https://github.com/infor-design/enterprise/issues/1995))
- `[Colorpicker]` Fixed an issue where the text is not visible on IE11 after choosing a color. ([#2134](https://github.com/infor-design/enterprise/issues/2134))
- `[Completion Chart]` Cleaned up excessive padding in some cases. ([#2171](https://github.com/infor-design/enterprise/issues/2171))
- `[Context Menu]` Fixes a bug where a left click on the originating field would not close a context menu opened with a right click. ([#1992](https://github.com/infor-design/enterprise/issues/1992))
- `[Contextual Action Panel]` Fixed an issue where the CAP title is too close to the edge at small screen sizes. ([#2249](https://github.com/infor-design/enterprise/issues/2249))
- `[Datagrid]` Fixed an issue where using the context menu with datagrid was not properly destroyed which being created multiple times. ([#392](https://github.com/infor-design/enterprise-ng/issues/392))
- `[Datagrid]` Fixed charts in columns not resizing correctly to short row height. ([#1930](https://github.com/infor-design/enterprise/issues/1930))
- `[Datagrid]` Fixed an issue for xss where console.log was not sanitizing and make grid to not render. ([#1941](https://github.com/infor-design/enterprise/issues/1941))
- `[Datagrid]` Fixed charts in columns not resizing correctly to short row height. ([#1930](https://github.com/infor-design/enterprise/issues/1930))
- `[Datagrid]` Fixed a layout issue on primary buttons in expandable rows. ([#1999](https://github.com/infor-design/enterprise/issues/1999))
- `[Datagrid]` Fixed a layout issue on short row grouped header buttons. ([#2005](https://github.com/infor-design/enterprise/issues/2005))
- `[Datagrid]` Fixed an issue where disabled button color for contextual toolbar was not applying. ([#2150](https://github.com/infor-design/enterprise/issues/2150))
- `[Datagrid]` Fixed an issue for xss where console.log was not sanitizing and make grid to not render. ([#1941](https://github.com/infor-design/enterprise/issues/1941))
- `[Datagrid]` Added an onBeforeSelect call back that you can return false from to disable row selection. ([#1906](https://github.com/infor-design/enterprise/issues/1906))
- `[Datagrid]` Fixed an issue where header checkbox was not sync after removing selected rows. ([#2226](https://github.com/infor-design/enterprise/issues/2226))
- `[Datagrid]` Fixed an issue where custom filter conditions were not setting up filter button. ([#2234](https://github.com/infor-design/enterprise/issues/2234))
- `[Datagrid]` Fixed an issue where pager was not updating while removing rows. ([#1985](https://github.com/infor-design/enterprise/issues/1985))
- `[Datagrid]` Adds a function to add a visual dirty indictaor and a new function to get all modified rows. Modified means either dirty, in-progress or in error. Existing API's are not touched. ([#2091](https://github.com/infor-design/enterprise/issues/2091))
- `[Datagrid]` Fixes an error when saving columns if you have a lookup column. ([#2279](https://github.com/infor-design/enterprise/issues/2279))
- `[Datagrid]` Fixed a bug with column reset not working sometimes. ([#1921](https://github.com/infor-design/enterprise/issues/1921))
- `[Datagrid]` Fixed grouped headers not sorting when selectable is multiselect. ([#2251](https://github.com/infor-design/enterprise/issues/2251))
- `[Datagrid]` Fixed a bug where the sort indicator disappeared when changing pages. ([#2228](https://github.com/infor-design/enterprise/issues/2228))
- `[Datagrid]` Fixed rendering on modals with single columns. ([#1923](https://github.com/infor-design/enterprise/issues/1923))
- `[Datagrid]` Fixed double firing of popupmenu events. ([#2140](https://github.com/infor-design/enterprise/issues/2140))
- `[Datagrid]` Fixed incorrect pattern in filterConditions. ([#2159](https://github.com/infor-design/enterprise/issues/2159))
- `[Datepicker]` Fixed an issue loading on IE 11. ([#2183](https://github.com/infor-design/enterprise-ng/issues/2183))
- `[Dropdown]` Fixed the dropdown appearing misaligned at smaller screen sizes. ([#2248](https://github.com/infor-design/enterprise/issues/2248))
- `[Editor]` Fixed an issue where button state for toolbar buttons were wrong when clicked one after another. ([#391](https://github.com/infor-design/enterprise/issues/391))
- `[Hierarchy]` Fixed a bug where the hierarchy will only partially load with two instances on a page. ([#2205](https://github.com/infor-design/enterprise/issues/2205))
- `[Field Options]` Fixed an issue where field options were misaligning, especially spin box was focusing outside of the field. ([#1862](https://github.com/infor-design/enterprise/issues/1862))
- `[Field Options]` Fixed a border alignment issue. ([#2107](https://github.com/infor-design/enterprise/issues/2107))
- `[Fileuploader]` Fixed an issue where the fileuploader icon and close icon were misplaced and not visible in RTL after uploading a file. ([#2098](https://github.com/infor-design/enterprise/issues/2098))
- `[Fileuploader]` Fixed an issue where backspace in IE11 caused the browser to go back instead of removing the uploaded file from the input. ([#2184](https://github.com/infor-design/enterprise/issues/2184))
- `[Input]` Improved alignment of icons in the uplift theme input components. ([#2072](https://github.com/infor-design/enterprise/issues/2072))
- `[Listview]` Improved accessibility when configured as selectable (all types), as well as re-enabled accessibility e2e Tests. ([#403](https://github.com/infor-design/enterprise/issues/403))
- `[Locale]` Synced up date and time patterns with the CLDR several time patterns in particular were corrected. ([#2022](https://github.com/infor-design/enterprise/issues/2022))
- `[Locale]` Fixed an issue loading duplicate locales such as en-GB where the strings are copies, before you might get undefined strings. ([#2216](https://github.com/infor-design/enterprise/issues/2216))
- `[Locale]` Added support for es-419 locale. ([#2204](https://github.com/infor-design/enterprise/issues/2204))
- `[Locale]` Restored functionality for dynamically changing fonts for some languages. ([#2144](https://github.com/infor-design/enterprise/issues/2144))
- `[Modal]` Fixed a demoapp issue where the select all checkbox wasn't selecting all. ([2225](https://github.com/infor-design/enterprise/issues/2225))
- `[Monthview]` Fixed an issue where the previous and next buttons were not correctly reversed in right-to-left mode. ([1910](https://github.com/infor-design/enterprise/issues/1910))
- `[Personalization]` Changed the default turquoise personalization to a darker one. ([#2063](https://github.com/infor-design/enterprise/issues/2063))
- `[Personalization]` Changed the default turquoise personalization to a darker one. ([#2063](https://github.com/infor-design/enterprise/issues/2063))
- `[Personalization]` Added a default option to the personalization color pickers. ([#2063](https://github.com/infor-design/enterprise/issues/2063))
- `[Personalization]` Added more classes and examples for the personalization colors so that you can personalize certain form elements. ([#2120](https://github.com/infor-design/enterprise/issues/2120))
- `[Personalization]` Added several form examples with buttons and completion chart that can be personalized. ([#1963](https://github.com/infor-design/enterprise/issues/1963))
- `[Personalization]` Added an example of normal tabs behaving like header tabs in a personalized area. ([#1962](https://github.com/infor-design/enterprise/issues/1962))
- `[Personalization]` Added completion chart and alerts to the list of header items that will work when personalized. ([#2171](https://github.com/infor-design/enterprise/issues/2171))
- `[Personalization]` Fixed a bug where the overlay would not disappear when manually loading stylesheets. ([#2258](https://github.com/infor-design/enterprise/issues/2258))
- `[Popupmenu]` Fixed an issue where disabled submenus were opening on mouseover. ([#1863](https://github.com/infor-design/enterprise/issues/1863))
- `[Radios]` Fixed an issue where in `RTL` the radio seems visually separate from it's label. ([#2096](https://github.com/infor-design/enterprise/issues/2096))
- `[Summary Form]` Updated to improve readability. ([#1765](https://github.com/infor-design/enterprise/issues/1765))
- `[Targeted Achievement]` Updated to work in uplift theme. ([#2220](https://github.com/infor-design/enterprise/issues/2220))
- `[Timepicker]` Fixed an issue where AM/PM dropdown tooltip was displaying on android devices. ([#1446](https://github.com/infor-design/enterprise/issues/1446))
- `[Timepicker]` Fixed an issue where dropdown popup was out of position on android devices. ([#2021](https://github.com/infor-design/enterprise/issues/2021))
- `[Timepicker]` Updated the Swedish translation for Set Time. ([#2153](https://github.com/infor-design/enterprise/issues/2153))
- `[Tree]` Fixed an issue where children property null was breaking tree to not render. ([#1908](https://github.com/infor-design/enterprise/issues/1908))

### v4.19.0 Chores & Maintenance

- `[General]` Updated to jquery 3.4.1 to fix a jquery bug seen occasionally. ([#2109](https://github.com/infor-design/enterprise/issues/2109))
- `[General]` Fixed relative links in several markdown files.
- `[Demo App]` Fixed CSP and handling of image paths for better support of images in examples on IDS demo sites (demo.design.infor.com). ([#1888](https://github.com/infor-design/enterprise/issues/1888))
- `[Personalize]` Separated personalization styles into standalone file for improved maintainability. ([#2127](https://github.com/infor-design/enterprise/issues/2127))

(84 Issues Solved This Release, Backlog Enterprise 311, Backlog Ng 79, 839 Functional Tests, 876 e2e Tests)

## v4.18.2

### v4.18.2 Fixes

- `[Autocomplete]` Fixed an XSS injection issue. ([#502](https://github.com/infor-design/enterprise-ng/issues/502)).
- `[Dropdown]` Fixed an XSS injection issue. ([#503](https://github.com/infor-design/enterprise-ng/issues/503)).

## v4.18.1

### v4.18.1 Fixes

- `[Input]` Added backwards-compatibility for previous accessibility changes to labels. ([#2118](https://github.com/infor-design/enterprise/issues/2118)). Additional information can be found in the [Form Component documentation](https://github.com/infor-design/enterprise/blob/4.18.x/src/components/form/readme.md#field-labels).

## v4.18.0

### v4.18.0 Features

- `[App Menu]` Added support for personalization by adding the `is-personalizable` class the menu will now change colors along with headers ([#1847](https://github.com/infor-design/enterprise/issues/1847))
- `[App Menu]` Added a special role switcher dropdown to change the menu role. ([#1935](https://github.com/infor-design/enterprise/issues/1935))
- `[Personalize]` Added classes for the personalization colors so that you can personalize certain form elements. ([#1847](https://github.com/infor-design/enterprise/issues/1847))
- `[Expandable Area]` Added example of a standalone button the toggles a form area. ([#1935](https://github.com/infor-design/enterprise/issues/1935))
- `[Datagrid]` Added support so if there are multiple inputs within an editor they work with the keyboard tab key. ([#355](https://github.com/infor-design/enterprise-ng/issues/355))
- `[Datagrid]` Fixed an error on IE when doing an excel export. ([#2018](https://github.com/infor-design/enterprise/issues/2018))
- `[Editor]` Added a JS setting and CSS styles to support usage of a Flex Toolbar ([#1120](https://github.com/infor-design/enterprise/issues/1120))
- `[Header]` Added a JS setting and CSS styles to support usage of a Flex Toolbar ([#1120](https://github.com/infor-design/enterprise/issues/1120))
- `[Mask]` Added a setting for passing a locale string, allowing Number masks to be localized.  This enables usage of the `groupSize` property, among others, from locale data in the Mask. ([#440](https://github.com/infor-design/enterprise/issues/440))
- `[Masthead]` Added CSS styles to support usage of a Flex Toolbar ([#1120](https://github.com/infor-design/enterprise/issues/1120))
- `[Notification]` Added example of a Widget/Card with notification and add code to truncate the text (via ellipsis) if it is lengthy. ([#1881](https://github.com/infor-design/enterprise/issues/1881))
- `[Theme/Colors]` Added new component for getting theme and color information. This is used throughout the code. There was a hidden property `Soho.theme`, if you used this in some way you should now use `Soho.theme.currentTheme`. ([#1866](https://github.com/infor-design/enterprise/issues/1866))

### v4.18.0 Fixes

- `[App Menu]` Fixed some accessibility issues on the nav menu. ([#1721](https://github.com/infor-design/enterprise/issues/1721))
- `[Busy Indicator]` Fixed a bug that causes a javascript error when the busy indicator is used on the body tag. ([#1918](https://github.com/infor-design/enterprise/issues/1918))
- `[Css/Sass]` Fixed an issue where the High Contrast theme and Uplift theme were not using the right tokens. ([#1897](https://github.com/infor-design/enterprise/pull/1897))
- `[Colors]` Fixed the color palette demo page to showcase the correct hex values based on the current theme ([#1801](https://github.com/infor-design/enterprise/issues/1801))
- `[Contextual Action Panel]` Fixed an issue where cap modal would only open the first time. ([#1993](https://github.com/infor-design/enterprise/issues/1993))
- `[Datepicker]` Fixed an issue in NG where the custom validation is removed during the teardown of a datepicker.([NG #411](https://github.com/infor-design/enterprise-ng/issues/411))
- `[Datagrid]` Fixed an issue where lookup filterConditions were not rendering. ([#1873](https://github.com/infor-design/enterprise/issues/1873))
- `[Datagrid]` Fixed an issue where when using filtering and server side paging the filter operations would cause two ajax requests. ([#2069](https://github.com/infor-design/enterprise/issues/2069))
- `[Datagrid]` Fixed issue where header columns are misaligned with body columns on load. ([#1892](https://github.com/infor-design/enterprise/issues/1892))
- `[Datagrid]` Fixed an issue where filtering was missing translation. ([#1900](https://github.com/infor-design/enterprise/issues/1900))
- `[Datagrid]` Fixed an issue with the checkbox formatter where string based 1 or 0 would not work as a dataset source. ([#1948](https://github.com/infor-design/enterprise/issues/1948))
- `[Datagrid]` Fixed a bug where text would be misaligned when repeatedly toggling the filter row. ([#1969](https://github.com/infor-design/enterprise/issues/1969))
- `[Datagrid]` Added an example of expandOnActivate on a customer editor. ([#353](https://github.com/infor-design/enterprise-ng/issues/353))
- `[Datagrid]` Added ability to pass a function to the tooltip option for custom formatting. ([#354](https://github.com/infor-design/enterprise-ng/issues/354))
- `[Datagrid]` Fixed `aria-checked` not toggling correctly on selection of multiselect checkbox. ([#1961](https://github.com/infor-design/enterprise/issues/1961))
- `[Datagrid]` Fixed incorrectly exported CSV/Excel data. ([#2001](https://github.com/infor-design/enterprise/issues/2001))
- `[Dropdown]` Changed the way dropdowns work with screen readers to be a collapsible listbox.([#404](https://github.com/infor-design/enterprise/issues/404))
- `[Dropdown]` Fixed an issue where multiselect dropdown unchecking "Select All" was not getting clear after close list with Safari browser.([#1882](https://github.com/infor-design/enterprise/issues/1882))
- `[Dropdown]` Added an example of a color dropdown showing palette colors as icons.([#2013](https://github.com/infor-design/enterprise/issues/2013))
- `[Datagrid]` Fixed a misalignment of the close icon on mobile. ([#2018](https://github.com/infor-design/enterprise/issues/2018))
- `[List/Detail]` Removed some legacy CSS code that was causing text inside of inline Toolbar Searchfields to become transparent. ([#2075](https://github.com/infor-design/enterprise/issues/2075))
- `[Listbuilder]` Fixed an issue where the text was not sanitizing. ([#1692](https://github.com/infor-design/enterprise/issues/1692))
- `[Lookup]` Fixed an issue where the tooltip was using audible text in the code block component. ([#354](https://github.com/infor-design/enterprise-ng/issues/354))
- `[Locale]` Fixed trailing zeros were getting ignored when displaying thousands values. ([#404](https://github.com/infor-design/enterprise/issues/1840))
- `[MenuButton]` Improved the way menu buttons work with screen readers.([#404](https://github.com/infor-design/enterprise/issues/404))
- `[Message]` Added an audible announce of the message type.([#964](https://github.com/infor-design/enterprise/issues/964))
- `[Message]` Change audible announce of message type added in #964 to an option that is strictly audible.([#2120](https://github.com/infor-design/enterprise/issues/2120))
- `[Modal]` Changed text and button font colors to pass accessibility checks.([#964](https://github.com/infor-design/enterprise/issues/964))
- `[Multiselect]` Fixed an issue where previous selection was still selected after clear all by "Select All" option. ([#2003](https://github.com/infor-design/enterprise/issues/2003))
- `[Notifications]` Fixed a few issues with notification background colors by using the corresponding ids-identity token for each. ([1857](https://github.com/infor-design/enterprise/issues/1857), [1865](https://github.com/infor-design/enterprise/issues/1865))
- `[Notifications]` Fixed an issue where you couldn't click the close icon in Firefox. ([1573](https://github.com/infor-design/enterprise/issues/1573))
- `[Radios]` Fixed the last radio item was being selected when clicking on the first when displayed horizontal. ([#1878](https://github.com/infor-design/enterprise/issues/1878))
- `[Signin]` Fixed accessibility issues. ([#421](https://github.com/infor-design/enterprise/issues/421))
- `[Skiplink]` Fixed a z-index issue on skip links over the nav menu. ([#1721](https://github.com/infor-design/enterprise/issues/1721))
- `[Slider]` Changed the demo so the tooltip will hide when resizing the page. ([#2033](https://github.com/infor-design/enterprise/issues/2033))
- `[Stepprocess]` Fixed rtl style issues. ([#413](https://github.com/infor-design/enterprise/issues/413))
- `[Swaplist]` Fixed disabled styling on swap header buttons. ([#2019](https://github.com/infor-design/enterprise/issues/2019))
- `[Tabs]` Fixed an issue where focus was changed after enable/disable tabs. ([#1934](https://github.com/infor-design/enterprise/issues/1934))
- `[Tabs-Module]` Fixed an issue where the close icon was outside the searchfield. ([#1704](https://github.com/infor-design/enterprise/issues/1704))
- `[Toolbar]` Fixed issues when tooltip shows on hover of toolbar ([#1622](https://github.com/infor-design/enterprise/issues/1622))
- `[Validation]` Fixed an issue where the isAlert settings set to true, the border color, control text color, control icon color was displaying the color for the alert rather than displaying the default color. ([#1922](https://github.com/infor-design/enterprise/issues/1922))

### v4.18.0 Chore & Maintenance

- `[Buttons]` Updated button disabled states with corresponding ids-identity tokens. ([1914](https://github.com/infor-design/enterprise/issues/1914)
- `[Docs]` Added a statement on supporting accessibility. ([#1540](https://github.com/infor-design/enterprise/issues/1540))
- `[Docs]` Added the supported screen readers and some notes on accessibility. ([#1722](https://github.com/infor-design/enterprise/issues/1722))

(50 Issues Solved This Release, Backlog Enterprise 294, Backlog Ng 80, 809 Functional Tests, 803 e2e Tests)

## v4.17.1

### v4.17.1 Fixes

- `[Datagrid]` Fixed an issue where the second to last column was having resize issues with frozen column sets.(<https://github.com/infor-design/enterprise/issues/1890>)
- `[Datagrid]` Re-align icons and items in the datagrid's "short header" configuration.(<https://github.com/infor-design/enterprise/issues/1880>)
- `[Locale]` Fixed incorrect "groupsize" for `en-US` locale.(<https://github.com/infor-design/enterprise/issues/1907>)

### v4.17.1 Chores & Maintenance

- `[Demoapp]` Fixed embedded icons example with missing icons.(<https://github.com/infor-design/enterprise/issues/1889>)
- `[Demoapp]` Fixed notification demo examples.(<https://github.com/infor-design/enterprise/issues/1893>, <https://github.com/infor-design/enterprise/pull/1896>)

(5 Issues Solved this patch release)

## v4.17.0

- [Npm Package](https://www.npmjs.com/package/ids-enterprise)
- [IDS Enterprise Angular Change Log](https://github.com/infor-design/enterprise-ng/blob/main/docs/CHANGELOG.md)

### v4.17.0 Future Deprecation

- `[Mask]` Using legacy mask options is now deprecated (was starting 4.3.2) and we will remove this in approximately 6 months from the code base. This means using the `data-mask` option and the `mode` as well as legacy patterns in favor of the newer settings and regexes. ([#439](https://github.com/infor-design/enterprise/issues/439))

### v4.17.0 Features

- `[Datagrid]` Added support for ellipsis to header text. ([#842](https://github.com/infor-design/enterprise/issues/842))
- `[Datagrid]` Added support to cancel `rowactivated` event. Now it will trigger the new event `beforerowactivated` which will wait/sync to cancel or proceed to do `rowactivated` event. ([#1021](https://github.com/infor-design/enterprise/issues/1021))
- `[Datagrid]` Added option to align grouped headers text. ([#1714](https://github.com/infor-design/enterprise/issues/1714))
- `[Datagrid]` Tabbing through a new row moves focus to next line for a lookup column. ([#1822](https://github.com/infor-design/enterprise/issues/1822))
- `[Datagrid]` Validation tooltip does not wrap words correctly across multiple lines. ([#1829](https://github.com/infor-design/enterprise/issues/1829))
- `[Dropdown]` Added support to make dropdown readonly fields optionally not tab-able. ([#1591](https://github.com/infor-design/enterprise/issues/1591))
- `[Form Compact]` Implemented design for field-heavy forms. This design is experimental, likely not production ready, and subject to change without notice. ([#1699](https://github.com/infor-design/enterprise/issues/1699))
- `[Hierarchy]` Changed the newer stacked layout to support mutiple root elements. ([#1677](https://github.com/infor-design/enterprise/issues/1677))
- `[Locale]` Added support for passing in `locale` or `language` to the `parse` and `format` and `translation` functions so they will work without changing the current locale or language. ([#462](https://github.com/infor-design/enterprise/issues/462))
- `[Locale]` Added support for setting a specific group size other than the ones in the locale. This includes using no group size. ([#462](https://github.com/infor-design/enterprise/issues/462))
- `[Locale]` Added support for showing timezones in the current language with a fall back for IE 11. ([#592](https://github.com/infor-design/enterprise/issues/592))
- `[Locale]` Added support for different group sizes. This was previously not working correctly for locales like hi-IN (using 3, 2 group sizes) and en-US (using 3, 0 group sizes). We will later make this work on masks on a separate issue. ([#441](https://github.com/infor-design/enterprise/issues/441))
- `[Locale]` Its now possible to add new locales in by adding them to the `defaultLocales` and `supportedLocales` sets. ([#402](https://github.com/infor-design/enterprise/issues/402))
- `[Locale]` Added an example to show extending locales with new strings and an api method to make it easier. because of the way this is split, if your directly adding to `Locale.cultures` you will need to adjust your code to extend from `Locale.languages` instead. ([#402](https://github.com/infor-design/enterprise/issues/402))
- `[Locale]` Added support for having a different language and locale. This is done by calling the new `setLanguage` function. ([#1552](https://github.com/infor-design/enterprise/issues//1552))
- `[Locale / Mask]` Added limited initial support for some unicode languages. This means you can convert to and from numbers typed in Devangari, Arabic, and Chinese (Financial and Simplified). ([#439](https://github.com/infor-design/enterprise/issues/439))
- `[Locale]` Added support for passing a `locale` other the the current locale to calendar, monthview, datepicker and timepicker. ([#462](https://github.com/infor-design/enterprise/issues/462))
- `[Mask]` It is now possible to type numbers in unicode such as Devangari, Arabic, and Chinese (Financial and Simplified) into the the masks that involve numbers. ([#439](https://github.com/infor-design/enterprise/issues/439))
- `[Modal]` Added an option to dictate the maximum width of the modal. ([#1802](https://github.com/infor-design/enterprise/issues/1802))
- `[Icons]` Add support for creating an svg file for the Uplift theme's (alpha) new icons from ids-identity@2.4.0 assets. ([#1759](https://github.com/infor-design/enterprise/issues/1759))
- `[Radar]` Added support to three label sizes (name, abbrName, shortName). ([#1553](https://github.com/infor-design/enterprise/issues/1553))

### v4.17.0 Fixes

- `[Accordion]` Fixed a bug where some truncated text elements were not generating a tooltip. ([#1736](https://github.com/infor-design/enterprise/issues/1736))
- `[Builder]` Cropped Header for Builder Panel When Text is Long. ([#1814](https://github.com/infor-design/enterprise/issues/1814))
- `[Calendar]` Event model title color is not correct if the modal is opened and another event is selected. ([#1739](https://github.com/infor-design/enterprise/issues/1739))
- `[Calendar]` Modal is still displayed after changing months. ([#1741](https://github.com/infor-design/enterprise/issues/1741))
- `[Calendar]` Changing some event spans is causing missing dates on the dialogs. ([#1708](https://github.com/infor-design/enterprise/issues/1708))
- `[Composite Form]` Fix a bug in IE11 where composite form content overflows to the lower container. ([#1768](https://github.com/infor-design/enterprise/issues/1768))
- `[Datagrid]` Added a fix where the column is next to the edge of the browser and the filter dropdown popup overflow the page.([#1604](https://github.com/infor-design/enterprise/issues/1604))
- `[Datagrid]` Added a fix to allow the commit of a cell edit after tabbing into a cell once having clicked into a previous cell.([#1608](https://github.com/infor-design/enterprise/issues/1608))
- `[Datagrid]` Stretch column not working in Edge browser. ([#1716](https://github.com/infor-design/enterprise/issues/1716))
- `[Datagrid]` Fixed a bug where the source callback was not called when filtering. ([#1688](https://github.com/infor-design/enterprise/issues/1688))
- `[Datagrid]` Fixed a bug where filtering Order Date with `is-not-empty` on a null value would not correctly filter out results. ([#1718](https://github.com/infor-design/enterprise/issues/1718))
- `[Datagrid]` Fixed a bug where when using the `disableClientSideFilter` setting the filtered event would not be called correctly. ([#1689](https://github.com/infor-design/enterprise/issues/1689))
- `[Datagrid]` Fixed a bug where hidden columns inside a colspan were aligning incorrectly. ([#1764](https://github.com/infor-design/enterprise/issues/1764))
- `[Dropdown]` Fixed a layout error on non inline fields with errors. ([#1770](https://github.com/infor-design/enterprise/issues/1770))
- `[Dropdown]` Fixed a bug where the dropdown did not close when tabbing if using the `noSearch` setting. ([#1731](https://github.com/infor-design/enterprise/issues/1731))
- `[Modal]` Fixed a bug where the modal can overflow the page. ([#1802](https://github.com/infor-design/enterprise/issues/1802))
- `[Radio Button]` Fixed a rendering problem on the selected state of Radio Buttons used inside of Accordion components. ([#1568](https://github.com/infor-design/enterprise/issues/1568))
- `[Radio Button]` Fixed a z-index issue that was causing radio buttons to sometimes display over top of page sections where they should have instead scrolled beneath. ([#1014](https://github.com/infor-design/enterprise/issues/1014))

### v4.17.0 Chore & Maintenance

- `[Css/Sass]` Replaced font-size numerical declarations with their ids-identity token counterpart. ([#1640](https://github.com/infor-design/enterprise/issues/1640))
- `[Demoapp]` Removed query parameter for changing fonts. ([#1747](https://github.com/infor-design/enterprise/issues/1747))
- `[Build]` Added a process to notify developers that things are being deprecated or going away. Documented the current deprecations in this system and made [notes for developers](https://github.com/infor-design/enterprise/blob/main/docs/CODING-STANDARDS.md#deprecations). ([#1747](https://github.com/infor-design/enterprise/issues/1747))

(30 Issues Solved This Release, Backlog Enterprise 224, Backlog Ng 59, 785 Functional Tests, 793 e2e Tests)

## v4.16.0

- [Npm Package](https://www.npmjs.com/package/ids-enterprise)
- [IDS Enterprise Angular Change Log](https://github.com/infor-design/enterprise-ng/blob/main/docs/CHANGELOG.md)

### v4.16.0 Features

- `[Busy Indicator]` Made a fix to make it possible to use a busy indicator on a modals. ([#827](https://github.com/infor-design/enterprise/issues/827))
- `[Datagrid]` Added an option to freeze columns from scrolling on the left and/or right. The new option is called `frozenColumns`. See notes on what works and doesnt with frozen column in the datagrid docs frozen column section. ([#464](https://github.com/infor-design/enterprise/issues/464))
- `[Editor]` Added new state called "preview" a non editable mode to editor. Where it only shows the HTML with no toolbar, borders etc. ([#1413](https://github.com/infor-design/enterprise/issues/1413))
- `[Field Filter]` Added support to get and set filter type programmatically. ([#1181](https://github.com/infor-design/enterprise/issues/1181))
- `[Hierarchy]` Add print media styles to decrease ink usage and increase presentability for print format. Note that you may need to enable the setting to print background images, both Mac and PC have a setting for this. ([#456](https://github.com/infor-design/enterprise/issues/456))
- `[Hierarchy]` Added a new "stacked" layout to eventually replace the current layouts. This works better responsively and prevents horizontal scrolling. ([#1629](https://github.com/infor-design/enterprise/issues/1629))
- `[Pager]` Added a "condensed" page size selector button for use on pagers in smaller containers, such as the list side of the list/detail pattern. ([#1459](https://github.com/infor-design/enterprise/issues/1459))

### v4.16.0 Future Deprecation

- `[Hierarchy]` The following options are now deprecated and will be removed approximately 2019-05-15. `paging` and `mobileView`. ([#1629](https://github.com/infor-design/enterprise/issues/1629))
- `[Hierarchy]` Stacked layout will become the default layout in favor of the existing horizontal layout, so the horizontal layout is now considered deprecated and will be removed approximately 2019-05-15. ([#1629](https://github.com/infor-design/enterprise/issues/1629))

### v4.16.0 Fixes

- `[Application Menu]` Fixed the truncation of long text in an accordion element in the application menu by adding a tooltip to truncated elements. ([#457](https://github.com/infor-design/enterprise/issues/457))
- `[Calendar]` Disable the new event modal when no template is defined. ([#1700](https://github.com/infor-design/enterprise/issues/1700))
- `[Dropdown]` Fixed a bug where the ellipsis was not showing on long text in some browsers. ([#1550](https://github.com/infor-design/enterprise/issues/1550))
- `[Datagrid]` Fixed a bug in equals filter on multiselect filters. ([#1586](https://github.com/infor-design/enterprise/issues/1586))
- `[Datagrid]` Fixed a bug where incorrect data is shown in the events in tree grid. ([#315](https://github.com/infor-design/enterprise-ng/issues/315))
- `[Datagrid]` Fixed a bug where when using minWidth on a column and sorting the column will become misaligned. ([#1481](https://github.com/infor-design/enterprise/issues/1481))
- `[Datagrid]` Fixed a bug where when resizing the last column may become invisible. ([#1456](https://github.com/infor-design/enterprise/issues/1456))
- `[Datagrid]` Fixed a bug where a checkbox column will become checked when selecting if there is no selection checkbox. ([#1641](https://github.com/infor-design/enterprise/issues/1641))
- `[Datagrid]` Fixed a bug where the last column would sometimes not render fully for buttons with longer text. ([#1246](https://github.com/infor-design/enterprise/issues/1246))
- `[Datagrid]` Fixed a bug where showMonthYearPicker did not work correctly on date filters. ([#1532](https://github.com/infor-design/enterprise-ng/issues/1532))
- `[Validation]` Fixed a bug in removeError where the icon is sometimes not removed. ([#1556](https://github.com/infor-design/enterprise/issues/1556))
- `[Datepicker]` Fixed the range picker to clear when changing months in a filter. ([#1537](https://github.com/infor-design/enterprise/issues/1537))
- `[Datepicker]` Fixed disabled dates example to validate again on disabled dates. ([#1445](https://github.com/infor-design/enterprise/issues/1445))
- `[Datagrid]` Fixed a Date Editor bug when passing a series of zeroes to a datagrid cell with an editable date. ([#1020](https://github.com/infor-design/enterprise/issues/1020))
- `[Dropdown]` Fixed a bug where a dropdown will never reopen if it is closed by clicking a menu button. ([#1670](https://github.com/infor-design/enterprise/issues/1670))
- `[Icons]` Established missing icon sourcing and sizing consistency from ids-identity icon/svg assets. ([PR#1628](https://github.com/infor-design/enterprise/pull/1628))
- `[Listview]` Addressed performance issues with paging on all platforms, especially Windows and IE/Edge browsers. As part of this, reworked all components that integrate with the Pager component to render their contents based on a dataset, as opposed to DOM elements. ([#922](https://github.com/infor-design/enterprise/issues/922))
- `[Lookup]` Fixed a bug with settings: async, server-side, and single select modes.  The grid was not deselecting the previously selected value when a new row was clicked.  If the value is preselected in the markup, the lookup modal will no longer close prematurely. ([PR#1654](https://github.com/infor-design/enterprise/issues/1654))
- `[Pager]` Made it possible to set and persist custom tooltips on first, previous, next and last pager buttons. ([#922](https://github.com/infor-design/enterprise/issues/922))
- `[Pager]` Fixed propagation of the `pagesizes` setting when using `updated()`. Previously the array was deep extended instead of being replaced outright. ([#1466](https://github.com/infor-design/enterprise/issues/1466))
- `[Tree]` Fixed a bug when calling the disable or enable methods of the tree. This was not working with ie11. ([PR#1600](https://github.com/infor-design/enterprise/issues/1600))
- `[Stepprocess]` Fixed a bug where the step folder was still selected when it was collapsed or expanded. ([#1633](https://github.com/infor-design/enterprise/issues/1633))
- `[Swaplist]` Fixed a bug where items were not able to drag anymore after make the search. ([#1703](https://github.com/infor-design/enterprise/issues/1703))
- `[Toolbar Flex]` Added the ability to pass in a `beforeOpen` callback to the More Actions menu (fixes a bug where it wasn't possible to dynamically add content to the More Actions menu in same way that was possible on the original Toolbar component)
- `[Toolbar Flex]` Fixed a bug where selected events were not bubbling up for a menu button on a flex toolbar. ([#1709](https://github.com/infor-design/enterprise/issues/1709))
- `[Stepprocess]` Disabled step selected when using the next or previous button. ([#1697](https://github.com/infor-design/enterprise/issues/1697))
- `[Tree]` Fixed a bug when calling the disable or enable methods of the tree. This was not working with ie11. ([PR#1600](https://github.com/infor-design/enterprise/issues/1600))

### v4.16.0 Chore & Maintenance

- `[Demo App]` Removed the search icon from the header on test pages as it doesn't function. ([#1449](https://github.com/infor-design/enterprise/issues/1449))
- `[Demo App]` Added a fix for incorrect links when running on windows. ([#1549](https://github.com/infor-design/enterprise/issues/1549))
- `[Docs]` Added a fix to prevent the documentation generator from failing intermittently. ([#1377](https://github.com/infor-design/enterprise/issues/1377))

(29 Issues Solved This Release, Backlog Enterprise 203, Backlog Ng 69, 735 Functional Tests, 670 e2e Tests)

## v4.15.0

- [Npm Package](https://www.npmjs.com/package/ids-enterprise)
- [IDS Enterprise Angular Change Log](https://github.com/infor-design/enterprise-ng/blob/main/docs/CHANGELOG.md)

### v4.15.0 Features

- `[Datagrid]` Added support for lookup in the datagrid filter. ([#653](https://github.com/infor-design/enterprise/issues/653))
- `[Datagrid]` Added support for masks on lookup editors. ([#406](https://github.com/infor-design/enterprise/issues/406))
- `[Validation]` When using legacy mode validation, made the icon dim if the text was on top of it. ([#644](https://github.com/infor-design/enterprise/issues/644))
- `[Calendar]` Now possible to edit events both with the API and by clicking/double clicking events. And other improvements. ([#1436](https://github.com/infor-design/enterprise/issues/1436))
- `[Datagrid]` Added new methods to clear dirty cells on cells, rows, and all. ([#1303](https://github.com/infor-design/enterprise/issues/1303))
- `[Tree]` Added several improvements: the ability to show a dropdown on the tree node, the ability to add nodes in between current nodes, the ability to set checkboxes for selection only on some nodes, and the ability to customize icons. ([#1364](https://github.com/infor-design/enterprise/issues/1364))
- `[Datagrid]` Added the ability to display or hide the new row indicator with a new `showNewIndicator` option. ([#1589](https://github.com/infor-design/enterprise/issues/1589))

### v4.15.0 Fixes

- `[Icons]` Icons with the word `confirm` have been changed to `success`. This is partially backwards compatible for now. We deprecated `confirm` and will remove in the next major version so rename your icons. Example `icon-confirm` to `icon-success`. ([#963](https://github.com/infor-design/enterprise/issues/963))
- `[Icons]` The alert icons now have a white background allowing them to appear on colored sections. There are now two versions, for example: `icon-error` and `icon-error-solid`. These are used in calendar. ([#1436](https://github.com/infor-design/enterprise/issues/1436))
- `[Circle Pager]` Made significant improvements to resizing, especially on tabs. ([#1284](https://github.com/infor-design/enterprise/issues/1284))
- `[Datagrid]` In high contrast mode the background is now white when editing cells. ([#1421](https://github.com/infor-design/enterprise/issues/1421))
- `[Dropdown]` Fixed an issue where filter did not work in no-search mode with the Caps Lock key. ([#1500](https://github.com/infor-design/enterprise/issues/1500))
- `[Popupmenu]` Fixed an issue when using the same menu on multiple inputs wherein destroying one instance actually destroyed all instances. ([#1025](https://github.com/infor-design/enterprise/issues/1025))
- `[Swaplist]` Fixed a bug where Shift+M did not work when typing in the search. ([#1408](https://github.com/infor-design/enterprise/issues/1408))
- `[Popupmenu]` Fixed a bug in immediate mode where right click only worked the first time. ([#1507](https://github.com/infor-design/enterprise/issues/1507))
- `[Editor]` Fixed a bug where clear formatting did not work in safari. ([#911](https://github.com/infor-design/enterprise/issues/911))
- `[Colorpicker]` Fixed a bug in Angular where the picker did not respond correctly to `editable=false` and `disabled=true`. ([#257](https://github.com/infor-design/enterprise-ng/issues/257))
- `[Locale]` Fixed a bug where the callback did not complete on nonexistent locales. ([#1267](https://github.com/infor-design/enterprise/issues/1267))
- `[Calendar]` Fixed a bug where event details remain when filtering event types. ([#1436](https://github.com/infor-design/enterprise/issues/1436))
- `[Busy Indicator]` Fixed a bug where the indicator closed when clicking on accordions. ([#281](https://github.com/infor-design/enterprise-ng/issues/281))
- `[Datagrid Tree]` Fixed the need for unique IDs on the tree nodes. ([#1361](https://github.com/infor-design/enterprise/issues/1361))
- `[Editor]` Improved the result of pasting bullet lists from MS Word. ([#1351](https://github.com/infor-design/enterprise/issues/1351))
- `[Hierarchy]` Fixed layout issues in the context menu in RTL mode. ([#1310](https://github.com/infor-design/enterprise/issues/1310))
- `[Datagrid]` Added a setting `allowChildExpandOnMatch` that optionally determines if a search/filter will show and allow nonmatching children to be shown. ([#1422](https://github.com/infor-design/enterprise/issues/1422))
- `[Datagrid]` If a link is added with a href it will now be followed when clicking, rather than needing to use the click method setting on columns. ([#1473](https://github.com/infor-design/enterprise/issues/1473))
- `[Datagrid Tree]` Fixed a bug where Expand/Collapse text is added into the +/- cell. ([#1145](https://github.com/infor-design/enterprise/issues/1145))
- `[Dropdown]` Fixed a bug in NG where two dropdowns in different components would cause each other to freeze. ([#229](https://github.com/infor-design/enterprise-ng/issues/229))
- `[Editor]` Verified a past fix where editor would not work with all buttons when in a modal. ([#408](https://github.com/infor-design/enterprise/issues/408))
- `[Datagrid Tree]` Fixed a bug in `updateRow` that caused the indent of the tree grid to collapse. ([#405](https://github.com/infor-design/enterprise/issues/405))
- `[Empty Message]` Fixed a bug where a null empty message would not be possible. This is used to show no empty message on initial load delays. ([#1467](https://github.com/infor-design/enterprise/issues/1467))
- `[Lookup]` Fixed a bug where nothing is inserted when you click a link editor in the lookup. ([#1315](https://github.com/infor-design/enterprise/issues/1315))
- `[About]` Fixed a bug where the version would not show when set. It would show the IDS version. ([#1414](https://github.com/infor-design/enterprise/issues/1414))
- `[Datagrid]` Fixed a bug in `disableClientSort` / `disableClientFilter`. It now retains visual indicators on sort and filter. ([#1248](https://github.com/infor-design/enterprise/issues/1248))
- `[Tree]` Fixed a bug where selected nodes are selected again after loading child nodes. ([#1270](https://github.com/infor-design/enterprise/issues/1270))
- `[Input]` Fixed a bug where inputs that have tooltips will not be selectable with the cursor. ([#1354](https://github.com/infor-design/enterprise/issues/1354))
- `[Accordion]` Fixed a bug where double clicking a header will open and then close the accordion. ([#1314](https://github.com/infor-design/enterprise/issues/1314))
- `[Datagrid]` Fixed a bug on hover with taller cells where the hover state would not cover the entire cell. ([#1490](https://github.com/infor-design/enterprise/issues/1490))
- `[Editor]` Fixed a bug where the image would still be shown if you press the Esc key and cancel the image dialog. ([#1489](https://github.com/infor-design/enterprise/issues/1489))
- `[Datagrid Lookup]` Added additional missing event info for ajax requests and filtering. ([#1486](https://github.com/infor-design/enterprise/issues/1486))
- `[Tabs]` Added protection from inserting HTML tags in the add method (XSS). ([#1462](https://github.com/infor-design/enterprise/issues/1462))
- `[App Menu]` Added better text wrapping for longer titles. ([#1116](https://github.com/infor-design/enterprise/issues/1116))
- `[Contextual Action Panel]` Fixed some examples so that they reopen more than one time. ([#1116](https://github.com/infor-design/enterprise/issues/506))
- `[Searchfield]` Fixed a border styling issue on longer labels in the search. ([#1500](https://github.com/infor-design/enterprise/issues/1500))
- `[Tabs Multi]` Improved the experience on mobile by collapsing the menus a bit. ([#971](https://github.com/infor-design/enterprise/issues/971))
- `[Lookup]` Fixed missing ellipsis menu on mobile devices. ([#1068](https://github.com/infor-design/enterprise/issues/1068))
- `[Accordion]` Fixed incorrect font size on p tags in the accordion. ([#1116](https://github.com/infor-design/enterprise/issues/1116))
- `[Line Chart]` Fixed and improved the legend text on mobile viewport. ([#609](https://github.com/infor-design/enterprise/issues/609))

### v4.15.0 Chore & Maintenance

- `[General]` Migrated sass to use IDS color variables. ([#1435](https://github.com/infor-design/enterprise/issues/1435))
- `[Angular]` Added all settings from 4.13 in time for future 5.1.0 ([#274](https://github.com/infor-design/enterprise-ng/issues/274))
- `[General]` Fixed some incorrect layouts. ([#1357](https://github.com/infor-design/enterprise/issues/1357))
- `[Targeted Achievement]` Removed some older non working examples. ([#520](https://github.com/infor-design/enterprise/issues/520))

(50 Issues Solved This Release, Backlog Enterprise 294, Backlog Ng 80, 809 Functional Tests, 716 e2e Tests)

## v4.14.0

- [Npm Package](https://www.npmjs.com/package/ids-enterprise)
- [IDS Enterprise Angular Change Log](https://github.com/infor-design/enterprise-ng/blob/main/docs/CHANGELOG.md)

### v4.14.0 Features

- `[Datepicker/Monthview]` Added a setting for the day of week the calendar starts that can be used outside of the Locale setting. ([#1179](https://github.com/infor-design/enterprise/issues/1179))
- `[Datagrid]` Made the tree datagrid work a lot better with filtering. ([#1281](https://github.com/infor-design/enterprise/issues/1281))
- `[Autocomplete/SearchField]` Added a caseSensitive filtering option. ([#385](https://github.com/infor-design/enterprise/issues/385))
- `[Datagrid]` Added an option `headerAlign` to set alignment on the header different than the rows. ([#420](https://github.com/infor-design/enterprise/issues/420))
- `[Message]` Added the ability to use certain formatter html tags in the message content. ([#379](https://github.com/infor-design/enterprise/issues/379))

### v4.14.0 Fixes

- `[Swaplist]` Fixed a bug that if you drag really fast everything disappears. ([#1195](https://github.com/infor-design/enterprise/issues/1195))
- `[Hierarchy]` Fixed a bug that part of the profile menu is cut off. ([#931](https://github.com/infor-design/enterprise/issues/931))
- `[Datagrid/Dropdown]` Fixed a bug that part of the dropdown menu is cut off. ([#1420](https://github.com/infor-design/enterprise/issues/1420))
- `[Modal]` Fixed bugs where with certain field types modal validation was not working. ([#1213](https://github.com/infor-design/enterprise/issues/1213))
- `[Dropdown]` Fixed a regression where the tooltip was not showing when data is overflowed. ([#1400](https://github.com/infor-design/enterprise/issues/1400))
- `[Tooltip]` Fixed a bugs where a tooltip would show up in unexpected places. ([#1396](https://github.com/infor-design/enterprise/issues/1396))
- `[Datagrid/Dropdown]` Fixed a bug where an error would occur if showSelectAll is used. ([#1360](https://github.com/infor-design/enterprise/issues/1360))
- `[Datagrid/Tooltip]` Fixed a bugs where a tooltip would show up in the header unexpectedly. ([#1395](https://github.com/infor-design/enterprise/issues/1395))
- `[Popupmenu]` Fixed incorrect highlighting on disabled list items.  ([#982](https://github.com/infor-design/enterprise/issues/982))
- `[Contextual Action Panel]` Fixed issues with certain styles of invoking the CAP where it would not reopen a second time. ([#1139](https://github.com/infor-design/enterprise/issues/1139))
- `[Spinbox]` Added a fix so the page will not zoom when click + and - on mobile devices. ([#1070](https://github.com/infor-design/enterprise/issues/1070))
- `[Splitter]` Removed the tooltip from the expand/collapse button as it was superfluous. ([#1180](https://github.com/infor-design/enterprise/issues/1180))
- `[Datagrid]` Added a fix so the last column when stretching will do so with percentage so it will stay when the page resize or the menu opens/closes. ([#1168](https://github.com/infor-design/enterprise/issues/1168))
- `[Datagrid]` Fixed bugs in the server side and filtering example. ([#396](https://github.com/infor-design/enterprise/issues/396))
- `[Datagrid]` Fixed a bug in applyFilter with datefields. ([#1269](https://github.com/infor-design/enterprise/issues/1269))
- `[Datagrid]` Fixed a bug in updateCellNode where sometimes it did not work. ([#1122](https://github.com/infor-design/enterprise/issues/1122))
- `[Hierarchy]` Made the empty image ring the same color as the left edge. ([#932](https://github.com/infor-design/enterprise/issues/932))
- `[Datagrid/Dropdown]` Fixed an issue that tab did not close dropdown editors. ([#1198](https://github.com/infor-design/enterprise/issues/1198))
- `[Datagrid/Dropdown]` Fixed a bug that if you click open a dropdown editor then you cannot use arrow keys to select. ([#1387](https://github.com/infor-design/enterprise/issues/1387))
- `[Datagrid/Dropdown]` Fixed a bug that if a smaller number of items the menu would be too short. ([#1298](https://github.com/infor-design/enterprise/issues/1298))
- `[Searchfield]` Fixed a bug that the search field didnt work in safari. ([#225](https://github.com/infor-design/enterprise/issues/225))
- `[Datagrid/Dropdown]` Fixed a bug that source is used the values may be cleared out when opening the list. ([#1185](https://github.com/infor-design/enterprise/issues/1185))
- `[Personalization]` Fixed a bug that when calling initialize the personalization would reset. ([#1231](https://github.com/infor-design/enterprise/issues/1231))
- `[Tabs]` Fixed the alignment of the closing icon. ([#1056](https://github.com/infor-design/enterprise/issues/1056))
- `[Dropdown]` Fixed list alignment issues on mobile. ([#1069](https://github.com/infor-design/enterprise/issues/1069))
- `[Dropdown]` Fixed issues where the listbox would not close on mobile. ([#1119](https://github.com/infor-design/enterprise/issues/1119))
- `[Dropdown]` Fixed a bug where modals would close on url hash change. ([#1207](https://github.com/infor-design/enterprise/issues/1207))
- `[Contextual Action Panel]` Fixed an issue where buttons would occasionally be out of view. ([#283](https://github.com/infor-design/enterprise/issues/283))
- `[Empty Message]` Added a new icon to indicate using the search function. ([#1325](https://github.com/infor-design/enterprise/issues/1325))
- `[Searchfield]` Added a fix for landscape mode on mobile. ([#1102](https://github.com/infor-design/enterprise/issues/1102))
- `[Datagrid]` Added a fix for hard to read fields in high contrast mode. ([#1193](https://github.com/infor-design/enterprise/issues/1193))

### v4.14.0 Chore & Maintenance

- `[General]` Fixed problems with the css mapping where the line numbers were wrong in the map files. ([#962](https://github.com/infor-design/enterprise/issues/962))
- `[Docs]` Added setting so themes can be shown in the documentation pages. ([#1327](https://github.com/infor-design/enterprise/issues/1327))
- `[Docs]` Made links to example pages open in a new window. ([#1132](https://github.com/infor-design/enterprise/issues/1132))

(43 Issues Solved This Release, Backlog Enterprise 181, Backlog Ng 64, 682 Functional Tests, 612 e2e Tests)

## v4.13.0

- [Npm Package](https://www.npmjs.com/package/ids-enterprise)
- [IDS Enterprise Angular Change Log](https://github.com/infor-design/enterprise-ng/blob/main/docs/CHANGELOG.md)

### v4.13.0 Features

- `[Calendar]` Added some new features such as upcoming events view, RTL, keyboard support and fixed styling issues and bugs. ([#1221](https://github.com/infor-design/enterprise/issues/1221))
- `[Flex Toolbar]` Added search field integration, so that the search field is mainly close to being able to replace the legacy toolbar. ([#269](https://github.com/infor-design/enterprise/issues/269))
- `[Bar]` Added short, medium label support for adapting the chart to responsive views. ([#1094](https://github.com/infor-design/enterprise/issues/1094))
- `[Textarea]` Added maxLength option to prevent typing over a set maximum. ([#1046](https://github.com/infor-design/enterprise/issues/1046))
- `[Textarea]` Added maxGrow option to prevent growing when typing over a set max. ([#1147](https://github.com/infor-design/enterprise/issues/1147))
- `[Datagrid]` If using the `showDirty` option the indication will now be on each cell. ([#1183](https://github.com/infor-design/enterprise/issues/1183))
- `[Datepicker]` Added an option `useCurrentTime` that will insert current time instead of noon time with date and timepickers. ([#1087](https://github.com/infor-design/enterprise/issues/1087))
- `[General]` Included an IE 11 polyfill for ES6 Promises, this is a new dependency in the package.json you should include. ([#1172](https://github.com/infor-design/enterprise/issues/1172))
- `[General]` Add translations in 38 languages including new support for Slovak (sk-SK). ([#557](https://github.com/infor-design/enterprise/issues/557))

### v4.13.0 Fixes

- `[Tooltips]` Fixed an important bug where tooltips would stick around in the page on the top corner. ([#1273](https://github.com/infor-design/enterprise/issues/1273))
- `[Tooltips]` Fixed some contrast issues on the high contrast theme. ([#1249](https://github.com/infor-design/enterprise/issues/1249))
- `[Tooltips]` Fixed a bug where Toolbar "More Actions" menu buttons could incorrectly display a tooltip overlapping an open menu. ([#1242](https://github.com/infor-design/enterprise/issues/1242))
- `[Datepicker / Timepicker]` Removed the need to use the customValidation setting. You can remove this option from your code. The logic will pick up if you added customValidation to your input by adding a data-validate option. You also may need to add `date` or `availableDate` validation to your  data-validate attribute if these validations are desired along with your custom or required validation. ([#862](https://github.com/infor-design/enterprise/issues/862))
- `[Menubutton]` Added a new setting `hideMenuArrow` you can use for buttons that don't require an arrow, such as menu buttons. ([#1088](https://github.com/infor-design/enterprise/issues/1088))
- `[Dropdown]` Fixed issues with destroy when multiple dropdown components are on the page. ([#1202](https://github.com/infor-design/enterprise/issues/1202))
- `[Datagrid]` Fixed alignment issues when using filtering with some columns that do not have a filter. ([#1124](https://github.com/infor-design/enterprise/issues/1124))
- `[Datagrid]` Fixed an error when dynamically adding context menus. ([#1216](https://github.com/infor-design/enterprise/issues/1216))
- `[Datagrid]` Added an example of dynamic intermediate paging and filtering. ([#396](https://github.com/infor-design/enterprise/issues/396))
- `[Dropdown]` Fixed alignment issues on mobile devices. ([#1069](https://github.com/infor-design/enterprise/issues/1069))
- `[Datepicker]` Fixed incorrect assumptions, causing incorrect umalqura calendar calculations. ([#1189](https://github.com/infor-design/enterprise/issues/1189))
- `[Datepicker]` Fixed an issue where the dialog would not close on click out if opening the time dropdown components first. ([#1278](https://github.com/infor-design/enterprise/issues/))
- `[General]` Added the ability to stop renderLoop. ([#214](https://github.com/infor-design/enterprise/issues/214))
- `[Datepicker]` Fixed an issue reselecting ranges with the date picker range option. ([#1197](https://github.com/infor-design/enterprise/issues/1197))
- `[Editor]` Fixed bugs on IE with background color option. ([#392](https://github.com/infor-design/enterprise/issues/392))
- `[Colorpicker]` Fixed issue where the palette is not closed on enter key / click. ([#1050](https://github.com/infor-design/enterprise/issues/1050))
- `[Accordion]` Fixed issues with context menus on the accordion. ([#639](https://github.com/infor-design/enterprise/issues/639))
- `[Searchfield]` Made no results appear not clickable. ([#329](https://github.com/infor-design/enterprise/issues/329))
- `[Datagrid]` Added an example of groups and paging. ([#435](https://github.com/infor-design/enterprise/issues/435))
- `[Editor]` Fixed the dirty indicator when using toolbar items. ([#910](https://github.com/infor-design/enterprise/issues/910))
- `[Datagrid]` Fixed a bug that made tooltips disappear when a lookup editor is closed. ([#1186](https://github.com/infor-design/enterprise/issues/1186))
- `[Datagrid]` Fixed a bug where not all rows are removed in the removeSelected function. ([#1036](https://github.com/infor-design/enterprise/issues/1036))
- `[Datagrid]` Fixed bugs in activateRow and deactivateRow in some edge cases. ([#948](https://github.com/infor-design/enterprise/issues/948))
- `[Datagrid]` Fixed formatting of tooltips on the header and filter. ([#955](https://github.com/infor-design/enterprise/issues/955))
- `[Datagrid]` Fixed wrong page number when saving the page number in localstorage and reloading. ([#798](https://github.com/infor-design/enterprise/issues/798))
- `[Tree]` Fixed issues when expanding and collapsing after dragging nodes around. ([#1183](https://github.com/infor-design/enterprise/issues/1183))
- `[ContextualActionPanel]` Fixed a bug where the CAP will be closed if clicking an accordion in it. ([#1138](https://github.com/infor-design/enterprise/issues/1138))
- `[Colorpicker]` Added a setting (customColors) to prevent adding default colors if totally custom colors are used. ([#1135](https://github.com/infor-design/enterprise/issues/1135))
- `[AppMenu]` Improved contrast in high contrast theme. ([#1146](https://github.com/infor-design/enterprise/issues/1146))
- `[Searchfield]` Fixed issue where ascenders/descenders are cut off. ([#1101](https://github.com/infor-design/enterprise/issues/1101))
- `[Tree]` Added sortstop and sortstart events. ([#1003](https://github.com/infor-design/enterprise/issues/1003))
- `[Searchfield]` Fixed some alignment issues in different browsers. ([#1106](https://github.com/infor-design/enterprise/issues/1106))
- `[Searchfield]` Fixed some contrast issues in different browsers. ([#1104](https://github.com/infor-design/enterprise/issues/1104))
- `[Searchfield]` Prevent multiple selected events from firing. ([#1259](https://github.com/infor-design/enterprise/issues/1259))
- `[Autocomplete]` Added a beforeOpen setting ([#398](https://github.com/infor-design/enterprise/issues/398))
- `[Toolbar]` Fixed an error where toolbar tried to focus a DOM item that was removed. ([#1177](https://github.com/infor-design/enterprise/issues/1177))
- `[Dropdown]` Fixed a problem where the bottom of some lists is cropped. ([#909](https://github.com/infor-design/enterprise/issues/909))
- `[General]` Fixed a few components so that they could still initialize when hidden. ([#230](https://github.com/infor-design/enterprise/issues/230))
- `[Datagrid]` Fixed missing tooltips on new row. ([#1081](https://github.com/infor-design/enterprise/issues/1081))
- `[Lookup]` Fixed a bug using select all where it would select the previous list. ([#295](https://github.com/infor-design/enterprise/issues/295))
- `[Datagrid]` Fixed missing summary row on initial render in some cases. ([#330](https://github.com/infor-design/enterprise/issues/330))
- `[Button]` Fixed alignment of text and icons. ([#973](https://github.com/infor-design/enterprise/issues/973))
- `[Datagrid]` Fixed missing source call when loading last page first. ([#1162](https://github.com/infor-design/enterprise/issues/1162))
- `[SwapList]` Made sure swap list will work in all cases and in angular. ([#152](https://github.com/infor-design/enterprise/issues/152))
- `[Toast]` Fixed a bug where some toasts on certain urls may not close. ([#1305](https://github.com/infor-design/enterprise/issues/1305))
- `[Datepicker / Lookup]` Fixed bugs where they would not load on tabs. ([#1304](https://github.com/infor-design/enterprise/issues/1304))

### v4.13.0 Chore & Maintenance

- `[General]` Added more complete visual tests. ([#978](https://github.com/infor-design/enterprise/issues/978))
- `[General]` Cleaned up some of the sample pages start at A, making sure examples work and tests are covered for better QA (on going). ([#1136](https://github.com/infor-design/enterprise/issues/1136))
- `[General]` Upgraded to ids-identity 2.0.x ([#1062](https://github.com/infor-design/enterprise/issues/1062))
- `[General]` Cleanup missing files in the directory listings. ([#985](https://github.com/infor-design/enterprise/issues/985))
- `[Angular 1.0]` We removed the angular 1.0 directives from the code and examples. These are no longer being updated. You can still use older versions of this or move on to Angular 7.x ([#1136](https://github.com/infor-design/enterprise/issues/1136))
- `[Uplift]` Included the uplift theme again as alpha for testing. It will show with a watermark and is only available via the personalize api or url params in the demo app. ([#1224](https://github.com/infor-design/enterprise/issues/1224))

(69 Issues Solved This Release, Backlog Enterprise 199, Backlog Ng 63, 662 Functional Tests, 659 e2e Tests)

## v4.12.0

- [Npm Package](https://www.npmjs.com/package/ids-enterprise)
- [IDS Enterprise Angular Change Log](https://github.com/infor-design/enterprise-ng/blob/main/docs/CHANGELOG.md)

### v4.12.0 Features

- `[General]` The ability to make custom/smaller builds has further been improved. We improved the component matching, made it possible to run the tests on only included components, fixed the banner, and improved the terminal functionality. Also removed/deprecated the older mapping tool. ([#417](https://github.com/infor-design/enterprise/issues/417))
- `[Message]` Added the ability to have different types (Info, Confirm, Error, Alert). ([#963](https://github.com/infor-design/enterprise/issues/963))
- `[General]` Further fixes to for xss issues. ([#683](https://github.com/infor-design/enterprise/issues/683))
- `[Pager]` Made it possible to use the pager as a standalone component. ([#250](https://github.com/infor-design/enterprise/issues/250))
- `[Editor]` Added a clear formatting button. ([#473](https://github.com/infor-design/enterprise/issues/473))
- `[Datepicker]` Added an option to show the time as current time instead of midnight. ([#889](https://github.com/infor-design/enterprise/issues/889))
- `[About]` Dialog now shows device information. ([#684](https://github.com/infor-design/enterprise/issues/684))

### v4.12.0 Fixes

- `[Datagrid Tree]` Fixed incorrect data on activated event. ([#412](https://github.com/infor-design/enterprise/issues/412))
- `[Datagrid]` Improved the export function so it works on different locales. ([#378](https://github.com/infor-design/enterprise/issues/378))
- `[Tabs]` Fixed a bug where clicking the x on tabs with a dropdowns would incorrectly open the dropdown. ([#276](https://github.com/infor-design/enterprise/issues/276))
- `[Datagrid]` Changed the `settingschange` event so it will only fire once. ([#903](https://github.com/infor-design/enterprise/issues/903))
- `[Listview]` Improved rendering performance. ([#430](https://github.com/infor-design/enterprise/issues/430))
- `[General]` Fixed issues when using base tag, that caused icons to disappear. ([#766](https://github.com/infor-design/enterprise/issues/766))
- `[Empty Message]` Made it possible to assign code to the button click if used. ([#667](https://github.com/infor-design/enterprise/issues/667))
- `[Datagrid]` Added translations for the new tooltip. ([#227](https://github.com/infor-design/enterprise/issues/227))
- `[Dropdown]` Fixed contrast issue in high contrast theme. ([#945](https://github.com/infor-design/enterprise/issues/945))
- `[Datagrid]` Reset to default did not reset dropdown columns. ([#847](https://github.com/infor-design/enterprise/issues/847))
- `[Datagrid]` Fixed bugs in keyword search highlighting with special characters. ([#849](https://github.com/infor-design/enterprise/issues/849))
- `[Datagrid]` Fixed bugs that causes NaN to appear in date fields. ([#891](https://github.com/infor-design/enterprise/issues/891))
- `[Dropdown]` Fixed issue where validation is not trigger on IOS on click out. ([#659](https://github.com/infor-design/enterprise/issues/659))
- `[Lookup]` Fixed bug in select all in multiselect with paging. ([#926](https://github.com/infor-design/enterprise/issues/926))
- `[Modal]` Fixed bug where the modal would close if hitting enter on a checkbox and inputs. ([#320](https://github.com/infor-design/enterprise/issues/320))
- `[Lookup]` Fixed bug trying to reselect a second time. ([#296](https://github.com/infor-design/enterprise/issues/296))
- `[Tabs]` Fixed behavior when closing and disabling tabs. ([#947](https://github.com/infor-design/enterprise/issues/947))
- `[Dropdown]` Fixed layout issues when using icons in the dropdown. ([#663](https://github.com/infor-design/enterprise/issues/663))
- `[Datagrid]` Fixed a bug where the tooltip did not show on validation. ([#1008](https://github.com/infor-design/enterprise/issues/1008))
- `[Tabs]` Fixed issue with opening spillover on IOS. ([#619](https://github.com/infor-design/enterprise/issues/619))
- `[Datagrid]` Fixed bugs when using `exportable: false` in certain column positions. ([#787](https://github.com/infor-design/enterprise/issues/787))
- `[Searchfield]` Removed double border. ([#328](https://github.com/infor-design/enterprise/issues/328))

### v4.12.0 Chore & Maintenance

- `[Masks]` Added missing and more documentation, cleaned up existing docs. ([#1033](https://github.com/infor-design/enterprise/issues/1033))
- `[General]` Based on design site comments, we improved some pages and fixed some missing links. ([#1034](https://github.com/infor-design/enterprise/issues/1034))
- `[Bar Chart]` Added test coverage. ([#848](https://github.com/infor-design/enterprise/issues/848))
- `[Datagrid]` Added full api test coverage. ([#242](https://github.com/infor-design/enterprise/issues/242))

(55 Issues Solved This Release, Backlog Enterprise 185, Backlog Ng 50, 628 Functional Tests, 562 e2e Tests)

## v4.11.0

- [Npm Package](https://www.npmjs.com/package/ids-enterprise)
- [IDS Enterprise Angular Change Log](https://github.com/infor-design/enterprise-ng/blob/main/docs/CHANGELOG.md)

### v4.11.0 Features

- `[General]` It is now possible to make custom builds. With a custom build you specify a command with a list of components that you use. This can be used to reduce the bundle size for both js and css. ([#417](https://github.com/infor-design/enterprise/issues/417))
- `[Calendar]` Added more features including: a readonly view, ability for events to span days, tooltips and notifications ([#417](https://github.com/infor-design/enterprise/issues/417))
- `[Lookup]` Added the ability to select across pages, even when doing server side paging. ([#375](https://github.com/infor-design/enterprise/issues/375))
- `[Datagrid]` Improved tooltip performance, and now tooltips show on cells that are not fully displayed. ([#447](https://github.com/infor-design/enterprise/issues/447))

### v4.11.0 Fixes

- `[Dropdown]` The onKeyDown callback was not firing if CTRL key is used. This is fixed. ([#793](https://github.com/infor-design/enterprise/issues/793))
- `[Tree]` Added a small feature to preserve the tree node states on reload. ([#792](https://github.com/infor-design/enterprise/issues/792))
- `[Tree]` Added a disable/enable method to disable/enable the whole tree. ([#752](https://github.com/infor-design/enterprise/issues/752))
- `[App Menu]` Fixed a bug clearing the search filter box. ([#702](https://github.com/infor-design/enterprise/issues/702))
- `[Column Chart]` Added a yAxis option, you can use to format the yAxis in custom ways. ([#627](https://github.com/infor-design/enterprise/issues/627))
- `[General]` More fixes to use external ids tokens. ([#708](https://github.com/infor-design/enterprise/issues/708))
- `[Datagrid]` Fixed an error calling selectRows with an integer. ([#756](https://github.com/infor-design/enterprise/issues/756))
- `[Tree]` Fixed a bug that caused newly added rows to not be draggable. ([#618](https://github.com/infor-design/enterprise/issues/618))
- `[Dropdown / Multiselect]` Re-added the ability to have a placeholder on the component. ([#832](https://github.com/infor-design/enterprise/issues/832))
- `[Datagrid]` Fixed a bug that caused dropdown filters to not save on reload of page (saveUserSettings) ([#791](https://github.com/infor-design/enterprise/issues/791))
- `[Dropdown]` Fixed a bug that caused an unneeded scrollbar. ([#786](https://github.com/infor-design/enterprise/issues/786))
- `[Tree]` Added drag events and events for when the data is changed. ([#801](https://github.com/infor-design/enterprise/issues/801))
- `[Datepicker]` Fixed a bug updating settings, where time was not changing correctly. ([#305](https://github.com/infor-design/enterprise/issues/305))
- `[Tree]` Fixed a bug where the underlying dataset was not synced up. ([#718](https://github.com/infor-design/enterprise/issues/718))
- `[Lookup]` Fixed incorrect text color on chrome. ([#762](https://github.com/infor-design/enterprise/issues/762))
- `[Editor]` Fixed duplicate ID's on the popup dialogs. ([#746](https://github.com/infor-design/enterprise/issues/746))
- `[Dropdown]` Fixed misalignment of icons on IOS. ([#657](https://github.com/infor-design/enterprise/issues/657))
- `[Demos]` Fixed a bug that caused RTL pages to sometimes load blank. ([#814](https://github.com/infor-design/enterprise/issues/814))
- `[Modal]` Fixed a bug that caused the modal to close when clicking an accordion on the modal. ([#747](https://github.com/infor-design/enterprise/issues/747))
- `[Tree]` Added a restoreOriginalState method to set the tree back to its original state. ([#751](https://github.com/infor-design/enterprise/issues/751))
- `[Datagrid]` Added an example of a nested datagrid with scrolling. ([#172](https://github.com/infor-design/enterprise/issues/172))
- `[Datagrid]` Fixed column alignment issues on grouped column examples. ([#147](https://github.com/infor-design/enterprise/issues/147))
- `[Datagrid]` Fixed bugs when dragging and resizing grouped columns. ([#374](https://github.com/infor-design/enterprise/issues/374))
- `[Validation]` Fixed a bug that caused validations with changing messages to not go away on correction. ([#640](https://github.com/infor-design/enterprise/issues/640))
- `[Datagrid]` Fixed bugs in actionable mode (enter was not moving down). ([#788](https://github.com/infor-design/enterprise/issues/788))
- `[Bar Charts]` Fixed bug that caused tooltips to occasionally not show up. ([#739](https://github.com/infor-design/enterprise/issues/739))
- `[Dirty]` Fixed appearance/contrast on high contrast theme. ([#692](https://github.com/infor-design/enterprise/issues/692))
- `[Locale]` Fixed incorrect date time format. ([#608](https://github.com/infor-design/enterprise/issues/608))
- `[Dropdown]` Fixed bug where filtering did not work with CAPS lock on. ([#608](https://github.com/infor-design/enterprise/issues/608))
- `[Accordion]` Fixed styling issue on safari. ([#282](https://github.com/infor-design/enterprise/issues/282))
- `[Dropdown]` Fixed a bug on mobile devices, where the list would close on scrolling. ([#656](https://github.com/infor-design/enterprise/issues/656))

### v4.11.0 Chore & Maintenance

- `[Textarea]` Added additional test coverage. ([#337](https://github.com/infor-design/enterprise/issues/337))
- `[Tree]` Added additional test coverage. ([#752](https://github.com/infor-design/enterprise/issues/752))
- `[Busy Indicator]` Added additional test coverage. ([#233](https://github.com/infor-design/enterprise/issues/233))
- `[Docs]` Added additional information for developers on how to use IDS. ([#721](https://github.com/infor-design/enterprise/issues/721))
- `[Docs]` Added Id's and test notes to all pages. ([#259](https://github.com/infor-design/enterprise/issues/259))
- `[Docs]` Fixed issues on the wizard docs. ([#824](https://github.com/infor-design/enterprise/issues/824))
- `[Accordion]` Added additional test coverage. ([#516](https://github.com/infor-design/enterprise/issues/516))
- `[General]` Added sass linter (stylelint). ([#767](https://github.com/infor-design/enterprise/issues/767))

(53 Issues Solved This Release, Backlog Enterprise 170, Backlog Ng 41, 587 Functional Tests, 458 e2e Tests)

## v4.10.0

- [Npm Package](https://www.npmjs.com/package/ids-enterprise)
- [IDS Enterprise Angular Change Log](https://github.com/infor-design/enterprise-ng/blob/main/docs/CHANGELOG.md)

### v4.10.0 Features

- `[Tooltips]` Will now activate on longpress on mobile devices. ([#400](https://github.com/infor-design/enterprise/issues/400))
- `[Contextmenu]` Will now activate on longpress on mobile devices (except when on inputs). ([#245](https://github.com/infor-design/enterprise/issues/245))
- `[Locale]` Added support for zh-Hant and zh-Hans. ([#397](https://github.com/infor-design/enterprise/issues/397))
- `[Tree]` Greatly improved rendering and expanding performance. ([#251](https://github.com/infor-design/enterprise/issues/251))
- `[General]` Internally all of the sass is now extended from [IDS Design tokens]( https://github.com/infor-design/design-system) ([#354](https://github.com/infor-design/enterprise/issues/354))
- `[Calendar]` Added initial readonly calendar. At the moment the calendar can only render events and has a filtering feature. More will be added next sprint. ([#261](https://github.com/infor-design/enterprise/issues/261))

### v4.10.0 Fixes

- `[Dropdown]` Minor Breaking Change for Xss reasons we removed the ability to set a custom hex color on icons in the dropdown. You can still pass in one of the alert colors from the colorpalette (fx alert, good, info). This was not even shown in the examples so may not be missed. ([#256](https://github.com/infor-design/enterprise/issues/256))
- `[Popupmenu]` Fixed a problem in popupmenu, if it was opened in immediate mode, submenus will be cleared of their text when the menu is eventually closed. ([#701](https://github.com/infor-design/enterprise/issues/701))
- `[Editor]` Fixed xss injection problem on the link dialog. ([#257](https://github.com/infor-design/enterprise/issues/257))
- `[Spinbox]` Fixed a height / alignment issue on spinboxes when used in short height configuration. ([#547](https://github.com/infor-design/enterprise/issues/547))
- `[Datepicker / Mask]` Fixed an issue in angular that caused using backspace to not save back to the model. ([#51](https://github.com/infor-design/enterprise-ng/issues/51))
- `[Field Options]` Fixed mobile support so they now work on touch better on IOS and Android. ([#555](https://github.com/infor-design/enterprise-ng/issues/555))
- `[Tree]` Tree with + and - for the folders was inversed visually. This was fixed, update your svg.html ([#685](https://github.com/infor-design/enterprise-ng/issues/685))
- `[Modal]` Fixed an alignment issue with the closing X on the top corner. ([#662](https://github.com/infor-design/enterprise-ng/issues/662))
- `[Popupmenu]` Fixed a visual flickering when opening dynamic submenus. ([#588](https://github.com/infor-design/enterprise/issues/588))
- `[Tree]` Added full unit and functional tests. ([#264](https://github.com/infor-design/enterprise/issues/264))
- `[Lookup]` Added full unit and functional tests. ([#344](https://github.com/infor-design/enterprise/issues/344))
- `[Datagrid]` Added more unit and functional tests. ([#242](https://github.com/infor-design/enterprise/issues/242))
- `[General]` Updated the develop tools and sample app to Node 10. During this update we set package-lock.json to be ignored in .gitignore ([#540](https://github.com/infor-design/enterprise/issues/540))
- `[Modal]` Allow beforeOpen callback to run optionally whether you have content or not passed back. ([#409](https://github.com/infor-design/enterprise/issues/409))
- `[Datagrid]` The lookup editor now supports left, right, and center align on the column settings. ([#228](https://github.com/infor-design/enterprise/issues/228))
- `[Mask]` When adding prefixes and suffixes (like % and $) if all the rest of the text is cleared, these will also now be cleared. ([#433](https://github.com/infor-design/enterprise/issues/433))
- `[Popupmenu]` Fixed low contrast selection icons in high contrast theme. ([#410](https://github.com/infor-design/enterprise/issues/410))
- `[Header Popupmenu]` Fixed missing focus state. ([#514](https://github.com/infor-design/enterprise/issues/514))
- `[Datepicker]` When using legends on days, fixed a problem that the hover states are shown incorrectly when changing month. ([#514](https://github.com/infor-design/enterprise/issues/514))
- `[Listview]` When the search field is disabled, it was not shown with disabled styling, this is fixed. ([#422](https://github.com/infor-design/enterprise/issues/422))
- `[Donut]` When having 4 or 2 sliced the tooltip would not show up on some slices. This is fixed. ([#482](https://github.com/infor-design/enterprise/issues/482))
- `[Datagrid]` Added a searchExpandableRow option so that you can control if data in expandable rows is searched/expanded. ([#480](https://github.com/infor-design/enterprise/issues/480))
- `[Multiselect]` If more items then fit are selected the tooltip was not showing on initial load, it only showed after changing values. This is fixed. ([#633](https://github.com/infor-design/enterprise/issues/633))
- `[Tooltip]` An example was added showing how you can show tooltips on disabled buttons. ([#453](https://github.com/infor-design/enterprise/issues/453))
- `[Modal]` A title with brackets in it was not escaping the text correctly. ([#246](https://github.com/infor-design/enterprise/issues/246))
- `[Modal]` Pressing enter when on inputs such as file upload no longer closes the modal. ([#321](https://github.com/infor-design/enterprise/issues/321))
- `[Locale]` Sent out translations so things like the Editor New/Same window dialog will be translated in the future. ([#511](https://github.com/infor-design/enterprise/issues/511))
- `[Nested Datagrid]` Fixed focus issues, the wrong cell in the nest was getting focused. ([#371](https://github.com/infor-design/enterprise/issues/371))

(44 Issues Solved This Release, Backlog Enterprise 173, Backlog Ng 44, 565 Functional Tests, 426 e2e Tests)

## v4.9.0

- [Npm Package](https://www.npmjs.com/package/ids-enterprise)
- [IDS Enterprise Angular Change Log](https://github.com/infor-design/enterprise-ng/blob/main/docs/CHANGELOG.md)

### v4.9.0 Features

- `[Datagrid]` Changed the way alerts work on rows. It now no longer requires an extra column. The rowStatus column will now be ignored so can be removed. When an alert / error / info message is added to the row the whole row will highlight. ([Check out the example.](https://bit.ly/2LC33iJ) ([#258](https://github.com/infor-design/enterprise/issues/258))
- `[Modal]` Added an option `showCloseBtn` which when set to true will show a X button on the top left corner. ([#358](https://github.com/infor-design/enterprise/issues/358))
- `[Multiselect / Dropdown]` Added the ability to see the search term during ajax requests. ([#267](https://github.com/infor-design/enterprise/issues/267))
- `[Scatterplot]` Added a scatter plot chart similar to a bubble chart but with shapes. ([Check out the example.](https://bit.ly/2K9N59M) ([#341](https://github.com/infor-design/enterprise/issues/341))
- `[Toast]` Added an option `allowLink` which when set to true will allow you to specify a `<a>` in the message content to add a link to the message. ([#341](https://github.com/infor-design/enterprise/issues/341))

### v4.9.0 Fixes

- `[Accordion]` Fixed an issue that prevented a right click menu from working on the accordion. ([#238](https://github.com/infor-design/enterprise/issues/238))
- `[Charts]` Fixed up missing empty states and selection methods so they work on all charts. ([#265](https://github.com/infor-design/enterprise/issues/265))
- `[Datagrid]` Fixed the performance of pasting from excel. ([#240](https://github.com/infor-design/enterprise/issues/240))
- `[Datagrid]` The keyword search will now clear when reloading data. ([#307](https://github.com/infor-design/enterprise/issues/307))
- `[Docs]` Fixed several noted missing pages and broken links in the docs. ([#244](https://github.com/infor-design/enterprise/issues/244))
- `[Dropdown]` Fixed bug in badges configuration. ([#270](https://github.com/infor-design/enterprise/issues/270))
- `[Flex Layout]` Fixed field-flex to work better on IE. ([#252](https://github.com/infor-design/enterprise/issues/252))
- `[Editor]` Fixed bug that made it impossible to edit the visual tab. ([#478](https://github.com/infor-design/enterprise/issues/478))
- `[Editor]` Fixed a bug with dirty indicator that caused a messed up layout. ([#241](https://github.com/infor-design/enterprise/issues/241))
- `[Lookup]` Fixed it so that select will work correctly when filtering. ([#248](https://github.com/infor-design/enterprise/issues/248))
- `[Header]` Fixed missing `More` tooltip on the header. ([#345](https://github.com/infor-design/enterprise/issues/345))
- `[Validation]` Added fixes to prevent `error` and `valid` events from going off more than once. ([#237](https://github.com/infor-design/enterprise/issues/237))
- `[Validation]` Added fixes to make multiple messages work better. There is now a `getMessages()` function that will return all erros on a field as an array. The older `getMessage()` will still return a string. ([#237](https://github.com/infor-design/enterprise/issues/237))
- `[Validation]` Fixed un-needed event handlers when using fields on a tab. ([#332](https://github.com/infor-design/enterprise/issues/332))

### v4.9.0 Chore & Maintenance

- `[Blockgrid]` Added full test coverage ([#234](https://github.com/infor-design/enterprise/issues/234))
- `[CAP]` Fixed some examples that would not close ([#283](https://github.com/infor-design/enterprise/issues/283))
- `[Datepicker]` Added full test coverage ([#243](https://github.com/infor-design/enterprise/issues/243))
- `[Datagrid]` Fixed an example so that it shows how to clear a dropdown filter. ([#254](https://github.com/infor-design/enterprise/issues/254))
- `[Docs]` Added TEAMS.MD for collecting info on the teams using ids. If you are not in the list let us know or make a pull request. ([#350](https://github.com/infor-design/enterprise/issues/350))
- `[Listview]` Fixed some links in the sample app that caused some examples to fail. ([#273](https://github.com/infor-design/enterprise/issues/273))
- `[Tabs]` Added more test coverage ([#239](https://github.com/infor-design/enterprise/issues/239))
- `[Toast]` Added full test coverage ([#232](https://github.com/infor-design/enterprise/issues/232))
- `[Testing]` Added visual regression tests, and more importantly a system for doing them via CI. ([#255](https://github.com/infor-design/enterprise/issues/255))

(34 Issues Solved This Release, Backlog Enterprise 158, Backlog Ng 41, 458 Functional Tests, 297 e2e Tests)

## v4.8.0

- [Npm Package](https://www.npmjs.com/package/ids-enterprise)
- [IDS Enterprise Angular Change Log](https://github.com/infor-design/enterprise-ng/blob/main/docs/CHANGELOG.md)

### v4.8.0 Features

- `[Datagrid]` Added an example of Nested Datagrids with ([basic nested grid support.](https://bit.ly/2lGKM4a)) ([#SOHO-3474](https://jira.infor.com/browse/SOHO-3474))
- `[Datagrid]` Added support for async validation. ([#SOHO-7943](https://jira.infor.com/browse/SOHO-7943))
- `[Export]` Extracted excel export code so it can be run outside the datagrid. ([#SOHO-7246](https://jira.infor.com/browse/SOHO-7246))

### v4.8.0 Fixes

- `[Searchfield / Toolbar Searchfield]` Merged code between them so there is just one component. This reduced code and fixed many bugs. ([#161](https://github.com/infor-design/enterprise/pull/161))
- `[Datagrid]` Fixed issues using expand row after hiding/showing columns. ([#SOHO-8103](https://jira.infor.com/browse/SOHO-8103))
- `[Datagrid]` Fixed issue that caused nested grids in expandable rows to hide after hiding/showing columns on the parent grid. ([#SOHO-8102](https://jira.infor.com/browse/SOHO-8102))
- `[Datagrid]` Added an example showing Math rounding on numeric columns ([#SOHO-5168](https://jira.infor.com/browse/SOHO-5168))
- `[Datagrid]` Date editors now maintain date format correctly. ([#SOHO-5861](https://jira.infor.com/browse/SOHO-5861))
- `[Datagrid]` Fixed alignment off sort indicator on centered columns. ([#SOHO-7444](https://jira.infor.com/browse/SOHO-7444))
- `[Datagrid]` Behavior Change - Sorting clicking now no longer refocuses last cell. ([#SOHO-7682](https://jira.infor.com/browse/SOHO-7682))
- `[Datagrid]` Fixed formatter error that showed NaN on some number cells. ([#SOHO-7839](https://jira.infor.com/browse/SOHO-7682))
- `[Datagrid]` Fixed a bug rendering last column in some situations. ([#SOHO-7987](https://jira.infor.com/browse/SOHO-7987))
- `[Datagrid]` Fixed incorrect data in context menu event. ([#SOHO-7991](https://jira.infor.com/browse/SOHO-7991))
- `[Dropdown]` Added an onKeyDown option so keys can be overriden. ([#SOHO-4815](https://jira.infor.com/browse/SOHO-4815))
- `[Slider]` Fixed step slider to work better jumping across steps. ([#SOHO-6271](https://jira.infor.com/browse/SOHO-6271))
- `[Tooltip]` Will strip tooltip markup to prevent xss. ([#SOHO-6522](https://jira.infor.com/browse/SOHO-6522))
- `[Contextual Action Panel]` Fixed alignment issue on x icon. ([#SOHO-6612](https://jira.infor.com/browse/SOHO-6612))
- `[Listview]` Fixed scrollbar size when removing items. ([#SOHO-7402](https://jira.infor.com/browse/SOHO-7402))
- `[Navigation Popup]` Fixed a bug setting initial selected value. ([#SOHO-7411](https://jira.infor.com/browse/SOHO-7411))
- `[Grid]` Added a no-margin setting for nested grids with no indentation. ([#SOHO-7495](https://jira.infor.com/browse/SOHO-7495))
- `[Grid]` Fixed positioning of checkboxes in the grid. ([#SOHO-7979](https://jira.infor.com/browse/SOHO-7979))
- `[Tabs]` Fixed bug calling add in NG applications. ([#SOHO-7511](https://jira.infor.com/browse/SOHO-7511))
- `[Listview]` Selected event now contains the dataset row. ([#SOHO-7512](https://jira.infor.com/browse/SOHO-7512))
- `[Multiselect]` Fixed incorrect showing of delselect button in certain states. ([#SOHO-7535](https://jira.infor.com/browse/SOHO-7535))
- `[Search]` Fixed bug where highlight search terms where not shown in bold. ([#SOHO-7796](https://jira.infor.com/browse/SOHO-7796))
- `[Multiselect]` Improved performance on select all. ([#SOHO-7816](https://jira.infor.com/browse/SOHO-7816))
- `[Spinbox]` Fixed problem where you could arrow up in a readonly spinbox. ([#SOHO-8025](https://jira.infor.com/browse/SOHO-8025))
- `[Dropdown]` Fixed bug selecting two items with same value. ([#SOHO-8029](https://jira.infor.com/browse/SOHO-8029))
- `[Modal]` Fixed incorrect enabling of submit on validating modals. ([#SOHO-8042](https://jira.infor.com/browse/SOHO-8042))
- `[Modal]` Fixed incorrect closing of modal on enter key. ([#SOHO-8059](https://jira.infor.com/browse/SOHO-8059))
- `[Rating]` Allow decimal values for example 4.3. ([#SOHO-8063](https://jira.infor.com/browse/SOHO-8063))
- `[Datepicker]` Prevent datepicker from scrolling to the top of the browser. ([#SOHO-8107](https://jira.infor.com/browse/SOHO-8107))
- `[Tag]` Fixed layout on Right-To-Left. ([#SOHO-8120](https://jira.infor.com/browse/SOHO-8120))
- `[Listview]` Fixed missing render event. ([#SOHO-8129](https://jira.infor.com/browse/SOHO-8129))
- `[Angular Datagrid]` Fixed maskOptions input definition. ([#SOHO-8131](https://jira.infor.com/browse/SOHO-8131))
- `[Datepicker]` Fixed several bugs on the UmAlQura Calendar. ([#SOHO-8147](https://jira.infor.com/browse/SOHO-8147))
- `[Datagrid]` Fixed bug on expanding and collapsing multiple expandable rows. ([#SOHO-8154](https://jira.infor.com/browse/SOHO-8154))
- `[Pager]` Fixed focus state clicking page numbers. ([#SOHO-4528](https://jira.infor.com/browse/SOHO-4528))
- `[SearchField]` Fixed bug initializing search field with text. ([#SOHO-4820](https://jira.infor.com/browse/SOHO-4820))
- `[ColorPicker]` Fixed bug with incorrect cursor on readonly color picker. ([#SOHO-8030](https://jira.infor.com/browse/SOHO-8030))
- `[Pie]` Fixed ui glitch on mobile when pressing slices. ([#SOHO-8141](https://jira.infor.com/browse/SOHO-8141))

### v4.8.0 Chore & Maintenance

- `[Npm Package]` Added back sass files in correct folder structure. ([#SOHO-7583](https://jira.infor.com/browse/SOHO-7583))
- `[Menu Button]` Added button functional and e2e Tests. ([#SOHO-7600](https://jira.infor.com/browse/SOHO-7600))
- `[Textarea]` Added Textarea functional and e2e Tests. ([#SOHO-7929](https://jira.infor.com/browse/SOHO-7929))
- `[ListFilter]` Added ListFilter functional and e2e Tests. ([#SOHO-7975](https://jira.infor.com/browse/SOHO-7975))
- `[Colorpicker]` Added Colorpicker functional and e2e Tests. ([#SOHO-8078](https://jira.infor.com/browse/SOHO-8078))
- `[Site / Docs]` Fixed a few broken links ([#SOHO-7993](https://jira.infor.com/browse/SOHO-7993))

(62 Jira Issues Solved This Release, Backlog Dev 186, Design 110, Unresolved 349, Test Count 380 Functional, 178 e2e )

## v4.7.0

- [Full Jira Release Notes](https://bit.ly/2HyT3zF)
- [Npm Package](https://www.npmjs.com/package/ids-enterprise)
- [IDS Enterprise Angular Change Log](https://github.com/infor-design/enterprise-ng/blob/main/docs/CHANGELOG.md)

### v4.7.0 Features

- `[Github]` The project was migrated to be open source on github with a new workflow and testing suite.
- `[Tag]` Added a Tag angular component. ([#SOHO-8005](https://jira.infor.com/browse/SOHO-8006))
- `[Validate]` Exposed validate and removeMessage methods. ([#SOHO-8003](https://jira.infor.com/browse/SOHO-8003))
- `[General]` Upgrade to Angular 6 ([#SOHO-7927](https://jira.infor.com/browse/SOHO-7927))
- `[General]` Introduced nightly versions in npm ([#SOHO-7804](https://jira.infor.com/browse/SOHO-7804))
- `[Multiselect]` A tooltip now shows if more content is selected than fits in the input. ([#SOHO-7799](https://jira.infor.com/browse/SOHO-7799))
- `[Datepicker]` Added an option to restrict moving to months that are not available to select from. ([#SOHO-7384](https://jira.infor.com/browse/SOHO-7384))
- `[Validation]` Added and icon alert([#SOHO-7225](https://jira.infor.com/browse/SOHO-7225)
- `[General]` Code is now available on ([public npm](https://www.npmjs.com/package/ids-enterprise)) ([#SOHO-7083](https://jira.infor.com/browse/SOHO-7083))

### v4.7.0 Fixes

- `[Lookup]` Fixed existing example that shows using an autocomplete on a lookup. ([#SOHO-8070](https://jira.infor.com/browse/SOHO-8070))
- `[Lookup]` Fixed existing example that shows creating a customized dialog on the lookup ([#SOHO-8069](https://jira.infor.com/browse/SOHO-8069))
- `[Lookup]` Fixed existing example that incorrectly showed a checkbox column. ([#SOHO-8068](https://jira.infor.com/browse/SOHO-8068))
- `[Line Chart]` Fixed an error when provoking the tooltip. ([#/SOHO-8051](https://jira.infor.com/browse/SOHO-8051))
- `[Module Tabs]` Fixed a bug toggling the menu on mobile. ([#/SOHO-8043](https://jira.infor.com/browse/SOHO-8043))
- `[Autocomplete]` Fixed a bug that made enter key not work to select. ([#SOHO-8036](https://jira.infor.com/browse/SOHO-8036))
- `[Tabs]` Removed an errant scrollbar that appeared sometimes on IE ([#SOHO-8034](https://jira.infor.com/browse/SOHO-8034))
- `[Datagrid]` The drill down click event now currently shows the right row information in the event data. ([#SOHO-8023](https://jira.infor.com/browse/SOHO-8023))
- `[Datagrid]` Fixed a broken nested data example. ([#SOHO-8019](https://jira.infor.com/browse/SOHO-8019))
- `[Datagrid]` Fixed a broken paging example. ([#SOHO-8013](https://jira.infor.com/browse/SOHO-8013))
- `[Datagrid]` Hyperlinks now can be clicked when in a datagrid expandable row. ([#SOHO-8009](https://jira.infor.com/browse/SOHO-8009))
- `[Popupmenu]` Removed extra padding on icon menus ([#SOHO-8006](https://jira.infor.com/browse/SOHO-8006))
- `[Spinbox]` Range limits now work correctly ([#SOHO-7999](https://jira.infor.com/browse/SOHO-7999))
- `[Dropdown]` Fixed not working filtering on nosearch option. ([#SOHO-7998](https://jira.infor.com/browse/SOHO-7998))
- `[Hierarchy]` Children layout and in general layouts where improved. ([#SOHO-7992](https://jira.infor.com/browse/SOHO-7992))
- `[Buttons]` Fixed layout issues on mobile. ([#SOHO-7982](https://jira.infor.com/browse/SOHO-7982))
- `[Datagrid]` Fixed format initialization issue ([#SOHO-7982](https://jira.infor.com/browse/SOHO-7982))
- `[Lookup]` Fixed a problem that caused the lookup to only work once. ([#SOHO-7971](https://jira.infor.com/browse/SOHO-7971))
- `[Treemap]` Fix a bug using `fixture.detectChanges()`. ([#SOHO-7969](https://jira.infor.com/browse/SOHO-7969))
- `[Textarea]` Fixed a bug that made it possible for the count to go to a negative value. ([#SOHO-7952](https://jira.infor.com/browse/SOHO-7952))
- `[Tabs]` Fixed a bug that made extra events fire. ([#SOHO-7948](https://jira.infor.com/browse/SOHO-7948))
- `[Toolbar]` Fixed a with showing icons and text in the overflowmenu. ([#SOHO-7942](https://jira.infor.com/browse/SOHO-7942))
- `[DatePicker]` Fixed an error when restricting dates. ([#SOHO-7922](https://jira.infor.com/browse/SOHO-7922))
- `[TimePicker]` Fixed sort order of times in arabic locales. ([#SOHO-7920](https://jira.infor.com/browse/SOHO-7920))
- `[Multiselect]` Fixed initialization of selected items. ([#SOHO-7916](https://jira.infor.com/browse/SOHO-7916))
- `[Line Chart]` Solved a problem clicking lines to select. ([#SOHO-7912](https://jira.infor.com/browse/SOHO-7912))
- `[Hierarchy]` Improved RTL version ([#SOHO-7888](https://jira.infor.com/browse/SOHO-7888))
- `[Datagrid]` Row click event now shows correct data when using Groups ([#SOHO-7861](https://jira.infor.com/browse/SOHO-7861))
- `[Modal]` Fixed cut of border on checkboxe focus states. ([#SOHO-7856](https://jira.infor.com/browse/SOHO-7856))
- `[Colorpicker]` Fixed cropped labels when longer ([#SOHO-7817](https://jira.infor.com/browse/SOHO-7817))
- `[Label]` Fixed cut off Thai characters ([#SOHO-7814](https://jira.infor.com/browse/SOHO-7814))
- `[Colorpicker]` Fixed styling issue on margins ([#SOHO-7776](https://jira.infor.com/browse/SOHO-7776))
- `[Hierarchy]` Fixed several layout issues and changed the paging example to show the back button on the left. ([#SOHO-7622](https://jira.infor.com/browse/SOHO-7622))
- `[Bar Chart]` Fixed RTL layout issues ([#SOHO-5196](https://jira.infor.com/browse/SOHO-5196))
- `[Lookup]` Made delimiter an option / changable ([#SOHO-4695](https://jira.infor.com/browse/SOHO-4695))

### v4.7.0 Chore & Maintenance

- `[Timepicker]` Added functional and e2e Tests ([#SOHO-7809](https://jira.infor.com/browse/SOHO-7809))
- `[General]` Restructured the project to clean up and separate the demo app from code. ([#SOHO-7803](https://jira.infor.com/browse/SOHO-7803))

(56 Jira Issues Solved This Release, Backlog Dev 218, Design 101, Unresolved 391, Test Count 232 Functional, 117 e2e )

## v4.6.0

- [Full Jira Release Notes](https://bit.ly/2jodbem)
- [Npm Package](http://npm.infor.com)
- [IDS Enterprise Angular Change Log](https://github.com/infor-design/enterprise-ng/blob/main/docs/CHANGELOG.md)

### v4.6.0 Key New Features

- `[Treemap]` New Component Added
- `[Website]` Launch of new docs site <https://design.infor.com/code/ids-enterprise/latest>
- `[Security]` Ids Now passes CSP (Content Security Policy) Compliance for info see <docs/SECURITY.md>.
- `[Toolbar]` New ["toolbar"](http://usalvlhlpool1.infor.com/4.6.0/components/toolbar-flex/list)
    - Based on css so it is much faster.
    - Expect a future breaking change from flex-toolbar to this toolbar when all features are implemented.
    - As of now collapsible search is not supported yet.

### v4.6.0 Behavior Changes

- `[App Menu]` Now automatically closes when items are clicked on mobile devices.

### v4.6.0 Improvements

- `[Angular]` Validation now allows dynamic functions.
- `[Editor]` Added a clear method.
- `[Locale]` Map iw locale to Hebrew.
- `[Locale]` Now defaults locals with no country. For example en maps to en-US es and es-ES.
- `[Color Picker]` Added option to clear the color.
- `[Angular]` Allow Formatters, Editors to work with Soho. without the migration script.
- `[Added a new labels example <http://usalvlhlpool1.infor.com/4.6.0/components/form/example-labels.html>
- `[Angular]` Added new Chart Wrappers (Line, Bar, Column ect ).
- `[Datagrid]` Added file up load editor.
- `[Editor]` Its possible to put a link on an image now.

### v4.6.0 Code Updates / Breaking Changes

- `[Templates]` The internal template engine changed for better XSS security as a result one feature is no longer supported. If you have a delimiter syntax to embed html like `{{& name}}`, change this to be `{{{name}}}`.
- `[jQuery]` Updated from 3.1.1 to 3.3.1.

### v4.6.0 Bug Fixes

- `[Angular]` Added fixes so that the `soho.migrate` script is no longer needed.
- `[Angular Datagrid]` Added filterWhenTyping option.
- `[Angular Popup]` Expose close, isOpen and keepOpen.
- `[Angular Linechart]` Added "xAxis" and "yAxis" options.
- `[Angular Treemap]` Added new wrapper.
- `[Angular Rating]` Added a rating wrapper.
- `[Angular Circle Page]` Added new wrapper.
- `[Checkbox]` Fixed issue when you click the top left of the page, would toggle the last checkbox.
- `[Composite Form]` Fixed broken swipe.
- `[Colorpicker]` Fixed cases where change did not fire.
- `[Colorpicker]` Added short field option.
- `[Completion Chart]` Added more colors.
- `[Datagrid]` Fixed some misaligned icons on short row height.
- `[Datagrid]` Fixed issue that blank dropdown filter items would not show.
- `[Datagrid]` Added click arguments for more information on editor clicks and callback data.
- `[Datagrid]` Fixed wrong data on events on second page with expandable row.
- `[Datagrid]` Fixed focus / filter bugs.
- `[Datagrid]` Fixed bug with filter dropdowns on IOS.
- `[Datagrid]` Fixed column alignment when scrolling and RTL.
- `[Datagrid]` Fixed NaN error when using the colspan example.
- `[Datagrid]` Made totals work correctly when filtering.
- `[Datagrid]` Fixed issue with focus when multiple grids on a page.
- `[Datagrid]` Removed extra rows from the grid export when using expandable rows.
- `[Datagrid]` Fixed performance of select all on paging client side.
- `[Datagrid]` Fixed text alignment on header when some columns are not filterable.
- `[Datagrid]` Fixed wrong cursor on non actionable rows.
- `[Hierarchy]` Fixed layout issues.
- `[Mask]` Fixed issue when not using decimals in the pattern option.
- `[Modal]` Allow editor and dropdown to properly block the submit button.
- `[Menu Button]` Fixed beforeOpen so it also runs on submenus.
- `[Message]` Fixed XSS vulnerability.
- `[Pager]` Added fixes for RTL.
- `[List Detail]` Improved amount of space the header takes
- `[Multiselect]` Fixed problems when using the tab key well manipulating the multiselect.
- `[Multiselect]` Fixed bug with select all not working correctly.
- `[Multiselect]` Fixed bug with required validation rule.
- `[Spinbox]` Fixed issue on short field versions.
- `[Textarea]` Fixed issue with counter when in angular and on a modal.
- `[Toast]` Fixed XSS vulnerability.
- `[Tree]` Fixed checkbox click issue.
- `[Lookup]` Fixed issue in the example when running on Edge.
- `[Validation]` Fixed broken form submit validation.
- `[Vertical Tabs]` Fix cut off header.

(98 Jira Issues Solved This Release, Backlog Dev 388, Design 105, Unresolved 595, Test Coverage 6.66%)

## v4.5.0

### v4.5.0 Key New Features

- `[Font]` Experimental new font added from IDS as explained.
- `[Datagrid]` Added support for pasting from excel.
- `[Datagrid]` Added option to specify which column stretches.

### v4.5.0 Behavior Changes

- `[Search Field]` `ESC` incorrectly cleared the field and was inconsistent. The proper key is `ctrl + backspace` (PC )/ `alt + delete` (mac) to clear all field contents. `ESC` no longer does anything.

### v4.5.0 Improvements

- `[Datagrid]` Added support for a two line title on the header.
- `[Dropdown]` Added onKeyPress override for custom key strokes.
- `[Contextual Action Panel]` Added an option to add a right side close button.
- `[Datepicker]` Added support to select ranges.
- `[Maintenence]` Added more unit tests.
- `[Maintenence]` Removed jsHint in favor of Eslint.

### v4.5.0 Code Updates / Breaking Changes

- `[Swaplist]` changed custom events `beforeswap and swapupdate` data (SOHO-7407). From `Array: list-items-moved` to `Object: from: container-info, to: container-info and items: list-items-moved`. It now uses data in a more reliable way

### v4.5.0 Bug Fixes

- `[Angular]` Added new wrappers for Radar, Bullet, Line, Pie, Sparkline.
- `[Angular Dropdown]` Fixed missing data from select event.
- `[Colorpicker]` Added better translation support.
- `[Compound Field]` Fixed layout with some field types.
- `[Datepicker]` Fixed issues with validation in certain locales.
- `[Datepicker]` Not able to validate on MMMM.
- `[Datagrid]` Fixed bug that filter did not work when it started out hidden.
- `[Datagrid]` Fixed issue with context menu not opening repeatedly.
- `[Datagrid]` Fixed bug in indeterminate paging with smaller page sizes.
- `[Datagrid]` Fixed error when editing some numbers.
- `[Datagrid]` Added support for single line markup.
- `[Datagrid]` Fixed exportable option, which was not working for both csv and xls export.
- `[Datagrid]` Fixed column sizing logic to work better with alerts and alerts plus text.
- `[Datagrid]` Fixed bug when reordering rows with expandable rows.
- `[Datagrid]` Added events for opening and closing the filter row.
- `[Datagrid]` Fixed bugs on multiselect + tree grid.
- `[Datagrid]` Fixed problems with missing data on click events when paging.
- `[Datagrid]` Fixed problems editing with paging.
- `[Datagrid]` Fixed Column alignment calling updateDataset.
- `[Datagrid]` Now passes sourceArgs for the filter row.
- `[Dropdown]` Fixed cursor on disabled items.
- `[Editor]` Added paste support for links.
- `[Editor]` Fixed bug that prevented some shortcut keys from working.
- `[Editor]` Fixed link pointers in readonly mode.
- `[Expandable Area]` Fixed bug when not working on second page.
- `[General]` Some ES6 imports missing.
- `[Personalization]` Added support for cache bust.
- `[Locale]` Fixed some months missing in some cultures.
- `[Listview]` Removed redundant resize events.
- `[Line]` Fixed problems updating data.
- `[Mask]` Fixed bug on alpha masks that ignored the last character.
- `[Modal]` Allow enter key to be stopped for forms.
- `[Modal]` Allow filter row to work if a grid is on a modal.
- `[Fileupload]` Fixed bug when running in Contextual Action Panel.
- `[Searchfield]` Fixed wrong width.
- `[Step Process]` Improved layout and responsive.
- `[Step Process]` Improved wrapping of step items.
- `[Targeted Achievement]` Fixed icon alignment.
- `[Timepicker]` Fixed error calling removePunctuation.
- `[Text Area]` Adding missing classes for use in responsive-forms.
- `[Toast]` Fixed missing animation.
- `[Tree]` Fixed a bug where if the callback is not async the node wont open.
- `[Track Dirty]` Fixed error when used on a file upload.
- `[Track Dirty]` Did not work to reset dirty on editor and Multiselect.
- `[Validation]` Fixed more extra events firing.

(67 Jira Issues Solved This Release, Backlog Dev 378, Design 105, Unresolved 585, Test Coverage 6% )<|MERGE_RESOLUTION|>--- conflicted
+++ resolved
@@ -19,11 +19,8 @@
 - `[Listview]` Fixed a bug where changing selectable setting from 'mixed' to 'single' does not remove checkboxes. ([#5048](https://github.com/infor-design/enterprise/issues/5048))
 - `[Locale]` Fixed an issue where the date and available date validation was not working for Croatian locale hr-HR. ([#4964](https://github.com/infor-design/enterprise/issues/4964))
 - `[Locale]` Fixed an issue where the am/pm dot was causing issue to parseDate() method for greek language. ([#4793](https://github.com/infor-design/enterprise/issues/4793))
-<<<<<<< HEAD
 - `[Locale]` Fixed all chinese locales to have monday as the first day of the week. ([#5147](https://github.com/infor-design/enterprise/issues/5147))
-=======
 - `[Lookup]` Fixed an issue where readonly lookups showed up as enabled. ([#5149](https://github.com/infor-design/enterprise/issues/5149))
->>>>>>> 6ae772e0
 - `[Multiselect]` Fixed a bug where the position of dropdown list was not correct when selecting multiple items on mobile. ([#5021](https://github.com/infor-design/enterprise/issues/5021))
 - `[Password]` Changed the password reveal feature to not use `text="password"` and use css instead. This makes it possible to hide autocomplete. ([#5098](https://github.com/infor-design/enterprise/issues/5098))
 - `[Tabs]` Fixed a bug where where if urls contain a href with a forward slash (paths), then this would error. Note that in this situation you need to make sure the tab panel is linked without the hash. ([#5014](https://github.com/infor-design/enterprise/issues/5014))
