# What's New with Enterprise

## v4.55.0 Features

- `[Datagrid]` Adds the ability to have a selection radio buttons on Datagrid. ([#5384](https://github.com/infor-design/enterprise/issues/5384))
- `[Modal]` Added the ability to have a custom tooltip on modal close button. ([#5391](https://github.com/infor-design/enterprise/issues/5391))

## v4.55.0 Fixes

- `[Charts]` Fixed a bug where automation ids is not properly rendered on legend, text and slices. ([#5441](https://github.com/infor-design/enterprise/issues/5441))
<<<<<<< HEAD
- `[Tree]` Fixed an issue where lengthy node text doesn't wrap to lines and cuts off. ([#5499](https://github.com/infor-design/enterprise/issues/5499))
=======
- `[Message]` Added maxWidth setting to allow message to go full width when title is long. ([#5443](https://github.com/infor-design/enterprise/issues/5443))
>>>>>>> 235499d9

## v4.54.0 Features

- `[Cards]` Added the ability of single and multi selection of cards. ([#5253](https://github.com/infor-design/enterprise/issues/5253))
- `[Datagrid]` Added support to row reorder for groupable settings. ([#5233](https://github.com/infor-design/enterprise/issues/5233))
- `[Donut]` Added the ability to add center tooltip for Donut. ([#5302](https://github.com/infor-design/enterprise/issues/5302))
- `[Notification Badge]` Added Notification Badge component that has the ability to move to any corner of the icon element. ([#5344](https://github.com/infor-design/enterprise/issues/5344))

## v4.54.0 Fixes

- `[Blockgrid]` Added additional design with no image ([#5379](https://github.com/infor-design/enterprise/issues/5379))
- `[Charts]` Fixed a bug where the vertical grid line strokes were invisible when in High Contrast and Colors was non-Default ([#5301](https://github.com/infor-design/enterprise/issues/5301))
- `[CirclePager]` Fixed a bug where the slides were not properly showing for RTL languages ([#2885](https://github.com/infor-design/enterprise/issues/2885))
- `[CirclePager]` Fixed a bug where the CSS was the same for all of the circles in homepage/example-hero-widget ([#5337](https://github.com/infor-design/enterprise/issues/5337))
- `[ContextualActionPanel]` Added `title` prop in CAP to control the title via `modaSettings`, and added missing `beforeclose` event. ([NG#1048](https://github.com/infor-design/enterprise-ng/issues/1048))
- `[ContextMenu]` Fixed a bug where field option is not rendered properly on mobile ([#5335](https://github.com/infor-design/enterprise/issues/5335))
- `[Datagrid]` - Fixed a bug where the row height cut off the focus ring on the Action Item buttons for Classic/New mode and XS, S, M settings ([#5394](https://github.com/infor-design/enterprise/issues/5394))
- `[Datagrid]` Fixed an issue where toggling the selectable setting did not correctly enable the checkbox. ([#5482](https://github.com/infor-design/enterprise/issues/5482))
- `[Datagrid]` Fixed an issue where row reorder handle align was not right for extra small and small height. ([#5233](https://github.com/infor-design/enterprise/issues/5233))
- `[Datagrid]` - Fixed a bug where the first two columns row heights did not match the others for the Medium setting ([#5366](https://github.com/infor-design/enterprise/issues/5366))
- `[Datagrid]` - Fixed a bug where the font color on tags was black when a row was hovered over in dark mode. Font color now white. ([#5289](https://github.com/infor-design/enterprise/issues/5289))
- `[Datagrid]` Fixed a bug where the font color on tags was black when a row was hovered over in dark mode. Font color now white. ([#5289](https://github.com/infor-design/enterprise/issues/5289))
- `[Datagrid]` Fixed issues with NaN displaying on Decimal and Dropdown inputs when blank options are selected. ([#5395](https://github.com/infor-design/enterprise/issues/5395))
- `[Datagrid]` - Fixed a bug where the row height cut off the focus ring on the Action Item buttons for Classic/New mode and XS, S, M settings ([#5394](https://github.com/infor-design/enterprise/issues/5394))
- `[Datagrid]` Fixed a bug where the font color on tags was black when a row was hovered over in dark mode. Font color now white. ([#5289](https://github.com/infor-design/enterprise/issues/5289))
- `[Datagrid]` Fixed issues with NaN displaying on Decimal and Dropdown inputs when blank options are selected. ([#5395](https://github.com/infor-design/enterprise/issues/5395))
- `[Datagrid]` Delete key should fire event in dropdown search. ([#5402](https://github.com/infor-design/enterprise/issues/5402))
- `[Datepicker]` Fixed a bug where the -/+ keys were not detected in datepicker. ([#5353](https://github.com/infor-design/enterprise/issues/5353))
- `[Datagrid]` Fixed a bug that prevented the headers of the right frozen columns as well as the order date column from being exported properly. ([#5332](https://github.com/infor-design/enterprise/issues/5332))
- `[Datagrid]` Fixed a bug where the font color on tags was black when a row was hovered over in dark mode. Font color now white. ([#5289](https://github.com/infor-design/enterprise/issues/5289))
- `[Datagrid]` Fixed issues with NaN displaying on Decimal and Dropdown inputs when blank options are selected. ([#5395](https://github.com/infor-design/enterprise/issues/5395))
- `[Datagrid]` Fixed a bug where filter options were unable to reopen after doing pagination and clicking other filter options. ([#5286](https://github.com/infor-design/enterprise/issues/5286))
- `[Datepicker]` Fixed a bug where the -/+ keys were not detected in datepicker. ([#5353](https://github.com/infor-design/enterprise/issues/5353))
- `[Donut]` Changed legend design when item exceeds maximum width of chart. ([#5292](https://github.com/infor-design/enterprise/issues/5292))
- `[Dropdown]` Fixed a bug where backspace in Dropdown is not working when pressed. ([#5113](https://github.com/infor-design/enterprise/issues/5113))
- `[Editor]` Added tooltip in fontpicker. ([#5472](https://github.com/infor-design/enterprise/issues/5472))
- `[Fileupload]` Fixed a bug where the required asterisk does not appear on the labels associated with required fields. ([#5285](https://github.com/infor-design/enterprise/issues/5285))
- `[Homepage]` Adjusted height and width of example homepage ([#5425](https://github.com/infor-design/enterprise/issues/5425))
- `[Icon]` Changed button icon colors to slate6 ([#5307](https://github.com/infor-design/enterprise/issues/5307))
- `[Input]` Fixed a bug where clear icon were not properly aligned with the input field in classic mode. ([#5324](https://github.com/infor-design/enterprise/issues/5324))
- `[Locale]` Fixed an issue with the finish time format. ([#5447](https://github.com/infor-design/enterprise/issues/5447))
- `[Lookup]` Fixed an issue where in autoApply with single select the modal will close when paging. ([#5466](https://github.com/infor-design/enterprise/issues/5466))
- `[Lookup]` Fixed an issue where selection for server side and paging was not working. ([#986](https://github.com/infor-design/enterprise-ng/issues/986))
- `[Lookup]` Added api setting to allow duplicate selected value to input element. ([#986](https://github.com/infor-design/enterprise-ng/issues/986))
- `[Modal]` Enter key will trigger primary button when in an input field. ([#5198](https://github.com/infor-design/enterprise/issues/5198))
- `[Monthview]` Fixed a bug where a vertical scroll is showing when it is unnecessary. ([#5350](https://github.com/infor-design/enterprise/issues/5350))
- `[Multiselect]` Fixed a regression bug where clear icon were not properly aligned on compact mode. ([#5396](https://github.com/infor-design/enterprise/issues/5396))
- `[Personalize]` Added css to remove color gradient on overflowing horizontal tab headers. fix is limited to personalize styling ([#5303](https://github.com/infor-design/enterprise/issues/5303))
- `[Popdown]` Remove deprecation console warning. We still consider this component deprecated but will not remove until 5.0 version. The warning was only removed for now. ([#1070](https://github.com/infor-design/enterprise-ng/issues/1070))
- `[ToolbarFlex]` updated logic to account for the AllowTabs property and set toolbar items with a tab-index of 0 when allowTabs is ture ([#5387](https://github.com/infor-design/enterprise/issues/5387))
- `[Tabs]` Remove tabs animation when clicking tabs. ([#4818](https://github.com/infor-design/enterprise-ng/issues/4818))

(40 Issues Solved This Release, Backlog Enterprise 145, Backlog Ng 24, 1195 Functional Tests, 1697 e2e Tests)

### v4.54.0 Markup Changes

- `[TrackDirty]` Removed Track Dirty from the main components list and integrated the underlying examples into their corresponding individual components.([#5319](https://github.com/infor-design/enterprise/issues/5319))

## v4.53.5 Fixes

- `[Lookup]` Fixed two additional issues where selection for server side and paging was not working. ([#986](https://github.com/infor-design/enterprise-ng/issues/986))
- `[Lookup]` Fixed an issue where in autoApply with single select the modal will close when paging. ([#5466](https://github.com/infor-design/enterprise/issues/5466))

## v4.53.3 Fixes

- `[Lookup]` Fixed an issue where selection for server side and paging was not working. ([#986](https://github.com/infor-design/enterprise-ng/issues/986))

## v4.53.0 Features

- `[Action Sheet]` Added a mobile device-friendly action sheet component. ([#5256](https://github.com/infor-design/enterprise/issues/5256))
- `[Cards]` Added card variations (Status, Hyperlink and Photo Card) with improve hitboxes for tapping. ([#5250](https://github.com/infor-design/enterprise/issues/5250))
- `[Cards]` Added improvements to the expandable cards and made a jQuery instance to be available in the angular wrapper. ([#5252](https://github.com/infor-design/enterprise/issues/5252))
- `[ContextualActionPanel]` Added vertical tabs example on the Contextual Action Panel. ([#5234](https://github.com/infor-design/enterprise/issues/5234))
- `[Swipe Action]` Added a mobile device-friendly swipe action component. ([#5254](https://github.com/infor-design/enterprise/issues/5254))

## v4.53.0 Fixes

- `[Application Menu]` Fixed a bug where the menu list will not properly rendered on autocomplete if you type a character that is not available in the list. ([#4863](https://github.com/infor-design/enterprise/issues/4863))
- `[Calendar]` Fixed a bug where calendar event is not rendered on WeekView if add event (modal) is used before add event (api). ([#5236](https://github.com/infor-design/enterprise/issues/5236))
- `[Circle Pager]` Fixed size interactions and changes for mobile view port. ([#5251](https://github.com/infor-design/enterprise/issues/5251))
- `[Datagrid]` Fixed an issue where personalize column headers were not rendering properly. ([#5361](https://github.com/infor-design/enterprise/issues/5361))
- `[Datagrid]` Fixed a bug where animation blue circle is off-center. ([#5246](https://github.com/infor-design/enterprise/issues/5246))
- `[Datagrid]` Fixed a bug where hovering lookup cells showed a grey background. ([#5157](https://github.com/infor-design/enterprise/issues/5157))
- `[Datagrid]` Fixed an issue for xss where special characters was not sanitizing and make grid to not render. ([#975](https://github.com/infor-design/enterprise-ng/issues/975))
- `[Datagrid]` Fixed a bug where the home and end key should behave as default when in editable cell and not shifting to the first and end row in datagrid. ([#5179](https://github.com/infor-design/enterprise/issues/5179))
- `[Datepicker]` Fixed a bug where the setting attributes were missing in datepicker input and datepicker trigger on NG wrapper. ([#1044](https://github.com/infor-design/enterprise-ng/issues/1044))
- `[Datepicker]` Fixed a bug where the selection range was not being properly rendered in mobile. ([#5211](https://github.com/infor-design/enterprise/issues/5211))
- `[Datepicker]` Made the `autocomplete` attribute configurable by using the `autocompleteAttribute` setting. ([#5092](https://github.com/infor-design/enterprise/issues/5092))
- `[Dropdown]` Made the `noSearch` setting prevent filtering using the Dropdown's search input element as expected. ([#5159](https://github.com/infor-design/enterprise/issues/5159))
- `[Dropdown]` Prevented the Dropdown from re-selecting and firing change events if the same value is picked from its list. ([#5159](https://github.com/infor-design/enterprise/issues/5159))
- `[Dropdown]` Fixed a bug that resulted in the updatable dropdown value being changed when selecting the more actions button. ([#5222](https://github.com/infor-design/enterprise/issues/5222))
- `[Editor]` Fixed a bug where automation id attributes are not properly rendered on editor elements. ([#5082](https://github.com/infor-design/enterprise/issues/5082))
- `[Lookup]` Fixed a bug where lookup attributes are not added in the cancel and apply/save button. ([#5202](https://github.com/infor-design/enterprise/issues/5202))
- `[Lookup]` Exposed two events from the datagrid `afterpaging` and `selected` for more flexibility. ([#986](https://github.com/infor-design/enterprise-ng/issues/986))
- `[Locale]` Fixed a bug where very large numbers with negative added an extra zero in formatNumber. ([#5308](https://github.com/infor-design/enterprise/issues/5308))
- `[Locale]` Fixed a bug where very large numbers would get a zero added. ([#5308](https://github.com/infor-design/enterprise/issues/5308))
- `[Locale]` Fixed a bug where very large numbers with negative added an extra zero in formatNumber. ([#5318](https://github.com/infor-design/enterprise/issues/5318))
- `[Lookup]` Fixed a regression bug where the close/clear icon were not properly aligned on mobile and tablet viewport. ([#5299](https://github.com/infor-design/enterprise/issues/5299))
- `[Lookup]` Fixed a bug where rows become unselected when reopened. ([#5261](https://github.com/infor-design/enterprise/issues/5261))
- `[Modal]` Added the ability to set the tabindex. ([#5358](https://github.com/infor-design/enterprise/issues/5358))
- `[Monthview]` Fixed an issue where month year pick list was misaligning for inpage. ([#5345](https://github.com/infor-design/enterprise/issues/5345))
- `[Multiselect]` Fixed a regression bug where close icon in badge/tags were not properly aligned. ([#5351](https://github.com/infor-design/enterprise/issues/5351))
- `[Page-Patterns]` Fixed an issue where the weight range slider was overlapping the sales amount text area. ([#5284](https://github.com/infor-design/enterprise/issues/5284))
- `[Pager]` Fixed an issue where tooltip was not working after switch to 2nd page for disable/enable buttons with standalone Pager. ([#1047](https://github.com/infor-design/enterprise-ng/issues/1047))
- `[Personalization]` Fixed a bug where user was unable to see highlighted text in the header when using the new light default theme. ([#5219](https://github.com/infor-design/enterprise/issues/5219))
- `[Personalization]` Fixed an issue where hyperlinks were not showing up for dark theme. ([#5144](https://github.com/infor-design/enterprise-ng/issues/5144))
- `[Popupmenu]` Fixed a bug where unwanted link/hash occurs if the menu if the menu is destroyed when clicking a menu item. ([#NG1046](https://github.com/infor-design/enterprise-ng/issues/1046))
- `[Spinbox]` Fixed a bug where spinbox and its border is not properly rendered on responsive view. ([#5146](https://github.com/infor-design/enterprise/issues/5146))
- `[Searchfield]` Fixed a bug where the close button is not rendered properly on mobile view. ([#5182](https://github.com/infor-design/enterprise/issues/5182))
- `[Searchfield]` Fixed a bug where the search icon in search field is not aligned properly on firefox view. ([#5290](https://github.com/infor-design/enterprise/issues/5290))
- `[Searchfield]` Made the `autocomplete` attribute configurable by using the `autocompleteAttribute` setting. ([#5092](https://github.com/infor-design/enterprise/issues/5092))
- `[Searchfield]` Fixed a bug where the button does not have the same height as the searchfield input. ([#5314](https://github.com/infor-design/enterprise/issues/5314))
- `[Searchbar]` Fixed a bug where searchbar overlapped the "Websites" header when browser is minimized or viewed in mobile. ([#5248](https://github.com/infor-design/enterprise/issues/5248))
- `[Slider]` Fixed a bug where the slider produces NaN value on tooltip. ([#5336](https://github.com/infor-design/enterprise/issues/5336))
- `[Splitter]` Fixed position of splitter button. ([#5121](https://github.com/infor-design/enterprise/issues/5121))
- `[Tooltip/Popover]` Split the Popover and Tooltip into separate components. ([#5197](https://github.com/infor-design/enterprise/issues/5197))

(52 Issues Solved This Release, Backlog Enterprise 147, Backlog Ng 28, 1095 Functional Tests, 1668 e2e Tests)

## v4.52.2 Fixes

- `[Locale]` Fixed a bug where very large numbers would get a zero added. ([#5308](https://github.com/infor-design/enterprise/issues/5308))
- `[Locale]` Fixed a bug where very large numbers with negative added an extra zero in formatNumber. ([#5318](https://github.com/infor-design/enterprise/issues/5318))

## v4.52.1 Fixes

- `[Datagrid]` Fixed an issue where personalize column headers were not rendering properly. ([#5361](https://github.com/infor-design/enterprise/issues/5361))

## v4.52.0

### v4.52.0 Markup Changes

- `[Datagrid]` When fixing bugs in datagrid hover states we removed the use of `is-focused` on table `td` elements. ([#5091](https://github.com/infor-design/enterprise/issues/5091))

### v4.52.0 Fixes

- `[Application Menu]` Fixed a bug where the expanded accordion were incorrectly coloured as selected when uses the personalization colors. ([#5128](https://github.com/infor-design/enterprise/issues/5128))
- `[About]` Fixed a bug where overflowing scrollbar in About Modal is shown on a smaller viewport. ([#5206](https://github.com/infor-design/enterprise/issues/5206))
- `[Bar Chart]` Fixed an issue where onerror script was able to execute. ([#1030](https://github.com/infor-design/enterprise-ng/issues/1030))
- `[Calendar]` Fixed a bug where if the calendar event is not set to whole day then the week view and day view will not properly render on UI. ([#5195](https://github.com/infor-design/enterprise/issues/5195))
- `[Datagrid]` Fixed a bug where changing a selection mode between single and mixed on a datagrid with frozen columns were not properly rendered on UI. ([#5067](https://github.com/infor-design/enterprise/issues/5067))
- `[Datagrid]` Fixed a bug where filter options were not opening anymore after doing sorting on server-side paging. ([#5073](https://github.com/infor-design/enterprise/issues/5073))
- `[Datagrid/Lookup]` Fixed a bug where unselecting all items in an active page affects other selected items on other pages. ([#4503](https://github.com/infor-design/enterprise/issues/4503))
- `[Datagrid]` When fixing bugs in datagrid hover states we removed the use of `is-focused` on table `td` elements. ([#5091](https://github.com/infor-design/enterprise/issues/5091))
- `[Datagrid/Lookup]` Fixed a bug where the plus minus icon animation was cut off. ([#4962](https://github.com/infor-design/enterprise/issues/4962))
- `[Datagrid]` Fixed a bug where unselecting all items in an active page affects other selected items on other pages. ([#4503](https://github.com/infor-design/enterprise/issues/4503))
- `[Datagrid]` Fixed a bug where the tag text in the column is not shown properly when hovering it on Alternate Row Shading. ([#5210](https://github.com/infor-design/enterprise/issues/5210))
- `[Datagrid]` Fixed a bug where the clear filter icons position were not properly aligned with the lookup. ([#5239](https://github.com/infor-design/enterprise/issues/5239))
- `[Dropdown]` Fixed a bug where automatic highlighting of a blank option after opening the list was not working ([#5095](https://github.com/infor-design/enterprise/issues/5095))
- `[Dropdown/Multiselect]` Fixed a bug where the id attribute prefix were missing from the dropdown list when searching with typeahead settings. ([#5053](https://github.com/infor-design/enterprise/issues/5053))
- `[Field Options]` Fixed misalignment of field options for the colorpicker, clearable input field, and clearable searchfield with its close icon. ([#5139](https://github.com/infor-design/enterprise/issues/5139))
- `[Field Options]` Fixed misalignment of close button in searchfield with field options. ([#5138](https://github.com/infor-design/enterprise/issues/5138))
- `[Homepage]` Fixed an issue where remove card event was not triggered on card/widget. ([#4798](https://github.com/infor-design/enterprise/issues/4798))
- `[Locale]` Changed the start day of the week to monday as per translation team request. ([#5199](https://github.com/infor-design/enterprise/issues/5199))
- `[Mask/Datagrid]` Fixed a bug in number masks where entering a decimal while the field's entire text content was selected could cause unexpected formatting. ([#4974](https://github.com/infor-design/enterprise/issues/4974))
- `[Monthview]` Fixed an issue where selected date was not stay on provided day/month/year. ([#5064](https://github.com/infor-design/enterprise/issues/5064))
- `[Monthview]` Added support for mobile view. ([#5075](https://github.com/infor-design/enterprise/issues/5075))
- `[Spinbox]` Fixed a bug where spinbox and its border is not properly rendered on responsive view. ([#5146](https://github.com/infor-design/enterprise/issues/5146))
- `[Tabs Module]` Fixed a bug where long tab labels overflowed behind the close icon. ([#5187](https://github.com/infor-design/enterprise/issues/5187))

(33 Issues Solved This Release, Backlog Enterprise 134, Backlog Ng 34, 1183 Functional Tests, 1652 e2e Tests)

## v4.51.4

### v4.51.4 Fixes

- `[Locale]` Fixed a bug where very large numbers would get a zero added. ([#5308](https://github.com/infor-design/enterprise/issues/5308))

## v4.51.3

### v4.51.3 Fixes

- `[Locale]` Fixed a bug where very large numbers with negative added an extra zero in formatNumber. ([#5308](https://github.com/infor-design/enterprise/issues/5308))
- `[Mask/Datagrid]` Fixed a bug in number masks where entering a decimal while the field's entire text content was selected could cause unexpected formatting. ([#4974](https://github.com/infor-design/enterprise/issues/4974))

## v4.51.2

### v4.51.2 Fixes

- `[Locale]` Fixed a bug where very large numbers with negative added an extra zero in formatNumber. ([#5308](https://github.com/infor-design/enterprise/issues/5308))
- `[Mask/Datagrid]` Fixed a bug in number masks where entering a decimal while the field's entire text content was selected could cause unexpected formatting. ([#4974](https://github.com/infor-design/enterprise/issues/4974))

## v4.51.1

### v4.51.1 Fixes

- `[Datagrid]` Fixed a bug where cells with a leading space triggered the dirty indicator even without changing the cell value on second blur/selection. ([#4825](https://github.com/infor-design/enterprise/issues/4825))
- `[Radio]` Fixed a bug where legend tag blinks when clicking the radio buttons. ([#4901](https://github.com/infor-design/enterprise/issues/4901))

## v4.51.0

### v4.51.0 Markup Changes

- `[About]` The version in the html section of the document was not added correctly and is now showing the correct version string. ([#5069](https://github.com/infor-design/enterprise/issues/5069))
- `[Datagrid]` Fixed a bug where cells with a leading space triggered the dirty indicator even without changing the cell value on second blur/selection. ([#4825](https://github.com/infor-design/enterprise/issues/4825))
- `[Datepicker/Monthview/Calendar]` We changed all Chinese locales to have monday as the first day of the week and this could impact scripts. ([#5147](https://github.com/infor-design/enterprise/issues/5147))
- `[Dropdown]` We added  `aria-readonly` to all readonly dropdowns. ([#5107](https://github.com/infor-design/enterprise/issues/5107))
- `[Dropdown]` Dropdowns are now appended to the section in the page with `role="main"` there should be just one of these sections in each page. ([#1033](https://github.com/infor-design/enterprise-ng/issues/1033))
- `[Input]` If using the password reveal feature, note that we change dit from using a `type="password"` to using a class to toggle the state. ([#5099](https://github.com/infor-design/enterprise/issues/5099))
- `[Pager]` When fixing an accessibility complaint on pager we made all pager buttons tabable and removed the `tabindex` this could impact some test scripts. ([#4862](https://github.com/infor-design/enterprise/issues/4862))
- `[Tabs]` We add the ability to drag tabs, if this is enabled there are a number of sort properties and classes that have been added that may need to be scripted in the future. ([#4520](https://github.com/infor-design/enterprise/issues/4520))

### v4.51.0 Fixes

- `[Circlepager]` Fixed a bug where circle buttons doesn't work on smaller viewport and first initialization of the page. ([#4966](https://github.com/infor-design/enterprise/issues/4966))
- `[General]` The master branch is now called main. Also cleaned up some language in the repo known to be less inclusive. ([#5027](https://github.com/infor-design/enterprise/issues/5027))
- `[Datagrid]` Fixed an issue where stretching the last column of a table was not consistent when resizing the window. ([#5045](https://github.com/infor-design/enterprise/issues/5045))
- `[Datagrid]` Fixed an issue where time format HHmm was not working for time picker editor. ([#4926](https://github.com/infor-design/enterprise/issues/4926))
- `[Datagrid]` Fixed an issue where setting stretchColumn to 'last' did not stretch the last column in the table. ([#4913](https://github.com/infor-design/enterprise/issues/4913))
- `[Datagrid]` Fixed an issue where when focusing dropdowns and then using arrow key, it would move across the grid columns leaving multiple open dropdowns. ([#4851](https://github.com/infor-design/enterprise/issues/4851))
- `[Datagrid]` Fixed an issue where the copy paste html to editable cell was cause to generate new cells. ([#4848](https://github.com/infor-design/enterprise/issues/4848))
- `[Datagrid]` Fixed some visual glitches related to focus/hover state and editable date/time cells. ([#5091](https://github.com/infor-design/enterprise/issues/5091))
- `[Datepicker]` Fixed an issue where time was changing, if selected time was before noon for Danish language locale da-DK. ([#4987](https://github.com/infor-design/enterprise/issues/4987))
- `[Datepicker]` Removed deprecation warning for close method. ([#5120](https://github.com/infor-design/enterprise/issues/5120))
- `[Dropdown]` Fixed a bug where the dropdown list gets detached to the input field. ([5056](https://github.com/infor-design/enterprise/issues/5056))
- `[Dropdown]` Improved accessibility on readonly dropdowns by adding the aria-readonly property. ([#5107](https://github.com/infor-design/enterprise/issues/5107))
- `[Editor]` Fixed a bug where the anchor link does not firing the change event. ([#5141](https://github.com/infor-design/enterprise/issues/5141))
- `[Editor]` Fixed a bug that links would not wrap in the editor when multiline. ([#5145](https://github.com/infor-design/enterprise/issues/5145))
- `[General]` Fixed incorrect version that was showing up as `[Object]` in the about dialog and html. ([#5069](https://github.com/infor-design/enterprise/issues/5069))
- `[Hierarchy]` Improved accessibility on readonly dropdowns by adding the aria-readonly property. ([#5107](https://github.com/infor-design/enterprise/issues/5107))
- `[Hierarchy]` Fixed an issue where the action refs passed around were broken. ([#5124](https://github.com/infor-design/enterprise/issues/5124))
- `[Listview]` Fixed a bug where changing selectable setting from 'mixed' to 'single' does not remove checkboxes. ([#5048](https://github.com/infor-design/enterprise/issues/5048))
- `[Locale]` Fixed an issue where the date and available date validation was not working for Croatian locale hr-HR. ([#4964](https://github.com/infor-design/enterprise/issues/4964))
- `[Locale]` Fixed an issue where the am/pm dot was causing issue to parseDate() method for greek language. ([#4793](https://github.com/infor-design/enterprise/issues/4793))
- `[Locale]` Fixed all chinese locales to have monday as the first day of the week. ([#5147](https://github.com/infor-design/enterprise/issues/5147))
- `[Lookup]` Fixed an issue where readonly lookups showed up as enabled. ([#5149](https://github.com/infor-design/enterprise/issues/5149))
- `[Multiselect]` Fixed a bug where the position of dropdown list was not correct when selecting multiple items on mobile. ([#5021](https://github.com/infor-design/enterprise/issues/5021))
- `[Modal]` Fixed a bug that prevented modals from closing while a tooltip was displayed inside ([#5047](https://github.com/infor-design/enterprise/issues/5047))
- `[Pager]` Fixed an accessibility issue to use tabs instead arrow keys. ([#4862](https://github.com/infor-design/enterprise/issues/4862))
- `[Password]` Changed the password reveal feature to not use `text="password"` and use css instead. This makes it possible to hide autocomplete. ([#5098](https://github.com/infor-design/enterprise/issues/5098))
- `[Radio]` Fixed a bug where legend tag blinks when clicking the radio buttons. ([#4901](https://github.com/infor-design/enterprise/issues/4901))
- `[Tabs]` Fixed a bug where where if urls contain a href with a forward slash (paths), then this would error. Note that in this situation you need to make sure the tab panel is linked without the hash. ([#5014](https://github.com/infor-design/enterprise/issues/5014))
- `[Tabs]` Added support to sortable drag and drop tabs. Non touch devices it good with almost every type of tabs `Module`, `Vertical`, `Header`, `Scrollable` and `Regular`. For touch devices only support with `Module` and `Vertical` Tabs. ([#4520](https://github.com/infor-design/enterprise/issues/4520))
- `[Tabs]` Changed the `rename()` method to also modify a tab's corresponding "More Tabs" menu item, if the menu is open. ([#5105](https://github.com/infor-design/enterprise/issues/5105))
- `[Toast]` Fixed a bug where toast message were unable to drag down to it's current position when `position` sets to 'bottom right'. ([#5015](https://github.com/infor-design/enterprise/issues/5015))
- `[Toolbar]` Add fix for invisible inputs in the toolbar. ([#5122](https://github.com/infor-design/enterprise/issues/5122))
- `[Toolbar]` Prevent individual buttons from getting stuck inside the Toolbar's overflow menu ([#4857](https://github.com/infor-design/enterprise/issues/4857))
- `[Tree]` Added api support for collapse/expand node methods. ([#4707](https://github.com/infor-design/enterprise/issues/4707))

(42 Issues Solved This Release, Backlog Enterprise 166, Backlog Ng 28, 1081 Functional Tests, 1647 e2e Tests)

## v4.50.4

### v4.50.4 Fixes

- `[Locale]` Fixed a bug where very large numbers with negative added an extra zero in formatNumber. ([#5308](https://github.com/infor-design/enterprise/issues/5308))

## v4.50.3

### v4.50.3 Fixes

- `[Lookup]` Fixed an issue where readonly lookups showed up as enabled. ([#5149](https://github.com/infor-design/enterprise/issues/5149))

## v4.50.2

### v4.50.2 Fixes

- `[General]` Fixed incorrect version that was showing up as `[Object]` in the about dialog and html. ([#5069](https://github.com/infor-design/enterprise/issues/5069))

## v4.50.1

### v4.50.1 Fixes

- `[Datagrid]` Set the tabbable feature off for the datagrid editors. ([#5089](https://github.com/infor-design/enterprise/issues/5089))
- `[Datagrid]` Fixed issues with misalignment on filter fields with icons. ([#5063](https://github.com/infor-design/enterprise/issues/5063))
- `[Lookup]` Fixed a bug where non editable lookups could not be clicked/opened. ([#5062](https://github.com/infor-design/enterprise/issues/5062))
- `[Lookup]` Fixed a bug where non strict / non editable lookups could not be clicked/opened. ([#5087](https://github.com/infor-design/enterprise/issues/5087))

## v4.50.0

### v4.50.0 Important Notes

- `[General]` We bumped the version from 4.39 (four - thirty nine) to 4.50 (four - fifty) to correspond with the general release of Soho (IDS) Design system 4.5 so the versions sync up better. We could not use 4.5 since it was already in use previously. ([#5012](https://github.com/infor-design/enterprise/issues/5012))
- `[General]` We Updated development dependencies. Most important things to note are: we now support node 14 for development and this is recommended. ([#4998](https://github.com/infor-design/enterprise/issues/4998))
- `[Tabs]` Changed the target element from 'li' to 'a' to be consistent. ([#4566](https://github.com/infor-design/enterprise/issues/4566))

### v4.50.0 Fixes

- `[Breadcrumb]` Changed the colors for disabled breadcrumbs to make them lighter than the enabled ones. ([#4917](https://github.com/infor-design/enterprise/issues/4917))
- `[Bar Chart]` Added support for double click to Bar, Bar Grouped, Bar Stacked. ([#3229](https://github.com/infor-design/enterprise/issues/3229))
- `[Bullet Chart]` Added support for double click. ([#3229](https://github.com/infor-design/enterprise/issues/3229))
- `[BusyIndicator]` Fixed a bug that caused the busy-indicator to show below the busy indicator container. ([#4953](https://github.com/infor-design/enterprise/issues/4953))
- `[Color Picker]`Fix issue with text disappearing and improve responsiveness when there isn't space horizontally ([#4930](https://github.com/infor-design/enterprise/issues/4930))
- `[Column Chart]` Added support for double click to Column, Column Grouped, Column Stacked, Column Stacked-singular and Column Positive Negative. ([#3229](https://github.com/infor-design/enterprise/issues/3229))
- `[Datagrid]` Added api setting `allowChildExpandOnMatchOnly` with Datagrid. It will show/hide children match only or all of them this setting only will effect if use with `allowChildExpandOnMatch:true`. ([#4209](https://github.com/infor-design/enterprise/issues/4209))
- `[Datagrid]` Fixed a bug where filter dropdown menus did not close when focusing a filter input. ([#4766](https://github.com/infor-design/enterprise/issues/4766))
- `[Datagrid]` Fixed an issue where the keyboard was not working to sort data for sortable columns. ([#4858](https://github.com/infor-design/enterprise/issues/4858))
- `[Datagrid]` Fixed an issue where the keyboard was not working to select all from header checkbox. ([#4859](https://github.com/infor-design/enterprise/issues/4859))
- `[Datagrid]` Fixed an issue where the selection was getting clear after use pagesize dropdown for client side paging. ([#4915](https://github.com/infor-design/enterprise/issues/4915))
- `[Datagrid]` Fixed an error seen clicking items if using a flex toolbar for the datagrid toolbar. ([#4941](https://github.com/infor-design/enterprise/issues/4941))
- `[Datagrid]` Only show row status when dirty indicator and row status both exist to address conflicting visual issue. ([#4918](https://github.com/infor-design/enterprise/issues/4918))
- `[Datagrid]` Fixed an issue where selecting a row added background to row-status. ([#4918](https://github.com/infor-design/enterprise/issues/4918))
- `[Datagrid]` Fixed an issue where the filter menu would not reopen in some cases. ([#4995](https://github.com/infor-design/enterprise/issues/4995))
- `[Datepicker]` Added a setting that replaces the trigger icon with an actual button for better accessibility, enabled by default. ([#4820](https://github.com/infor-design/enterprise/issues/4820))
- `[Datepicker]` Updated validation.js to check if date picker contains a time value ([#4888](https://github.com/infor-design/enterprise/issues/4888))
- `[Datepicker]` Fixed a UI issue where the apply and cancel buttons were unable to see on small screens. ([#4950](https://github.com/infor-design/enterprise/issues/4950))
- `[Datagrid]` Clean up hover appearance of datagrid actions button when the grid is viewed as a list. ([#4963](https://github.com/infor-design/enterprise/issues/4963))
- `[Editor]`Adjusted the editor to not treat separators after headers as leading and removing them. ([#4751](https://github.com/infor-design/enterprise/issues/4751))
- `[Environment]`Updated the regular expression search criteria from Edge to Edg to resolve the EDGE is not detected issue. ([#4603](https://github.com/infor-design/enterprise/issues/4603))
- `[Field Filter]` Fixed a UI issues where the input field has a missing border and the dropdown list does not properly align when it opened. ([#4982](https://github.com/infor-design/enterprise/issues/4982))
- `[Editor]`Adjusted the editor to not treat separators after headers as leading and removing them. ([#4751](https://github.com/infor-design/enterprise/issues/4751))
- `[General]` Can run stylelint command on W10 cmd for development ([#4993](https://github.com/infor-design/enterprise/issues/4993))
- `[General]` We Updated jQuery to use 3.6.0. ([#1690](https://github.com/infor-design/enterprise/issues/1690))
- `[Header]` Removed breadcrumb coloring from current class, which was causing the wrong kind of emphasis for breadcrumbs in headers. ([#5003](https://github.com/infor-design/enterprise/issues/5003))
- `[Input]` Changed the disabled search field color for Safari to match that of other browsers. ([#4611](https://github.com/infor-design/enterprise/issues/4611))
- `[Lookup]` Isolated the scss/css .close.icon class inside of .modal-content and removed any extra top property to fix the alignment issue.([#4933](https://github.com/infor-design/enterprise/issues/4933))
- `[Lookup]` Added a setting that replaces the trigger icon with an actual button for better accessibility, enabled by default. ([#4820](https://github.com/infor-design/enterprise/issues/4820))
- `[Lookup]` fix close button alignment issue. ([#5088](https://github.com/infor-design/enterprise/issues/5088))
- `[Line Chart]` Added support for double click to Area, Bubble, Line and Scatterplot. ([#3229](https://github.com/infor-design/enterprise/issues/3229))
- `[Message]` Added automation id's to the message's modal main area dialog as well with `modal` prefix. ([#4871](https://github.com/infor-design/enterprise/issues/4871))
- `[Modal]` Fixed a bug where full size responsive setting doesn't work on android phones in landscape mode. ([#4451](https://github.com/infor-design/enterprise/issues/4451))
- `[Pie Chart]` Added support for double click to Pie and Donut. ([#3229](https://github.com/infor-design/enterprise/issues/3229))
- `[Pie Chart]` Fixed bug were pie chart type does not remove old class name ([#3144](https://github.com/infor-design/enterprise/issues/3144))
- `[Pie Chart]` Improved the accessibility of legend items with roles and offscreen labels. ([#4831](https://github.com/infor-design/enterprise/issues/4831))
- `[Radar Chart]` Added support for double click. ([#3229](https://github.com/infor-design/enterprise/issues/3229))
- `[Rating]` Fixed color of the un-checked rating star. ([#4853](https://github.com/infor-design/enterprise/issues/4853))
- `[Popupmenu]` Fixed a lifecycle issue on menus that are shared between trigger elements, where these menus were incorrectly being torn down. ([NG#987](https://github.com/infor-design/enterprise-ng/issues/987))
- `[Searchfield]` Fixed alignment issues with the close button in various scenarios ([#4989](https://github.com/infor-design/enterprise/issues/4989), [#5096](https://github.com/infor-design/enterprise/issues/5096), [#5158](https://github.com/infor-design/enterprise/issues/4989), [#5090](https://github.com/infor-design/enterprise/issues/4989))
- `[Switch]` Adjust styles to be more discernable between checked and checked+disabled ([#4341](https://github.com/infor-design/enterprise/issues/4341))
- `[Tabs (Horizontal/Header)]` Fixed bug with the placement of the focus state in RTL mode, and other minor visual improvements. ([#4877](https://github.com/infor-design/enterprise/issues/4877))
- `[Tabs Module]` Fixed a bug where clear button was missing when clearable setting is activated in tabs module searchfield. ([#4898](https://github.com/infor-design/enterprise/issues/4898))
- `[Textarea]` Fixed a bug where the textarea options like autogrow, autoGrowMaxHeight doesn't work after the initialization inside of the accordion. ([#4977](https://github.com/infor-design/enterprise/issues/4977))
- `[Timepicker]` Added a setting that replaces the trigger icon with an actual button for better accessibility, enabled by default. ([#4820](https://github.com/infor-design/enterprise/issues/4820))
- `[Toast]` Fixed a bug where the first toast in the page is not announced to screen readers. ([#4519](https://github.com/infor-design/enterprise/issues/4519))
- `[Tooltip]` Fixed a bug in tooltip that prevented linking id-based tooltip content. ([#4827](https://github.com/infor-design/enterprise/issues/4827))

(48 Issues Solved This Release, Backlog Enterprise 152, Backlog Ng 32, 1086 Functional Tests, 1640 e2e Tests)

## v4.38.1

### v4.38.1 Fixes

- `[BusyIndicator]` Fixed a bug that caused the busy-indicator to show below the busy indicator container. ([#4953](https://github.com/infor-design/enterprise/issues/4953))

## v4.38.0

### v4.38.0 Important Changes

- `[Themes]` Renamed the concept of themes to versions and renamed uplift to new and soho to classic. The new/uplift theme is now the default and its recommend you use it as your default. The old scripts and names will still work ok but new copies with the new names are added for you. In addition Variants are now called Modes. But we got rid of the older script names from 2017 as they have been deprecated for a while now. In addition the ids-identity package thats included was bumped to 4.0 if using tokens directly from this the paths there have been changed to reflect the new names. ([#2606](https://github.com/infor-design/enterprise/issues/2606))

### v4.38.0 Fixes

- `[Application Menu]` Fixed visibility of expander icon on classic theme. ([#4874](https://github.com/infor-design/enterprise/issues/4874))
- `[Accordion]` Fixed an issue where the afterexpand and aftercollapse events fired before the states are set.  ([#4838](https://github.com/infor-design/enterprise/issues/4838))
- `[Breadcrumb]` Fixed unnecessary scrollbar in safari on a flex toolbar. ([#4839](https://github.com/infor-design/enterprise/issues/4839))
- `[Calendar]` Fixed calendar event details listview on mobile perspective. ([#4886](https://github.com/infor-design/enterprise/issues/4886))
- `[Datagrid]` Fixed an issue with missing scrollbars when in frozen column mode on wide screens. ([#4922](https://github.com/infor-design/enterprise/issues/4922))
- `[Datagrid]` Added the ability to use shift click to select in mixed selection mode. ([#4748](https://github.com/infor-design/enterprise/issues/4748))
- `[Datagrid]` Fixed alignment issue when editing. ([#4814](https://github.com/infor-design/enterprise/issues/4814))
- `[Datagrid]` Added a fix for checkbox aria cells, the aria was in the wrong location. ([#4790](https://github.com/infor-design/enterprise/issues/4790))
- `[Datagrid]` Fixed a bug where shift+f10 did not open the context menu in the Datagrid. ([#4614](https://github.com/infor-design/enterprise/issues/4614))
- `[Datagrid]` Fixed an issue where tooltips on buttons in the contextual action toolbar in datagrid would never show up. ([#4876](https://github.com/infor-design/enterprise/issues/4876))
- `[Datagrid]` Fixed an issue where when using selectAllCurrentPage the deselect all did not trigger an event. ([#4916](https://github.com/infor-design/enterprise/issues/4916))
- `[Datagrid]` Fixed an issue where when using a scroll-flex container to contain datagrid it did not show the Y scrollbar. ([#4914](https://github.com/infor-design/enterprise/issues/4914))
- `[EmptyMessage]` Fixed an issue where you may get double the click handlers. ([#4889](https://github.com/infor-design/enterprise/issues/4889))
- `[Environment]` Fixed feature detection classes and routines on IPad 13 and up. ([#4855](https://github.com/infor-design/enterprise/issues/4855))
- `[Fileupload Advanced]` Fixed a bug where the disable and enable methods were not working correctly. ([#4872](https://github.com/infor-design/enterprise/issues/4872))
- `[General]` Increased windows custom css scrollbars from 8px to 12px. ([#4837](https://github.com/infor-design/enterprise/issues/4837))
- `[Input]` Fixed a bug where the cursor overlapped the icon in right aligned lookup and input fields when selecting the field. ([#4718](https://github.com/infor-design/enterprise/issues/4718))
- `[ListView]` Fixed an issue selecting after focusing the list with the keyboard. ([#4621](https://github.com/infor-design/enterprise/issues/4621))
- `[Lookup]` Fixed an issue with select all across pages in lookup. ([#4503](https://github.com/infor-design/enterprise/issues/4503))
- `[Lookup]` Fixed an issue clearing selections with selectAcrossPages. ([#4539](https://github.com/infor-design/enterprise/issues/4539))
- `[Message]` Fixed multiple events were firing. ([#953](https://github.com/infor-design/enterprise-ng/issues/953))
- `[Popover]` Fixed a bug where the close button did not get an automation ID and added automation ID to the title. ([#4743](https://github.com/infor-design/enterprise/issues/4743))
- `[Locale/Multiselect]` Fixed a bug where translations could not be made correctly on All label and Selected Label, so we dropped having the label in the field. You can use the allTextString and selectedTextString if you want something special. ([#4505](https://github.com/infor-design/enterprise/issues/4505))
- `[Locale]` Fixed a bug in Estonian translations. ([#4805](https://github.com/infor-design/enterprise/issues/4805))
- `[Locale]` Fixed several bugs in Greek translations. ([#4791](https://github.com/infor-design/enterprise/issues/4791))
- `[Locale]` Fixed a bug in Turkish translations. ([#4788](https://github.com/infor-design/enterprise/issues/4788))
- `[Locale]` Fixed a bug in Thai translations. ([#4738](https://github.com/infor-design/enterprise/issues/4738))
- `[Searchfield]` Fixed an accessibility issue where the X was not tabbable with the keyboard. To fix this added a tabbable setting which is on by default. If you want it off you can set it to false but you would pass accessibility testing. ([#4815](https://github.com/infor-design/enterprise/issues/4815))
- `[Tabs]` Fixed an iOS bug that was preventing dismissible tabs to be dismissed by tap. ([#4763](https://github.com/infor-design/enterprise/issues/4763))
- `[Tabs Module]` Fixed positioning of the icon in tabs module. ([#4842](https://github.com/infor-design/enterprise/issues/4842))
- `[Tabs Module]` Fixed the focus border of the home button and make it tabbable in tabs module. ([#4850](https://github.com/infor-design/enterprise/issues/4850))
- `[Tabs Vertical]` Fixed black hover state in new (uplift) theme contrast mode. ([#4867](https://github.com/infor-design/enterprise/issues/4867))
- `[Validation]` Fixed an issue where validation messages did not have the correct aria for accessibility. ([#4830](https://github.com/infor-design/enterprise/issues/4830))
- `[TabsModule]` Fixed positioning of the icon in tabs module. ([#4842](https://github.com/infor-design/enterprise/issues/4842))
- `[Timepicker]` Improved accessibility on both the input field and its inner picker elements. ([#4403](https://github.com/infor-design/enterprise/issues/4403))

(37 Issues Solved This Release, Backlog Enterprise 136, Backlog Ng 32, 1082 Functional Tests, 1638 e2e Tests)

## v4.37.3

### v4.37.3 Fixes

- `[BusyIndicator]` Fixed a bug that caused the busy-indicator to show below the busy indicator container. ([#4953](https://github.com/infor-design/enterprise/issues/4953))

### v4.37.2 Fixes

- `[Datagrid]` Fixed an issue with missing scrollbars when in frozen column mode on wide screens. ([#4922](https://github.com/infor-design/enterprise/issues/4922))

## v4.37.1

### v4.37.1 Fixes

- `[General]` Increased windows custom css scrollbars from 8px to 12px. ([#4837](https://github.com/infor-design/enterprise/issues/4837))
- `[Datagrid]` Fixed an issue where when using a scroll-flex container to contain datagrid it did not show the Y scrollbar. ([#4914](https://github.com/infor-design/enterprise/issues/4914))

## v4.37.0

### v4.37.0 Features

- `[FileUpload]` Added the ability to drag files onto the file upload field like in 3.x versions. ([#4723](https://github.com/infor-design/enterprise/issues/4723))
- `[Datagrid]` Added the ability to edit columns formatted with tags and badges with an Input editor. ([#4637](https://github.com/infor-design/enterprise/issues/4637))
- `[Datagrid]` Added the ability to pass a locale numberFormat to the TargetedAchievement formatter and also set the default to two decimals. ([#4802](https://github.com/infor-design/enterprise/issues/4802))
- `[Dropdown]` Added basic virtual scrolling to dropdown for if you have thousands of items. Only basic dropdown functionality will work with this setting but it improved performance on larger dropdown lists. ([#4708](https://github.com/infor-design/enterprise/issues/4708))
- `[Sidebar]` Added the ability to hide and show the side bar with the list detail view. ([#4394](https://github.com/infor-design/enterprise/issues/4394))

### v4.37.0 Fixes

- `[App Menu]` Fixed a regression bug  where the searchfield icon duplicated and were not properly aligned with the searchfield. ([#4737](https://github.com/infor-design/enterprise/issues/4737))
- `[App Menu]` Removed the close button animation on the hamburger button when app menus open. ([#4756](https://github.com/infor-design/enterprise/issues/4756))
- `[Bar Chart]` Fixed an issue where the data was passing wrong for grouped type custom tooltip. ([#4548](https://github.com/infor-design/enterprise/issues/4548))
- `[Busy Indicator]` Fixed an error was showing when called `close()` method too soon after `activate()`. ([#980](https://github.com/infor-design/enterprise-ng/issues/980))
- `[Calendar]` Fixed a regression where clicking Legend checkboxes was no longer possible. ([#4746](https://github.com/infor-design/enterprise/issues/4746))
- `[Checkboxes]` Fixed a bug where if checkboxes are in a specific relative layout the checkboxes may click the wrong one. ([#4808](https://github.com/infor-design/enterprise/issues/4808))
- `[Column Chart]` Fixed an issue where the data was passing wrong for grouped type custom tooltip. ([#4548](https://github.com/infor-design/enterprise/issues/4548))
- `[Datagrid]` Fixed an issue where the filter border on readonly lookups was not displayed in high contrast mode. ([#4724](https://github.com/infor-design/enterprise/issues/4724))
- `[Datagrid]` Added missing aria row group role to the datagrid. ([#4479](https://github.com/infor-design/enterprise/issues/4479))
- `[Datagrid]` Fixed a bug where when setting a group and decimal out of the current locale then editing would not work. ([#4806](https://github.com/infor-design/enterprise/issues/4806))
- `[Dropdown]` Fixed an issue where some elements did not correctly get an id in the dropdown. ([#4742](https://github.com/infor-design/enterprise/issues/4742))
- `[Dropdown]` Fixed a bug where you could click the label and focus a disabled dropdown. ([#4739](https://github.com/infor-design/enterprise/issues/4739))
- `[Homepage]` Fixed the wrong metadata was sending for resize, reorder and remove card events. ([#4798](https://github.com/infor-design/enterprise/issues/4798))
- `[Locale]` Fixed an issue where if the 11th digit is a zero the formatNumbers and truncateDecimals function will loose a digit. ([#4656](https://github.com/infor-design/enterprise/issues/4656))
- `[Modal]` Improved detection of non-focusable elements when a Modal is configured to auto focus one of its inner components. ([#4740](https://github.com/infor-design/enterprise/issues/4740))
- `[Module Tabs]` Fixed a bug related to automatic linking of Application Menu trigger tabs in Angular environments ([#4736](https://github.com/infor-design/enterprise/issues/4736))
- `[ProcessIndicator]` Fixed a layout issue on the index page and added a rejected icon. ([#4770](https://github.com/infor-design/enterprise/issues/4770))
- `[Rating]` Fixed an issue where the rating was not clear on toggle. ([#4571](https://github.com/infor-design/enterprise/issues/4571))
- `[Splitter]` Fixed the splitter was dragging to wrong direction in RTL. ([#1813](https://github.com/infor-design/enterprise/issues/1813))
- `[Swaplist]` Fixed an issue where the user attributes need to be override existing attributes. ([#4694](https://github.com/infor-design/enterprise/issues/4694))
- `[Tabs]` Fixed a bug where the info icon were not aligned correctly in the tab, and info message were not visible. ([#4711](https://github.com/infor-design/enterprise/issues/4711))
- `[Tabs]` Fixed a bug where the tab key would move through tabs rather than moving to the tab content. ([#4745](https://github.com/infor-design/enterprise/issues/4745))
- `[Toolbar Searchfield]` Fixed a bug where the toolbar searchfield were unable to focused when tabbing through the page. ([#4683](https://github.com/infor-design/enterprise/issues/4683))
- `[Toolbar Searchfield]` Fixed a bug where the search bar were showing extra outline when focused. ([#4682](https://github.com/infor-design/enterprise/issues/4682))
- `[Track Dirty]` Fixed an error that was showing when using dirty indicator within a tab component. ([#936](https://github.com/infor-design/enterprise-ng/issues/936))
- `[Tree]` Fixed an issue where the character entity was stripped for addNode() method. ([#4694](https://github.com/infor-design/enterprise/issues/4694))

(49 Issues Solved This Release, Backlog Enterprise 137, Backlog Ng 35, 1082 Functional Tests, 1639 e2e Tests)

## v4.36.2

### v4.36.2 Fixes

- `[App Menu]` Removed the close button animation on the hamburger button when app menus open. ([#4756](https://github.com/infor-design/enterprise/issues/4756))
- `[App Menu]` Fixed a regression bug  where the searchfield icon duplicated and were not properly aligned with the searchfield. ([#4737](https://github.com/infor-design/enterprise/issues/4737))
- `[Calendar]` Fixed a regression where clicking Legend checkboxes was no longer possible. ([#4746](https://github.com/infor-design/enterprise/issues/4746))
- `[FileUpload]` Added the ability to drag files onto the file upload field like in 3.x versions. ([#4723](https://github.com/infor-design/enterprise/issues/4723))
- `[Modal]` Improved detection of non-focusable elements when a Modal is configured to auto focus one of its inner components. ([#4740](https://github.com/infor-design/enterprise/issues/4740))
- `[Locale]` Fixed an issue where if the 11th digit is a zero the formatNumbers and truncateDecimals function will loose a digit. ([#4656](https://github.com/infor-design/enterprise/issues/4656))
- `[Rating]` Fixed an issue where the rating was not clear on toggle. ([#4571](https://github.com/infor-design/enterprise/issues/4571))

## v4.36.1

### v4.36.1 Fixes

- `[Calendar]` Fixed a regression where clicking Legend checkboxes was no longer possible. ([#4746](https://github.com/infor-design/enterprise/issues/4746))
- `[Dropdown]` Fixed an issue where some elements did not correctly get an id in the dropdow n. ([#4742](https://github.com/infor-design/enterprise/issues/4742))
- `[Editor]` Fixed a follow up issue with readonly links in the editor. ([#4702](https://github.com/infor-design/enterprise/issues/4702))

## v4.36.0

### v4.36.0 Important Changes

- `[Datagrid]` Fixed a bug where the datagrid header checkbox had the wrong aria-checked state when only some rows are selected, this change occured because the aria-checked was not on the focusable element so was not announced. If using automation scripts on this attribute, you should be aware and adjust accordingly. ([#4491](https://github.com/infor-design/enterprise/issues/4491))

### v4.36.0 Features

- `[Datagrid]` Made the summary row sticky on the bottom of the datagrid. ([#4645](https://github.com/infor-design/enterprise/issues/4645))
- `[Lookup]` Added a clear callback function like the click callback that fires when clicking the clear X if enabled. ([#4693](https://github.com/infor-design/enterprise/issues/4693))
- `[Tabs]` Added a setting for making the text on Module Tabs' optional Application Menu trigger only accessible to screen readers. ([#4590](https://github.com/infor-design/enterprise/issues/4590))

### v4.36.0 Fixes

- `[Application Menu]` Fixed an issue with filtering where nested items matching the filter were not always displayed. ([#4592](https://github.com/infor-design/enterprise/issues/4592))
- `[Column Chart]` Fixed an alignment issue with the labels in grouped column charts. ([#4645](https://github.com/infor-design/enterprise/issues/4645))
- `[Datagrid]` Fixed a bug where filterWhenTyping did not work on lookup filter columns. ([#4678](https://github.com/infor-design/enterprise/issues/4678))
- `[Datagrid]` Fixed an issue where updateRow will not correctly sync and merge data. ([#4674](https://github.com/infor-design/enterprise/issues/4674))
- `[Datagrid]` Fixed a bug where the error icon overlapped to the calendar icon when a row has been selected and hovered. ([#4670](https://github.com/infor-design/enterprise/issues/4670))
- `[Datagrid]` Fixed a bug where multiselect would loose selection across pages when using selectRowsAcrossPages. ([#954](https://github.com/infor-design/enterprise-ng/issues/954))
- `[Datagrid]` Made a fix that when calling applyFilter the lookup checkbox did not update. ([#4693](https://github.com/infor-design/enterprise/issues/4693))
- `[Datagrid]` Added the datagrid api to the current clearArguments setting's callback. ([#4693](https://github.com/infor-design/enterprise/issues/4693))
- `[Datagrid]` Fixed the inbuilt date validation to use the datagrid column settings for date fields. ([#4693](https://github.com/infor-design/enterprise/issues/4730))
- `[Dropdown]` Fixed a bug where the tooltips are invoked for each dropdown item. This was slow with a lot of items. ([#4672](https://github.com/infor-design/enterprise/issues/4672))
- `[Dropdown]` Fixed a bug where mouseup was used rather than click to open the list and this was inconsistent. ([#4638](https://github.com/infor-design/enterprise/issues/4638))
- `[Editor]` Fixed an issue where the dirty indicator was not reset when the contents contain `<br>` tags. ([#4624](https://github.com/infor-design/enterprise/issues/4624))
- `[Editor]` Fixed a bug where hyperlinks were not clickable in readonly state. ([#4702](https://github.com/infor-design/enterprise/issues/4702))
- `[Homepage]` Fixed a bug where the border behaves differently and does not change back correctly when hovering in editable mode. ([#4640](https://github.com/infor-design/enterprise/issues/4640))
- `[Homepage]` Added support for small size (260x260) widgets and six columns. ([#4663](https://github.com/infor-design/enterprise/issues/4663))
- `[Homepage]` Fixed an issue where the animation was not working on widget removed. ([#4686](https://github.com/infor-design/enterprise/issues/4686))
- `[Homepage]` Fixed a bug where the border behaves differently and does not change back correctly when hovering in editable mode. ([#4640](https://github.com/infor-design/enterprise/issues/4640))
- `[Listview]` Fixed an issue where the contextmenu was not open on longpress and text as not selectable for iOS device. ([#4655](https://github.com/infor-design/enterprise/issues/4655))
- `[Locale]` Don't attempt to set d3 locale if d3 is not being used ([#4668](https://github.com/infor-design/enterprise/issues/4486))
- `[Modal]` Fixed a bug where the autofocus was not working on anchor tag inside of the modal and moving the first button as a default focus if there's no `isDefault` property set up.
- `[Pager]` Fixed a bug that automation id's are not added when the attachToBody is used. ([#4692](https://github.com/infor-design/enterprise/issues/4692))
- `[Rating]` Fixed a bug with the readonly function, it did not toggle the readonly state correctly. ([#958](https://github.com/infor-design/enterprise-ng/issues/958))
- `[Tabs]` Added support for a "More Actions" button to exist beside horizontal/header tabs. ([#4532](https://github.com/infor-design/enterprise/issues/4532))
- `[Tree]` Fixed an issue where the parent value was get deleted after use `addNode()` method. ([#4486](https://github.com/infor-design/enterprise/issues/4486))
- `[Wizard]` Fixed a slight layout issue with the highlighted step in RTL mode. ([#4714](https://github.com/infor-design/enterprise/issues/4714))

(42 Issues Solved This Release, Backlog Enterprise 136, Backlog Ng 32, 1084 Functional Tests, 1642 e2e Tests)

## v4.35.4

### v4.35.4 Fixes

- `[Datagrid]` Added the datagrid api to the current clearArguments setting's callback. ([#4693](https://github.com/infor-design/enterprise/issues/4693))

## v4.35.3

### v4.35.3 Fixes

- `[Datagrid]` Made a fix that when calling applyFilter the lookup checkbox did not update. ([#4693](https://github.com/infor-design/enterprise/issues/4693))
- `[Dropdown]` Fixed a bug where the tooltips are invoked for each dropdown item. This was slow with a lot of items. ([#4672](https://github.com/infor-design/enterprise/issues/4672))
- `[Dropdown]` Fixed a bug where mouseup was used rather than click to open the list and this was inconsistent. ([#4638](https://github.com/infor-design/enterprise/issues/4638))
- `[Lookup]` Added a clear callback function like the click callback that fires when clicking the clear X if enabled. ([#4693](https://github.com/infor-design/enterprise/issues/4693))
- `[Pager]` Fixed a bug that automation id's are not added when the attachToBody is used. ([#4692](https://github.com/infor-design/enterprise/issues/4692))
- `[Rating]` Fixed a bug with the readonly function, it did not toggle the readonly state correctly. ([#958](https://github.com/infor-design/enterprise-ng/issues/958))

## v4.35.2

### v4.35.2 Fixes

- `[Datagrid]` Fixed an additional issue where updateRow will cause rows to no longer be reorderable. ([#4674](https://github.com/infor-design/enterprise/issues/4674))

## v4.35.1

### v4.35.1 Fixes

- `[Datagrid]` Fixed an issue where updateRow will not correctly sync and merge data. ([#4674](https://github.com/infor-design/enterprise/issues/4674))
- `[Datagrid]` Fixed a bug where filterWhenTyping did not work on lookup filter columns. ([#4678](https://github.com/infor-design/enterprise/issues/4678))
- `[Editor]` Fixed an issue where the dirty indicator was not reset when the contents contain `<br>` tags. ([#4624](https://github.com/infor-design/enterprise/issues/4624))

## v4.35.0

### v4.35.0 Important Notes

- `[Breadcrumb]` We added support for the use of `span` in place of `a` tags inside Breadcrumb List Items at the component API level.  In order to facilitate this, some internal API methods had to be changed to recognize the list item instead of the anchor.  If you rely on the Breadcrumb API and reference breadcrumb item anchor tags, please note that before adopting this version, you should change your code to instead reference the list items, or only use the BreadcrumbItem API.

### v4.35.0 Features

- `[Datagrid]` Added support to select all rows on current page only for client side paging. ([#4265](https://github.com/infor-design/enterprise/issues/4265))
- `[Datagrid]` Added a new ProcessIndicator formatter. ([#3918](https://github.com/infor-design/enterprise/issues/3918))
- `[Dropdown]` Improved behavior of list item navigation/selection when a Dropdown is configured with "no search" mode activated. ([#4483](https://github.com/infor-design/enterprise/issues/4483))
- `[Lookup]` Added the ability to change the lookup icon. ([#4527](https://github.com/infor-design/enterprise/issues/4527))
- `[ProcessIndicator]` Added: labels, more icon support, and a content areas and made it responsive. ([#3918](https://github.com/infor-design/enterprise/issues/3918))

### v4.35.0 Fixes

- `[Application Menu]` Fixed accessibility issues getting redundant info in expand/collapse button. ([#4462](https://github.com/infor-design/enterprise/issues/4462))
- `[Application Menu]` Fixed accessibility issues with missing instructional text and incorrect aria-role assignments on the App Menu triggers (hamburger buttons) and Role switcher buttons. ([#4489](https://github.com/infor-design/enterprise/issues/4489))
- `[About]` Made it possible to close About dialogs that previously had open, nested Modals present. ([NG#915](https://github.com/infor-design/enterprise-ng/issues/915))
- `[Badges]` Fixed alignment issues in uplift theme. ([#4578](https://github.com/infor-design/enterprise/issues/4578))
- `[Busy Indicator]` Fixed an issue where the whole page and parent div was shifts when active. ([#746](https://github.com/infor-design/enterprise-ng/issues/746))
- `[Button]` Fixed the tooltip in action button to be not visible when there's no title attribute. ([#4473](https://github.com/infor-design/enterprise/issues/4473))
- `[Column Chart]` Fixed a minor alignment issue in the xAxis labels ([#4460](https://github.com/infor-design/enterprise/issues/4460))
- `[Colorpicker]` Fixed an issue where values were not being selecting when multiple colopickers are present. ([#4146](https://github.com/infor-design/enterprise/issues/4146))
- `[Datagrid]` Fix a bug where changing selectable on the fly did not change the select behavior. ([#4575](https://github.com/infor-design/enterprise/issues/4575))
- `[Datagrid]` Fixed an issue where the click event was not fire for hyperlinks keyword search results. ([#4550](https://github.com/infor-design/enterprise/issues/4550))
- `[Datagrid]` Added api setting for selection on enter edit mode. ([#4485](https://github.com/infor-design/enterprise/issues/4485))
- `[Datagrid]` Fixed a bug where the onPostRenderCell function would get an empty container if using frozen columns. ([#947](https://github.com/infor-design/enterprise-ng/issues/947))
- `[Datagrid]` Fix a bug where changing selectable on the fly did not change the select behavior. ([#4575](https://github.com/infor-design/enterprise/issues/4575))
- `[Dropdown]` Fixed a bug where the last option icon changes when searching/filtering in dropdown search field. ([#4474](https://github.com/infor-design/enterprise/issues/4474))
- `[Editor/Fontpicker]` Fixed a bug where the label relationship were not valid in the editor role. Adding aria-labelledby will fix the association for both editor and the label. Also, added an audible label in fontpicker. ([#4454](https://github.com/infor-design/enterprise/issues/4454))
- `[Field Options]` Fixed an issue where the action button was misaligned for safari. ([#4610](https://github.com/infor-design/enterprise/issues/4610))
- `[FileUploadAdvanced]` Fixed an issue where abort method was not working properly to remove the file block when upload fails. ([#938](https://github.com/infor-design/enterprise-ng/issues/938))
- `[Header]` Fixed a bug where the searchfield automatically expands when clicking the app menu button. ([#4617](https://github.com/infor-design/enterprise/issues/4617))
- `[Lookup]` Fixed some layout issues when using the editable and clearable options on the filter row. ([#4527](https://github.com/infor-design/enterprise/issues/4527))
- `[Lookup]` Fixed incorrect counts when using allowSelectAcrossPages. ([#4316](https://github.com/infor-design/enterprise/issues/4316))
- `[Mask]` Fixed broken date/time masks in the `sv-SE` locale. ([#4613](https://github.com/infor-design/enterprise/issues/4613))
- `[Tree]` Fixed an issue where the character entity references were render differently for parent and child levels. ([#4512](https://github.com/infor-design/enterprise/issues/4512))
- `[Tooltip/Pager]` Fixed an issue where the tooltip would show at the top when clicking paging buttons. ([#218](https://github.com/infor-design/enterprise-ng/issues/218))

(40 Issues Solved This Release, Backlog Enterprise 173, Backlog Ng 42, 1083 Functional Tests, 1638 e2e Tests)

## v4.34.3

### v4.34.3 Fixes

- `[Lookup]` Added the ability to change the lookup icon. ([#4527](https://github.com/infor-design/enterprise/issues/4527))
- `[Lookup]` Fixed some layout issues when using the editable and clearable options on the filter row. ([#4527](https://github.com/infor-design/enterprise/issues/4527))

## v4.34.2

### v4.34.2 Fixes

- `[Dropdown/Autocomplete]` Fix a bug where these components would fail in IE 11. Note that IE 11 isn't "supported" but we fixed these issues to give teams more time to migrate. ([#4608](https://github.com/infor-design/enterprise/issues/4608))
- `[General]` Fix a bug where the regex scripts will error on Big Sur. ([#4612](https://github.com/infor-design/enterprise/issues/4612))

## v4.34.1

### v4.34.1 Fixes

- `[Datagrid]` Fix a bug where changing selectable on the fly did not change the select behavior. ([#4575](https://github.com/infor-design/enterprise/issues/4575)

## v4.34.0

### v4.34.0 Features

- `[All Components]` Added `attributes` setting to set automation id's and id's. ([#4498](https://github.com/infor-design/enterprise/issues/4498))
- `[Datagrid]` Added a limited experimental sticky header feature. ([#3993](https://github.com/infor-design/enterprise/issues/3993))
- `[Input]` Add a `revealText` plugin that will add a button to password fields to hide and show sensitive information such as SIN or passwords. ([#4098](https://github.com/infor-design/enterprise/issues/4098))
- `[Listview]` Added a new setting `allowDeselect` which will make it such that if you select an item you cant deselect, you can only select another item. ([#4376](https://github.com/infor-design/enterprise/issues/4376))
- `[Locale]` Added a new set of translations from the translation team. ([#4501](https://github.com/infor-design/enterprise/issues/4501))
- `[Locale/Charts]` The numbers inside charts are now formatted using the current locale's, number settings. This can be disabled/changed in some charts by passing in a localeInfo object to override the default settings. ([#4437](https://github.com/infor-design/enterprise/issues/4437))
- `[Treemap]` Added ability to show a tooltip. ([#2794](https://github.com/infor-design/enterprise/issues/2794))

### v4.34.0 Fixes

- `[Autocomplete]` Fixed an issue where a slow and incomplete ajax request would cause the dropdown to briefly show wrong contents. ([#4387](https://github.com/infor-design/enterprise/issues/4387))
- `[Breadcrumb]` Fixed an issue where css only breadcrumbs were missing styles. ([#4501](https://github.com/infor-design/enterprise/issues/4501))
- `[Datepicker]` Fixed an issue where range highlight was not aligning for Mac/Safari. ([#4352](https://github.com/infor-design/enterprise/issues/4352))
- `[Datagrid]` Fixed an issue with a custom toolbar, where buttons would click twice. ([#4471](https://github.com/infor-design/enterprise/issues/4471))
- `[Datagrid]` Fixed an issue where the special characters (é, à, ü, û, ...) export to csv was not generated them correctly. ([#4347](https://github.com/infor-design/enterprise/issues/4347))
- `[Datagrid]` Fixed an issue where the leading spaces were removed on editing cells. ([#4380](https://github.com/infor-design/enterprise/issues/4380))
- `[Datagrid]` Fixed an issue where the double click event was not firing for checkbox columns. ([#4381](https://github.com/infor-design/enterprise/issues/4381))
- `[Datagrid]` Fixed an issue where the dropdown in a datagrid would stay open when clicking to the next page of results. ([#4396](https://github.com/infor-design/enterprise/issues/4396))
- `[Datagrid]` Fixed a bug where a scroll bar shows even when there's no data in datagrid. ([#4228](https://github.com/infor-design/enterprise/issues/4228))
- `[Datagrid]` Fixed an issue where calling setFocus on the datagrid would stop open menus from working. ([#4429](https://github.com/infor-design/enterprise/issues/4429))
- `[Datagrid]` To allow for some script tools to work we now set draggable to true. ([#4490](https://github.com/infor-design/enterprise/issues/4490))
- `[Datagrid]` Fixed an error on the filter box on the personalization dialog where it would error if there is a column with no name field. ([#4495](https://github.com/infor-design/enterprise/issues/4495))
- `[Datagrid]` Fixed links when changing personalization as they would inherit the wrong color. ([#4481](https://github.com/infor-design/enterprise/issues/4481))
- `[Datagrid]` Fixed a bug where seaching with the search on the toolbar would not highlight results. ([#4488](https://github.com/infor-design/enterprise/issues/4488))
- `[Datagrid]` Fixed an issue with a custom toolbar, where buttons would click twice. ([#4471](https://github.com/infor-design/enterprise/issues/4471))
- `[Datagrid]` Fixed a bug in updateRow where it did not sync up all data passed in with the dataset. ([#4476](https://github.com/infor-design/enterprise/issues/4476))
- `[Datepicker]` Changed the month/year picker to skip 10 years instead of one. ([#4388](https://github.com/infor-design/enterprise/issues/4388))
- `[Dropdown]` Improved the behavior of the `noSearch` dropdown when using the keyboard. ([#4388](https://github.com/infor-design/enterprise/issues/4388))
- `[Editor]` Fixed an issue where the focus was getting lost after pressing toolbar buttons. ([#4335](https://github.com/infor-design/enterprise/issues/4335))
- `[Editor]` Fixed an issue where the color picker was not opening the popup for overflow menu and had name as undefined in list. ([#4398](https://github.com/infor-design/enterprise/issues/4398))
- `[Editor]` Fixed an issue where font-size tags are stripped from the css. ([#4557](https://github.com/infor-design/enterprise/issues/4557))
- `[Favorites]` Removed the favorites component as its not really a component, info on it can be found under buttons in the toggle example. ([#4405](https://github.com/infor-design/enterprise/issues/4405))
- `[Fieldset]` Fixed a bug where summary form data gets cut off on a smaller viewport. ([#3861](https://github.com/infor-design/enterprise/issues/3861))
- `[Homepage]` Fixed an issue where the four column widgets were incorrectly positioned, left aligned on large screen. ([#4541](https://github.com/infor-design/enterprise/issues/4541))
- `[List Detail]` Fixed css height for list detail in responsive view ([#4426](https://github.com/infor-design/enterprise/issues/4426))
- `[Listview]` Fixed a bug where readonly and non-selectable listview should not have hover state. ([#4452](https://github.com/infor-design/enterprise/issues/4452))
- `[Lookup]` Fixed a bug where the filter header together with the checkbox column is not properly align. ([#3774](https://github.com/infor-design/enterprise/issues/3774))
- `[MenuButton]` Removed the menubutton component sections as its not really a component, info on it can be found under buttons in the MenuButton examples. ([#4416](https://github.com/infor-design/enterprise/issues/4416))
- `[Message]` Added support for lists in the message, also fixed a problem when doing so, with screen readers. ([#4400](https://github.com/infor-design/enterprise/issues/4400))
- `[Message]` Added the `noRefocus` setting that will feed through to the modal. ([#4507](https://github.com/infor-design/enterprise/issues/4507))
- `[Splitter]` Added missing audible labels in splitter collapse button and splitter handle. ([#4404](https://github.com/infor-design/enterprise/issues/4404))
- `[Tabs Module]` Fixed a bug where tab items were not centered correctly in uplift theme. ([#4538](https://github.com/infor-design/enterprise/issues/4538))
- `[Treemap]` Fixed a bug where small slices may show a "tip" below the chart. ([#2794](https://github.com/infor-design/enterprise/issues/2794))

(56 Issues Solved This Release, Backlog Enterprise 185, Backlog Ng 42, 1082 Functional Tests, 1612 e2e Tests)

## v4.33.2

### v4.33.2 Fixes

`[General]` Fix a bug where the regex blows up on Mac Big Sur. ([#4612](https://github.com/infor-design/enterprise/issues/4612))

## v4.33.1

### v4.33.1 Fixes

- `[Breadcrumb]` Fixed an issue were css only breadcrumbs were missing styles. ([#4501](https://github.com/infor-design/enterprise/issues/4501))

## v4.33.0

### v4.33.0 Features

- `[Locale]` Added a new dateTimeMillis and timeStampMillis format if milliseconds are needed. ([#4384](https://github.com/infor-design/enterprise/issues/4384))
- `[Toast]` Added a setting to enable setting ids or other attributes on the toast element. ([#4275](https://github.com/infor-design/enterprise/issues/4275))

### v4.33.0 Fixes

- `[Autocomplete]` Fix a bug when connected to NG where pressing the enter key would not select Autocomplete items/. ([ng#901](https://github.com/infor-design/enterprise-ng/issues/901))
- `[Autocomplete]` Fixed an issue where the Searchfield items were not selectable after 'All results for "xx"' was selected. ([#4446](https://github.com/infor-design/enterprise/issues/4446))
- `[Calendar]` Removed some extra keyboard stops when tabing. ([#4318](https://github.com/infor-design/enterprise/issues/4318))
- `[Calendar]` Fixed a bug where the incorrect color was shown when events are added with the dialog. ([#4439](https://github.com/infor-design/enterprise/issues/4439))
- `[Colorpicker]` Fixed an issue where the colorpicker closes when pressing or clicking outside the swatch. ([#3559](https://github.com/infor-design/enterprise/issues/3559))
- `[Datagrid]` Fixed an issue where activated row on 2nd or any subsequent page was not highlighting for mixed selection mode. ([ng#900](https://github.com/infor-design/enterprise-ng/issues/900))
- `[Datagrid]` Added support to disable column buttons. ([1590](https://github.com/infor-design/enterprise/issues/1590))
- `[Datagrid]` Fixed an issue where short field icon padding was misaligned in RTL mode. ([#1812](https://github.com/infor-design/enterprise/issues/1812))
- `[Datagrid]` Added support to `In Range` filter operator for numeric columns. ([#3988](https://github.com/infor-design/enterprise/issues/3988))
- `[Datagrid]` Fixed an issue where filter was not working if user types slow in the filter input for treegrid. ([#4270](https://github.com/infor-design/enterprise/issues/4270))
- `[Datagrid]` Fixed an issue where the icons right text was truncated for extra-small row height. ([#4355](https://github.com/infor-design/enterprise/issues/4355))
- `[Datagrid]` Fixed an issue where the column icons and content was overlapping. ([#4264](https://github.com/infor-design/enterprise/issues/4264))
- `[Datagrid]` Fixed an issue where using flex toolbar as a custom toolbar did not work. ([#4385](https://github.com/infor-design/enterprise/issues/4385))
- `[Datepicker]` Added missing off screen text for the picker buttons in the datepicker month/year view. ([#4318](https://github.com/infor-design/enterprise/issues/4318))
- `[Editor]` Fixed a bug where the Fontpicker's displayed style wasn't updating to match the current text selection in some cases. ([#4309](https://github.com/infor-design/enterprise/issues/4309))
- `[Editor]` Fixed a bug where b tags in an empty p tag would be stripped. ([#4411](https://github.com/infor-design/enterprise/issues/4411))
- `[Locale]` Added a new translation token for Records Per Page with no number. ([#4334](https://github.com/infor-design/enterprise/issues/4334))
- `[Locale]` Fixed an max stack error when setting `nb-NO` as a language. ([#874](https://github.com/infor-design/enterprise-ng/issues/874))
- `[Lookup]` Fixed an issue where the event `beforeShow` was only triggered the first time. ([#899](https://github.com/infor-design/enterprise-ng/issues/899))
- `[Lookup]` Fixed a bug where the lookup count doesn't update correctly. ([#4312](https://github.com/infor-design/enterprise/issues/4312))
- `[Mask]` Enabled editable sections of Date masks.  Editing within a section will no longer incorrectly alter values that may already exist in a date field's other editable sections. ([#4079](https://github.com/infor-design/enterprise/issues/4079))
- `[Modal Manager]` Modals now pass `isCancelled` properly when the Modal Manager API detects a request to close by using the Escape key. ([#4298](https://github.com/infor-design/enterprise/issues/4298))
- `[Pager]` Fixed an error when using arrow keys to select in the pagesize selector. ([#4383](https://github.com/infor-design/enterprise/issues/4383))
- `[Searchfield]` Allow for search terms to include special characters. ([#4291](https://github.com/infor-design/enterprise/issues/4291))
- `[Stepprocess]` Fixed a bug where padding and scrolling was missing. Note that this pattern will eventually be removed and we do not suggest any one use it for new development. ([#4249](https://github.com/infor-design/enterprise/issues/4249))
- `[Tabs]` Fixed multiple bugs where error icon in tabs and the animation bar were not properly aligned in RTL uplift theme. ([#4326](https://github.com/infor-design/enterprise/issues/4326))
- `[Tabs]` Fixed a bug where removing a nested tab would cause an error due to being invisible. ([#4356](https://github.com/infor-design/enterprise/issues/4356))
- `[Tabs]` Fixed a bug where the focus/activated state does not display correctly in RTL. ([#4332](https://github.com/infor-design/enterprise/issues/4332))
- `[Toolbar Flex]` Fixed detection of overflow in some toolbars where items were not properly displaying all overflowed items in the "More Actions" menu. ([#4296](https://github.com/infor-design/enterprise/issues/4296))
- `[Toolbar Flex]` Fixed an issue where in some examples/cases the first item did not get an initial tabindex. ([#4418](https://github.com/infor-design/enterprise/issues/4418))
- `[Tree]` Fixed an issue where calling togglenode without first doing a select/unselect was not working properly. ([#3927](https://github.com/infor-design/enterprise/issues/3927))
- `[Tree]` Fixed a bug that adding icons in with the tree text would encode it when using addNode. ([#4305](https://github.com/infor-design/enterprise/issues/4305))
- `[Validation]` Fixed an issue where after the execution `resetForm()` was not resting dropdown and editor the fields. ([#4259](https://github.com/infor-design/enterprise/issues/4259))

(48 Issues Solved This Release, Backlog Enterprise 184, Backlog Ng 48, 1084 Functional Tests, 1530 e2e Tests)

## v4.32.0

### v4.32.0 Important Notes

- `[Colors]` In Uplift (Vibrant) theme there is no longer any colors in graphite. All are slate. This involved bringing in a new version 3.0 of the design system with some breaking changes you should not if using the tokens directly. See the [design system change log](https://github.com/infor-design/design-system/blob/main/docs/CHANGELOG.md) for details. ([#4206](https://github.com/infor-design/enterprise/issues/4206))

### v4.32.0 Features

- `[Breadcrumb]` Add truncated style and made it the default for all Breadcrumb lists. ([#4091](https://github.com/infor-design/enterprise/issues/4091))
- `[Datagrid]` Add a new `RowNumber` formatter that will show a row number column that remains the same no matter how the grid is sorted. ([#1904](https://github.com/infor-design/enterprise/issues/1904))
- `[Datepicker]` Added the ability to use the range selection in date picker when using the UmAlQura Calendar (RTL). ([#4227](https://github.com/infor-design/enterprise/issues/4227))
- `[Homepage]` Added ability to support a 5 column option. ([#4101](https://github.com/infor-design/enterprise/issues/4101))
- `[Locale]` Added an example page to test translation strings more accurately. ([#4189](https://github.com/infor-design/enterprise/issues/4189))

### v4.32.0 Fixes

- `[Accordion]` Fixed a bug where disabled headers texts and icons were barely recognizable as disabled in uplift theme. ([#4065](https://github.com/infor-design/enterprise/issues/4065))
- `[Accordion]` Fixed a bug in the vibrant theme where nested header text was not showing because the width was pushing it to the next line. ([#4145](https://github.com/infor-design/enterprise/issues/4145))
- `[Application Menu]` Fixed too much spacing level when there's an icon in accordion header in uplift theme. ([#4202](http://localhost:4000/components/applicationmenu/test-six-levels-icons.html?theme=uplift&variant=light&colors=0066D4))
- `[Contextual Action Panel]` Made the close button work in cases where subcomponents are open inside the CAP. ([#4112](https://github.com/infor-design/enterprise/issues/4112))
- `[Colorpicker]` The sizes were inconsistent with other components in width so we adjusted them. ([#4310](https://github.com/infor-design/enterprise/issues/4310))
- `[Datagrid]` Fixed an issue where the selectedRows array contents continued to multiply each time running `selectAllRows`. ([#4195](https://github.com/infor-design/enterprise/issues/4195))
- `[Datagrid]` Fixed an issue where the dynamic tooltip was not working properly. ([#4260](https://github.com/infor-design/enterprise/issues/4260))
- `[Datagrid]` Fixed an issue where the check box filter was not working. ([#4271](https://github.com/infor-design/enterprise/issues/4271))
- `[Datagrid]` Fixed an issue where the filter and paging for treegrid was not working properly. ([#4293](https://github.com/infor-design/enterprise/issues/4293))
- `[Datepicker]` Fixed an issue where the minute and second interval for timepicker was not working properly when use along useCurrentTime setting. ([#4230](https://github.com/infor-design/enterprise/issues/4230))
- `[Dropdown]` Fixed a bug where italic-style highlighting would represent a matched filter term instead of bold-style on a Dropdown List item in some cases. ([#4141](https://github.com/infor-design/enterprise/issues/4141))
- `[Editor]` Fixed issue with incorrect padding when using bullets in RTL mode. ([#4327](https://github.com/infor-design/enterprise/issues/4327))
- `[General]` Fixed high contrast error color to have better contrast. ([#4344](https://github.com/infor-design/enterprise/issues/4344))
- `[FileUploadAdvanced]` Fixed an issue where the method `status.setCompleted()` not firing event `fileremoved`. ([#4294](https://github.com/infor-design/enterprise/issues/4294))
- `[Homepage]` Fixed an issue where the columns were not showing properly after resize by using the maximize button. ([#894](https://github.com/infor-design/enterprise-ng/issues/894))
- `[Homepage]` Fixed an issue where the columns were not showing properly after resize browser window. ([#895](https://github.com/infor-design/enterprise-ng/issues/895))
- `[Input]` Fixed a bug where the text input error state border color would be wrong in the vibrant, dark and high contrast. ([#4248](https://github.com/infor-design/enterprise/issues/4248))
- `[Locale]` Fixed issues with some timezone and datetime formats. ([#4297](https://github.com/infor-design/enterprise/issues/4297))
- `[Popupmenu]` Fixed a minor issue with the shortcut text on small breakpoints. ([#3984](https://github.com/infor-design/enterprise/issues/3984))
- `[Popover]` Fixed a regression where passing a popover content as a hash link to an ID no longer worked. ([#4281](https://github.com/infor-design/enterprise/issues/4281))
- `[Personalize]` Fixed an issue regarding the layout and scroll ability of a page. ([#3330](https://github.com/infor-design/enterprise/issues/3330))
- `[Searchfield]` Added a shadow to the focus state of searchfields with category buttons. ([#4181](https://github.com/infor-design/enterprise-ng/issues/4181))
- `[Splitter]` Fixes an issue where the collapse button was not working when splitter is on the right. ([#1730](https://github.com/infor-design/enterprise-ng/issues/1730))
- `[Tabs]` Added detection for width/height/style changes on a Tabs component, which now triggers a resize event. ([ng#860](https://github.com/infor-design/enterprise-ng/issues/860))
- `[Tabs]` Fixed a small error by removing a - 1 involved with testing. ([#4093](https://github.com/infor-design/enterprise/issues/4093))
- `[Tabs]` Fixed a bug where using `#` in a Tab title was not possible. ([#4179](https://github.com/infor-design/enterprise/issues/4179))
- `[Tabs Header]` Fixed a bug where the add icon were too small and the page form layout has a big space on top of it. ([#4289](https://github.com/infor-design/enterprise/issues/4289))
- `[Toolbar Flex]` Fixed a bug where in some cases a un-needed scrollbar would appear. [[#4325](https://github.com/infor-design/enterprise/issues/4325)]
- `[Toolbar Searchfield]` Fixed a bug where the searchfield doesn't perfectly align together with flex toolbar. [[#4226](https://github.com/infor-design/enterprise/issues/4226)]
- `[Tree]` Fixed an issue where the return focus state was not working properly after closing the context menu. ([#4252](https://github.com/infor-design/enterprise/issues/4252))
- `[Vertical Tabs]` Fixed an issue where the error icon was misaligning. ([#873](https://github.com/infor-design/enterprise-ng/issues/873))

(49 Issues Solved This Release, Backlog Enterprise 196, Backlog Ng 51, 1079 Functional Tests, 1525 e2e Tests)

## v4.31.5

### v4.31.5 Fixes

- `[General]` Fix a bug where the regex blows up on Mac Big Sur. ([#4612](https://github.com/infor-design/enterprise/issues/4612))

## v4.31.4

### v4.31.4 Fixes

- `[Datagrid]` Fixed an issue where the icons right text was truncated for extra-small row height. ([#4355](https://github.com/infor-design/enterprise/issues/4355))

## v4.31.3

### v4.31.3 Fixes

- `[Editor]` Fixed a bug where b tags in an empty p tag would be stripped. ([#4411](https://github.com/infor-design/enterprise/issues/4411))

## v4.31.2

### v4.31.2 Fixes

- `[Datagrid]` Added the ability to resize frozen columns, if you do not want this you must set columns to `resizable: false`. ([#3852](https://github.com/infor-design/enterprise/issues/3852))
- `[Datagrid]` Fixed hideColumn method to check if the column is hidden. ([#3852](https://github.com/infor-design/enterprise/issues/3852))
- `[Popdown]` Added a safety check to the destroy. ([#3852](https://github.com/infor-design/enterprise/issues/3852))

## v4.31.1

### v4.31.1 Fixes

- `[Datagrid]` Fixed a bug with icon alignment in editors in small or xtra small layout. ([#4266](https://github.com/infor-design/enterprise/issues/4266))
- `[Datagrid]` Fixed selection checkbox alignment. ([#4266](https://github.com/infor-design/enterprise/issues/4266))

## v4.31.0

### v4.31.0 Important Notes

- `[Buttons]` We reverted an inner Css rule that set all 'btn' classes to use contains vs starts with since this caused issues. One consequence is that if you use a class `dismissible-btn` it should now be `btn-dismissible`. This is a possible breaking change but for most cases this button is added by the tags component. ([#4120](https://github.com/infor-design/enterprise/issues/4120))

### v4.31.0 Features

- `[Calendar]` Added the ability to override an event `color` and `borderColor` see docs for details. ([#3923](https://github.com/infor-design/enterprise/issues/3923))
- `[Calendar]` Added the ability to use the monthview legend setting to colorsize day backgrounds. To use this set the `dayLegend` property. And this uses the same format for legend in the monthView. Just renamed it to avoid confusing with the event legend. ([#3893](https://github.com/infor-design/enterprise/issues/3893))
- `[Datagrid]` Added a `spacerColumn` setting, with this setting the last column fills any empty space instead of stretching everything out. ([#4032](https://github.com/infor-design/enterprise/issues/4032))
- `[Datagrid]` Added a `columnSizing` setting which impacts how the column widths are auto calculated. Options are: `both` (default), `data` or `header` (including filter). ([#4017](https://github.com/infor-design/enterprise/issues/4017))
- `[Datagrid]` Added the setting for empty message small height. ([#3609](https://github.com/infor-design/enterprise/issues/3609))
- `[Datagrid]` Fixed an alignment issue on rows when using alerts and tags with frozen columns and short row. ([#4237](https://github.com/infor-design/enterprise/issues/4237))
- `[Datagrid]` Fixed an alignment issue on hiding and showing rows when using grouped headers and frozen columns together. ([#4247](https://github.com/infor-design/enterprise/issues/4247))
- `[Datepicker]` Added the ability to use +/- to increment the day in the calendar. This is in addition to arrow key functionality. This works in the field or when the calendar is open. ([#4001](https://github.com/infor-design/enterprise/issues/4001))
- `[Masthead]` Added the ability use user images, status and initials in the masthead and masthead menu buttons. ([#800](https://github.com/infor-design/enterprise-ng/issues/800))
- `[MultiSelect]` Fixed an issue update multiselect on ajax with values already selected. ([#885](https://github.com/infor-design/enterprise-ng/issues/885))
- `[Tree]` Added option to add new child node on top or bottom. ([#3915](https://github.com/infor-design/enterprise/issues/3915))
- `[General]` Moved all the examples, patterns and layouts into their own sections or with the components they live with page patterns can now be found at `components/page-patterns` and layouts at `components/page-layouts`. Added a first pass of docs about these as well as more doc updates to forms, autocomplete and grid. ([#428](https://github.com/infor-design/enterprise/issues/428))

### v4.31.0 Fixes

- `[Application Menu]` Fixed an issue where the Header was unable to hide for RTL and ie11. ([#2154](https://github.com/infor-design/enterprise/issues/2154))
- `[Application Menu]` Fixed a bug where the border top color is wrong in uplift dark and high contrast theme. ([#4042](https://github.com/infor-design/enterprise/issues/4042))
- `[Application Menu]` Fixed a bug where some buttons did not have labels for the icon buttons in toolbars. Check your application if you use this pattern. ([#4085](https://github.com/infor-design/enterprise/issues/4085))
- `[Autocomplete]` Fixed an issue where the JavaScript error was thrown for ie11. ([#4148](https://github.com/infor-design/enterprise/issues/4148))
- `[Blockgrid]` Fixed an issue with paged datasets that would occasionally cause a JS console error. ([ng#836](https://github.com/infor-design/enterprise-ng/issues/836))
- `[Blockgrid]` Fixed a bug where first/last pager buttons would show and be disabled by default (buttons are now hidden by default). ([ng#836](https://github.com/infor-design/enterprise-ng/issues/836))
- `[Buttons]` Reverted an inner Css rule change that set 'btn' classes to contains vs starts with. ([#4120](https://github.com/infor-design/enterprise/issues/4120))
- `[Datagrid]` Fixed an issue when hiding columns after loading a datagrid up with grouped headers and frozen columns. ([#4218](https://github.com/infor-design/enterprise/issues/4218))
- `[Datagrid]` Fixed an issue where the rows where not render properly when use method `updateDataset()` for treegrid. ([#4213](https://github.com/infor-design/enterprise/issues/4213))
- `[Datagrid]` Fixed an issue where the tooltip for tree grid was not working properly. ([#827](https://github.com/infor-design/enterprise-ng/issues/827))
- `[Datagrid]` Fixed an issue where the keyword search was not working for server side paging. ([#3977](https://github.com/infor-design/enterprise/issues/3977))
- `[Datagrid]` Fixed a bug that nested datagrid columns could not be clicked. ([#4197](https://github.com/infor-design/enterprise/issues/4197))
- `[Datagrid]` Fixed an issue where the 'value' and 'oldValue' on cell change event where showing escaped. ([#4028](https://github.com/infor-design/enterprise/issues/4028))
- `[Datagrid]` Fixed an issue where the keyword search was not working for group headers. ([#4068](https://github.com/infor-design/enterprise/issues/4068))
- `[Datagrid]` Fixed an issue where the column filter results were inconsistent for tree grid. ([#4031](https://github.com/infor-design/enterprise/issues/4031))
- `[Datagrid]` Fixed an issue where the data was not exporting to excel when using the groupable setting. ([#4081](https://github.com/infor-design/enterprise/issues/4081))
- `[Datagrid]` Fixed an issue where if a context menu is opened and then closed with ESC the focus would be reset to the top of the page. ([#4085](https://github.com/infor-design/enterprise/issues/4085))
- `[Datagrid]` Fixed an issue where the tooltip would not show up if you focus a cell with ellipsis text with the keyboard. ([#4085](https://github.com/infor-design/enterprise/issues/4085))
- `[Datagrid]` Made the header checkbox focusable. ([#4085](https://github.com/infor-design/enterprise/issues/4085))
- `[Datagrid]` The selection checkbox cell had aria-selected on it which was incorrect. ([#4085](https://github.com/infor-design/enterprise/issues/4085))
- `[Datagrid]` Changed the auto width sizing of columns to include the padding of the rowHeight (16 16 8 8). So the column sizes are now more compact in lower rowHeight settings. Also to do this the grid is now rerendered when changing rowHeight. ([#4016](https://github.com/infor-design/enterprise/issues/4016))
- `[Datagrid]` Fixed a design QA bug where the column and data cell padding was not following the design system. Its now using 16px large, 16px medium, 8 px short and 8 px extar-short for text indenting. ([#4154](https://github.com/infor-design/enterprise/issues/4154))
- `[Datagrid]` Fixed an issue where the client side selection was not working. ([#4138](https://github.com/infor-design/enterprise/issues/4138))
- `[Datagrid]` Changed invalid css fill-available property. ([#4133](https://github.com/infor-design/enterprise/issues/4133))
- `[Datagrid]` Fixed issue where double keydown was required to open dropdown lists in datagrid cell. ([#3980](https://github.com/infor-design/enterprise/issues/3980))
- `[Datagrid]` Fixed an issue where the time picker editor was switching between AM and PM when set to 12:00. ([#4149](https://github.com/infor-design/enterprise/issues/4149))
- `[Datepicker]` Fixed a number of translation issues in the datepicker component. ([#4046](https://github.com/infor-design/enterprise/issues/4046))
- `[Datepicker]` Fixed a bug that the datepicker would focus the field when closing the month and year pane. ([#4085](https://github.com/infor-design/enterprise/issues/4085))
- `[Datepicker]` Fixed a bug where two dates may appear selected when moving forward/back in the picker dialog. ([#4018](https://github.com/infor-design/enterprise/issues/4018))
- `[Datepicker]` Fixed a bug where an error may occur if using the gregorian calendar on ar-SA locale. ([#4130](https://github.com/infor-design/enterprise/issues/4130))
- `[Dropdown]` Fixed an issue where "phraseStartsWith" does not filter the list after deleting a character. ([#4047](https://github.com/infor-design/enterprise/issues/4047))
- `[Dropdown]` Fixed a bug when backspacing in windows or fn + delete in Mac OS would render a ascii character in the input field. ([#4020](https://github.com/infor-design/enterprise/issues/4020))
- `[Editor]` Fixed a number of translation issues in the editor component. ([#4049](https://github.com/infor-design/enterprise/issues/4049))
- `[Editor]` Fixed an issue where the selection for shift + arrow keys was not working properly. ([#4070](https://github.com/infor-design/enterprise/issues/4070))
- `[Locale]` The Added placeholder for missing Thai `Locale` translation. ([#4041](https://github.com/infor-design/enterprise/issues/4041))
- `[Locale]` The Added placeholder for incorrect French `SetTime` translation. ([#4045](https://github.com/infor-design/enterprise/issues/4045))
- `[Lookup]` Fixed a bug where values are duplicated when selecting row on other pages and when paging is activated. ([#758](https://github.com/infor-design/enterprise-ng/issues/758))
- `[Locale]` Added July 2020 translation strings from the translation team. ([#4045](https://github.com/infor-design/enterprise/issues/4045))
- `[Mask]` Added the ability to pass date/time formats to the Mask API that do not contain separators or other literals. ([#3963](https://github.com/infor-design/enterprise/issues/3963))
- `[Masthead]` Added updated color and styles for uplift theme. ([#800](https://github.com/infor-design/enterprise-ng/issues/800))
- `[Mask]` Improved example pages in the demoapp, added some to the documentation index page for Mask. ([#556](https://github.com/infor-design/enterprise/issues/556))
- `[Modal]` Reverted nested modal behavior to being visually stacked, instead of one-at-a-time. Made it possible to show one-at-a-time via `hideUnderneath` setting. ([#3910](https://github.com/infor-design/enterprise/issues/3910))
- `[Multiselect]` Fixed an issue where multiselect fields with tags were not rendering properly. ([#4139](https://github.com/infor-design/enterprise/issues/4139))
- `[Popupmenu]` Fixed an issue where the icons were overlapping. ([#4201](https://github.com/infor-design/enterprise/issues/4201))
- `[Popupmenu]` Fixed a bug that the aria items are in the wrong place. Its now using [this guide](https://www.w3.org/TR/wai-aria-practices/examples/menu-button/menu-button-links.html). ([#4085](https://github.com/infor-design/enterprise/issues/4085))
- `[Popupmenu]` Fixed a bug where the heading doesn't display properly with multi-select menu. ([#3926](https://github.com/infor-design/enterprise/issues/3926))
- `[Searchfield]` Fixed an issue where some of the searchfield examples did not have focus states. ([#1060](https://github.com/infor-design/enterprise/issues/1060))
- `[Searchfield]` The `clear` function was misnamed as it didnt clear, it made the field clearable. Now we have a `clear` and `makeClearable` function. ([#4173](https://github.com/infor-design/enterprise/issues/4173))
- `[Textarea]` Fixed inconsistencies on styling of disabled field when using disable function, now the label will disable on all components when using this function. In general the label should be dimmed on disabled fields as per the design. ([#3917](https://github.com/infor-design/enterprise/issues/3917))
- `[Timepicker]` Fixed inconsistencies on readonly styling throughout different themes and variants. ([#4152](https://github.com/infor-design/enterprise/issues/4152))
- `[Toast]` Fixed a bug where the toast message doesn't close when pressing escape, and when it has multiple trigger elements and uses unique id's. ([#3986](https://github.com/infor-design/enterprise/issues/3986))
- `[Tooltip]` Fixed a bug where the title doesn't display when the title starts with '#'. ([#2512](https://github.com/infor-design/enterprise/issues/2512))
- `[Tooltip]` Fixed an issue where the tooltip would not show up if you focus a button with the keyboard. ([#4085](https://github.com/infor-design/enterprise/issues/4085))
- `[Tree]` Fixed an issue where the tree node still shows folder icon after all children and `children` property deleted. ([#4026](https://github.com/infor-design/enterprise/issues/4026))
- `[Tree]` Fixed an issue where the custom icon was changing back to default on toggle after use of method updateNode(). ([#4027](https://github.com/infor-design/enterprise/issues/4027))

(81 Issues Solved This Release, Backlog Enterprise 183, Backlog Ng 48, 1077 Functional Tests, 1489 e2e Tests)

## v4.30.1

### v4.30.1 Fixes

- `[Datepicker]` Fixed the datepicker in ar-SA setting timestamps would null the times in some situations. ([#4160](https://github.com/infor-design/enterprise/issues/4160))
- `[Datagrid]` The last row border was removed but this was incorrect, reverted this. ([#4140](https://github.com/infor-design/enterprise/issues/4140))
- `[Datagrid]` Fixed an alignment issue in datagrid filter that caused some fields to be misaligned. ([#4151](https://github.com/infor-design/enterprise/issues/4151))
- `[Datagrid]` Fixed an alignment issue with column colspan. In some situations it was not rendering correctly causing some cells to be misaligned. ([#4109](https://github.com/infor-design/enterprise/issues/4109))
- `[Datagrid]` Changed invalid css fill-available property. ([#4133](https://github.com/infor-design/enterprise/issues/4133))
- `[Locale]` Fixed a bug with MMMM dd format in ar-SA. ([#4160](https://github.com/infor-design/enterprise/issues/4160))
- `[Locale]` Changed the arguments names for better symmetry fromGregorian == toUmalqura and toGregorian === options.fromUmalqura. ([#4160](https://github.com/infor-design/enterprise/issues4160))

(71 Issues Solved This Release, Backlog Enterprise 197, Backlog Ng 53, 1078 Functional Tests, 1482 e2e Tests)

## v4.30.0

### v4.30.0 Announcements

- `[Datagrid]` The rowHeight setting has been changed to support extra-small, small, medium and large. short and normal are deprecated. If you have a custom toolbar you may need to update your [markup](https://github.com/infor-design/enterprise/blob/main/app/views/components/datagrid/example-custom-toolbar.html#L40-L44). ([#3755](https://github.com/infor-design/enterprise/issues/3755))

### v4.30.0 Features

- `[Breadcrumb]` Javascript Component API is now available. ([infor-design/enterprise-ng#700](https://github.com/infor-design/enterprise-ng/issues/700))
- `[Custom Builds]` The build script can now produce an ES Module version of the components that can be imported by your application. ([#3771](https://github.com/infor-design/enterprise/issues/3771))
- `[Datagrid]` Added a setting disableRowDeselection that if enabled does not allow selected rows to be toggled to deselected. ([#3791](https://github.com/infor-design/enterprise/issues/3791))
- `[Datagrid]` Added an additional row size extra-small. This row size may need a bit of further fleshing out. All of the previous row sizes have been renamed but using the old settings are supported but deprecated. The new sizes are Extra Small, Small, Medium, Large (Normal). ([#3755](https://github.com/infor-design/enterprise/issues/3755))
- `[Demoapp]` Added the ability to set runtime flags for persisting settings that were previously only possible to set via URL query parameters. ([n/a])
- `[Icons]` Changed the tree node icon to be more meaningful in uplift theme. Added a print-preview icon. This replaces the update-preview icon which has confusing meaning but was not removed.
- `[Searchfield]` Added the ability to clear the searchfield by calling a public clear() function. ([#3810](https://github.com/infor-design/enterprise/issues/3810))
- `[Tree]` Added a setting to support to expanding/collapsing when clicking only the icon portion of the tree node. ([#3730](https://github.com/infor-design/enterprise/issues/3730))
- `[Tree]` Added the ability to have separate icon button for expand/collapse and children count. ([#3847](https://github.com/infor-design/enterprise/issues/3847))

### v4.30.0 Fixes

- `[Accordion]` Fixed an issue where the chevron icon is not properly centered in Safari. ([#2161](https://github.com/infor-design/enterprise/issues/2161))
- `[Application Menu]` Fixed an issue where the dropdown icon is not properly centered in Safari. ([#3766](https://github.com/infor-design/enterprise/issues/3766))
- `[Accordion]` Fixed issue where hidden headers were not excluded from tab navigation. ([#3835](https://github.com/infor-design/enterprise/issues/3835))
- `[Calendar]` Fixed a bug that when setting accordions to allowOnePane it did not work. ([#3773](https://github.com/infor-design/enterprise/issues/3773))
- `[Calendar]` Fixed a bug where the accordion sections would show a line on hover in high contrast mode. ([#2779](https://github.com/infor-design/enterprise/issues/2779))
- `[Calendar]` Fixed a bug where the days would be out of alignment if the end and starts dates intersect. ([#1725](https://github.com/infor-design/enterprise/issues/1725))
- `[Contextual Action Panel]` Fixed an issue where the searchfield should be collapsible on mobile view. ([#918](https://github.com/infor-design/enterprise/issues/918))
- `[Counts]` Revamped the look and feel of widget counts in uplift theme. ([#3666](https://github.com/infor-design/enterprise/issues/3666))
- `[Datagrid]` Fixed an issue where the table doesn't filled the datagrid wrapper inside of modal. ([#3897](https://github.com/infor-design/enterprise/issues/3897))
- `[Datagrid]` Fix a bug with columns with buttons, they had an unneeded animation that caused states to be delayed when painting. ([#3808](https://github.com/infor-design/enterprise/issues/3808))
- `[Datagrid]` Fixed an issue where example page for filter and pager was not working properly. ([#3856](https://github.com/infor-design/enterprise/issues/3856))
- `[Datagrid]` Fix a bug with cellNavigation false, the focus state was still visible. ([#3937](https://github.com/infor-design/enterprise/issues/3937))
- `[Datagrid]` Updated example page for keyword search to fix error state. ([#3961](https://github.com/infor-design/enterprise/issues/3961))
- `[Datagrid]` Fix a bug with cellNavigation false, the focus state was incorrect on stretched rows in IE. ([#1644](https://github.com/infor-design/enterprise/issues/1644))
- `[Datagrid]` Fixed an issue where an extra border is shown in grid list mode and RTL. ([#3895](https://github.com/infor-design/enterprise/issues/3895))
- `[Datagrid]` Fixed a bug inside validateRow when passing in a zero the function would exit. ([#4002](https://github.com/infor-design/enterprise/issues/4002))
- `[Datagrid]` Fixed an issue where select all using keyboard in multiSelect/mixedSelect was not working. ([#3921](https://github.com/infor-design/enterprise/issues/3921))
- `[Datagrid]` Fix a bug with columns with buttons, they had an unneeded animation that caused states to be delayed when painting. ([#3808](https://github.com/infor-design/enterprise/issues/3808))
- `[Datagrid]` Fixed an issue where data was not in sync for row reorder and paging. ([#3749](https://github.com/infor-design/enterprise/issues/3749))
- `[Datagrid]` Fixed an issue where using selectRowsAcrossPages setting the selected rows were reseting by filter, to use this feature you may need to set columnIds in the settings to form whats unique for the row. ([#3601](https://github.com/infor-design/enterprise/issues/3601))
- `[Datagrid]` Fixed an issue where when using the contentTooltip setting on a datagrid on a modal, the column would expand when hovering rows. ([#3541](https://github.com/infor-design/enterprise/issues/3541))
- `[Datagrid]` Fixed an issue the arrow on tooltips flowed in the wrong direction. ([#3854](https://github.com/infor-design/enterprise/issues/3854))
- `[Datagrid]` Fixed an issue where readonly and checkbox cells would show up on the summary row. ([#3862](https://github.com/infor-design/enterprise/issues/3862))
- `[Datagrid]` Fixed an issue where text in nested objects where not encoded correctly. ([#4058](https://github.com/infor-design/enterprise/issues/3862))
- `[Datagrid]` Fixed an issue where text editor style editors are not saved properly. ([#4058](https://github.com/infor-design/enterprise/issues/4058))
- `[Datagrid]` Fixed an issue where checkboxes in an expandable area could not be checked. ([#4062](https://github.com/infor-design/enterprise/issues/4062))
- `[Datagrid]` Fix a bug where multiselect checkboxes were misaligned in a modal. ([#4086](https://github.com/infor-design/enterprise/issues/4086))
- `[Datepicker]` Fixed an issue where some languages like fr-CA and pt-BR (that are languages in a non default locale), would error when opening the picker. ([#4035](https://github.com/infor-design/enterprise/issues/4035))
- `[Datepicker]` Fixed an issue where change did not fire when rangeselecting the same day. ([#4075](https://github.com/infor-design/enterprise/issues/4075))
- `[Datepicker]` Fixed an issue where change did not fire when selecting today after having a cleared value in the field. ([#853](https://github.com/infor-design/enterprise-ng/issues/853))
- `[Dropdown]` Changed the keyboard dropdown so it will select the active item when tabbing out. ([#3028](https://github.com/infor-design/enterprise/issues/3028))
- `[Dropdown]` Fixed an issue where the search field does not stay in the initial position. ([#2659](https://github.com/infor-design/enterprise/issues/2659))
- `[Dropdown]` Fixed an issue where the search field does not stay in the initial position. ([#2659](https://github.com/infor-design/enterprise/issues/2659))
- `[Editor]` Fixed missing tooltips. ([#issues](https://github.com/infor-design/enterprise/issues/issues))
- `[Field Options]` Fixed an issue where the focus style was not aligning. ([#3628](https://github.com/infor-design/enterprise/issues/3628))
- `[Hierarchy]` Fixed an issue selection causes tab selection to be removed. ([#3597](https://github.com/infor-design/enterprise/issues/3597))
- `[Icons]` Fixed an issue with the amend icon in uplift theme. The meaning was lost on a design change and it has been updated. ([#3613](https://github.com/infor-design/enterprise/issues/3613))
- `[Locale]` Changed results text to lower case. ([#3974](https://github.com/infor-design/enterprise/issues/3974))
- `[Locale]` Fixed abbreviated chinese month translations. ([#4034](https://github.com/infor-design/enterprise/issues/4034))
- `[Lookup]` Fixed an issue in the min width examples that showed up in Safari only. ([#3949](https://github.com/infor-design/enterprise/issues/3949))
- `[Lookup]` Added example page for server side keyword search. ([#2806](https://github.com/infor-design/enterprise/issues/2806))
- `[Lookup]` Fixed a bug that the required validation would not reset from empty in certain cases. ([#810](https://github.com/infor-design/enterprise-ng/issues/810))
- `[Lookup]` Fixed an issue in the min width examples that showed up in Safari only. ([#3949](https://github.com/infor-design/enterprise/issues/3949))
- `[Popover]` Corrected the tabindex order of Popover elements when the Popover is contained within a Modal. ([#3644](https://github.com/infor-design/enterprise/issues/3644))
- `[Mask]` Fixed issue where languages with `,` as decimal were causing the fields to only show `.` instead of the actual characters that were input. ([#3933](https://github.com/infor-design/enterprise/issues/3933))
- `[Multiselect]` Fixed a bug that would incorrectly cause both text and tags to be rendered on the page when using the Select All checkbox. ([#3767](https://github.com/infor-design/enterprise/issues/3767))
- `[Multiselect]` When using the `showSelectAll` setting, if no selectable options are present, the Select All checkbox will now remain hidden and unusable. ([#3777](https://github.com/infor-design/enterprise/issues/3777))
- `[Multiselect]` Changed "Select All" checkbox's default behavior to only select items that match the current search filter, if a search filter is present.  The original filter behavior is available by setting `selectAllFilterOnly` to false. ([#3845](https://github.com/infor-design/enterprise/issues/3845))
- `[Textarea]` Added tests to show that the textarea count text is translated. ([#3807](https://github.com/infor-design/enterprise/issues/3807))
- `[Tooltip]` Fixed tooltip behavior so clicking and mousing out will not show the tooltip and fixed tooltip delay. ([#4050](https://github.com/infor-design/enterprise/issues/#4050))
- `[Tree]` Fixed an issue where previous text selection was not clearing after clicked to any tree-node. ([#3794](https://github.com/infor-design/enterprise/issues/3794))

(75 Issues Solved This Release, Backlog Enterprise 235, Backlog Ng 62, 1071 Functional Tests, 1448 e2e Tests)

## v4.29.0

### v4.29.0 Announcements

- `[General]` Heads Up that effective October 31, 2020 we will no longer support IE 11. Until that date we will test IE 11 but only critical issues will be fixed. See the linked issue for more details. ([#3756](https://github.com/infor-design/enterprise/issues/3756))

### v4.29.0 Features

- `[Accordion]` Added the ability to call collapse and expand with a header ID. ([#783](https://github.com/infor-design/enterprise-ng/issues/783))
- `[Lookup]` Added a tooltip functionality when the data is overflowed. ([#3703](https://github.com/infor-design/enterprise/issues/3703))
- `[Lookup]` Added a clear (x icon) button to clear the field. ([#740](https://github.com/infor-design/enterprise/issues/740))
- `[Lookup]` Added a clear (x icon) button and apply button inside of modal so there are now two options to clear the field. ([#2507](https://github.com/infor-design/enterprise/issues/2507))
- `[Lookup]` Fixed a bug where validation did not work if the lookup is non-editable (select only). ([#3950](https://github.com/infor-design/enterprise/issues/3950))
- `[Multiselect]` Moved the functionality for displaying the Multiselect List's searchfield underneath/above the pseudo element into a configurable setting. ([#3864](https://github.com/infor-design/enterprise/issues/3864))
- `[Popdown]` Fixed some integration problems with nested Lookups that were causing closing to happen prematurely. ([ng#760](https://github.com/infor-design/enterprise-ng/issues/760))
- `[Slider]` Added the ability to set position of the tooltip. ([#3746](https://github.com/infor-design/enterprise/issues/3746))
- `[Toast]` Added the ability to dismiss toasts via keyboard. ([#3521](https://github.com/infor-design/enterprise/issues/3521))
- `[Homepage]` Homepage edit events (resize, reorder, remove widgets) now fire on widget elements too ([#3679](https://github.com/infor-design/enterprise/issues/3679))

### v4.29.0 Fixes

- `[About]` Fixed a bug where About dialogs disappeared when being closed by the Modal Manager API. ([#3898](https://github.com/infor-design/enterprise/issues/3898))
- `[Application Menu]` Fixed personalization regressions on Soho theme ([#3704](github.com/infor-design/enterprise/issues/3704))
- `[General]` We Updated a lot of development dependencies. Most important things to note are: we now support node 12 for development and this is recommended, from tests 13 will also work. Node 14 will not work. We updated jQuery to 3.5.1 as a client side dependency and d3 to 5.16.0. If copying files from the `dist` folder note that the d3 file is called d3.v5.js. ([#1690](https://github.com/infor-design/enterprise/issues/1690))
- `[Bar Chart]` Fixed an issue where height was not calculating properly when used other elements along content container. ([#2670](https://github.com/infor-design/enterprise/issues/2670))
- `[Application Menu]` - Made it possible for App Menu Toolbars to dismiss the menu when the `dismissOnClickMobile` setting is true. ([#2831](https://github.com/infor-design/enterprise/issues/2831))
- `[Calendar/Weekview/Monthview]` Added more docs and exposed them on the design site. ([#3575](https://github.com/infor-design/enterprise/issues/3758))
- `[Checkbox]` Fixed an issue where the error icon was inconsistent between subtle and vibrant themes. ([#3575](https://github.com/infor-design/enterprise/issues/3575))
- `[Column Chart]` Fixed an issue where height was not calculating properly when used other elements along content container. ([#2670](https://github.com/infor-design/enterprise/issues/2670))
- `[Datagrid]` Fixed an issue where blank tooltip was showing when use Alert Formatter and no text. ([#2852](https://github.com/infor-design/enterprise/issues/2852))
- `[Datagrid]` Fixed a bug where the datagrid had blocked the clicking of buttons in an empty message area. ([#3922](https://github.com/infor-design/enterprise/issues/3922))
- `[Datagrid]` Fixed an issue where keyword search results were breaking the html markup for icons and badges. ([#3855](https://github.com/infor-design/enterprise/issues/3855))
- `[Datagrid]` Fixed an issue where keyword search results were breaking the html markup for hyperlink. ([#3731](https://github.com/infor-design/enterprise/issues/3731))
- `[Datagrid]` Fixed an issue where keyword search results were not showing for paging, if searched from other than 1st page it came blank table. ([#3629](https://github.com/infor-design/enterprise/issues/3629))
- `[Datagrid]` Fixed an issue where contents filtertype was not working on example page. ([#2887](https://github.com/infor-design/enterprise/issues/2887))
- `[Datagrid]` Fixed a bug in some themes, where the multi line cell would not be lined up correctly with a single line of data. ([#2703](https://github.com/infor-design/enterprise/issues/2703))
- `[Datagrid]` Fixed visibility of sort icons when toggling and when the column is in active. ([#3692](https://github.com/infor-design/enterprise/issues/3692))
- `[Datagrid]` Fixed a bug where the data passed to resultsText was incorrect in the case of reseting a filter. ([#2177](https://github.com/infor-design/enterprise/issues/2177))
- `[Datagrid/General]` Fixed an additional bug where when loading the datagrid with a columns object that contain recursive objects the grid would crash in saveColumns. [3759](https://github.com/infor-design/enterprise/issues/3759))
- `[Datepicker]` Fixed a bug where the modal would take aspects of the personalize colors by mistake. ([#3997](https://github.com/infor-design/enterprise/issues/3997))
- `[Dropdown]` Fixed tooltip content gets cut off inside of modal. ([#3106](https://github.com/infor-design/enterprise/issues/3106))
- `[DemoApp]` Fixed an issue with some pages in the design site where the did not have a height. ([#878](https://github.com/infor-design/website/issues/878))
- `[Fonts]` A note that the Source Sans Pro font thats used in the new theme and served at google fonts, now have a fix for the issue that capitalized letters and numbers had different heights. You may need to release any special caching. ([#1789](https://github.com/infor-design/enterprise/issues/1789))
- `[Form]` Fix broken links in the form readme file. ([#818](https://github.com/infor-design/website/issues/818))
- `[Line Chart]` Fixed an issue where height was not calculating properly when used other elements along content container. ([#2670](https://github.com/infor-design/enterprise/issues/2670))
- `[Locale]` Fixed the es-419 date time value, as it was incorrectly using the medium length date format. ([#3830](https://github.com/infor-design/enterprise/issues/3830))
- `[Modal]` Fixed the inconsistencies of spacing on required fields. ([#3587](https://github.com/infor-design/enterprise/issues/3587))
- `[Modal]` Fixed a bug where the title would overflow too soon. ([#3996](https://github.com/infor-design/enterprise/issues/3996))
- `[Multiselect]` Added ability to detect selected items from incoming data via `callSource()`. ([#2656](https://github.com/infor-design/enterprise/issues/2656))
- `[Multiselect]` Added support to api settings to `allTextString` and `selectedTextString` for custom headers. ([#3554](https://github.com/infor-design/enterprise/issues/3554))
- `[Pie Chart]` Fixed an issue where height was not calculating properly when used other elements along content container. ([#2670](https://github.com/infor-design/enterprise/issues/2670))
- `[Pie]` Fixed an issue where rounds decimal places for percent values were not working. ([#3599](https://github.com/infor-design/enterprise/issues/3599))
- `[Pie/Donut]` Fixed an issue where placing legend on bottom was not working for Homepage widget/Cards. ([#3560](https://github.com/infor-design/enterprise/issues/3560))
- `[Pager]` Reduced the space between buttons. ([#1942](https://github.com/infor-design/enterprise/issues/1942))
- `[Popupmenu]` Fixed an issue the shortcut text leaves gap when no icons are present. ([#3849](https://github.com/infor-design/enterprise/issues/3849))
- `[Tabs]` Fixed info and alert icons alignment on tabs and inside of modal. ([#2695](https://github.com/infor-design/enterprise/issues/2695))
- `[Tabs]` Fixes an issue where the search bar background color was going to transparent on smaller breakpoints. ([#3871](https://github.com/infor-design/enterprise/issues/3871))
- `[Notification]` Fixed an issue where the icons were lagging in the animation. ([#2099](https://github.com/infor-design/enterprise/issues/2099))
- `[Tree]` Fixed an issue where data was not in sync for children property. ([#1690](https://github.com/infor-design/enterprise/issues/1690))
- `[Splitter]` Fixed an issue the drag handle characters render incorrectly. ([#1458](https://github.com/infor-design/enterprise/issues/1458))
- `[Splitter]` Fixed an issue where dragging for RTL direction was not working. ([#1813](https://github.com/infor-design/enterprise/issues/1813))
- `[Spinbox]` Fixed an issue where a two or more digit min value would make it difficult to type in the spinbox. To fix this the values will only be validated on blur by default. ([#3909](https://github.com/infor-design/enterprise/issues/3909))
- `[Spinbox]` Fixed an issue where the number mask did not match the max value of the spinbox. ([#3939](https://github.com/infor-design/enterprise/issues/3939))
- `[Slider]` Improved the sliding so that decimal values would not trigger the change event. ([#787](https://github.com/infor-design/enterprise-ng/issues/787))
- `[Slider]` Reduced the number of change events that fire while sliding. ([#788](https://github.com/infor-design/enterprise-ng/issues/788))
- `[Swaplist]` Fixed an issue where dragging items more than once was not working on Android or iOS devices. ([#1423](https://github.com/infor-design/enterprise/issues/1423))
- `[Tree]` Fixed an issue where tree could not be expanded when using multiselect mode in IE 11. ([#3936](https://github.com/infor-design/enterprise/issues/3936))
- `[Tabs]` Fixed an issue where calling destroy did not remove the add tab button. ([#1439](https://github.com/infor-design/enterprise/issues/1439))
- `[Vertical Tabs]` Made personalization possible. ([#3029](https://github.com/infor-design/enterprise/issues/3029))

(64 Issues Solved This Release, Backlog Enterprise 248, Backlog Ng 69, 1149 Functional Tests, 1404 e2e Tests)

## v4.28.5

### v4.28.5 Fixes

- `[Datepicker]` Fixed an issue where change events did not fire consistently. ([#4087](https://github.com/infor-design/enterprise/issues/4087))

## v4.28.4

### v4.28.4 Fixes

- `[Datagrid]` Fixed an issue where checkboxes in an expandable area could not be checked. ([#4062](https://github.com/infor-design/enterprise/issues/4062))

## v4.28.3

### v4.28.3 Fixes

- `[Datepicker]` Fixed an issue where change did not fire when rangeselecting the same day. ([#4075](https://github.com/infor-design/enterprise/issues/4075))
- `[Datepicker]` Fixed an issue where change did not fire when selecting today after having a cleared value in the field. ([#853](https://github.com/infor-design/enterprise-ng/issues/853))

## v4.28.2

### v4.28.2 Fixes

- `[Splitter]` Fixed an issue where the splitter would remove the modal overlay in some cases. ([#3982](https://github.com/infor-design/enterprise/issues/3982))

## v4.28.1

### v4.28.1 Fixes

- `[Datagrid]` Fixed a bug where the datagrid had blocked the clicking of buttons in an empty message area. ([#3922](https://github.com/infor-design/enterprise/issues/3922))
- `[Datagrid]` Added ability to set the datagrid emptymessage as primary. ([#3922](https://github.com/infor-design/enterprise/issues/3922))

## v4.28.0

### v4.28.0 Important Changes

- `[Pager]` The Deprecated `pager` getter method was removed. Use `pagerAPI` instead for the same thing if accessing this internal object directly. ([#3759](https://github.com/infor-design/enterprise/issues/3759))

### v4.28.0 Features

- `[Bar Chart]` Added support to ellipsis for yaxis labels. ([#3702](https://github.com/infor-design/enterprise/issues/3702))
- `[Contextmenu]` Added support for shortcut display in menus. ([#3490](https://github.com/infor-design/enterprise/issues/3490))
- `[Datepicker]` Added support for custom api callback to disable passed dates and to disable dates by years. ([#3462](https://github.com/infor-design/enterprise/issues/3462))
- `[Datagrid]` Added and fixed up datagrid grouping aggregators. There is now aggregators for avg, count, list, max, min and sum. In addition null and undefined data will not cause issues. ([#3752](https://github.com/infor-design/enterprise/issues/3752))
- `[Error Page]` Added a new example showing a static error page. For example for a 404 page or generic error. ([#281](https://github.com/infor-design/design-system/issues/281))
- `[FileUploadAdvanced]` Added support to api settings `maxFiles` to limit number of uploads. ([#3512](https://github.com/infor-design/enterprise/issues/3512))
- `[FileUploadAdvanced]` Added support to fire event `fileremoved` for attached file removed. ([#3548](https://github.com/infor-design/enterprise/issues/3548))
- `[Line Chart]` Added support to ellipsis for yaxis labels. ([#3702](https://github.com/infor-design/enterprise/issues/3702))
- `[Modal]` Improved handling of multiple Modal windows stemming from a single trigger element. ([ng#705](https://github.com/infor-design/enterprise-ng/issues/705))

### v4.28.0 Fixes

- `[Accordion]` Fixed a regression where updating individual headers within an Accordion was no longer working ([#3826](https://github.com/infor-design/enterprise/issues/3070))
- `[Application Menu]` Fixed the icons on breaking apart it's appearance when zooming out the browser in IE11, uplift theme. ([#3070](https://github.com/infor-design/enterprise/issues/3070))
- `[Application Menu]` Fixed misalignment/size of bullet icons in the accordion on Android devices. ([#1429](http://localhost:4000/components/applicationmenu/test-six-levels.html))
- `[Application Menu]` Add keyboard support for closing Role Switcher panel ([#3477](https://github.com/infor-design/enterprise/issues/3477))
- `[Autocomplete]` Added a check to prevent the autocomplete from incorrectly stealing form focus, by checking for inner focus before opening a list on typeahead. ([#3639](https://github.com/infor-design/enterprise/issues/3070))
- `[Autocomplete]` Fixed an issue where an change event was not firing when selecting from the menu. ([#804](https://github.com/infor-design/enterprise/issues/804))
- `[Bubble Chart]` Fixed an issue where an extra axis line was shown when using the domain formatter. ([#501](https://github.com/infor-design/enterprise/issues/501))
- `[Bullet Chart]` Added support to format ranges and difference values. ([#3447](https://github.com/infor-design/enterprise/issues/3447))
- `[Button]` Fixed the button disabled method to no longer use class `is-disabled`. ([#3447](https://github.com/infor-design/enterprise-ng/issues/799))
- `[Charts]` Fixed an issue where selected items were being deselected after resizing the page. ([#323](https://github.com/infor-design/enterprise/issues/323))
- `[Colorpicker]` Fixed an issue where the color swatches shift when the colorpicker has a scrollbar. ([#2266](https://github.com/infor-design/enterprise/issues/2266))
- `[Custom Builds]` Fixed issues related to custom building Datagrid. ([#3784](https://github.com/infor-design/enterprise/issues/3784))
- `[Custom Builds]` Fixed issues related to custom building Locale. ([#3839](https://github.com/infor-design/enterprise/issues/3839))
- `[Custom Builds]` Fixed issues related to custom building Modal. ([#3822](https://github.com/infor-design/enterprise/issues/3822))
- `[Datagrid]` Fixed an issue where row data was not available for serializer with Treegrid. ([#3663](https://github.com/infor-design/enterprise/issues/3724))
- `[ContextualActionPanel]` Fixed an issue where toolbars in CAP are not torn down on destroy. ([#3785](https://github.com/infor-design/enterprise/issues/3785))
- `[ContextualActionPanel]` Fixed an issue where nested caps or closing and reopening caps would not work. ([#801](https://github.com/infor-design/enterprise-ng/issues/801))
- `[Datagrid]` Fixed a css issue in dark uplift mode where the group row lines were not visible. ([#3649](https://github.com/infor-design/enterprise/issues/3649))
- `[Datagrid]` Fixed some styling issues in alerts and tags, and made clickable tags available in the formatter. ([#3631](https://github.com/infor-design/enterprise/issues/3631))
- `[Datagrid]` Fixed a css issue in dark uplift mode where the group row lines were not visible . ([#3649](https://github.com/infor-design/enterprise/issues/3649))
- `[Datagrid]` Fixed lookup modal title to be visible and adjust the position to make it centered. ([#3635](https://github.com/infor-design/enterprise/issues/3635))
- `[Datagrid]` Fixed an issue where selected rows are not reset when calling loadData. ([#3718](https://github.com/infor-design/enterprise/issues/3718))
- `[Datagrid]` Fixed an issue where if using grouping totals and hiding and showing columns the page is not refreshed properly. ([#2564](https://github.com/infor-design/enterprise/issues/2564)
- `[Datagrid]` Fixed an issue the selected row header icon is the wrong state when using allowSelectAcrossPages. ([#3043](https://github.com/infor-design/enterprise/issues/3043)
- `[Datagrid]` Improved the `datagrid-default-modal-width` concept if setting a modal datagrid default with so it works on any parent. [3562](https://github.com/infor-design/enterprise/issues/3562))
- `[Datagrid]` Fixed a bug in the indeterminate paging example, that the select checkbox would not work and be out of sync when changing pages. [2230](https://github.com/infor-design/enterprise/issues/2230))
- `[Datagrid]` Fixed a bug when resizing the first column of the center pane when using frozen columns, the resize would jump out the size of the frozen section. [3741](https://github.com/infor-design/enterprise/issues/3741))
- `[Datagrid]` Fixed an issue where the filter condition leaves two selected if you just reorder. ([#3779](https://github.com/infor-design/enterprise/issues/3779))
- `[Datagrid/General]` Fixed a bug where when loading the datagrid with a columns object that contain recursive objects the grid would crash. [3759](https://github.com/infor-design/enterprise/issues/3759))
- `[Datagrid/Hyperlink]` Fixed layout issues with links in right text align mode. To do this refactored links to not use a psuedo element for the focus style. ([#3680](https://github.com/infor-design/enterprise/issues/3680))
- `[Datepicker]` Fixed a bug where for some locales like `af-ZA` and `fi_FI` with dots in the day periods, setting 24 hr time to AM did not work. [3750](https://github.com/infor-design/enterprise/issues/3750))
- `[Datepicker]` Fixed a bug where date picker erred on arabic dates. [3804](https://github.com/infor-design/enterprise/issues/3804))
- `[Datepicker]` Fixed a bug where date picker could not change arabic dates. [3819](https://github.com/infor-design/enterprise/issues/3819))
- `[Datepicker]` Fixed a bug the month only picker would error the second time opened. [3817](https://github.com/infor-design/enterprise/issues/3817))
- `[Datepicker]` Added fix for dates with month and day only format where day is first, this was incorrectly validating as invalid. ([#3833](https://github.com/infor-design/enterprise/issues/3833))
- `[Demoapp]` Fixed incorrect directory list hyperlinks in listview and listbuilder components. ([1783](https://github.com/infor-design/enterprise/issues/1783))
- `[Demoapp]` Did cleanup on the icons and patterns links. ([3790](https://github.com/infor-design/enterprise/issues/3790))
- `[Demoapp]` When deployed on a proxy the icons page would not change contents when changing theme. ([3790](https://github.com/infor-design/enterprise/issues/3790))
- `[Dropdown]` Fixed an issue that Dropdown did not close when scrolling in some nested containers. ([#3436](https://github.com/infor-design/enterprise/issues/3436))
- `[EmptyMessage]` Updated the text to be more subtle. ([#3476](https://github.com/infor-design/enterprise/issues/3476))
- `[Fieldset]` Fixed fieldset text data overlapping in compact mode on mobile view. ([#3627](https://github.com/infor-design/enterprise/issues/3627))
- `[General]` Added a number of small accessibility fixes base on older testing feedback. ([#1539](https://github.com/infor-design/enterprise/issues/1539))
- `[Hierarchy]` Added support for separators in the actions menu on a hierarchy leaf. ([#3636](https://github.com/infor-design/enterprise/issues/3636))
- `[Hierarchy]` Fixed an issue where clicking the "More Actions" menu trigger wouldn't open the menu anymore. ([#3873](https://github.com/infor-design/enterprise/issues/3873))
- `[Lookup]` Fixed an issue where `keywordFilter: true` and `filterable: true` used together cause the lookup modal to break. ([#3772](https://github.com/infor-design/enterprise/issues/3772))
- `[Masthead]` Fixed layout and color issues in uplift theme. ([#3526](https://github.com/infor-design/enterprise/issues/3526))
- `[Modal]` Fixed modal title to a two line with ellipsis when it's too long. ([#3479](https://github.com/infor-design/enterprise/issues/3479))
- `[Multiselect]` Fixed tags dismiss button on mobile devices. ([#3640](https://github.com/infor-design/enterprise/issues/3640))
- `[Icons]` Added new locked/unlocked icons in ids-identity [#3732](https://github.com/infor-design/enterprise/issues/3732)
- `[Radar Chart]` Fixed an issue where labels were cutoff at desktop view. ([#3510](https://github.com/infor-design/enterprise/issues/3510))
- `[Splitter]` Fixed an issue where collapse button was misaligned. ([#3825](https://github.com/infor-design/enterprise/issues/3825))
- `[Swaplist]` Fixed disabled swap buttons color in dark variant subtle theme. ([#3709](https://github.com/infor-design/enterprise/issues/3709))
- `[Utils]` Exposed `Soho.utils.isInViewport(elem)` for external use. ([#3436](https://github.com/infor-design/enterprise/issues/3436))
- `[Toolbar]` Improved the placeholder text color to be more visible in uplift (dark variant). ([#3727](https://github.com/infor-design/enterprise/issues/3727))
- `[Tree]` Fixed an issue where use `UpdateNode()` method the data was not sync. ([#3724](https://github.com/infor-design/enterprise/issues/3724))

(71 Issues Solved This Release, Backlog Enterprise 260, Backlog Ng 82, 1048 Functional Tests, 1370 e2e Tests)

## v4.27.4

### v4.27.4 Fixes

`[Button]` Fixed the button disabled method to no longer use class `is-disabled`. ([#3447](https://github.com/infor-design/enterprise-ng/issues/801))
`[Button]` Fixed a regression where some buttons would get a 100% width on mobile. ([#801](https://github.com/infor-design/enterprise-ng/issues/801))

## v4.27.3

### v4.27.3 Fixes

- `[Datagrid]` Fixed a bug in the indeterminate paging example, that the select checkbox would not work and be out of sync when changing pages. [2230](https://github.com/infor-design/enterprise/issues/2230))

## v4.27.2

### v4.27.2 Fixes

- `[Datagrid]` Fixed an issue in datagrid frozen columns, actions that re-render like sorting may cause rendering issues. ([#3735](https://github.com/infor-design/enterprise/issues/3735))
- `[Datagrid]` Fixed an issue in lookup datagrid editors that clicking a trigger in the cell would commit the cell causing editing not to work in some cases. ([#785](https://github.com/infor-design/enterprise-ng/issues/785))

## v4.27.1

### v4.27.1 Fixes

- `[Icons]` Added a fix to support both `href` and `xlink:href` in icons. ([#3734](https://github.com/infor-design/enterprise/issues/3734))

## v4.27.0

### v4.27.0 Important Changes

- `[Hierarchy]` Removed the following deprecated options `paging: <bool>` and `mobileView: <bool>`. Instead use `layout='paging'` or `layout='mobile-only'`.
- `[Icons]` Changed the svg icons to use `href` instead of deprecated `xlink:href`. This isnt a breaking change either will work but `href` works better with Ivy in Angular. ([#3611](https://github.com/infor-design/enterprise/issues/3611))

### v4.27.0 Features

- `[Button]` Add `toData()` and related API for programmatically handling control of buttons. ([ng#467](https://github.com/infor-design/enterprise-ng/issues/467))
- `[Calendar]` Enhanced the look and feel of monthview calendar by displaying legend and calendar event on mobile view. ([#925](https://github.com/infor-design/enterprise/issues/925))
- `[Modal]` Created API for controlling the Modal ButtonSet. ([ng#467](https://github.com/infor-design/enterprise-ng/issues/467))
- `[Datagrid]` Added support for api setting on expand and collapse children. ([#3274](https://github.com/infor-design/enterprise/issues/3274))
- `[Datagrid]` Updated the fixedRowHeight setting to accept `auto` as an option. This will calculate the row height for all frozenRows section. If you have a lot of rows this may be slow so a number is preferred. ([#3374](https://github.com/infor-design/enterprise/issues/3374))
- `[Editor]` Added an option to set the height of the editor in `rows`. If you set this the estimated number for rows can be specified for the source and html pane. It will scroll after that. ([#3688](https://github.com/infor-design/enterprise/issues/3688))
- `[Homepage]` Added support for reordering, resizing, and removing widgets by enabling edit mode on the homepage component. ([#3531](https://github.com/infor-design/enterprise/issues/3531))

### v4.27.0 Fixes

- `[Accordion]` Removed stoppage of event propagation when accordion headers are clicked, in order to allow external click event listeners to propagate. ([ng#321](https://github.com/infor-design/enterprise-ng/issues/321))
- `[Bar Chart]` Fixed an issue where chart was not resizing on homepage widget resize. ([#2669](https://github.com/infor-design/enterprise/issues/2669))
- `[Blockgrid]` Fixed an issue where there was no index if the data is empty, and removed deprecated internal calls. ([#748](https://github.com/infor-design/enterprise-ng/issues/748))
- `[Busy Indicator]` Fixed an issue where it throws an error when a display delay, the busy-indicator parent removed and added via ngIf before the busyindicator shown. ([#703](https://github.com/infor-design/enterprise-ng/issues/703))
- `[Busy Indicator]` Fixed an issue where the overlay would close when closing the Modal. ([#3424](https://github.com/infor-design/enterprise/issues/3424))
- `[Busy Indicator]` Fixed an issue where position was not aligning. ([#3341](https://github.com/infor-design/enterprise/issues/3341))
- `[Colorpicker]` Fixed the dropdown icon position is too close to the right edge of the field. ([#3508](https://github.com/infor-design/enterprise/issues/3508))
- `[Contextual Action Panel]` Fixed misaligned search icon in uplift theme. ([#3630](https://github.com/infor-design/enterprise/issues/3630))
- `[Contextual Action Panel]` Fixed close icon button in getting cut off on mobile view ([#3586](https://github.com/infor-design/enterprise/issues/3586))
- `[Datagrid]` Fixed an issue where lookup editor was removing all characters following and including the '|' pipe character. ([#3556](https://github.com/infor-design/enterprise/issues/3556))
- `[Datagrid]` Fixed an issue where date range filter was unable to filter data. ([#3503](https://github.com/infor-design/enterprise/issues/3503))
- `[Datagrid]` Fixed a bug where datagrid tree would have very big text in the tree nodes on IOS. ([#3347](https://github.com/infor-design/enterprise/issues/3347))
- `[Datagrid]` Fixed a focus trap issue when using actionable mode, tab will now move up and down rows. ([#2399](https://github.com/infor-design/enterprise/issues/2399))
- `[Datagrid]` Fixed a bug when setting the UI indicator with `setSortIndicator` then it would take two clicks to sort the inverse direction. ([#3391](https://github.com/infor-design/enterprise/issues/3391))
- `[Datagrid]` Fixed an issue where date range filter was not working. ([#3337](https://github.com/infor-design/enterprise/issues/3337))
- `[Datagrid]` Fixed a bug when combining multiselect and expandable rows. If using the shift key to select multiple rows the selection would include incorrect rows. ([#2302](https://github.com/infor-design/enterprise/issues/2302))
- `[Datagrid]` Added support for dragging and reordering columns in RTL and some minor style cleanup with dragging to reorder. ([#3552](https://github.com/infor-design/enterprise/issues/3552))
- `[Datagrid]` Fixed an issue that the click event did not show the item data when the keyboard is used. ([#3645](https://github.com/infor-design/enterprise/issues/3645))
- `[Datagrid]` Fixed an issue where datagrid tree did not show empty messages. ([#3642](https://github.com/infor-design/enterprise/issues/3642))
- `[Datagrid]` Fixed an issue where grouped rows did not render when combined with frozen columns. ([#3367](https://github.com/infor-design/enterprise/issues/3367))
- `[Datagrid]` Fixed an issue where the overlay was closing after close Modal. ([#735](https://github.com/infor-design/enterprise-ng/issues/735))
- `[Datagrid]` Fixed a misaligned drag and drop column icon on IE 11. ([#3648](https://github.com/infor-design/enterprise/issues/3648))
- `[Datagrid]` Fixed an issue when using the colspan column option along with frozenColumns. ([#3416](https://github.com/infor-design/enterprise/issues/3416))
- `[Datagrid]` Fixed an issue where the empty message might still show if the amount of rows do not fill the page. ([#3697](https://github.com/infor-design/enterprise/issues/3697))
- `[Datepicker]` Fixed popover height and datepicker layout on mobile view. ([#2569](https://github.com/infor-design/enterprise/issues/3569))
- `[Datepicker]` Fixed an issue where date range with minimum range was not working. ([#3268](https://github.com/infor-design/enterprise/issues/3268))
- `[Datepicker]` Fixed an issue where date range was reverting to initial values after clearing. ([#1306](https://github.com/infor-design/enterprise/issues/1306))
- `[Datepicker]` Fixed an issue where dates would be invalid in ko-KO locale. ([#3470](https://github.com/infor-design/enterprise/issues/3470))
- `[Datepicker]` Fixed an issue where dates would be invalid in zh-TW locale. ([#3473](https://github.com/infor-design/enterprise/issues/3473))
- `[Datepicker]` Fixed an issue where AM/PM could not be set in hi-IN locale. ([#3474](https://github.com/infor-design/enterprise/issues/3474))
- `[Datepicker]` Fixed an issue where change would fire twice or when the value is still blank. ([#3423](https://github.com/infor-design/enterprise/issues/3423))
- `[Datepicker]` Fixed an issue where time would be reset to 12:00 AM when setting the time and clicking today. ([#3202](https://github.com/infor-design/enterprise/issues/3202))
- `[Dropdown]` Fixed a bug where it was not possible for Dropdowns in certain scrollable Modal regions to close on scroll. ([#2650](https://github.com/infor-design/enterprise/issues/2650))
- `[Dropdown]` Fixed a bug that dropdowns are in the wrong position if flowing up and other minor cases. ([#2068](https://github.com/infor-design/enterprise/issues/2068))
- `[Dropdown]` Fixed alignment when using dropdown in compound field. ([#3647](https://github.com/infor-design/enterprise/issues/3647))
- `[Editor]` Added ui updates to the toolbar in uplift (vibrant mode) and minor style fixes. ([#3577](https://github.com/infor-design/enterprise/issues/3577))
- `[Editor]` Added fixes to reseting the dirty indicator when used in an editor. ([#3662](https://github.com/infor-design/enterprise/issues/3662))
- `[Editor]` Fixed a width change when toggle source view when the editor is on a modal, this is also based on UI feedback that the switch was confusing, so we now disable the buttons. ([#3594](https://github.com/infor-design/enterprise/issues/3594))
- `[Editor]` Fixed an issue where bullet and number lists could not be converted to headings and regular text with the font picker. ([#2679](https://github.com/infor-design/enterprise/issues/2679))
- `[Editor]` Fixed an issue where some settings like bold and italics would not be reset consistently when applying headings and regular text with the font picker. ([#2256](https://github.com/infor-design/enterprise/issues/2256))
- `[Editor]` Fixed an issue where the dirty events did not fire changing the source view. ([#3598](https://github.com/infor-design/enterprise/issues/3598))
- `[Editor]` Adding missing bottom spacing under heading elements. ([#3288](https://github.com/infor-design/enterprise/issues/3288))
- `[Field Filter]` Fixed an issue where switching to In Range filter type with a value in the field was causing an error. ([#3515](https://github.com/infor-design/enterprise/issues/3515))
- `[Editor]` Added a font color for rest/none swatch. ([#2035](https://github.com/infor-design/enterprise/issues/2035))
- `[Field Filter]` Fixed an issue where switching to In Range filter type with a value in the field was causing an error. ([#3515](https://github.com/infor-design/enterprise/issues/3515))
- `[Field Filter]` Fixed an issue where date range was not working after using other filter. ([#2764](https://github.com/infor-design/enterprise/issues/2764))
- `[Field Filter]` Fixed an issue where stray text would be shown if the filters are hidden and then shown later. ([#3687](https://github.com/infor-design/enterprise/issues/3687))
- `[Line Chart]` Fixed an issue where x-axis labels were overlapping for small viewport on homepage widget. ([#2674](https://github.com/infor-design/enterprise/issues/2674))
- `[Lookup]` Fixed an issue where selected values were clearing when use server side data. ([#588](https://github.com/infor-design/enterprise-ng/issues/588))
- `[Locale]` Added missing Afrikaans translations. ([#3685](https://github.com/infor-design/enterprise/issues/3685))
- `[Masthead]` Fixed layout and color issues in uplift theme. ([#3526](https://github.com/infor-design/enterprise/issues/3526))
- `[Modal]` Fixed an iOS bug where after opening several Modals/Messages, it would occasionally be impossible to scroll a scrollable page area. ([#3389](https://github.com/infor-design/enterprise/issues/3389))
- `[Modal]` Fixed a bug where when iframe elements are present, focus traps could occur and cause focus on elements outside of the Modal, but within the iframe. ([#2287](https://github.com/infor-design/enterprise/issues/2287))
- `[Modal]` Added a check for preventing Tooltips inside a Modal from opening while the Modal is not visible ([#3588](https://github.com/infor-design/enterprise/issues/3588))
- `[Modal]` Fixed dropdown position when the field is required. ([#3482](https://github.com/infor-design/enterprise/issues/3482))
- `[Modal]` Fixed a regression where some Close buttons were not properly closing. ([#3615](https://github.com/infor-design/enterprise/issues/3615))
- `[Process Indicator]` Fixed icons that are not centered inside the circle indicators. ([#3509](https://github.com/infor-design/enterprise/issues/3509))
- `[Personalize]` Fixed an issue that colorschanged events do not fire on when doing a set to default ation. ([#751](https://github.com/infor-design/enterprise-ng/issues/751))
- `[Searchfield]` Correct the background color of toolbar search fields. ([#3527](https://github.com/infor-design/enterprise/issues/3527))
- `[Spinbox]` Corrected an issue in the enable method, where it did not fully remove the readonly state. ([#3527](https://github.com/infor-design/enterprise/issues/3527))
- `[Swaplist]` Fixed an issue where lists were overlapping on uplift theme. ([#3452](https://github.com/infor-design/enterprise/issues/3452))
- `[Tabs]` Fixed the position of error icon too close to the border on focus state. ([#3544](https://github.com/infor-design/enterprise/issues/3544))
- `[Tabs-Vertical]` Fixed an issue where the content cannot scroll on mobile view. ([#3542](https://github.com/infor-design/enterprise/issues/3542))
- `[Tags]` Fixed a regression on Tag Buttons, where they were visually, vertically misaligned with Tag text. ([#3604](https://github.com/infor-design/enterprise/issues/3604))
- `[Week-View]` Changed the look of the week-view and day-view day of the week so its a 3 (or 2) letter abbreviation and emphasizes the date and spans two lines. This makes all the days of the week the same length. ([#3262](https://github.com/infor-design/enterprise/issues/3262))
- `[Validation]` Fixed a bug where addMessage did not add messages to the parent. ([#711](https://github.com/infor-design/enterprise-ng/issues/711))

(87 Issues Solved This Release, Backlog Enterprise 279, Backlog Ng 75, 1033 Functional Tests, 1322 e2e Tests)

## v4.26.2

### v4.26.2 Fixes

- `[Textarea]` Fixed missing text in safari on disabled text areas. ([#3638](https://github.com/infor-design/enterprise/issues/3638))

## v4.26.1

### v4.26.1 Fixes

- `[Demo App]` Fixed the embedded layout to show uplift theme. ([#861](https://github.com/infor-design/website/issues/861))

## v4.26.0

### v4.26.0 Features

- `[Datagrid]` Added support for expandable row to expand across all frozen columns, and fixed span layout issues on the right side frozen columns. ([#2867](https://github.com/infor-design/enterprise/issues/2867))
- `[Datagrid]` Added a new `resizeMode` option that allows you to pick between `flex` and `fit`. `flex` will resize columns independently shifting other columns to fit the table layout if needed. `fit` will resize using the neighbor's column width. This is possible more useful when you have less columns. ([#3251](https://github.com/infor-design/enterprise/issues/3251))
- `[Calendar]` Made the monthview, weekview and calendar work in RTL mode and added official support for UmAlQura calendar. ([#2788](https://github.com/infor-design/enterprise/issues/2788))
- `[Icons]` Added new icons `icon-play, icon-stop, icon-record, icon-pause` for video players. ([#411](https://github.com/infor-design/design-system/issues/411))
- `[Icons]` Added new icons `icon-security-off, icon-security-on` for toggles related to security/secure items. ([#397](https://github.com/infor-design/design-system/issues/397))
- `[Searchfield]` Added a setting that makes it possible to adjust the "collapsed" size of a Toolbar Searchfield to better accommodate some use cases. ([#3296](https://github.com/infor-design/enterprise/issues/3296))

### v4.26.0 Fixes

- `[Application Menu]` Fixed bugs with filtering where it was not possible to have the filter match text within content areas, as well as general expand/collapse bugs with filtering. ([#3131](https://github.com/infor-design/enterprise/issues/3131))
- `[Application Menu]` Fixed overlap button when label is too long, and aligned dropdown icon in application menu uplift theme. ([#3133](https://github.com/infor-design/enterprise/issues/3133))
[Contextual Action Panel] - Fixed shade colors of text and icon buttons in uplift theme high contrast. (#3394)
- `[Accordion]` - Fixed an issue with a missing border on the last element in certain states. ([#3885](https://github.com/infor-design/enterprise/issues/3885))
- `[Calendar]` Fixed issue where on month view in events info `Date` and `Duration` fields were not working with some events and `Duration` field. Now `Duration` field support `Days, Hours and Minutes` text. ([#2777](https://github.com/infor-design/enterprise/issues/2777))
- `[Calendar]` Fixed an issue where link was not working on monthview to switch to day view when clicked on more events on that day. ([#3181](https://github.com/infor-design/enterprise/issues/3181))
- `[Calendar]` Fixed a calendar event where the start date today is not displaying as upcoming event in different timezone. ([#2776](https://github.com/infor-design/enterprise/issues/2776))
- `[Calendar]` Fixed an issue where adding an event was inconsistent in Safari. ([#3079](https://github.com/infor-design/enterprise/issues/3079))
- `[Calendar]` Fixed an issue where any event was not rendering in day and week view. ([#3222](https://github.com/infor-design/enterprise/issues/3222))
- `[Calendar]` Fixed an issue where date selection was not persist when switching from month view to week view to day view. ([#3319](https://github.com/infor-design/enterprise/issues/3319))
- `[Colors]` Fixed an incorrect ruby06 color, and made the background change on theme change now (again). ([#3448](https://github.com/infor-design/enterprise/issues/3448))
- `[Datagrid]` Fixed an issue where focus on reload data was forced to be on active cell. ([#358](https://github.com/infor-design/enterprise-ng/issues/358))
- `[Datagrid]` Fixed RTL issues in the filter row. ([#3517](https://github.com/infor-design/enterprise/issues/3517))
- `[Datagrid]` Improved the column resize behavior in speed and usability with the cursor being more accurate during resize. ([#3251](https://github.com/infor-design/enterprise/issues/3251))
- `[Datagrid]` Improved the column resize behavior to work much better in RTL mode. ([#1924](https://github.com/infor-design/enterprise/issues/1924))
- `[Datagrid]` Fixed a bug where if a filter row column is frozen the mask and editor options would not be applied. ([#2553](https://github.com/infor-design/enterprise-ng/issues/2553))
- `[Datagrid]` Fixed an issue where when using rowTemplate/expandableRows and frozenColumns on both sides the right side did not render properly. ([#2867](https://github.com/infor-design/enterprise/issues/2867))
- `[Datagrid]` Fixed an issue where height was not aligning to expandable row for frozen columns. ([#3516](https://github.com/infor-design/enterprise/issues/3516))
- `[Datagrid]` Fixed hover color should not be similar to alternate rows when hovering in uplift high contrast. ([#3338](https://github.com/infor-design/enterprise/issues/3338))
- `[Datagrid]` Fixed a demo app issue filtering decimal fields in some examples. ([#3351](https://github.com/infor-design/enterprise/issues/3351))
- `[Datagrid]` Fixed an issue where some columns were disappear after resizing the browser or after changing themes. ([#3434](https://github.com/infor-design/enterprise/issues/3434))
- `[Datagrid]` Fixed an issue that the filter row type dropdowns did not close when the grid is scrolled. ([#3216](https://github.com/infor-design/enterprise/issues/3216))
- `[Datagrid]` Added an example showing the configuration needed to filter date time fields on just dates without the time part. ([#2865](https://github.com/infor-design/enterprise/issues/2865))
- `[Datagrid]` Changed the isFilter added value to datasets to a more unique value to avoid clashes. ([#2668](https://github.com/infor-design/enterprise/issues/2668))
- `[Datagrid]` Added a `getDataset` method that will return the current dataset without any added properties. ([#2668](https://github.com/infor-design/enterprise/issues/2668))
- `[Datagrid]` Fixed an issue that when reordering filter columns the filter values would disappear. ([#2565](https://github.com/infor-design/enterprise/issues/2565))
- `[Datagrid]` Fixed an issue that dropdown lists in filter rows did not close when scrolling. ([#2056](https://github.com/infor-design/enterprise/issues/2565))
- `[Datagrid]` Added a `filterType` option to the filter event data so the type can be determined. ([#826](https://github.com/infor-design/enterprise/issues/826))
- `[Datagrid]` Add options to `toolbar.filterRow` so that instead of true/false you can set `showFilter, clearFilter, runFilter` independently. ([#1479](https://github.com/infor-design/enterprise/issues/1479))
- `[Datagrid]` Added fixes to improve the usage of the textarea editor. ([#3417](https://github.com/infor-design/enterprise/issues/3417))
- `[Datagrid]` Fixed an issue where reset to default was not working properly. ([#3487](https://github.com/infor-design/enterprise/issues/3487))
- `[Datepicker]` Fixed an issue where setting date format with comma character was not working. ([#3008](https://github.com/infor-design/enterprise/issues/3008))
- `[Editor]` Made the link and image link fields required on the dialogs. ([#3008](https://github.com/infor-design/enterprise/issues/3008))
- `[Editor]` Fixed an issue where it was possible to clear text and end up with text outside the default paragraph separator. ([#2268](https://github.com/infor-design/enterprise/issues/2268))
- `[Fileupload]` Fixed an issue where tabbing out of a fileupload in was causing the modal dialog to disappear. ([#3458](https://github.com/infor-design/enterprise/issues/3458))
- `[Form Compact Layout]` Added support for `form-compact-layout` the remaining components. ([#3008](https://github.com/infor-design/enterprise/issues/3329))
- `[Dropdown]` Fixed a bug that was causing the `selectValue()` method not to update the visual display of the in-page Dropdown element. ([#3432](https://github.com/infor-design/enterprise/issues/3432))
- `[Forms]` Fixed an issue where radio group was overlapping fields. ([#3466](https://github.com/infor-design/enterprise/issues/3466))
- `[Forms Compact]` Fixed an issue where fileupload was misaligned in RTL mode in uplift theme. ([#3483](https://github.com/infor-design/enterprise/issues/3483))
- `[Icons]` Fixed color inconsistencies of the icons when the fields are in readonly state. ([#3176](https://github.com/infor-design/enterprise/issues/3176))
- `[Input]` Added the ability to line up data labels with inputs by adding class `field-height` to the `data` element and placing it in a responsive grid. ([#987](https://github.com/infor-design/enterprise/issues/987))
- `[Input]` Added the ability to use standalone required spans, this will help on responsive fields if they are cut off. ([#3115](https://github.com/infor-design/enterprise/issues/3115))
- `[Input/Forms]` Added the ability to add a class to rows to align the fields on the bottom, this will line up fields if they have wrapping labels or long labels with required fields. To enable this add class `flex-align-bottom` to the grid `row`. ([#443](https://github.com/infor-design/enterprise/issues/443))
- `[Locale]` Fixed an issue where formatDate() method was not working for es-419. ([#3363](https://github.com/infor-design/enterprise/issues/3363))
- `[Locale]` Fixed an issue where setting language to `nb` would error. ([#3455](https://github.com/infor-design/enterprise/issues/3455))
- `[Locale]` Fixed incorrect time separators in the no, nn, and nn locales. ([#3468](https://github.com/infor-design/enterprise/issues/3468))
- `[Locale]` Added further separation of language from formatting in date oriented components (calendar, datepicker, timepicker ect). [3244](https://github.com/infor-design/enterprise/issues/3244))
- `[Locale]` Added support for `nn` locale and language, but this will change to no language as only this is translated as its the same. ([#3455](https://github.com/infor-design/enterprise/issues/3455))
- `[Locale]` Correct the month names in Russian locale and capitalized the day names. ([#3464](https://github.com/infor-design/enterprise/issues/3464))
- `[Module Tabs]` Fixed color tab indicator and small gap below when selected/opened for all color variations in uplift theme. ([#3312](https://github.com/infor-design/enterprise/issues/3312))
- `[Modal]` Fixed colors in dark mode for the primary disabled button and error and background contrast. ([#2754](https://github.com/infor-design/enterprise/issues/2754))
- `[Pie]` Fixed an issue where initial selection was getting error. ([#3157](https://github.com/infor-design/enterprise/issues/3157))
- `[Popupmenu]` Fixed an issue where list separators were disappearing when reduced the browser zoom level e.g. 70-80%. ([#3407](https://github.com/infor-design/enterprise/issues/3407))
- `[Radar Chart]` Fixed an issue where labels was cut off for some screen sizes. ([#3320](https://github.com/infor-design/enterprise/issues/3320))
- `[Searchfield]` Fixed a bug where changing filter results while the autocomplete is open may result in the menu being positioned incorrectly. ([#3243](https://github.com/infor-design/enterprise/issues/3243))
- `[Searchfield]` Fixed a bug in Toolbar Searchfields where a component configured with `collapsible: false` and `collapseSize` defined, the searchfield would incorrectly collapse. ([NG#719](https://github.com/infor-design/enterprise-ng/issues/719))
- `[Splitter]` Fixed an issue in the destroy function where the expand button was not removed. ([#3371](https://github.com/infor-design/enterprise/issues/3371))
- `[Swaplist]` Fixed an issue where top buttons were not aligned in Firefox. ([#3425](https://github.com/infor-design/enterprise/issues/3425))
- `[Textarea]` Fixed an issue where using `rows` stopped working, and fixed the autoGrow option to work better. ([#3471](https://github.com/infor-design/enterprise/issues/3471))
- `[Toolbar]` Fixed an issue where some `destroy()` methods being called in `teardown()` were not type-checking for the `destroy()` method, and sometimes would incorrectly try to call this on an object or data property defined as `button`. ([#3449](https://github.com/infor-design/enterprise/issues/3449))
- `[Tooltip/Popover]` Fixed incorrect placement when in RTL modes, as well as some broken styles on the RTL Popover. ([#3119](https://github.com/infor-design/enterprise/issues/3119))
- `[Validation/Checkboxes]` Fixed issues with making checkboxes required, the styling did not work for it and the scrollIntoView function and validation failed to fire. Note that to add required to the checkbox you need to add an extra span, adding a class to the label will not work because the checkbox is styled using the label already. ([#3147](https://github.com/infor-design/enterprise/issues/3147))
- `[Validation]` Fixed an issue where calling removeMessage would not remove a manually added error class. ([#3318](https://github.com/infor-design/enterprise/issues/3318))

(78 Issues Solved This Release, Backlog Enterprise 336, Backlog Ng 77, 989 Functional Tests, 1246 e2e Tests)

## v4.25.3

### v4.25.3 Fixes

- `[Bar]` Fixed an error rendering charts with only one dataset point. ([#3505](https://github.com/infor-design/enterprise/issues/3505))
- `[Datagrid]` Fixed an issue where date range filter was unable to filter data. ([#3503](https://github.com/infor-design/enterprise/issues/3503))
- `[Datagrid]` Fixed an issue where date range filter was not working. ([#3337](https://github.com/infor-design/enterprise/issues/3337))
- `[Datepicker]` Fixed an issue where date range with minimum range was not working. ([#3268](https://github.com/infor-design/enterprise/issues/3268))
- `[Datepicker]` Fixed an issue where date range was reverting to initial values after clearing. ([#1306](https://github.com/infor-design/enterprise/issues/1306))
- `[Field Filter]` Fixed an issue where switching to In Range filter type with a value in the field was causesing an error. ([#3515](https://github.com/infor-design/enterprise/issues/3515))
- `[Field Filter]` Fixed an issue where date range was not working after using other filter. ([#2764](https://github.com/infor-design/enterprise/issues/2764))

## v4.25.2

### v4.25.2 Fixes

- `[Fileupload]` Fixed an issue where tabbing out of a fileupload in was causing the modal dialog to disappear. ([#3458](https://github.com/infor-design/enterprise/issues/3458))

## v4.25.1

### v4.25.1 Fixes

- `[Datagrid]` Fixed a bug where if there was an editor datagrid might error when loading. ([#3313](https://github.com/infor-design/enterprise/issues/3313))
- `[Mask]` Fixed a bug where leading zeroes were not possible to apply against Number Masks on standard input fields that also handled formatting for thousands separators. ([#3315](https://github.com/infor-design/enterprise/issues/3315))
- `[General]` Improved the colors of windows chrome custom scrollbars in uplift themes. ([#3413](https://github.com/infor-design/enterprise/issues/3413))

## v4.25.0

### v4.25.0 Features

- `[Fields]` Added a form level class to toggle all fields in the form to a more compact (shorter) mode called `form-layout-compact`. Added and fixed existing components so that there is now the option to have more compact forms by using shorter fields. ([#3249](https://github.com/infor-design/enterprise/issues/3249))
- `[Tag]` Added a new style for linkable tags that will work for default, info, good, error, alert, and neutral styles. ([#3113](https://github.com/infor-design/enterprise/issues/3113))
- `[Multiselect]` Added Tag Display as a new style for interacting with selected results in Multiselect components. ([#3114](https://github.com/infor-design/enterprise/issues/3114))
- `[Popdown]` Added support for tabbing into and exit out of it. ([#3218](https://github.com/infor-design/enterprise/issues/3218))
- `[Colors]` Updated design system tokens to new colors for uplift and did a pass on all three theme variants. This impacts and improves many internal colors in components and charts. ([#3007](https://github.com/infor-design/enterprise/issues/3007))

### v4.25.0 Fixes

- `[About]` Added further indication for Microsoft Edge Chrome next to the underlying chrome version. ([#3073](https://github.com/infor-design/enterprise/issues/3073))
- `[About]` Fixed a bug where the browser language was shown as the locale name, we now show browser language and IDs language and locale separate. ([#2913](https://github.com/infor-design/enterprise/issues/2913))
- `[About]` Fixed a bug where the OS version was duplicated. ([#1650](https://github.com/infor-design/enterprise/issues/1650))
- `[Accordion]` Fixed inconsistency style of focus element after clicking on a certain accordion header. ([#3082](https://github.com/infor-design/enterprise/issues/3082))
- `[Accordion]` Fixed an issue that when all panes are expanded then they could no longer be closed. ([#701](https://github.com/infor-design/enterprise-ng/issues/3217))
- `[Application Menu]` Fixed minor usability issues when attempting to filter on application menus, display of hidden filtered children, and filtering reset when a Searchfield is blurred. ([#3285](https://github.com/infor-design/enterprise/issues/3285))
- `[Application Menu]` Fixed incorrect font-size/padding around list item headers' bullet points. ([#3364](https://github.com/infor-design/enterprise/issues/3364))
- `[Application Menu]` Tweaked some font colors on the Vibrant theme. ([#3400](https://github.com/infor-design/enterprise/issues/3400))
- `[Autocomplete]` Fixed an issue where selected event was not firing when its parent is partly overflowing. ([#3072](https://github.com/infor-design/enterprise/issues/3072))
- `[Calendar]` Fixed an issue setting the legend checked elements to false in the api. ([#3170](https://github.com/infor-design/enterprise/issues/3170))
- `[Datagrid]` Fixed an issue where the data after commit edit was not in sync for tree. ([#659](https://github.com/infor-design/enterprise-ng/issues/659))
- `[Datagrid]` Fixed an issue where the add row or load new data for grouping was not working. ([#2801](https://github.com/infor-design/enterprise/issues/2801))
- `[Datagrid]` Fixed an issue where time picker filter trigger icon and text was overlapping. ([#3062](https://github.com/infor-design/enterprise/issues/3062))
- `[Datagrid]` Fixed a bug where floating point math would cause the grouping sum aggregator to round incorrectly. ([#3233](https://github.com/infor-design/enterprise/issues/3233))
- `[Datagrid]` Fixed style issues in all theme and theme variants when using the list style including grouped headers and states. ([#3265](https://github.com/infor-design/enterprise/issues/3265))
- `[Datagrid]` Fixed issues with the stretch columns minimum width. ([#3308](https://github.com/infor-design/enterprise/issues/3308))
- `[Datagrid]` Fixed an issue where converting circular structure to JSON was throwing an error. ([#3309](https://github.com/infor-design/enterprise/issues/3309))
- `[Datagrid]` Fixed an issue where focus in date picker field was not aligning. ([#3350](https://github.com/infor-design/enterprise/issues/3350))
- `[Datagrid]` Added fixes for editing lookup fields, fixed the styling of the lookup editor and improved padding, also fixed the sort indicator color. ([#3160](https://github.com/infor-design/enterprise/issues/3160))
- `[Datagrid]` Fixed a bug that made selecting blank items in lists in a dropdown not possible. ([#3313](https://github.com/infor-design/enterprise/issues/3313))
- `[Editor]` Fixed an issue where line spacing was inconsistent. ([#3335](https://github.com/infor-design/enterprise/issues/3335))
- `[General]` Added detection for wkWebView which is paired with safari. This caused issues with all black text as this browser had previously been unknown. ([#3336](https://github.com/infor-design/enterprise/issues/3336))
- `[Homepage]` Fixed an issue where the DOM order was not working for triple width widgets. ([#3101](https://github.com/infor-design/enterprise/issues/3101))
- `[Locale]` Fixed an issue where enter all digits was not working for fr-FR. ([#3217](https://github.com/infor-design/enterprise/issues/3217))
- `[Locale]` Added the ability to set a 5 digit language (`fr-FR` and `fr-CA` vs `fr`) and added separate strings for `fr-CA` vs `fr-FR`. ([#3245](https://github.com/infor-design/enterprise/issues/3245))
- `[Locale]` Changed incorrect Chinese locale year formats to the correct format as noted by translators. For example `2019年 12月`. ([#3081](https://github.com/infor-design/enterprise/issues/3081))
- `[Locale]` Corrected and added the firstDayofWeek setting for every locale. ([#3060](https://github.com/infor-design/enterprise/issues/3060))
- `[Mask]` Fixed an issue when applying Masks to input fields configured for numbers, where errors would be thrown when the Mask attempted to overwrite the input field value. ([#3315](https://github.com/infor-design/enterprise/issues/3315))
- `[Modal]` Fixed an issue where the returns focus to button after closing was not working. ([#3166](https://github.com/infor-design/enterprise/issues/3166))
- `[Multiselect]` Adjusted the placeholder color as it was too dark. ([#3276](https://github.com/infor-design/enterprise/issues/3276))
- `[Pie]` Fixed cut off line labels when something other than value is used. ([#3143](https://github.com/infor-design/enterprise/issues/3143))
- `[Popupmenu]` Switched the `attachToBody` setting to be true by default. ([#3331](https://github.com/infor-design/enterprise/issues/3331))
- `[Searchfield]` Fixed an issue where multiselect items' checkboxes and text were misaligned in RTL mode. ([#1811](https://github.com/infor-design/enterprise/issues/1811))
- `[Searchfield]` Fixed placeholder text alignment issues on Vibrant theme in Firefox. ([#3055](https://github.com/infor-design/enterprise/issues/3055))
- `[Scrollbar]` Fixed styles for windows chrome to work with all themes. ([#3172](https://github.com/infor-design/enterprise/issues/3172))
- `[Searchfield]` Fixed an overlapping text in searchfield when close icon button is showed. ([#3135](https://github.com/infor-design/enterprise/issues/3135))
- `[Tabs]` Fixed an issue where scroll was not working on mobile view for scrollable-flex layout. ([#2931](https://github.com/infor-design/enterprise/issues/2931))

(47 Issues Solved This Release, Backlog Enterprise 374, Backlog Ng 96, 980 Functional Tests, 1196 e2e Tests)

## v4.24.0

### v4.24.0 Important Changes

- `[Icons]` Reversed a change in previous versions to make alert icons all have a white background as this caused issues. Concerning alert icons there are now the following `icon-[name]` - which will have transparent background, in Uplift these are linear in style, in soho these are solid in style. We also add a `icon-[name]-alert` for alert icons with a white background. If you need a white background you can use these otherwise we have restored the functionality from the 4.21 version, you might need a white background in calendar icons. Also the pending icon is fixed and now orange. ([#3052](https://github.com/infor-design/enterprise/issues/3052))
- `[Datagrid]` Changed the way tables are rendered to avoid gaps at the end of the grid and fix the sizes so they work in resize. This is done by using css position: sticky for headers. It has a few consequences. The spaceColumn option which was never completed was removed. The stretchColumn option is still working but is less important now and defaults to no stretch. IE 11 will now no longer support sticky headers because it does not support css position sticky, so it will degrade in functionality. This improves all issues with columns getting out of alignment. ([#2825](https://github.com/infor-design/enterprise/issues/2825))

### v4.24.0 Deprecation

### v4.24.0 Features

- `[Datagrid]` Added support to get only changed values as return array for get modified rows method. ([#2958](https://github.com/infor-design/enterprise/issues/2958))
- `[Editor]` Replaced the `h3` and `h4` buttons with a more robust Fontpicker component. ([#2722](https://github.com/infor-design/enterprise/issues/2722))
- `[Spinbox]` Standardized Spinbox field sizes to match other input field sizes, added responsive form (fluid) functionality for Spinbox, and reworked the standard size of the Spinbox to match other form fields. ([#1344](https://github.com/infor-design/enterprise/issues/1344))

### v4.24.0 Fixes

- `[All]` Removed the property `-webkit-text-fill-color` from usage throughout out our codebase, except for one rule that changes it to `unset` if it's present. ([#3041](https://github.com/infor-design/enterprise/issues/3041))
- `[Application Menu]` Fixed issue in application menu where scrollbar is visible even if it's not needed in uplift theme. ([#3134](https://github.com/infor-design/enterprise/issues/3134))
- `[Datagrid]` Fixed an issue where the hide pager on one page setting was not working correctly when applying a filter. ([#2676](https://github.com/infor-design/enterprise/issues/2676))
- `[Datagrid]` Fixed an issue where if the grid is initialized with an empty array then updateColumns is used the resetColumns function failed. ([#690](https://github.com/infor-design/enterprise-ng/issues/690))
- `[Datagrid]` Fixed an issue where the dirty cell indicator was not updating after remove row. ([#2960](https://github.com/infor-design/enterprise/issues/2960))
- `[Datagrid]` Fixed an issue where the method getModifiedRows was not working, it had duplicate entries for the same row. ([#2908](https://github.com/infor-design/enterprise/issues/2908))
- `[Datagrid]` Fixed an issue where the personalized columns were not working when toggle columns and drag drop. ([#3004](https://github.com/infor-design/enterprise/issues/3004))
- `[Datagrid]` Fixed an issue where the grouping filter was not working after do sort. ([#3012](https://github.com/infor-design/enterprise/issues/3012))
- `[Datagrid]` Fixed an issue where the editable single column was not working. ([#3023](https://github.com/infor-design/enterprise/issues/3023))
- `[Datagrid]` Fixed an issue where when hovering a parent row the same row index in the child row will show the hover state. ([#2227](https://github.com/infor-design/enterprise/issues/2227))
- `[Datagrid]` Fixed an issue where the focus state for action button formatter was not working correctly. ([#3006](https://github.com/infor-design/enterprise/issues/3006))
- `[Datagrid]` Fixed an issue where the personalization dialog was not centered on IE 11. ([#3175](https://github.com/infor-design/enterprise/issues/3175))
- `[Datagrid]` Fixed an issue finally so that all columns will always align and will never come out of alignment. ([#2835](https://github.com/infor-design/enterprise/issues/2835))
- `[Datagrid]` Fixed an issue where in some cases when there is no data you could not scroll right. ([#2363](https://github.com/infor-design/enterprise/issues/2363))
- `[Datagrid]` Fixed an issue where in some cases where you could not scroll right over the empty message. ([#2864](https://github.com/infor-design/enterprise/issues/2864))
- `[Datagrid]` Fixed an issue where the IOS text would appear very large on group headers. ([#2224](https://github.com/infor-design/enterprise/issues/2224))
- `[Datagrid]` Fixed an issue where in some cases where if you have one column and are in edit mode resizing the page behaved strangely. ([#3193](https://github.com/infor-design/enterprise/issues/3193))
- `[Datagrid]` Changed the rendering of columns so that there will never be a gap on the left side, changed the default of stretchColumn to null which will fill. ([#1818](https://github.com/infor-design/enterprise/issues/1818))
- `[Datagrid]` Fixed an issue that hyperlinks in the datagrid would redirect. ([#3207](https://github.com/infor-design/enterprise/issues/3207))
- `[Datagrid]` Changed the behavior of column resizing to use "fit" during resize, which means adjacent columns only will be resized. ([#605](https://github.com/infor-design/enterprise/issues/605))
- `[Datagrid]` Fixed an issue that resizing the last column would create a gap. ([#1671](https://github.com/infor-design/enterprise/issues/1671))
- `[Datepicker]` Fixed missing background color on disable dates and adjusted the colors in all themes. ([#2910](https://github.com/infor-design/enterprise/issues/2910))
- `[Datepicker]` Fixed a layout issue on the focus state on colored/legend days. ([#2910](https://github.com/infor-design/enterprise/issues/2910))
- `[Datepicker]` Fixed an issue where the calendar layout was not working on ie11. ([#3226](https://github.com/infor-design/enterprise/issues/3226))
- `[Dropdown]` Fix a bug where a dropdown in a datagrid cell would sometimes not display the correct value when selected. ([#2919](https://github.com/infor-design/enterprise/issues/2919))
- `[Dropdown]` Fix a layout issue in RTL on the badges example. ([#3150](https://github.com/infor-design/enterprise/issues/3150))
- `[Editor]` Corrected CSP errors and broken images in the Editor Preview when inserting the default image. ([#2937](https://github.com/infor-design/enterprise/issues/2937))
- `[Editor]` Fixes issues with Editors configured to use Flex Toolbar, where toolbar buttons were not properly triggering selected events, and overflowed items were not triggering editor actions as expected. ([#2938](https://github.com/infor-design/enterprise/issues/2938))
- `[Editor]` The Editor now uses the same routine for stripping disallowed tags and attributes from pasted content when it transitions from the Source View to the Preview. This makes it impossible to paste/type HTML tags containing a `style` property with CSS rules that are not allowed to be applied to inline Editor elements, such as `font-family`. ([#2987](https://github.com/infor-design/enterprise/issues/2987))
- `[Editor]` Fixed a problem in Safari that would cause scrolling to occur inside Flex Toolbars unexpectedly. ([#3033](https://github.com/infor-design/enterprise/issues/3033))
- `[Editor]` Fixed many memory leaks related to view swapping and `destroy()` in the Editor. ([#3112](https://github.com/infor-design/enterprise/issues/3112))
- `[EmptyMessage]` Added a fix so that click will only fire on the button part of the empty message. ([#3139](https://github.com/infor-design/enterprise/issues/3139))
- `[Header]` Update the header placeholder text color to match better. ([#3040](https://github.com/infor-design/enterprise/issues/3040))
- `[Locale]` Fixed a problem in fi-FI where some date formats where incorrect with one digit days. ([#3019](https://github.com/infor-design/enterprise/issues/3019))
- `[Locale]` Added new conversion methods for gregorian to umalqura dates and vice versa with Locale. The fromGregorian and togregorian methods were in two separate locations ar-SA and ar-EG. These new methods gregorianToUmalqura and umalquraToGregorian now moved to to one location in locale and removed the maxDate on them. ([#3051](https://github.com/infor-design/enterprise/issues/3051))
- `[Locale]` Fixed an issue when formatting with `SSS` in the format string, the leading zeros were incorrectly removed from the millisecond output. ([#2696](https://github.com/infor-design/enterprise/issues/2696))
- `[Locale/Datagrid]` Fixed an issue in the datagrid/locale that meant if a string is provided in the current locale for a number it wont parse correctly if the decimal format is a `,` (such as nl-NL). ([#3165](https://github.com/infor-design/enterprise/issues/3165))
- `[Locale]` Fixed an issue when loading en-XX locales where some data may be mixed with en-US. ([#3208](https://github.com/infor-design/enterprise/issues/3208))
- `[Mask]` Fixed a Safari bug where certain masked values would not trigger a "change" event on the input field. ([#3002](https://github.com/infor-design/enterprise/issues/3002))
- `[Modal]` Added a new setting `overlayOpacity` that give the user to control the opacity level of the modal/message dialog overlay. ([#2975](https://github.com/infor-design/enterprise/issues/2975))
- `[Popover]` Fixed an issue where the content was disappearing when change themes on IE11. ([#2954](https://github.com/infor-design/enterprise/issues/2954))
- `[Progress]` Added the ability to init the progress and update it to zero, this was previously not working. ([#3020](https://github.com/infor-design/enterprise/issues/3020))
- `[Sparkline Chart]` Fixed an issue where an error was thrown while a sparkline chart was present during a theme chnage. ([#3159](https://github.com/infor-design/enterprise/issues/3159))
- `[Tabs Module]` Fixed missing ellipsis and spacing issue on mobile view in searchfield of tabs module when resizing the browser. ([#2940](https://github.com/infor-design/enterprise/issues/2940))
- `[Toast]` Fixed an issue where the saved position was not working for whole app. ([#3025](https://github.com/infor-design/enterprise/issues/3025))
- `[Tree]` Fixed an issue where the nodes were not rendering. ([#3194](https://github.com/infor-design/enterprise/issues/3194))

### v4.24.0 Chores & Maintenance

- `[Demoapp]` Allow the query params that affect theming/personalization (theme/variant/colors) to be appended/adjusted on the browser's URL without affecting other query parameters, or adding unnecessary paramters that weren't changed.
- `[Toolbar Searchfield]` Increased the amount of text shown when the Searchfield is not expanded, and appears similar to a button.  Also modified some styles in all themes to make alignment of the text better between the Searchfield and buttons when the Searchfield is not expanded. ([#2944](https://github.com/infor-design/enterprise/issues/2944))

(74 Issues Solved This Release, Backlog Enterprise 374, Backlog Ng 85, 974 Functional Tests, 1191 e2e Tests)

## v4.23.0

### v4.23.0 Deprecation

- `[Icons]` We added per theme empty state icons for both uplift (vibrant) and soho (subtle) themes. Because of this `svg-empty.html` is now deprecated. Please use the theme based files `theme-soho-svg-empty.html` and `theme-uplift-svg-empty.html`. ([#426](https://github.com/infor-design/design-system/issues/426))

### v4.23.0 Features

- `[Accordion]` Added a new setting `expanderDisplay` that can display all expander button icons in the classic style, or with all "chevron" or "plus-minus"-style icons.  Deprecated the legacy `displayChevron` setting in favor of this change. ([#2900](https://github.com/infor-design/enterprise/issues/2900))
- `[Calendar / Day View]` A new component Week View was created, you can configure it to show a single day as well, or several days so we now have a day view. ([#2780](https://github.com/infor-design/enterprise/issues/2780))
- `[Calendar / Week View]` A new component Week View was added. You can show events in a series of days. This is also integrated into view switcher in the calendar component. ([#1757](https://github.com/infor-design/enterprise/issues/1757))
- `[Empty Messages]` Added a new icon `empty-no-users`. ([#3046](https://github.com/infor-design/enterprise/issues/3046))
- `[Locale]` Added updated translation files for 16 in house languages. ([#3049](https://github.com/infor-design/enterprise/issues/3049))
- `[Modal]` Added a new setting `overlayOpacity` that gives the developer ability to control the opacity level of the modal/message dialog overlay. ([#2975](https://github.com/infor-design/enterprise/issues/2975))

### v4.23.0 Fixes

- `[Accordion]` Fixed the font color when hovered on uplift high contrast. ([#3042](https://github.com/infor-design/enterprise/issues/3042))
- `[Autocomplete]` Fixed memory leaks by preventing re-rendering of an open autocomplete list from attaching new events, adding multiple `aria-polite` elements, etc. ([#2888](https://github.com/infor-design/enterprise/issues/2888))
- `[Calendar]` Pass calendar tooltip settings down to week-view component. ([#3179](https://github.com/infor-design/enterprise/issues/3179))
- `[Calendar]` Fixed disabled legend label color on vibrant/uplift with dark Variant theme. ([#2965](https://github.com/infor-design/enterprise/issues/2965))
- `[Calendar]` Fixed missing arrow and scrolling issues in the event popup. ([#2962](https://github.com/infor-design/enterprise/issues/2962))
- `[Contextual Action Panel]` Fixed an issue where the CAP close but beforeclose event not fired. ([#2826](https://github.com/infor-design/enterprise/issues/2826))
- `[Context Menu]` Fixed a placement bug that would cut the size of the menu to an unusable size in small viewport displays. ([#2899](https://github.com/infor-design/enterprise/issues/2899))
- `[Contextual Action Panel]` Fixed placement of `(X)` close button on both standard and Flex toolbars when using the `showCloseBtn` setting. ([#2834](https://github.com/infor-design/enterprise/issues/2834))
- `[Datagrid]` Fixed column headers font color in uplift high contrast. ([#2830](https://github.com/infor-design/enterprise/issues/2830))
- `[Datagrid]` Fixed an issue where the tree children expand and collapse was not working. ([#633](https://github.com/infor-design/enterprise-ng/issues/633))
- `[Datagrid]` Fixed an issue where the pager was not updating with updated method. ([#2759](https://github.com/infor-design/enterprise/issues/2759))
- `[Datagrid]` Fixed an issue where the browser contextmenu was not showing by default. ([#2842](https://github.com/infor-design/enterprise/issues/2842))
- `[Datagrid]` Fixed an issue where string include zeroes not working with text filter. ([#2854](https://github.com/infor-design/enterprise/issues/2854))
- `[Datagrid]` Fixed an issue where the select all button for multiselect grouping was not working. ([#2895](https://github.com/infor-design/enterprise/issues/2895))
- `[Datagrid]` Fixed an issue where the select children for tree was not working. ([#2961](https://github.com/infor-design/enterprise/issues/2961))
- `[Datepicker]` Fixed an issue where the selected date was getting cleared and creating js error after changing month or year in Umalqura date and Calendar. ([#3093](https://github.com/infor-design/enterprise/issues/3093))
- `[Datepicker]` Fixed an issue where the validation after body re-initialize was not working. ([#2410](https://github.com/infor-design/enterprise/issues/2410))
- `[Datepicker]` Fixed an issue where the islamic-umalqura calendar was not working, when used with user vs settings locale and translate data was not loading from parent locale. ([#2878](https://github.com/infor-design/enterprise/issues/2878))
- `[Datepicker]` Fixed layout issues in RTL mode, also the buttons are switched the to the opposite side now. ([#3068](https://github.com/infor-design/enterprise/issues/3068))
- `[Dropdown]` Fixed an issue where the dropdown icons are misaligned in IE11 in the Uplift theme. ([#2826](https://github.com/infor-design/enterprise/issues/2912))
- `[Dropdown]` Fixed an issue where the placeholder was incorrectly renders when initially set selected item. ([#2870](https://github.com/infor-design/enterprise/issues/2870))
- `[Dropdown]` Fixed placement logic when dropdown's flip, as well as a visual bug with checkmark/icon placement on some browsers. ([#3058](https://github.com/infor-design/enterprise/issues/3058))
- `[Dropdown]` Fixed an issue where it was possible to inject xss when clearing the typeahead. ([#650](https://github.com/infor-design/enterprise-ng/issues/650))
- `[Field Filter]` Fixed an issues where the icons are not vertically centered, and layout issues when opening the dropdown in a smaller height browser. ([#2951](https://github.com/infor-design/enterprise/issues/2951))
- `[Header]` Fixed an iOS bug where the theme switcher wasn't working after Popupmenu lifecycle changes. ([#2986](https://github.com/infor-design/enterprise/issues/2986))
- `[Header Tabs]` Added a more distinct style to selected header tabs. ([infor-design/design-system#422](https://github.com/infor-design/design-system/issues/422))
- `[Hierarchy]` Fixed the border color on hierarchy cards. ([#423](https://github.com/infor-design/design-system/issues/423))
- `[Locale]` Fixed an issue where the parseDate method was not working for leap year. ([#2737](https://github.com/infor-design/enterprise/issues/2737))
- `[Locale]` Fixed an issue where some culture files does not have a name property in the calendar. ([#2880](https://github.com/infor-design/enterprise/issues/2880))
- `[Locale]` Fixed an issue where cultures with a group of space was not parsing correctly. ([#2959](https://github.com/infor-design/enterprise/issues/2959))
- `[Locale]` Fixed a problem loading nb-NO locale where it would fail to find translations and possibly error. ([#3035](https://github.com/infor-design/enterprise/issues/3035))
- `[Lookup]` Fixed missing X button in searchfield on a mobile viewport. ([#2948](https://github.com/infor-design/enterprise/issues/2948))
- `[Message]` Fixed an issue with an extra scroll bar, updated padding. ([#2964](https://github.com/infor-design/enterprise/issues/2964))
- `[Modal]` Fixed a layout issue when using 2 or more buttons on some smaller devices. ([#3014](https://github.com/infor-design/enterprise/issues/3014))
- `[Monthview]` Fixed an issue that the month/year text will reset when pressing cancel. ([#3080](https://github.com/infor-design/enterprise/issues/3080))
- `[Monthview]` Fixed a layout issue on the header in IE 11. ([#2862](https://github.com/infor-design/enterprise/issues/2862))
- `[Pie]` Fixed an issue where legends in pie chart gets cut off on mobile view. ([#902](https://github.com/infor-design/enterprise/issues/902))
- `[Popupmenu]` In mobile settings (specifically iOS), input fields will now allow for text input when also being assigned a context menu. ([#2613](https://github.com/infor-design/enterprise/issues/2613))
- `[Popupmenu]` Fixed an issue where the destroy event was bubbling up to other parent components. ([#2809](https://github.com/infor-design/enterprise/issues/2809))
- `[Popupmenu]` Fixed an issue where checkable menu items were not causing a popupmenu list to become properly formatted to fit the checkmarks when generated as part of a Flex Toolbar.  Also reworked the selection system to better handle selectable sections. ([#2989](https://github.com/infor-design/enterprise/issues/2809))
- `[Toolbar]` Fixed a bug where the dropdown/toolbar menu is being cut off on iOS device. ([#2800](https://github.com/infor-design/enterprise/issues/2800))
- `[Tooltip]` Fixed a personalization bug on Dark Themes where text colors were sometimes illegible when using certain color configurations. ([#3011](https://github.com/infor-design/enterprise/issues/3011))

### v4.23.0 Chores & Maintenance

- `[Build System]` Created separate sets linting rules for demoapp, source code, and tests, as well as a base set of rules for all environments. ([#2662](https://github.com/infor-design/enterprise/issues/2662))

(70 Issues Solved This Release, Backlog Enterprise 378, Backlog Ng 82, 939 Functional Tests, 1136 e2e Tests)

## v4.22.0

### v4.22.0 Deprecation

- `[Icons]` The alert icons now all have a white background allowing them to appear on colored areas. There was previously a special `-solid` version of the icons created that is now not needed, if you used the `icon-<name>-solid` icon change it to just `icon-<name>`. ([#396](https://github.com/infor-design/design-system/issues/396))

### v4.22.0 Features

- `[Build]` Replaced UglifyES in the minification script with Terser ([#2660](https://github.com/infor-design/enterprise/issues/2660))
- `[Build]` Added the Locale culture files to the minification script. `.min.js` versions of each locale are now available in the `dist/` folder. ([#2660](https://github.com/infor-design/enterprise/issues/2660))
- `[Calendar / Weekview]` Added a new week-view component that can be used standalone and ability switch to calendar week view in calendar. ([#1757](https://github.com/infor-design/enterprise/issues/1757))
- `[Application Menu]` Improved design of the App Menu Accordion's hierarchy, among other visual improvements, in the Uplift theme. ([#2739](https://github.com/infor-design/enterprise/issues/2739))
- `[Calendar]` Fixed layout issues in uplift theme. ([#2907](https://github.com/infor-design/enterprise/issues/2907))
- `[Charts]` Added support for context menu event with charts. ([#2699](https://github.com/infor-design/enterprise/issues/2699))
- `[Checkboxes]` Fixed layout issues when in grid rows. ([#2907](https://github.com/infor-design/enterprise/issues/2907))
- `[Contextual Action Panel]` Added support for passing in a full range of settings to the underlying Modal component API. ([#2433](https://github.com/infor-design/enterprise/issues/2433))
- `[Export]` Added support for separator to use custom string or object type with Export to CSV. ([#2490](https://github.com/infor-design/enterprise/issues/2490))
- `[Locale]` Added support for fetching minified culture files. ([#2660](https://github.com/infor-design/enterprise/issues/2660))
- `[Locale]` Added new translations for missing entries. ([#2896](https://github.com/infor-design/enterprise/issues/2896))
- `[Locale]` Fixed a bug that the language would reset when opening some components if a seperate language is used. ([#2982](https://github.com/infor-design/enterprise/issues/2982))
- `[Modal]` Added support for a "fullsize" sheet display at all times, or simply beneath the responsive breakpoint. ([#2433](https://github.com/infor-design/enterprise/issues/2433))
- `[Tabs-Vertical]` Added the ability to personalize Vertical Tabs in accordance with theming. ([#2824](https://github.com/infor-design/enterprise/issues/2824))
- `[Wizard]` Added support for short labels. If short labels not supplied it will add ellipsis to text and tooltip. ([#2604](https://github.com/infor-design/enterprise/issues/2604))

### v4.22.0 Fixes

- `[Accordion]` Fixed a Safari bug where accordion headers would not lose focus when another accordion header was clicked. ([#2851](https://github.com/infor-design/enterprise/issues/2851))
- `[Application Menu]` Fixed an issue where footer toolbar area was overlapping to menu content. ([#2552](https://github.com/infor-design/enterprise/issues/2552))
- `[Application Menu]` Fixed an issue where tooltip was showing white text on white background which makes text to be unreadable. ([#2811](https://github.com/infor-design/enterprise/issues/2811))
- `[Application Menu]` Fixed a bug where application menus were not dismissed when clicking directly on Popupmenu triggers in a mobile setting. ([#2831](https://github.com/infor-design/enterprise/issues/2831))
- `[Application Menu]` Fixed an issue on mobile where the body was scroll bouncing when dragging/scrolling in the app menu. ([#2434](https://github.com/infor-design/enterprise/issues/2434))
- `[Bar Chart]` Fixed an issue where labels were overwritten when use more then one chart on page. ([#2723](https://github.com/infor-design/enterprise/issues/2723))
- `[Buttons]` Adjust the contrast of buttons (tertiary) on uplift theme. ([#396](https://github.com/infor-design/design-system/issues/396))
- `[Calendar]` Fixed an issue where the upcoming event description was overlapping the upcoming duration when text is too long, adjust width of spinbox count and fixed alignment of all day checkbox in uplift light theme. ([#2778](https://github.com/infor-design/enterprise/issues/2778))
- `[Datagrid]` Fixed an issue where if you have duplicate Id's the columns many become misaligned. ([#2687](https://github.com/infor-design/enterprise/issues/2687))
- `[Datagrid]` Made the text all white on the targeted achievement formatter. ([#2730](https://github.com/infor-design/enterprise/issues/2730))
- `[Datagrid]` Fixed keyword search so that it will again work with client side paging. ([#2797](https://github.com/infor-design/enterprise/issues/2797))
- `[Datagrid]` Fixed an issue where the header and cells do not align perfectly. ([#2849](https://github.com/infor-design/enterprise/issues/2849))
- `[Datagrid]` Fixed an issue where actions menu was not opening after reload the data. ([#2876](https://github.com/infor-design/enterprise/issues/2876))
- `[Datepicker]` Moved the today button to the datepicker header and adding a setting to hide it if wanted. ([#2704](https://github.com/infor-design/enterprise/issues/2704))
- `[FieldSet]` Fixed an issue where the fieldset text in chart completion overlap when resizing the browser. ([#2610](https://github.com/infor-design/enterprise/issues/2610))
- `[Datepicker]` Fixed a bug in datepicker where the destroy method does not readd the masking functionality. [2832](https://github.com/infor-design/enterprise/issues/2832))
- `[Field Options]` Fixed an issue where the option menu is misaligned in full length input field in uplift theme. ([#2765](https://github.com/infor-design/enterprise/issues/2765))
- `[Icons]` Added and updated the following icons: icon-new, icon-calculator, icon-save-new, icon-doc-check. ([#391](https://github.com/infor-design/design-system/issues/391))
- `[Icons]` Added and updated the following icons: icon-bed, icon-user-clock, icon-phone-filled, icon-phone-empty. ([#419](https://github.com/infor-design/design-system/issues/419))
- `[Listview]` Fixed an issue where empty message would not be centered if the listview in a flex container. ([#2716](https://github.com/infor-design/enterprise/issues/2716))
- `[Locale/Initialize]` Fixed an issue where opening some components like Contextual Action Panel would change the current locale because it calls initialize when it loads. ([#2873](https://github.com/infor-design/enterprise/issues/2873))
- `[Mask]` Added an example showing how to user percent format with the locale. ([#434](https://github.com/infor-design/enterprise/issues/434))
- `[Modal]` Fixed an issue where encoded html would not be recoded on the title. ([#246](https://github.com/infor-design/enterprise/issues/246))
- `[Modal]` Fixed an issue where the page content behind the modal is still scrollable while the modal window is open on iOS devices. ([#2678](https://github.com/infor-design/enterprise/issues/2678))
- `[Popupmenu]` Prevent popupmenus from closing after exit and reentry to the popupmenu submenu structure. ([#2702](https://github.com/infor-design/enterprise/issues/2702))
- `[Swaplist]` Fixed an issue where passed data for searched items were not syncing for beforeswap event. ([#2819](https://github.com/infor-design/enterprise/issues/2819))
- `[Tabs]` Add more padding to the count styles. ([#2744](https://github.com/infor-design/enterprise/issues/2744))
- `[Tabs]` Fixed the disabled tab color. ([#396](https://github.com/infor-design/design-system/issues/396))
- `[Tabs-Module]` Fixed styling and appearance issues on an example page demonstrating the Go Button alongside a Searchfield with Categories. ([#2745](https://github.com/infor-design/enterprise/issues/2745))
- `[Tabs-Multi]` Fixed an issue where tooltip was not showing when hovering a tab with cut-off text. ([#2747](https://github.com/infor-design/enterprise/issues/2747))
- `[Toolbar Flex]` Fixed a bug in toolbar flex where the title is getting truncated even if there's enough space for it. ([#2810](https://github.com/infor-design/enterprise/issues/2810))
- `[Validation]` Fixed an issue where if the mask is set to use a time other than the default time for the locale, this was not taken into account in validation. ([#2821](https://github.com/infor-design/enterprise/issues/2821))

### v4.22.0 Chores & Maintenance

- `[Demo App]` Changed the theme switch to call the page refresh. ([#2743](https://github.com/infor-design/enterprise/issues/2743))
- `[Export]` Added support for separator to use custom string or object type with Export to CSV. ([#2490](https://github.com/infor-design/enterprise/issues/2490))

(53 Issues Solved This Release, Backlog Enterprise 342, Backlog Ng 81, 892 Functional Tests, 909 e2e Tests)

## v4.21.0

### v4.21.0 Deprecation

- `[Icons]` Removed the hardcoded red color of the `icon-flag` so it can be used as a normal icon. If red is desired please add an additional class of `icon-flag icon-error`. ([#2548](https://github.com/infor-design/enterprise/issues/2548))

### v4.21.0 Features

- `[Calendar]` Added the ability to show tooltip on event and event icon and the ability to fire a context menu event. ([#2518](https://github.com/infor-design/enterprise/issues/2518))
- `[Datagrid]` Added the ability to use frozen columns with tree grid. ([#2102](https://github.com/infor-design/enterprise/issues/2102))
- `[Datagrid]` Added support for a fixed row size, this can be used in some cases like frozen columns where rows may have a different size than the three row heights (normal, short, medium). ([#2101](https://github.com/infor-design/enterprise/issues/2101))
- `[Datagrid]` Added filter row editor options to api setting. ([#2648](https://github.com/infor-design/enterprise/issues/2648))
- `[Datagrid]` Fixed an issue that alert text is cut off when using the textEllipsis option. ([#2773](https://github.com/infor-design/enterprise/issues/2773))
- `[Editor]` Added events to trigger on view change. ([#2430](https://github.com/infor-design/enterprise/issues/2430))
- `[Homepage]` Added a parameter to the `resize` event that provides metadata about the Homepage's state, including a calculated container height. ([#2446](https://github.com/infor-design/enterprise/issues/2446))
- `[Locale]` Added support for big numbers (18.6) to formatNumber and parseNumber. ([#1800](https://github.com/infor-design/enterprise/issues/1800))

### v4.21.0 Fixes

- `[Application Menu]` Fixed an indentation issue with child elements in an accordion in the Angular application (enterprise-ng). ([#2616](https://github.com/infor-design/enterprise/issues/2616))
- `[AppMenu/Accordion]` Improved performance on Angular by not calling siftFor on the app menu build. ([#2767](https://github.com/infor-design/enterprise/issues/2767))
- `[AppMenu/Accordion]` Fixed a bug where the busy indicator would immediately close. ([#2767](https://github.com/infor-design/enterprise/issues/2767))
- `[Button]` Fixed an issue where updated method was not teardown and re-init. ([#2304](https://github.com/infor-design/enterprise/issues/2304))
- `[Circle Pager]` Fixed a bug where it was not showing on mobile view. ([#2589](https://github.com/infor-design/enterprise/issues/2589))
- `[Contextual Action Panel]` Fixed an issue where if the title is longer, there will be an overflow causing a white space on the right on mobile view. ([#2605](https://github.com/infor-design/enterprise/issues/2605))
- `[Custom Builds]` Fixed a problem where including components with extra punctuation (periods, etc) may cause a build to fail. ([#1322](https://github.com/infor-design/enterprise/issues/1322))
- `[Datagrid]` Fixed an issue where key navigation was not working for inlineEditor. ([#2157](https://github.com/infor-design/enterprise/issues/2157))
- `[Datagrid]` Fixed a bug where calling update rows in the filter callback will cause an infinite loop. ([#2526](https://github.com/infor-design/enterprise/issues/2526))
- `[Datagrid]` Fixed a bug where the value would clear when using a lookup editor with a mask on new rows. ([#2305](https://github.com/infor-design/enterprise/issues/2305))
- `[Datagrid]` Fixed a bug where horizontal scrolling would not work when in a card/widget. ([#1785](https://github.com/infor-design/enterprise/issues/1785))
- `[Datagrid]` Fixed an issue where dirty and row status on the same cell would cause a UI issue. ([#2641](https://github.com/infor-design/enterprise/issues/2641))
- `[Datagrid]` Changed the onKeyDown callback to fire on any key. ([#536](https://github.com/infor-design/enterprise-ng/issues/536))
- `[Datagrid]` Added a more descriptive aria-label to checkboxes if the required descriptors exist. ([#2031](https://github.com/infor-design/enterprise-ng/issues/2031))
- `[Datagrid]` Added an announcement of the selection state of a row. ([#2535](https://github.com/infor-design/enterprise/issues/2535))
- `[Datagrid]` Fixed filtering on time columns when time is a string. ([#2535](https://github.com/infor-design/enterprise/issues/2535))
- `[Datagrid]` Fixed icon layout issues on the filter row in medium rowHeight mode. ([#2709](https://github.com/infor-design/enterprise/issues/2709))
- `[Datagrid]` Fixed an issue where short row height was misaligning in Uplift theme. ([#2717](https://github.com/infor-design/enterprise/issues/2717))
- `[Datagrid]` Fixed an issue where new row and dirty cell were not working when combined. ([#2729](https://github.com/infor-design/enterprise/issues/2729))
- `[Dropdown]` Fixed an issue where tooltip on all browsers and ellipsis on firefox, ie11 was not showing with long text after update. ([#2534](https://github.com/infor-design/enterprise/issues/2534))
- `[Editor]` Fixed an issue where clear formatting was causing to break while switch mode on Firefox. ([#2424](https://github.com/infor-design/enterprise/issues/2424))
- `[Empty Message]` Fixed padding and alignment issues, the icon is now centered better. ([#2424](https://github.com/infor-design/enterprise/issues/2733))
- `[Fileupload Advanced]` Added custom errors example page. ([#2620](https://github.com/infor-design/enterprise/issues/2620))
- `[Flex Toolbar]` Fixed a lifecycle problem that was preventing Menu Buttons with a `removeOnDestroy` setting from opening. ([#2664](https://github.com/infor-design/enterprise/issues/2664))
- `[Homepage]` Fixed an issue where dynamically added widget was not positioning correctly. ([#2425](https://github.com/infor-design/enterprise/issues/2425))
- `[Icons]` Fixed an issue with partially invisible empty messages in uplift theme. ([#2474](https://github.com/infor-design/enterprise/issues/2474))
- `[Icons (Component)]` Fixed a bug where it was possible to store a full base-tag prefixed URL in the `use` setting, which shouldn't be possible. ([PR#2738](https://github.com/infor-design/enterprise/pull/2738))
- `[Locale]` Fixed a bug where getCulturePath does not work if the sohoxi.js file name has a hash part. ([#2637](https://github.com/infor-design/enterprise/issues/2637))
- `[Locale]` Fixed a bug found when using NG8 that the default us locale causes issues. It is now an official requirement that you set a locale for all components that require locale information. ([#2640](https://github.com/infor-design/enterprise/issues/2640))
- `[Locale]` Fixed an occurrence where an nonstandard locale filename was not correctly processed. ([#2684](https://github.com/infor-design/enterprise/issues/2684))
- `[Lookup]` Fixed memory leak issues after destroy. ([#2494](https://github.com/infor-design/enterprise/issues/2494))
- `[Modal]` Fixed memory leak issues after destroy. ([#2497](https://github.com/infor-design/enterprise/issues/2497))
- `[Popupmenu]` Fixed DOM leak where many arrows could be inserted in the DOM. ([#568](https://github.com/infor-design/enterprise-ng/issues/568))
- `[Pager]` Fixed a bug where clicking disabled buttons caused a refresh of the page in NG. ([#2170](https://github.com/infor-design/enterprise/issues/2170))
- `[Slider]` Updated the color variant logic to match new uplift theming. ([#2647](https://github.com/infor-design/enterprise/issues/2647))
- `[Tabs]` Fixed a memory leak caused by removing a tab. ([#2686](https://github.com/infor-design/enterprise/issues/2686))
- `[Toast]` Fixed memory leak issues after destroy. ([#2634](https://github.com/infor-design/enterprise/issues/2634))
- `[Toolbar]` Fixed the conditions for when `noSearchfieldReinvoke` destroys an inner Searchfield that's been previously invoked. ([PR#2738](https://github.com/infor-design/enterprise/pull/2738))
- `[Uplift Theme]` Various improvements to the Dark/Contrast variants, with a focus on passing WCAG ([#2541](https://github.com/infor-design/enterprise/issues/2541)) ([#2588](https://github.com/infor-design/enterprise/issues/2588))

### v4.21.0 Chores & Maintenance

- `[Custom Builds]` Improved Sass builder's ability to code split and include partials once. ([#1038](https://github.com/infor-design/enterprise/issues/1038))

(61 Issues Solved This Release, Backlog Enterprise 335, Backlog Ng 76, 867 Functional Tests, 880 e2e Tests)

## v4.20.0

### v4.20.0 Deprecation

- `[ListFilter]` Deprecated `startsWith` in favor of `wordStartsWith`, due to the addition of the `phraseStartsWith` filterMode. ([#1606](https://github.com/infor-design/enterprise/issues/1606))
- `[Popdown]` Deprecated `Popdown` in favor of `Popover`. Both components have similar functionality and we want to trim the code logic down. ([#2468](https://github.com/infor-design/enterprise/issues/2468))
- `[StepProcess]` Deprecated `StepProcess` as the component is no longer commonly used. We will remove it within 3-6 versions. ([#1476](https://github.com/infor-design/enterprise/issues/1476))
- `[CompositeForm]` Deprecated `CompositeForm` as the component is no longer commonly used. We will remove it within 3-6 versions. ([#1476](https://github.com/infor-design/enterprise/issues/1476))
- `[FieldOptions]` Deprecated `FieldOptions` as the component is no longer commonly used. We will remove it within 3-6 versions. ([#1476](https://github.com/infor-design/enterprise/issues/1476))

### v4.20.0 Features

- `[Datagrid]` Added support to resize column widths after a value change via the stretchColumnOnChange setting. ([#2174](https://github.com/infor-design/enterprise/issues/2174))
- `[Datagrid]` Added a Sort Function to the datagrid column to allow the value to be formatted for the sort. ([#2274](https://github.com/infor-design/enterprise/issues/2274)))
- `[Datagrid]` Added placeholder functionality to Lookup, Dropdown, and Decimal Formatters. ([#2408](https://github.com/infor-design/enterprise/issues/2408)))
- `[Datagrid]` Added support to restrict the size of a column with minWidth and maxWidth setting on the column. ([#2313](https://github.com/infor-design/enterprise/issues/2313))
- `[Datagrid]` Automatically remove nonVisibleCellError when a row is removed. ([#2436](https://github.com/infor-design/enterprise/issues/2436))
- `[Datagrid]` Fixed header alignment with textOverflow ellipsis setting. ([#2351](https://github.com/infor-design/enterprise/issues/2351))
- `[Datagrid]` Fixed an issue where code-block editor focus was not working. ([#526](https://github.com/infor-design/enterprise-ng/issues/526))
- `[Datagrid]` Automatically remove nonVisibleCellError when a row is removed. ([#2436](https://github.com/infor-design/enterprise/issues/2436))
- `[Datagrid]` Add a fix to show ellipsis text on lookups in the datagrid filter. ([#2122](https://github.com/infor-design/enterprise/issues/2122))
- `[Datagrid]` Made grouping work better with editable, including fixes to addRow, removeRow, messages, and dirty indication. ([#1851](https://github.com/infor-design/enterprise/issues/1851))
- `[Datagrid]` Changed the beforeCommitCellEdit event into a function on the column that is synchronous. ([#2442](https://github.com/infor-design/enterprise/issues/2442))
- `[Datagrid]` Fixed a bug that the selected event would fire when no rows are deselected and on initial load. ([#2472](https://github.com/infor-design/enterprise/issues/2472))
- `[Datagrid]` Removed a white background from the colorpicker editor in high contrast theme. ([#1574](https://github.com/infor-design/enterprise/issues/1574))
- `[Datepicker]` Made the showMonthYearPicker option true by default and added a newly designed panel to select the year and day. ([#1958](https://github.com/infor-design/enterprise/issues/1958))
- `[Datepicker]` Fixed a layout issue in IE 11 with the datepicker title. ([#2598](https://github.com/infor-design/enterprise/issues/2598))
- `[Datepicker]` Fixed issues with the mask when using the range picker. ([#2597](https://github.com/infor-design/enterprise/issues/2597))
- `[Dropdown]` Fixed an issue where ellipsis was not working when use firefox new tab. ([#2236](https://github.com/infor-design/enterprise/issues/2236))
- `[Form Compact]` Added checkboxes/radios, and improved visual style. ([#2193](https://github.com/infor-design/enterprise/issues/2193))
- `[Images]` Created an additional image class to apply focus state without coercing width and height. ([#2025](https://github.com/infor-design/enterprise/issues/2025))
- `[ListFilter]` Added `phraseStartsWith` filterMode for only matching a search term against the beginning of a string. ([#1606](https://github.com/infor-design/enterprise/issues/1606))
- `[Multiselect]` Changed interactions in filtered lists to no longer reset text inside the search input and the contents of the list. ([#920](https://github.com/infor-design/enterprise/issues/920))
- `[Toast]` Added api settings for drag drop and save position. ([#1876](https://github.com/infor-design/enterprise/issues/1876))
- `[Uplift Theme]` Various minor improvements. ([#2318](https://github.com/infor-design/enterprise/issues/2318))

### v4.20.0 Fixes

- `[Alerts]` Removed dirty tracker from the page due to layout issues. ([#1679](https://github.com/infor-design/enterprise/issues/1679))
- `[App Menu]` Fixed an issue where the lower toolbar inverts left and right keyboard actions. ([#2240](https://github.com/infor-design/enterprise/issues/2240))
- `[Bar Chart]` Fixed an issue where the tooltip would not show. ([#2097](https://github.com/infor-design/enterprise/issues/2097))
- `[Calendar]` Added more information to the onMonthRendered callback. ([#2419](https://github.com/infor-design/enterprise/issues/2419))
- `[Calendar]` Changed updated method so it can reinit the calendar with new data. ([#2419](https://github.com/infor-design/enterprise/issues/2419))
- `[Calendar]` Fixed stack exceeded error in angular using updated and legend. ([#2419](https://github.com/infor-design/enterprise/issues/2419))
- `[Calendar]` Added an eventclick and eventdoubleclick information to the onMonthRendered callback. ([#2419](https://github.com/infor-design/enterprise/issues/2419))
- `[Calendar]` Allow Validation of the Calendar Popup. ([#1742](https://github.com/infor-design/enterprise/issues/1742))
- `[Calendar]` Prevent double click from reopening the event popup. ([#1705](https://github.com/infor-design/enterprise/issues/1705))
- `[Calendar]` Enable vertical scrolling at short window sizes in monthview. ([#2489](https://github.com/infor-design/enterprise/issues/2489))
- `[Charts]` Made fixes so all charts change color in uplift theme. ([#2058](https://github.com/infor-design/enterprise/issues/2058))
- `[Charts]` Fixes dynamic tooltips on a bar chart. ([#2447](https://github.com/infor-design/enterprise/issues/2447))
- `[Colorpicker]` Fixed colorpicker left and right keys advanced oppositely in right-to-left mode. ([#2352](https://github.com/infor-design/enterprise/issues/2352))
- `[Column Chart]` Fixed an issue where the tooltip would not show. ([#2097](https://github.com/infor-design/enterprise/issues/2097))
- `[Datagrid]` Fixes an issue where method selectedRows() was returning incorrect information when new row added via addRow(). ([#1794](https://github.com/infor-design/enterprise/issues/1794))
- `[Datagrid]` Fixed the text width functions for better auto sized columns when using editors and special formatters. ([#2270](https://github.com/infor-design/enterprise/issues/2270))
- `[Datagrid]` Fixes the alignment of the alert and warning icons on a lookup editor. ([#2175](https://github.com/infor-design/enterprise/issues/2175))
- `[Datagrid]` Fixes tooltip on the non displayed table errors. ([#2264](https://github.com/infor-design/enterprise/issues/2264))
- `[Datagrid]` Fixes an issue with alignment when toggling the filter row. ([#2332](https://github.com/infor-design/enterprise/issues/2332))
- `[Datagrid]` Fixes an issue where method setFilterConditions() were not working for multiselect filter. ([#2414](https://github.com/infor-design/enterprise/issues/2414))
- `[Datagrid]` Fixes an error on tree grid when using server-side paging. ([#2132](https://github.com/infor-design/enterprise/issues/2132))
- `[Datagrid]` Fixed an issue where autocompletes popped up on cell editors. ([#1575](https://github.com/infor-design/enterprise/issues/1575))
- `[Datagrid]` Fixes reset columns to set the correct hidden status. ([#2315](https://github.com/infor-design/enterprise/issues/2315))
- `[Datagrid]` Fixes the filtering of null values. ([#2336](https://github.com/infor-design/enterprise/issues/2336))
- `[Datagrid]` Fixed an issue where performance was significantly slower for export methods. ([#2291](https://github.com/infor-design/enterprise/issues/2291))
- `[Datagrid]` Fixes a bug that stopped the search in datagrid personalization from working. ([#2299](https://github.com/infor-design/enterprise/issues/2299))
- `[Datagrid]` Fixes an error on tree grid when using server-side paging. ([#2132](https://github.com/infor-design/enterprise/issues/2132))
- `[Datagrid]` Fixed an issue where autocompletes popped up on cell editors. ([#1575](https://github.com/infor-design/enterprise/issues/1575))
- `[Datagrid]` Fixes the filtering of null values. ([#2336](https://github.com/infor-design/enterprise/issues/2336))
- `[Datagrid]` Fixed an issue where performance was significantly slower for export methods. ([#2291](https://github.com/infor-design/enterprise/issues/2291))
- `[Datagrid]` Fixed an issue where source would not fire on sorting. ([#2390](https://github.com/infor-design/enterprise/issues/2390))
- `[Datagrid]` Fixes the styling of non editable checkbox cells so they look disabled. ([#2340](https://github.com/infor-design/enterprise/issues/2340))
- `[Datagrid]` Changed the dynamic column tooltip function to pass the row and more details. This changes the order of parameters but since this feature is new did not consider this a breaking change. If you are using this please take note. ([#2333](https://github.com/infor-design/enterprise/issues/2333))
- `[Datagrid]` Fixed a bug is the isEditable column callback in editable tree grid where some data was missing in the callback. ([#2357](https://github.com/infor-design/enterprise/issues/2357))
- `[Datepicker]` Removed the advanceMonths option as the dropdowns for this are no longer there in the new design. ([#970](https://github.com/infor-design/enterprise/issues/970))
- `[Datepicker]` Fixed an issue where range selection was not working. ([#2569](https://github.com/infor-design/enterprise/issues/2569))
- `[Datepicker]` Fixed some issue where footer buttons were not working properly with range selection. ([#2595](https://github.com/infor-design/enterprise/issues/2595))
- `[Datepicker]` Fixed an issue where time was not updating after change on range selection. ([#2599](https://github.com/infor-design/enterprise/issues/2599))
- `[Datagrid]` Fixed a bug where deselect all would not deselect some rows when using grouping. ([#1796](https://github.com/infor-design/enterprise/issues/1796))
- `[Datagrid]` Fixed a bug where summary counts in grouping would show even if the group is collapsed. ([#2221](https://github.com/infor-design/enterprise/issues/2221))
- `[Datagrid]` Fixed issues when using paging (client side) and removeRow. ([#2590](https://github.com/infor-design/enterprise/issues/2590))
- `[Demoapp]` When displaying Uplift theme, now shows the correct alternate fonts for some locales when switching via the `locale` query string. ([#2365](https://github.com/infor-design/enterprise/issues/2365))
- `[Dropdown]` Fixed a memory leak when calling destroy. ([#2493](https://github.com/infor-design/enterprise/issues/2493))
- `[Editor]` Fixed a bug where tab or shift tab would break out of the editor when doing an indent/outdent. ([#2421](https://github.com/infor-design/enterprise/issues/2421))
- `[Editor]` Fixed a bug where the dirty indicator would be hidden above. ([#2577](https://github.com/infor-design/enterprise/issues/2577))
- `[Fieldfilter]` Fixed an issue where fields were getting wrap to second line on iPhone SE. ([#1861](https://github.com/infor-design/enterprise/issues/1861))
- `[Fieldfilter]` Fixed an issue where Dropdown was not switching mode on example page. ([#2288](https://github.com/infor-design/enterprise/issues/2288))
- `[Field Options]` Fixed an issue where input example was not working. ([#2348](https://github.com/infor-design/enterprise/issues/2348))
- `[Homepages]` Fixed an issue where personalize and chart text colors were not working with hero. ([#2097](https://github.com/infor-design/enterprise/issues/2097))
- `[Images]` Fixed an issue where images were not tabbable or receiving a visual focus state. ([#2025](https://github.com/infor-design/enterprise/issues/2025))
- `[Listview]` Fixed a bug that caused the listview to run initialize too many times. ([#2179](https://github.com/infor-design/enterprise/issues/2179))
- `[Lookup]` Added `autocomplete="off"` to lookup input fields to prevent browser interference. ([#2366](https://github.com/infor-design/enterprise/issues/2366))
- `[Lookup]` Fixed a bug that caused a filter to reapply when reopening the modal. ([#2566](https://github.com/infor-design/enterprise/issues/2566))
- `[Lookup]` Fixed a bug that caused a selections to reapply when reopening the modal. ([#2568](https://github.com/infor-design/enterprise/issues/2568))
- `[Locale]` Fixed race condition when using initialize and loading locales with a parent locale. ([#2540](https://github.com/infor-design/enterprise/issues/2540))
- `[Lookup]` Fixed a double scrollbar when the modal needs to be scrolled. ([#2586](https://github.com/infor-design/enterprise/issues/2586))
- `[Modal]` Fixed an issue where the modal component would disappear if its content had a checkbox in it in RTL. ([#332](https://github.com/infor-design/enterprise-ng/issues/332))
- `[Modal]` Fixed an issue where tabbing was very slow on large DOMs in IE 11. ([#2607](https://github.com/infor-design/enterprise/issues/2607))
- `[Personalization]` Fixed an issue where the text color was too dark. Changed the text color to be more readable in high contrast mode. ([#2539](https://github.com/infor-design/enterprise/issues/2539))
- `[Personalization]` Updated some of the colors to more readable in contrast mode. ([#2097](https://github.com/infor-design/enterprise/issues/2097))
- `[Personalization]` Fixes an issue where text color was too dark. ([#2476](https://github.com/infor-design/enterprise/issues/2476))
- `[Pager]` Fixed an issue where click was not firing on any of the buttons with ie11. ([#2560](https://github.com/infor-design/enterprise/issues/2560))
- `[Pager]` Added a complete Popupmenu settings object for configuring the Page Size Selector Button, and deprecated the `attachPageSizeMenuToBody` setting in favor of `pageSizeMenuSettings.attachToBody`. ([#2356](https://github.com/infor-design/enterprise/issues/2356))
- `[Pager]` Fixed memory leak when using the `attachToBody` setting to change the menu's render location. ([#2482](https://github.com/infor-design/enterprise/issues/2482))
- `[Popdown]` Fixed usability issue where the Popdown could close prematurely when attempting to use inner components, such as Dropdowns. ([#2092](https://github.com/infor-design/enterprise/issues/2092))
- `[Popover]` Correctly align the popover close button. ([#1576](https://github.com/infor-design/enterprise/issues/1576))
- `[Popover]` Fixed an issue where buttons inside the popover would overflow at smaller screen sizes. ([#2271](https://github.com/infor-design/enterprise/issues/2271))
- `[Popupmenu]` Fixed an issue where js error was showing after removing a menu item. ([#414](https://github.com/infor-design/enterprise-ng/issues/414))
- `[Popupmenu]` Fixed a layout issue on disabled checkboxes in multiselect popupmenus. ([#2340](https://github.com/infor-design/enterprise/issues/2340))
- `[Popupmenu]` Fixed a bug on IOS that prevented menu scrolling. ([#645](https://github.com/infor-design/enterprise/issues/645))
- `[Popupmenu]` Fixed a bug on IOS that prevented some submenus from showing. ([#1928](https://github.com/infor-design/enterprise/issues/1928))
- `[Popupmenu]` Added a type-check during building/rebuilding of submenus that prevents an error when a submenu `<ul>` tag is not present. ([#2458](https://github.com/infor-design/enterprise/issues/2458))
- `[Scatter Plot]` Fixed the incorrect color on the tooltips. ([#1066](https://github.com/infor-design/enterprise/issues/1066))
- `[Stepprocess]` Fixed an issue where a newly enabled step is not shown. ([#2391](https://github.com/infor-design/enterprise/issues/2391))
- `[Searchfield]` Fixed an issue where the close icon on a searchfield is inoperable. ([#2578](https://github.com/infor-design/enterprise/issues/2578))
- `[Searchfield]` Fixed strange alignment of text/icons on the Uplift theme. ([#2612](https://github.com/infor-design/enterprise/issues/2612))
- `[Tabs]` Fixed the more tabs button to style as disabled when the tabs component is disabled. ([#2347](https://github.com/infor-design/enterprise/issues/2347))
- `[Tabs]` Added the select method inside the hide method to ensure proper focusing of the selected tab. ([#2346](https://github.com/infor-design/enterprise/issues/2346))
- `[Tabs]` Added an independent count for adding new tabs and their associated IDs to prevent duplication. ([#2345](https://github.com/infor-design/enterprise/issues/2345))
- `[Toolbar]` Fixed memory leaks. ([#2496](https://github.com/infor-design/enterprise/issues/2496))
- `[Toolbar]` Fixed an issue where `noSearchfieldReinvoke` was not being respected during the teardown method, causing lifecycle issues in Angular. ([#2691](https://github.com/infor-design/enterprise/issues/2691))
- `[Toolbar Flex]` Removed a 100% height on the toolbar which caused issues when nested in some situations. ([#474](https://github.com/infor-design/enterprise-ng/issues/474))
- `[Listview]` Fixed search to work when not using templates. ([#466](https://github.com/infor-design/enterprise-ng/issues/466))

### v4.20.0 Chores & Maintenance

- `[Build]` Add a file verification tool to the build process to ensure all necessary files are present. ([#2384](https://github.com/infor-design/enterprise/issues/2384))
- `[Demo App]` Add the uplift theme to the theme switcher menu. ([#2335](https://github.com/infor-design/enterprise/issues/2335))
- `[Demo App]` Fixed routing issues that could cause 500 errors or crash the Demoapp. ([#2343](https://github.com/infor-design/enterprise/issues/2343))
- `[Demo App]` Fixed an issue where the sorting was wrong on compressor data. ([#2390](https://github.com/infor-design/enterprise/issues/2390))

(95 Issues Solved This Release, Backlog Enterprise 296, Backlog Ng 79, 852 Functional Tests, 865 e2e Tests)

## v4.19.3

- `[Datagrid]` Fixes the multiselect filter on header from reloading during serverside filtering. ([#2383](https://github.com/infor-design/enterprise/issues/2383))
- `[Datagrid]` Fixed an issue where contextmenu was not opening with first click. ([#2398](https://github.com/infor-design/enterprise/issues/2398))
- `[Datagrid / Tooltip]` Fixed an error on some datagrid cells when tooltips are attached. ([#2403](https://github.com/infor-design/enterprise/issues/2403))

## v4.19.2

- `[Build]` Fixes missing minified files in the build and a missing svg-extended.html deprecated file for backwards compatibility. ([Teams](https://bit.ly/2FlzYCT))

## v4.19.0

### v4.19.0 Deprecations

- `[CSS]` The Soho light theme CSS file has been renamed from `light-theme.css` to `theme-soho-light.css` ([1972](https://github.com/infor-design/enterprise/issues/1972))
- `[CSS]` The Soho dark theme CSS file has been renamed from `dark-theme.css` to `theme-soho-dark.css` ([1972](https://github.com/infor-design/enterprise/issues/1972))
- `[CSS]` The Soho high-contrast theme CSS file has been renamed from `high-contrast-theme.css` to `theme-soho-contrast.css` ([1972](https://github.com/infor-design/enterprise/issues/1972))
- `[Datagrid]` The older savedColumns method has been deprecated since 4.10 and is now removed. Use saveUserSettings instead. ([#1766](https://github.com/infor-design/enterprise/issues/1766))

### v4.19.0 Features

- `[App Menu]` Improved style of personalized app menu. ([#2195](https://github.com/infor-design/enterprise/pull/2195))
- `[Column]` Added support to existing custom tooltip content in the callback setting. ([#1909](https://github.com/infor-design/enterprise/issues/1909))
- `[Contextual Action Panel]` Fixed an issue where the close button was misaligned. ([#1943](https://github.com/infor-design/enterprise/issues/1943))
- `[Datagrid]` Added support for disabling rows by data or a dynamic function, rows are disabled from selection and editing. ([#1614](https://github.com/infor-design/enterprise/issues/1614))
- `[Datagrid]` Fixes a column alignment issue when resizing and sorting columns that were originally set to percentage width. ([#1797](https://github.com/infor-design/enterprise/issues/1797))
- `[Datagrid]` Fixes a column alignment issue when there are duplicate column ids. ([#1797](https://github.com/infor-design/enterprise/issues/1797))
- `[Datagrid]` Fixes a column alignment by clearing a cache to help prevent column misalignment from randomly happening. ([#1797](https://github.com/infor-design/enterprise/issues/1797))
- `[Datagrid]` Fixes an issue that caused the active page to not restore correctly when saving user settings, . ([#1766](https://github.com/infor-design/enterprise/issues/1766))
- `[Datagrid]` Fixes an issue with dropdown filters when the ids are numbers. ([#1879](https://github.com/infor-design/enterprise/issues/1879))
- `[Datagrid]` Fixed alignment issues in the new uplift theme. ([#2212](https://github.com/infor-design/enterprise/issues/2212))
- `[Datagrid]` Fixes Datagrid time filtering for string type dates. ([#2281](https://github.com/infor-design/enterprise/issues/2281))
- `[Form Compact]` Adds support for Datepicker, Timepicker, Lookup, and File Uploader fields. ([#1955](https://github.com/infor-design/enterprise/issues/1955))
- `[Keyboard]` Added a new API that you can call at anytime to see what key is being pressed at the moment. ([#1906](https://github.com/infor-design/enterprise/issues/1906))
- `[Targeted/Completion Chart]` Added back the ability to inline svg icons and hyperlinks. ([#2152](https://github.com/infor-design/enterprise/issues/2152))
- `[Themes]` Added support for multiple themes in the demo app and renamed distribute Uplift (only) theme files. ([#1972](https://github.com/infor-design/enterprise/issues/1972))

### v4.19.0 Fixes

- `[App Menu]` Fixed an issue where the menu would not be entirely colored if short. ([#2062](https://github.com/infor-design/enterprise/issues/2062))
- `[App Menu]` Changed the scroll area to the outside when using a footer. ([#2062](https://github.com/infor-design/enterprise/issues/2062))
- `[App Menu]` Expandable area updates within application menu. ([#1982](https://github.com/infor-design/enterprise/pull/1982))
- `[App Menu]` Fixed an issue where role switcher was not clickable with long title. ([#2060](https://github.com/infor-design/enterprise/issues/2060))
- `[App Menu]` Fixed an issue where it was not possible to manually add a filter field that you can control on your own. Caveat to this is if you set filterable: false it will no longer remove the filter field from the DOM, if you do that you must now do it manually. ([#2066](https://github.com/infor-design/enterprise/issues/2066))
- `[App Menu]` Added support for mobile when dismissOnClickMobile setting is true to dismiss application menu when a role is selected. ([#2520](https://github.com/infor-design/enterprise/issues/2520))
- `[App Menu]` Fixed an issue with the logo which was positioned badly when scrolling. ([#2116](https://github.com/infor-design/enterprise/issues/2116))
- `[Calendar]` Fixed some bugs having a calendar month along or just a legend, fixed the clicking of upcoming days and added a dblclick even emitter. ([#2149](https://github.com/infor-design/enterprise/issues/2149))
- `[Colorpicker]` Fixed an issue where the colorpicker label is cut off in extra small input field. ([#2023](https://github.com/infor-design/enterprise/issues/2023))
- `[Colorpicker]` Fixed an issue where the colorpickers are not responsive at mobile screen sizes. ([#1995](https://github.com/infor-design/enterprise/issues/1995))
- `[Colorpicker]` Fixed an issue where the text is not visible on IE11 after choosing a color. ([#2134](https://github.com/infor-design/enterprise/issues/2134))
- `[Completion Chart]` Cleaned up excessive padding in some cases. ([#2171](https://github.com/infor-design/enterprise/issues/2171))
- `[Context Menu]` Fixes a bug where a left click on the originating field would not close a context menu opened with a right click. ([#1992](https://github.com/infor-design/enterprise/issues/1992))
- `[Contextual Action Panel]` Fixed an issue where the CAP title is too close to the edge at small screen sizes. ([#2249](https://github.com/infor-design/enterprise/issues/2249))
- `[Datagrid]` Fixed an issue where using the context menu with datagrid was not properly destroyed which being created multiple times. ([#392](https://github.com/infor-design/enterprise-ng/issues/392))
- `[Datagrid]` Fixed charts in columns not resizing correctly to short row height. ([#1930](https://github.com/infor-design/enterprise/issues/1930))
- `[Datagrid]` Fixed an issue for xss where console.log was not sanitizing and make grid to not render. ([#1941](https://github.com/infor-design/enterprise/issues/1941))
- `[Datagrid]` Fixed charts in columns not resizing correctly to short row height. ([#1930](https://github.com/infor-design/enterprise/issues/1930))
- `[Datagrid]` Fixed a layout issue on primary buttons in expandable rows. ([#1999](https://github.com/infor-design/enterprise/issues/1999))
- `[Datagrid]` Fixed a layout issue on short row grouped header buttons. ([#2005](https://github.com/infor-design/enterprise/issues/2005))
- `[Datagrid]` Fixed an issue where disabled button color for contextual toolbar was not applying. ([#2150](https://github.com/infor-design/enterprise/issues/2150))
- `[Datagrid]` Fixed an issue for xss where console.log was not sanitizing and make grid to not render. ([#1941](https://github.com/infor-design/enterprise/issues/1941))
- `[Datagrid]` Added an onBeforeSelect call back that you can return false from to disable row selection. ([#1906](https://github.com/infor-design/enterprise/issues/1906))
- `[Datagrid]` Fixed an issue where header checkbox was not sync after removing selected rows. ([#2226](https://github.com/infor-design/enterprise/issues/2226))
- `[Datagrid]` Fixed an issue where custom filter conditions were not setting up filter button. ([#2234](https://github.com/infor-design/enterprise/issues/2234))
- `[Datagrid]` Fixed an issue where pager was not updating while removing rows. ([#1985](https://github.com/infor-design/enterprise/issues/1985))
- `[Datagrid]` Adds a function to add a visual dirty indictaor and a new function to get all modified rows. Modified means either dirty, in-progress or in error. Existing API's are not touched. ([#2091](https://github.com/infor-design/enterprise/issues/2091))
- `[Datagrid]` Fixes an error when saving columns if you have a lookup column. ([#2279](https://github.com/infor-design/enterprise/issues/2279))
- `[Datagrid]` Fixed a bug with column reset not working sometimes. ([#1921](https://github.com/infor-design/enterprise/issues/1921))
- `[Datagrid]` Fixed grouped headers not sorting when selectable is multiselect. ([#2251](https://github.com/infor-design/enterprise/issues/2251))
- `[Datagrid]` Fixed a bug where the sort indicator disappeared when changing pages. ([#2228](https://github.com/infor-design/enterprise/issues/2228))
- `[Datagrid]` Fixed rendering on modals with single columns. ([#1923](https://github.com/infor-design/enterprise/issues/1923))
- `[Datagrid]` Fixed double firing of popupmenu events. ([#2140](https://github.com/infor-design/enterprise/issues/2140))
- `[Datagrid]` Fixed incorrect pattern in filterConditions. ([#2159](https://github.com/infor-design/enterprise/issues/2159))
- `[Datepicker]` Fixed an issue loading on IE 11. ([#2183](https://github.com/infor-design/enterprise-ng/issues/2183))
- `[Dropdown]` Fixed the dropdown appearing misaligned at smaller screen sizes. ([#2248](https://github.com/infor-design/enterprise/issues/2248))
- `[Editor]` Fixed an issue where button state for toolbar buttons were wrong when clicked one after another. ([#391](https://github.com/infor-design/enterprise/issues/391))
- `[Hierarchy]` Fixed a bug where the hierarchy will only partially load with two instances on a page. ([#2205](https://github.com/infor-design/enterprise/issues/2205))
- `[Field Options]` Fixed an issue where field options were misaligning, especially spin box was focusing outside of the field. ([#1862](https://github.com/infor-design/enterprise/issues/1862))
- `[Field Options]` Fixed a border alignment issue. ([#2107](https://github.com/infor-design/enterprise/issues/2107))
- `[Fileuploader]` Fixed an issue where the fileuploader icon and close icon were misplaced and not visible in RTL after uploading a file. ([#2098](https://github.com/infor-design/enterprise/issues/2098))
- `[Fileuploader]` Fixed an issue where backspace in IE11 caused the browser to go back instead of removing the uploaded file from the input. ([#2184](https://github.com/infor-design/enterprise/issues/2184))
- `[Input]` Improved alignment of icons in the uplift theme input components. ([#2072](https://github.com/infor-design/enterprise/issues/2072))
- `[Listview]` Improved accessibility when configured as selectable (all types), as well as re-enabled accessibility e2e Tests. ([#403](https://github.com/infor-design/enterprise/issues/403))
- `[Locale]` Synced up date and time patterns with the CLDR several time patterns in particular were corrected. ([#2022](https://github.com/infor-design/enterprise/issues/2022))
- `[Locale]` Fixed an issue loading duplicate locales such as en-GB where the strings are copies, before you might get undefined strings. ([#2216](https://github.com/infor-design/enterprise/issues/2216))
- `[Locale]` Added support for es-419 locale. ([#2204](https://github.com/infor-design/enterprise/issues/2204))
- `[Locale]` Restored functionality for dynamically changing fonts for some languages. ([#2144](https://github.com/infor-design/enterprise/issues/2144))
- `[Modal]` Fixed a demoapp issue where the select all checkbox wasn't selecting all. ([2225](https://github.com/infor-design/enterprise/issues/2225))
- `[Monthview]` Fixed an issue where the previous and next buttons were not correctly reversed in right-to-left mode. ([1910](https://github.com/infor-design/enterprise/issues/1910))
- `[Personalization]` Changed the default turquoise personalization to a darker one. ([#2063](https://github.com/infor-design/enterprise/issues/2063))
- `[Personalization]` Changed the default turquoise personalization to a darker one. ([#2063](https://github.com/infor-design/enterprise/issues/2063))
- `[Personalization]` Added a default option to the personalization color pickers. ([#2063](https://github.com/infor-design/enterprise/issues/2063))
- `[Personalization]` Added more classes and examples for the personalization colors so that you can personalize certain form elements. ([#2120](https://github.com/infor-design/enterprise/issues/2120))
- `[Personalization]` Added several form examples with buttons and completion chart that can be personalized. ([#1963](https://github.com/infor-design/enterprise/issues/1963))
- `[Personalization]` Added an example of normal tabs behaving like header tabs in a personalized area. ([#1962](https://github.com/infor-design/enterprise/issues/1962))
- `[Personalization]` Added completion chart and alerts to the list of header items that will work when personalized. ([#2171](https://github.com/infor-design/enterprise/issues/2171))
- `[Personalization]` Fixed a bug where the overlay would not disappear when manually loading stylesheets. ([#2258](https://github.com/infor-design/enterprise/issues/2258))
- `[Popupmenu]` Fixed an issue where disabled submenus were opening on mouseover. ([#1863](https://github.com/infor-design/enterprise/issues/1863))
- `[Radios]` Fixed an issue where in `RTL` the radio seems visually separate from it's label. ([#2096](https://github.com/infor-design/enterprise/issues/2096))
- `[Summary Form]` Updated to improve readability. ([#1765](https://github.com/infor-design/enterprise/issues/1765))
- `[Targeted Achievement]` Updated to work in uplift theme. ([#2220](https://github.com/infor-design/enterprise/issues/2220))
- `[Timepicker]` Fixed an issue where AM/PM dropdown tooltip was displaying on android devices. ([#1446](https://github.com/infor-design/enterprise/issues/1446))
- `[Timepicker]` Fixed an issue where dropdown popup was out of position on android devices. ([#2021](https://github.com/infor-design/enterprise/issues/2021))
- `[Timepicker]` Updated the Swedish translation for Set Time. ([#2153](https://github.com/infor-design/enterprise/issues/2153))
- `[Tree]` Fixed an issue where children property null was breaking tree to not render. ([#1908](https://github.com/infor-design/enterprise/issues/1908))

### v4.19.0 Chores & Maintenance

- `[General]` Updated to jquery 3.4.1 to fix a jquery bug seen occasionally. ([#2109](https://github.com/infor-design/enterprise/issues/2109))
- `[General]` Fixed relative links in several markdown files.
- `[Demo App]` Fixed CSP and handling of image paths for better support of images in examples on IDS demo sites (demo.design.infor.com). ([#1888](https://github.com/infor-design/enterprise/issues/1888))
- `[Personalize]` Separated personalization styles into standalone file for improved maintainability. ([#2127](https://github.com/infor-design/enterprise/issues/2127))

(84 Issues Solved This Release, Backlog Enterprise 311, Backlog Ng 79, 839 Functional Tests, 876 e2e Tests)

## v4.18.2

### v4.18.2 Fixes

- `[Autocomplete]` Fixed an XSS injection issue. ([#502](https://github.com/infor-design/enterprise-ng/issues/502)).
- `[Dropdown]` Fixed an XSS injection issue. ([#503](https://github.com/infor-design/enterprise-ng/issues/503)).

## v4.18.1

### v4.18.1 Fixes

- `[Input]` Added backwards-compatibility for previous accessibility changes to labels. ([#2118](https://github.com/infor-design/enterprise/issues/2118)). Additional information can be found in the [Form Component documentation](https://github.com/infor-design/enterprise/blob/4.18.x/src/components/form/readme.md#field-labels).

## v4.18.0

### v4.18.0 Features

- `[App Menu]` Added support for personalization by adding the `is-personalizable` class the menu will now change colors along with headers ([#1847](https://github.com/infor-design/enterprise/issues/1847))
- `[App Menu]` Added a special role switcher dropdown to change the menu role. ([#1935](https://github.com/infor-design/enterprise/issues/1935))
- `[Personalize]` Added classes for the personalization colors so that you can personalize certain form elements. ([#1847](https://github.com/infor-design/enterprise/issues/1847))
- `[Expandable Area]` Added example of a standalone button the toggles a form area. ([#1935](https://github.com/infor-design/enterprise/issues/1935))
- `[Datagrid]` Added support so if there are multiple inputs within an editor they work with the keyboard tab key. ([#355](https://github.com/infor-design/enterprise-ng/issues/355))
- `[Datagrid]` Fixed an error on IE when doing an excel export. ([#2018](https://github.com/infor-design/enterprise/issues/2018))
- `[Editor]` Added a JS setting and CSS styles to support usage of a Flex Toolbar ([#1120](https://github.com/infor-design/enterprise/issues/1120))
- `[Header]` Added a JS setting and CSS styles to support usage of a Flex Toolbar ([#1120](https://github.com/infor-design/enterprise/issues/1120))
- `[Mask]` Added a setting for passing a locale string, allowing Number masks to be localized.  This enables usage of the `groupSize` property, among others, from locale data in the Mask. ([#440](https://github.com/infor-design/enterprise/issues/440))
- `[Masthead]` Added CSS styles to support usage of a Flex Toolbar ([#1120](https://github.com/infor-design/enterprise/issues/1120))
- `[Notification]` Added example of a Widget/Card with notification and add code to truncate the text (via ellipsis) if it is lengthy. ([#1881](https://github.com/infor-design/enterprise/issues/1881))
- `[Theme/Colors]` Added new component for getting theme and color information. This is used throughout the code. There was a hidden property `Soho.theme`, if you used this in some way you should now use `Soho.theme.currentTheme`. ([#1866](https://github.com/infor-design/enterprise/issues/1866))

### v4.18.0 Fixes

- `[App Menu]` Fixed some accessibility issues on the nav menu. ([#1721](https://github.com/infor-design/enterprise/issues/1721))
- `[Busy Indicator]` Fixed a bug that causes a javascript error when the busy indicator is used on the body tag. ([#1918](https://github.com/infor-design/enterprise/issues/1918))
- `[Css/Sass]` Fixed an issue where the High Contrast theme and Uplift theme were not using the right tokens. ([#1897](https://github.com/infor-design/enterprise/pull/1897))
- `[Colors]` Fixed the color palette demo page to showcase the correct hex values based on the current theme ([#1801](https://github.com/infor-design/enterprise/issues/1801))
- `[Contextual Action Panel]` Fixed an issue where cap modal would only open the first time. ([#1993](https://github.com/infor-design/enterprise/issues/1993))
- `[Datepicker]` Fixed an issue in NG where the custom validation is removed during the teardown of a datepicker.([NG #411](https://github.com/infor-design/enterprise-ng/issues/411))
- `[Datagrid]` Fixed an issue where lookup filterConditions were not rendering. ([#1873](https://github.com/infor-design/enterprise/issues/1873))
- `[Datagrid]` Fixed an issue where when using filtering and server side paging the filter operations would cause two ajax requests. ([#2069](https://github.com/infor-design/enterprise/issues/2069))
- `[Datagrid]` Fixed issue where header columns are misaligned with body columns on load. ([#1892](https://github.com/infor-design/enterprise/issues/1892))
- `[Datagrid]` Fixed an issue where filtering was missing translation. ([#1900](https://github.com/infor-design/enterprise/issues/1900))
- `[Datagrid]` Fixed an issue with the checkbox formatter where string based 1 or 0 would not work as a dataset source. ([#1948](https://github.com/infor-design/enterprise/issues/1948))
- `[Datagrid]` Fixed a bug where text would be misaligned when repeatedly toggling the filter row. ([#1969](https://github.com/infor-design/enterprise/issues/1969))
- `[Datagrid]` Added an example of expandOnActivate on a customer editor. ([#353](https://github.com/infor-design/enterprise-ng/issues/353))
- `[Datagrid]` Added ability to pass a function to the tooltip option for custom formatting. ([#354](https://github.com/infor-design/enterprise-ng/issues/354))
- `[Datagrid]` Fixed `aria-checked` not toggling correctly on selection of multiselect checkbox. ([#1961](https://github.com/infor-design/enterprise/issues/1961))
- `[Datagrid]` Fixed incorrectly exported CSV/Excel data. ([#2001](https://github.com/infor-design/enterprise/issues/2001))
- `[Dropdown]` Changed the way dropdowns work with screen readers to be a collapsible listbox.([#404](https://github.com/infor-design/enterprise/issues/404))
- `[Dropdown]` Fixed an issue where multiselect dropdown unchecking "Select All" was not getting clear after close list with Safari browser.([#1882](https://github.com/infor-design/enterprise/issues/1882))
- `[Dropdown]` Added an example of a color dropdown showing palette colors as icons.([#2013](https://github.com/infor-design/enterprise/issues/2013))
- `[Datagrid]` Fixed a misalignment of the close icon on mobile. ([#2018](https://github.com/infor-design/enterprise/issues/2018))
- `[List/Detail]` Removed some legacy CSS code that was causing text inside of inline Toolbar Searchfields to become transparent. ([#2075](https://github.com/infor-design/enterprise/issues/2075))
- `[Listbuilder]` Fixed an issue where the text was not sanitizing. ([#1692](https://github.com/infor-design/enterprise/issues/1692))
- `[Lookup]` Fixed an issue where the tooltip was using audible text in the code block component. ([#354](https://github.com/infor-design/enterprise-ng/issues/354))
- `[Locale]` Fixed trailing zeros were getting ignored when displaying thousands values. ([#404](https://github.com/infor-design/enterprise/issues/1840))
- `[MenuButton]` Improved the way menu buttons work with screen readers.([#404](https://github.com/infor-design/enterprise/issues/404))
- `[Message]` Added an audible announce of the message type.([#964](https://github.com/infor-design/enterprise/issues/964))
- `[Message]` Change audible announce of message type added in #964 to an option that is strictly audible.([#2120](https://github.com/infor-design/enterprise/issues/2120))
- `[Modal]` Changed text and button font colors to pass accessibility checks.([#964](https://github.com/infor-design/enterprise/issues/964))
- `[Multiselect]` Fixed an issue where previous selection was still selected after clear all by "Select All" option. ([#2003](https://github.com/infor-design/enterprise/issues/2003))
- `[Notifications]` Fixed a few issues with notification background colors by using the corresponding ids-identity token for each. ([1857](https://github.com/infor-design/enterprise/issues/1857), [1865](https://github.com/infor-design/enterprise/issues/1865))
- `[Notifications]` Fixed an issue where you couldn't click the close icon in Firefox. ([1573](https://github.com/infor-design/enterprise/issues/1573))
- `[Radios]` Fixed the last radio item was being selected when clicking on the first when displayed horizontal. ([#1878](https://github.com/infor-design/enterprise/issues/1878))
- `[Signin]` Fixed accessibility issues. ([#421](https://github.com/infor-design/enterprise/issues/421))
- `[Skiplink]` Fixed a z-index issue on skip links over the nav menu. ([#1721](https://github.com/infor-design/enterprise/issues/1721))
- `[Slider]` Changed the demo so the tooltip will hide when resizing the page. ([#2033](https://github.com/infor-design/enterprise/issues/2033))
- `[Stepprocess]` Fixed rtl style issues. ([#413](https://github.com/infor-design/enterprise/issues/413))
- `[Swaplist]` Fixed disabled styling on swap header buttons. ([#2019](https://github.com/infor-design/enterprise/issues/2019))
- `[Tabs]` Fixed an issue where focus was changed after enable/disable tabs. ([#1934](https://github.com/infor-design/enterprise/issues/1934))
- `[Tabs-Module]` Fixed an issue where the close icon was outside the searchfield. ([#1704](https://github.com/infor-design/enterprise/issues/1704))
- `[Toolbar]` Fixed issues when tooltip shows on hover of toolbar ([#1622](https://github.com/infor-design/enterprise/issues/1622))
- `[Validation]` Fixed an issue where the isAlert settings set to true, the border color, control text color, control icon color was displaying the color for the alert rather than displaying the default color. ([#1922](https://github.com/infor-design/enterprise/issues/1922))

### v4.18.0 Chore & Maintenance

- `[Buttons]` Updated button disabled states with corresponding ids-identity tokens. ([1914](https://github.com/infor-design/enterprise/issues/1914)
- `[Docs]` Added a statement on supporting accessibility. ([#1540](https://github.com/infor-design/enterprise/issues/1540))
- `[Docs]` Added the supported screen readers and some notes on accessibility. ([#1722](https://github.com/infor-design/enterprise/issues/1722))

(50 Issues Solved This Release, Backlog Enterprise 294, Backlog Ng 80, 809 Functional Tests, 803 e2e Tests)

## v4.17.1

### v4.17.1 Fixes

- `[Datagrid]` Fixed an issue where the second to last column was having resize issues with frozen column sets.(<https://github.com/infor-design/enterprise/issues/1890>)
- `[Datagrid]` Re-align icons and items in the datagrid's "short header" configuration.(<https://github.com/infor-design/enterprise/issues/1880>)
- `[Locale]` Fixed incorrect "groupsize" for `en-US` locale.(<https://github.com/infor-design/enterprise/issues/1907>)

### v4.17.1 Chores & Maintenance

- `[Demoapp]` Fixed embedded icons example with missing icons.(<https://github.com/infor-design/enterprise/issues/1889>)
- `[Demoapp]` Fixed notification demo examples.(<https://github.com/infor-design/enterprise/issues/1893>, <https://github.com/infor-design/enterprise/pull/1896>)

(5 Issues Solved this patch release)

## v4.17.0

- [Npm Package](https://www.npmjs.com/package/ids-enterprise)
- [IDS Enterprise Angular Change Log](https://github.com/infor-design/enterprise-ng/blob/main/docs/CHANGELOG.md)

### v4.17.0 Future Deprecation

- `[Mask]` Using legacy mask options is now deprecated (was starting 4.3.2) and we will remove this in approximately 6 months from the code base. This means using the `data-mask` option and the `mode` as well as legacy patterns in favor of the newer settings and regexes. ([#439](https://github.com/infor-design/enterprise/issues/439))

### v4.17.0 Features

- `[Datagrid]` Added support for ellipsis to header text. ([#842](https://github.com/infor-design/enterprise/issues/842))
- `[Datagrid]` Added support to cancel `rowactivated` event. Now it will trigger the new event `beforerowactivated` which will wait/sync to cancel or proceed to do `rowactivated` event. ([#1021](https://github.com/infor-design/enterprise/issues/1021))
- `[Datagrid]` Added option to align grouped headers text. ([#1714](https://github.com/infor-design/enterprise/issues/1714))
- `[Datagrid]` Tabbing through a new row moves focus to next line for a lookup column. ([#1822](https://github.com/infor-design/enterprise/issues/1822))
- `[Datagrid]` Validation tooltip does not wrap words correctly across multiple lines. ([#1829](https://github.com/infor-design/enterprise/issues/1829))
- `[Dropdown]` Added support to make dropdown readonly fields optionally not tab-able. ([#1591](https://github.com/infor-design/enterprise/issues/1591))
- `[Form Compact]` Implemented design for field-heavy forms. This design is experimental, likely not production ready, and subject to change without notice. ([#1699](https://github.com/infor-design/enterprise/issues/1699))
- `[Hierarchy]` Changed the newer stacked layout to support mutiple root elements. ([#1677](https://github.com/infor-design/enterprise/issues/1677))
- `[Locale]` Added support for passing in `locale` or `language` to the `parse` and `format` and `translation` functions so they will work without changing the current locale or language. ([#462](https://github.com/infor-design/enterprise/issues/462))
- `[Locale]` Added support for setting a specific group size other than the ones in the locale. This includes using no group size. ([#462](https://github.com/infor-design/enterprise/issues/462))
- `[Locale]` Added support for showing timezones in the current language with a fall back for IE 11. ([#592](https://github.com/infor-design/enterprise/issues/592))
- `[Locale]` Added support for different group sizes. This was previously not working correctly for locales like hi-IN (using 3, 2 group sizes) and en-US (using 3, 0 group sizes). We will later make this work on masks on a separate issue. ([#441](https://github.com/infor-design/enterprise/issues/441))
- `[Locale]` Its now possible to add new locales in by adding them to the `defaultLocales` and `supportedLocales` sets. ([#402](https://github.com/infor-design/enterprise/issues/402))
- `[Locale]` Added an example to show extending locales with new strings and an api method to make it easier. because of the way this is split, if your directly adding to `Locale.cultures` you will need to adjust your code to extend from `Locale.languages` instead. ([#402](https://github.com/infor-design/enterprise/issues/402))
- `[Locale]` Added support for having a different language and locale. This is done by calling the new `setLanguage` function. ([#1552](https://github.com/infor-design/enterprise/issues//1552))
- `[Locale / Mask]` Added limited initial support for some unicode languages. This means you can convert to and from numbers typed in Devangari, Arabic, and Chinese (Financial and Simplified). ([#439](https://github.com/infor-design/enterprise/issues/439))
- `[Locale]` Added support for passing a `locale` other the the current locale to calendar, monthview, datepicker and timepicker. ([#462](https://github.com/infor-design/enterprise/issues/462))
- `[Mask]` It is now possible to type numbers in unicode such as Devangari, Arabic, and Chinese (Financial and Simplified) into the the masks that involve numbers. ([#439](https://github.com/infor-design/enterprise/issues/439))
- `[Modal]` Added an option to dictate the maximum width of the modal. ([#1802](https://github.com/infor-design/enterprise/issues/1802))
- `[Icons]` Add support for creating an svg file for the Uplift theme's (alpha) new icons from ids-identity@2.4.0 assets. ([#1759](https://github.com/infor-design/enterprise/issues/1759))
- `[Radar]` Added support to three label sizes (name, abbrName, shortName). ([#1553](https://github.com/infor-design/enterprise/issues/1553))

### v4.17.0 Fixes

- `[Accordion]` Fixed a bug where some truncated text elements were not generating a tooltip. ([#1736](https://github.com/infor-design/enterprise/issues/1736))
- `[Builder]` Cropped Header for Builder Panel When Text is Long. ([#1814](https://github.com/infor-design/enterprise/issues/1814))
- `[Calendar]` Event model title color is not correct if the modal is opened and another event is selected. ([#1739](https://github.com/infor-design/enterprise/issues/1739))
- `[Calendar]` Modal is still displayed after changing months. ([#1741](https://github.com/infor-design/enterprise/issues/1741))
- `[Calendar]` Changing some event spans is causing missing dates on the dialogs. ([#1708](https://github.com/infor-design/enterprise/issues/1708))
- `[Composite Form]` Fix a bug in IE11 where composite form content overflows to the lower container. ([#1768](https://github.com/infor-design/enterprise/issues/1768))
- `[Datagrid]` Added a fix where the column is next to the edge of the browser and the filter dropdown popup overflow the page.([#1604](https://github.com/infor-design/enterprise/issues/1604))
- `[Datagrid]` Added a fix to allow the commit of a cell edit after tabbing into a cell once having clicked into a previous cell.([#1608](https://github.com/infor-design/enterprise/issues/1608))
- `[Datagrid]` Stretch column not working in Edge browser. ([#1716](https://github.com/infor-design/enterprise/issues/1716))
- `[Datagrid]` Fixed a bug where the source callback was not called when filtering. ([#1688](https://github.com/infor-design/enterprise/issues/1688))
- `[Datagrid]` Fixed a bug where filtering Order Date with `is-not-empty` on a null value would not correctly filter out results. ([#1718](https://github.com/infor-design/enterprise/issues/1718))
- `[Datagrid]` Fixed a bug where when using the `disableClientSideFilter` setting the filtered event would not be called correctly. ([#1689](https://github.com/infor-design/enterprise/issues/1689))
- `[Datagrid]` Fixed a bug where hidden columns inside a colspan were aligning incorrectly. ([#1764](https://github.com/infor-design/enterprise/issues/1764))
- `[Dropdown]` Fixed a layout error on non inline fields with errors. ([#1770](https://github.com/infor-design/enterprise/issues/1770))
- `[Dropdown]` Fixed a bug where the dropdown did not close when tabbing if using the `noSearch` setting. ([#1731](https://github.com/infor-design/enterprise/issues/1731))
- `[Modal]` Fixed a bug where the modal can overflow the page. ([#1802](https://github.com/infor-design/enterprise/issues/1802))
- `[Radio Button]` Fixed a rendering problem on the selected state of Radio Buttons used inside of Accordion components. ([#1568](https://github.com/infor-design/enterprise/issues/1568))
- `[Radio Button]` Fixed a z-index issue that was causing radio buttons to sometimes display over top of page sections where they should have instead scrolled beneath. ([#1014](https://github.com/infor-design/enterprise/issues/1014))

### v4.17.0 Chore & Maintenance

- `[Css/Sass]` Replaced font-size numerical declarations with their ids-identity token counterpart. ([#1640](https://github.com/infor-design/enterprise/issues/1640))
- `[Demoapp]` Removed query parameter for changing fonts. ([#1747](https://github.com/infor-design/enterprise/issues/1747))
- `[Build]` Added a process to notify developers that things are being deprecated or going away. Documented the current deprecations in this system and made [notes for developers](https://github.com/infor-design/enterprise/blob/main/docs/CODING-STANDARDS.md#deprecations). ([#1747](https://github.com/infor-design/enterprise/issues/1747))

(30 Issues Solved This Release, Backlog Enterprise 224, Backlog Ng 59, 785 Functional Tests, 793 e2e Tests)

## v4.16.0

- [Npm Package](https://www.npmjs.com/package/ids-enterprise)
- [IDS Enterprise Angular Change Log](https://github.com/infor-design/enterprise-ng/blob/main/docs/CHANGELOG.md)

### v4.16.0 Features

- `[Busy Indicator]` Made a fix to make it possible to use a busy indicator on a modals. ([#827](https://github.com/infor-design/enterprise/issues/827))
- `[Datagrid]` Added an option to freeze columns from scrolling on the left and/or right. The new option is called `frozenColumns`. See notes on what works and doesnt with frozen column in the datagrid docs frozen column section. ([#464](https://github.com/infor-design/enterprise/issues/464))
- `[Editor]` Added new state called "preview" a non editable mode to editor. Where it only shows the HTML with no toolbar, borders etc. ([#1413](https://github.com/infor-design/enterprise/issues/1413))
- `[Field Filter]` Added support to get and set filter type programmatically. ([#1181](https://github.com/infor-design/enterprise/issues/1181))
- `[Hierarchy]` Add print media styles to decrease ink usage and increase presentability for print format. Note that you may need to enable the setting to print background images, both Mac and PC have a setting for this. ([#456](https://github.com/infor-design/enterprise/issues/456))
- `[Hierarchy]` Added a new "stacked" layout to eventually replace the current layouts. This works better responsively and prevents horizontal scrolling. ([#1629](https://github.com/infor-design/enterprise/issues/1629))
- `[Pager]` Added a "condensed" page size selector button for use on pagers in smaller containers, such as the list side of the list/detail pattern. ([#1459](https://github.com/infor-design/enterprise/issues/1459))

### v4.16.0 Future Deprecation

- `[Hierarchy]` The following options are now deprecated and will be removed approximately 2019-05-15. `paging` and `mobileView`. ([#1629](https://github.com/infor-design/enterprise/issues/1629))
- `[Hierarchy]` Stacked layout will become the default layout in favor of the existing horizontal layout, so the horizontal layout is now considered deprecated and will be removed approximately 2019-05-15. ([#1629](https://github.com/infor-design/enterprise/issues/1629))

### v4.16.0 Fixes

- `[Application Menu]` Fixed the truncation of long text in an accordion element in the application menu by adding a tooltip to truncated elements. ([#457](https://github.com/infor-design/enterprise/issues/457))
- `[Calendar]` Disable the new event modal when no template is defined. ([#1700](https://github.com/infor-design/enterprise/issues/1700))
- `[Dropdown]` Fixed a bug where the ellipsis was not showing on long text in some browsers. ([#1550](https://github.com/infor-design/enterprise/issues/1550))
- `[Datagrid]` Fixed a bug in equals filter on multiselect filters. ([#1586](https://github.com/infor-design/enterprise/issues/1586))
- `[Datagrid]` Fixed a bug where incorrect data is shown in the events in tree grid. ([#315](https://github.com/infor-design/enterprise-ng/issues/315))
- `[Datagrid]` Fixed a bug where when using minWidth on a column and sorting the column will become misaligned. ([#1481](https://github.com/infor-design/enterprise/issues/1481))
- `[Datagrid]` Fixed a bug where when resizing the last column may become invisible. ([#1456](https://github.com/infor-design/enterprise/issues/1456))
- `[Datagrid]` Fixed a bug where a checkbox column will become checked when selecting if there is no selection checkbox. ([#1641](https://github.com/infor-design/enterprise/issues/1641))
- `[Datagrid]` Fixed a bug where the last column would sometimes not render fully for buttons with longer text. ([#1246](https://github.com/infor-design/enterprise/issues/1246))
- `[Datagrid]` Fixed a bug where showMonthYearPicker did not work correctly on date filters. ([#1532](https://github.com/infor-design/enterprise-ng/issues/1532))
- `[Validation]` Fixed a bug in removeError where the icon is sometimes not removed. ([#1556](https://github.com/infor-design/enterprise/issues/1556))
- `[Datepicker]` Fixed the range picker to clear when changing months in a filter. ([#1537](https://github.com/infor-design/enterprise/issues/1537))
- `[Datepicker]` Fixed disabled dates example to validate again on disabled dates. ([#1445](https://github.com/infor-design/enterprise/issues/1445))
- `[Datagrid]` Fixed a Date Editor bug when passing a series of zeroes to a datagrid cell with an editable date. ([#1020](https://github.com/infor-design/enterprise/issues/1020))
- `[Dropdown]` Fixed a bug where a dropdown will never reopen if it is closed by clicking a menu button. ([#1670](https://github.com/infor-design/enterprise/issues/1670))
- `[Icons]` Established missing icon sourcing and sizing consistency from ids-identity icon/svg assets. ([PR#1628](https://github.com/infor-design/enterprise/pull/1628))
- `[Listview]` Addressed performance issues with paging on all platforms, especially Windows and IE/Edge browsers. As part of this, reworked all components that integrate with the Pager component to render their contents based on a dataset, as opposed to DOM elements. ([#922](https://github.com/infor-design/enterprise/issues/922))
- `[Lookup]` Fixed a bug with settings: async, server-side, and single select modes.  The grid was not deselecting the previously selected value when a new row was clicked.  If the value is preselected in the markup, the lookup modal will no longer close prematurely. ([PR#1654](https://github.com/infor-design/enterprise/issues/1654))
- `[Pager]` Made it possible to set and persist custom tooltips on first, previous, next and last pager buttons. ([#922](https://github.com/infor-design/enterprise/issues/922))
- `[Pager]` Fixed propagation of the `pagesizes` setting when using `updated()`. Previously the array was deep extended instead of being replaced outright. ([#1466](https://github.com/infor-design/enterprise/issues/1466))
- `[Tree]` Fixed a bug when calling the disable or enable methods of the tree. This was not working with ie11. ([PR#1600](https://github.com/infor-design/enterprise/issues/1600))
- `[Stepprocess]` Fixed a bug where the step folder was still selected when it was collapsed or expanded. ([#1633](https://github.com/infor-design/enterprise/issues/1633))
- `[Swaplist]` Fixed a bug where items were not able to drag anymore after make the search. ([#1703](https://github.com/infor-design/enterprise/issues/1703))
- `[Toolbar Flex]` Added the ability to pass in a `beforeOpen` callback to the More Actions menu (fixes a bug where it wasn't possible to dynamically add content to the More Actions menu in same way that was possible on the original Toolbar component)
- `[Toolbar Flex]` Fixed a bug where selected events were not bubbling up for a menu button on a flex toolbar. ([#1709](https://github.com/infor-design/enterprise/issues/1709))
- `[Stepprocess]` Disabled step selected when using the next or previous button. ([#1697](https://github.com/infor-design/enterprise/issues/1697))
- `[Tree]` Fixed a bug when calling the disable or enable methods of the tree. This was not working with ie11. ([PR#1600](https://github.com/infor-design/enterprise/issues/1600))

### v4.16.0 Chore & Maintenance

- `[Demo App]` Removed the search icon from the header on test pages as it doesn't function. ([#1449](https://github.com/infor-design/enterprise/issues/1449))
- `[Demo App]` Added a fix for incorrect links when running on windows. ([#1549](https://github.com/infor-design/enterprise/issues/1549))
- `[Docs]` Added a fix to prevent the documentation generator from failing intermittently. ([#1377](https://github.com/infor-design/enterprise/issues/1377))

(29 Issues Solved This Release, Backlog Enterprise 203, Backlog Ng 69, 735 Functional Tests, 670 e2e Tests)

## v4.15.0

- [Npm Package](https://www.npmjs.com/package/ids-enterprise)
- [IDS Enterprise Angular Change Log](https://github.com/infor-design/enterprise-ng/blob/main/docs/CHANGELOG.md)

### v4.15.0 Features

- `[Datagrid]` Added support for lookup in the datagrid filter. ([#653](https://github.com/infor-design/enterprise/issues/653))
- `[Datagrid]` Added support for masks on lookup editors. ([#406](https://github.com/infor-design/enterprise/issues/406))
- `[Validation]` When using legacy mode validation, made the icon dim if the text was on top of it. ([#644](https://github.com/infor-design/enterprise/issues/644))
- `[Calendar]` Now possible to edit events both with the API and by clicking/double clicking events. And other improvements. ([#1436](https://github.com/infor-design/enterprise/issues/1436))
- `[Datagrid]` Added new methods to clear dirty cells on cells, rows, and all. ([#1303](https://github.com/infor-design/enterprise/issues/1303))
- `[Tree]` Added several improvements: the ability to show a dropdown on the tree node, the ability to add nodes in between current nodes, the ability to set checkboxes for selection only on some nodes, and the ability to customize icons. ([#1364](https://github.com/infor-design/enterprise/issues/1364))
- `[Datagrid]` Added the ability to display or hide the new row indicator with a new `showNewIndicator` option. ([#1589](https://github.com/infor-design/enterprise/issues/1589))

### v4.15.0 Fixes

- `[Icons]` Icons with the word `confirm` have been changed to `success`. This is partially backwards compatible for now. We deprecated `confirm` and will remove in the next major version so rename your icons. Example `icon-confirm` to `icon-success`. ([#963](https://github.com/infor-design/enterprise/issues/963))
- `[Icons]` The alert icons now have a white background allowing them to appear on colored sections. There are now two versions, for example: `icon-error` and `icon-error-solid`. These are used in calendar. ([#1436](https://github.com/infor-design/enterprise/issues/1436))
- `[Circle Pager]` Made significant improvements to resizing, especially on tabs. ([#1284](https://github.com/infor-design/enterprise/issues/1284))
- `[Datagrid]` In high contrast mode the background is now white when editing cells. ([#1421](https://github.com/infor-design/enterprise/issues/1421))
- `[Dropdown]` Fixed an issue where filter did not work in no-search mode with the Caps Lock key. ([#1500](https://github.com/infor-design/enterprise/issues/1500))
- `[Popupmenu]` Fixed an issue when using the same menu on multiple inputs wherein destroying one instance actually destroyed all instances. ([#1025](https://github.com/infor-design/enterprise/issues/1025))
- `[Swaplist]` Fixed a bug where Shift+M did not work when typing in the search. ([#1408](https://github.com/infor-design/enterprise/issues/1408))
- `[Popupmenu]` Fixed a bug in immediate mode where right click only worked the first time. ([#1507](https://github.com/infor-design/enterprise/issues/1507))
- `[Editor]` Fixed a bug where clear formatting did not work in safari. ([#911](https://github.com/infor-design/enterprise/issues/911))
- `[Colorpicker]` Fixed a bug in Angular where the picker did not respond correctly to `editable=false` and `disabled=true`. ([#257](https://github.com/infor-design/enterprise-ng/issues/257))
- `[Locale]` Fixed a bug where the callback did not complete on nonexistent locales. ([#1267](https://github.com/infor-design/enterprise/issues/1267))
- `[Calendar]` Fixed a bug where event details remain when filtering event types. ([#1436](https://github.com/infor-design/enterprise/issues/1436))
- `[Busy Indicator]` Fixed a bug where the indicator closed when clicking on accordions. ([#281](https://github.com/infor-design/enterprise-ng/issues/281))
- `[Datagrid Tree]` Fixed the need for unique IDs on the tree nodes. ([#1361](https://github.com/infor-design/enterprise/issues/1361))
- `[Editor]` Improved the result of pasting bullet lists from MS Word. ([#1351](https://github.com/infor-design/enterprise/issues/1351))
- `[Hierarchy]` Fixed layout issues in the context menu in RTL mode. ([#1310](https://github.com/infor-design/enterprise/issues/1310))
- `[Datagrid]` Added a setting `allowChildExpandOnMatch` that optionally determines if a search/filter will show and allow nonmatching children to be shown. ([#1422](https://github.com/infor-design/enterprise/issues/1422))
- `[Datagrid]` If a link is added with a href it will now be followed when clicking, rather than needing to use the click method setting on columns. ([#1473](https://github.com/infor-design/enterprise/issues/1473))
- `[Datagrid Tree]` Fixed a bug where Expand/Collapse text is added into the +/- cell. ([#1145](https://github.com/infor-design/enterprise/issues/1145))
- `[Dropdown]` Fixed a bug in NG where two dropdowns in different components would cause each other to freeze. ([#229](https://github.com/infor-design/enterprise-ng/issues/229))
- `[Editor]` Verified a past fix where editor would not work with all buttons when in a modal. ([#408](https://github.com/infor-design/enterprise/issues/408))
- `[Datagrid Tree]` Fixed a bug in `updateRow` that caused the indent of the tree grid to collapse. ([#405](https://github.com/infor-design/enterprise/issues/405))
- `[Empty Message]` Fixed a bug where a null empty message would not be possible. This is used to show no empty message on initial load delays. ([#1467](https://github.com/infor-design/enterprise/issues/1467))
- `[Lookup]` Fixed a bug where nothing is inserted when you click a link editor in the lookup. ([#1315](https://github.com/infor-design/enterprise/issues/1315))
- `[About]` Fixed a bug where the version would not show when set. It would show the IDS version. ([#1414](https://github.com/infor-design/enterprise/issues/1414))
- `[Datagrid]` Fixed a bug in `disableClientSort` / `disableClientFilter`. It now retains visual indicators on sort and filter. ([#1248](https://github.com/infor-design/enterprise/issues/1248))
- `[Tree]` Fixed a bug where selected nodes are selected again after loading child nodes. ([#1270](https://github.com/infor-design/enterprise/issues/1270))
- `[Input]` Fixed a bug where inputs that have tooltips will not be selectable with the cursor. ([#1354](https://github.com/infor-design/enterprise/issues/1354))
- `[Accordion]` Fixed a bug where double clicking a header will open and then close the accordion. ([#1314](https://github.com/infor-design/enterprise/issues/1314))
- `[Datagrid]` Fixed a bug on hover with taller cells where the hover state would not cover the entire cell. ([#1490](https://github.com/infor-design/enterprise/issues/1490))
- `[Editor]` Fixed a bug where the image would still be shown if you press the Esc key and cancel the image dialog. ([#1489](https://github.com/infor-design/enterprise/issues/1489))
- `[Datagrid Lookup]` Added additional missing event info for ajax requests and filtering. ([#1486](https://github.com/infor-design/enterprise/issues/1486))
- `[Tabs]` Added protection from inserting HTML tags in the add method (XSS). ([#1462](https://github.com/infor-design/enterprise/issues/1462))
- `[App Menu]` Added better text wrapping for longer titles. ([#1116](https://github.com/infor-design/enterprise/issues/1116))
- `[Contextual Action Panel]` Fixed some examples so that they reopen more than one time. ([#1116](https://github.com/infor-design/enterprise/issues/506))
- `[Searchfield]` Fixed a border styling issue on longer labels in the search. ([#1500](https://github.com/infor-design/enterprise/issues/1500))
- `[Tabs Multi]` Improved the experience on mobile by collapsing the menus a bit. ([#971](https://github.com/infor-design/enterprise/issues/971))
- `[Lookup]` Fixed missing ellipsis menu on mobile devices. ([#1068](https://github.com/infor-design/enterprise/issues/1068))
- `[Accordion]` Fixed incorrect font size on p tags in the accordion. ([#1116](https://github.com/infor-design/enterprise/issues/1116))
- `[Line Chart]` Fixed and improved the legend text on mobile viewport. ([#609](https://github.com/infor-design/enterprise/issues/609))

### v4.15.0 Chore & Maintenance

- `[General]` Migrated sass to use IDS color variables. ([#1435](https://github.com/infor-design/enterprise/issues/1435))
- `[Angular]` Added all settings from 4.13 in time for future 5.1.0 ([#274](https://github.com/infor-design/enterprise-ng/issues/274))
- `[General]` Fixed some incorrect layouts. ([#1357](https://github.com/infor-design/enterprise/issues/1357))
- `[Targeted Achievement]` Removed some older non working examples. ([#520](https://github.com/infor-design/enterprise/issues/520))

(50 Issues Solved This Release, Backlog Enterprise 294, Backlog Ng 80, 809 Functional Tests, 716 e2e Tests)

## v4.14.0

- [Npm Package](https://www.npmjs.com/package/ids-enterprise)
- [IDS Enterprise Angular Change Log](https://github.com/infor-design/enterprise-ng/blob/main/docs/CHANGELOG.md)

### v4.14.0 Features

- `[Datepicker/Monthview]` Added a setting for the day of week the calendar starts that can be used outside of the Locale setting. ([#1179](https://github.com/infor-design/enterprise/issues/1179))
- `[Datagrid]` Made the tree datagrid work a lot better with filtering. ([#1281](https://github.com/infor-design/enterprise/issues/1281))
- `[Autocomplete/SearchField]` Added a caseSensitive filtering option. ([#385](https://github.com/infor-design/enterprise/issues/385))
- `[Datagrid]` Added an option `headerAlign` to set alignment on the header different than the rows. ([#420](https://github.com/infor-design/enterprise/issues/420))
- `[Message]` Added the ability to use certain formatter html tags in the message content. ([#379](https://github.com/infor-design/enterprise/issues/379))

### v4.14.0 Fixes

- `[Swaplist]` Fixed a bug that if you drag really fast everything disappears. ([#1195](https://github.com/infor-design/enterprise/issues/1195))
- `[Hierarchy]` Fixed a bug that part of the profile menu is cut off. ([#931](https://github.com/infor-design/enterprise/issues/931))
- `[Datagrid/Dropdown]` Fixed a bug that part of the dropdown menu is cut off. ([#1420](https://github.com/infor-design/enterprise/issues/1420))
- `[Modal]` Fixed bugs where with certain field types modal validation was not working. ([#1213](https://github.com/infor-design/enterprise/issues/1213))
- `[Dropdown]` Fixed a regression where the tooltip was not showing when data is overflowed. ([#1400](https://github.com/infor-design/enterprise/issues/1400))
- `[Tooltip]` Fixed a bugs where a tooltip would show up in unexpected places. ([#1396](https://github.com/infor-design/enterprise/issues/1396))
- `[Datagrid/Dropdown]` Fixed a bug where an error would occur if showSelectAll is used. ([#1360](https://github.com/infor-design/enterprise/issues/1360))
- `[Datagrid/Tooltip]` Fixed a bugs where a tooltip would show up in the header unexpectedly. ([#1395](https://github.com/infor-design/enterprise/issues/1395))
- `[Popupmenu]` Fixed incorrect highlighting on disabled list items.  ([#982](https://github.com/infor-design/enterprise/issues/982))
- `[Contextual Action Panel]` Fixed issues with certain styles of invoking the CAP where it would not reopen a second time. ([#1139](https://github.com/infor-design/enterprise/issues/1139))
- `[Spinbox]` Added a fix so the page will not zoom when click + and - on mobile devices. ([#1070](https://github.com/infor-design/enterprise/issues/1070))
- `[Splitter]` Removed the tooltip from the expand/collapse button as it was superfluous. ([#1180](https://github.com/infor-design/enterprise/issues/1180))
- `[Datagrid]` Added a fix so the last column when stretching will do so with percentage so it will stay when the page resize or the menu opens/closes. ([#1168](https://github.com/infor-design/enterprise/issues/1168))
- `[Datagrid]` Fixed bugs in the server side and filtering example. ([#396](https://github.com/infor-design/enterprise/issues/396))
- `[Datagrid]` Fixed a bug in applyFilter with datefields. ([#1269](https://github.com/infor-design/enterprise/issues/1269))
- `[Datagrid]` Fixed a bug in updateCellNode where sometimes it did not work. ([#1122](https://github.com/infor-design/enterprise/issues/1122))
- `[Hierarchy]` Made the empty image ring the same color as the left edge. ([#932](https://github.com/infor-design/enterprise/issues/932))
- `[Datagrid/Dropdown]` Fixed an issue that tab did not close dropdown editors. ([#1198](https://github.com/infor-design/enterprise/issues/1198))
- `[Datagrid/Dropdown]` Fixed a bug that if you click open a dropdown editor then you cannot use arrow keys to select. ([#1387](https://github.com/infor-design/enterprise/issues/1387))
- `[Datagrid/Dropdown]` Fixed a bug that if a smaller number of items the menu would be too short. ([#1298](https://github.com/infor-design/enterprise/issues/1298))
- `[Searchfield]` Fixed a bug that the search field didnt work in safari. ([#225](https://github.com/infor-design/enterprise/issues/225))
- `[Datagrid/Dropdown]` Fixed a bug that source is used the values may be cleared out when opening the list. ([#1185](https://github.com/infor-design/enterprise/issues/1185))
- `[Personalization]` Fixed a bug that when calling initialize the personalization would reset. ([#1231](https://github.com/infor-design/enterprise/issues/1231))
- `[Tabs]` Fixed the alignment of the closing icon. ([#1056](https://github.com/infor-design/enterprise/issues/1056))
- `[Dropdown]` Fixed list alignment issues on mobile. ([#1069](https://github.com/infor-design/enterprise/issues/1069))
- `[Dropdown]` Fixed issues where the listbox would not close on mobile. ([#1119](https://github.com/infor-design/enterprise/issues/1119))
- `[Dropdown]` Fixed a bug where modals would close on url hash change. ([#1207](https://github.com/infor-design/enterprise/issues/1207))
- `[Contextual Action Panel]` Fixed an issue where buttons would occasionally be out of view. ([#283](https://github.com/infor-design/enterprise/issues/283))
- `[Empty Message]` Added a new icon to indicate using the search function. ([#1325](https://github.com/infor-design/enterprise/issues/1325))
- `[Searchfield]` Added a fix for landscape mode on mobile. ([#1102](https://github.com/infor-design/enterprise/issues/1102))
- `[Datagrid]` Added a fix for hard to read fields in high contrast mode. ([#1193](https://github.com/infor-design/enterprise/issues/1193))

### v4.14.0 Chore & Maintenance

- `[General]` Fixed problems with the css mapping where the line numbers were wrong in the map files. ([#962](https://github.com/infor-design/enterprise/issues/962))
- `[Docs]` Added setting so themes can be shown in the documentation pages. ([#1327](https://github.com/infor-design/enterprise/issues/1327))
- `[Docs]` Made links to example pages open in a new window. ([#1132](https://github.com/infor-design/enterprise/issues/1132))

(43 Issues Solved This Release, Backlog Enterprise 181, Backlog Ng 64, 682 Functional Tests, 612 e2e Tests)

## v4.13.0

- [Npm Package](https://www.npmjs.com/package/ids-enterprise)
- [IDS Enterprise Angular Change Log](https://github.com/infor-design/enterprise-ng/blob/main/docs/CHANGELOG.md)

### v4.13.0 Features

- `[Calendar]` Added some new features such as upcoming events view, RTL, keyboard support and fixed styling issues and bugs. ([#1221](https://github.com/infor-design/enterprise/issues/1221))
- `[Flex Toolbar]` Added search field integration, so that the search field is mainly close to being able to replace the legacy toolbar. ([#269](https://github.com/infor-design/enterprise/issues/269))
- `[Bar]` Added short, medium label support for adapting the chart to responsive views. ([#1094](https://github.com/infor-design/enterprise/issues/1094))
- `[Textarea]` Added maxLength option to prevent typing over a set maximum. ([#1046](https://github.com/infor-design/enterprise/issues/1046))
- `[Textarea]` Added maxGrow option to prevent growing when typing over a set max. ([#1147](https://github.com/infor-design/enterprise/issues/1147))
- `[Datagrid]` If using the `showDirty` option the indication will now be on each cell. ([#1183](https://github.com/infor-design/enterprise/issues/1183))
- `[Datepicker]` Added an option `useCurrentTime` that will insert current time instead of noon time with date and timepickers. ([#1087](https://github.com/infor-design/enterprise/issues/1087))
- `[General]` Included an IE 11 polyfill for ES6 Promises, this is a new dependency in the package.json you should include. ([#1172](https://github.com/infor-design/enterprise/issues/1172))
- `[General]` Add translations in 38 languages including new support for Slovak (sk-SK). ([#557](https://github.com/infor-design/enterprise/issues/557))

### v4.13.0 Fixes

- `[Tooltips]` Fixed an important bug where tooltips would stick around in the page on the top corner. ([#1273](https://github.com/infor-design/enterprise/issues/1273))
- `[Tooltips]` Fixed some contrast issues on the high contrast theme. ([#1249](https://github.com/infor-design/enterprise/issues/1249))
- `[Tooltips]` Fixed a bug where Toolbar "More Actions" menu buttons could incorrectly display a tooltip overlapping an open menu. ([#1242](https://github.com/infor-design/enterprise/issues/1242))
- `[Datepicker / Timepicker]` Removed the need to use the customValidation setting. You can remove this option from your code. The logic will pick up if you added customValidation to your input by adding a data-validate option. You also may need to add `date` or `availableDate` validation to your  data-validate attribute if these validations are desired along with your custom or required validation. ([#862](https://github.com/infor-design/enterprise/issues/862))
- `[Menubutton]` Added a new setting `hideMenuArrow` you can use for buttons that don't require an arrow, such as menu buttons. ([#1088](https://github.com/infor-design/enterprise/issues/1088))
- `[Dropdown]` Fixed issues with destroy when multiple dropdown components are on the page. ([#1202](https://github.com/infor-design/enterprise/issues/1202))
- `[Datagrid]` Fixed alignment issues when using filtering with some columns that do not have a filter. ([#1124](https://github.com/infor-design/enterprise/issues/1124))
- `[Datagrid]` Fixed an error when dynamically adding context menus. ([#1216](https://github.com/infor-design/enterprise/issues/1216))
- `[Datagrid]` Added an example of dynamic intermediate paging and filtering. ([#396](https://github.com/infor-design/enterprise/issues/396))
- `[Dropdown]` Fixed alignment issues on mobile devices. ([#1069](https://github.com/infor-design/enterprise/issues/1069))
- `[Datepicker]` Fixed incorrect assumptions, causing incorrect umalqura calendar calculations. ([#1189](https://github.com/infor-design/enterprise/issues/1189))
- `[Datepicker]` Fixed an issue where the dialog would not close on click out if opening the time dropdown components first. ([#1278](https://github.com/infor-design/enterprise/issues/))
- `[General]` Added the ability to stop renderLoop. ([#214](https://github.com/infor-design/enterprise/issues/214))
- `[Datepicker]` Fixed an issue reselecting ranges with the date picker range option. ([#1197](https://github.com/infor-design/enterprise/issues/1197))
- `[Editor]` Fixed bugs on IE with background color option. ([#392](https://github.com/infor-design/enterprise/issues/392))
- `[Colorpicker]` Fixed issue where the palette is not closed on enter key / click. ([#1050](https://github.com/infor-design/enterprise/issues/1050))
- `[Accordion]` Fixed issues with context menus on the accordion. ([#639](https://github.com/infor-design/enterprise/issues/639))
- `[Searchfield]` Made no results appear not clickable. ([#329](https://github.com/infor-design/enterprise/issues/329))
- `[Datagrid]` Added an example of groups and paging. ([#435](https://github.com/infor-design/enterprise/issues/435))
- `[Editor]` Fixed the dirty indicator when using toolbar items. ([#910](https://github.com/infor-design/enterprise/issues/910))
- `[Datagrid]` Fixed a bug that made tooltips disappear when a lookup editor is closed. ([#1186](https://github.com/infor-design/enterprise/issues/1186))
- `[Datagrid]` Fixed a bug where not all rows are removed in the removeSelected function. ([#1036](https://github.com/infor-design/enterprise/issues/1036))
- `[Datagrid]` Fixed bugs in activateRow and deactivateRow in some edge cases. ([#948](https://github.com/infor-design/enterprise/issues/948))
- `[Datagrid]` Fixed formatting of tooltips on the header and filter. ([#955](https://github.com/infor-design/enterprise/issues/955))
- `[Datagrid]` Fixed wrong page number when saving the page number in localstorage and reloading. ([#798](https://github.com/infor-design/enterprise/issues/798))
- `[Tree]` Fixed issues when expanding and collapsing after dragging nodes around. ([#1183](https://github.com/infor-design/enterprise/issues/1183))
- `[ContextualActionPanel]` Fixed a bug where the CAP will be closed if clicking an accordion in it. ([#1138](https://github.com/infor-design/enterprise/issues/1138))
- `[Colorpicker]` Added a setting (customColors) to prevent adding default colors if totally custom colors are used. ([#1135](https://github.com/infor-design/enterprise/issues/1135))
- `[AppMenu]` Improved contrast in high contrast theme. ([#1146](https://github.com/infor-design/enterprise/issues/1146))
- `[Searchfield]` Fixed issue where ascenders/descenders are cut off. ([#1101](https://github.com/infor-design/enterprise/issues/1101))
- `[Tree]` Added sortstop and sortstart events. ([#1003](https://github.com/infor-design/enterprise/issues/1003))
- `[Searchfield]` Fixed some alignment issues in different browsers. ([#1106](https://github.com/infor-design/enterprise/issues/1106))
- `[Searchfield]` Fixed some contrast issues in different browsers. ([#1104](https://github.com/infor-design/enterprise/issues/1104))
- `[Searchfield]` Prevent multiple selected events from firing. ([#1259](https://github.com/infor-design/enterprise/issues/1259))
- `[Autocomplete]` Added a beforeOpen setting ([#398](https://github.com/infor-design/enterprise/issues/398))
- `[Toolbar]` Fixed an error where toolbar tried to focus a DOM item that was removed. ([#1177](https://github.com/infor-design/enterprise/issues/1177))
- `[Dropdown]` Fixed a problem where the bottom of some lists is cropped. ([#909](https://github.com/infor-design/enterprise/issues/909))
- `[General]` Fixed a few components so that they could still initialize when hidden. ([#230](https://github.com/infor-design/enterprise/issues/230))
- `[Datagrid]` Fixed missing tooltips on new row. ([#1081](https://github.com/infor-design/enterprise/issues/1081))
- `[Lookup]` Fixed a bug using select all where it would select the previous list. ([#295](https://github.com/infor-design/enterprise/issues/295))
- `[Datagrid]` Fixed missing summary row on initial render in some cases. ([#330](https://github.com/infor-design/enterprise/issues/330))
- `[Button]` Fixed alignment of text and icons. ([#973](https://github.com/infor-design/enterprise/issues/973))
- `[Datagrid]` Fixed missing source call when loading last page first. ([#1162](https://github.com/infor-design/enterprise/issues/1162))
- `[SwapList]` Made sure swap list will work in all cases and in angular. ([#152](https://github.com/infor-design/enterprise/issues/152))
- `[Toast]` Fixed a bug where some toasts on certain urls may not close. ([#1305](https://github.com/infor-design/enterprise/issues/1305))
- `[Datepicker / Lookup]` Fixed bugs where they would not load on tabs. ([#1304](https://github.com/infor-design/enterprise/issues/1304))

### v4.13.0 Chore & Maintenance

- `[General]` Added more complete visual tests. ([#978](https://github.com/infor-design/enterprise/issues/978))
- `[General]` Cleaned up some of the sample pages start at A, making sure examples work and tests are covered for better QA (on going). ([#1136](https://github.com/infor-design/enterprise/issues/1136))
- `[General]` Upgraded to ids-identity 2.0.x ([#1062](https://github.com/infor-design/enterprise/issues/1062))
- `[General]` Cleanup missing files in the directory listings. ([#985](https://github.com/infor-design/enterprise/issues/985))
- `[Angular 1.0]` We removed the angular 1.0 directives from the code and examples. These are no longer being updated. You can still use older versions of this or move on to Angular 7.x ([#1136](https://github.com/infor-design/enterprise/issues/1136))
- `[Uplift]` Included the uplift theme again as alpha for testing. It will show with a watermark and is only available via the personalize api or url params in the demo app. ([#1224](https://github.com/infor-design/enterprise/issues/1224))

(69 Issues Solved This Release, Backlog Enterprise 199, Backlog Ng 63, 662 Functional Tests, 659 e2e Tests)

## v4.12.0

- [Npm Package](https://www.npmjs.com/package/ids-enterprise)
- [IDS Enterprise Angular Change Log](https://github.com/infor-design/enterprise-ng/blob/main/docs/CHANGELOG.md)

### v4.12.0 Features

- `[General]` The ability to make custom/smaller builds has further been improved. We improved the component matching, made it possible to run the tests on only included components, fixed the banner, and improved the terminal functionality. Also removed/deprecated the older mapping tool. ([#417](https://github.com/infor-design/enterprise/issues/417))
- `[Message]` Added the ability to have different types (Info, Confirm, Error, Alert). ([#963](https://github.com/infor-design/enterprise/issues/963))
- `[General]` Further fixes to for xss issues. ([#683](https://github.com/infor-design/enterprise/issues/683))
- `[Pager]` Made it possible to use the pager as a standalone component. ([#250](https://github.com/infor-design/enterprise/issues/250))
- `[Editor]` Added a clear formatting button. ([#473](https://github.com/infor-design/enterprise/issues/473))
- `[Datepicker]` Added an option to show the time as current time instead of midnight. ([#889](https://github.com/infor-design/enterprise/issues/889))
- `[About]` Dialog now shows device information. ([#684](https://github.com/infor-design/enterprise/issues/684))

### v4.12.0 Fixes

- `[Datagrid Tree]` Fixed incorrect data on activated event. ([#412](https://github.com/infor-design/enterprise/issues/412))
- `[Datagrid]` Improved the export function so it works on different locales. ([#378](https://github.com/infor-design/enterprise/issues/378))
- `[Tabs]` Fixed a bug where clicking the x on tabs with a dropdowns would incorrectly open the dropdown. ([#276](https://github.com/infor-design/enterprise/issues/276))
- `[Datagrid]` Changed the `settingschange` event so it will only fire once. ([#903](https://github.com/infor-design/enterprise/issues/903))
- `[Listview]` Improved rendering performance. ([#430](https://github.com/infor-design/enterprise/issues/430))
- `[General]` Fixed issues when using base tag, that caused icons to disappear. ([#766](https://github.com/infor-design/enterprise/issues/766))
- `[Empty Message]` Made it possible to assign code to the button click if used. ([#667](https://github.com/infor-design/enterprise/issues/667))
- `[Datagrid]` Added translations for the new tooltip. ([#227](https://github.com/infor-design/enterprise/issues/227))
- `[Dropdown]` Fixed contrast issue in high contrast theme. ([#945](https://github.com/infor-design/enterprise/issues/945))
- `[Datagrid]` Reset to default did not reset dropdown columns. ([#847](https://github.com/infor-design/enterprise/issues/847))
- `[Datagrid]` Fixed bugs in keyword search highlighting with special characters. ([#849](https://github.com/infor-design/enterprise/issues/849))
- `[Datagrid]` Fixed bugs that causes NaN to appear in date fields. ([#891](https://github.com/infor-design/enterprise/issues/891))
- `[Dropdown]` Fixed issue where validation is not trigger on IOS on click out. ([#659](https://github.com/infor-design/enterprise/issues/659))
- `[Lookup]` Fixed bug in select all in multiselect with paging. ([#926](https://github.com/infor-design/enterprise/issues/926))
- `[Modal]` Fixed bug where the modal would close if hitting enter on a checkbox and inputs. ([#320](https://github.com/infor-design/enterprise/issues/320))
- `[Lookup]` Fixed bug trying to reselect a second time. ([#296](https://github.com/infor-design/enterprise/issues/296))
- `[Tabs]` Fixed behavior when closing and disabling tabs. ([#947](https://github.com/infor-design/enterprise/issues/947))
- `[Dropdown]` Fixed layout issues when using icons in the dropdown. ([#663](https://github.com/infor-design/enterprise/issues/663))
- `[Datagrid]` Fixed a bug where the tooltip did not show on validation. ([#1008](https://github.com/infor-design/enterprise/issues/1008))
- `[Tabs]` Fixed issue with opening spillover on IOS. ([#619](https://github.com/infor-design/enterprise/issues/619))
- `[Datagrid]` Fixed bugs when using `exportable: false` in certain column positions. ([#787](https://github.com/infor-design/enterprise/issues/787))
- `[Searchfield]` Removed double border. ([#328](https://github.com/infor-design/enterprise/issues/328))

### v4.12.0 Chore & Maintenance

- `[Masks]` Added missing and more documentation, cleaned up existing docs. ([#1033](https://github.com/infor-design/enterprise/issues/1033))
- `[General]` Based on design site comments, we improved some pages and fixed some missing links. ([#1034](https://github.com/infor-design/enterprise/issues/1034))
- `[Bar Chart]` Added test coverage. ([#848](https://github.com/infor-design/enterprise/issues/848))
- `[Datagrid]` Added full api test coverage. ([#242](https://github.com/infor-design/enterprise/issues/242))

(55 Issues Solved This Release, Backlog Enterprise 185, Backlog Ng 50, 628 Functional Tests, 562 e2e Tests)

## v4.11.0

- [Npm Package](https://www.npmjs.com/package/ids-enterprise)
- [IDS Enterprise Angular Change Log](https://github.com/infor-design/enterprise-ng/blob/main/docs/CHANGELOG.md)

### v4.11.0 Features

- `[General]` It is now possible to make custom builds. With a custom build you specify a command with a list of components that you use. This can be used to reduce the bundle size for both js and css. ([#417](https://github.com/infor-design/enterprise/issues/417))
- `[Calendar]` Added more features including: a readonly view, ability for events to span days, tooltips and notifications ([#417](https://github.com/infor-design/enterprise/issues/417))
- `[Lookup]` Added the ability to select across pages, even when doing server side paging. ([#375](https://github.com/infor-design/enterprise/issues/375))
- `[Datagrid]` Improved tooltip performance, and now tooltips show on cells that are not fully displayed. ([#447](https://github.com/infor-design/enterprise/issues/447))

### v4.11.0 Fixes

- `[Dropdown]` The onKeyDown callback was not firing if CTRL key is used. This is fixed. ([#793](https://github.com/infor-design/enterprise/issues/793))
- `[Tree]` Added a small feature to preserve the tree node states on reload. ([#792](https://github.com/infor-design/enterprise/issues/792))
- `[Tree]` Added a disable/enable method to disable/enable the whole tree. ([#752](https://github.com/infor-design/enterprise/issues/752))
- `[App Menu]` Fixed a bug clearing the search filter box. ([#702](https://github.com/infor-design/enterprise/issues/702))
- `[Column Chart]` Added a yAxis option, you can use to format the yAxis in custom ways. ([#627](https://github.com/infor-design/enterprise/issues/627))
- `[General]` More fixes to use external ids tokens. ([#708](https://github.com/infor-design/enterprise/issues/708))
- `[Datagrid]` Fixed an error calling selectRows with an integer. ([#756](https://github.com/infor-design/enterprise/issues/756))
- `[Tree]` Fixed a bug that caused newly added rows to not be draggable. ([#618](https://github.com/infor-design/enterprise/issues/618))
- `[Dropdown / Multiselect]` Re-added the ability to have a placeholder on the component. ([#832](https://github.com/infor-design/enterprise/issues/832))
- `[Datagrid]` Fixed a bug that caused dropdown filters to not save on reload of page (saveUserSettings) ([#791](https://github.com/infor-design/enterprise/issues/791))
- `[Dropdown]` Fixed a bug that caused an unneeded scrollbar. ([#786](https://github.com/infor-design/enterprise/issues/786))
- `[Tree]` Added drag events and events for when the data is changed. ([#801](https://github.com/infor-design/enterprise/issues/801))
- `[Datepicker]` Fixed a bug updating settings, where time was not changing correctly. ([#305](https://github.com/infor-design/enterprise/issues/305))
- `[Tree]` Fixed a bug where the underlying dataset was not synced up. ([#718](https://github.com/infor-design/enterprise/issues/718))
- `[Lookup]` Fixed incorrect text color on chrome. ([#762](https://github.com/infor-design/enterprise/issues/762))
- `[Editor]` Fixed duplicate ID's on the popup dialogs. ([#746](https://github.com/infor-design/enterprise/issues/746))
- `[Dropdown]` Fixed misalignment of icons on IOS. ([#657](https://github.com/infor-design/enterprise/issues/657))
- `[Demos]` Fixed a bug that caused RTL pages to sometimes load blank. ([#814](https://github.com/infor-design/enterprise/issues/814))
- `[Modal]` Fixed a bug that caused the modal to close when clicking an accordion on the modal. ([#747](https://github.com/infor-design/enterprise/issues/747))
- `[Tree]` Added a restoreOriginalState method to set the tree back to its original state. ([#751](https://github.com/infor-design/enterprise/issues/751))
- `[Datagrid]` Added an example of a nested datagrid with scrolling. ([#172](https://github.com/infor-design/enterprise/issues/172))
- `[Datagrid]` Fixed column alignment issues on grouped column examples. ([#147](https://github.com/infor-design/enterprise/issues/147))
- `[Datagrid]` Fixed bugs when dragging and resizing grouped columns. ([#374](https://github.com/infor-design/enterprise/issues/374))
- `[Validation]` Fixed a bug that caused validations with changing messages to not go away on correction. ([#640](https://github.com/infor-design/enterprise/issues/640))
- `[Datagrid]` Fixed bugs in actionable mode (enter was not moving down). ([#788](https://github.com/infor-design/enterprise/issues/788))
- `[Bar Charts]` Fixed bug that caused tooltips to occasionally not show up. ([#739](https://github.com/infor-design/enterprise/issues/739))
- `[Dirty]` Fixed appearance/contrast on high contrast theme. ([#692](https://github.com/infor-design/enterprise/issues/692))
- `[Locale]` Fixed incorrect date time format. ([#608](https://github.com/infor-design/enterprise/issues/608))
- `[Dropdown]` Fixed bug where filtering did not work with CAPS lock on. ([#608](https://github.com/infor-design/enterprise/issues/608))
- `[Accordion]` Fixed styling issue on safari. ([#282](https://github.com/infor-design/enterprise/issues/282))
- `[Dropdown]` Fixed a bug on mobile devices, where the list would close on scrolling. ([#656](https://github.com/infor-design/enterprise/issues/656))

### v4.11.0 Chore & Maintenance

- `[Textarea]` Added additional test coverage. ([#337](https://github.com/infor-design/enterprise/issues/337))
- `[Tree]` Added additional test coverage. ([#752](https://github.com/infor-design/enterprise/issues/752))
- `[Busy Indicator]` Added additional test coverage. ([#233](https://github.com/infor-design/enterprise/issues/233))
- `[Docs]` Added additional information for developers on how to use IDS. ([#721](https://github.com/infor-design/enterprise/issues/721))
- `[Docs]` Added Id's and test notes to all pages. ([#259](https://github.com/infor-design/enterprise/issues/259))
- `[Docs]` Fixed issues on the wizard docs. ([#824](https://github.com/infor-design/enterprise/issues/824))
- `[Accordion]` Added additional test coverage. ([#516](https://github.com/infor-design/enterprise/issues/516))
- `[General]` Added sass linter (stylelint). ([#767](https://github.com/infor-design/enterprise/issues/767))

(53 Issues Solved This Release, Backlog Enterprise 170, Backlog Ng 41, 587 Functional Tests, 458 e2e Tests)

## v4.10.0

- [Npm Package](https://www.npmjs.com/package/ids-enterprise)
- [IDS Enterprise Angular Change Log](https://github.com/infor-design/enterprise-ng/blob/main/docs/CHANGELOG.md)

### v4.10.0 Features

- `[Tooltips]` Will now activate on longpress on mobile devices. ([#400](https://github.com/infor-design/enterprise/issues/400))
- `[Contextmenu]` Will now activate on longpress on mobile devices (except when on inputs). ([#245](https://github.com/infor-design/enterprise/issues/245))
- `[Locale]` Added support for zh-Hant and zh-Hans. ([#397](https://github.com/infor-design/enterprise/issues/397))
- `[Tree]` Greatly improved rendering and expanding performance. ([#251](https://github.com/infor-design/enterprise/issues/251))
- `[General]` Internally all of the sass is now extended from [IDS Design tokens]( https://github.com/infor-design/design-system) ([#354](https://github.com/infor-design/enterprise/issues/354))
- `[Calendar]` Added initial readonly calendar. At the moment the calendar can only render events and has a filtering feature. More will be added next sprint. ([#261](https://github.com/infor-design/enterprise/issues/261))

### v4.10.0 Fixes

- `[Dropdown]` Minor Breaking Change for Xss reasons we removed the ability to set a custom hex color on icons in the dropdown. You can still pass in one of the alert colors from the colorpalette (fx alert, good, info). This was not even shown in the examples so may not be missed. ([#256](https://github.com/infor-design/enterprise/issues/256))
- `[Popupmenu]` Fixed a problem in popupmenu, if it was opened in immediate mode, submenus will be cleared of their text when the menu is eventually closed. ([#701](https://github.com/infor-design/enterprise/issues/701))
- `[Editor]` Fixed xss injection problem on the link dialog. ([#257](https://github.com/infor-design/enterprise/issues/257))
- `[Spinbox]` Fixed a height / alignment issue on spinboxes when used in short height configuration. ([#547](https://github.com/infor-design/enterprise/issues/547))
- `[Datepicker / Mask]` Fixed an issue in angular that caused using backspace to not save back to the model. ([#51](https://github.com/infor-design/enterprise-ng/issues/51))
- `[Field Options]` Fixed mobile support so they now work on touch better on IOS and Android. ([#555](https://github.com/infor-design/enterprise-ng/issues/555))
- `[Tree]` Tree with + and - for the folders was inversed visually. This was fixed, update your svg.html ([#685](https://github.com/infor-design/enterprise-ng/issues/685))
- `[Modal]` Fixed an alignment issue with the closing X on the top corner. ([#662](https://github.com/infor-design/enterprise-ng/issues/662))
- `[Popupmenu]` Fixed a visual flickering when opening dynamic submenus. ([#588](https://github.com/infor-design/enterprise/issues/588))
- `[Tree]` Added full unit and functional tests. ([#264](https://github.com/infor-design/enterprise/issues/264))
- `[Lookup]` Added full unit and functional tests. ([#344](https://github.com/infor-design/enterprise/issues/344))
- `[Datagrid]` Added more unit and functional tests. ([#242](https://github.com/infor-design/enterprise/issues/242))
- `[General]` Updated the develop tools and sample app to Node 10. During this update we set package-lock.json to be ignored in .gitignore ([#540](https://github.com/infor-design/enterprise/issues/540))
- `[Modal]` Allow beforeOpen callback to run optionally whether you have content or not passed back. ([#409](https://github.com/infor-design/enterprise/issues/409))
- `[Datagrid]` The lookup editor now supports left, right, and center align on the column settings. ([#228](https://github.com/infor-design/enterprise/issues/228))
- `[Mask]` When adding prefixes and suffixes (like % and $) if all the rest of the text is cleared, these will also now be cleared. ([#433](https://github.com/infor-design/enterprise/issues/433))
- `[Popupmenu]` Fixed low contrast selection icons in high contrast theme. ([#410](https://github.com/infor-design/enterprise/issues/410))
- `[Header Popupmenu]` Fixed missing focus state. ([#514](https://github.com/infor-design/enterprise/issues/514))
- `[Datepicker]` When using legends on days, fixed a problem that the hover states are shown incorrectly when changing month. ([#514](https://github.com/infor-design/enterprise/issues/514))
- `[Listview]` When the search field is disabled, it was not shown with disabled styling, this is fixed. ([#422](https://github.com/infor-design/enterprise/issues/422))
- `[Donut]` When having 4 or 2 sliced the tooltip would not show up on some slices. This is fixed. ([#482](https://github.com/infor-design/enterprise/issues/482))
- `[Datagrid]` Added a searchExpandableRow option so that you can control if data in expandable rows is searched/expanded. ([#480](https://github.com/infor-design/enterprise/issues/480))
- `[Multiselect]` If more items then fit are selected the tooltip was not showing on initial load, it only showed after changing values. This is fixed. ([#633](https://github.com/infor-design/enterprise/issues/633))
- `[Tooltip]` An example was added showing how you can show tooltips on disabled buttons. ([#453](https://github.com/infor-design/enterprise/issues/453))
- `[Modal]` A title with brackets in it was not escaping the text correctly. ([#246](https://github.com/infor-design/enterprise/issues/246))
- `[Modal]` Pressing enter when on inputs such as file upload no longer closes the modal. ([#321](https://github.com/infor-design/enterprise/issues/321))
- `[Locale]` Sent out translations so things like the Editor New/Same window dialog will be translated in the future. ([#511](https://github.com/infor-design/enterprise/issues/511))
- `[Nested Datagrid]` Fixed focus issues, the wrong cell in the nest was getting focused. ([#371](https://github.com/infor-design/enterprise/issues/371))

(44 Issues Solved This Release, Backlog Enterprise 173, Backlog Ng 44, 565 Functional Tests, 426 e2e Tests)

## v4.9.0

- [Npm Package](https://www.npmjs.com/package/ids-enterprise)
- [IDS Enterprise Angular Change Log](https://github.com/infor-design/enterprise-ng/blob/main/docs/CHANGELOG.md)

### v4.9.0 Features

- `[Datagrid]` Changed the way alerts work on rows. It now no longer requires an extra column. The rowStatus column will now be ignored so can be removed. When an alert / error / info message is added to the row the whole row will highlight. ([Check out the example.](https://bit.ly/2LC33iJ) ([#258](https://github.com/infor-design/enterprise/issues/258))
- `[Modal]` Added an option `showCloseBtn` which when set to true will show a X button on the top left corner. ([#358](https://github.com/infor-design/enterprise/issues/358))
- `[Multiselect / Dropdown]` Added the ability to see the search term during ajax requests. ([#267](https://github.com/infor-design/enterprise/issues/267))
- `[Scatterplot]` Added a scatter plot chart similar to a bubble chart but with shapes. ([Check out the example.](https://bit.ly/2K9N59M) ([#341](https://github.com/infor-design/enterprise/issues/341))
- `[Toast]` Added an option `allowLink` which when set to true will allow you to specify a `<a>` in the message content to add a link to the message. ([#341](https://github.com/infor-design/enterprise/issues/341))

### v4.9.0 Fixes

- `[Accordion]` Fixed an issue that prevented a right click menu from working on the accordion. ([#238](https://github.com/infor-design/enterprise/issues/238))
- `[Charts]` Fixed up missing empty states and selection methods so they work on all charts. ([#265](https://github.com/infor-design/enterprise/issues/265))
- `[Datagrid]` Fixed the performance of pasting from excel. ([#240](https://github.com/infor-design/enterprise/issues/240))
- `[Datagrid]` The keyword search will now clear when reloading data. ([#307](https://github.com/infor-design/enterprise/issues/307))
- `[Docs]` Fixed several noted missing pages and broken links in the docs. ([#244](https://github.com/infor-design/enterprise/issues/244))
- `[Dropdown]` Fixed bug in badges configuration. ([#270](https://github.com/infor-design/enterprise/issues/270))
- `[Flex Layout]` Fixed field-flex to work better on IE. ([#252](https://github.com/infor-design/enterprise/issues/252))
- `[Editor]` Fixed bug that made it impossible to edit the visual tab. ([#478](https://github.com/infor-design/enterprise/issues/478))
- `[Editor]` Fixed a bug with dirty indicator that caused a messed up layout. ([#241](https://github.com/infor-design/enterprise/issues/241))
- `[Lookup]` Fixed it so that select will work correctly when filtering. ([#248](https://github.com/infor-design/enterprise/issues/248))
- `[Header]` Fixed missing `More` tooltip on the header. ([#345](https://github.com/infor-design/enterprise/issues/345))
- `[Validation]` Added fixes to prevent `error` and `valid` events from going off more than once. ([#237](https://github.com/infor-design/enterprise/issues/237))
- `[Validation]` Added fixes to make multiple messages work better. There is now a `getMessages()` function that will return all erros on a field as an array. The older `getMessage()` will still return a string. ([#237](https://github.com/infor-design/enterprise/issues/237))
- `[Validation]` Fixed un-needed event handlers when using fields on a tab. ([#332](https://github.com/infor-design/enterprise/issues/332))

### v4.9.0 Chore & Maintenance

- `[Blockgrid]` Added full test coverage ([#234](https://github.com/infor-design/enterprise/issues/234))
- `[CAP]` Fixed some examples that would not close ([#283](https://github.com/infor-design/enterprise/issues/283))
- `[Datepicker]` Added full test coverage ([#243](https://github.com/infor-design/enterprise/issues/243))
- `[Datagrid]` Fixed an example so that it shows how to clear a dropdown filter. ([#254](https://github.com/infor-design/enterprise/issues/254))
- `[Docs]` Added TEAMS.MD for collecting info on the teams using ids. If you are not in the list let us know or make a pull request. ([#350](https://github.com/infor-design/enterprise/issues/350))
- `[Listview]` Fixed some links in the sample app that caused some examples to fail. ([#273](https://github.com/infor-design/enterprise/issues/273))
- `[Tabs]` Added more test coverage ([#239](https://github.com/infor-design/enterprise/issues/239))
- `[Toast]` Added full test coverage ([#232](https://github.com/infor-design/enterprise/issues/232))
- `[Testing]` Added visual regression tests, and more importantly a system for doing them via CI. ([#255](https://github.com/infor-design/enterprise/issues/255))

(34 Issues Solved This Release, Backlog Enterprise 158, Backlog Ng 41, 458 Functional Tests, 297 e2e Tests)

## v4.8.0

- [Npm Package](https://www.npmjs.com/package/ids-enterprise)
- [IDS Enterprise Angular Change Log](https://github.com/infor-design/enterprise-ng/blob/main/docs/CHANGELOG.md)

### v4.8.0 Features

- `[Datagrid]` Added an example of Nested Datagrids with ([basic nested grid support.](https://bit.ly/2lGKM4a)) ([#SOHO-3474](https://jira.infor.com/browse/SOHO-3474))
- `[Datagrid]` Added support for async validation. ([#SOHO-7943](https://jira.infor.com/browse/SOHO-7943))
- `[Export]` Extracted excel export code so it can be run outside the datagrid. ([#SOHO-7246](https://jira.infor.com/browse/SOHO-7246))

### v4.8.0 Fixes

- `[Searchfield / Toolbar Searchfield]` Merged code between them so there is just one component. This reduced code and fixed many bugs. ([#161](https://github.com/infor-design/enterprise/pull/161))
- `[Datagrid]` Fixed issues using expand row after hiding/showing columns. ([#SOHO-8103](https://jira.infor.com/browse/SOHO-8103))
- `[Datagrid]` Fixed issue that caused nested grids in expandable rows to hide after hiding/showing columns on the parent grid. ([#SOHO-8102](https://jira.infor.com/browse/SOHO-8102))
- `[Datagrid]` Added an example showing Math rounding on numeric columns ([#SOHO-5168](https://jira.infor.com/browse/SOHO-5168))
- `[Datagrid]` Date editors now maintain date format correctly. ([#SOHO-5861](https://jira.infor.com/browse/SOHO-5861))
- `[Datagrid]` Fixed alignment off sort indicator on centered columns. ([#SOHO-7444](https://jira.infor.com/browse/SOHO-7444))
- `[Datagrid]` Behavior Change - Sorting clicking now no longer refocuses last cell. ([#SOHO-7682](https://jira.infor.com/browse/SOHO-7682))
- `[Datagrid]` Fixed formatter error that showed NaN on some number cells. ([#SOHO-7839](https://jira.infor.com/browse/SOHO-7682))
- `[Datagrid]` Fixed a bug rendering last column in some situations. ([#SOHO-7987](https://jira.infor.com/browse/SOHO-7987))
- `[Datagrid]` Fixed incorrect data in context menu event. ([#SOHO-7991](https://jira.infor.com/browse/SOHO-7991))
- `[Dropdown]` Added an onKeyDown option so keys can be overriden. ([#SOHO-4815](https://jira.infor.com/browse/SOHO-4815))
- `[Slider]` Fixed step slider to work better jumping across steps. ([#SOHO-6271](https://jira.infor.com/browse/SOHO-6271))
- `[Tooltip]` Will strip tooltip markup to prevent xss. ([#SOHO-6522](https://jira.infor.com/browse/SOHO-6522))
- `[Contextual Action Panel]` Fixed alignment issue on x icon. ([#SOHO-6612](https://jira.infor.com/browse/SOHO-6612))
- `[Listview]` Fixed scrollbar size when removing items. ([#SOHO-7402](https://jira.infor.com/browse/SOHO-7402))
- `[Navigation Popup]` Fixed a bug setting initial selected value. ([#SOHO-7411](https://jira.infor.com/browse/SOHO-7411))
- `[Grid]` Added a no-margin setting for nested grids with no indentation. ([#SOHO-7495](https://jira.infor.com/browse/SOHO-7495))
- `[Grid]` Fixed positioning of checkboxes in the grid. ([#SOHO-7979](https://jira.infor.com/browse/SOHO-7979))
- `[Tabs]` Fixed bug calling add in NG applications. ([#SOHO-7511](https://jira.infor.com/browse/SOHO-7511))
- `[Listview]` Selected event now contains the dataset row. ([#SOHO-7512](https://jira.infor.com/browse/SOHO-7512))
- `[Multiselect]` Fixed incorrect showing of delselect button in certain states. ([#SOHO-7535](https://jira.infor.com/browse/SOHO-7535))
- `[Search]` Fixed bug where highlight search terms where not shown in bold. ([#SOHO-7796](https://jira.infor.com/browse/SOHO-7796))
- `[Multiselect]` Improved performance on select all. ([#SOHO-7816](https://jira.infor.com/browse/SOHO-7816))
- `[Spinbox]` Fixed problem where you could arrow up in a readonly spinbox. ([#SOHO-8025](https://jira.infor.com/browse/SOHO-8025))
- `[Dropdown]` Fixed bug selecting two items with same value. ([#SOHO-8029](https://jira.infor.com/browse/SOHO-8029))
- `[Modal]` Fixed incorrect enabling of submit on validating modals. ([#SOHO-8042](https://jira.infor.com/browse/SOHO-8042))
- `[Modal]` Fixed incorrect closing of modal on enter key. ([#SOHO-8059](https://jira.infor.com/browse/SOHO-8059))
- `[Rating]` Allow decimal values for example 4.3. ([#SOHO-8063](https://jira.infor.com/browse/SOHO-8063))
- `[Datepicker]` Prevent datepicker from scrolling to the top of the browser. ([#SOHO-8107](https://jira.infor.com/browse/SOHO-8107))
- `[Tag]` Fixed layout on Right-To-Left. ([#SOHO-8120](https://jira.infor.com/browse/SOHO-8120))
- `[Listview]` Fixed missing render event. ([#SOHO-8129](https://jira.infor.com/browse/SOHO-8129))
- `[Angular Datagrid]` Fixed maskOptions input definition. ([#SOHO-8131](https://jira.infor.com/browse/SOHO-8131))
- `[Datepicker]` Fixed several bugs on the UmAlQura Calendar. ([#SOHO-8147](https://jira.infor.com/browse/SOHO-8147))
- `[Datagrid]` Fixed bug on expanding and collapsing multiple expandable rows. ([#SOHO-8154](https://jira.infor.com/browse/SOHO-8154))
- `[Pager]` Fixed focus state clicking page numbers. ([#SOHO-4528](https://jira.infor.com/browse/SOHO-4528))
- `[SearchField]` Fixed bug initializing search field with text. ([#SOHO-4820](https://jira.infor.com/browse/SOHO-4820))
- `[ColorPicker]` Fixed bug with incorrect cursor on readonly color picker. ([#SOHO-8030](https://jira.infor.com/browse/SOHO-8030))
- `[Pie]` Fixed ui glitch on mobile when pressing slices. ([#SOHO-8141](https://jira.infor.com/browse/SOHO-8141))

### v4.8.0 Chore & Maintenance

- `[Npm Package]` Added back sass files in correct folder structure. ([#SOHO-7583](https://jira.infor.com/browse/SOHO-7583))
- `[Menu Button]` Added button functional and e2e Tests. ([#SOHO-7600](https://jira.infor.com/browse/SOHO-7600))
- `[Textarea]` Added Textarea functional and e2e Tests. ([#SOHO-7929](https://jira.infor.com/browse/SOHO-7929))
- `[ListFilter]` Added ListFilter functional and e2e Tests. ([#SOHO-7975](https://jira.infor.com/browse/SOHO-7975))
- `[Colorpicker]` Added Colorpicker functional and e2e Tests. ([#SOHO-8078](https://jira.infor.com/browse/SOHO-8078))
- `[Site / Docs]` Fixed a few broken links ([#SOHO-7993](https://jira.infor.com/browse/SOHO-7993))

(62 Jira Issues Solved This Release, Backlog Dev 186, Design 110, Unresolved 349, Test Count 380 Functional, 178 e2e )

## v4.7.0

- [Full Jira Release Notes](https://bit.ly/2HyT3zF)
- [Npm Package](https://www.npmjs.com/package/ids-enterprise)
- [IDS Enterprise Angular Change Log](https://github.com/infor-design/enterprise-ng/blob/main/docs/CHANGELOG.md)

### v4.7.0 Features

- `[Github]` The project was migrated to be open source on github with a new workflow and testing suite.
- `[Tag]` Added a Tag angular component. ([#SOHO-8005](https://jira.infor.com/browse/SOHO-8006))
- `[Validate]` Exposed validate and removeMessage methods. ([#SOHO-8003](https://jira.infor.com/browse/SOHO-8003))
- `[General]` Upgrade to Angular 6 ([#SOHO-7927](https://jira.infor.com/browse/SOHO-7927))
- `[General]` Introduced nightly versions in npm ([#SOHO-7804](https://jira.infor.com/browse/SOHO-7804))
- `[Multiselect]` A tooltip now shows if more content is selected than fits in the input. ([#SOHO-7799](https://jira.infor.com/browse/SOHO-7799))
- `[Datepicker]` Added an option to restrict moving to months that are not available to select from. ([#SOHO-7384](https://jira.infor.com/browse/SOHO-7384))
- `[Validation]` Added and icon alert([#SOHO-7225](https://jira.infor.com/browse/SOHO-7225)
- `[General]` Code is now available on ([public npm](https://www.npmjs.com/package/ids-enterprise)) ([#SOHO-7083](https://jira.infor.com/browse/SOHO-7083))

### v4.7.0 Fixes

- `[Lookup]` Fixed existing example that shows using an autocomplete on a lookup. ([#SOHO-8070](https://jira.infor.com/browse/SOHO-8070))
- `[Lookup]` Fixed existing example that shows creating a customized dialog on the lookup ([#SOHO-8069](https://jira.infor.com/browse/SOHO-8069))
- `[Lookup]` Fixed existing example that incorrectly showed a checkbox column. ([#SOHO-8068](https://jira.infor.com/browse/SOHO-8068))
- `[Line Chart]` Fixed an error when provoking the tooltip. ([#/SOHO-8051](https://jira.infor.com/browse/SOHO-8051))
- `[Module Tabs]` Fixed a bug toggling the menu on mobile. ([#/SOHO-8043](https://jira.infor.com/browse/SOHO-8043))
- `[Autocomplete]` Fixed a bug that made enter key not work to select. ([#SOHO-8036](https://jira.infor.com/browse/SOHO-8036))
- `[Tabs]` Removed an errant scrollbar that appeared sometimes on IE ([#SOHO-8034](https://jira.infor.com/browse/SOHO-8034))
- `[Datagrid]` The drill down click event now currently shows the right row information in the event data. ([#SOHO-8023](https://jira.infor.com/browse/SOHO-8023))
- `[Datagrid]` Fixed a broken nested data example. ([#SOHO-8019](https://jira.infor.com/browse/SOHO-8019))
- `[Datagrid]` Fixed a broken paging example. ([#SOHO-8013](https://jira.infor.com/browse/SOHO-8013))
- `[Datagrid]` Hyperlinks now can be clicked when in a datagrid expandable row. ([#SOHO-8009](https://jira.infor.com/browse/SOHO-8009))
- `[Popupmenu]` Removed extra padding on icon menus ([#SOHO-8006](https://jira.infor.com/browse/SOHO-8006))
- `[Spinbox]` Range limits now work correctly ([#SOHO-7999](https://jira.infor.com/browse/SOHO-7999))
- `[Dropdown]` Fixed not working filtering on nosearch option. ([#SOHO-7998](https://jira.infor.com/browse/SOHO-7998))
- `[Hierarchy]` Children layout and in general layouts where improved. ([#SOHO-7992](https://jira.infor.com/browse/SOHO-7992))
- `[Buttons]` Fixed layout issues on mobile. ([#SOHO-7982](https://jira.infor.com/browse/SOHO-7982))
- `[Datagrid]` Fixed format initialization issue ([#SOHO-7982](https://jira.infor.com/browse/SOHO-7982))
- `[Lookup]` Fixed a problem that caused the lookup to only work once. ([#SOHO-7971](https://jira.infor.com/browse/SOHO-7971))
- `[Treemap]` Fix a bug using `fixture.detectChanges()`. ([#SOHO-7969](https://jira.infor.com/browse/SOHO-7969))
- `[Textarea]` Fixed a bug that made it possible for the count to go to a negative value. ([#SOHO-7952](https://jira.infor.com/browse/SOHO-7952))
- `[Tabs]` Fixed a bug that made extra events fire. ([#SOHO-7948](https://jira.infor.com/browse/SOHO-7948))
- `[Toolbar]` Fixed a with showing icons and text in the overflowmenu. ([#SOHO-7942](https://jira.infor.com/browse/SOHO-7942))
- `[DatePicker]` Fixed an error when restricting dates. ([#SOHO-7922](https://jira.infor.com/browse/SOHO-7922))
- `[TimePicker]` Fixed sort order of times in arabic locales. ([#SOHO-7920](https://jira.infor.com/browse/SOHO-7920))
- `[Multiselect]` Fixed initialization of selected items. ([#SOHO-7916](https://jira.infor.com/browse/SOHO-7916))
- `[Line Chart]` Solved a problem clicking lines to select. ([#SOHO-7912](https://jira.infor.com/browse/SOHO-7912))
- `[Hierarchy]` Improved RTL version ([#SOHO-7888](https://jira.infor.com/browse/SOHO-7888))
- `[Datagrid]` Row click event now shows correct data when using Groups ([#SOHO-7861](https://jira.infor.com/browse/SOHO-7861))
- `[Modal]` Fixed cut of border on checkboxe focus states. ([#SOHO-7856](https://jira.infor.com/browse/SOHO-7856))
- `[Colorpicker]` Fixed cropped labels when longer ([#SOHO-7817](https://jira.infor.com/browse/SOHO-7817))
- `[Label]` Fixed cut off Thai characters ([#SOHO-7814](https://jira.infor.com/browse/SOHO-7814))
- `[Colorpicker]` Fixed styling issue on margins ([#SOHO-7776](https://jira.infor.com/browse/SOHO-7776))
- `[Hierarchy]` Fixed several layout issues and changed the paging example to show the back button on the left. ([#SOHO-7622](https://jira.infor.com/browse/SOHO-7622))
- `[Bar Chart]` Fixed RTL layout issues ([#SOHO-5196](https://jira.infor.com/browse/SOHO-5196))
- `[Lookup]` Made delimiter an option / changable ([#SOHO-4695](https://jira.infor.com/browse/SOHO-4695))

### v4.7.0 Chore & Maintenance

- `[Timepicker]` Added functional and e2e Tests ([#SOHO-7809](https://jira.infor.com/browse/SOHO-7809))
- `[General]` Restructured the project to clean up and separate the demo app from code. ([#SOHO-7803](https://jira.infor.com/browse/SOHO-7803))

(56 Jira Issues Solved This Release, Backlog Dev 218, Design 101, Unresolved 391, Test Count 232 Functional, 117 e2e )

## v4.6.0

- [Full Jira Release Notes](https://bit.ly/2jodbem)
- [Npm Package](http://npm.infor.com)
- [IDS Enterprise Angular Change Log](https://github.com/infor-design/enterprise-ng/blob/main/docs/CHANGELOG.md)

### v4.6.0 Key New Features

- `[Treemap]` New Component Added
- `[Website]` Launch of new docs site <https://design.infor.com/code/ids-enterprise/latest>
- `[Security]` Ids Now passes CSP (Content Security Policy) Compliance for info see <docs/SECURITY.md>.
- `[Toolbar]` New ["toolbar"](http://usalvlhlpool1.infor.com/4.6.0/components/toolbar-flex/list)
    - Based on css so it is much faster.
    - Expect a future breaking change from flex-toolbar to this toolbar when all features are implemented.
    - As of now collapsible search is not supported yet.

### v4.6.0 Behavior Changes

- `[App Menu]` Now automatically closes when items are clicked on mobile devices.

### v4.6.0 Improvements

- `[Angular]` Validation now allows dynamic functions.
- `[Editor]` Added a clear method.
- `[Locale]` Map iw locale to Hebrew.
- `[Locale]` Now defaults locals with no country. For example en maps to en-US es and es-ES.
- `[Color Picker]` Added option to clear the color.
- `[Angular]` Allow Formatters, Editors to work with Soho. without the migration script.
- `[Added a new labels example <http://usalvlhlpool1.infor.com/4.6.0/components/form/example-labels.html>
- `[Angular]` Added new Chart Wrappers (Line, Bar, Column ect ).
- `[Datagrid]` Added file up load editor.
- `[Editor]` Its possible to put a link on an image now.

### v4.6.0 Code Updates / Breaking Changes

- `[Templates]` The internal template engine changed for better XSS security as a result one feature is no longer supported. If you have a delimiter syntax to embed html like `{{& name}}`, change this to be `{{{name}}}`.
- `[jQuery]` Updated from 3.1.1 to 3.3.1.

### v4.6.0 Bug Fixes

- `[Angular]` Added fixes so that the `soho.migrate` script is no longer needed.
- `[Angular Datagrid]` Added filterWhenTyping option.
- `[Angular Popup]` Expose close, isOpen and keepOpen.
- `[Angular Linechart]` Added "xAxis" and "yAxis" options.
- `[Angular Treemap]` Added new wrapper.
- `[Angular Rating]` Added a rating wrapper.
- `[Angular Circle Page]` Added new wrapper.
- `[Checkbox]` Fixed issue when you click the top left of the page, would toggle the last checkbox.
- `[Composite Form]` Fixed broken swipe.
- `[Colorpicker]` Fixed cases where change did not fire.
- `[Colorpicker]` Added short field option.
- `[Completion Chart]` Added more colors.
- `[Datagrid]` Fixed some misaligned icons on short row height.
- `[Datagrid]` Fixed issue that blank dropdown filter items would not show.
- `[Datagrid]` Added click arguments for more information on editor clicks and callback data.
- `[Datagrid]` Fixed wrong data on events on second page with expandable row.
- `[Datagrid]` Fixed focus / filter bugs.
- `[Datagrid]` Fixed bug with filter dropdowns on IOS.
- `[Datagrid]` Fixed column alignment when scrolling and RTL.
- `[Datagrid]` Fixed NaN error when using the colspan example.
- `[Datagrid]` Made totals work correctly when filtering.
- `[Datagrid]` Fixed issue with focus when multiple grids on a page.
- `[Datagrid]` Removed extra rows from the grid export when using expandable rows.
- `[Datagrid]` Fixed performance of select all on paging client side.
- `[Datagrid]` Fixed text alignment on header when some columns are not filterable.
- `[Datagrid]` Fixed wrong cursor on non actionable rows.
- `[Hierarchy]` Fixed layout issues.
- `[Mask]` Fixed issue when not using decimals in the pattern option.
- `[Modal]` Allow editor and dropdown to properly block the submit button.
- `[Menu Button]` Fixed beforeOpen so it also runs on submenus.
- `[Message]` Fixed XSS vulnerability.
- `[Pager]` Added fixes for RTL.
- `[List Detail]` Improved amount of space the header takes
- `[Multiselect]` Fixed problems when using the tab key well manipulating the multiselect.
- `[Multiselect]` Fixed bug with select all not working correctly.
- `[Multiselect]` Fixed bug with required validation rule.
- `[Spinbox]` Fixed issue on short field versions.
- `[Textarea]` Fixed issue with counter when in angular and on a modal.
- `[Toast]` Fixed XSS vulnerability.
- `[Tree]` Fixed checkbox click issue.
- `[Lookup]` Fixed issue in the example when running on Edge.
- `[Validation]` Fixed broken form submit validation.
- `[Vertical Tabs]` Fix cut off header.

(98 Jira Issues Solved This Release, Backlog Dev 388, Design 105, Unresolved 595, Test Coverage 6.66%)

## v4.5.0

### v4.5.0 Key New Features

- `[Font]` Experimental new font added from IDS as explained.
- `[Datagrid]` Added support for pasting from excel.
- `[Datagrid]` Added option to specify which column stretches.

### v4.5.0 Behavior Changes

- `[Search Field]` `ESC` incorrectly cleared the field and was inconsistent. The proper key is `ctrl + backspace` (PC )/ `alt + delete` (mac) to clear all field contents. `ESC` no longer does anything.

### v4.5.0 Improvements

- `[Datagrid]` Added support for a two line title on the header.
- `[Dropdown]` Added onKeyPress override for custom key strokes.
- `[Contextual Action Panel]` Added an option to add a right side close button.
- `[Datepicker]` Added support to select ranges.
- `[Maintenence]` Added more unit tests.
- `[Maintenence]` Removed jsHint in favor of Eslint.

### v4.5.0 Code Updates / Breaking Changes

- `[Swaplist]` changed custom events `beforeswap and swapupdate` data (SOHO-7407). From `Array: list-items-moved` to `Object: from: container-info, to: container-info and items: list-items-moved`. It now uses data in a more reliable way

### v4.5.0 Bug Fixes

- `[Angular]` Added new wrappers for Radar, Bullet, Line, Pie, Sparkline.
- `[Angular Dropdown]` Fixed missing data from select event.
- `[Colorpicker]` Added better translation support.
- `[Compound Field]` Fixed layout with some field types.
- `[Datepicker]` Fixed issues with validation in certain locales.
- `[Datepicker]` Not able to validate on MMMM.
- `[Datagrid]` Fixed bug that filter did not work when it started out hidden.
- `[Datagrid]` Fixed issue with context menu not opening repeatedly.
- `[Datagrid]` Fixed bug in indeterminate paging with smaller page sizes.
- `[Datagrid]` Fixed error when editing some numbers.
- `[Datagrid]` Added support for single line markup.
- `[Datagrid]` Fixed exportable option, which was not working for both csv and xls export.
- `[Datagrid]` Fixed column sizing logic to work better with alerts and alerts plus text.
- `[Datagrid]` Fixed bug when reordering rows with expandable rows.
- `[Datagrid]` Added events for opening and closing the filter row.
- `[Datagrid]` Fixed bugs on multiselect + tree grid.
- `[Datagrid]` Fixed problems with missing data on click events when paging.
- `[Datagrid]` Fixed problems editing with paging.
- `[Datagrid]` Fixed Column alignment calling updateDataset.
- `[Datagrid]` Now passes sourceArgs for the filter row.
- `[Dropdown]` Fixed cursor on disabled items.
- `[Editor]` Added paste support for links.
- `[Editor]` Fixed bug that prevented some shortcut keys from working.
- `[Editor]` Fixed link pointers in readonly mode.
- `[Expandable Area]` Fixed bug when not working on second page.
- `[General]` Some ES6 imports missing.
- `[Personalization]` Added support for cache bust.
- `[Locale]` Fixed some months missing in some cultures.
- `[Listview]` Removed redundant resize events.
- `[Line]` Fixed problems updating data.
- `[Mask]` Fixed bug on alpha masks that ignored the last character.
- `[Modal]` Allow enter key to be stopped for forms.
- `[Modal]` Allow filter row to work if a grid is on a modal.
- `[Fileupload]` Fixed bug when running in Contextual Action Panel.
- `[Searchfield]` Fixed wrong width.
- `[Step Process]` Improved layout and responsive.
- `[Step Process]` Improved wrapping of step items.
- `[Targeted Achievement]` Fixed icon alignment.
- `[Timepicker]` Fixed error calling removePunctuation.
- `[Text Area]` Adding missing classes for use in responsive-forms.
- `[Toast]` Fixed missing animation.
- `[Tree]` Fixed a bug where if the callback is not async the node wont open.
- `[Track Dirty]` Fixed error when used on a file upload.
- `[Track Dirty]` Did not work to reset dirty on editor and Multiselect.
- `[Validation]` Fixed more extra events firing.

(67 Jira Issues Solved This Release, Backlog Dev 378, Design 105, Unresolved 585, Test Coverage 6% )<|MERGE_RESOLUTION|>--- conflicted
+++ resolved
@@ -8,11 +8,8 @@
 ## v4.55.0 Fixes
 
 - `[Charts]` Fixed a bug where automation ids is not properly rendered on legend, text and slices. ([#5441](https://github.com/infor-design/enterprise/issues/5441))
-<<<<<<< HEAD
+- `[Message]` Added maxWidth setting to allow message to go full width when title is long. ([#5443](https://github.com/infor-design/enterprise/issues/5443))
 - `[Tree]` Fixed an issue where lengthy node text doesn't wrap to lines and cuts off. ([#5499](https://github.com/infor-design/enterprise/issues/5499))
-=======
-- `[Message]` Added maxWidth setting to allow message to go full width when title is long. ([#5443](https://github.com/infor-design/enterprise/issues/5443))
->>>>>>> 235499d9
 
 ## v4.54.0 Features
 
