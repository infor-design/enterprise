# What's New with Enterprise

## v4.22.0

### v4.22.0 Deprecation

### v4.22.0 Features

- `[Build]` Replaced UglifyES in the minification script with Terser ([#2660](https://github.com/infor-design/enterprise/issues/2660))
- `[Build]` Added the Locale culture files to the minification script. `.min.js` versions of each locale are now available in the `dist/` folder. ([#2660](https://github.com/infor-design/enterprise/issues/2660))
- `[Charts]` Added support for context menu event with charts. ([#2699](https://github.com/infor-design/enterprise/issues/2699))
- `[Contextual Action Panel]` Added support for passing in a full range of settings to the underlying Modal component API. ([#2433](https://github.com/infor-design/enterprise/issues/2433))
- `[Export]` Added support for separator to use custom string or object type with Export to CSV. ([#2490](https://github.com/infor-design/enterprise/issues/2490))
- `[Locale]` Added support for fetching minified culture files. ([#2660](https://github.com/infor-design/enterprise/issues/2660))
- `[Modal]` Added support for a "fullsize" sheet display at all times, or simply beneath the responsive breakpoint. ([#2433](https://github.com/infor-design/enterprise/issues/2433))

### v4.22.0 Fixes

- `[Application Menu]` Fixed an issue where footer toolbar area was overlapping to menu content. ([#2552](https://github.com/infor-design/enterprise/issues/2552))
- `[Application Menu]` Fixed an issue where tooltip was showing white text on white background which makes text to be unreadable. ([#2811](https://github.com/infor-design/enterprise/issues/2811))
- `[Bar Chart]` Fixed an issue where labels were overwritten when use more then one chart on page. ([#2723](https://github.com/infor-design/enterprise/issues/2723))
- `[Buttons]` Adjust the contrast of buttons (tertiary) on uplift theme. ([#396](https://github.com/infor-design/design-system/issues/396))
- `[Datagrid]` Fixed an issue where if you have duplicate Id's the columns many become misaligned. ([#2687](https://github.com/infor-design/enterprise/issues/2687))
- `[Datagrid]` Made the text all white on the targeted achievement formatter. ([#2730](https://github.com/infor-design/enterprise/issues/2730))
<<<<<<< HEAD
- `[Icons]` Added and updated the following icons: icon-new, icon-calculator, icon-save-new, icon-doc-check. ([#391](https://github.com/infor-design/design-system/issues/391))
- `[Listview]` Fixed an issue where empty message would not be centered if the listview in a flex container. ([#2716](https://github.com/infor-design/enterprise/issues/2716))
- `[Popupmenu]` Prevent popupmenus from closing after exit and reentry to the popupmenu submenu structure.. ([#2702](https://github.com/infor-design/enterprise/issues/2702))
- `[Tabs]` Add more padding to the count styles. ([#2744](https://github.com/infor-design/enterprise/issues/2744))
=======
- `[Datagrid]` Fixed keyword search so that it will again work with client side paging. ([#2797](https://github.com/infor-design/enterprise/issues/2797))
- `[Datepicker]` Moved the today button to the datepicker header and adding a setting to hide it if wanted. ([#2704](https://github.com/infor-design/enterprise/issues/2704))
- `[Datepicker]` Fixed a bug in datepicker where the destroy method does not readd the masking functionality. [2832](https://github.com/infor-design/enterprise/issues/2832))
- `[Icons]` Added and updated the following icons: icon-new, icon-calculator, icon-save-new, icon-doc-check. ([#391](https://github.com/infor-design/design-system/issues/391))
- `[Listview]` Fixed an issue where empty message would not be centered if the listview in a flex container. ([#2716](https://github.com/infor-design/enterprise/issues/2716))
- `[Mask]` Added an example showing how to user percent format with the locale. ([#434](https://github.com/infor-design/enterprise/issues/434))
- `[Modal]` Fixed an issue where encoded html would not be recoded on the title. ([#246](https://github.com/infor-design/enterprise/issues/246))
- `[Swaplist]` Fixed an issue where passed data for searched items were not syncing for beforeswap event. ([#2819](https://github.com/infor-design/enterprise/issues/2819))
- `[Tabs]` Add more padding to the count styles. ([#2744](https://github.com/infor-design/enterprise/issues/2744))
- `[Tabs]` Fixed the disabled tab color. ([#396](https://github.com/infor-design/design-system/issues/396))
- `[Tabs-Module]` Fixed styling and appearance issues on an example page demonstrating the Go Button alongside a Searchfield with Categories. ([#2745](https://github.com/infor-design/enterprise/issues/2745))
- `[Tabs-Multi]` Fixed an issue where tooltip was not showing when hovering a tab with cut-off text. ([#2747](https://github.com/infor-design/enterprise/issues/2747))
- `[Validation]` Fixed an issue where if the mask is set to use a time other than the default time for the locale, this was not taken into account in validation. ([#2821](https://github.com/infor-design/enterprise/issues/2821))
>>>>>>> 048bac46

### v4.22.0 Chores & Maintenance

- `[Demo App]` Changed the theme switch to call the page refresh. ([#2743](https://github.com/infor-design/enterprise/issues/2743))
- `[Export]` Added support for separator to use custom string or object type with Export to CSV. ([#2490](https://github.com/infor-design/enterprise/issues/2490))

## v4.21.0

### v4.21.0 Deprecation

- `[Icons]` Removed the hardcoded red color of the `icon-flag` so it can be used as a normal icon. If red is desired please add an additional class of `icon-flag icon-error`. ([#2548](https://github.com/infor-design/enterprise/issues/2548))

### v4.21.0 Features

- `[Datagrid]` Added the ability to use frozen columns with tree grid. ([#2102](https://github.com/infor-design/enterprise/issues/2102))
- `[Datagrid]` Added support for a fixed row size, this can be used in some cases like frozen columns where rows may have a different size than the three row heights (normal, short, medium). ([#2101](https://github.com/infor-design/enterprise/issues/2101))
- `[Datagrid]` Added filter row editor options to api setting. ([#2648](https://github.com/infor-design/enterprise/issues/2648))
- `[Datagrid]` Fixed an issue that alert text is cut off when using the textEllipsis option. ([#2773](https://github.com/infor-design/enterprise/issues/2773))
- `[Editor]` Added events to trigger on view change. ([#2430](https://github.com/infor-design/enterprise/issues/2430))
- `[Homepage]` Added a parameter to the `resize` event that provides metadata about the Homepage's state, including a calculated container height. ([#2446](https://github.com/infor-design/enterprise/issues/2446))
- `[Locale]` Added support for big numbers (18.6) to formatNumber and parseNumber. ([#1800](https://github.com/infor-design/enterprise/issues/1800))

### v4.21.0 Fixes

- `[Application Menu]` Fixed an indentation issue with child elements in an accordion in the Angular application (enterprise-ng). ([#2616](https://github.com/infor-design/enterprise/issues/2616))
- `[AppMenu/Accordion]` Improved performance on Angular by not calling siftFor on the app menu build. ([#2767](https://github.com/infor-design/enterprise/issues/2767))
- `[AppMenu/Accordion]` Fixed a bug where the busy indicator would immediately close. ([#2767](https://github.com/infor-design/enterprise/issues/2767))
- `[Button]` Fixed an issue where updated method was not teardown and re-init. ([#2304](https://github.com/infor-design/enterprise/issues/2304))
- `[Circle Pager]` Fixed a bug where it was not showing on mobile view. ([#2589](https://github.com/infor-design/enterprise/issues/2589))
- `[Contextual Action Panel]` Fixed an issue where if the title is longer, there will be an overflow causing a white space on the right on mobile view. ([#2605](https://github.com/infor-design/enterprise/issues/2605))
- `[Custom Builds]` Fixed a problem where including components with extra punctuation (periods, etc) may cause a build to fail. ([#1322](https://github.com/infor-design/enterprise/issues/1322))
- `[Datagrid]` Fixed an issue where key navigation was not working for inlineEditor. ([#2157](https://github.com/infor-design/enterprise/issues/2157))
- `[Datagrid]` Fixed a bug where calling update rows in the filter callback will cause an infinite loop. ([#2526](https://github.com/infor-design/enterprise/issues/2526))
- `[Datagrid]` Fixed a bug where the value would clear when using a lookup editor with a mask on new rows. ([#2305](https://github.com/infor-design/enterprise/issues/2305))
- `[Datagrid]` Fixed a bug where horizontal scrolling would not work when in a card/widget. ([#1785](https://github.com/infor-design/enterprise/issues/1785))
- `[Datagrid]` Fixed an issue where dirty and row status on the same cell would cause a UI issue. ([#2641](https://github.com/infor-design/enterprise/issues/2641))
- `[Datagrid]` Changed the onKeyDown callback to fire on any key. ([#536](https://github.com/infor-design/enterprise-ng/issues/536))
- `[Datagrid]` Added a more descriptive aria-label to checkboxes if the required descriptors exist. ([#2031](https://github.com/infor-design/enterprise-ng/issues/2031))
- `[Datagrid]` Added an announcement of the selection state of a row. ([#2535](https://github.com/infor-design/enterprise/issues/2535))
- `[Datagrid]` Fixed filtering on time columns when time is a string. ([#2535](https://github.com/infor-design/enterprise/issues/2535))
- `[Datagrid]` Fixed icon layout issues on the filter row in medium rowHeight mode. ([#2709](https://github.com/infor-design/enterprise/issues/2709))
- `[Datagrid]` Fixed an issue where short row height was misaligning in Uplift theme. ([#2717](https://github.com/infor-design/enterprise/issues/2717))
- `[Datagrid]` Fixed an issue where new row and dirty cell were not working when combined. ([#2729](https://github.com/infor-design/enterprise/issues/2729))
- `[Dropdown]` Fixed an issue where tooltip on all browsers and ellipsis on firefox, ie11 was not showing with long text after update. ([#2534](https://github.com/infor-design/enterprise/issues/2534))
- `[Editor]` Fixed an issue where clear formatting was causing to break while switch mode on Firefox. ([#2424](https://github.com/infor-design/enterprise/issues/2424))
- `[Empty Message]` Fixed padding and alignment issues, the icon is now centered better. ([#2424](https://github.com/infor-design/enterprise/issues/2733))
- `[Fileupload Advanced]` Added custom errors example page. ([#2620](https://github.com/infor-design/enterprise/issues/2620))
- `[Flex Toolbar]` Fixed a lifecycle problem that was preventing Menu Buttons with a `removeOnDestroy` setting from opening. ([#2664](https://github.com/infor-design/enterprise/issues/2664))
- `[Homepage]` Fixed an issue where dynamically added widget was not positioning correctly. ([#2425](https://github.com/infor-design/enterprise/issues/2425))
- `[Icons]` Fixed an issue with partially invisible empty messages in uplift theme. ([#2474](https://github.com/infor-design/enterprise/issues/2474))
- `[Icons (Component)]` Fixed a bug where it was possible to store a full base-tag prefixed URL in the `use` setting, which shouldn't be possible. ([PR#2738](https://github.com/infor-design/enterprise/pull/2738))
- `[Locale]` Fixed a bug where getCulturePath does not work if the sohoxi.js file name has a hash part. ([#2637](https://github.com/infor-design/enterprise/issues/2637))
- `[Locale]` Fixed a bug found when using NG8 that the default us locale causes issues. It is now an official requirement that you set a locale for all components that require locale information. ([#2640](https://github.com/infor-design/enterprise/issues/2640))
- `[Locale]` Fixed an occurrence where an nonstandard locale filename was not correctly processed. ([#2684](https://github.com/infor-design/enterprise/issues/2684))
- `[Lookup]` Fixed memory leak issues after destroy. ([#2494](https://github.com/infor-design/enterprise/issues/2494))
- `[Modal]` Fixed memory leak issues after destroy. ([#2497](https://github.com/infor-design/enterprise/issues/2497))
- `[Popupmenu]` Fixed DOM leak where many arrows could be inserted in the DOM. ([#568](https://github.com/infor-design/enterprise-ng/issues/568))
- `[Pager]` Fixed a bug where clicking disabled buttons caused a refresh of the page in NG. ([#2170](https://github.com/infor-design/enterprise/issues/2170))
- `[Slider]` Updated the color variant logic to match new uplift theming. ([#2647](https://github.com/infor-design/enterprise/issues/2647))
- `[Tabs]` Fixed a memory leak caused by removing a tab. ([#2686](https://github.com/infor-design/enterprise/issues/2686))
- `[Toast]` Fixed memory leak issues after destroy. ([#2634](https://github.com/infor-design/enterprise/issues/2634))
- `[Toolbar]` Fixed the conditions for when `noSearchfieldReinvoke` destroys an inner Searchfield that's been previously invoked. ([PR#2738](https://github.com/infor-design/enterprise/pull/2738))
- `[Uplift Theme]` Various improvements to the Dark/Contrast variants, with a focus on passing WCAG ([#2541](https://github.com/infor-design/enterprise/issues/2541)) ([#2588](https://github.com/infor-design/enterprise/issues/2588))

### v4.21.0 Chores & Maintenance

- `[Custom Builds]` Improved Sass builder's ability to code split and include partials once. ([#1038](https://github.com/infor-design/enterprise/issues/1038))

(61 Issues Solved this release, Backlog Enterprise 335, Backlog Ng 76, 867 Functional Tests, 1056 e2e Test)

## v4.20.0

### v4.20.0 Deprecation

- `[ListFilter]` Deprecated `startsWith` in favor of `wordStartsWith`, due to the addition of the `phraseStartsWith` filterMode. ([#1606](https://github.com/infor-design/enterprise/issues/1606))
- `[Popdown]` Deprecated `Popdown` in favor of `Popover`. Both components have similar functionality and we want to trim the code logic down. ([#2468](https://github.com/infor-design/enterprise/issues/2468))
- `[StepProcess]` Deprecated `StepProcess` as the component is no longer commonly used. We will remove it within 3-6 versions. ([#1476](https://github.com/infor-design/enterprise/issues/1476))
- `[CompositeForm]` Deprecated `CompositeForm` as the component is no longer commonly used. We will remove it within 3-6 versions. ([#1476](https://github.com/infor-design/enterprise/issues/1476))
- `[FieldOptions]` Deprecated `FieldOptions` as the component is no longer commonly used. We will remove it within 3-6 versions. ([#1476](https://github.com/infor-design/enterprise/issues/1476))

### v4.20.0 Features

- `[Datagrid]` Added support to resize column widths after a value change via the stretchColumnOnChange setting. ([#2174](https://github.com/infor-design/enterprise/issues/2174))
- `[Datagrid]` Added a Sort Function to the datagrid column to allow the value to be formatted for the sort. ([#2274](https://github.com/infor-design/enterprise/issues/2274)))
- `[Datagrid]` Added placeholder functionality to Lookup, Dropdown, and Decimal Formatters. ([#2408](https://github.com/infor-design/enterprise/issues/2408)))
- `[Datagrid]` Added support to restrict the size of a column with minWidth and maxWidth setting on the column. ([#2313](https://github.com/infor-design/enterprise/issues/2313))
- `[Datagrid]` Automatically remove nonVisibleCellError when a row is removed. ([#2436](https://github.com/infor-design/enterprise/issues/2436))
- `[Datagrid]` Fixed header alignment with textOverflow ellipsis setting. ([#2351](https://github.com/infor-design/enterprise/issues/2351))
- `[Datagrid]` Fixed an issue where code-block editor focus was not working. ([#526](https://github.com/infor-design/enterprise-ng/issues/526))
- `[Datagrid]` Automatically remove nonVisibleCellError when a row is removed. ([#2436](https://github.com/infor-design/enterprise/issues/2436))
- `[Datagrid]` Add a fix to show ellipsis text on lookups in the datagrid filter. ([#2122](https://github.com/infor-design/enterprise/issues/2122))
- `[Datagrid]` Made grouping work better with editable, including fixes to addRow, removeRow, messages, and dirty indication. ([#1851](https://github.com/infor-design/enterprise/issues/1851))
- `[Datagrid]` Changed the beforeCommitCellEdit event into a function on the column that is synchronous. ([#2442](https://github.com/infor-design/enterprise/issues/2442))
- `[Datagrid]` Fixed a bug that the selected event would fire when no rows are deselected and on initial load. ([#2472](https://github.com/infor-design/enterprise/issues/2472))
- `[Datagrid]` Removed a white background from the colorpicker editor in high contrast theme. ([#1574](https://github.com/infor-design/enterprise/issues/1574))
- `[Datepicker]` Made the showMonthYearPicker option true by default and added a newly designed panel to select the year and day. ([#1958](https://github.com/infor-design/enterprise/issues/1958))
- `[Datepicker]` Fixed a layout issue in IE 11 with the datepicker title. ([#2598](https://github.com/infor-design/enterprise/issues/2598))
- `[Datepicker]` Fixed issues with the mask when using the range picker. ([#2597](https://github.com/infor-design/enterprise/issues/2597))
- `[Dropdown]` Fixed an issue where ellipsis was not working when use firefox new tab. ([#2236](https://github.com/infor-design/enterprise/issues/2236))
- `[Form Compact]` Added checkboxes/radios, and improved visual style. ([#2193](https://github.com/infor-design/enterprise/issues/2193))
- `[Images]` Created an additional image class to apply focus state without coercing width and height. ([#2025](https://github.com/infor-design/enterprise/issues/2025))
- `[ListFilter]` Added `phraseStartsWith` filterMode for only matching a search term against the beginning of a string. ([#1606](https://github.com/infor-design/enterprise/issues/1606))
- `[Multiselect]` Changed interactions in filtered lists to no longer reset text inside the search input and the contents of the list. ([#920](https://github.com/infor-design/enterprise/issues/920))
- `[Toast]` Added api settings for drag drop and save position. ([#1876](https://github.com/infor-design/enterprise/issues/1876))
- `[Uplift Theme]` Various minor improvements. ([#2318](https://github.com/infor-design/enterprise/issues/2318))

### v4.20.0 Fixes

- `[Alerts]` Removed dirty tracker from the page due to layout issues. ([#1679](https://github.com/infor-design/enterprise/issues/1679))
- `[App Menu]` Fixed an issue where the lower toolbar inverts left and right keyboard actions. ([#2240](https://github.com/infor-design/enterprise/issues/2240))
- `[Bar Chart]` Fixed an issue where the tooltip would not show. ([#2097](https://github.com/infor-design/enterprise/issues/2097))
- `[Calendar]` Added more information to the onMonthRendered callback. ([#2419](https://github.com/infor-design/enterprise/issues/2419))
- `[Calendar]` Changed updated method so it can reinit the calendar with new data. ([#2419](https://github.com/infor-design/enterprise/issues/2419))
- `[Calendar]` Fixed stack exceeded error in angular using updated and legend. ([#2419](https://github.com/infor-design/enterprise/issues/2419))
- `[Calendar]` Added an eventclick and eventdoubleclick information to the onMonthRendered callback. ([#2419](https://github.com/infor-design/enterprise/issues/2419))
- `[Calendar]` Allow Validation of the Calendar Popup. ([#1742](https://github.com/infor-design/enterprise/issues/1742))
- `[Calendar]` Prevent double click from reopening the event popup. ([#1705](https://github.com/infor-design/enterprise/issues/1705))
- `[Calendar]` Enable vertical scrolling at short window sizes in monthview. ([#2489](https://github.com/infor-design/enterprise/issues/2489))
- `[Charts]` Made fixes so all charts change color in uplift theme. ([#2058](https://github.com/infor-design/enterprise/issues/2058))
- `[Charts]` Fixes dynamic tooltips on a bar chart. ([#2447](https://github.com/infor-design/enterprise/issues/2447))
- `[Colorpicker]` Fixed colorpicker left and right keys advanced oppositely in right-to-left mode. ([#2352](https://github.com/infor-design/enterprise/issues/2352))
- `[Column Chart]` Fixed an issue where the tooltip would not show. ([#2097](https://github.com/infor-design/enterprise/issues/2097))
- `[Datagrid]` Fixes an issue where method selectedRows() was returning incorrect information when new row added via addRow(). ([#1794](https://github.com/infor-design/enterprise/issues/1794))
- `[Datagrid]` Fixed the text width functions for better auto sized columns when using editors and special formatters. ([#2270](https://github.com/infor-design/enterprise/issues/2270))
- `[Datagrid]` Fixes the alignment of the alert and warning icons on a lookup editor. ([#2175](https://github.com/infor-design/enterprise/issues/2175))
- `[Datagrid]` Fixes tooltip on the non displayed table errors. ([#2264](https://github.com/infor-design/enterprise/issues/2264))
- `[Datagrid]` Fixes an issue with alignment when toggling the filter row. ([#2332](https://github.com/infor-design/enterprise/issues/2332))
- `[Datagrid]` Fixes an issue where method setFilterConditions() were not working for multiselect filter. ([#2414](https://github.com/infor-design/enterprise/issues/2414))
- `[Datagrid]` Fixes an error on tree grid when using server-side paging. ([#2132](https://github.com/infor-design/enterprise/issues/2132))
- `[Datagrid]` Fixed an issue where autocompletes popped up on cell editors. ([#1575](https://github.com/infor-design/enterprise/issues/1575))
- `[Datagrid]` Fixes reset columns to set the correct hidden status. ([#2315](https://github.com/infor-design/enterprise/issues/2315))
- `[Datagrid]` Fixes the filtering of null values. ([#2336](https://github.com/infor-design/enterprise/issues/2336))
- `[Datagrid]` Fixed an issue where performance was significantly slower for export methods. ([#2291](https://github.com/infor-design/enterprise/issues/2291))
- `[Datagrid]` Fixes a bug that stopped the search in datagrid personalization from working. ([#2299](https://github.com/infor-design/enterprise/issues/2299))
- `[Datagrid]` Fixes an error on tree grid when using server-side paging. ([#2132](https://github.com/infor-design/enterprise/issues/2132))
- `[Datagrid]` Fixed an issue where autocompletes popped up on cell editors. ([#1575](https://github.com/infor-design/enterprise/issues/1575))
- `[Datagrid]` Fixes the filtering of null values. ([#2336](https://github.com/infor-design/enterprise/issues/2336))
- `[Datagrid]` Fixed an issue where performance was significantly slower for export methods. ([#2291](https://github.com/infor-design/enterprise/issues/2291))
- `[Datagrid]` Fixed an issue where source would not fire on sorting. ([#2390](https://github.com/infor-design/enterprise/issues/2390))
- `[Datagrid]` Fixes the styling of non editable checkbox cells so they look disabled. ([#2340](https://github.com/infor-design/enterprise/issues/2340))
- `[Datagrid]` Changed the dynamic column tooltip function to pass the row and more details. This changes the order of parameters but since this feature is new did not consider this a breaking change. If you are using this please take note. ([#2333](https://github.com/infor-design/enterprise/issues/2333))
- `[Datagrid]` Fixed a bug is the isEditable column callback in editable tree grid where some data was missing in the callback. ([#2357](https://github.com/infor-design/enterprise/issues/2357))
- `[Datepicker]` Removed the advanceMonths option as the dropdowns for this are no longer there in the new design. ([#970](https://github.com/infor-design/enterprise/issues/970))
- `[Datepicker]` Fixed an issue where range selection was not working. ([#2569](https://github.com/infor-design/enterprise/issues/2569))
- `[Datepicker]` Fixed some issue where footer buttons were not working properly with range selection. ([#2595](https://github.com/infor-design/enterprise/issues/2595))
- `[Datepicker]` Fixed an issue where time was not updating after change on range selection. ([#2599](https://github.com/infor-design/enterprise/issues/2599))
- `[Datagrid]` Fixed a bug where deselect all would not deselect some rows when using grouping. ([#1796](https://github.com/infor-design/enterprise/issues/1796))
- `[Datagrid]` Fixed a bug where summary counts in grouping would show even if the group is collapsed. ([#2221](https://github.com/infor-design/enterprise/issues/2221))
- `[Datagrid]` Fixed issues when using paging (client side) and removeRow. ([#2590](https://github.com/infor-design/enterprise/issues/2590))
- `[Demoapp]` When displaying Uplift theme, now shows the correct alternate fonts for some locales when switching via the `locale` query string. ([#2365](https://github.com/infor-design/enterprise/issues/2365))
- `[Dropdown]` Fixed a memory leak when calling destroy. ([#2493](https://github.com/infor-design/enterprise/issues/2493))
- `[Editor]` Fixed a bug where tab or shift tab would break out of the editor when doing an indent/outdent. ([#2421](https://github.com/infor-design/enterprise/issues/2421))
- `[Editor]` Fixed a bug where the dirty indicator would be hidden above. ([#2577](https://github.com/infor-design/enterprise/issues/2577))
- `[Fieldfilter]` Fixed an issue where fields were getting wrap to second line on iPhone SE. ([#1861](https://github.com/infor-design/enterprise/issues/1861))
- `[Fieldfilter]` Fixed an issue where Dropdown was not switching mode on example page. ([#2288](https://github.com/infor-design/enterprise/issues/2288))
- `[Field Options]` Fixed an issue where input example was not working. ([#2348](https://github.com/infor-design/enterprise/issues/2348))
- `[Homepages]` Fixed an issue where personalize and chart text colors were not working with hero. ([#2097](https://github.com/infor-design/enterprise/issues/2097))
- `[Images]` Fixed an issue where images were not tabbable or receiving a visual focus state. ([#2025](https://github.com/infor-design/enterprise/issues/2025))
- `[Listview]` Fixed a bug that caused the listview to run initialize too many times. ([#2179](https://github.com/infor-design/enterprise/issues/2179))
- `[Lookup]` Added `autocomplete="off"` to lookup input fields to prevent browser interference. ([#2366](https://github.com/infor-design/enterprise/issues/2366))
- `[Lookup]` Fixed a bug that caused a filter to reapply when reopening the modal. ([#2566](https://github.com/infor-design/enterprise/issues/2566))
- `[Lookup]` Fixed a bug that caused a selections to reapply when reopening the modal. ([#2568](https://github.com/infor-design/enterprise/issues/2568))
- `[Locale]` Fixed race condition when using initialize and loading locales with a parent locale. ([#2540](https://github.com/infor-design/enterprise/issues/2540))
- `[Lookup]` Fixed a double scrollbar when the modal needs to be scrolled. ([#2586](https://github.com/infor-design/enterprise/issues/2586))
- `[Modal]` Fixed an issue where the modal component would disappear if its content had a checkbox in it in RTL. ([#332](https://github.com/infor-design/enterprise-ng/issues/332))
- `[Modal]` Fixed an issue where tabbing was very slow on large DOMs in IE 11. ([#2607](https://github.com/infor-design/enterprise/issues/2607))
- `[Personalization]` Fixed an issue where the text color was too dark. Changed the text color to be more readable in high contrast mode. ([#2539](https://github.com/infor-design/enterprise/issues/2539))
- `[Personalization]` Updated some of the colors to more readable in contrast mode. ([#2097](https://github.com/infor-design/enterprise/issues/2097))
- `[Personalization]` Fixes an issue where text color was too dark. ([#2476](https://github.com/infor-design/enterprise/issues/2476))
- `[Pager]` Fixed an issue where click was not firing on any of the buttons with ie11. ([#2560](https://github.com/infor-design/enterprise/issues/2560))
- `[Pager]` Added a complete Popupmenu settings object for configuring the Page Size Selector Button, and deprecated the `attachPageSizeMenuToBody` setting in favor of `pageSizeMenuSettings.attachToBody`. ([#2356](https://github.com/infor-design/enterprise/issues/2356))
- `[Pager]` Fixed memory leak when using the `attachToBody` setting to change the menu's render location. ([#2482](https://github.com/infor-design/enterprise/issues/2482))
- `[Popdown]` Fixed usability issue where the Popdown could close prematurely when attempting to use inner components, such as Dropdowns. ([#2092](https://github.com/infor-design/enterprise/issues/2092))
- `[Popover]` Correctly align the popover close button. ([#1576](https://github.com/infor-design/enterprise/issues/1576))
- `[Popover]` Fixed an issue where buttons inside the popover would overflow at smaller screen sizes. ([#2271](https://github.com/infor-design/enterprise/issues/2271))
- `[Popupmenu]` Fixed an issue where js error was showing after removing a menu item. ([#414](https://github.com/infor-design/enterprise-ng/issues/414))
- `[Popupmenu]` Fixed a layout issue on disabled checkboxes in multiselect popupmenus. ([#2340](https://github.com/infor-design/enterprise/issues/2340))
- `[Popupmenu]` Fixed a bug on IOS that prevented menu scrolling. ([#645](https://github.com/infor-design/enterprise/issues/645))
- `[Popupmenu]` Fixed a bug on IOS that prevented some submenus from showing. ([#1928](https://github.com/infor-design/enterprise/issues/1928))
- `[Popupmenu]` Added a type-check during building/rebuilding of submenus that prevents an error when a submenu `<ul>` tag is not present. ([#2458](https://github.com/infor-design/enterprise/issues/2458))
- `[Scatter Plot]` Fixed the incorrect color on the tooltips. ([#1066](https://github.com/infor-design/enterprise/issues/1066))
- `[Stepprocess]` Fixed an issue where a newly enabled step is not shown. ([#2391](https://github.com/infor-design/enterprise/issues/2391))
- `[Searchfield]` Fixed an issue where the close icon on a searchfield is inoperable. ([#2578](https://github.com/infor-design/enterprise/issues/2578))
- `[Searchfield]` Fixed strange alignment of text/icons on the Uplift theme. ([#2612](https://github.com/infor-design/enterprise/issues/2612))
- `[Tabs]` Fixed the more tabs button to style as disabled when the tabs component is disabled. ([#2347](https://github.com/infor-design/enterprise/issues/2347))
- `[Tabs]` Added the select method inside the hide method to ensure proper focusing of the selected tab. ([#2346](https://github.com/infor-design/enterprise/issues/2346))
- `[Tabs]` Added an independent count for adding new tabs and their associated IDs to prevent duplication. ([#2345](https://github.com/infor-design/enterprise/issues/2345))
- `[Toolbar]` Fixed memory leaks. ([#2496](https://github.com/infor-design/enterprise/issues/2496))
- `[Toolbar]` Fixed an issue where `noSearchfieldReinvoke` was not being respected during the teardown method, causing lifecycle issues in Angular. ([#2691](https://github.com/infor-design/enterprise/issues/2691))
- `[Toolbar Flex]` Removed a 100% height on the toolbar which caused issues when nested in some situations. ([#474](https://github.com/infor-design/enterprise-ng/issues/474))
- `[Listview]` Fixed search to work when not using templates. ([#466](https://github.com/infor-design/enterprise-ng/issues/466))

### v4.20.0 Chores & Maintenance

- `[Build]` Add a file verification tool to the build process to ensure all necessary files are present. ([#2384](https://github.com/infor-design/enterprise/issues/2384))
- `[Demo App]` Add the uplift theme to the theme switcher menu. ([#2335](https://github.com/infor-design/enterprise/issues/2335))
- `[Demo App]` Fixed routing issues that could cause 500 errors or crash the Demoapp. ([#2343](https://github.com/infor-design/enterprise/issues/2343))
- `[Demo App]` Fixed an issue where the sorting was wrong on compressor data. ([#2390](https://github.com/infor-design/enterprise/issues/2390))

(95 Issues Solved this release, Backlog Enterprise 296, Backlog Ng 79, 852 Functional Tests, 865 e2e Test)

## v4.19.3

- `[Datagrid]` Fixes the multiselect filter on header from reloading during serverside filtering. ([#2383](https://github.com/infor-design/enterprise/issues/2383))
- `[Datagrid]` Fixed an issue where contextmenu was not opening with first click. ([#2398](https://github.com/infor-design/enterprise/issues/2398))
- `[Datagrid / Tooltip]` Fixed an error on some datagrid cells when tooltips are attached. ([#2403](https://github.com/infor-design/enterprise/issues/2403))

## v4.19.2

- `[Build]` Fixes missing minified files in the build and a missing svg-extended.html deprecated file for backwards compatibility. ([Teams](https://bit.ly/2FlzYCT))

## v4.19.0

### v4.19.0 Deprecations

- `[CSS]` The Soho light theme CSS file has been renamed from `light-theme.css` to `theme-soho-light.css` ([1972](https://github.com/infor-design/enterprise/issues/1972))
- `[CSS]` The Soho dark theme CSS file has been renamed from `dark-theme.css` to `theme-soho-dark.css` ([1972](https://github.com/infor-design/enterprise/issues/1972))
- `[CSS]` The Soho high-contrast theme CSS file has been renamed from `high-contrast-theme.css` to `theme-soho-contrast.css` ([1972](https://github.com/infor-design/enterprise/issues/1972))
- `[Datagrid]` The older savedColumns method has been deprecated since 4.10 and is now removed. Use saveUserSettings instead. ([#1766](https://github.com/infor-design/enterprise/issues/1766))

### v4.19.0 Features

- `[App Menu]` Improved style of personalized app menu. ([#2195](https://github.com/infor-design/enterprise/pull/2195))
- `[Column]` Added support to existing custom tooltip content in the callback setting. ([#1909](https://github.com/infor-design/enterprise/issues/1909))
- `[Contextual Action Panel]` Fixed an issue where the close button was misaligned. ([#1943](https://github.com/infor-design/enterprise/issues/1943))
- `[Datagrid]` Added support for disabling rows by data or a dynamic function, rows are disabled from selection and editing. ([#1614](https://github.com/infor-design/enterprise/issues/1614))
- `[Datagrid]` Fixes a column alignment issue when resizing and sorting columns that were originally set to percentage width. ([#1797](https://github.com/infor-design/enterprise/issues/1797))
- `[Datagrid]` Fixes a column alignment issue when there are duplicate column ids. ([#1797](https://github.com/infor-design/enterprise/issues/1797))
- `[Datagrid]` Fixes a column alignment by clearing a cache to help prevent column misalignment from randomly happening. ([#1797](https://github.com/infor-design/enterprise/issues/1797))
- `[Datagrid]` Fixes an issue that caused the active page to not restore correctly when saving user settings, . ([#1766](https://github.com/infor-design/enterprise/issues/1766))
- `[Datagrid]` Fixes an issue with dropdown filters when the ids are numbers. ([#1879](https://github.com/infor-design/enterprise/issues/1879))
- `[Datagrid]` Fixed alignment issues in the new uplift theme. ([#2212](https://github.com/infor-design/enterprise/issues/2212))
- `[Datagrid]` Fixes Datagrid time filtering for string type dates. ([#2281](https://github.com/infor-design/enterprise/issues/2281))
- `[Form Compact]` Adds support for Datepicker, Timepicker, Lookup, and File Uploader fields. ([#1955](https://github.com/infor-design/enterprise/issues/1955))
- `[Keyboard]` Added a new API that you can call at anytime to see what key is being pressed at the moment. ([#1906](https://github.com/infor-design/enterprise/issues/1906))
- `[Targeted/Completion Chart]` Added back the ability to inline svg icons and hyperlinks. ([#2152](https://github.com/infor-design/enterprise/issues/2152))
- `[Themes]` Added support for multiple themes in the demo app and renamed distribute Uplift (only) theme files. ([#1972](https://github.com/infor-design/enterprise/issues/1972))

### v4.19.0 Fixes

- `[App Menu]` Fixed an issue where the menu would not be entirely colored if short. ([#2062](https://github.com/infor-design/enterprise/issues/2062))
- `[App Menu]` Changed the scroll area to the outside when using a footer. ([#2062](https://github.com/infor-design/enterprise/issues/2062))
- `[App Menu]` Expandable area updates within application menu. ([#1982](https://github.com/infor-design/enterprise/pull/1982))
- `[App Menu]` Fixed an issue where role switcher was not clickable with long title. ([#2060](https://github.com/infor-design/enterprise/issues/2060))
- `[App Menu]` Fixed an issue where it was not possible to manually add a filter field that you can control on your own. Caveat to this is if you set filterable: false it will no longer remove the filter field from the DOM, if you do that you must now do it manually. ([#2066](https://github.com/infor-design/enterprise/issues/2066))
- `[App Menu]` Added support for mobile when dismissOnClickMobile setting is true to dismiss application menu when a role is selected. ([#2520](https://github.com/infor-design/enterprise/issues/2520))
- `[App Menu]` Fixed an issue with the logo which was positioned badly when scrolling. ([#2116](https://github.com/infor-design/enterprise/issues/2116))
- `[Calendar]` Fixed some bugs having a calendar month along or just a legend, fixed the clicking of upcoming days and added a dblclick even emitter. ([#2149](https://github.com/infor-design/enterprise/issues/2149))
- `[Colorpicker]` Fixed an issue where the colorpicker label is cut off in extra small input field. ([#2023](https://github.com/infor-design/enterprise/issues/2023))
- `[Colorpicker]` Fixed an issue where the colorpickers are not responsive at mobile screen sizes. ([#1995](https://github.com/infor-design/enterprise/issues/1995))
- `[Colorpicker]` Fixed an issue where the text is not visible on IE11 after choosing a color. ([#2134](https://github.com/infor-design/enterprise/issues/2134))
- `[Completion Chart]` Cleaned up excessive padding in some cases. ([#2171](https://github.com/infor-design/enterprise/issues/2171))
- `[Context Menu]` Fixes a bug where a left click on the originating field would not close a context menu opened with a right click. ([#1992](https://github.com/infor-design/enterprise/issues/1992))
- `[Contextual Action Panel]` Fixed an issue where the CAP title is too close to the edge at small screen sizes. ([#2249](https://github.com/infor-design/enterprise/issues/2249))
- `[Datagrid]` Fixed an issue where using the context menu with datagrid was not properly destroyed which being created multiple times. ([#392](https://github.com/infor-design/enterprise-ng/issues/392))
- `[Datagrid]` Fixed charts in columns not resizing correctly to short row height. ([#1930](https://github.com/infor-design/enterprise/issues/1930))
- `[Datagrid]` Fixed an issue for xss where console.log was not sanitizing and make grid to not render. ([#1941](https://github.com/infor-design/enterprise/issues/1941))
- `[Datagrid]` Fixed charts in columns not resizing correctly to short row height. ([#1930](https://github.com/infor-design/enterprise/issues/1930))
- `[Datagrid]` Fixed a layout issue on primary buttons in expandable rows. ([#1999](https://github.com/infor-design/enterprise/issues/1999))
- `[Datagrid]` Fixed a layout issue on short row grouped header buttons. ([#2005](https://github.com/infor-design/enterprise/issues/2005))
- `[Datagrid]` Fixed an issue where disabled button color for contextual toolbar was not applying. ([#2150](https://github.com/infor-design/enterprise/issues/2150))
- `[Datagrid]` Fixed an issue for xss where console.log was not sanitizing and make grid to not render. ([#1941](https://github.com/infor-design/enterprise/issues/1941))
- `[Datagrid]` Added an onBeforeSelect call back that you can return false from to disable row selection. ([#1906](https://github.com/infor-design/enterprise/issues/1906))
- `[Datagrid]` Fixed an issue where header checkbox was not sync after removing selected rows. ([#2226](https://github.com/infor-design/enterprise/issues/2226))
- `[Datagrid]` Fixed an issue where custom filter conditions were not setting up filter button. ([#2234](https://github.com/infor-design/enterprise/issues/2234))
- `[Datagrid]` Fixed an issue where pager was not updating while removing rows. ([#1985](https://github.com/infor-design/enterprise/issues/1985))
- `[Datagrid]` Adds a function to add a visual dirty indictaor and a new function to get all modified rows. Modified means either dirty, in-progress or in error. Existing API's are not touched. ([#2091](https://github.com/infor-design/enterprise/issues/2091))
- `[Datagrid]` Fixes an error when saving columns if you have a lookup column. ([#2279](https://github.com/infor-design/enterprise/issues/2279))
- `[Datagrid]` Fixed a bug with column reset not working sometimes. ([#1921](https://github.com/infor-design/enterprise/issues/1921))
- `[Datagrid]` Fixed grouped headers not sorting when selectable is multiselect. ([#2251](https://github.com/infor-design/enterprise/issues/2251))
- `[Datagrid]` Fixed a bug where the sort indicator disappeared when changing pages. ([#2228](https://github.com/infor-design/enterprise/issues/2228))
- `[Datagrid]` Fixed rendering on modals with single columns. ([#1923](https://github.com/infor-design/enterprise/issues/1923))
- `[Datagrid]` Fixed double firing of popupmenu events. ([#2140](https://github.com/infor-design/enterprise/issues/2140))
- `[Datagrid]` Fixed incorrect pattern in filterConditions. ([#2159](https://github.com/infor-design/enterprise/issues/2159))
- `[Datepicker]` Fixed an issue loading on IE 11. ([#2183](https://github.com/infor-design/enterprise-ng/issues/2183))
- `[Dropdown]` Fixed the dropdown appearing misaligned at smaller screen sizes. ([#2248](https://github.com/infor-design/enterprise/issues/2248))
- `[Editor]` Fixed an issue where button state for toolbar buttons were wrong when clicked one after another. ([#391](https://github.com/infor-design/enterprise/issues/391))
- `[Hierarchy]` Fixed a bug where the hierarchy will only partially load with two instances on a page. ([#2205](https://github.com/infor-design/enterprise/issues/2205))
- `[Field Options]` Fixed an issue where field options were misaligning, especially spin box was focusing outside of the field. ([#1862](https://github.com/infor-design/enterprise/issues/1862))
- `[Field Options]` Fixed a border alignment issue. ([#2107](https://github.com/infor-design/enterprise/issues/2107))
- `[Fileuploader]` Fixed an issue where the fileuploader icon and close icon were misplaced and not visible in RTL after uploading a file. ([#2098](https://github.com/infor-design/enterprise/issues/2098))
- `[Fileuploader]` Fixed an issue where backspace in IE11 caused the browser to go back instead of removing the uploaded file from the input. ([#2184](https://github.com/infor-design/enterprise/issues/2184))
- `[Input]` Improved alignment of icons in the uplift theme input components. ([#2072](https://github.com/infor-design/enterprise/issues/2072))
- `[Listview]` Improved accessibility when configured as selectable (all types), as well as re-enabled accessibility e2e tests. ([#403](https://github.com/infor-design/enterprise/issues/403))
- `[Locale]` Synced up date and time patterns with the CLDR several time patterns in particular were corrected. ([#2022](https://github.com/infor-design/enterprise/issues/2022))
- `[Locale]` Fixed an issue loading duplicate locales such as en-GB where the strings are copies, before you might get undefined strings. ([#2216](https://github.com/infor-design/enterprise/issues/2216))
- `[Locale]` Added support for es-419 locale. ([#2204](https://github.com/infor-design/enterprise/issues/2204))
- `[Locale]` Restored functionality for dynamically changing fonts for some languages. ([#2144](https://github.com/infor-design/enterprise/issues/2144))
- `[Modal]` Fixed a demoapp issue where the select all checkbox wasn't selecting all. ([2225](https://github.com/infor-design/enterprise/issues/2225))
- `[Monthview]` Fixed an issue where the previous and next buttons were not correctly reversed in right-to-left mode. ([1910](https://github.com/infor-design/enterprise/issues/1910))
- `[Personalization]` Changed the default turquoise personalization to a darker one. ([#2063](https://github.com/infor-design/enterprise/issues/2063))
- `[Personalization]` Changed the default turquoise personalization to a darker one. ([#2063](https://github.com/infor-design/enterprise/issues/2063))
- `[Personalization]` Added a default option to the personalization color pickers. ([#2063](https://github.com/infor-design/enterprise/issues/2063))
- `[Personalization]` Added more classes and examples for the personalization colors so that you can personalize certain form elements. ([#2120](https://github.com/infor-design/enterprise/issues/2120))
- `[Personalization]` Added several form examples with buttons and completion chart that can be personalized. ([#1963](https://github.com/infor-design/enterprise/issues/1963))
- `[Personalization]` Added an example of normal tabs behaving like header tabs in a personalized area. ([#1962](https://github.com/infor-design/enterprise/issues/1962))
- `[Personalization]` Added completion chart and alerts to the list of header items that will work when personalized. ([#2171](https://github.com/infor-design/enterprise/issues/2171))
- `[Personalization]` Fixed a bug where the overlay would not disappear when manually loading stylesheets. ([#2258](https://github.com/infor-design/enterprise/issues/2258))
- `[Popupmenu]` Fixed an issue where disabled submenus were opening on mouseover. ([#1863](https://github.com/infor-design/enterprise/issues/1863))
- `[Radios]` Fixed an issue where in `RTL` the radio seems visually separate from it's label. ([#2096](https://github.com/infor-design/enterprise/issues/2096))
- `[Summary Form]` Updated to improve readability. ([#1765](https://github.com/infor-design/enterprise/issues/1765))
-- `[Targeted Achievement]` Updated to work in uplift theme. ([#2220](https://github.com/infor-design/enterprise/issues/2220))
- `[Timepicker]` Fixed an issue where AM/PM dropdown tooltip was displaying on android devices. ([#1446](https://github.com/infor-design/enterprise/issues/1446))
- `[Timepicker]` Fixed an issue where dropdown popup was out of position on android devices. ([#2021](https://github.com/infor-design/enterprise/issues/2021))
- `[Timepicker]` Updated the Swedish translation for Set Time. ([#2153](https://github.com/infor-design/enterprise/issues/2153))
- `[Tree]` Fixed an issue where children property null was breaking tree to not render. ([#1908](https://github.com/infor-design/enterprise/issues/1908))

### v4.19.0 Chores & Maintenance

- `[General]` Updated to jquery 3.4.1 to fix a jquery bug seen occasionally. ([#2109](https://github.com/infor-design/enterprise/issues/2109))
- `[General]` Fixed relative links in several markdown files.
- `[Demo App]` Fixed CSP and handling of image paths for better support of images in examples on IDS demo sites (demo.design.infor.com). ([#1888](https://github.com/infor-design/enterprise/issues/1888))
- `[Personalize]` Separated personalization styles into standalone file for improved maintainability. ([#2127](https://github.com/infor-design/enterprise/issues/2127))

(84 Issues Solved this release, Backlog Enterprise 311, Backlog Ng 79, 839 Functional Tests, 876 e2e Test)

## v4.18.2

### v4.18.2 Fixes

- `[Autocomplete]` Fixed an XSS injection issue. ([#502](https://github.com/infor-design/enterprise-ng/issues/502)).
- `[Dropdown]` Fixed an XSS injection issue. ([#503](https://github.com/infor-design/enterprise-ng/issues/503)).

## v4.18.1

### v4.18.1 Fixes

- `[Input]` Added backwards-compatibility for previous accessibility changes to labels. ([#2118](https://github.com/infor-design/enterprise/issues/2118)). Additional information can be found in the [Form Component documentation](https://github.com/infor-design/enterprise/blob/4.18.x/src/components/form/readme.md#field-labels).

## v4.18.0

### v4.18.0 Features

- `[App Menu]` Added support for personalization by adding the `is-personalizable` class the menu will now change colors along with headers ([#1847](https://github.com/infor-design/enterprise/issues/1847))
- `[App Menu]` Added a special role switcher dropdown to change the menu role. ([#1935](https://github.com/infor-design/enterprise/issues/1935))
- `[Personalize]` Added classes for the personalization colors so that you can personalize certain form elements. ([#1847](https://github.com/infor-design/enterprise/issues/1847))
- `[Expandable Area]` Added example of a standalone button the toggles a form area. ([#1935](https://github.com/infor-design/enterprise/issues/1935))
- `[Datagrid]` Added support so if there are multiple inputs within an editor they work with the keyboard tab key. ([#355](https://github.com/infor-design/enterprise-ng/issues/355))
- `[Datagrid]` Fixed an error on IE when doing an excel export. ([#2018](https://github.com/infor-design/enterprise/issues/2018))
- `[Editor]` Added a JS setting and CSS styles to support usage of a Flex Toolbar ([#1120](https://github.com/infor-design/enterprise/issues/1120))
- `[Header]` Added a JS setting and CSS styles to support usage of a Flex Toolbar ([#1120](https://github.com/infor-design/enterprise/issues/1120))
- `[Mask]` Added a setting for passing a locale string, allowing Number masks to be localized.  This enables usage of the `groupSize` property, among others, from locale data in the Mask. ([#440](https://github.com/infor-design/enterprise/issues/440))
- `[Masthead]` Added CSS styles to support usage of a Flex Toolbar ([#1120](https://github.com/infor-design/enterprise/issues/1120))
- `[Notification]` Added example of a Widget/Card with notification and add code to truncate the text (via ellipsis) if it is lengthy. ([#1881](https://github.com/infor-design/enterprise/issues/1881))
- `[Theme/Colors]` Added new component for getting theme and color information. This is used throughout the code. There was a hidden property `Soho.theme`, if you used this in some way you should now use `Soho.theme.currentTheme`. ([#1866](https://github.com/infor-design/enterprise/issues/1866))

### v4.18.0 Fixes

- `[App Menu]` Fixed some accessibility issues on the nav menu. ([#1721](https://github.com/infor-design/enterprise/issues/1721))
- `[Busy Indicator]` Fixed a bug that causes a javascript error when the busy indicator is used on the body tag. ([#1918](https://github.com/infor-design/enterprise/issues/1918))
- `[Css/Sass]` Fixed an issue where the High Contrast theme and Uplift theme were not using the right tokens. ([#1897](https://github.com/infor-design/enterprise/pull/1897))
- `[Colors]` Fixed the color palette demo page to showcase the correct hex values based on the current theme ([#1801](https://github.com/infor-design/enterprise/issues/1801))
- `[Contextual Action Panel]` Fixed an issue where cap modal would only open the first time. ([#1993](https://github.com/infor-design/enterprise/issues/1993))
- `[Datepicker]` Fixed an issue in NG where the custom validation is removed during the teardown of a datepicker.([NG #411](https://github.com/infor-design/enterprise-ng/issues/411))
- `[Datagrid]` Fixed an issue where lookup filterConditions were not rendering. ([#1873](https://github.com/infor-design/enterprise/issues/1873))
- `[Datagrid]` Fixed an issue where when using filtering and server side paging the filter operations would cause two ajax requests. ([#2069](https://github.com/infor-design/enterprise/issues/2069))
- `[Datagrid]` Fixed issue where header columns are misaligned with body columns on load. ([#1892](https://github.com/infor-design/enterprise/issues/1892))
- `[Datagrid]` Fixed an issue where filtering was missing translation. ([#1900](https://github.com/infor-design/enterprise/issues/1900))
- `[Datagrid]` Fixed an issue with the checkbox formatter where string based 1 or 0 would not work as a dataset source. ([#1948](https://github.com/infor-design/enterprise/issues/1948))
- `[Datagrid]` Fixed a bug where text would be misaligned when repeatedly toggling the filter row. ([#1969](https://github.com/infor-design/enterprise/issues/1969))
- `[Datagrid]` Added an example of expandOnActivate on a customer editor. ([#353](https://github.com/infor-design/enterprise-ng/issues/353))
- `[Datagrid]` Added ability to pass a function to the tooltip option for custom formatting. ([#354](https://github.com/infor-design/enterprise-ng/issues/354))
- `[Datagrid]` Fixed `aria-checked` not toggling correctly on selection of multiselect checkbox. ([#1961](https://github.com/infor-design/enterprise/issues/1961))
- `[Datagrid]` Fixed incorrectly exported CSV/Excel data. ([#2001](https://github.com/infor-design/enterprise/issues/2001))
- `[Dropdown]` Changed the way dropdowns work with screen readers to be a collapsible listbox.([#404](https://github.com/infor-design/enterprise/issues/404))
- `[Dropdown]` Fixed an issue where multiselect dropdown unchecking "Select All" was not getting clear after close list with Safari browser.([#1882](https://github.com/infor-design/enterprise/issues/1882))
- `[Dropdown]` Added an example of a color dropdown showing palette colors as icons.([#2013](https://github.com/infor-design/enterprise/issues/2013))
- `[Datagrid]` Fixed a misalignment of the close icon on mobile. ([#2018](https://github.com/infor-design/enterprise/issues/2018))
- `[List/Detail]` Removed some legacy CSS code that was causing text inside of inline Toolbar Searchfields to become transparent. ([#2075](https://github.com/infor-design/enterprise/issues/2075))
- `[Listbuilder]` Fixed an issue where the text was not sanitizing. ([#1692](https://github.com/infor-design/enterprise/issues/1692))
- `[Lookup]` Fixed an issue where the tooltip was using audible text in the code block component. ([#354](https://github.com/infor-design/enterprise-ng/issues/354))
- `[Locale]` Fixed trailing zeros were getting ignored when displaying thousands values. ([#404](https://github.com/infor-design/enterprise/issues/1840))
- `[MenuButton]` Improved the way menu buttons work with screen readers.([#404](https://github.com/infor-design/enterprise/issues/404))
- `[Message]` Added an audible announce of the message type.([#964](https://github.com/infor-design/enterprise/issues/964))
- `[Message]` Change audible announce of message type added in #964 to an option that is strictly audible.([#2120](https://github.com/infor-design/enterprise/issues/2120))
- `[Modal]` Changed text and button font colors to pass accessibility checks.([#964](https://github.com/infor-design/enterprise/issues/964))
- `[Multiselect]` Fixed an issue where previous selection was still selected after clear all by "Select All" option. ([#2003](https://github.com/infor-design/enterprise/issues/2003))
- `[Notifications]` Fixed a few issues with notification background colors by using the corresponding ids-identity token for each. ([1857](https://github.com/infor-design/enterprise/issues/1857), [1865](https://github.com/infor-design/enterprise/issues/1865))
- `[Notifications]` Fixed an issue where you couldn't click the close icon in Firefox. ([1573](https://github.com/infor-design/enterprise/issues/1573))
- `[Radios]` Fixed the last radio item was being selected when clicking on the first when displayed horizontal. ([#1878](https://github.com/infor-design/enterprise/issues/1878))
- `[Signin]` Fixed accessibility issues. ([#421](https://github.com/infor-design/enterprise/issues/421))
- `[Skiplink]` Fixed a z-index issue on skip links over the nav menu. ([#1721](https://github.com/infor-design/enterprise/issues/1721))
- `[Slider]` Changed the demo so the tooltip will hide when resizing the page. ([#2033](https://github.com/infor-design/enterprise/issues/2033))
- `[Stepprocess]` Fixed rtl style issues. ([#413](https://github.com/infor-design/enterprise/issues/413))
- `[Swaplist]` Fixed disabled styling on swap header buttons. ([#2019](https://github.com/infor-design/enterprise/issues/2019))
- `[Tabs]` Fixed an issue where focus was changed after enable/disable tabs. ([#1934](https://github.com/infor-design/enterprise/issues/1934))
- `[Tabs-Module]` Fixed an issue where the close icon was outside the searchfield. ([#1704](https://github.com/infor-design/enterprise/issues/1704))
- `[Toolbar]` Fixed issues when tooltip shows on hover of toolbar ([#1622](https://github.com/infor-design/enterprise/issues/1622))
- `[Validation]` Fixed an issue where the isAlert settings set to true, the border color, control text color, control icon color was displaying the color for the alert rather than displaying the default color. ([#1922](https://github.com/infor-design/enterprise/issues/1922))

### v4.18.0 Chore & Maintenance

- `[Buttons]` Updated button disabled states with corresponding ids-identity tokens. ([1914](https://github.com/infor-design/enterprise/issues/1914)
- `[Docs]` Added a statement on supporting accessibility. ([#1540](https://github.com/infor-design/enterprise/issues/1540))
- `[Docs]` Added the supported screen readers and some notes on accessibility. ([#1722](https://github.com/infor-design/enterprise/issues/1722))

(50 Issues Solved this release, Backlog Enterprise 294, Backlog Ng 80, 809 Functional Tests, 803 e2e Test)

## v4.17.1

### v4.17.1 Fixes

- `[Datagrid]` Fixed an issue where the second to last column was having resize issues with frozen column sets.(<https://github.com/infor-design/enterprise/issues/1890>)
- `[Datagrid]` Re-align icons and items in the datagrid's "short header" configuration.(<https://github.com/infor-design/enterprise/issues/1880>)
- `[Locale]` Fixed incorrect "groupsize" for `en-US` locale.(<https://github.com/infor-design/enterprise/issues/1907>)

### v4.17.1 Chores & Maintenance

- `[Demoapp]` Fixed embedded icons example with missing icons.(<https://github.com/infor-design/enterprise/issues/1889>)
- `[Demoapp]` Fixed notification demo examples.(<https://github.com/infor-design/enterprise/issues/1893>, <https://github.com/infor-design/enterprise/pull/1896>)

(5 Issues Solved this patch release)

## v4.17.0

- [Npm Package](https://www.npmjs.com/package/ids-enterprise)
- [IDS Enterprise Angular Change Log](https://github.com/infor-design/enterprise-ng/blob/master/docs/CHANGELOG.md)

### v4.17.0 Future Deprecation

- `[Mask]` Using legacy mask options is now deprecated (was starting 4.3.2) and we will remove this in approximately 6 months from the code base. This means using the `data-mask` option and the `mode` as well as legacy patterns in favor of the newer settings and regexes. ([#439](https://github.com/infor-design/enterprise/issues/439))

### v4.17.0 Features

- `[Datagrid]` Added support for ellipsis to header text. ([#842](https://github.com/infor-design/enterprise/issues/842))
- `[Datagrid]` Added support to cancel `rowactivated` event. Now it will trigger the new event `beforerowactivated` which will wait/sync to cancel or proceed to do `rowactivated` event. ([#1021](https://github.com/infor-design/enterprise/issues/1021))
- `[Datagrid]` Added option to align grouped headers text. ([#1714](https://github.com/infor-design/enterprise/issues/1714))
- `[Datagrid]` Tabbing through a new row moves focus to next line for a lookup column. ([#1822](https://github.com/infor-design/enterprise/issues/1822))
- `[Datagrid]` Validation tooltip does not wrap words correctly across multiple lines. ([#1829](https://github.com/infor-design/enterprise/issues/1829))
- `[Dropdown]` Added support to make dropdown readonly fields optionally not tab-able. ([#1591](https://github.com/infor-design/enterprise/issues/1591))
- `[Form Compact]` Implemented design for field-heavy forms. This design is experimental, likely not production ready, and subject to change without notice. ([#1699](https://github.com/infor-design/enterprise/issues/1699))
- `[Hierarchy]` Changed the newer stacked layout to support mutiple root elements. ([#1677](https://github.com/infor-design/enterprise/issues/1677))
- `[Locale]` Added support for passing in `locale` or `language` to the `parse` and `format` and `translation` functions so they will work without changing the current locale or language. ([#462](https://github.com/infor-design/enterprise/issues/462))
- `[Locale]` Added support for setting a specific group size other than the ones in the locale. This includes using no group size. ([#462](https://github.com/infor-design/enterprise/issues/462))
- `[Locale]` Added support for showing timezones in the current language with a fall back for IE 11. ([#592](https://github.com/infor-design/enterprise/issues/592))
- `[Locale]` Added support for different group sizes. This was previously not working correctly for locales like hi-IN (using 3, 2 group sizes) and en-US (using 3, 0 group sizes). We will later make this work on masks on a separate issue. ([#441](https://github.com/infor-design/enterprise/issues/441))
- `[Locale]` Its now possible to add new locales in by adding them to the `defaultLocales` and `supportedLocales` sets. ([#402](https://github.com/infor-design/enterprise/issues/402))
- `[Locale]` Added an example to show extending locales with new strings and an api method to make it easier. because of the way this is split, if your directly adding to `Locale.cultures` you will need to adjust your code to extend from `Locale.languages` instead. ([#402](https://github.com/infor-design/enterprise/issues/402))
- `[Locale]` Added support for having a different language and locale. This is done by calling the new `setLanguage` function. ([#1552](https://github.com/infor-design/enterprise/issues//1552))
- `[Locale / Mask]` Added limited initial support for some unicode languages. This means you can convert to and from numbers typed in Devangari, Arabic, and Chinese (Financial and Simplified). ([#439](https://github.com/infor-design/enterprise/issues/439))
- `[Locale]` Added support for passing a `locale` other the the current locale to calendar, monthview, datepicker and timepicker. ([#462](https://github.com/infor-design/enterprise/issues/462))
- `[Mask]` It is now possible to type numbers in unicode such as Devangari, Arabic, and Chinese (Financial and Simplified) into the the masks that involve numbers. ([#439](https://github.com/infor-design/enterprise/issues/439))
- `[Modal]` Added an option to dictate the maximum width of the modal. ([#1802](https://github.com/infor-design/enterprise/issues/1802))
- `[Icons]` Add support for creating an svg file for the Uplift theme's (alpha) new icons from ids-identity@2.4.0 assets. ([#1759](https://github.com/infor-design/enterprise/issues/1759))
- `[Radar]` Added support to three label sizes (name, abbrName, shortName). ([#1553](https://github.com/infor-design/enterprise/issues/1553))

### v4.17.0 Fixes

- `[Accordion]` Fixed a bug where some truncated text elements were not generating a tooltip. ([#1736](https://github.com/infor-design/enterprise/issues/1736))
- `[Builder]` Cropped Header for Builder Panel When Text is Long. ([#1814](https://github.com/infor-design/enterprise/issues/1814))
- `[Calendar]` Event model title color is not correct if the modal is opened and another event is selected. ([#1739](https://github.com/infor-design/enterprise/issues/1739))
- `[Calendar]` Modal is still displayed after changing months. ([#1741](https://github.com/infor-design/enterprise/issues/1741))
- `[Calendar]` Changing some event spans is causing missing dates on the dialogs. ([#1708](https://github.com/infor-design/enterprise/issues/1708))
- `[Composite Form]` Fix a bug in IE11 where composite form content overflows to the lower container. ([#1768](https://github.com/infor-design/enterprise/issues/1768))
- `[Datagrid]` Added a fix where the column is next to the edge of the browser and the filter dropdown popup overflow the page.([#1604](https://github.com/infor-design/enterprise/issues/1604))
- `[Datagrid]` Added a fix to allow the commit of a cell edit after tabbing into a cell once having clicked into a previous cell.([#1608](https://github.com/infor-design/enterprise/issues/1608))
- `[Datagrid]` Stretch column not working in Edge browser. ([#1716](https://github.com/infor-design/enterprise/issues/1716))
- `[Datagrid]` Fixed a bug where the source callback was not called when filtering. ([#1688](https://github.com/infor-design/enterprise/issues/1688))
- `[Datagrid]` Fixed a bug where filtering Order Date with `is-not-empty` on a null value would not correctly filter out results. ([#1718](https://github.com/infor-design/enterprise/issues/1718))
- `[Datagrid]` Fixed a bug where when using the `disableClientSideFilter` setting the filtered event would not be called correctly. ([#1689](https://github.com/infor-design/enterprise/issues/1689))
- `[Datagrid]` Fixed a bug where hidden columns inside a colspan were aligning incorrectly. ([#1764](https://github.com/infor-design/enterprise/issues/1764))
- `[Dropdown]` Fixed a layout error on non inline fields with errors. ([#1770](https://github.com/infor-design/enterprise/issues/1770))
- `[Dropdown]` Fixed a bug where the dropdown did not close when tabbing if using the `noSearch` setting. ([#1731](https://github.com/infor-design/enterprise/issues/1731))
- `[Modal]` Fixed a bug where the modal can overflow the page. ([#1802](https://github.com/infor-design/enterprise/issues/1802))
- `[Radio Button]` Fixed a rendering problem on the selected state of Radio Buttons used inside of Accordion components. ([#1568](https://github.com/infor-design/enterprise/issues/1568))
- `[Radio Button]` Fixed a z-index issue that was causing radio buttons to sometimes display over top of page sections where they should have instead scrolled beneath. ([#1014](https://github.com/infor-design/enterprise/issues/1014))

### v4.17.0 Chore & Maintenance

- `[Css/Sass]` Replaced font-size numerical declarations with their ids-identity token counterpart. ([#1640](https://github.com/infor-design/enterprise/issues/1640))
- `[Demoapp]` Removed query parameter for changing fonts. ([#1747](https://github.com/infor-design/enterprise/issues/1747))
- `[Build]` Added a process to notify developers that things are being deprecated or going away. Documented the current deprecations in this system and made [notes for developers](https://github.com/infor-design/enterprise/blob/master/docs/CODING-STANDARDS.md#deprecations). ([#1747](https://github.com/infor-design/enterprise/issues/1747))
- `[Veracode]` Made additional fixes and mitigated in veracode. ([#1723](https://github.com/infor-design/enterprise/issues/1723))

(30 Issues Solved this release, Backlog Enterprise 224, Backlog Ng 59, 785 Functional Tests, 793 e2e Test)

## v4.16.0

- [Npm Package](https://www.npmjs.com/package/ids-enterprise)
- [IDS Enterprise Angular Change Log](https://github.com/infor-design/enterprise-ng/blob/master/docs/CHANGELOG.md)

### v4.16.0 Features

- `[Busy Indicator]` Made a fix to make it possible to use a busy indicator on a modals. ([#827](https://github.com/infor-design/enterprise/issues/827))
- `[Datagrid]` Added an option to freeze columns from scrolling on the left and/or right. The new option is called `frozenColumns`. See notes on what works and doesnt with frozen column in the datagrid docs frozen column section. ([#464](https://github.com/infor-design/enterprise/issues/464))
- `[Editor]` Added new state called "preview" a non editable mode to editor. Where it only shows the HTML with no toolbar, borders etc. ([#1413](https://github.com/infor-design/enterprise/issues/1413))
- `[Field Filter]` Added support to get and set filter type programmatically. ([#1181](https://github.com/infor-design/enterprise/issues/1181))
- `[Hierarchy]` Add print media styles to decrease ink usage and increase presentability for print format. Note that you may need to enable the setting to print background images, both Mac and PC have a setting for this. ([#456](https://github.com/infor-design/enterprise/issues/456))
- `[Hierarchy]` Added a new "stacked" layout to eventually replace the current layouts. This works better responsively and prevents horizontal scrolling. ([#1629](https://github.com/infor-design/enterprise/issues/1629))
- `[Pager]` Added a "condensed" page size selector button for use on pagers in smaller containers, such as the list side of the list/detail pattern. ([#1459](https://github.com/infor-design/enterprise/issues/1459))

### v4.16.0 Future Deprecation

- `[Hierarchy]` The following options are now deprecated and will be removed approximately 2019-05-15. `paging` and `mobileView`. ([#1629](https://github.com/infor-design/enterprise/issues/1629))
- `[Hierarchy]` Stacked layout will become the default layout in favor of the existing horizontal layout, so the horizontal layout is now considered deprecated and will be removed approximately 2019-05-15. ([#1629](https://github.com/infor-design/enterprise/issues/1629))

### v4.16.0 Fixes

- `[Application Menu]` Fixed the truncation of long text in an accordion element in the application menu by adding a tooltip to truncated elements. ([#457](https://github.com/infor-design/enterprise/issues/457))
- `[Calendar]` Disable the new event modal when no template is defined. ([#1700](https://github.com/infor-design/enterprise/issues/1700))
- `[Dropdown]` Fixed a bug where the ellipsis was not showing on long text in some browsers. ([#1550](https://github.com/infor-design/enterprise/issues/1550))
- `[Datagrid]` Fixed a bug in equals filter on multiselect filters. ([#1586](https://github.com/infor-design/enterprise/issues/1586))
- `[Datagrid]` Fixed a bug where incorrect data is shown in the events in tree grid. ([#315](https://github.com/infor-design/enterprise-ng/issues/315))
- `[Datagrid]` Fixed a bug where when using minWidth on a column and sorting the column will become misaligned. ([#1481](https://github.com/infor-design/enterprise/issues/1481))
- `[Datagrid]` Fixed a bug where when resizing the last column may become invisible. ([#1456](https://github.com/infor-design/enterprise/issues/1456))
- `[Datagrid]` Fixed a bug where a checkbox column will become checked when selecting if there is no selection checkbox. ([#1641](https://github.com/infor-design/enterprise/issues/1641))
- `[Datagrid]` Fixed a bug where the last column would sometimes not render fully for buttons with longer text. ([#1246](https://github.com/infor-design/enterprise/issues/1246))
- `[Datagrid]` Fixed a bug where showMonthYearPicker did not work correctly on date filters. ([#1532](https://github.com/infor-design/enterprise-ng/issues/1532))
- `[Validation]` Fixed a bug in removeError where the icon is sometimes not removed. ([#1556](https://github.com/infor-design/enterprise/issues/1556))
- `[Datepicker]` Fixed the range picker to clear when changing months in a filter. ([#1537](https://github.com/infor-design/enterprise/issues/1537))
- `[Datepicker]` Fixed disabled dates example to validate again on disabled dates. ([#1445](https://github.com/infor-design/enterprise/issues/1445))
- `[Datagrid]` Fixed a Date Editor bug when passing a series of zeroes to a datagrid cell with an editable date. ([#1020](https://github.com/infor-design/enterprise/issues/1020))
- `[Dropdown]` Fixed a bug where a dropdown will never reopen if it is closed by clicking a menu button. ([#1670](https://github.com/infor-design/enterprise/issues/1670))
- `[Icons]` Established missing icon sourcing and sizing consistency from ids-identity icon/svg assets. ([PR#1628](https://github.com/infor-design/enterprise/pull/1628))
- `[Listview]` Addressed performance issues with paging on all platforms, especially Windows and IE/Edge browsers. As part of this, reworked all components that integrate with the Pager component to render their contents based on a dataset, as opposed to DOM elements. ([#922](https://github.com/infor-design/enterprise/issues/922))
- `[Lookup]` Fixed a bug with settings: async, server-side, and single select modes.  The grid was not deselecting the previously selected value when a new row was clicked.  If the value is preselected in the markup, the lookup modal will no longer close prematurely. ([PR#1654](https://github.com/infor-design/enterprise/issues/1654))
- `[Pager]` Made it possible to set and persist custom tooltips on first, previous, next and last pager buttons. ([#922](https://github.com/infor-design/enterprise/issues/922))
- `[Pager]` Fixed propagation of the `pagesizes` setting when using `updated()`. Previously the array was deep extended instead of being replaced outright. ([#1466](https://github.com/infor-design/enterprise/issues/1466))
- `[Tree]` Fixed a bug when calling the disable or enable methods of the tree. This was not working with ie11. ([PR#1600](https://github.com/infor-design/enterprise/issues/1600))
- `[Stepprocess]` Fixed a bug where the step folder was still selected when it was collapsed or expanded. ([#1633](https://github.com/infor-design/enterprise/issues/1633))
- `[Swaplist]` Fixed a bug where items were not able to drag anymore after make the search. ([#1703](https://github.com/infor-design/enterprise/issues/1703))
- `[Toolbar Flex]` Added the ability to pass in a `beforeOpen` callback to the More Actions menu (fixes a bug where it wasn't possible to dynamically add content to the More Actions menu in same way that was possible on the original Toolbar component)
- `[Toolbar Flex]` Fixed a bug where selected events were not bubbling up for a menu button on a flex toolbar. ([#1709](https://github.com/infor-design/enterprise/issues/1709))
- `[Stepprocess]` Disabled step selected when using the next or previous button. ([#1697](https://github.com/infor-design/enterprise/issues/1697))
- `[Tree]` Fixed a bug when calling the disable or enable methods of the tree. This was not working with ie11. ([PR#1600](https://github.com/infor-design/enterprise/issues/1600))

### v4.16.0 Chore & Maintenance

- `[Demo App]` Removed the search icon from the header on test pages as it doesn't function. ([#1449](https://github.com/infor-design/enterprise/issues/1449))
- `[Demo App]` Added a fix for incorrect links when running on windows. ([#1549](https://github.com/infor-design/enterprise/issues/1549))
- `[Docs]` Added a fix to prevent the documentation generator from failing intermittently. ([#1377](https://github.com/infor-design/enterprise/issues/1377))

(29 Issues Solved this release, Backlog Enterprise 203, Backlog Ng 69, 735 Functional Tests, 670 e2e Test)

## v4.15.0

- [Npm Package](https://www.npmjs.com/package/ids-enterprise)
- [IDS Enterprise Angular Change Log](https://github.com/infor-design/enterprise-ng/blob/master/docs/CHANGELOG.md)

### v4.15.0 Features

- `[Datagrid]` Added support for lookup in the datagrid filter. ([#653](https://github.com/infor-design/enterprise/issues/653))
- `[Datagrid]` Added support for masks on lookup editors. ([#406](https://github.com/infor-design/enterprise/issues/406))
- `[Validation]` When using legacy mode validation, made the icon dim if the text was on top of it. ([#644](https://github.com/infor-design/enterprise/issues/644))
- `[Calendar]` Now possible to edit events both with the API and by clicking/double clicking events. And other improvements. ([#1436](https://github.com/infor-design/enterprise/issues/1436))
- `[Datagrid]` Added new methods to clear dirty cells on cells, rows, and all. ([#1303](https://github.com/infor-design/enterprise/issues/1303))
- `[Tree]` Added several improvements: the ability to show a dropdown on the tree node, the ability to add nodes in between current nodes, the ability to set checkboxes for selection only on some nodes, and the ability to customize icons. ([#1364](https://github.com/infor-design/enterprise/issues/1364))
- `[Datagrid]` Added the ability to display or hide the new row indicator with a new `showNewIndicator` option. ([#1589](https://github.com/infor-design/enterprise/issues/1589))

### v4.15.0 Fixes

- `[Icons]` Icons with the word `confirm` have been changed to `success`. This is partially backwards compatible for now. We deprecated `confirm` and will remove in the next major version so rename your icons. Example `icon-confirm` to `icon-success`. ([#963](https://github.com/infor-design/enterprise/issues/963))
- `[Icons]` The alert icons now have a white background allowing them to appear on colored sections. There are now two versions, for example: `icon-error` and `icon-error-solid`. These are used in calendar. ([#1436](https://github.com/infor-design/enterprise/issues/1436))
- `[Circle Pager]` Made significant improvements to resizing, especially on tabs. ([#1284](https://github.com/infor-design/enterprise/issues/1284))
- `[Datagrid]` In high contrast mode the background is now white when editing cells. ([#1421](https://github.com/infor-design/enterprise/issues/1421))
- `[Dropdown]` Fixed an issue where filter did not work in no-search mode with the Caps Lock key. ([#1500](https://github.com/infor-design/enterprise/issues/1500))
- `[Popupmenu]` Fixed an issue when using the same menu on multiple inputs wherein destroying one instance actually destroyed all instances. ([#1025](https://github.com/infor-design/enterprise/issues/1025))
- `[Swaplist]` Fixed a bug where Shift+M did not work when typing in the search. ([#1408](https://github.com/infor-design/enterprise/issues/1408))
- `[Popupmenu]` Fixed a bug in immediate mode where right click only worked the first time. ([#1507](https://github.com/infor-design/enterprise/issues/1507))
- `[Editor]` Fixed a bug where clear formatting did not work in safari. ([#911](https://github.com/infor-design/enterprise/issues/911))
- `[Colorpicker]` Fixed a bug in Angular where the picker did not respond correctly to `editable=false` and `disabled=true`. ([#257](https://github.com/infor-design/enterprise-ng/issues/257))
- `[Locale]` Fixed a bug where the callback did not complete on nonexistent locales. ([#1267](https://github.com/infor-design/enterprise/issues/1267))
- `[Calendar]` Fixed a bug where event details remain when filtering event types. ([#1436](https://github.com/infor-design/enterprise/issues/1436))
- `[Busy Indicator]` Fixed a bug where the indicator closed when clicking on accordions. ([#281](https://github.com/infor-design/enterprise-ng/issues/281))
- `[Datagrid Tree]` Fixed the need for unique IDs on the tree nodes. ([#1361](https://github.com/infor-design/enterprise/issues/1361))
- `[Editor]` Improved the result of pasting bullet lists from MS Word. ([#1351](https://github.com/infor-design/enterprise/issues/1351))
- `[Hierarchy]` Fixed layout issues in the context menu in RTL mode. ([#1310](https://github.com/infor-design/enterprise/issues/1310))
- `[Datagrid]` Added a setting `allowChildExpandOnMatch` that optionally determines if a search/filter will show and allow nonmatching children to be shown. ([#1422](https://github.com/infor-design/enterprise/issues/1422))
- `[Datagrid]` If a link is added with a href it will now be followed when clicking, rather than needing to use the click method setting on columns. ([#1473](https://github.com/infor-design/enterprise/issues/1473))
- `[Datagrid Tree]` Fixed a bug where Expand/Collapse text is added into the +/- cell. ([#1145](https://github.com/infor-design/enterprise/issues/1145))
- `[Dropdown]` Fixed a bug in NG where two dropdowns in different components would cause each other to freeze. ([#229](https://github.com/infor-design/enterprise-ng/issues/229))
- `[Editor]` Verified a past fix where editor would not work with all buttons when in a modal. ([#408](https://github.com/infor-design/enterprise/issues/408))
- `[Datagrid Tree]` Fixed a bug in `updateRow` that caused the indent of the tree grid to collapse. ([#405](https://github.com/infor-design/enterprise/issues/405))
- `[Empty Message]` Fixed a bug where a null empty message would not be possible. This is used to show no empty message on initial load delays. ([#1467](https://github.com/infor-design/enterprise/issues/1467))
- `[Lookup]` Fixed a bug where nothing is inserted when you click a link editor in the lookup. ([#1315](https://github.com/infor-design/enterprise/issues/1315))
- `[About]` Fixed a bug where the version would not show when set. It would show the IDS version. ([#1414](https://github.com/infor-design/enterprise/issues/1414))
- `[Datagrid]` Fixed a bug in `disableClientSort` / `disableClientFilter`. It now retains visual indicators on sort and filter. ([#1248](https://github.com/infor-design/enterprise/issues/1248))
- `[Tree]` Fixed a bug where selected nodes are selected again after loading child nodes. ([#1270](https://github.com/infor-design/enterprise/issues/1270))
- `[Input]` Fixed a bug where inputs that have tooltips will not be selectable with the cursor. ([#1354](https://github.com/infor-design/enterprise/issues/1354))
- `[Accordion]` Fixed a bug where double clicking a header will open and then close the accordion. ([#1314](https://github.com/infor-design/enterprise/issues/1314))
- `[Datagrid]` Fixed a bug on hover with taller cells where the hover state would not cover the entire cell. ([#1490](https://github.com/infor-design/enterprise/issues/1490))
- `[Editor]` Fixed a bug where the image would still be shown if you press the Esc key and cancel the image dialog. ([#1489](https://github.com/infor-design/enterprise/issues/1489))
- `[Datagrid Lookup]` Added additional missing event info for ajax requests and filtering. ([#1486](https://github.com/infor-design/enterprise/issues/1486))
- `[Tabs]` Added protection from inserting HTML tags in the add method (XSS). ([#1462](https://github.com/infor-design/enterprise/issues/1462))
- `[App Menu]` Added better text wrapping for longer titles. ([#1116](https://github.com/infor-design/enterprise/issues/1116))
- `[Contextual Action Panel]` Fixed some examples so that they reopen more than one time. ([#1116](https://github.com/infor-design/enterprise/issues/506))
- `[Searchfield]` Fixed a border styling issue on longer labels in the search. ([#1500](https://github.com/infor-design/enterprise/issues/1500))
- `[Tabs Multi]` Improved the experience on mobile by collapsing the menus a bit. ([#971](https://github.com/infor-design/enterprise/issues/971))
- `[Lookup]` Fixed missing ellipsis menu on mobile devices. ([#1068](https://github.com/infor-design/enterprise/issues/1068))
- `[Accordion]` Fixed incorrect font size on p tags in the accordion. ([#1116](https://github.com/infor-design/enterprise/issues/1116))
- `[Line Chart]` Fixed and improved the legend text on mobile viewport. ([#609](https://github.com/infor-design/enterprise/issues/609))

### v4.15.0 Chore & Maintenance

- `[General]` Migrated sass to use IDS color variables. ([#1435](https://github.com/infor-design/enterprise/issues/1435))
- `[Angular]` Added all settings from 4.13 in time for future 5.1.0 ([#274](https://github.com/infor-design/enterprise-ng/issues/274))
- `[General]` Fixed some incorrect layouts. ([#1357](https://github.com/infor-design/enterprise/issues/1357))
- `[Targeted Achievement]` Removed some older non working examples. ([#520](https://github.com/infor-design/enterprise/issues/520))

(50 Issues Solved this release, Backlog Enterprise 294, Backlog Ng 80, 809 Functional Tests, 716 e2e Test)

## v4.14.0

- [Npm Package](https://www.npmjs.com/package/ids-enterprise)
- [IDS Enterprise Angular Change Log](https://github.com/infor-design/enterprise-ng/blob/master/docs/CHANGELOG.md)

### v4.14.0 Features

- `[Datepicker/Monthview]` Added a setting for the day of week the calendar starts that can be used outside of the Locale setting. ([#1179](https://github.com/infor-design/enterprise/issues/1179))
- `[Datagrid]` Made the tree datagrid work a lot better with filtering. ([#1281](https://github.com/infor-design/enterprise/issues/1281))
- `[Autocomplete/SearchField]` Added a caseSensitive filtering option. ([#385](https://github.com/infor-design/enterprise/issues/385))
- `[Datagrid]` Added an option `headerAlign` to set alignment on the header different than the rows. ([#420](https://github.com/infor-design/enterprise/issues/420))
- `[Message]` Added the ability to use certain formatter html tags in the message content. ([#379](https://github.com/infor-design/enterprise/issues/379))

### v4.14.0 Fixes

- `[Swaplist]` Fixed a bug that if you drag really fast everything disappears. ([#1195](https://github.com/infor-design/enterprise/issues/1195))
- `[Hierarchy]` Fixed a bug that part of the profile menu is cut off. ([#931](https://github.com/infor-design/enterprise/issues/931))
- `[Datagrid/Dropdown]` Fixed a bug that part of the dropdown menu is cut off. ([#1420](https://github.com/infor-design/enterprise/issues/1420))
- `[Modal]` Fixed bugs where with certain field types modal validation was not working. ([#1213](https://github.com/infor-design/enterprise/issues/1213))
- `[Dropdown]` Fixed a regression where the tooltip was not showing when data is overflowed. ([#1400](https://github.com/infor-design/enterprise/issues/1400))
- `[Tooltip]` Fixed a bugs where a tooltip would show up in unexpected places. ([#1396](https://github.com/infor-design/enterprise/issues/1396))
- `[Datagrid/Dropdown]` Fixed a bug where an error would occur if showSelectAll is used. ([#1360](https://github.com/infor-design/enterprise/issues/1360))
- `[Datagrid/Tooltip]` Fixed a bugs where a tooltip would show up in the header unexpectedly. ([#1395](https://github.com/infor-design/enterprise/issues/1395))
- `[Popupmenu]` Fixed incorrect highlighting on disabled list items.  ([#982](https://github.com/infor-design/enterprise/issues/982))
- `[Contextual Action Panel]` Fixed issues with certain styles of invoking the CAP where it would not reopen a second time. ([#1139](https://github.com/infor-design/enterprise/issues/1139))
- `[Spinbox]` Added a fix so the page will not zoom when click + and - on mobile devices. ([#1070](https://github.com/infor-design/enterprise/issues/1070))
- `[Splitter]` Removed the tooltip from the expand/collapse button as it was superfluous. ([#1180](https://github.com/infor-design/enterprise/issues/1180))
- `[Datagrid]` Added a fix so the last column when stretching will do so with percentage so it will stay when the page resize or the menu opens/closes. ([#1168](https://github.com/infor-design/enterprise/issues/1168))
- `[Datagrid]` Fixed bugs in the server side and filtering example. ([#396](https://github.com/infor-design/enterprise/issues/396))
- `[Datagrid]` Fixed a bug in applyFilter with datefields. ([#1269](https://github.com/infor-design/enterprise/issues/1269))
- `[Datagrid]` Fixed a bug in updateCellNode where sometimes it did not work. ([#1122](https://github.com/infor-design/enterprise/issues/1122))
- `[Hierarchy]` Made the empty image ring the same color as the left edge. ([#932](https://github.com/infor-design/enterprise/issues/932))
- `[Datagrid/Dropdown]` Fixed an issue that tab did not close dropdown editors. ([#1198](https://github.com/infor-design/enterprise/issues/1198))
- `[Datagrid/Dropdown]` Fixed a bug that if you click open a dropdown editor then you cannot use arrow keys to select. ([#1387](https://github.com/infor-design/enterprise/issues/1387))
- `[Datagrid/Dropdown]` Fixed a bug that if a smaller number of items the menu would be too short. ([#1298](https://github.com/infor-design/enterprise/issues/1298))
- `[Searchfield]` Fixed a bug that the search field didnt work in safari. ([#225](https://github.com/infor-design/enterprise/issues/225))
- `[Datagrid/Dropdown]` Fixed a bug that source is used the values may be cleared out when opening the list. ([#1185](https://github.com/infor-design/enterprise/issues/1185))
- `[Personalization]` Fixed a bug that when calling initialize the personalization would reset. ([#1231](https://github.com/infor-design/enterprise/issues/1231))
- `[Tabs]` Fixed the alignment of the closing icon. ([#1056](https://github.com/infor-design/enterprise/issues/1056))
- `[Dropdown]` Fixed list alignment issues on mobile. ([#1069](https://github.com/infor-design/enterprise/issues/1069))
- `[Dropdown]` Fixed issues where the listbox would not close on mobile. ([#1119](https://github.com/infor-design/enterprise/issues/1119))
- `[Dropdown]` Fixed a bug where modals would close on url hash change. ([#1207](https://github.com/infor-design/enterprise/issues/1207))
- `[Contextual Action Panel]` Fixed an issue where buttons would occasionally be out of view. ([#283](https://github.com/infor-design/enterprise/issues/283))
- `[Empty Message]` Added a new icon to indicate using the search function. ([#1325](https://github.com/infor-design/enterprise/issues/1325))
- `[Searchfield]` Added a fix for landscape mode on mobile. ([#1102](https://github.com/infor-design/enterprise/issues/1102))
- `[Datagrid]` Added a fix for hard to read fields in high contrast mode. ([#1193](https://github.com/infor-design/enterprise/issues/1193))

### v4.14.0 Chore & Maintenance

- `[General]` Fixed problems with the css mapping where the line numbers were wrong in the map files. ([#962](https://github.com/infor-design/enterprise/issues/962))
- `[Docs]` Added setting so themes can be shown in the documentation pages. ([#1327](https://github.com/infor-design/enterprise/issues/1327))
- `[Docs]` Made links to example pages open in a new window. ([#1132](https://github.com/infor-design/enterprise/issues/1132))

(43 Issues Solved this release, Backlog Enterprise 181, Backlog Ng 64, 682 Functional Tests, 612 e2e Test)

## v4.13.0

- [Npm Package](https://www.npmjs.com/package/ids-enterprise)
- [IDS Enterprise Angular Change Log](https://github.com/infor-design/enterprise-ng/blob/master/docs/CHANGELOG.md)

### v4.13.0 Features

- `[Calendar]` Added some new features such as upcoming events view, RTL, keyboard support and fixed styling issues and bugs. ([#1221](https://github.com/infor-design/enterprise/issues/1221))
- `[Flex Toolbar]` Added search field integration, so that the search field is mainly close to being able to replace the legacy toolbar. ([#269](https://github.com/infor-design/enterprise/issues/269))
- `[Bar]` Added short, medium label support for adapting the chart to responsive views. ([#1094](https://github.com/infor-design/enterprise/issues/1094))
- `[Textarea]` Added maxLength option to prevent typing over a set maximum. ([#1046](https://github.com/infor-design/enterprise/issues/1046))
- `[Textarea]` Added maxGrow option to prevent growing when typing over a set max. ([#1147](https://github.com/infor-design/enterprise/issues/1147))
- `[Datagrid]` If using the `showDirty` option the indication will now be on each cell. ([#1183](https://github.com/infor-design/enterprise/issues/1183))
- `[Datepicker]` Added an option `useCurrentTime` that will insert current time instead of noon time with date and timepickers. ([#1087](https://github.com/infor-design/enterprise/issues/1087))
- `[General]` Included an IE 11 polyfill for ES6 Promises, this is a new dependency in the package.json you should include. ([#1172](https://github.com/infor-design/enterprise/issues/1172))
- `[General]` Add translations in 38 languages including new support for Slovak (sk-SK). ([#557](https://github.com/infor-design/enterprise/issues/557))

### v4.13.0 Fixes

- `[Tooltips]` Fixed an important bug where tooltips would stick around in the page on the top corner. ([#1273](https://github.com/infor-design/enterprise/issues/1273))
- `[Tooltips]` Fixed some contrast issues on the high contrast theme. ([#1249](https://github.com/infor-design/enterprise/issues/1249))
- `[Tooltips]` Fixed a bug where Toolbar "More Actions" menu buttons could incorrectly display a tooltip overlapping an open menu. ([#1242](https://github.com/infor-design/enterprise/issues/1242))
- `[Datepicker / Timepicker]` Removed the need to use the customValidation setting. You can remove this option from your code. The logic will pick up if you added customValidation to your input by adding a data-validate option. You also may need to add `date` or `availableDate` validation to your  data-validate attribute if these validations are desired along with your custom or required validation. ([#862](https://github.com/infor-design/enterprise/issues/862))
- `[Menubutton]` Added a new setting `hideMenuArrow` you can use for buttons that don't require an arrow, such as menu buttons. ([#1088](https://github.com/infor-design/enterprise/issues/1088))
- `[Dropdown]` Fixed issues with destroy when multiple dropdown components are on the page. ([#1202](https://github.com/infor-design/enterprise/issues/1202))
- `[Datagrid]` Fixed alignment issues when using filtering with some columns that do not have a filter. ([#1124](https://github.com/infor-design/enterprise/issues/1124))
- `[Datagrid]` Fixed an error when dynamically adding context menus. ([#1216](https://github.com/infor-design/enterprise/issues/1216))
- `[Datagrid]` Added an example of dynamic intermediate paging and filtering. ([#396](https://github.com/infor-design/enterprise/issues/396))
- `[Dropdown]` Fixed alignment issues on mobile devices. ([#1069](https://github.com/infor-design/enterprise/issues/1069))
- `[Datepicker]` Fixed incorrect assumptions, causing incorrect umalqura calendar calculations. ([#1189](https://github.com/infor-design/enterprise/issues/1189))
- `[Datepicker]` Fixed an issue where the dialog would not close on click out if opening the time dropdown components first. ([#1278](https://github.com/infor-design/enterprise/issues/))
- `[General]` Added the ability to stop renderLoop. ([#214](https://github.com/infor-design/enterprise/issues/214))
- `[Datepicker]` Fixed an issue reselecting ranges with the date picker range option. ([#1197](https://github.com/infor-design/enterprise/issues/1197))
- `[Editor]` Fixed bugs on IE with background color option. ([#392](https://github.com/infor-design/enterprise/issues/392))
- `[Colorpicker]` Fixed issue where the palette is not closed on enter key / click. ([#1050](https://github.com/infor-design/enterprise/issues/1050))
- `[Accordion]` Fixed issues with context menus on the accordion. ([#639](https://github.com/infor-design/enterprise/issues/639))
- `[Searchfield]` Made no results appear not clickable. ([#329](https://github.com/infor-design/enterprise/issues/329))
- `[Datagrid]` Added an example of groups and paging. ([#435](https://github.com/infor-design/enterprise/issues/435))
- `[Editor]` Fixed the dirty indicator when using toolbar items. ([#910](https://github.com/infor-design/enterprise/issues/910))
- `[Datagrid]` Fixed a bug that made tooltips disappear when a lookup editor is closed. ([#1186](https://github.com/infor-design/enterprise/issues/1186))
- `[Datagrid]` Fixed a bug where not all rows are removed in the removeSelected function. ([#1036](https://github.com/infor-design/enterprise/issues/1036))
- `[Datagrid]` Fixed bugs in activateRow and deactivateRow in some edge cases. ([#948](https://github.com/infor-design/enterprise/issues/948))
- `[Datagrid]` Fixed formatting of tooltips on the header and filter. ([#955](https://github.com/infor-design/enterprise/issues/955))
- `[Datagrid]` Fixed wrong page number when saving the page number in localstorage and reloading. ([#798](https://github.com/infor-design/enterprise/issues/798))
- `[Tree]` Fixed issues when expanding and collapsing after dragging nodes around. ([#1183](https://github.com/infor-design/enterprise/issues/1183))
- `[ContextualActionPanel]` Fixed a bug where the CAP will be closed if clicking an accordion in it. ([#1138](https://github.com/infor-design/enterprise/issues/1138))
- `[Colorpicker]` Added a setting (customColors) to prevent adding default colors if totally custom colors are used. ([#1135](https://github.com/infor-design/enterprise/issues/1135))
- `[AppMenu]` Improved contrast in high contrast theme. ([#1146](https://github.com/infor-design/enterprise/issues/1146))
- `[Searchfield]` Fixed issue where ascenders/descenders are cut off. ([#1101](https://github.com/infor-design/enterprise/issues/1101))
- `[Tree]` Added sortstop and sortstart events. ([#1003](https://github.com/infor-design/enterprise/issues/1003))
- `[Searchfield]` Fixed some alignment issues in different browsers. ([#1106](https://github.com/infor-design/enterprise/issues/1106))
- `[Searchfield]` Fixed some contrast issues in different browsers. ([#1104](https://github.com/infor-design/enterprise/issues/1104))
- `[Searchfield]` Prevent multiple selected events from firing. ([#1259](https://github.com/infor-design/enterprise/issues/1259))
- `[Autocomplete]` Added a beforeOpen setting ([#398](https://github.com/infor-design/enterprise/issues/398))
- `[Toolbar]` Fixed an error where toolbar tried to focus a DOM item that was removed. ([#1177](https://github.com/infor-design/enterprise/issues/1177))
- `[Dropdown]` Fixed a problem where the bottom of some lists is cropped. ([#909](https://github.com/infor-design/enterprise/issues/909))
- `[General]` Fixed a few components so that they could still initialize when hidden. ([#230](https://github.com/infor-design/enterprise/issues/230))
- `[Datagrid]` Fixed missing tooltips on new row. ([#1081](https://github.com/infor-design/enterprise/issues/1081))
- `[Lookup]` Fixed a bug using select all where it would select the previous list. ([#295](https://github.com/infor-design/enterprise/issues/295))
- `[Datagrid]` Fixed missing summary row on initial render in some cases. ([#330](https://github.com/infor-design/enterprise/issues/330))
- `[Button]` Fixed alignment of text and icons. ([#973](https://github.com/infor-design/enterprise/issues/973))
- `[Datagrid]` Fixed missing source call when loading last page first. ([#1162](https://github.com/infor-design/enterprise/issues/1162))
- `[SwapList]` Made sure swap list will work in all cases and in angular. ([#152](https://github.com/infor-design/enterprise/issues/152))
- `[Toast]` Fixed a bug where some toasts on certain urls may not close. ([#1305](https://github.com/infor-design/enterprise/issues/1305))
- `[Datepicker / Lookup]` Fixed bugs where they would not load on tabs. ([#1304](https://github.com/infor-design/enterprise/issues/1304))

### v4.13.0 Chore & Maintenance

- `[General]` Added more complete visual tests. ([#978](https://github.com/infor-design/enterprise/issues/978))
- `[General]` Cleaned up some of the sample pages start at A, making sure examples work and tests are covered for better QA (on going). ([#1136](https://github.com/infor-design/enterprise/issues/1136))
- `[General]` Upgraded to ids-identity 2.0.x ([#1062](https://github.com/infor-design/enterprise/issues/1062))
- `[General]` Cleanup missing files in the directory listings. ([#985](https://github.com/infor-design/enterprise/issues/985))
- `[Demo App]` Removed response headers for less Veracode errors. ([#959](https://github.com/infor-design/enterprise/issues/959))
- `[Angular 1.0]` We removed the angular 1.0 directives from the code and examples. These are no longer being updated. You can still use older versions of this or move on to Angular 7.x ([#1136](https://github.com/infor-design/enterprise/issues/1136))
- `[Uplift]` Included the uplift theme again as alpha for testing. It will show with a watermark and is only available via the personalize api or url params in the demo app. ([#1224](https://github.com/infor-design/enterprise/issues/1224))

(69 Issues Solved this release, Backlog Enterprise 199, Backlog Ng 63, 662 Functional Tests, 659 e2e Test)

## v4.12.0

- [Npm Package](https://www.npmjs.com/package/ids-enterprise)
- [IDS Enterprise Angular Change Log](https://github.com/infor-design/enterprise-ng/blob/master/docs/CHANGELOG.md)

### v4.12.0 Features

- `[General]` The ability to make custom/smaller builds has further been improved. We improved the component matching, made it possible to run the tests on only included components, fixed the banner, and improved the terminal functionality. Also removed/deprecated the older mapping tool. ([#417](https://github.com/infor-design/enterprise/issues/417))
- `[Message]` Added the ability to have different types (Info, Confirm, Error, Alert). ([#963](https://github.com/infor-design/enterprise/issues/963))
- `[General]` Further fixes to pass veracode scans. Now passing conditionally. ([#683](https://github.com/infor-design/enterprise/issues/683))
- `[Pager]` Made it possible to use the pager as a standalone component. ([#250](https://github.com/infor-design/enterprise/issues/250))
- `[Editor]` Added a clear formatting button. ([#473](https://github.com/infor-design/enterprise/issues/473))
- `[Datepicker]` Added an option to show the time as current time instead of midnight. ([#889](https://github.com/infor-design/enterprise/issues/889))
- `[About]` Dialog now shows device information. ([#684](https://github.com/infor-design/enterprise/issues/684))

### v4.12.0 Fixes

- `[Datagrid Tree]` Fixed incorrect data on activated event. ([#412](https://github.com/infor-design/enterprise/issues/412))
- `[Datagrid]` Improved the export function so it works on different locales. ([#378](https://github.com/infor-design/enterprise/issues/378))
- `[Tabs]` Fixed a bug where clicking the x on tabs with a dropdowns would incorrectly open the dropdown. ([#276](https://github.com/infor-design/enterprise/issues/276))
- `[Datagrid]` Changed the `settingschange` event so it will only fire once. ([#903](https://github.com/infor-design/enterprise/issues/903))
- `[Listview]` Improved rendering performance. ([#430](https://github.com/infor-design/enterprise/issues/430))
- `[General]` Fixed issues when using base tag, that caused icons to disappear. ([#766](https://github.com/infor-design/enterprise/issues/766))
- `[Empty Message]` Made it possible to assign code to the button click if used. ([#667](https://github.com/infor-design/enterprise/issues/667))
- `[Datagrid]` Added translations for the new tooltip. ([#227](https://github.com/infor-design/enterprise/issues/227))
- `[Dropdown]` Fixed contrast issue in high contrast theme. ([#945](https://github.com/infor-design/enterprise/issues/945))
- `[Datagrid]` Reset to default did not reset dropdown columns. ([#847](https://github.com/infor-design/enterprise/issues/847))
- `[Datagrid]` Fixed bugs in keyword search highlighting with special characters. ([#849](https://github.com/infor-design/enterprise/issues/849))
- `[Datagrid]` Fixed bugs that causes NaN to appear in date fields. ([#891](https://github.com/infor-design/enterprise/issues/891))
- `[Dropdown]` Fixed issue where validation is not trigger on IOS on click out. ([#659](https://github.com/infor-design/enterprise/issues/659))
- `[Lookup]` Fixed bug in select all in multiselect with paging. ([#926](https://github.com/infor-design/enterprise/issues/926))
- `[Modal]` Fixed bug where the modal would close if hitting enter on a checkbox and inputs. ([#320](https://github.com/infor-design/enterprise/issues/320))
- `[Lookup]` Fixed bug trying to reselect a second time. ([#296](https://github.com/infor-design/enterprise/issues/296))
- `[Tabs]` Fixed behavior when closing and disabling tabs. ([#947](https://github.com/infor-design/enterprise/issues/947))
- `[Dropdown]` Fixed layout issues when using icons in the dropdown. ([#663](https://github.com/infor-design/enterprise/issues/663))
- `[Datagrid]` Fixed a bug where the tooltip did not show on validation. ([#1008](https://github.com/infor-design/enterprise/issues/1008))
- `[Tabs]` Fixed issue with opening spillover on IOS. ([#619](https://github.com/infor-design/enterprise/issues/619))
- `[Datagrid]` Fixed bugs when using `exportable: false` in certain column positions. ([#787](https://github.com/infor-design/enterprise/issues/787))
- `[Searchfield]` Removed double border. ([#328](https://github.com/infor-design/enterprise/issues/328))

### v4.12.0 Chore & Maintenance

- `[Masks]` Added missing and more documentation, cleaned up existing docs. ([#1033](https://github.com/infor-design/enterprise/issues/1033))
- `[General]` Based on design site comments, we improved some pages and fixed some missing links. ([#1034](https://github.com/infor-design/enterprise/issues/1034))
- `[Bar Chart]` Added test coverage. ([#848](https://github.com/infor-design/enterprise/issues/848))
- `[Datagrid]` Added full api test coverage. ([#242](https://github.com/infor-design/enterprise/issues/242))

(55 Issues Solved this release, Backlog Enterprise 185, Backlog Ng 50, 628 Functional Tests, 562 e2e Test)

## v4.11.0

- [Npm Package](https://www.npmjs.com/package/ids-enterprise)
- [IDS Enterprise Angular Change Log](https://github.com/infor-design/enterprise-ng/blob/master/docs/CHANGELOG.md)

### v4.11.0 Features

- `[General]` It is now possible to make custom builds. With a custom build you specify a command with a list of components that you use. This can be used to reduce the bundle size for both js and css. ([#417](https://github.com/infor-design/enterprise/issues/417))
- `[Calendar]` Added more features including: a readonly view, ability for events to span days, tooltips and notifications ([#417](https://github.com/infor-design/enterprise/issues/417))
- `[Lookup]` Added the ability to select across pages, even when doing server side paging. ([#375](https://github.com/infor-design/enterprise/issues/375))
- `[Datagrid]` Improved tooltip performance, and now tooltips show on cells that are not fully displayed. ([#447](https://github.com/infor-design/enterprise/issues/447))

### v4.11.0 Fixes

- `[Dropdown]` The onKeyDown callback was not firing if CTRL key is used. This is fixed. ([#793](https://github.com/infor-design/enterprise/issues/793))
- `[Tree]` Added a small feature to preserve the tree node states on reload. ([#792](https://github.com/infor-design/enterprise/issues/792))
- `[Tree]` Added a disable/enable method to disable/enable the whole tree. ([#752](https://github.com/infor-design/enterprise/issues/752))
- `[App Menu]` Fixed a bug clearing the search filter box. ([#702](https://github.com/infor-design/enterprise/issues/702))
- `[Column Chart]` Added a yAxis option, you can use to format the yAxis in custom ways. ([#627](https://github.com/infor-design/enterprise/issues/627))
- `[General]` More fixes to use external ids tokens. ([#708](https://github.com/infor-design/enterprise/issues/708))
- `[Datagrid]` Fixed an error calling selectRows with an integer. ([#756](https://github.com/infor-design/enterprise/issues/756))
- `[Tree]` Fixed a bug that caused newly added rows to not be draggable. ([#618](https://github.com/infor-design/enterprise/issues/618))
- `[Dropdown / Multiselect]` Re-added the ability to have a placeholder on the component. ([#832](https://github.com/infor-design/enterprise/issues/832))
- `[Datagrid]` Fixed a bug that caused dropdown filters to not save on reload of page (saveUserSettings) ([#791](https://github.com/infor-design/enterprise/issues/791))
- `[Dropdown]` Fixed a bug that caused an unneeded scrollbar. ([#786](https://github.com/infor-design/enterprise/issues/786))
- `[Tree]` Added drag events and events for when the data is changed. ([#801](https://github.com/infor-design/enterprise/issues/801))
- `[Datepicker]` Fixed a bug updating settings, where time was not changing correctly. ([#305](https://github.com/infor-design/enterprise/issues/305))
- `[Tree]` Fixed a bug where the underlying dataset was not synced up. ([#718](https://github.com/infor-design/enterprise/issues/718))
- `[Lookup]` Fixed incorrect text color on chrome. ([#762](https://github.com/infor-design/enterprise/issues/762))
- `[Editor]` Fixed duplicate ID's on the popup dialogs. ([#746](https://github.com/infor-design/enterprise/issues/746))
- `[Dropdown]` Fixed misalignment of icons on IOS. ([#657](https://github.com/infor-design/enterprise/issues/657))
- `[Demos]` Fixed a bug that caused RTL pages to sometimes load blank. ([#814](https://github.com/infor-design/enterprise/issues/814))
- `[Modal]` Fixed a bug that caused the modal to close when clicking an accordion on the modal. ([#747](https://github.com/infor-design/enterprise/issues/747))
- `[Tree]` Added a restoreOriginalState method to set the tree back to its original state. ([#751](https://github.com/infor-design/enterprise/issues/751))
- `[Datagrid]` Added an example of a nested datagrid with scrolling. ([#172](https://github.com/infor-design/enterprise/issues/172))
- `[Datagrid]` Fixed column alignment issues on grouped column examples. ([#147](https://github.com/infor-design/enterprise/issues/147))
- `[Datagrid]` Fixed bugs when dragging and resizing grouped columns. ([#374](https://github.com/infor-design/enterprise/issues/374))
- `[Validation]` Fixed a bug that caused validations with changing messages to not go away on correction. ([#640](https://github.com/infor-design/enterprise/issues/640))
- `[Datagrid]` Fixed bugs in actionable mode (enter was not moving down). ([#788](https://github.com/infor-design/enterprise/issues/788))
- `[Bar Charts]` Fixed bug that caused tooltips to occasionally not show up. ([#739](https://github.com/infor-design/enterprise/issues/739))
- `[Dirty]` Fixed appearance/contrast on high contrast theme. ([#692](https://github.com/infor-design/enterprise/issues/692))
- `[Locale]` Fixed incorrect date time format. ([#608](https://github.com/infor-design/enterprise/issues/608))
- `[Dropdown]` Fixed bug where filtering did not work with CAPS lock on. ([#608](https://github.com/infor-design/enterprise/issues/608))
- `[Accordion]` Fixed styling issue on safari. ([#282](https://github.com/infor-design/enterprise/issues/282))
- `[Dropdown]` Fixed a bug on mobile devices, where the list would close on scrolling. ([#656](https://github.com/infor-design/enterprise/issues/656))

### v4.11.0 Chore & Maintenance

- `[Textarea]` Added additional test coverage. ([#337](https://github.com/infor-design/enterprise/issues/337))
- `[Tree]` Added additional test coverage. ([#752](https://github.com/infor-design/enterprise/issues/752))
- `[Busy Indicator]` Added additional test coverage. ([#233](https://github.com/infor-design/enterprise/issues/233))
- `[Docs]` Added additional information for developers on how to use IDS. ([#721](https://github.com/infor-design/enterprise/issues/721))
- `[Docs]` Added Id's and test notes to all pages. ([#259](https://github.com/infor-design/enterprise/issues/259))
- `[Docs]` Fixed issues on the wizard docs. ([#824](https://github.com/infor-design/enterprise/issues/824))
- `[Accordion]` Added additional test coverage. ([#516](https://github.com/infor-design/enterprise/issues/516))
- `[General]` Added sass linter (stylelint). ([#767](https://github.com/infor-design/enterprise/issues/767))

(53 Issues Solved this release, Backlog Enterprise 170, Backlog Ng 41, 587 Functional Tests, 458 e2e Test)

## v4.10.0

- [Npm Package](https://www.npmjs.com/package/ids-enterprise)
- [IDS Enterprise Angular Change Log](https://github.com/infor-design/enterprise-ng/blob/master/docs/CHANGELOG.md)

### v4.10.0 Features

- `[General]` Changed the code to pass Veracode scans. The IDS components now pass ISO at 86 rating. The rest of the flaws are mitigated with fixes such as stripping tags. As a result we went fairly aggressive with what we strip. If teams are doing something special we don't have tests for there is potential for customizations being stripped. ([#256](https://github.com/infor-design/enterprise/issues/256))
- `[Tooltips]` Will now activate on longpress on mobile devices. ([#400](https://github.com/infor-design/enterprise/issues/400))
- `[Contextmenu]` Will now activate on longpress on mobile devices (except when on inputs). ([#245](https://github.com/infor-design/enterprise/issues/245))
- `[Locale]` Added support for zh-Hant and zh-Hans. ([#397](https://github.com/infor-design/enterprise/issues/397))
- `[Tree]` Greatly improved rendering and expanding performance. ([#251](https://github.com/infor-design/enterprise/issues/251))
- `[General]` Internally all of the sass is now extended from [IDS Design tokens]( https://github.com/infor-design/design-system) ([#354](https://github.com/infor-design/enterprise/issues/354))
- `[Calendar]` Added initial readonly calendar. At the moment the calendar can only render events and has a filtering feature. More will be added next sprint. ([#261](https://github.com/infor-design/enterprise/issues/261))

### v4.10.0 Fixes

- `[Dropdown]` Minor Breaking Change for Xss reasons we removed the ability to set a custom hex color on icons in the dropdown. You can still pass in one of the alert colors from the colorpallette (fx alert, good, info). This was not even shown in the examples so may not be missed. ([#256](https://github.com/infor-design/enterprise/issues/256))
- `[Popupmenu]` Fixed a problem in popupmenu, if it was opened in immediate mode, submenus will be cleared of their text when the menu is eventually closed. ([#701](https://github.com/infor-design/enterprise/issues/701))
- `[Editor]` Fixed xss injection problem on the link dialog. ([#257](https://github.com/infor-design/enterprise/issues/257))
- `[Spinbox]` Fixed a height / alignment issue on spinboxes when used in short height configuration. ([#547](https://github.com/infor-design/enterprise/issues/547))
- `[Datepicker / Mask]` Fixed an issue in angular that caused using backspace to not save back to the model. ([#51](https://github.com/infor-design/enterprise-ng/issues/51))
- `[Field Options]` Fixed mobile support so they now work on touch better on IOS and Android. ([#555](https://github.com/infor-design/enterprise-ng/issues/555))
- `[Tree]` Tree with + and - for the folders was inversed visually. This was fixed, update your svg.html ([#685](https://github.com/infor-design/enterprise-ng/issues/685))
- `[Modal]` Fixed an alignment issue with the closing X on the top corner. ([#662](https://github.com/infor-design/enterprise-ng/issues/662))
- `[Popupmenu]` Fixed a visual flickering when opening dynamic submenus. ([#588](https://github.com/infor-design/enterprise/issues/588))
- `[Tree]` Added full unit and functional tests. ([#264](https://github.com/infor-design/enterprise/issues/264))
- `[Lookup]` Added full unit and functional tests. ([#344](https://github.com/infor-design/enterprise/issues/344))
- `[Datagrid]` Added more unit and functional tests. ([#242](https://github.com/infor-design/enterprise/issues/242))
- `[General]` Updated the develop tools and sample app to Node 10. During this update we set package-lock.json to be ignored in .gitignore ([#540](https://github.com/infor-design/enterprise/issues/540))
- `[Modal]` Allow beforeOpen callback to run optionally whether you have content or not passed back. ([#409](https://github.com/infor-design/enterprise/issues/409))
- `[Datagrid]` The lookup editor now supports left, right, and center align on the column settings. ([#228](https://github.com/infor-design/enterprise/issues/228))
- `[Mask]` When adding prefixes and suffixes (like % and $) if all the rest of the text is cleared, these will also now be cleared. ([#433](https://github.com/infor-design/enterprise/issues/433))
- `[Popupmenu]` Fixed low contrast selection icons in high contrast theme. ([#410](https://github.com/infor-design/enterprise/issues/410))
- `[Header Popupmenu]` Fixed missing focus state. ([#514](https://github.com/infor-design/enterprise/issues/514))
- `[Datepicker]` When using legends on days, fixed a problem that the hover states are shown incorrectly when changing month. ([#514](https://github.com/infor-design/enterprise/issues/514))
- `[Listview]` When the search field is disabled, it was not shown with disabled styling, this is fixed. ([#422](https://github.com/infor-design/enterprise/issues/422))
- `[Donut]` When having 4 or 2 sliced the tooltip would not show up on some slices. This is fixed. ([#482](https://github.com/infor-design/enterprise/issues/482))
- `[Datagrid]` Added a searchExpandableRow option so that you can control if data in expandable rows is searched/expanded. ([#480](https://github.com/infor-design/enterprise/issues/480))
- `[Multiselect]` If more items then fit are selected the tooltip was not showing on initial load, it only showed after changing values. This is fixed. ([#633](https://github.com/infor-design/enterprise/issues/633))
- `[Tooltip]` An example was added showing how you can show tooltips on disabled buttons. ([#453](https://github.com/infor-design/enterprise/issues/453))
- `[Modal]` A title with brackets in it was not escaping the text correctly. ([#246](https://github.com/infor-design/enterprise/issues/246))
- `[Modal]` Pressing enter when on inputs such as file upload no longer closes the modal. ([#321](https://github.com/infor-design/enterprise/issues/321))
- `[Locale]` Sent out translations so things like the Editor New/Same window dialog will be translated in the future. ([#511](https://github.com/infor-design/enterprise/issues/511))
- `[Nested Datagrid]` Fixed focus issues, the wrong cell in the nest was getting focused. ([#371](https://github.com/infor-design/enterprise/issues/371))

(44 Issues Solved this release, Backlog Enterprise 173, Backlog Ng 44, 565 Functional Tests, 426 e2e Test)

## v4.9.0

- [Npm Package](https://www.npmjs.com/package/ids-enterprise)
- [IDS Enterprise Angular Change Log](https://github.com/infor-design/enterprise-ng/blob/master/docs/CHANGELOG.md)

### v4.9.0 Features

- `[Datagrid]` Changed the way alerts work on rows. It now no longer requires an extra column. The rowStatus column will now be ignored so can be removed. When an alert / error / info message is added to the row the whole row will highlight. ([Check out the example.](https://bit.ly/2LC33iJ) ([#258](https://github.com/infor-design/enterprise/issues/258))
- `[Modal]` Added an option `showCloseBtn` which when set to true will show a X button on the top left corner. ([#358](https://github.com/infor-design/enterprise/issues/358))
- `[Multiselect / Dropdown]` Added the ability to see the search term during ajax requests. ([#267](https://github.com/infor-design/enterprise/issues/267))
- `[Scatterplot]` Added a scatter plot chart similar to a bubble chart but with shapes. ([Check out the example.](https://bit.ly/2K9N59M) ([#341](https://github.com/infor-design/enterprise/issues/341))
- `[Toast]` Added an option `allowLink` which when set to true will allow you to specify a `<a>` in the message content to add a link to the message. ([#341](https://github.com/infor-design/enterprise/issues/341))

### v4.9.0 Fixes

- `[Accordion]` Fixed an issue that prevented a right click menu from working on the accordion. ([#238](https://github.com/infor-design/enterprise/issues/238))
- `[Charts]` Fixed up missing empty states and selection methods so they work on all charts. ([#265](https://github.com/infor-design/enterprise/issues/265))
- `[Datagrid]` Fixed the performance of pasting from excel. ([#240](https://github.com/infor-design/enterprise/issues/240))
- `[Datagrid]` The keyword search will now clear when reloading data. ([#307](https://github.com/infor-design/enterprise/issues/307))
- `[Docs]` Fixed several noted missing pages and broken links in the docs. ([#244](https://github.com/infor-design/enterprise/issues/244))
- `[Dropdown]` Fixed bug in badges configuration. ([#270](https://github.com/infor-design/enterprise/issues/270))
- `[Flex Layout]` Fixed field-flex to work better on IE. ([#252](https://github.com/infor-design/enterprise/issues/252))
- `[Editor]` Fixed bug that made it impossible to edit the visual tab. ([#478](https://github.com/infor-design/enterprise/issues/478))
- `[Editor]` Fixed a bug with dirty indicator that caused a messed up layout. ([#241](https://github.com/infor-design/enterprise/issues/241))
- `[Lookup]` Fixed it so that select will work correctly when filtering. ([#248](https://github.com/infor-design/enterprise/issues/248))
- `[Header]` Fixed missing `More` tooltip on the header. ([#345](https://github.com/infor-design/enterprise/issues/345))
- `[Validation]` Added fixes to prevent `error` and `valid` events from going off more than once. ([#237](https://github.com/infor-design/enterprise/issues/237))
- `[Validation]` Added fixes to make multiple messages work better. There is now a `getMessages()` function that will return all erros on a field as an array. The older `getMessage()` will still return a string. ([#237](https://github.com/infor-design/enterprise/issues/237))
- `[Validation]` Fixed un-needed event handlers when using fields on a tab. ([#332](https://github.com/infor-design/enterprise/issues/332))

### v4.9.0 Chore & Maintenance

- `[Blockgrid]` Added full test coverage ([#234](https://github.com/infor-design/enterprise/issues/234))
- `[CAP]` Fixed some examples that would not close ([#283](https://github.com/infor-design/enterprise/issues/283))
- `[Datepicker]` Added full test coverage ([#243](https://github.com/infor-design/enterprise/issues/243))
- `[Datagrid]` Fixed an example so that it shows how to clear a dropdown filter. ([#254](https://github.com/infor-design/enterprise/issues/254))
- `[Docs]` Added TEAMS.MD for collecting info on the teams using ids. If you are not in the list let us know or make a pull request. ([#350](https://github.com/infor-design/enterprise/issues/350))
- `[Listview]` Fixed some links in the sample app that caused some examples to fail. ([#273](https://github.com/infor-design/enterprise/issues/273))
- `[Tabs]` Added more test coverage ([#239](https://github.com/infor-design/enterprise/issues/239))
- `[Toast]` Added full test coverage ([#232](https://github.com/infor-design/enterprise/issues/232))
- `[Testing]` Added visual regression tests, and more importantly a system for doing them via CI. ([#255](https://github.com/infor-design/enterprise/issues/255))

(34 Issues Solved this release, Backlog Enterprise 158, Backlog Ng 41, 458 Functional Tests, 297 e2e Test)

## v4.8.0

- [Npm Package](https://www.npmjs.com/package/ids-enterprise)
- [IDS Enterprise Angular Change Log](https://github.com/infor-design/enterprise-ng/blob/master/docs/CHANGELOG.md)

### v4.8.0 Features

- `[Datagrid]` Added an example of Nested Datagrids with ([basic nested grid support.](https://bit.ly/2lGKM4a)) ([#SOHO-3474](https://jira.infor.com/browse/SOHO-3474))
- `[Datagrid]` Added support for async validation. ([#SOHO-7943](https://jira.infor.com/browse/SOHO-7943))
- `[Export]` Extracted excel export code so it can be run outside the datagrid. ([#SOHO-7246](https://jira.infor.com/browse/SOHO-7246))

### v4.8.0 Fixes

- `[Searchfield / Toolbar Searchfield]` Merged code between them so there is just one component. This reduced code and fixed many bugs. ([#161](https://github.com/infor-design/enterprise/pull/161))
- `[Datagrid]` Fixed issues using expand row after hiding/showing columns. ([#SOHO-8103](https://jira.infor.com/browse/SOHO-8103))
- `[Datagrid]` Fixed issue that caused nested grids in expandable rows to hide after hiding/showing columns on the parent grid. ([#SOHO-8102](https://jira.infor.com/browse/SOHO-8102))
- `[Datagrid]` Added an example showing Math rounding on numeric columns ([#SOHO-5168](https://jira.infor.com/browse/SOHO-5168))
- `[Datagrid]` Date editors now maintain date format correctly. ([#SOHO-5861](https://jira.infor.com/browse/SOHO-5861))
- `[Datagrid]` Fixed alignment off sort indicator on centered columns. ([#SOHO-7444](https://jira.infor.com/browse/SOHO-7444))
- `[Datagrid]` Behavior Change - Sorting clicking now no longer refocuses last cell. ([#SOHO-7682](https://jira.infor.com/browse/SOHO-7682))
- `[Datagrid]` Fixed formatter error that showed NaN on some number cells. ([#SOHO-7839](https://jira.infor.com/browse/SOHO-7682))
- `[Datagrid]` Fixed a bug rendering last column in some situations. ([#SOHO-7987](https://jira.infor.com/browse/SOHO-7987))
- `[Datagrid]` Fixed incorrect data in context menu event. ([#SOHO-7991](https://jira.infor.com/browse/SOHO-7991))
- `[Dropdown]` Added an onKeyDown option so keys can be overriden. ([#SOHO-4815](https://jira.infor.com/browse/SOHO-4815))
- `[Slider]` Fixed step slider to work better jumping across steps. ([#SOHO-6271](https://jira.infor.com/browse/SOHO-6271))
- `[Tooltip]` Will strip tooltip markup to prevent xss. ([#SOHO-6522](https://jira.infor.com/browse/SOHO-6522))
- `[Contextual Action Panel]` Fixed alignment issue on x icon. ([#SOHO-6612](https://jira.infor.com/browse/SOHO-6612))
- `[Listview]` Fixed scrollbar size when removing items. ([#SOHO-7402](https://jira.infor.com/browse/SOHO-7402))
- `[Navigation Popup]` Fixed a bug setting initial selected value. ([#SOHO-7411](https://jira.infor.com/browse/SOHO-7411))
- `[Grid]` Added a no-margin setting for nested grids with no indentation. ([#SOHO-7495](https://jira.infor.com/browse/SOHO-7495))
- `[Grid]` Fixed positioning of checkboxes in the grid. ([#SOHO-7979](https://jira.infor.com/browse/SOHO-7979))
- `[Tabs]` Fixed bug calling add in NG applications. ([#SOHO-7511](https://jira.infor.com/browse/SOHO-7511))
- `[Listview]` Selected event now contains the dataset row. ([#SOHO-7512](https://jira.infor.com/browse/SOHO-7512))
- `[Multiselect]` Fixed incorrect showing of delselect button in certain states. ([#SOHO-7535](https://jira.infor.com/browse/SOHO-7535))
- `[Search]` Fixed bug where highlight search terms where not shown in bold. ([#SOHO-7796](https://jira.infor.com/browse/SOHO-7796))
- `[Multiselect]` Improved performance on select all. ([#SOHO-7816](https://jira.infor.com/browse/SOHO-7816))
- `[Spinbox]` Fixed problem where you could arrow up in a readonly spinbox. ([#SOHO-8025](https://jira.infor.com/browse/SOHO-8025))
- `[Dropdown]` Fixed bug selecting two items with same value. ([#SOHO-8029](https://jira.infor.com/browse/SOHO-8029))
- `[Modal]` Fixed incorrect enabling of submit on validating modals. ([#SOHO-8042](https://jira.infor.com/browse/SOHO-8042))
- `[Modal]` Fixed incorrect closing of modal on enter key. ([#SOHO-8059](https://jira.infor.com/browse/SOHO-8059))
- `[Rating]` Allow decimal values for example 4.3. ([#SOHO-8063](https://jira.infor.com/browse/SOHO-8063))
- `[Datepicker]` Prevent datepicker from scrolling to the top of the browser. ([#SOHO-8107](https://jira.infor.com/browse/SOHO-8107))
- `[Tag]` Fixed layout on Right-To-Left. ([#SOHO-8120](https://jira.infor.com/browse/SOHO-8120))
- `[Listview]` Fixed missing render event. ([#SOHO-8129](https://jira.infor.com/browse/SOHO-8129))
- `[Angular Datagrid]` Fixed maskOptions input definition. ([#SOHO-8131](https://jira.infor.com/browse/SOHO-8131))
- `[Datepicker]` Fixed several bugs on the UmAlQura Calendar. ([#SOHO-8147](https://jira.infor.com/browse/SOHO-8147))
- `[Datagrid]` Fixed bug on expanding and collapsing multiple expandable rows. ([#SOHO-8154](https://jira.infor.com/browse/SOHO-8154))
- `[Pager]` Fixed focus state clicking page numbers. ([#SOHO-4528](https://jira.infor.com/browse/SOHO-4528))
- `[SearchField]` Fixed bug initializing search field with text. ([#SOHO-4820](https://jira.infor.com/browse/SOHO-4820))
- `[ColorPicker]` Fixed bug with incorrect cursor on readonly color picker. ([#SOHO-8030](https://jira.infor.com/browse/SOHO-8030))
- `[Pie]` Fixed ui glitch on mobile when pressing slices. ([#SOHO-8141](https://jira.infor.com/browse/SOHO-8141))

### v4.8.0 Chore & Maintenance

- `[Npm Package]` Added back sass files in correct folder structure. ([#SOHO-7583](https://jira.infor.com/browse/SOHO-7583))
- `[Menu Button]` Added button functional and e2e tests. ([#SOHO-7600](https://jira.infor.com/browse/SOHO-7600))
- `[Textarea]` Added Textarea functional and e2e tests. ([#SOHO-7929](https://jira.infor.com/browse/SOHO-7929))
- `[ListFilter]` Added ListFilter functional and e2e tests. ([#SOHO-7975](https://jira.infor.com/browse/SOHO-7975))
- `[Colorpicker]` Added Colorpicker functional and e2e tests. ([#SOHO-8078](https://jira.infor.com/browse/SOHO-8078))
- `[Site / Docs]` Fixed a few broken links ([#SOHO-7993](https://jira.infor.com/browse/SOHO-7993))

(62 Jira Issues Solved this release, Backlog Dev 186, Design 110, Unresolved 349, Test Count 380 Functional, 178 e2e )

## v4.7.0

- [Full Jira Release Notes](https://bit.ly/2HyT3zF)
- [Npm Package](https://www.npmjs.com/package/ids-enterprise)
- [IDS Enterprise Angular Change Log](https://github.com/infor-design/enterprise-ng/blob/master/docs/CHANGELOG.md)

### v4.7.0 Features

- `[Github]` The project was migrated to be open source on github with a new workflow and testing suite.
- `[Tag]` Added a Tag angular component. ([#SOHO-8005](https://jira.infor.com/browse/SOHO-8006))
- `[Validate]` Exposed validate and removeMessage methods. ([#SOHO-8003](https://jira.infor.com/browse/SOHO-8003))
- `[General]` Upgrade to Angular 6 ([#SOHO-7927](https://jira.infor.com/browse/SOHO-7927))
- `[General]` Introduced nightly versions in npm ([#SOHO-7804](https://jira.infor.com/browse/SOHO-7804))
- `[Multiselect]` A tooltip now shows if more content is selected than fits in the input. ([#SOHO-7799](https://jira.infor.com/browse/SOHO-7799))
- `[Datepicker]` Added an option to restrict moving to months that are not available to select from. ([#SOHO-7384](https://jira.infor.com/browse/SOHO-7384))
- `[Validation]` Added and icon alert([#SOHO-7225](https://jira.infor.com/browse/SOHO-7225)
- `[General]` Code is now available on ([public npm](https://www.npmjs.com/package/ids-enterprise)) ([#SOHO-7083](https://jira.infor.com/browse/SOHO-7083))

### v4.7.0 Fixes

- `[Lookup]` Fixed existing example that shows using an autocomplete on a lookup. ([#SOHO-8070](https://jira.infor.com/browse/SOHO-8070))
- `[Lookup]` Fixed existing example that shows creating a customized dialog on the lookup ([#SOHO-8069](https://jira.infor.com/browse/SOHO-8069))
- `[Lookup]` Fixed existing example that incorrectly showed a checkbox column. ([#SOHO-8068](https://jira.infor.com/browse/SOHO-8068))
- `[Line Chart]` Fixed an error when provoking the tooltip. ([#/SOHO-8051](https://jira.infor.com/browse/SOHO-8051))
- `[Module Tabs]` Fixed a bug toggling the menu on mobile. ([#/SOHO-8043](https://jira.infor.com/browse/SOHO-8043))
- `[Autocomplete]` Fixed a bug that made enter key not work to select. ([#SOHO-8036](https://jira.infor.com/browse/SOHO-8036))
- `[Tabs]` Removed an errant scrollbar that appeared sometimes on IE ([#SOHO-8034](https://jira.infor.com/browse/SOHO-8034))
- `[Datagrid]` The drill down click event now currently shows the right row information in the event data. ([#SOHO-8023](https://jira.infor.com/browse/SOHO-8023))
- `[Datagrid]` Fixed a broken nested data example. ([#SOHO-8019](https://jira.infor.com/browse/SOHO-8019))
- `[Datagrid]` Fixed a broken paging example. ([#SOHO-8013](https://jira.infor.com/browse/SOHO-8013))
- `[Datagrid]` Hyperlinks now can be clicked when in a datagrid expandable row. ([#SOHO-8009](https://jira.infor.com/browse/SOHO-8009))
- `[Popupmenu]` Removed extra padding on icon menus ([#SOHO-8006](https://jira.infor.com/browse/SOHO-8006))
- `[Spinbox]` Range limits now work correctly ([#SOHO-7999](https://jira.infor.com/browse/SOHO-7999))
- `[Dropdown]` Fixed not working filtering on nosearch option. ([#SOHO-7998](https://jira.infor.com/browse/SOHO-7998))
- `[Hierarchy]` Children layout and in general layouts where improved. ([#SOHO-7992](https://jira.infor.com/browse/SOHO-7992))
- `[Buttons]` Fixed layout issues on mobile. ([#SOHO-7982](https://jira.infor.com/browse/SOHO-7982))
- `[Datagrid]` Fixed format initialization issue ([#SOHO-7982](https://jira.infor.com/browse/SOHO-7982))
- `[Lookup]` Fixed a problem that caused the lookup to only work once. ([#SOHO-7971](https://jira.infor.com/browse/SOHO-7971))
- `[Treemap]` Fix a bug using `fixture.detectChanges()`. ([#SOHO-7969](https://jira.infor.com/browse/SOHO-7969))
- `[Textarea]` Fixed a bug that made it possible for the count to go to a negative value. ([#SOHO-7952](https://jira.infor.com/browse/SOHO-7952))
- `[Tabs]` Fixed a bug that made extra events fire. ([#SOHO-7948](https://jira.infor.com/browse/SOHO-7948))
- `[Toolbar]` Fixed a with showing icons and text in the overflowmenu. ([#SOHO-7942](https://jira.infor.com/browse/SOHO-7942))
- `[DatePicker]` Fixed an error when restricting dates. ([#SOHO-7922](https://jira.infor.com/browse/SOHO-7922))
- `[TimePicker]` Fixed sort order of times in arabic locales. ([#SOHO-7920](https://jira.infor.com/browse/SOHO-7920))
- `[Multiselect]` Fixed initialization of selected items. ([#SOHO-7916](https://jira.infor.com/browse/SOHO-7916))
- `[Line Chart]` Solved a problem clicking lines to select. ([#SOHO-7912](https://jira.infor.com/browse/SOHO-7912))
- `[Hierarchy]` Improved RTL version ([#SOHO-7888](https://jira.infor.com/browse/SOHO-7888))
- `[Datagrid]` Row click event now shows correct data when using Groups ([#SOHO-7861](https://jira.infor.com/browse/SOHO-7861))
- `[Modal]` Fixed cut of border on checkboxe focus states. ([#SOHO-7856](https://jira.infor.com/browse/SOHO-7856))
- `[Colorpicker]` Fixed cropped labels when longer ([#SOHO-7817](https://jira.infor.com/browse/SOHO-7817))
- `[Label]` Fixed cut off Thai characters ([#SOHO-7814](https://jira.infor.com/browse/SOHO-7814))
- `[Colorpicker]` Fixed styling issue on margins ([#SOHO-7776](https://jira.infor.com/browse/SOHO-7776))
- `[Hierarchy]` Fixed several layout issues and changed the paging example to show the back button on the left. ([#SOHO-7622](https://jira.infor.com/browse/SOHO-7622))
- `[Bar Chart]` Fixed RTL layout issues ([#SOHO-5196](https://jira.infor.com/browse/SOHO-5196))
- `[Lookup]` Made delimiter an option / changable ([#SOHO-4695](https://jira.infor.com/browse/SOHO-4695))

### v4.7.0 Chore & Maintenance

- `[Timepicker]` Added functional and e2e tests ([#SOHO-7809](https://jira.infor.com/browse/SOHO-7809))
- `[General]` Restructured the project to clean up and separate the demo app from code. ([#SOHO-7803](https://jira.infor.com/browse/SOHO-7803))

(56 Jira Issues Solved this release, Backlog Dev 218, Design 101, Unresolved 391, Test Count 232 Functional, 117 e2e )

## v4.6.0

- [Full Jira Release Notes](https://bit.ly/2jodbem)
- [Npm Package](http://npm.infor.com)
- [IDS Enterprise Angular Change Log](https://github.com/infor-design/enterprise-ng/blob/master/docs/CHANGELOG.md)

### v4.6.0 Key New Features

- `[Treemap]` New Component Added
- `[Website]` Launch of new docs site <https://design.infor.com/code/ids-enterprise/latest>
- `[Security]` Ids Now passes CSP (Content Security Policy) Compliance for info see <docs/SECURITY.md>.
- `[Toolbar]` New ["toolbar"](http://usalvlhlpool1.infor.com/4.6.0/components/toolbar-flex/list)
    - Based on css so it is much faster.
    - Expect a future breaking change from flex-toolbar to this toolbar when all features are implemented.
    - As of now collapsible search is not supported yet.

### v4.6.0 Behavior Changes

- `[App Menu]` Now automatically closes when items are clicked on mobile devices.

### v4.6.0 Improvements

- `[Angular]` Validation now allows dynamic functions.
- `[Editor]` Added a clear method.
- `[Locale]` Map iw locale to Hebrew.
- `[Locale]` Now defaults locals with no country. For example en maps to en-US es and es-ES.
- `[Color Picker]` Added option to clear the color.
- `[Angular]` Allow Formatters, Editors to work with Soho. without the migration script.
- `[Added a new labels example <http://usalvlhlpool1.infor.com/4.6.0/components/form/example-labels.html>
- `[Angular]` Added new Chart Wrappers (Line, Bar, Column ect ).
- `[Datagrid]` Added file up load editor.
- `[Editor]` Its possible to put a link on an image now.

### v4.6.0 Code Updates / Breaking Changes

- `[Templates]` The internal template engine changed for better XSS security as a result one feature is no longer supported. If you have a delimiter syntax to embed html like `{{& name}}`, change this to be `{{{name}}}`.
- `[jQuery]` Updated from 3.1.1 to 3.3.1.

### v4.6.0 Bug Fixes

- `[Angular]` Added fixes so that the `soho.migrate` script is no longer needed.
- `[Angular Datagrid]` Added filterWhenTyping option.
- `[Angular Popup]` Expose close, isOpen and keepOpen.
- `[Angular Linechart]` Added "xAxis" and "yAxis" options.
- `[Angular Treemap]` Added new wrapper.
- `[Angular Rating]` Added a rating wrapper.
- `[Angular Circle Page]` Added new wrapper.
- `[Checkbox]` Fixed issue when you click the top left of the page, would toggle the last checkbox.
- `[Composite Form]` Fixed broken swipe.
- `[Colorpicker]` Fixed cases where change did not fire.
- `[Colorpicker]` Added short field option.
- `[Completion Chart]` Added more colors.
- `[Datagrid]` Fixed some misaligned icons on short row height.
- `[Datagrid]` Fixed issue that blank dropdown filter items would not show.
- `[Datagrid]` Added click arguments for more information on editor clicks and callback data.
- `[Datagrid]` Fixed wrong data on events on second page with expandable row.
- `[Datagrid]` Fixed focus / filter bugs.
- `[Datagrid]` Fixed bug with filter dropdowns on IOS.
- `[Datagrid]` Fixed column alignment when scrolling and RTL.
- `[Datagrid]` Fixed NaN error when using the colspan example.
- `[Datagrid]` Made totals work correctly when filtering.
- `[Datagrid]` Fixed issue with focus when multiple grids on a page.
- `[Datagrid]` Removed extra rows from the grid export when using expandable rows.
- `[Datagrid]` Fixed performance of select all on paging client side.
- `[Datagrid]` Fixed text alignment on header when some columns are not filterable.
- `[Datagrid]` Fixed wrong cursor on non actionable rows.
- `[Hierarchy]` Fixed layout issues.
- `[Mask]` Fixed issue when not using decimals in the pattern option.
- `[Modal]` Allow editor and dropdown to properly block the submit button.
- `[Menu Button]` Fixed beforeOpen so it also runs on submenus.
- `[Message]` Fixed XSS vulnerability.
- `[Pager]` Added fixes for RTL.
- `[List Detail]` Improved amount of space the header takes
- `[Multiselect]` Fixed problems when using the tab key well manipulating the multiselect.
- `[Multiselect]` Fixed bug with select all not working correctly.
- `[Multiselect]` Fixed bug with required validation rule.
- `[Spinbox]` Fixed issue on short field versions.
- `[Textarea]` Fixed issue with counter when in angular and on a modal.
- `[Toast]` Fixed XSS vulnerability.
- `[Tree]` Fixed checkbox click issue.
- `[Lookup]` Fixed issue in the example when running on Edge.
- `[Validation]` Fixed broken form submit validation.
- `[Vertical Tabs]` Fix cut off header.

(98 Jira Issues Solved this release, Backlog Dev 388, Design 105, Unresolved 595, Test Coverage 6.66%)

## v4.5.0

### v4.5.0 Key New Features

- `[Font]` Experimental new font added from IDS as explained.
- `[Datagrid]` Added support for pasting from excel.
- `[Datagrid]` Added option to specify which column stretches.

### v4.5.0 Behavior Changes

- `[Search Field]` `ESC` incorrectly cleared the field and was inconsistent. The proper key is `ctrl + backspace` (PC )/ `alt + delete` (mac) to clear all field contents. `ESC` no longer does anything.

### v4.5.0 Improvements

- `[Datagrid]` Added support for a two line title on the header.
- `[Dropdown]` Added onKeyPress override for custom key strokes.
- `[Contextual Action Panel]` Added an option to add a right side close button.
- `[Datepicker]` Added support to select ranges.
- `[Maintenence]` Added more unit tests.
- `[Maintenence]` Removed jsHint in favor of Eslint.

### v4.5.0 Code Updates / Breaking Changes

- `[Swaplist]` changed custom events `beforeswap and swapupdate` data (SOHO-7407). From `Array: list-items-moved` to `Object: from: container-info, to: container-info and items: list-items-moved`. It now uses data in a more reliable way

### v4.5.0 Bug Fixes

- `[Angular]` Added new wrappers for Radar, Bullet, Line, Pie, Sparkline.
- `[Angular Dropdown]` Fixed missing data from select event.
- `[Colorpicker]` Added better translation support.
- `[Compound Field]` Fixed layout with some field types.
- `[Datepicker]` Fixed issues with validation in certain locales.
- `[Datepicker]` Not able to validate on MMMM.
- `[Datagrid]` Fixed bug that filter did not work when it started out hidden.
- `[Datagrid]` Fixed issue with context menu not opening repeatedly.
- `[Datagrid]` Fixed bug in indeterminate paging with smaller page sizes.
- `[Datagrid]` Fixed error when editing some numbers.
- `[Datagrid]` Added support for single line markup.
- `[Datagrid]` Fixed exportable option, which was not working for both csv and xls export.
- `[Datagrid]` Fixed column sizing logic to work better with alerts and alerts plus text.
- `[Datagrid]` Fixed bug when reordering rows with expandable rows.
- `[Datagrid]` Added events for opening and closing the filter row.
- `[Datagrid]` Fixed bugs on multiselect + tree grid.
- `[Datagrid]` Fixed problems with missing data on click events when paging.
- `[Datagrid]` Fixed problems editing with paging.
- `[Datagrid]` Fixed Column alignment calling updateDataset.
- `[Datagrid]` Now passes sourceArgs for the filter row.
- `[Dropdown]` Fixed cursor on disabled items.
- `[Editor]` Added paste support for links.
- `[Editor]` Fixed bug that prevented some shortcut keys from working.
- `[Editor]` Fixed link pointers in readonly mode.
- `[Expandable Area]` Fixed bug when not working on second page.
- `[General]` Some ES6 imports missing.
- `[Personalization]` Added support for cache bust.
- `[Locale]` Fixed some months missing in some cultures.
- `[Listview]` Removed redundant resize events.
- `[Line]` Fixed problems updating data.
- `[Mask]` Fixed bug on alpha masks that ignored the last character.
- `[Modal]` Allow enter key to be stopped for forms.
- `[Modal]` Allow filter row to work if a grid is on a modal.
- `[Fileupload]` Fixed bug when running in Contextual Action Panel.
- `[Searchfield]` Fixed wrong width.
- `[Step Process]` Improved layout and responsive.
- `[Step Process]` Improved wrapping of step items.
- `[Targeted Achievement]` Fixed icon alignment.
- `[Timepicker]` Fixed error calling removePunctuation.
- `[Text Area]` Adding missing classes for use in responsive-forms.
- `[Toast]` Fixed missing animation.
- `[Tree]` Fixed a bug where if the callback is not async the node wont open.
- `[Track Dirty]` Fixed error when used on a file upload.
- `[Track Dirty]` Did not work to reset dirty on editor and Multiselect.
- `[Validation]` Fixed more extra events firing.

(67 Jira Issues Solved this release, Backlog Dev 378, Design 105, Unresolved 585, Test Coverage 6% )<|MERGE_RESOLUTION|>--- conflicted
+++ resolved
@@ -22,12 +22,6 @@
 - `[Buttons]` Adjust the contrast of buttons (tertiary) on uplift theme. ([#396](https://github.com/infor-design/design-system/issues/396))
 - `[Datagrid]` Fixed an issue where if you have duplicate Id's the columns many become misaligned. ([#2687](https://github.com/infor-design/enterprise/issues/2687))
 - `[Datagrid]` Made the text all white on the targeted achievement formatter. ([#2730](https://github.com/infor-design/enterprise/issues/2730))
-<<<<<<< HEAD
-- `[Icons]` Added and updated the following icons: icon-new, icon-calculator, icon-save-new, icon-doc-check. ([#391](https://github.com/infor-design/design-system/issues/391))
-- `[Listview]` Fixed an issue where empty message would not be centered if the listview in a flex container. ([#2716](https://github.com/infor-design/enterprise/issues/2716))
-- `[Popupmenu]` Prevent popupmenus from closing after exit and reentry to the popupmenu submenu structure.. ([#2702](https://github.com/infor-design/enterprise/issues/2702))
-- `[Tabs]` Add more padding to the count styles. ([#2744](https://github.com/infor-design/enterprise/issues/2744))
-=======
 - `[Datagrid]` Fixed keyword search so that it will again work with client side paging. ([#2797](https://github.com/infor-design/enterprise/issues/2797))
 - `[Datepicker]` Moved the today button to the datepicker header and adding a setting to hide it if wanted. ([#2704](https://github.com/infor-design/enterprise/issues/2704))
 - `[Datepicker]` Fixed a bug in datepicker where the destroy method does not readd the masking functionality. [2832](https://github.com/infor-design/enterprise/issues/2832))
@@ -35,13 +29,13 @@
 - `[Listview]` Fixed an issue where empty message would not be centered if the listview in a flex container. ([#2716](https://github.com/infor-design/enterprise/issues/2716))
 - `[Mask]` Added an example showing how to user percent format with the locale. ([#434](https://github.com/infor-design/enterprise/issues/434))
 - `[Modal]` Fixed an issue where encoded html would not be recoded on the title. ([#246](https://github.com/infor-design/enterprise/issues/246))
+- `[Popupmenu]` Prevent popupmenus from closing after exit and reentry to the popupmenu submenu structure.. ([#2702](https://github.com/infor-design/enterprise/issues/2702))
 - `[Swaplist]` Fixed an issue where passed data for searched items were not syncing for beforeswap event. ([#2819](https://github.com/infor-design/enterprise/issues/2819))
 - `[Tabs]` Add more padding to the count styles. ([#2744](https://github.com/infor-design/enterprise/issues/2744))
 - `[Tabs]` Fixed the disabled tab color. ([#396](https://github.com/infor-design/design-system/issues/396))
 - `[Tabs-Module]` Fixed styling and appearance issues on an example page demonstrating the Go Button alongside a Searchfield with Categories. ([#2745](https://github.com/infor-design/enterprise/issues/2745))
 - `[Tabs-Multi]` Fixed an issue where tooltip was not showing when hovering a tab with cut-off text. ([#2747](https://github.com/infor-design/enterprise/issues/2747))
 - `[Validation]` Fixed an issue where if the mask is set to use a time other than the default time for the locale, this was not taken into account in validation. ([#2821](https://github.com/infor-design/enterprise/issues/2821))
->>>>>>> 048bac46
 
 ### v4.22.0 Chores & Maintenance
 
