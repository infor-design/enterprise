# What's New with Enterprise

## v4.32.0

### v4.32.0 Features

- `[Datagrid]` Add a new `RowNumber` formatter that will show a row number column that remains the same no matter how the grid is sorted. ([#1904](https://github.com/infor-design/enterprise/issues/1904))

### v4.32.0 Fixes

- `[Accordion]` Fixed a bug where disabled headers texts and icons were barely recognizable as disabled in uplift theme. ([#4065](https://github.com/infor-design/enterprise/issues/4065))
- `[Datagrid]` Fixed an issue where the selectedRows array contents continued to multiply each time running `selectAllRows`. ([#4195](https://github.com/infor-design/enterprise/issues/4195))
- `[Vertical Tabs]` Fixed an issue where the error icon was misaligning. ([#873](https://github.com/infor-design/enterprise-ng/issues/873))
- `[Dropdown]` Fixed a bug where italic-style highlighting would represent a matched filter term instead of bold-style on a Dropdown List item in some cases. ([#4141](https://github.com/infor-design/enterprise/issues/4141))
- `[Vertical Tabs]` Fixed an issue where the error icon was misaligning. ([#873](https://github.com/infor-design/enterprise-ng/issues/873))
- `[Contextual Action Panel]` Made the close button work in cases where subcomponents are open inside the CAP. ([#4112](https://github.com/infor-design/enterprise/issues/4112))
- `[Dropdown]` Fixed a bug where italic-style highlighting would represent a matched filter term instead of bold-style on a Dropdown List item in some cases. ([#4141](https://github.com/infor-design/enterprise/issues/4141))
- `[Datagrid]` Fixed an issue where the selectedRows array contents continued to multiply each time running `selectAllRows`. ([#4195](https://github.com/infor-design/enterprise/issues/4195))
- `[Searchfield]` Added a shadow to the focus state of searchfields with category buttons. ([#4181](https://github.com/infor-design/enterprise-ng/issues/4181))
- `[Tabs]` Added detection for width/height/style changes on a Tabs component, which now triggers a resize event. ([ng#860](https://github.com/infor-design/enterprise-ng/issues/860))
- `[Vertical Tabs]` Fixed an issue where the error icon was misaligning. ([#873](https://github.com/infor-design/enterprise-ng/issues/873))
<<<<<<< HEAD
- `[Popupmenu]` Fixed a minor issue with the shortcut text on small breakpoints. ([#3984](https://github.com/infor-design/enterprise/issues/3984))
=======
- `[Splitter]` Fixes an issue where the collapse button was not working when splitter is on the right. ([#1730](https://github.com/infor-design/enterprise-ng/issues/1730))
>>>>>>> da9cde83

## v4.31.0

### v4.31.0 Features

- `[Calendar]` Added the ability to override an event `color` and `borderColor` see docs for details. ([#3923](https://github.com/infor-design/enterprise/issues/3923))
- `[Calendar]` Added the ability to use the monthview legend setting to colorsize day backgrounds. To use this set the `dayLegend` property. And this uses the same format for legend in the monthView. Just renamed it to avoid confusing with the event legend. ([#3893](https://github.com/infor-design/enterprise/issues/3893))
- `[Datagrid]` Added a `spacerColumn` setting, with this setting the last column fills any empty space instead of stretching everything out. ([#4032](https://github.com/infor-design/enterprise/issues/4032))
- `[Datagrid]` Added a `columnSizing` setting which impacts how the column widths are auto calculated. Options are: `both` (default), `data` or `header` (including filter). ([#4017](https://github.com/infor-design/enterprise/issues/4017))
- `[Datagrid]` Added the setting for empty message small height. ([#3609](https://github.com/infor-design/enterprise/issues/3609))
- `[Datepicker]` Added the ability to use +/- to increment the day in the calendar. This is in addition to arrow key functionality. This works in the field or when the calendar is open. ([#4001](https://github.com/infor-design/enterprise/issues/4001))
- `[Masthead]` Added the ability use user images, status and initials in the masthead and masthead menu buttons. ([#800](https://github.com/infor-design/enterprise-ng/issues/800))
- `[Tree]` Added option to add new child node on top or bottom. ([#3915](https://github.com/infor-design/enterprise/issues/3915))
- `[General]` Moved all the examples, patterns and layouts into their own sections or with the components they live with page patterns can now be found at `components/page-patterns` and layouts at `components/page-layouts`. Added a first pass of docs about these as well as more doc updates to forms, autocomplete and grid. ([#428](https://github.com/infor-design/enterprise/issues/428))

### v4.31.0 Fixes

- `[Application Menu]` Fixed an issue where the Header was unable to hide for RTL and ie11. ([#2154](https://github.com/infor-design/enterprise/issues/2154))
- `[Application Menu]` Fixed a bug where the border top color is wrong in uplift dark and high contrast theme. ([#4042](https://github.com/infor-design/enterprise/issues/4042))
- `[Application Menu]` Fixed a bug where some buttons did not have labels for the icon buttons in toolbars. Check your application if you use this pattern. ([#4085](https://github.com/infor-design/enterprise/issues/4085))
- `[Autocomplete]` Fixed an issue where the JavaScript error was thrown for ie11. ([#4148](https://github.com/infor-design/enterprise/issues/4148))
- `[Blockgrid]` Fixed an issue with paged datasets that would occasionally cause a JS console error. ([ng#836](https://github.com/infor-design/enterprise-ng/issues/836))
- `[Blockgrid]` Fixed a bug where first/last pager buttons would show and be disabled by default (buttons are now hidden by default). ([ng#836](https://github.com/infor-design/enterprise-ng/issues/836))
- `[Buttons]` Reverted an inner Css rule change that set 'btn' classes to contains vs starts with. ([#4120](https://github.com/infor-design/enterprise/issues/4120))
- `[Datagrid]` Fixed an issue when hiding columns after loading a datagrid up with grouped headers and frozen columns. ([#4218](https://github.com/infor-design/enterprise/issues/4218))
- `[Datagrid]` Fixed an issue where the rows were not render properly when use method `updateDataset()` for treegrid. ([#4213](https://github.com/infor-design/enterprise/issues/4213))
- `[Datagrid]` Fixed an issue where the tooltip for tree grid was not working properly. ([#827](https://github.com/infor-design/enterprise-ng/issues/827))
- `[Datagrid]` Fixed an issue where the keyword search was not working for server side paging. ([#3977](https://github.com/infor-design/enterprise/issues/3977))
- `[Datagrid]` Fixed a bug that nested datagrid columns could not be clicked. ([#4197](https://github.com/infor-design/enterprise/issues/4197))
- `[Datagrid]` Fixed an issue where the 'value' and 'oldValue' on cell change event were showing escaped. ([#4028](https://github.com/infor-design/enterprise/issues/4028))
- `[Datagrid]` Fixed an issue where the keyword search was not working for group headers. ([#4068](https://github.com/infor-design/enterprise/issues/4068))
- `[Datagrid]` Fixed an issue where the column filter results were inconsistent for tree grid. ([#4031](https://github.com/infor-design/enterprise/issues/4031))
- `[Datagrid]` Fixed an issue where the data was not exporting to excel when using the groupable setting. ([#4081](https://github.com/infor-design/enterprise/issues/4081))
- `[Datagrid]` Fixed an issue where if a context menu is opened and then closed with ESC the focus would be reset to the top of the page. ([#4085](https://github.com/infor-design/enterprise/issues/4085))
- `[Datagrid]` Fixed an issue where the tooltip would not show up if you focus a cell with ellipsis text with the keyboard. ([#4085](https://github.com/infor-design/enterprise/issues/4085))
- `[Datagrid]` Made the header checkbox focusable. ([#4085](https://github.com/infor-design/enterprise/issues/4085))
- `[Datagrid]` The selection checkbox cell had aria-selected on it which was incorrect. ([#4085](https://github.com/infor-design/enterprise/issues/4085))
- `[Datagrid]` Changed the auto width sizing of columns to include the padding of the rowHeight (16 16 8 8). So the column sizes are now more compact in lower rowHeight settings. Also to do this the grid is now rerendered when changing rowHeight. ([#4016](https://github.com/infor-design/enterprise/issues/4016))
- `[Datagrid]` Fixed a design QA bug where the column and data cell padding was not following the design system. Its now using 16px large, 16px medium, 8 px short and 8 px extar-short for text indenting. ([#4154](https://github.com/infor-design/enterprise/issues/4154))
- `[Datagrid]` Fixed an issue where the client side selection was not working. ([#4138](https://github.com/infor-design/enterprise/issues/4138))
- `[Datagrid]` Changed invalid css fill-available property. ([#4133](https://github.com/infor-design/enterprise/issues/4133))
- `[Datagrid]` Fixed issue where double keydown was required to open dropdown lists in datagrid cell. ([#3980](https://github.com/infor-design/enterprise/issues/3980))
- `[Datagrid]` Fixed an issue where the time picker editor was switching between AM and PM when set to 12:00. ([#4149](https://github.com/infor-design/enterprise/issues/4149))
- `[Datepicker]` Fixed a number of translation issues in the datepicker component. ([#4046](https://github.com/infor-design/enterprise/issues/4046))
- `[Datepicker]` Fixed a bug that the datepicker would focus the field when closing the month and year pane. ([#4085](https://github.com/infor-design/enterprise/issues/4085))
- `[Datepicker]` Fixed a bug where two dates may appear selected when moving forward/back in the picker dialog. ([#4018](https://github.com/infor-design/enterprise/issues/4018))
- `[Datepicker]` Fixed a bug where an error may occur if using the gregorian calendar on ar-SA locale. ([#4130](https://github.com/infor-design/enterprise/issues/4130))
- `[Dropdown]` Fixed an issue where "phraseStartsWith" does not filter the list after deleting a character. ([#4047](https://github.com/infor-design/enterprise/issues/4047))
- `[Dropdown]` Fixed a bug when backspacing in windows or fn + delete in Mac OS would render a ascii character in the input field. ([#4020](https://github.com/infor-design/enterprise/issues/4020))
- `[Editor]` Fixed a number of translation issues in the editor component. ([#4049](https://github.com/infor-design/enterprise/issues/4049))
- `[Editor]` Fixed an issue where the selection for shift + arrow keys was not working properly. ([#4070](https://github.com/infor-design/enterprise/issues/4070))
- `[Locale]` The Added placeholder for missing Thai `Locale` translation. ([#4041](https://github.com/infor-design/enterprise/issues/4041))
- `[Locale]` The Added placeholder for incorrect French `SetTime` translation. ([#4045](https://github.com/infor-design/enterprise/issues/4045))
- `[Lookup]` Fixed a bug where values are duplicated when selecting row on other pages and when paging is activated. ([#758](https://github.com/infor-design/enterprise-ng/issues/758))
- `[Locale]` Added July 2020 translation strings from the translation team. ([#4045](https://github.com/infor-design/enterprise/issues/4045))
- `[Mask]` Added the ability to pass date/time formats to the Mask API that do not contain separators or other literals. ([#3963](https://github.com/infor-design/enterprise/issues/3963))
- `[Masthead]` Added updated color and styles for uplift theme. ([#800](https://github.com/infor-design/enterprise-ng/issues/800))
- `[Mask]` Improved example pages in the demoapp, added some to the documentation index page for Mask. ([#556](https://github.com/infor-design/enterprise/issues/556))
- `[Modal]` Reverted nested modal behavior to being visually stacked, instead of one-at-a-time. Made it possible to show one-at-a-time via `hideUnderneath` setting. ([#3910](https://github.com/infor-design/enterprise/issues/3910))
- `[Multiselect]` Fixed an issue where multiselect fields with tags were not rendering properly. ([#4139](https://github.com/infor-design/enterprise/issues/4139))
- `[Popupmenu]` Fixed an issue where the icons were overlapping. ([#4201](https://github.com/infor-design/enterprise/issues/4201))
- `[Popupmenu]` Fixed a bug that the aria items are in the wrong place. Its now using [this guide](https://www.w3.org/TR/wai-aria-practices/examples/menu-button/menu-button-links.html). ([#4085](https://github.com/infor-design/enterprise/issues/4085))
- `[Popupmenu]` Fixed a bug where the heading doesn't display properly with multi-select menu. ([#3926](https://github.com/infor-design/enterprise/issues/3926))
- `[Searchfield]` Fixed an issue where some of the searchfield examples did not have focus states. ([#1060](https://github.com/infor-design/enterprise/issues/1060))
- `[Searchfield]` The `clear` function was misnamed as it didnt clear, it made the field clearable. Now we have a `clear` and `makeClearable` function. ([#4173](https://github.com/infor-design/enterprise/issues/4173))
- `[Textarea]` Fixed inconsistencies on styling of disabled field when using disable function, now the label will disable on all components when using this function. In general the label should be dimmed on disabled fields as per the design. ([#3917](https://github.com/infor-design/enterprise/issues/3917))
- `[Timepicker]` Fixed inconsistencies on readonly styling throughout different themes and variants. ([#4152](https://github.com/infor-design/enterprise/issues/4152))
- `[Toast]` Fixed a bug where the toast message doesn't close when pressing escape, and when it has multiple trigger elements and uses unique id's. ([#3986](https://github.com/infor-design/enterprise/issues/3986))
- `[Tooltip]` Fixed a bug where the title doesn't display when the title starts with '#'. ([#2512](https://github.com/infor-design/enterprise/issues/2512))
- `[Tooltip]` Fixed an issue where the tooltip would not show up if you focus a button with the keyboard. ([#4085](https://github.com/infor-design/enterprise/issues/4085))
- `[Tree]` Fixed an issue where the tree node still shows folder icon after all children and `children` property deleted. ([#4026](https://github.com/infor-design/enterprise/issues/4026))
- `[Tree]` Fixed an issue where the custom icon was changing back to default on toggle after use of method updateNode(). ([#4027](https://github.com/infor-design/enterprise/issues/4027))

## v4.30.1

### v4.30.1 Fixes

- `[Datepicker]` Fixed the datepicker in ar-SA setting timestamps would null the times in some situations. ([#4160](https://github.com/infor-design/enterprise/issues/4160))
- `[Datagrid]` The last row border was removed but this was incorrect, reverted this. ([#4140](https://github.com/infor-design/enterprise/issues/4140))
- `[Datagrid]` Fixed an alignment issue in datagrid filter that caused some fields to be misaligned. ([#4151](https://github.com/infor-design/enterprise/issues/4151))
- `[Datagrid]` Fixed an alignment issue with column colspan. In some situations it was not rendering correctly causing some cells to be misaligned. ([#4109](https://github.com/infor-design/enterprise/issues/4109))
- `[Datagrid]` Changed invalid css fill-available property. ([#4133](https://github.com/infor-design/enterprise/issues/4133))
- `[Locale]` Fixed a bug with MMMM dd format in ar-SA. ([#4160](https://github.com/infor-design/enterprise/issues/4160))
- `[Locale]` Changed the arguments names for better symmetry fromGregorian == toUmalqura and toGregorian === options.fromUmalqura. ([#4160](https://github.com/infor-design/enterprise/issues4160))

(71 Issues Solved This Release, Backlog Enterprise 197, Backlog Ng 53, 1078 Functional Tests, 1482 e2e Tests)

## v4.30.0

### v4.30.0 Announcements

- `[Datagrid]` The rowHeight setting has been changed to support extra-small, small, medium and large. short and normal are deprecated. If you have a custom toolbar you may need to update your [markup](https://github.com/infor-design/enterprise/blob/master/app/views/components/datagrid/example-custom-toolbar.html#L40-L44). ([#3755](https://github.com/infor-design/enterprise/issues/3755))

### v4.30.0 Features

- `[Breadcrumb]` Javascript Component API is now available. ([infor-design/enterprise-ng#700](https://github.com/infor-design/enterprise-ng/issues/700))
- `[Custom Builds]` The build script can now produce an ES Module version of the components that can be imported by your application. ([#3771](https://github.com/infor-design/enterprise/issues/3771))
- `[Datagrid]` Added a setting disableRowDeselection that if enabled does not allow selected rows to be toggled to deselected. ([#3791](https://github.com/infor-design/enterprise/issues/3791))
- `[Datagrid]` Added an additional row size extra-small. This row size may need a bit of further fleshing out. All of the previous row sizes have been renamed but using the old settings are supported but deprecated. The new sizes are Extra Small, Small, Medium, Large (Normal). ([#3755](https://github.com/infor-design/enterprise/issues/3755))
- `[Demoapp]` Added the ability to set runtime flags for persisting settings that were previously only possible to set via URL query parameters. ([n/a])
- `[Demoapp]` Added the ability to set runtime flags for persisting settings that were previously only possible to set via URL query parameters. ([n/a])
- `[Icons]` Changed the tree node icon to be more meaningful in uplift theme. Added a print-preview icon. This replaces the update-preview icon which has confusing meaning but was not removed.
- `[Searchfield]` Added the ability to clear the searchfield by calling a public clear() function. ([#3810](https://github.com/infor-design/enterprise/issues/3810))
- `[Tree]` Added a setting to support to expanding/collapsing when clicking only the icon portion of the tree node. ([#3730](https://github.com/infor-design/enterprise/issues/3730))
- `[Tree]` Added the ability to have separate icon button for expand/collapse and children count. ([#3847](https://github.com/infor-design/enterprise/issues/3847))

### v4.30.0 Fixes

- `[Accordion]` Fixed an issue where the chevron icon is not properly centered in Safari. ([#2161](https://github.com/infor-design/enterprise/issues/2161))
- `[Application Menu]` Fixed an issue where the dropdown icon is not properly centered in Safari. ([#3766](https://github.com/infor-design/enterprise/issues/3766))
- `[Accordion]` Fixed issue where hidden headers were not excluded from tab navigation. ([#3835](https://github.com/infor-design/enterprise/issues/3835))
- `[Calendar]` Fixed a bug that when setting accordions to allowOnePane it did not work. ([#3773](https://github.com/infor-design/enterprise/issues/3773))
- `[Calendar]` Fixed a bug where the accordion sections would show a line on hover in high contrast mode. ([#2779](https://github.com/infor-design/enterprise/issues/2779))
- `[Calendar]` Fixed a bug where the days would be out of alignment if the end and starts dates intersect. ([#1725](https://github.com/infor-design/enterprise/issues/1725))
- `[Contextual Action Panel]` Fixed an issue where the searchfield should be collapsible on mobile view. ([#918](https://github.com/infor-design/enterprise/issues/918))
- `[Counts]` Revamped the look and feel of widget counts in uplift theme. ([#3666](https://github.com/infor-design/enterprise/issues/3666))
- `[Datagrid]` Fixed an issue where the table doesn't filled the datagrid wrapper inside of modal. ([#3897](https://github.com/infor-design/enterprise/issues/3897))
- `[Datagrid]` Fix a bug with columns with buttons, they had an unneeded animation that caused states to be delayed when painting. ([#3808](https://github.com/infor-design/enterprise/issues/3808))
- `[Datagrid]` Fixed an issue where example page for filter and pager was not working properly. ([#3856](https://github.com/infor-design/enterprise/issues/3856))
- `[Datagrid]` Fix a bug with cellNavigation false, the focus state was still visible. ([#3937](https://github.com/infor-design/enterprise/issues/3937))
- `[Datagrid]` Updated example page for keyword search to fix error state. ([#3961](https://github.com/infor-design/enterprise/issues/3961))
- `[Datagrid]` Fix a bug with cellNavigation false, the focus state was incorrect on stretched rows in IE. ([#1644](https://github.com/infor-design/enterprise/issues/1644))
- `[Datagrid]` Fixed an issue where an extra border is shown in grid list mode and RTL. ([#3895](https://github.com/infor-design/enterprise/issues/3895))
- `[Datagrid]` Fixed a bug inside validateRow when passing in a zero the function would exit. ([#4002](https://github.com/infor-design/enterprise/issues/4002))
- `[Datagrid]` Fixed an issue where select all using keyboard in multiSelect/mixedSelect was not working. ([#3921](https://github.com/infor-design/enterprise/issues/3921))
- `[Datagrid]` Fix a bug with columns with buttons, they had an unneeded animation that caused states to be delayed when painting. ([#3808](https://github.com/infor-design/enterprise/issues/3808))
- `[Datagrid]` Fixed an issue where data was not in sync for row reorder and paging. ([#3749](https://github.com/infor-design/enterprise/issues/3749))
- `[Datagrid]` Fixed an issue where using selectRowsAcrossPages setting the selected rows were reseting by filter, to use this feature you may need to set columnIds in the settings to form whats unique for the row. ([#3601](https://github.com/infor-design/enterprise/issues/3601))
- `[Datagrid]` Fixed an issue where when using the contentTooltip setting on a datagrid on a modal, the column would expand when hovering rows. ([#3541](https://github.com/infor-design/enterprise/issues/3541))
- `[Datagrid]` Fixed an issue the arrow on tooltips flowed in the wrong direction. ([#3854](https://github.com/infor-design/enterprise/issues/3854))
- `[Datagrid]` Fixed an issue where readonly and checkbox cells would show up on the summary row. ([#3862](https://github.com/infor-design/enterprise/issues/3862))
- `[Datagrid]` Fixed an issue where text in nested objects where not encoded correctly. ([#4058](https://github.com/infor-design/enterprise/issues/3862))
- `[Datagrid]` Fixed an issue where text editor style editors are not saved properly. ([#4058](https://github.com/infor-design/enterprise/issues/4058))
- `[Datagrid]` Fixed an issue where checkboxes in an expandable area could not be checked. ([#4062](https://github.com/infor-design/enterprise/issues/4062))
- `[Datagrid]` Fix a bug where multiselect checkboxes were misaligned in a modal. ([#4086](https://github.com/infor-design/enterprise/issues/4086))
- `[Datepicker]` Fixed an issue where some languages like fr-CA and pt-BR (that are languages in a non default locale), would error when opening the picker. ([#4035](https://github.com/infor-design/enterprise/issues/4035))
- `[Datepicker]` Fixed an issue where change did not fire when rangeselecting the same day. ([#4075](https://github.com/infor-design/enterprise/issues/4075))
- `[Datepicker]` Fixed an issue where change did not fire when selecting today after having a cleared value in the field. ([#853](https://github.com/infor-design/enterprise-ng/issues/853))
- `[Dropdown]` Changed the keyboard dropdown so it will select the active item when tabbing out. ([#3028](https://github.com/infor-design/enterprise/issues/3028))
- `[Dropdown]` Fixed an issue where the search field does not stay in the initial position. ([#2659](https://github.com/infor-design/enterprise/issues/2659))
- `[Dropdown]` Fixed an issue where the search field does not stay in the initial position. ([#2659](https://github.com/infor-design/enterprise/issues/2659))
- `[Editor]` Fixed missing tooltips. ([#issues](https://github.com/infor-design/enterprise/issues/issues))
- `[Field Options]` Fixed an issue where the focus style was not aligning. ([#3628](https://github.com/infor-design/enterprise/issues/3628))
- `[Hierarchy]` Fixed an issue selection causes tab selection to be removed. ([#3597](https://github.com/infor-design/enterprise/issues/3597))
- `[Icons]` Fixed an issue with the amend icon in uplift theme. The meaning was lost on a design change and it has been updated. ([#3613](https://github.com/infor-design/enterprise/issues/3613))
- `[Locale]` Changed results text to lower case. ([#3974](https://github.com/infor-design/enterprise/issues/3974))
- `[Locale]` Fixed abbreviated chinese month translations. ([#4034](https://github.com/infor-design/enterprise/issues/4034))
- `[Lookup]` Fixed an issue in the min width examples that showed up in Safari only. ([#3949](https://github.com/infor-design/enterprise/issues/3949))
- `[Lookup]` Added example page for server side keyword search. ([#2806](https://github.com/infor-design/enterprise/issues/2806))
- `[Lookup]` Fixed a bug that the required validation would not reset from empty in certain cases. ([#810](https://github.com/infor-design/enterprise-ng/issues/810))
- `[Lookup]` Fixed an issue in the min width examples that showed up in Safari only. ([#3949](https://github.com/infor-design/enterprise/issues/3949))
- `[Popover]` Corrected the tabindex order of Popover elements when the Popover is contained within a Modal. ([#3644](https://github.com/infor-design/enterprise/issues/3644))
- `[Mask]` Fixed issue where languages with `,` as decimal were causing the fields to only show `.` instead of the actual characters that were input. ([#3933](https://github.com/infor-design/enterprise/issues/3933))
- `[Multiselect]` Fixed a bug that would incorrectly cause both text and tags to be rendered on the page when using the Select All checkbox. ([#3767](https://github.com/infor-design/enterprise/issues/3767))
- `[Multiselect]` When using the `showSelectAll` setting, if no selectable options are present, the Select All checkbox will now remain hidden and unusable. ([#3777](https://github.com/infor-design/enterprise/issues/3777))
- `[Multiselect]` Changed "Select All" checkbox's default behavior to only select items that match the current search filter, if a search filter is present.  The original filter behavior is available by setting `selectAllFilterOnly` to false. ([#3845](https://github.com/infor-design/enterprise/issues/3845))
- `[Textarea]` Added tests to show that the textarea count text is translated. ([#3807](https://github.com/infor-design/enterprise/issues/3807))
- `[Tooltip]` Fixed tooltip behavior so clicking and mousing out will not show the tooltip and fixed tooltip delay. ([#4050](https://github.com/infor-design/enterprise/issues/#4050))
- `[Tree]` Fixed an issue where previous text selection was not clearing after clicked to any tree-node. ([#3794](https://github.com/infor-design/enterprise/issues/3794))

(75 Issues Solved This Release, Backlog Enterprise 235, Backlog Ng 62, 1071 Functional Tests, 1448 e2e Tests)

## v4.29.0

### v4.29.0 Announcements

- `[General]` Heads Up that effective October 31, 2020 we will no longer support IE 11. Until that date we will test IE 11 but only critical issues will be fixed. See the linked issue for more details. ([#3756](https://github.com/infor-design/enterprise/issues/3756))

### v4.29.0 Features

- `[Accordion]` Added the ability to call collapse and expand with a header ID. ([#783](https://github.com/infor-design/enterprise-ng/issues/783))
- `[Lookup]` Added a tooltip functionality when the data is overflowed. ([#3703](https://github.com/infor-design/enterprise/issues/3703))
- `[Lookup]` Added a clear (x icon) button to clear the field. ([#740](https://github.com/infor-design/enterprise/issues/740))
- `[Lookup]` Added a clear (x icon) button and apply button inside of modal so there are now two options to clear the field. ([#2507](https://github.com/infor-design/enterprise/issues/2507))
- `[Lookup]` Fixed a bug where validation did not work if the lookup is non-editable (select only). ([#3950](https://github.com/infor-design/enterprise/issues/3950))
- `[Multiselect]` Moved the functionality for displaying the Multiselect List's searchfield underneath/above the pseudo element into a configurable setting. ([#3864](https://github.com/infor-design/enterprise/issues/3864))
- `[Popdown]` Fixed some integration problems with nested Lookups that were causing closing to happen prematurely. ([ng#760](https://github.com/infor-design/enterprise-ng/issues/760))
- `[Slider]` Added the ability to set position of the tooltip. ([#3746](https://github.com/infor-design/enterprise/issues/3746))
- `[Toast]` Added the ability to dismiss toasts via keyboard. ([#3521](https://github.com/infor-design/enterprise/issues/3521))
- `[Homepage]` Homepage edit events (resize, reorder, remove widgets) now fire on widget elements too ([#3679](https://github.com/infor-design/enterprise/issues/3679))

### v4.29.0 Fixes

- `[About]` Fixed a bug where About dialogs disappeared when being closed by the Modal Manager API. ([#3898](https://github.com/infor-design/enterprise/issues/3898))
- `[Application Menu]` Fixed personalization regressions on Soho theme ([#3704](github.com/infor-design/enterprise/issues/3704))
- `[General]` We Updated a lot of development dependencies. Most important things to note are: we now support node 12 for development and this is recommended, from tests 13 will also work. Node 14 will not work. We updated jQuery to 3.5.1 as a client side dependency and d3 to 5.16.0. If copying files from the `dist` folder note that the d3 file is called d3.v5.js. ([#1690](https://github.com/infor-design/enterprise/issues/1690))
- `[Bar Chart]` Fixed an issue where height was not calculating properly when used other elements along content container. ([#2670](https://github.com/infor-design/enterprise/issues/2670))
- `[Application Menu]` - Made it possible for App Menu Toolbars to dismiss the menu when the `dismissOnClickMobile` setting is true. ([#2831](https://github.com/infor-design/enterprise/issues/2831))
- `[Calendar/Weekview/Monthview]` Added more docs and exposed them on the design site. ([#3575](https://github.com/infor-design/enterprise/issues/3758))
- `[Checkbox]` Fixed an issue where the error icon was inconsistent between subtle and vibrant themes. ([#3575](https://github.com/infor-design/enterprise/issues/3575))
- `[Column Chart]` Fixed an issue where height was not calculating properly when used other elements along content container. ([#2670](https://github.com/infor-design/enterprise/issues/2670))
- `[Datagrid]` Fixed an issue where blank tooltip was showing when use Alert Formatter and no text. ([#2852](https://github.com/infor-design/enterprise/issues/2852))
- `[Datagrid]` Fixed a bug where the datagrid had blocked the clicking of buttons in an empty message area. ([#3922](https://github.com/infor-design/enterprise/issues/3922))
- `[Datagrid]` Fixed an issue where keyword search results were breaking the html markup for icons and badges. ([#3855](https://github.com/infor-design/enterprise/issues/3855))
- `[Datagrid]` Fixed an issue where keyword search results were breaking the html markup for hyperlink. ([#3731](https://github.com/infor-design/enterprise/issues/3731))
- `[Datagrid]` Fixed an issue where keyword search results were not showing for paging, if searched from other than 1st page it came blank table. ([#3629](https://github.com/infor-design/enterprise/issues/3629))
- `[Datagrid]` Fixed an issue where contents filtertype was not working on example page. ([#2887](https://github.com/infor-design/enterprise/issues/2887))
- `[Datagrid]` Fixed a bug in some themes, where the multi line cell would not be lined up correctly with a single line of data. ([#2703](https://github.com/infor-design/enterprise/issues/2703))
- `[Datagrid]` Fixed visibility of sort icons when toggling and when the column is in active. ([#3692](https://github.com/infor-design/enterprise/issues/3692))
- `[Datagrid]` Fixed a bug where the data passed to resultsText was incorrect in the case of reseting a filter. ([#2177](https://github.com/infor-design/enterprise/issues/2177))
- `[Datagrid/General]` Fixed an additional bug where when loading the datagrid with a columns object that contain recursive objects the grid would crash in saveColumns. [3759](https://github.com/infor-design/enterprise/issues/3759))
- `[Datepicker]` Fixed a bug where the modal would take aspects of the personalize colors by mistake. ([#3997](https://github.com/infor-design/enterprise/issues/3997))
- `[Dropdown]` Fixed tooltip content gets cut off inside of modal. ([#3106](https://github.com/infor-design/enterprise/issues/3106))
- `[DemoApp]` Fixed an issue with some pages in the design site where the did not have a height. ([#878](https://github.com/infor-design/website/issues/878))
- `[Fonts]` A note that the Source Sans Pro font thats used in the new theme and served at google fonts, now have a fix for the issue that capitalized letters and numbers had different heights. You may need to release any special caching. ([#1789](https://github.com/infor-design/enterprise/issues/1789))
- `[Form]` Fix broken links in the form readme file. ([#818](https://github.com/infor-design/website/issues/818))
- `[Line Chart]` Fixed an issue where height was not calculating properly when used other elements along content container. ([#2670](https://github.com/infor-design/enterprise/issues/2670))
- `[Locale]` Fixed the es-419 date time value, as it was incorrectly using the medium length date format. ([#3830](https://github.com/infor-design/enterprise/issues/3830))
- `[Modal]` Fixed the inconsistencies of spacing on required fields. ([#3587](https://github.com/infor-design/enterprise/issues/3587))
- `[Modal]` Fixed a bug where the title would overflow too soon. ([#3996](https://github.com/infor-design/enterprise/issues/3996))
- `[Multiselect]` Added ability to detect selected items from incoming data via `callSource()`. ([#2656](https://github.com/infor-design/enterprise/issues/2656))
- `[Multiselect]` Added support to api settings to `allTextString` and `selectedTextString` for custom headers. ([#3554](https://github.com/infor-design/enterprise/issues/3554))
- `[Pie Chart]` Fixed an issue where height was not calculating properly when used other elements along content container. ([#2670](https://github.com/infor-design/enterprise/issues/2670))
- `[Pie]` Fixed an issue where rounds decimal places for percent values were not working. ([#3599](https://github.com/infor-design/enterprise/issues/3599))
- `[Pie/Donut]` Fixed an issue where placing legend on bottom was not working for Homepage widget/Cards. ([#3560](https://github.com/infor-design/enterprise/issues/3560))
- `[Pager]` Reduced the space between buttons. ([#1942](https://github.com/infor-design/enterprise/issues/1942))
- `[Popupmenu]` Fixed an issue the shortcut text leaves gap when no icons are present. ([#3849](https://github.com/infor-design/enterprise/issues/3849))
- `[Tabs]` Fixed info and alert icons alignment on tabs and inside of modal. ([#2695](https://github.com/infor-design/enterprise/issues/2695))
- `[Tabs]` Fixes an issue where the search bar background color was going to transparent on smaller breakpoints. ([#3871](https://github.com/infor-design/enterprise/issues/3871))
- `[Notification]` Fixed an issue where the icons were lagging in the animation. ([#2099](https://github.com/infor-design/enterprise/issues/2099))
- `[Tree]` Fixed an issue where data was not in sync for children property. ([#1690](https://github.com/infor-design/enterprise/issues/1690))
- `[Splitter]` Fixed an issue the drag handle characters render incorrectly. ([#1458](https://github.com/infor-design/enterprise/issues/1458))
- `[Splitter]` Fixed an issue where dragging for RTL direction was not working. ([#1813](https://github.com/infor-design/enterprise/issues/1813))
- `[Spinbox]` Fixed an issue where a two or more digit min value would make it difficult to type in the spinbox. To fix this the values will only be validated on blur by default. ([#3909](https://github.com/infor-design/enterprise/issues/3909))
- `[Spinbox]` Fixed an issue where the number mask did not match the max value of the spinbox. ([#3939](https://github.com/infor-design/enterprise/issues/3939))
- `[Slider]` Improved the sliding so that decimal values would not trigger the change event. ([#787](https://github.com/infor-design/enterprise-ng/issues/787))
- `[Slider]` Reduced the number of change events that fire while sliding. ([#788](https://github.com/infor-design/enterprise-ng/issues/788))
- `[Swaplist]` Fixed an issue where dragging items more than once was not working on Android or iOS devices. ([#1423](https://github.com/infor-design/enterprise/issues/1423))
- `[Tree]` Fixed an issue where tree could not be expanded when using multiselect mode in IE 11. ([#3936](https://github.com/infor-design/enterprise/issues/3936))
- `[Tabs]` Fixed an issue where calling destroy did not remove the add tab button. ([#1439](https://github.com/infor-design/enterprise/issues/1439))
- `[Vertical Tabs]` Made personalization possible. ([#3029](https://github.com/infor-design/enterprise/issues/3029))

(64 Issues Solved This Release, Backlog Enterprise 248, Backlog Ng 69, 1149 Functional Tests, 1404 e2e Tests)

## v4.28.5

### v4.28.5 Fixes

- `[Datepicker]` Fixed an issue where change events did not fire consistently. ([#4087](https://github.com/infor-design/enterprise/issues/4087))

## v4.28.4

### v4.28.4 Fixes

- `[Datagrid]` Fixed an issue where checkboxes in an expandable area could not be checked. ([#4062](https://github.com/infor-design/enterprise/issues/4062))

## v4.28.3

### v4.28.3 Fixes

- `[Datepicker]` Fixed an issue where change did not fire when rangeselecting the same day. ([#4075](https://github.com/infor-design/enterprise/issues/4075))
- `[Datepicker]` Fixed an issue where change did not fire when selecting today after having a cleared value in the field. ([#853](https://github.com/infor-design/enterprise-ng/issues/853))

## v4.28.2

### v4.28.2 Fixes

- `[Splitter]` Fixed an issue where the splitter would remove the modal overlay in some cases. ([#3982](https://github.com/infor-design/enterprise/issues/3982))

## v4.28.1

### v4.28.1 Fixes

- `[Datagrid]` Fixed a bug where the datagrid had blocked the clicking of buttons in an empty message area. ([#3922](https://github.com/infor-design/enterprise/issues/3922))
- `[Datagrid]` Added ability to set the datagrid emptymessage as primary. ([#3922](https://github.com/infor-design/enterprise/issues/3922))

## v4.28.0

### v4.28.0 Important Changes

- `[Pager]` The Deprecated `pager` getter method was removed. Use `pagerAPI` instead for the same thing if accessing this internal object directly. ([#3759](https://github.com/infor-design/enterprise/issues/3759))

### v4.28.0 Features

- `[Bar Chart]` Added support to ellipsis for yaxis labels. ([#3702](https://github.com/infor-design/enterprise/issues/3702))
- `[Contextmenu]` Added support for shortcut display in menus. ([#3490](https://github.com/infor-design/enterprise/issues/3490))
- `[Datepicker]` Added support for custom api callback to disable passed dates and to disable dates by years. ([#3462](https://github.com/infor-design/enterprise/issues/3462))
- `[Datagrid]` Added and fixed up datagrid grouping aggregators. There is now aggregators for avg, count, list, max, min and sum. In addition null and undefined data will not cause issues. ([#3752](https://github.com/infor-design/enterprise/issues/3752))
- `[Error Page]` Added a new example showing a static error page. For example for a 404 page or generic error. ([#281](https://github.com/infor-design/design-system/issues/281))
- `[FileUploadAdvanced]` Added support to api settings `maxFiles` to limit number of uploads. ([#3512](https://github.com/infor-design/enterprise/issues/3512))
- `[FileUploadAdvanced]` Added support to fire event `fileremoved` for attached file removed. ([#3548](https://github.com/infor-design/enterprise/issues/3548))
- `[Line Chart]` Added support to ellipsis for yaxis labels. ([#3702](https://github.com/infor-design/enterprise/issues/3702))
- `[Modal]` Improved handling of multiple Modal windows stemming from a single trigger element. ([ng#705](https://github.com/infor-design/enterprise-ng/issues/705))

### v4.28.0 Fixes

- `[Accordion]` Fixed a regression where updating individual headers within an Accordion was no longer working ([#3826](https://github.com/infor-design/enterprise/issues/3070))
- `[Application Menu]` Fixed the icons on breaking apart it's appearance when zooming out the browser in IE11, uplift theme. ([#3070](https://github.com/infor-design/enterprise/issues/3070))
- `[Application Menu]` Fixed misalignment/size of bullet icons in the accordion on Android devices. ([#1429](http://localhost:4000/components/applicationmenu/test-six-levels.html))
- `[Application Menu]` Add keyboard support for closing Role Switcher panel ([#3477](https://github.com/infor-design/enterprise/issues/3477))
- `[Autocomplete]` Added a check to prevent the autocomplete from incorrectly stealing form focus, by checking for inner focus before opening a list on typeahead. ([#3639](https://github.com/infor-design/enterprise/issues/3070))
- `[Autocomplete]` Fixed an issue where an change event was not firing when selecting from the menu. ([#804](https://github.com/infor-design/enterprise/issues/804))
- `[Bubble Chart]` Fixed an issue where an extra axis line was shown when using the domain formatter. ([#501](https://github.com/infor-design/enterprise/issues/501))
- `[Bullet Chart]` Added support to format ranges and difference values. ([#3447](https://github.com/infor-design/enterprise/issues/3447))
- `[Button]` Fixed the button disabled method to no longer use class `is-disabled`. ([#3447](https://github.com/infor-design/enterprise-ng/issues/799))
- `[Charts]` Fixed an issue where selected items were being deselected after resizing the page. ([#323](https://github.com/infor-design/enterprise/issues/323))
- `[Colorpicker]` Fixed an issue where the color swatches shift when the colorpicker has a scrollbar. ([#2266](https://github.com/infor-design/enterprise/issues/2266))
- `[Custom Builds]` Fixed issues related to custom building Datagrid. ([#3784](https://github.com/infor-design/enterprise/issues/3784))
- `[Custom Builds]` Fixed issues related to custom building Locale. ([#3839](https://github.com/infor-design/enterprise/issues/3839))
- `[Custom Builds]` Fixed issues related to custom building Modal. ([#3822](https://github.com/infor-design/enterprise/issues/3822))
- `[Datagrid]` Fixed an issue where row data was not available for serializer with Treegrid. ([#3663](https://github.com/infor-design/enterprise/issues/3724))
- `[ContextualActionPanel]` Fixed an issue where toolbars in CAP are not torn down on destroy. ([#3785](https://github.com/infor-design/enterprise/issues/3785))
- `[ContextualActionPanel]` Fixed an issue where nested caps or closing and reopening caps would not work. ([#801](https://github.com/infor-design/enterprise-ng/issues/801))
- `[Datagrid]` Fixed a css issue in dark uplift mode where the group row lines were not visible. ([#3649](https://github.com/infor-design/enterprise/issues/3649))
- `[Datagrid]` Fixed some styling issues in alerts and tags, and made clickable tags available in the formatter. ([#3631](https://github.com/infor-design/enterprise/issues/3631))
- `[Datagrid]` Fixed a css issue in dark uplift mode where the group row lines were not visible . ([#3649](https://github.com/infor-design/enterprise/issues/3649))
- `[Datagrid]` Fixed lookup modal title to be visible and adjust the position to make it centered. ([#3635](https://github.com/infor-design/enterprise/issues/3635))
- `[Datagrid]` Fixed an issue where selected rows are not reset when calling loadData. ([#3718](https://github.com/infor-design/enterprise/issues/3718))
- `[Datagrid]` Fixed an issue where if using grouping totals and hiding and showing columns the page is not refreshed properly. ([#2564](https://github.com/infor-design/enterprise/issues/2564)
- `[Datagrid]` Fixed an issue the selected row header icon is the wrong state when using allowSelectAcrossPages. ([#3043](https://github.com/infor-design/enterprise/issues/3043)
- `[Datagrid]` Improved the `datagrid-default-modal-width` concept if setting a modal datagrid default with so it works on any parent. [3562](https://github.com/infor-design/enterprise/issues/3562))
- `[Datagrid]` Fixed a bug in the indeterminate paging example, that the select checkbox would not work and be out of sync when changing pages. [2230](https://github.com/infor-design/enterprise/issues/2230))
- `[Datagrid]` Fixed a bug when resizing the first column of the center pane when using frozen columns, the resize would jump out the size of the frozen section. [3741](https://github.com/infor-design/enterprise/issues/3741))
- `[Datagrid]` Fixed an issue where the filter condition leaves two selected if you just reorder. ([#3779](https://github.com/infor-design/enterprise/issues/3779))
- `[Datagrid/General]` Fixed a bug where when loading the datagrid with a columns object that contain recursive objects the grid would crash. [3759](https://github.com/infor-design/enterprise/issues/3759))
- `[Datagrid/Hyperlink]` Fixed layout issues with links in right text align mode. To do this refactored links to not use a psuedo element for the focus style. ([#3680](https://github.com/infor-design/enterprise/issues/3680))
- `[Datepicker]` Fixed a bug where for some locales like `af-ZA` and `fi_FI` with dots in the day periods, setting 24 hr time to AM did not work. [3750](https://github.com/infor-design/enterprise/issues/3750))
- `[Datepicker]` Fixed a bug where date picker erred on arabic dates. [3804](https://github.com/infor-design/enterprise/issues/3804))
- `[Datepicker]` Fixed a bug where date picker could not change arabic dates. [3819](https://github.com/infor-design/enterprise/issues/3819))
- `[Datepicker]` Fixed a bug the month only picker would error the second time opened. [3817](https://github.com/infor-design/enterprise/issues/3817))
- `[Datepicker]` Added fix for dates with month and day only format where day is first, this was incorrectly validating as invalid. ([#3833](https://github.com/infor-design/enterprise/issues/3833))
- `[Demoapp]` Fixed incorrect directory list hyperlinks in listview and listbuilder components. ([1783](https://github.com/infor-design/enterprise/issues/1783))
- `[Demoapp]` Did cleanup on the icons and patterns links. ([3790](https://github.com/infor-design/enterprise/issues/3790))
- `[Demoapp]` When deployed on a proxy the icons page would not change contents when changing theme. ([3790](https://github.com/infor-design/enterprise/issues/3790))
- `[Dropdown]` Fixed an issue that Dropdown did not close when scrolling in some nested containers. ([#3436](https://github.com/infor-design/enterprise/issues/3436))
- `[EmptyMessage]` Updated the text to be more subtle. ([#3476](https://github.com/infor-design/enterprise/issues/3476))
- `[Fieldset]` Fixed fieldset text data overlapping in compact mode on mobile view. ([#3627](https://github.com/infor-design/enterprise/issues/3627))
- `[General]` Added a number of small accessibility fixes base on older testing feedback. ([#1539](https://github.com/infor-design/enterprise/issues/1539))
- `[Hierarchy]` Added support for separators in the actions menu on a hierarchy leaf. ([#3636](https://github.com/infor-design/enterprise/issues/3636))
- `[Hierarchy]` Fixed an issue where clicking the "More Actions" menu trigger wouldn't open the menu anymore. ([#3873](https://github.com/infor-design/enterprise/issues/3873))
- `[Lookup]` Fixed an issue where `keywordFilter: true` and `filterable: true` used together cause the lookup modal to break. ([#3772](https://github.com/infor-design/enterprise/issues/3772))
- `[Masthead]` Fixed layout and color issues in uplift theme. ([#3526](https://github.com/infor-design/enterprise/issues/3526))
- `[Modal]` Fixed modal title to a two line with ellipsis when it's too long. ([#3479](https://github.com/infor-design/enterprise/issues/3479))
- `[Multiselect]` Fixed tags dismiss button on mobile devices. ([#3640](https://github.com/infor-design/enterprise/issues/3640))
- `[Icons]` Added new locked/unlocked icons in ids-identity [#3732](https://github.com/infor-design/enterprise/issues/3732)
- `[Radar Chart]` Fixed an issue where labels were cutoff at desktop view. ([#3510](https://github.com/infor-design/enterprise/issues/3510))
- `[Splitter]` Fixed an issue where collapse button was misaligned. ([#3825](https://github.com/infor-design/enterprise/issues/3825))
- `[Swaplist]` Fixed disabled swap buttons color in dark variant subtle theme. ([#3709](https://github.com/infor-design/enterprise/issues/3709))
- `[Utils]` Exposed `Soho.utils.isInViewport(elem)` for external use. ([#3436](https://github.com/infor-design/enterprise/issues/3436))
- `[Toolbar]` Improved the placeholder text color to be more visible in uplift (dark variant). ([#3727](https://github.com/infor-design/enterprise/issues/3727))
- `[Tree]` Fixed an issue where use `UpdateNode()` method the data was not sync. ([#3724](https://github.com/infor-design/enterprise/issues/3724))

(71 Issues Solved This Release, Backlog Enterprise 260, Backlog Ng 82, 1048 Functional Tests, 1370 e2e Tests)

## v4.27.4

### v4.27.4 Fixes

`[Button]` Fixed the button disabled method to no longer use class `is-disabled`. ([#3447](https://github.com/infor-design/enterprise-ng/issues/801))
`[Button]` Fixed a regression where some buttons would get a 100% width on mobile. ([#801](https://github.com/infor-design/enterprise-ng/issues/801))

## v4.27.3

### v4.27.3 Fixes

- `[Datagrid]` Fixed a bug in the indeterminate paging example, that the select checkbox would not work and be out of sync when changing pages. [2230](https://github.com/infor-design/enterprise/issues/2230))

## v4.27.2

### v4.27.2 Fixes

- `[Datagrid]` Fixed an issue in datagrid frozen columns, actions that re-render like sorting may cause rendering issues. ([#3735](https://github.com/infor-design/enterprise/issues/3735))
- `[Datagrid]` Fixed an issue in lookup datagrid editors that clicking a trigger in the cell would commit the cell causing editing not to work in some cases. ([#785](https://github.com/infor-design/enterprise-ng/issues/785))

## v4.27.1

### v4.27.1 Fixes

- `[Icons]` Added a fix to support both `href` and `xlink:href` in icons. ([#3734](https://github.com/infor-design/enterprise/issues/3734))

## v4.27.0

### v4.27.0 Important Changes

- `[Hierarchy]` Removed the following deprecated options `paging: <bool>` and `mobileView: <bool>`. Instead use `layout='paging'` or `layout='mobile-only'`.
- `[Icons]` Changed the svg icons to use `href` instead of deprecated `xlink:href`. This isnt a breaking change either will work but `href` works better with Ivy in Angular. ([#3611](https://github.com/infor-design/enterprise/issues/3611))

### v4.27.0 Features

- `[Button]` Add `toData()` and related API for programmatically handling control of buttons. ([ng#467](https://github.com/infor-design/enterprise-ng/issues/467))
- `[Calendar]` Enhanced the look and feel of monthview calendar by displaying legend and calendar event on mobile view. ([#925](https://github.com/infor-design/enterprise/issues/925))
- `[Modal]` Created API for controlling the Modal ButtonSet. ([ng#467](https://github.com/infor-design/enterprise-ng/issues/467))
- `[Datagrid]` Added support for api setting on expand and collapse children. ([#3274](https://github.com/infor-design/enterprise/issues/3274))
- `[Datagrid]` Updated the fixedRowHeight setting to accept `auto` as an option. This will calculate the row height for all frozenRows section. If you have a lot of rows this may be slow so a number is preferred. ([#3374](https://github.com/infor-design/enterprise/issues/3374))
- `[Editor]` Added an option to set the height of the editor in `rows`. If you set this the estimated number for rows can be specified for the source and html pane. It will scroll after that. ([#3688](https://github.com/infor-design/enterprise/issues/3688))
- `[Homepage]` Added support for reordering, resizing, and removing widgets by enabling edit mode on the homepage component. ([#3531](https://github.com/infor-design/enterprise/issues/3531))

### v4.27.0 Fixes

- `[Accordion]` Removed stoppage of event propagation when accordion headers are clicked, in order to allow external click event listeners to propagate. ([ng#321](https://github.com/infor-design/enterprise-ng/issues/321))
- `[Bar Chart]` Fixed an issue where chart was not resizing on homepage widget resize. ([#2669](https://github.com/infor-design/enterprise/issues/2669))
- `[Blockgrid]` Fixed an issue where there was no index if the data is empty, and removed deprecated internal calls. ([#748](https://github.com/infor-design/enterprise-ng/issues/748))
- `[Busy Indicator]` Fixed an issue where it throws an error when a display delay, the busy-indicator parent removed and added via ngIf before the busyindicator shown. ([#703](https://github.com/infor-design/enterprise-ng/issues/703))
- `[Busy Indicator]` Fixed an issue where the overlay would close when closing the Modal. ([#3424](https://github.com/infor-design/enterprise/issues/3424))
- `[Busy Indicator]` Fixed an issue where position was not aligning. ([#3341](https://github.com/infor-design/enterprise/issues/3341))
- `[Colorpicker]` Fixed the dropdown icon position is too close to the right edge of the field. ([#3508](https://github.com/infor-design/enterprise/issues/3508))
- `[Contextual Action Panel]` Fixed misaligned search icon in uplift theme. ([#3630](https://github.com/infor-design/enterprise/issues/3630))
- `[Contextual Action Panel]` Fixed close icon button in getting cut off on mobile view ([#3586](https://github.com/infor-design/enterprise/issues/3586))
- `[Datagrid]` Fixed an issue where lookup editor was removing all characters following and including the '|' pipe character. ([#3556](https://github.com/infor-design/enterprise/issues/3556))
- `[Datagrid]` Fixed an issue where date range filter was unable to filter data. ([#3503](https://github.com/infor-design/enterprise/issues/3503))
- `[Datagrid]` Fixed a bug were datagrid tree would have very big text in the tree nodes on IOS. ([#3347](https://github.com/infor-design/enterprise/issues/3347))
- `[Datagrid]` Fixed a focus trap issue when using actionable mode, tab will now move up and down rows. ([#2399](https://github.com/infor-design/enterprise/issues/2399))
- `[Datagrid]` Fixed a bug when setting the UI indicator with `setSortIndicator` then it would take two clicks to sort the inverse direction. ([#3391](https://github.com/infor-design/enterprise/issues/3391))
- `[Datagrid]` Fixed an issue where date range filter was not working. ([#3337](https://github.com/infor-design/enterprise/issues/3337))
- `[Datagrid]` Fixed a bug when combining multiselect and expandable rows. If using the shift key to select multiple rows the selection would include incorrect rows. ([#2302](https://github.com/infor-design/enterprise/issues/2302))
- `[Datagrid]` Added support for dragging and reordering columns in RTL and some minor style cleanup with dragging to reorder. ([#3552](https://github.com/infor-design/enterprise/issues/3552))
- `[Datagrid]` Fixed an issue that the click event did not show the item data when the keyboard is used. ([#3645](https://github.com/infor-design/enterprise/issues/3645))
- `[Datagrid]` Fixed an issue where datagrid tree did not show empty messages. ([#3642](https://github.com/infor-design/enterprise/issues/3642))
- `[Datagrid]` Fixed an issue where grouped rows did not render when combined with frozen columns. ([#3367](https://github.com/infor-design/enterprise/issues/3367))
- `[Datagrid]` Fixed an issue where the overlay was closing after close Modal. ([#735](https://github.com/infor-design/enterprise-ng/issues/735))
- `[Datagrid]` Fixed a misaligned drag and drop column icon on IE 11. ([#3648](https://github.com/infor-design/enterprise/issues/3648))
- `[Datagrid]` Fixed an issue when using the colspan column option along with frozenColumns. ([#3416](https://github.com/infor-design/enterprise/issues/3416))
- `[Datagrid]` Fixed an issue where the empty message might still show if the amount of rows do not fill the page. ([#3697](https://github.com/infor-design/enterprise/issues/3697))
- `[Datepicker]` Fixed popover height and datepicker layout on mobile view. ([#2569](https://github.com/infor-design/enterprise/issues/3569))
- `[Datepicker]` Fixed an issue where date range with minimum range was not working. ([#3268](https://github.com/infor-design/enterprise/issues/3268))
- `[Datepicker]` Fixed an issue where date range was reverting to initial values after clearing. ([#1306](https://github.com/infor-design/enterprise/issues/1306))
- `[Datepicker]` Fixed an issue where dates would be invalid in ko-KO locale. ([#3470](https://github.com/infor-design/enterprise/issues/3470))
- `[Datepicker]` Fixed an issue where dates would be invalid in zh-TW locale. ([#3473](https://github.com/infor-design/enterprise/issues/3473))
- `[Datepicker]` Fixed an issue where AM/PM could not be set in hi-IN locale. ([#3474](https://github.com/infor-design/enterprise/issues/3474))
- `[Datepicker]` Fixed an issue where change would fire twice or when the value is still blank. ([#3423](https://github.com/infor-design/enterprise/issues/3423))
- `[Datepicker]` Fixed an issue where time would be reset to 12:00 AM when setting the time and clicking today. ([#3202](https://github.com/infor-design/enterprise/issues/3202))
- `[Dropdown]` Fixed a bug where it was not possible for Dropdowns in certain scrollable Modal regions to close on scroll. ([#2650](https://github.com/infor-design/enterprise/issues/2650))
- `[Dropdown]` Fixed a bug that dropdowns are in the wrong position if flowing up and other minor cases. ([#2068](https://github.com/infor-design/enterprise/issues/2068))
- `[Dropdown]` Fixed alignment when using dropdown in compound field. ([#3647](https://github.com/infor-design/enterprise/issues/3647))
- `[Editor]` Added ui updates to the toolbar in uplift (vibrant mode) and minor style fixes. ([#3577](https://github.com/infor-design/enterprise/issues/3577))
- `[Editor]` Added fixes to reseting the dirty indicator when used in an editor. ([#3662](https://github.com/infor-design/enterprise/issues/3662))
- `[Editor]` Fixed a width change when toggle source view when the editor is on a modal, this is also based on UI feedback that the switch was confusing, so we now disable the buttons. ([#3594](https://github.com/infor-design/enterprise/issues/3594))
- `[Editor]` Fixed an issue where bullet and number lists could not be converted to headings and regular text with the font picker. ([#2679](https://github.com/infor-design/enterprise/issues/2679))
- `[Editor]` Fixed an issue where some settings like bold and italics would not be reset consistently when applying headings and regular text with the font picker. ([#2256](https://github.com/infor-design/enterprise/issues/2256))
- `[Editor]` Fixed an issue where the dirty events did not fire changing the source view. ([#3598](https://github.com/infor-design/enterprise/issues/3598))
- `[Editor]` Adding missing bottom spacing under heading elements. ([#3288](https://github.com/infor-design/enterprise/issues/3288))
- `[Field Filter]` Fixed an issue where switching to In Range filter type with a value in the field was causing an error. ([#3515](https://github.com/infor-design/enterprise/issues/3515))
- `[Editor]` Added a font color for rest/none swatch. ([#2035](https://github.com/infor-design/enterprise/issues/2035))
- `[Field Filter]` Fixed an issue where switching to In Range filter type with a value in the field was causing an error. ([#3515](https://github.com/infor-design/enterprise/issues/3515))
- `[Field Filter]` Fixed an issue where date range was not working after using other filter. ([#2764](https://github.com/infor-design/enterprise/issues/2764))
- `[Field Filter]` Fixed an issue where stray text would be shown if the filters are hidden and then shown later. ([#3687](https://github.com/infor-design/enterprise/issues/3687))
- `[Line Chart]` Fixed an issue where x-axis labels were overlapping for small viewport on homepage widget. ([#2674](https://github.com/infor-design/enterprise/issues/2674))
- `[Lookup]` Fixed an issue where selected values were clearing when use server side data. ([#588](https://github.com/infor-design/enterprise-ng/issues/588))
- `[Locale]` Added missing Afrikaans translations. ([#3685](https://github.com/infor-design/enterprise/issues/3685))
- `[Masthead]` Fixed layout and color issues in uplift theme. ([#3526](https://github.com/infor-design/enterprise/issues/3526))
- `[Modal]` Fixed an iOS bug where after opening several Modals/Messages, it would occasionally be impossible to scroll a scrollable page area. ([#3389](https://github.com/infor-design/enterprise/issues/3389))
- `[Modal]` Fixed a bug where when iframe elements are present, focus traps could occur and cause focus on elements outside of the Modal, but within the iframe. ([#2287](https://github.com/infor-design/enterprise/issues/2287))
- `[Modal]` Added a check for preventing Tooltips inside a Modal from opening while the Modal is not visible ([#3588](https://github.com/infor-design/enterprise/issues/3588))
- `[Modal]` Fixed dropdown position when the field is required. ([#3482](https://github.com/infor-design/enterprise/issues/3482))
- `[Modal]` Fixed a regression where some Close buttons were not properly closing. ([#3615](https://github.com/infor-design/enterprise/issues/3615))
- `[Process Indicator]` Fixed icons that are not centered inside the circle indicators. ([#3509](https://github.com/infor-design/enterprise/issues/3509))
- `[Personalize]` Fixed an issue that colorschanged events do not fire on when doing a set to default ation. ([#751](https://github.com/infor-design/enterprise-ng/issues/751))
- `[Searchfield]` Correct the background color of toolbar search fields. ([#3527](https://github.com/infor-design/enterprise/issues/3527))
- `[Spinbox]` Corrected an issue in the enable method, where it did not fully remove the readonly state. ([#3527](https://github.com/infor-design/enterprise/issues/3527))
- `[Swaplist]` Fixed an issue where lists were overlapping on uplift theme. ([#3452](https://github.com/infor-design/enterprise/issues/3452))
- `[Tabs]` Fixed the position of error icon too close to the border on focus state. ([#3544](https://github.com/infor-design/enterprise/issues/3544))
- `[Tabs-Vertical]` Fixed an issue where the content cannot scroll on mobile view. ([#3542](https://github.com/infor-design/enterprise/issues/3542))
- `[Tags]` Fixed a regression on Tag Buttons, where they were visually, vertically misaligned with Tag text. ([#3604](https://github.com/infor-design/enterprise/issues/3604))
- `[Week-View]` Changed the look of the week-view and day-view day of the week so its a 3 (or 2) letter abbreviation and emphasizes the date and spans two lines. This makes all the days of the week the same length. ([#3262](https://github.com/infor-design/enterprise/issues/3262))
- `[Validation]` Fixed a bug where addMessage did not add messages to the parent. ([#711](https://github.com/infor-design/enterprise-ng/issues/711))

(87 Issues Solved This Release, Backlog Enterprise 279, Backlog Ng 75, 1033 Functional Tests, 1322 e2e Tests)

## v4.26.2

### v4.26.2 Fixes

- `[Textarea]` Fixed missing text in safari on disabled text areas. ([#3638](https://github.com/infor-design/enterprise/issues/3638))

## v4.26.1

### v4.26.1 Fixes

- `[Demo App]` Fixed the embedded layout to show uplift theme. ([#861](https://github.com/infor-design/website/issues/861))

## v4.26.0

### v4.26.0 Features

- `[Datagrid]` Added support for expandable row to expand across all frozen columns, and fixed span layout issues on the right side frozen columns. ([#2867](https://github.com/infor-design/enterprise/issues/2867))
- `[Datagrid]` Added a new `resizeMode` option that allows you to pick between `flex` and `fit`. `flex` will resize columns independently shifting other columns to fit the table layout if needed. `fit` will resize using the neighbor's column width. This is possible more useful when you have less columns. ([#3251](https://github.com/infor-design/enterprise/issues/3251))
- `[Calendar]` Made the monthview, weekview and calendar work in RTL mode and added official support for UmAlQura calendar. ([#2788](https://github.com/infor-design/enterprise/issues/2788))
- `[Icons]` Added new icons `icon-play, icon-stop, icon-record, icon-pause` for video players. ([#411](https://github.com/infor-design/design-system/issues/411))
- `[Icons]` Added new icons `icon-security-off, icon-security-on` for toggles related to security/secure items. ([#397](https://github.com/infor-design/design-system/issues/397))
- `[Searchfield]` Added a setting that makes it possible to adjust the "collapsed" size of a Toolbar Searchfield to better accommodate some use cases. ([#3296](https://github.com/infor-design/enterprise/issues/3296))

### v4.26.0 Fixes

- `[Application Menu]` Fixed bugs with filtering where it was not possible to have the filter match text within content areas, as well as general expand/collapse bugs with filtering. ([#3131](https://github.com/infor-design/enterprise/issues/3131))
- `[Application Menu]` Fixed overlap button when label is too long, and aligned dropdown icon in application menu uplift theme. ([#3133](https://github.com/infor-design/enterprise/issues/3133))
[Contextual Action Panel] - Fixed shade colors of text and icon buttons in uplift theme high contrast. (#3394)
- `[Accordion]` - Fixed an issue with a missing border on the last element in certain states. ([#3885](https://github.com/infor-design/enterprise/issues/3885))
- `[Calendar]` Fixed issue where on month view in events info `Date` and `Duration` fields were not working with some events and `Duration` field. Now `Duration` field support `Days, Hours and Minutes` text. ([#2777](https://github.com/infor-design/enterprise/issues/2777))
- `[Calendar]` Fixed an issue where link was not working on monthview to switch to day view when clicked on more events on that day. ([#3181](https://github.com/infor-design/enterprise/issues/3181))
- `[Calendar]` Fixed a calendar event where the start date today is not displaying as upcoming event in different timezone. ([#2776](https://github.com/infor-design/enterprise/issues/2776))
- `[Calendar]` Fixed an issue where adding an event was inconsistent in Safari. ([#3079](https://github.com/infor-design/enterprise/issues/3079))
- `[Calendar]` Fixed an issue where any event was not rendering in day and week view. ([#3222](https://github.com/infor-design/enterprise/issues/3222))
- `[Calendar]` Fixed an issue where date selection was not persist when switching from month view to week view to day view. ([#3319](https://github.com/infor-design/enterprise/issues/3319))
- `[Colors]` Fixed an incorrect ruby06 color, and made the background change on theme change now (again). ([#3448](https://github.com/infor-design/enterprise/issues/3448))
- `[Datagrid]` Fixed an issue where focus on reload data was forced to be on active cell. ([#358](https://github.com/infor-design/enterprise-ng/issues/358))
- `[Datagrid]` Fixed RTL issues in the filter row. ([#3517](https://github.com/infor-design/enterprise/issues/3517))
- `[Datagrid]` Improved the column resize behavior in speed and usability with the cursor being more accurate during resize. ([#3251](https://github.com/infor-design/enterprise/issues/3251))
- `[Datagrid]` Improved the column resize behavior to work much better in RTL mode. ([#1924](https://github.com/infor-design/enterprise/issues/1924))
- `[Datagrid]` Fixed a bug where if a filter row column is frozen the mask and editor options would not be applied. ([#2553](https://github.com/infor-design/enterprise-ng/issues/2553))
- `[Datagrid]` Fixed an issue where when using rowTemplate/expandableRows and frozenColumns on both sides the right side did not render properly. ([#2867](https://github.com/infor-design/enterprise/issues/2867))
- `[Datagrid]` Fixed an issue where height was not aligning to expandable row for frozen columns. ([#3516](https://github.com/infor-design/enterprise/issues/3516))
- `[Datagrid]` Fixed hover color should not be similar to alternate rows when hovering in uplift high contrast. ([#3338](https://github.com/infor-design/enterprise/issues/3338))
- `[Datagrid]` Fixed a demo app issue filtering decimal fields in some examples. ([#3351](https://github.com/infor-design/enterprise/issues/3351))
- `[Datagrid]` Fixed an issue where some columns were disappear after resizing the browser or after changing themes. ([#3434](https://github.com/infor-design/enterprise/issues/3434))
- `[Datagrid]` Fixed an issue that the filter row type dropdowns did not close when the grid is scrolled. ([#3216](https://github.com/infor-design/enterprise/issues/3216))
- `[Datagrid]` Added an example showing the configuration needed to filter date time fields on just dates without the time part. ([#2865](https://github.com/infor-design/enterprise/issues/2865))
- `[Datagrid]` Changed the isFilter added value to datasets to a more unique value to avoid clashes. ([#2668](https://github.com/infor-design/enterprise/issues/2668))
- `[Datagrid]` Added a `getDataset` method that will return the current dataset without any added properties. ([#2668](https://github.com/infor-design/enterprise/issues/2668))
- `[Datagrid]` Fixed an issue that when reordering filter columns the filter values would disappear. ([#2565](https://github.com/infor-design/enterprise/issues/2565))
- `[Datagrid]` Fixed an issue that dropdown lists in filter rows did not close when scrolling. ([#2056](https://github.com/infor-design/enterprise/issues/2565))
- `[Datagrid]` Added a `filterType` option to the filter event data so the type can be determined. ([#826](https://github.com/infor-design/enterprise/issues/826))
- `[Datagrid]` Add options to `toolbar.filterRow` so that instead of true/false you can set `showFilter, clearFilter, runFilter` independently. ([#1479](https://github.com/infor-design/enterprise/issues/1479))
- `[Datagrid]` Added fixes to improve the usage of the textarea editor. ([#3417](https://github.com/infor-design/enterprise/issues/3417))
- `[Datagrid]` Fixed an issue where reset to default was not working properly. ([#3487](https://github.com/infor-design/enterprise/issues/3487))
- `[Datepicker]` Fixed an issue where setting date format with comma character was not working. ([#3008](https://github.com/infor-design/enterprise/issues/3008))
- `[Editor]` Made the link and image link fields required on the dialogs. ([#3008](https://github.com/infor-design/enterprise/issues/3008))
- `[Editor]` Fixed an issue where it was possible to clear text and end up with text outside the default paragraph seperator. ([#2268](https://github.com/infor-design/enterprise/issues/2268))
- `[Fileupload]` Fixed an issue where tabbing out of a fileupload in was causing the modal dialog to disappear. ([#3458](https://github.com/infor-design/enterprise/issues/3458))
- `[Form Compact Layout]` Added support for `form-compact-layout` the remaining components. ([#3008](https://github.com/infor-design/enterprise/issues/3329))
- `[Dropdown]` Fixed a bug that was causing the `selectValue()` method not to update the visual display of the in-page Dropdown element. ([#3432](https://github.com/infor-design/enterprise/issues/3432))
- `[Forms]` Fixed an issue where radio group was overlapping fields. ([#3466](https://github.com/infor-design/enterprise/issues/3466))
- `[Forms Compact]` Fixed an issue where fileupload was misaligned in RTL mode in uplift theme. ([#3483](https://github.com/infor-design/enterprise/issues/3483))
- `[Icons]` Fixed color inconsistencies of the icons when the fields are in readonly state. ([#3176](https://github.com/infor-design/enterprise/issues/3176))
- `[Input]` Added the ability to line up data labels with inputs by adding class `field-height` to the `data` element and placing it in a responsive grid. ([#987](https://github.com/infor-design/enterprise/issues/987))
- `[Input]` Added the ability to use standalone required spans, this will help on responsive fields if they are cut off. ([#3115](https://github.com/infor-design/enterprise/issues/3115))
- `[Input/Forms]` Added the ability to add a class to rows to align the fields on the bottom, this will line up fields if they have wrapping labels or long labels with required fields. To enable this add class `flex-align-bottom` to the grid `row`. ([#443](https://github.com/infor-design/enterprise/issues/443))
- `[Locale]` Fixed an issue where formatDate() method was not working for es-419. ([#3363](https://github.com/infor-design/enterprise/issues/3363))
- `[Locale]` Fixed an issue where setting language to `nb` would error. ([#3455](https://github.com/infor-design/enterprise/issues/3455))
- `[Locale]` Fixed incorrect time separators in the no, nn, and nn locales. ([#3468](https://github.com/infor-design/enterprise/issues/3468))
- `[Locale]` Added further separation of language from formatting in date oriented components (calendar, datepicker, timepicker ect). [3244](https://github.com/infor-design/enterprise/issues/3244))
- `[Locale]` Added support for `nn` locale and language, but this will change to no language as only this is translated as its the same. ([#3455](https://github.com/infor-design/enterprise/issues/3455))
- `[Locale]` Correct the month names in Russian locale and capitalized the day names. ([#3464](https://github.com/infor-design/enterprise/issues/3464))
- `[Module Tabs]` Fixed color tab indicator and small gap below when selected/opened for all color variations in uplift theme. ([#3312](https://github.com/infor-design/enterprise/issues/3312))
- `[Modal]` Fixed colors in dark mode for the primary disabled button and error and background contrast. ([#2754](https://github.com/infor-design/enterprise/issues/2754))
- `[Pie]` Fixed an issue where initial selection was getting error. ([#3157](https://github.com/infor-design/enterprise/issues/3157))
- `[Popupmenu]` Fixed an issue where list separators were disappearing when reduced the browser zoom level e.g. 70-80%. ([#3407](https://github.com/infor-design/enterprise/issues/3407))
- `[Radar Chart]` Fixed an issue where labels was cut off for some screen sizes. ([#3320](https://github.com/infor-design/enterprise/issues/3320))
- `[Searchfield]` Fixed a bug where changing filter results while the autocomplete is open may result in the menu being positioned incorrectly. ([#3243](https://github.com/infor-design/enterprise/issues/3243))
- `[Searchfield]` Fixed a bug in Toolbar Searchfields where a component configured with `collapsible: false` and `collapseSize` defined, the searchfield would incorrectly collapse. ([NG#719](https://github.com/infor-design/enterprise-ng/issues/719))
- `[Splitter]` Fixed an issue in the destroy function where the expand button was not removed. ([#3371](https://github.com/infor-design/enterprise/issues/3371))
- `[Swaplist]` Fixed an issue where top buttons were not aligned in Firefox. ([#3425](https://github.com/infor-design/enterprise/issues/3425))
- `[Textarea]` Fixed an issue where using `rows` stopped working, and fixed the autoGrow option to work better. ([#3471](https://github.com/infor-design/enterprise/issues/3471))
- `[Toolbar]` Fixed an issue where some `destroy()` methods being called in `teardown()` were not type-checking for the `destroy()` method, and sometimes would incorrectly try to call this on an object or data property defined as `button`. ([#3449](https://github.com/infor-design/enterprise/issues/3449))
- `[Tooltip/Popover]` Fixed incorrect placement when in RTL modes, as well as some broken styles on the RTL Popover. ([#3119](https://github.com/infor-design/enterprise/issues/3119))
- `[Validation/Checkboxes]` Fixed issues with making checkboxes required, the styling did not work for it and the scrollIntoView function and validation failed to fire. Note that to add required to the checkbox you need to add an extra span, adding a class to the label will not work because the checkbox is styled using the label already. ([#3147](https://github.com/infor-design/enterprise/issues/3147))
- `[Validation]` Fixed an issue where calling removeMessage would not remove a manually added error class. ([#3318](https://github.com/infor-design/enterprise/issues/3318))

(78 Issues Solved This Release, Backlog Enterprise 336, Backlog Ng 77, 989 Functional Tests, 1246 e2e Tests)

## v4.25.3

### v4.25.3 Fixes

- `[Bar]` Fixed an error rendering charts with only one dataset point. ([#3505](https://github.com/infor-design/enterprise/issues/3505))
- `[Datagrid]` Fixed an issue where date range filter was unable to filter data. ([#3503](https://github.com/infor-design/enterprise/issues/3503))
- `[Datagrid]` Fixed an issue where date range filter was not working. ([#3337](https://github.com/infor-design/enterprise/issues/3337))
- `[Datepicker]` Fixed an issue where date range with minimum range was not working. ([#3268](https://github.com/infor-design/enterprise/issues/3268))
- `[Datepicker]` Fixed an issue where date range was reverting to initial values after clearing. ([#1306](https://github.com/infor-design/enterprise/issues/1306))
- `[Field Filter]` Fixed an issue where switching to In Range filter type with a value in the field was causesing an error. ([#3515](https://github.com/infor-design/enterprise/issues/3515))
- `[Field Filter]` Fixed an issue where date range was not working after using other filter. ([#2764](https://github.com/infor-design/enterprise/issues/2764))

## v4.25.2

### v4.25.2 Fixes

- `[Fileupload]` Fixed an issue where tabbing out of a fileupload in was causing the modal dialog to disappear. ([#3458](https://github.com/infor-design/enterprise/issues/3458))

## v4.25.1

### v4.25.1 Fixes

- `[Datagrid]` Fixed a bug where if there was an editor datagrid might error when loading. ([#3313](https://github.com/infor-design/enterprise/issues/3313))
- `[Mask]` Fixed a bug where leading zeroes were not possible to apply against Number Masks on standard input fields that also handled formatting for thousands separators. ([#3315](https://github.com/infor-design/enterprise/issues/3315))
- `[General]` Improved the colors of windows chrome custom scrollbars in uplift themes. ([#3413](https://github.com/infor-design/enterprise/issues/3413))

## v4.25.0

### v4.25.0 Features

- `[Fields]` Added a form level class to toggle all fields in the form to a more compact (shorter) mode called `form-layout-compact`. Added and fixed existing components so that there is now the option to have more compact forms by using shorter fields. ([#3249](https://github.com/infor-design/enterprise/issues/3249))
- `[Tag]` Added a new style for linkable tags that will work for default, info, good, error, alert, and neutral styles. ([#3113](https://github.com/infor-design/enterprise/issues/3113))
- `[Multiselect]` Added Tag Display as a new style for interacting with selected results in Multiselect components. ([#3114](https://github.com/infor-design/enterprise/issues/3114))
- `[Popdown]` Added support for tabbing into and exit out of it. ([#3218](https://github.com/infor-design/enterprise/issues/3218))
- `[Colors]` Updated design system tokens to new colors for uplift and did a pass on all three theme variants. This impacts and improves many internal colors in components and charts. ([#3007](https://github.com/infor-design/enterprise/issues/3007))

### v4.25.0 Fixes

- `[About]` Added further indication for Microsoft Edge Chrome next to the underlying chrome version. ([#3073](https://github.com/infor-design/enterprise/issues/3073))
- `[About]` Fixed a bug where the browser language was shown as the locale name, we now show browser language and IDs language and locale separate. ([#2913](https://github.com/infor-design/enterprise/issues/2913))
- `[About]` Fixed a bug where the OS version was duplicated. ([#1650](https://github.com/infor-design/enterprise/issues/1650))
- `[Accordion]` Fixed inconsistency style of focus element after clicking on a certain accordion header. ([#3082](https://github.com/infor-design/enterprise/issues/3082))
- `[Accordion]` Fixed an issue that when all panes are expanded then they could no longer be closed. ([#701](https://github.com/infor-design/enterprise-ng/issues/3217))
- `[Application Menu]` Fixed minor usability issues when attempting to filter on application menus, display of hidden filtered children, and filtering reset when a Searchfield is blurred. ([#3285](https://github.com/infor-design/enterprise/issues/3285))
- `[Application Menu]` Fixed incorrect font-size/padding around list item headers' bullet points. ([#3364](https://github.com/infor-design/enterprise/issues/3364))
- `[Application Menu]` Tweaked some font colors on the Vibrant theme. ([#3400](https://github.com/infor-design/enterprise/issues/3400))
- `[Autocomplete]` Fixed an issue where selected event was not firing when its parent is partly overflowing. ([#3072](https://github.com/infor-design/enterprise/issues/3072))
- `[Calendar]` Fixed an issue setting the legend checked elements to false in the api. ([#3170](https://github.com/infor-design/enterprise/issues/3170))
- `[Datagrid]` Fixed an issue where the data after commit edit was not in sync for tree. ([#659](https://github.com/infor-design/enterprise-ng/issues/659))
- `[Datagrid]` Fixed an issue where the add row or load new data for grouping was not working. ([#2801](https://github.com/infor-design/enterprise/issues/2801))
- `[Datagrid]` Fixed an issue where time picker filter trigger icon and text was overlapping. ([#3062](https://github.com/infor-design/enterprise/issues/3062))
- `[Datagrid]` Fixed a bug where floating point math would cause the grouping sum aggregator to round incorrectly. ([#3233](https://github.com/infor-design/enterprise/issues/3233))
- `[Datagrid]` Fixed style issues in all theme and theme variants when using the list style including grouped headers and states. ([#3265](https://github.com/infor-design/enterprise/issues/3265))
- `[Datagrid]` Fixed issues with the stretch columns minimum width. ([#3308](https://github.com/infor-design/enterprise/issues/3308))
- `[Datagrid]` Fixed an issue where converting circular structure to JSON was throwing an error. ([#3309](https://github.com/infor-design/enterprise/issues/3309))
- `[Datagrid]` Fixed an issue where focus in date picker field was not aligning. ([#3350](https://github.com/infor-design/enterprise/issues/3350))
- `[Datagrid]` Added fixes for editing lookup fields, fixed the styling of the lookup editor and improved padding, also fixed the sort indicator color. ([#3160](https://github.com/infor-design/enterprise/issues/3160))
- `[Datagrid]` Fixed a bug that made selecting blank items in lists in a dropdown not possible. ([#3313](https://github.com/infor-design/enterprise/issues/3313))
- `[Editor]` Fixed an issue where line spacing was inconsistent. ([#3335](https://github.com/infor-design/enterprise/issues/3335))
- `[General]` Added detection for wkWebView which is paired with safari. This caused issues with all black text as this browser had previously been unknown. ([#3336](https://github.com/infor-design/enterprise/issues/3336))
- `[Homepage]` Fixed an issue where the DOM order was not working for triple width widgets. ([#3101](https://github.com/infor-design/enterprise/issues/3101))
- `[Locale]` Fixed an issue where enter all digits was not working for fr-FR. ([#3217](https://github.com/infor-design/enterprise/issues/3217))
- `[Locale]` Added the ability to set a 5 digit language (`fr-FR` and `fr-CA` vs `fr`) and added separate strings for `fr-CA` vs `fr-FR`. ([#3245](https://github.com/infor-design/enterprise/issues/3245))
- `[Locale]` Changed incorrect Chinese locale year formats to the correct format as noted by translators. For example `2019年 12月`. ([#3081](https://github.com/infor-design/enterprise/issues/3081))
- `[Locale]` Corrected and added the firstDayofWeek setting for every locale. ([#3060](https://github.com/infor-design/enterprise/issues/3060))
- `[Mask]` Fixed an issue when applying Masks to input fields configured for numbers, where errors would be thrown when the Mask attempted to overwrite the input field value. ([#3315](https://github.com/infor-design/enterprise/issues/3315))
- `[Modal]` Fixed an issue where the returns focus to button after closing was not working. ([#3166](https://github.com/infor-design/enterprise/issues/3166))
- `[Multiselect]` Adjusted the placeholder color as it was too dark. ([#3276](https://github.com/infor-design/enterprise/issues/3276))
- `[Pie]` Fixed cut off line labels when something other than value is used. ([#3143](https://github.com/infor-design/enterprise/issues/3143))
- `[Popupmenu]` Switched the `attachToBody` setting to be true by default. ([#3331](https://github.com/infor-design/enterprise/issues/3331))
- `[Searchfield]` Fixed an issue where multiselect items' checkboxes and text were misaligned in RTL mode. ([#1811](https://github.com/infor-design/enterprise/issues/1811))
- `[Searchfield]` Fixed placeholder text alignment issues on Vibrant theme in Firefox. ([#3055](https://github.com/infor-design/enterprise/issues/3055))
- `[Scrollbar]` Fixed styles for windows chrome to work with all themes. ([#3172](https://github.com/infor-design/enterprise/issues/3172))
- `[Searchfield]` Fixed an overlapping text in searchfield when close icon button is showed. ([#3135](https://github.com/infor-design/enterprise/issues/3135))
- `[Tabs]` Fixed an issue where scroll was not working on mobile view for scrollable-flex layout. ([#2931](https://github.com/infor-design/enterprise/issues/2931))

(47 Issues Solved This Release, Backlog Enterprise 374, Backlog Ng 96, 980 Functional Tests, 1196 e2e Tests)

## v4.24.0

### v4.24.0 Important Changes

- `[Icons]` Reversed a change in previous versions to make alert icons all have a white background as this caused issues. Concerning alert icons there are now the following `icon-[name]` - which will have transparent background, in Uplift these are linear in style, in soho these are solid in style. We also add a `icon-[name]-alert` for alert icons with a white background. If you need a white background you can use these otherwise we have restored the functionality from the 4.21 version, you might need a white background in calendar icons. Also the pending icon is fixed and now orange. ([#3052](https://github.com/infor-design/enterprise/issues/3052))
- `[Datagrid]` Changed the way tables are rendered to avoid gaps at the end of the grid and fix the sizes so they work in resize. This is done by using css position: sticky for headers. It has a few consequences. The spaceColumn option which was never completed was removed. The stretchColumn option is still working but is less important now and defaults to no stretch. IE 11 will now no longer support sticky headers because it does not support css position sticky, so it will degrade in functionality. This improves all issues with columns getting out of alignment. ([#2825](https://github.com/infor-design/enterprise/issues/2825))

### v4.24.0 Deprecation

### v4.24.0 Features

- `[Datagrid]` Added support to get only changed values as return array for get modified rows method. ([#2958](https://github.com/infor-design/enterprise/issues/2958))
- `[Editor]` Replaced the `h3` and `h4` buttons with a more robust Fontpicker component. ([#2722](https://github.com/infor-design/enterprise/issues/2722))
- `[Spinbox]` Standardized Spinbox field sizes to match other input field sizes, added responsive form (fluid) functionality for Spinbox, and reworked the standard size of the Spinbox to match other form fields. ([#1344](https://github.com/infor-design/enterprise/issues/1344))

### v4.24.0 Fixes

- `[All]` Removed the property `-webkit-text-fill-color` from usage throughout out our codebase, except for one rule that changes it to `unset` if it's present. ([#3041](https://github.com/infor-design/enterprise/issues/3041))
- `[Application Menu]` Fixed issue in application menu where scrollbar is visible even if it's not needed in uplift theme. ([#3134](https://github.com/infor-design/enterprise/issues/3134))
- `[Datagrid]` Fixed an issue where the hide pager on one page setting was not working correctly when applying a filter. ([#2676](https://github.com/infor-design/enterprise/issues/2676))
- `[Datagrid]` Fixed an issue where if the grid is initialized with an empty array then updateColumns is used the resetColumns function failed. ([#690](https://github.com/infor-design/enterprise-ng/issues/690))
- `[Datagrid]` Fixed an issue where the dirty cell indicator was not updating after remove row. ([#2960](https://github.com/infor-design/enterprise/issues/2960))
- `[Datagrid]` Fixed an issue where the method getModifiedRows was not working, it had duplicate entries for the same row. ([#2908](https://github.com/infor-design/enterprise/issues/2908))
- `[Datagrid]` Fixed an issue where the personalized columns were not working when toggle columns and drag drop. ([#3004](https://github.com/infor-design/enterprise/issues/3004))
- `[Datagrid]` Fixed an issue where the grouping filter was not working after do sort. ([#3012](https://github.com/infor-design/enterprise/issues/3012))
- `[Datagrid]` Fixed an issue where the editable single column was not working. ([#3023](https://github.com/infor-design/enterprise/issues/3023))
- `[Datagrid]` Fixed an issue where when hovering a parent row the same row index in the child row will show the hover state. ([#2227](https://github.com/infor-design/enterprise/issues/2227))
- `[Datagrid]` Fixed an issue where the focus state for action button formatter was not working correctly. ([#3006](https://github.com/infor-design/enterprise/issues/3006))
- `[Datagrid]` Fixed an issue where the personalization dialog was not centered on IE 11. ([#3175](https://github.com/infor-design/enterprise/issues/3175))
- `[Datagrid]` Fixed an issue finally so that all columns will always align and will never come out of alignment. ([#2835](https://github.com/infor-design/enterprise/issues/2835))
- `[Datagrid]` Fixed an issue where in some cases when there is no data you could not scroll right. ([#2363](https://github.com/infor-design/enterprise/issues/2363))
- `[Datagrid]` Fixed an issue where in some cases where you could not scroll right over the empty message. ([#2864](https://github.com/infor-design/enterprise/issues/2864))
- `[Datagrid]` Fixed an issue where the IOS text would appear very large on group headers. ([#2224](https://github.com/infor-design/enterprise/issues/2224))
- `[Datagrid]` Fixed an issue where in some cases where if you have one column and are in edit mode resizing the page behaved strangely. ([#3193](https://github.com/infor-design/enterprise/issues/3193))
- `[Datagrid]` Changed the rendering of columns so that there will never be a gap on the left side, changed the default of stretchColumn to null which will fill. ([#1818](https://github.com/infor-design/enterprise/issues/1818))
- `[Datagrid]` Fixed an issue that hyperlinks in the datagrid would redirect. ([#3207](https://github.com/infor-design/enterprise/issues/3207))
- `[Datagrid]` Changed the behavior of column resizing to use "fit" during resize, which means adjacent columns only will be resized. ([#605](https://github.com/infor-design/enterprise/issues/605))
- `[Datagrid]` Fixed an issue that resizing the last column would create a gap. ([#1671](https://github.com/infor-design/enterprise/issues/1671))
- `[Datepicker]` Fixed missing background color on disable dates and adjusted the colors in all themes. ([#2910](https://github.com/infor-design/enterprise/issues/2910))
- `[Datepicker]` Fixed a layout issue on the focus state on colored/legend days. ([#2910](https://github.com/infor-design/enterprise/issues/2910))
- `[Datepicker]` Fixed an issue where the calendar layout was not working on ie11. ([#3226](https://github.com/infor-design/enterprise/issues/3226))
- `[Dropdown]` Fix a bug where a dropdown in a datagrid cell would sometimes not display the correct value when selected. ([#2919](https://github.com/infor-design/enterprise/issues/2919))
- `[Dropdown]` Fix a layout issue in RTL on the badges example. ([#3150](https://github.com/infor-design/enterprise/issues/3150))
- `[Editor]` Corrected CSP errors and broken images in the Editor Preview when inserting the default image. ([#2937](https://github.com/infor-design/enterprise/issues/2937))
- `[Editor]` Fixes issues with Editors configured to use Flex Toolbar, where toolbar buttons were not properly triggering selected events, and overflowed items were not triggering editor actions as expected. ([#2938](https://github.com/infor-design/enterprise/issues/2938))
- `[Editor]` The Editor now uses the same routine for stripping disallowed tags and attributes from pasted content when it transitions from the Source View to the Preview. This makes it impossible to paste/type HTML tags containing a `style` property with CSS rules that are not allowed to be applied to inline Editor elements, such as `font-family`. ([#2987](https://github.com/infor-design/enterprise/issues/2987))
- `[Editor]` Fixed a problem in Safari that would cause scrolling to occur inside Flex Toolbars unexpectedly. ([#3033](https://github.com/infor-design/enterprise/issues/3033))
- `[Editor]` Fixed many memory leaks related to view swapping and `destroy()` in the Editor. ([#3112](https://github.com/infor-design/enterprise/issues/3112))
- `[EmptyMessage]` Added a fix so that click will only fire on the button part of the empty message. ([#3139](https://github.com/infor-design/enterprise/issues/3139))
- `[Header]` Update the header placeholder text color to match better. ([#3040](https://github.com/infor-design/enterprise/issues/3040))
- `[Locale]` Fixed a problem in fi-FI where some date formats where incorrect with one digit days. ([#3019](https://github.com/infor-design/enterprise/issues/3019))
- `[Locale]` Added new conversion methods for gregorian to umalqura dates and vice versa with Locale. The fromGregorian and togregorian methods were in two separate locations ar-SA and ar-EG. These new methods gregorianToUmalqura and umalquraToGregorian now moved to to one location in locale and removed the maxDate on them. ([#3051](https://github.com/infor-design/enterprise/issues/3051))
- `[Locale]` Fixed an issue when formatting with `SSS` in the format string, the leading zeros were incorrectly removed from the millisecond output. ([#2696](https://github.com/infor-design/enterprise/issues/2696))
- `[Locale/Datagrid]` Fixed an issue in the datagrid/locale that meant if a string is provided in the current locale for a number it wont parse correctly if the decimal format is a `,` (such as nl-NL). ([#3165](https://github.com/infor-design/enterprise/issues/3165))
- `[Locale]` Fixed an issue when loading en-XX locales where some data may be mixed with en-US. ([#3208](https://github.com/infor-design/enterprise/issues/3208))
- `[Mask]` Fixed a Safari bug where certain masked values would not trigger a "change" event on the input field. ([#3002](https://github.com/infor-design/enterprise/issues/3002))
- `[Modal]` Added a new setting `overlayOpacity` that give the user to control the opacity level of the modal/message dialog overlay. ([#2975](https://github.com/infor-design/enterprise/issues/2975))
- `[Popover]` Fixed an issue where the content was disappearing when change themes on IE11. ([#2954](https://github.com/infor-design/enterprise/issues/2954))
- `[Progress]` Added the ability to init the progress and update it to zero, this was previously not working. ([#3020](https://github.com/infor-design/enterprise/issues/3020))
- `[Sparkline Chart]` Fixed an issue where an error was thrown while a sparkline chart was present during a theme chnage. ([#3159](https://github.com/infor-design/enterprise/issues/3159))
- `[Tabs Module]` Fixed missing ellipsis and spacing issue on mobile view in searchfield of tabs module when resizing the browser. ([#2940](https://github.com/infor-design/enterprise/issues/2940))
- `[Toast]` Fixed an issue where the saved position was not working for whole app. ([#3025](https://github.com/infor-design/enterprise/issues/3025))
- `[Tree]` Fixed an issue where the nodes were not rendering. ([#3194](https://github.com/infor-design/enterprise/issues/3194))

### v4.24.0 Chores & Maintenance

- `[Demoapp]` Allow the query params that affect theming/personalization (theme/variant/colors) to be appended/adjusted on the browser's URL without affecting other query parameters, or adding unnecessary paramters that weren't changed.
- `[Toolbar Searchfield]` Increased the amount of text shown when the Searchfield is not expanded, and appears similar to a button.  Also modified some styles in all themes to make alignment of the text better between the Searchfield and buttons when the Searchfield is not expanded. ([#2944](https://github.com/infor-design/enterprise/issues/2944))

(74 Issues Solved This Release, Backlog Enterprise 374, Backlog Ng 85, 974 Functional Tests, 1191 e2e Tests)

## v4.23.0

### v4.23.0 Deprecation

- `[Icons]` We added per theme empty state icons for both uplift (vibrant) and soho (subtle) themes. Because of this `svg-empty.html` is now deprecated. Please use the theme based files `theme-soho-svg-empty.html` and `theme-uplift-svg-empty.html`. ([#426](https://github.com/infor-design/design-system/issues/426))

### v4.23.0 Features

- `[Accordion]` Added a new setting `expanderDisplay` that can display all expander button icons in the classic style, or with all "chevron" or "plus-minus"-style icons.  Deprecated the legacy `displayChevron` setting in favor of this change. ([#2900](https://github.com/infor-design/enterprise/issues/2900))
- `[Calendar / Day View]` A new component Week View was created, you can configure it to show a single day as well, or several days so we now have a day view. ([#2780](https://github.com/infor-design/enterprise/issues/2780))
- `[Calendar / Week View]` A new component Week View was added. You can show events in a series of days. This is also integrated into view switcher in the calendar component. ([#1757](https://github.com/infor-design/enterprise/issues/1757))
- `[Empty Messages]` Added a new icon `empty-no-users`. ([#3046](https://github.com/infor-design/enterprise/issues/3046))
- `[Locale]` Added updated translation files for 16 in house languages. ([#3049](https://github.com/infor-design/enterprise/issues/3049))
- `[Modal]` Added a new setting `overlayOpacity` that gives the developer ability to control the opacity level of the modal/message dialog overlay. ([#2975](https://github.com/infor-design/enterprise/issues/2975))

### v4.23.0 Fixes

- `[Accordion]` Fixed the font color when hovered on uplift high contrast. ([#3042](https://github.com/infor-design/enterprise/issues/3042))
- `[Autocomplete]` Fixed memory leaks by preventing re-rendering of an open autocomplete list from attaching new events, adding multiple `aria-polite` elements, etc. ([#2888](https://github.com/infor-design/enterprise/issues/2888))
- `[Calendar]` Pass calendar tooltip settings down to week-view component. ([#3179](https://github.com/infor-design/enterprise/issues/3179))
- `[Calendar]` Fixed disabled legend label color on vibrant/uplift with dark Variant theme. ([#2965](https://github.com/infor-design/enterprise/issues/2965))
- `[Calendar]` Fixed missing arrow and scrolling issues in the event popup. ([#2962](https://github.com/infor-design/enterprise/issues/2962))
- `[Contextual Action Panel]` Fixed an issue where the CAP close but beforeclose event not fired. ([#2826](https://github.com/infor-design/enterprise/issues/2826))
- `[Context Menu]` Fixed a placement bug that would cut the size of the menu to an unusable size in small viewport displays. ([#2899](https://github.com/infor-design/enterprise/issues/2899))
- `[Contextual Action Panel]` Fixed placement of `(X)` close button on both standard and Flex toolbars when using the `showCloseBtn` setting. ([#2834](https://github.com/infor-design/enterprise/issues/2834))
- `[Datagrid]` Fixed column headers font color in uplift high contrast. ([#2830](https://github.com/infor-design/enterprise/issues/2830))
- `[Datagrid]` Fixed an issue where the tree children expand and collapse was not working. ([#633](https://github.com/infor-design/enterprise-ng/issues/633))
- `[Datagrid]` Fixed an issue where the pager was not updating with updated method. ([#2759](https://github.com/infor-design/enterprise/issues/2759))
- `[Datagrid]` Fixed an issue where the browser contextmenu was not showing by default. ([#2842](https://github.com/infor-design/enterprise/issues/2842))
- `[Datagrid]` Fixed an issue where string include zeroes not working with text filter. ([#2854](https://github.com/infor-design/enterprise/issues/2854))
- `[Datagrid]` Fixed an issue where the select all button for multiselect grouping was not working. ([#2895](https://github.com/infor-design/enterprise/issues/2895))
- `[Datagrid]` Fixed an issue where the select children for tree was not working. ([#2961](https://github.com/infor-design/enterprise/issues/2961))
- `[Datepicker]` Fixed an issue where the selected date was getting cleared and creating js error after changing month or year in Umalqura date and Calendar. ([#3093](https://github.com/infor-design/enterprise/issues/3093))
- `[Datepicker]` Fixed an issue where the validation after body re-initialize was not working. ([#2410](https://github.com/infor-design/enterprise/issues/2410))
- `[Datepicker]` Fixed an issue where the islamic-umalqura calendar was not working, when used with user vs settings locale and translate data was not loading from parent locale. ([#2878](https://github.com/infor-design/enterprise/issues/2878))
- `[Datepicker]` Fixed layout issues in RTL mode, also the buttons are switched the to the opposite side now. ([#3068](https://github.com/infor-design/enterprise/issues/3068))
- `[Dropdown]` Fixed an issue where the dropdown icons are misaligned in IE11 in the Uplift theme. ([#2826](https://github.com/infor-design/enterprise/issues/2912))
- `[Dropdown]` Fixed an issue where the placeholder was incorrectly renders when initially set selected item. ([#2870](https://github.com/infor-design/enterprise/issues/2870))
- `[Dropdown]` Fixed placement logic when dropdown's flip, as well as a visual bug with checkmark/icon placement on some browsers. ([#3058](https://github.com/infor-design/enterprise/issues/3058))
- `[Dropdown]` Fixed an issue where it was possible to inject xss when clearing the typeahead. ([#650](https://github.com/infor-design/enterprise-ng/issues/650))
- `[Field Filter]` Fixed an issues where the icons are not vertically centered, and layout issues when opening the dropdown in a smaller height browser. ([#2951](https://github.com/infor-design/enterprise/issues/2951))
- `[Header]` Fixed an iOS bug where the theme switcher wasn't working after Popupmenu lifecycle changes. ([#2986](https://github.com/infor-design/enterprise/issues/2986))
- `[Header Tabs]` Added a more distinct style to selected header tabs. ([infor-design/design-system#422](https://github.com/infor-design/design-system/issues/422))
- `[Hierarchy]` Fixed the border color on hierarchy cards. ([#423](https://github.com/infor-design/design-system/issues/423))
- `[Locale]` Fixed an issue where the parseDate method was not working for leap year. ([#2737](https://github.com/infor-design/enterprise/issues/2737))
- `[Locale]` Fixed an issue where some culture files does not have a name property in the calendar. ([#2880](https://github.com/infor-design/enterprise/issues/2880))
- `[Locale]` Fixed an issue where cultures with a group of space was not parsing correctly. ([#2959](https://github.com/infor-design/enterprise/issues/2959))
- `[Locale]` Fixed a problem loading nb-NO locale where it would fail to find translations and possibly error. ([#3035](https://github.com/infor-design/enterprise/issues/3035))
- `[Lookup]` Fixed missing X button in searchfield on a mobile viewport. ([#2948](https://github.com/infor-design/enterprise/issues/2948))
- `[Message]` Fixed an issue with an extra scroll bar, updated padding. ([#2964](https://github.com/infor-design/enterprise/issues/2964))
- `[Modal]` Fixed a layout issue when using 2 or more buttons on some smaller devices. ([#3014](https://github.com/infor-design/enterprise/issues/3014))
- `[Monthview]` Fixed an issue that the month/year text will reset when pressing cancel. ([#3080](https://github.com/infor-design/enterprise/issues/3080))
- `[Monthview]` Fixed a layout issue on the header in IE 11. ([#2862](https://github.com/infor-design/enterprise/issues/2862))
- `[Pie]` Fixed an issue where legends in pie chart gets cut off on mobile view. ([#902](https://github.com/infor-design/enterprise/issues/902))
- `[Popupmenu]` In mobile settings (specifically iOS), input fields will now allow for text input when also being assigned a context menu. ([#2613](https://github.com/infor-design/enterprise/issues/2613))
- `[Popupmenu]` Fixed an issue where the destroy event was bubbling up to other parent components. ([#2809](https://github.com/infor-design/enterprise/issues/2809))
- `[Popupmenu]` Fixed an issue where checkable menu items were not causing a popupmenu list to become properly formatted to fit the checkmarks when generated as part of a Flex Toolbar.  Also reworked the selection system to better handle selectable sections. ([#2989](https://github.com/infor-design/enterprise/issues/2809))
- `[Toolbar]` Fixed a bug where the dropdown/toolbar menu is being cut off on iOS device. ([#2800](https://github.com/infor-design/enterprise/issues/2800))
- `[Tooltip]` Fixed a personalization bug on Dark Themes where text colors were sometimes illegible when using certain color configurations. ([#3011](https://github.com/infor-design/enterprise/issues/3011))

### v4.23.0 Chores & Maintenance

- `[Build System]` Created separate sets linting rules for demoapp, source code, and tests, as well as a base set of rules for all environments. ([#2662](https://github.com/infor-design/enterprise/issues/2662))

(70 Issues Solved This Release, Backlog Enterprise 378, Backlog Ng 82, 939 Functional Tests, 1136 e2e Tests)

## v4.22.0

### v4.22.0 Deprecation

- `[Icons]` The alert icons now all have a white background allowing them to appear on colored areas. There was previously a special `-solid` version of the icons created that is now not needed, if you used the `icon-<name>-solid` icon change it to just `icon-<name>`. ([#396](https://github.com/infor-design/design-system/issues/396))

### v4.22.0 Features

- `[Build]` Replaced UglifyES in the minification script with Terser ([#2660](https://github.com/infor-design/enterprise/issues/2660))
- `[Build]` Added the Locale culture files to the minification script. `.min.js` versions of each locale are now available in the `dist/` folder. ([#2660](https://github.com/infor-design/enterprise/issues/2660))
- `[Calendar / Weekview]` Added a new week-view component that can be used standalone and ability switch to calendar week view in calendar. ([#1757](https://github.com/infor-design/enterprise/issues/1757))
- `[Application Menu]` Improved design of the App Menu Accordion's hierarchy, among other visual improvements, in the Uplift theme. ([#2739](https://github.com/infor-design/enterprise/issues/2739))
- `[Calendar]` Fixed layout issues in uplift theme. ([#2907](https://github.com/infor-design/enterprise/issues/2907))
- `[Charts]` Added support for context menu event with charts. ([#2699](https://github.com/infor-design/enterprise/issues/2699))
- `[Checkboxes]` Fixed layout issues when in grid rows. ([#2907](https://github.com/infor-design/enterprise/issues/2907))
- `[Contextual Action Panel]` Added support for passing in a full range of settings to the underlying Modal component API. ([#2433](https://github.com/infor-design/enterprise/issues/2433))
- `[Export]` Added support for separator to use custom string or object type with Export to CSV. ([#2490](https://github.com/infor-design/enterprise/issues/2490))
- `[Locale]` Added support for fetching minified culture files. ([#2660](https://github.com/infor-design/enterprise/issues/2660))
- `[Locale]` Added new translations for missing entries. ([#2896](https://github.com/infor-design/enterprise/issues/2896))
- `[Locale]` Fixed a bug that the language would reset when opening some components if a seperate language is used. ([#2982](https://github.com/infor-design/enterprise/issues/2982))
- `[Modal]` Added support for a "fullsize" sheet display at all times, or simply beneath the responsive breakpoint. ([#2433](https://github.com/infor-design/enterprise/issues/2433))
- `[Tabs-Vertical]` Added the ability to personalize Vertical Tabs in accordance with theming. ([#2824](https://github.com/infor-design/enterprise/issues/2824))
- `[Wizard]` Added support for short labels. If short labels not supplied it will add ellipsis to text and tooltip. ([#2604](https://github.com/infor-design/enterprise/issues/2604))

### v4.22.0 Fixes

- `[Accordion]` Fixed a Safari bug where accordion headers would not lose focus when another accordion header was clicked. ([#2851](https://github.com/infor-design/enterprise/issues/2851))
- `[Application Menu]` Fixed an issue where footer toolbar area was overlapping to menu content. ([#2552](https://github.com/infor-design/enterprise/issues/2552))
- `[Application Menu]` Fixed an issue where tooltip was showing white text on white background which makes text to be unreadable. ([#2811](https://github.com/infor-design/enterprise/issues/2811))
- `[Application Menu]` Fixed a bug where application menus were not dismissed when clicking directly on Popupmenu triggers in a mobile setting. ([#2831](https://github.com/infor-design/enterprise/issues/2831))
- `[Application Menu]` Fixed an issue on mobile where the body was scroll bouncing when dragging/scrolling in the app menu. ([#2434](https://github.com/infor-design/enterprise/issues/2434))
- `[Bar Chart]` Fixed an issue where labels were overwritten when use more then one chart on page. ([#2723](https://github.com/infor-design/enterprise/issues/2723))
- `[Buttons]` Adjust the contrast of buttons (tertiary) on uplift theme. ([#396](https://github.com/infor-design/design-system/issues/396))
- `[Calendar]` Fixed an issue where the upcoming event description was overlapping the upcoming duration when text is too long, adjust width of spinbox count and fixed alignment of all day checkbox in uplift light theme. ([#2778](https://github.com/infor-design/enterprise/issues/2778))
- `[Datagrid]` Fixed an issue where if you have duplicate Id's the columns many become misaligned. ([#2687](https://github.com/infor-design/enterprise/issues/2687))
- `[Datagrid]` Made the text all white on the targeted achievement formatter. ([#2730](https://github.com/infor-design/enterprise/issues/2730))
- `[Datagrid]` Fixed keyword search so that it will again work with client side paging. ([#2797](https://github.com/infor-design/enterprise/issues/2797))
- `[Datagrid]` Fixed an issue where the header and cells do not align perfectly. ([#2849](https://github.com/infor-design/enterprise/issues/2849))
- `[Datagrid]` Fixed an issue where actions menu was not opening after reload the data. ([#2876](https://github.com/infor-design/enterprise/issues/2876))
- `[Datepicker]` Moved the today button to the datepicker header and adding a setting to hide it if wanted. ([#2704](https://github.com/infor-design/enterprise/issues/2704))
- `[FieldSet]` Fixed an issue where the fieldset text in chart completion overlap when resizing the browser. ([#2610](https://github.com/infor-design/enterprise/issues/2610))
- `[Datepicker]` Fixed a bug in datepicker where the destroy method does not readd the masking functionality. [2832](https://github.com/infor-design/enterprise/issues/2832))
- `[Field Options]` Fixed an issue where the option menu is misaligned in full length input field in uplift theme. ([#2765](https://github.com/infor-design/enterprise/issues/2765))
- `[Icons]` Added and updated the following icons: icon-new, icon-calculator, icon-save-new, icon-doc-check. ([#391](https://github.com/infor-design/design-system/issues/391))
- `[Icons]` Added and updated the following icons: icon-bed, icon-user-clock, icon-phone-filled, icon-phone-empty. ([#419](https://github.com/infor-design/design-system/issues/419))
- `[Listview]` Fixed an issue where empty message would not be centered if the listview in a flex container. ([#2716](https://github.com/infor-design/enterprise/issues/2716))
- `[Locale/Initialize]` Fixed an issue where opening some components like Contextual Action Panel would change the current locale because it calls initialize when it loads. ([#2873](https://github.com/infor-design/enterprise/issues/2873))
- `[Mask]` Added an example showing how to user percent format with the locale. ([#434](https://github.com/infor-design/enterprise/issues/434))
- `[Modal]` Fixed an issue where encoded html would not be recoded on the title. ([#246](https://github.com/infor-design/enterprise/issues/246))
- `[Modal]` Fixed an issue where the page content behind the modal is still scrollable while the modal window is open on iOS devices. ([#2678](https://github.com/infor-design/enterprise/issues/2678))
- `[Popupmenu]` Prevent popupmenus from closing after exit and reentry to the popupmenu submenu structure. ([#2702](https://github.com/infor-design/enterprise/issues/2702))
- `[Swaplist]` Fixed an issue where passed data for searched items were not syncing for beforeswap event. ([#2819](https://github.com/infor-design/enterprise/issues/2819))
- `[Tabs]` Add more padding to the count styles. ([#2744](https://github.com/infor-design/enterprise/issues/2744))
- `[Tabs]` Fixed the disabled tab color. ([#396](https://github.com/infor-design/design-system/issues/396))
- `[Tabs-Module]` Fixed styling and appearance issues on an example page demonstrating the Go Button alongside a Searchfield with Categories. ([#2745](https://github.com/infor-design/enterprise/issues/2745))
- `[Tabs-Multi]` Fixed an issue where tooltip was not showing when hovering a tab with cut-off text. ([#2747](https://github.com/infor-design/enterprise/issues/2747))
- `[Toolbar Flex]` Fixed a bug in toolbar flex where the title is getting truncated even if there's enough space for it. ([#2810](https://github.com/infor-design/enterprise/issues/2810))
- `[Validation]` Fixed an issue where if the mask is set to use a time other than the default time for the locale, this was not taken into account in validation. ([#2821](https://github.com/infor-design/enterprise/issues/2821))

### v4.22.0 Chores & Maintenance

- `[Demo App]` Changed the theme switch to call the page refresh. ([#2743](https://github.com/infor-design/enterprise/issues/2743))
- `[Export]` Added support for separator to use custom string or object type with Export to CSV. ([#2490](https://github.com/infor-design/enterprise/issues/2490))

(53 Issues Solved This Release, Backlog Enterprise 342, Backlog Ng 81, 892 Functional Tests, 909 e2e Tests)

## v4.21.0

### v4.21.0 Deprecation

- `[Icons]` Removed the hardcoded red color of the `icon-flag` so it can be used as a normal icon. If red is desired please add an additional class of `icon-flag icon-error`. ([#2548](https://github.com/infor-design/enterprise/issues/2548))

### v4.21.0 Features

- `[Calendar]` Added the ability to show tooltip on event and event icon and the ability to fire a context menu event. ([#2518](https://github.com/infor-design/enterprise/issues/2518))
- `[Datagrid]` Added the ability to use frozen columns with tree grid. ([#2102](https://github.com/infor-design/enterprise/issues/2102))
- `[Datagrid]` Added support for a fixed row size, this can be used in some cases like frozen columns where rows may have a different size than the three row heights (normal, short, medium). ([#2101](https://github.com/infor-design/enterprise/issues/2101))
- `[Datagrid]` Added filter row editor options to api setting. ([#2648](https://github.com/infor-design/enterprise/issues/2648))
- `[Datagrid]` Fixed an issue that alert text is cut off when using the textEllipsis option. ([#2773](https://github.com/infor-design/enterprise/issues/2773))
- `[Editor]` Added events to trigger on view change. ([#2430](https://github.com/infor-design/enterprise/issues/2430))
- `[Homepage]` Added a parameter to the `resize` event that provides metadata about the Homepage's state, including a calculated container height. ([#2446](https://github.com/infor-design/enterprise/issues/2446))
- `[Locale]` Added support for big numbers (18.6) to formatNumber and parseNumber. ([#1800](https://github.com/infor-design/enterprise/issues/1800))

### v4.21.0 Fixes

- `[Application Menu]` Fixed an indentation issue with child elements in an accordion in the Angular application (enterprise-ng). ([#2616](https://github.com/infor-design/enterprise/issues/2616))
- `[AppMenu/Accordion]` Improved performance on Angular by not calling siftFor on the app menu build. ([#2767](https://github.com/infor-design/enterprise/issues/2767))
- `[AppMenu/Accordion]` Fixed a bug where the busy indicator would immediately close. ([#2767](https://github.com/infor-design/enterprise/issues/2767))
- `[Button]` Fixed an issue where updated method was not teardown and re-init. ([#2304](https://github.com/infor-design/enterprise/issues/2304))
- `[Circle Pager]` Fixed a bug where it was not showing on mobile view. ([#2589](https://github.com/infor-design/enterprise/issues/2589))
- `[Contextual Action Panel]` Fixed an issue where if the title is longer, there will be an overflow causing a white space on the right on mobile view. ([#2605](https://github.com/infor-design/enterprise/issues/2605))
- `[Custom Builds]` Fixed a problem where including components with extra punctuation (periods, etc) may cause a build to fail. ([#1322](https://github.com/infor-design/enterprise/issues/1322))
- `[Datagrid]` Fixed an issue where key navigation was not working for inlineEditor. ([#2157](https://github.com/infor-design/enterprise/issues/2157))
- `[Datagrid]` Fixed a bug where calling update rows in the filter callback will cause an infinite loop. ([#2526](https://github.com/infor-design/enterprise/issues/2526))
- `[Datagrid]` Fixed a bug where the value would clear when using a lookup editor with a mask on new rows. ([#2305](https://github.com/infor-design/enterprise/issues/2305))
- `[Datagrid]` Fixed a bug where horizontal scrolling would not work when in a card/widget. ([#1785](https://github.com/infor-design/enterprise/issues/1785))
- `[Datagrid]` Fixed an issue where dirty and row status on the same cell would cause a UI issue. ([#2641](https://github.com/infor-design/enterprise/issues/2641))
- `[Datagrid]` Changed the onKeyDown callback to fire on any key. ([#536](https://github.com/infor-design/enterprise-ng/issues/536))
- `[Datagrid]` Added a more descriptive aria-label to checkboxes if the required descriptors exist. ([#2031](https://github.com/infor-design/enterprise-ng/issues/2031))
- `[Datagrid]` Added an announcement of the selection state of a row. ([#2535](https://github.com/infor-design/enterprise/issues/2535))
- `[Datagrid]` Fixed filtering on time columns when time is a string. ([#2535](https://github.com/infor-design/enterprise/issues/2535))
- `[Datagrid]` Fixed icon layout issues on the filter row in medium rowHeight mode. ([#2709](https://github.com/infor-design/enterprise/issues/2709))
- `[Datagrid]` Fixed an issue where short row height was misaligning in Uplift theme. ([#2717](https://github.com/infor-design/enterprise/issues/2717))
- `[Datagrid]` Fixed an issue where new row and dirty cell were not working when combined. ([#2729](https://github.com/infor-design/enterprise/issues/2729))
- `[Dropdown]` Fixed an issue where tooltip on all browsers and ellipsis on firefox, ie11 was not showing with long text after update. ([#2534](https://github.com/infor-design/enterprise/issues/2534))
- `[Editor]` Fixed an issue where clear formatting was causing to break while switch mode on Firefox. ([#2424](https://github.com/infor-design/enterprise/issues/2424))
- `[Empty Message]` Fixed padding and alignment issues, the icon is now centered better. ([#2424](https://github.com/infor-design/enterprise/issues/2733))
- `[Fileupload Advanced]` Added custom errors example page. ([#2620](https://github.com/infor-design/enterprise/issues/2620))
- `[Flex Toolbar]` Fixed a lifecycle problem that was preventing Menu Buttons with a `removeOnDestroy` setting from opening. ([#2664](https://github.com/infor-design/enterprise/issues/2664))
- `[Homepage]` Fixed an issue where dynamically added widget was not positioning correctly. ([#2425](https://github.com/infor-design/enterprise/issues/2425))
- `[Icons]` Fixed an issue with partially invisible empty messages in uplift theme. ([#2474](https://github.com/infor-design/enterprise/issues/2474))
- `[Icons (Component)]` Fixed a bug where it was possible to store a full base-tag prefixed URL in the `use` setting, which shouldn't be possible. ([PR#2738](https://github.com/infor-design/enterprise/pull/2738))
- `[Locale]` Fixed a bug where getCulturePath does not work if the sohoxi.js file name has a hash part. ([#2637](https://github.com/infor-design/enterprise/issues/2637))
- `[Locale]` Fixed a bug found when using NG8 that the default us locale causes issues. It is now an official requirement that you set a locale for all components that require locale information. ([#2640](https://github.com/infor-design/enterprise/issues/2640))
- `[Locale]` Fixed an occurrence where an nonstandard locale filename was not correctly processed. ([#2684](https://github.com/infor-design/enterprise/issues/2684))
- `[Lookup]` Fixed memory leak issues after destroy. ([#2494](https://github.com/infor-design/enterprise/issues/2494))
- `[Modal]` Fixed memory leak issues after destroy. ([#2497](https://github.com/infor-design/enterprise/issues/2497))
- `[Popupmenu]` Fixed DOM leak where many arrows could be inserted in the DOM. ([#568](https://github.com/infor-design/enterprise-ng/issues/568))
- `[Pager]` Fixed a bug where clicking disabled buttons caused a refresh of the page in NG. ([#2170](https://github.com/infor-design/enterprise/issues/2170))
- `[Slider]` Updated the color variant logic to match new uplift theming. ([#2647](https://github.com/infor-design/enterprise/issues/2647))
- `[Tabs]` Fixed a memory leak caused by removing a tab. ([#2686](https://github.com/infor-design/enterprise/issues/2686))
- `[Toast]` Fixed memory leak issues after destroy. ([#2634](https://github.com/infor-design/enterprise/issues/2634))
- `[Toolbar]` Fixed the conditions for when `noSearchfieldReinvoke` destroys an inner Searchfield that's been previously invoked. ([PR#2738](https://github.com/infor-design/enterprise/pull/2738))
- `[Uplift Theme]` Various improvements to the Dark/Contrast variants, with a focus on passing WCAG ([#2541](https://github.com/infor-design/enterprise/issues/2541)) ([#2588](https://github.com/infor-design/enterprise/issues/2588))

### v4.21.0 Chores & Maintenance

- `[Custom Builds]` Improved Sass builder's ability to code split and include partials once. ([#1038](https://github.com/infor-design/enterprise/issues/1038))

(61 Issues Solved This Release, Backlog Enterprise 335, Backlog Ng 76, 867 Functional Tests, 880 e2e Tests)

## v4.20.0

### v4.20.0 Deprecation

- `[ListFilter]` Deprecated `startsWith` in favor of `wordStartsWith`, due to the addition of the `phraseStartsWith` filterMode. ([#1606](https://github.com/infor-design/enterprise/issues/1606))
- `[Popdown]` Deprecated `Popdown` in favor of `Popover`. Both components have similar functionality and we want to trim the code logic down. ([#2468](https://github.com/infor-design/enterprise/issues/2468))
- `[StepProcess]` Deprecated `StepProcess` as the component is no longer commonly used. We will remove it within 3-6 versions. ([#1476](https://github.com/infor-design/enterprise/issues/1476))
- `[CompositeForm]` Deprecated `CompositeForm` as the component is no longer commonly used. We will remove it within 3-6 versions. ([#1476](https://github.com/infor-design/enterprise/issues/1476))
- `[FieldOptions]` Deprecated `FieldOptions` as the component is no longer commonly used. We will remove it within 3-6 versions. ([#1476](https://github.com/infor-design/enterprise/issues/1476))

### v4.20.0 Features

- `[Datagrid]` Added support to resize column widths after a value change via the stretchColumnOnChange setting. ([#2174](https://github.com/infor-design/enterprise/issues/2174))
- `[Datagrid]` Added a Sort Function to the datagrid column to allow the value to be formatted for the sort. ([#2274](https://github.com/infor-design/enterprise/issues/2274)))
- `[Datagrid]` Added placeholder functionality to Lookup, Dropdown, and Decimal Formatters. ([#2408](https://github.com/infor-design/enterprise/issues/2408)))
- `[Datagrid]` Added support to restrict the size of a column with minWidth and maxWidth setting on the column. ([#2313](https://github.com/infor-design/enterprise/issues/2313))
- `[Datagrid]` Automatically remove nonVisibleCellError when a row is removed. ([#2436](https://github.com/infor-design/enterprise/issues/2436))
- `[Datagrid]` Fixed header alignment with textOverflow ellipsis setting. ([#2351](https://github.com/infor-design/enterprise/issues/2351))
- `[Datagrid]` Fixed an issue where code-block editor focus was not working. ([#526](https://github.com/infor-design/enterprise-ng/issues/526))
- `[Datagrid]` Automatically remove nonVisibleCellError when a row is removed. ([#2436](https://github.com/infor-design/enterprise/issues/2436))
- `[Datagrid]` Add a fix to show ellipsis text on lookups in the datagrid filter. ([#2122](https://github.com/infor-design/enterprise/issues/2122))
- `[Datagrid]` Made grouping work better with editable, including fixes to addRow, removeRow, messages, and dirty indication. ([#1851](https://github.com/infor-design/enterprise/issues/1851))
- `[Datagrid]` Changed the beforeCommitCellEdit event into a function on the column that is synchronous. ([#2442](https://github.com/infor-design/enterprise/issues/2442))
- `[Datagrid]` Fixed a bug that the selected event would fire when no rows are deselected and on initial load. ([#2472](https://github.com/infor-design/enterprise/issues/2472))
- `[Datagrid]` Removed a white background from the colorpicker editor in high contrast theme. ([#1574](https://github.com/infor-design/enterprise/issues/1574))
- `[Datepicker]` Made the showMonthYearPicker option true by default and added a newly designed panel to select the year and day. ([#1958](https://github.com/infor-design/enterprise/issues/1958))
- `[Datepicker]` Fixed a layout issue in IE 11 with the datepicker title. ([#2598](https://github.com/infor-design/enterprise/issues/2598))
- `[Datepicker]` Fixed issues with the mask when using the range picker. ([#2597](https://github.com/infor-design/enterprise/issues/2597))
- `[Dropdown]` Fixed an issue where ellipsis was not working when use firefox new tab. ([#2236](https://github.com/infor-design/enterprise/issues/2236))
- `[Form Compact]` Added checkboxes/radios, and improved visual style. ([#2193](https://github.com/infor-design/enterprise/issues/2193))
- `[Images]` Created an additional image class to apply focus state without coercing width and height. ([#2025](https://github.com/infor-design/enterprise/issues/2025))
- `[ListFilter]` Added `phraseStartsWith` filterMode for only matching a search term against the beginning of a string. ([#1606](https://github.com/infor-design/enterprise/issues/1606))
- `[Multiselect]` Changed interactions in filtered lists to no longer reset text inside the search input and the contents of the list. ([#920](https://github.com/infor-design/enterprise/issues/920))
- `[Toast]` Added api settings for drag drop and save position. ([#1876](https://github.com/infor-design/enterprise/issues/1876))
- `[Uplift Theme]` Various minor improvements. ([#2318](https://github.com/infor-design/enterprise/issues/2318))

### v4.20.0 Fixes

- `[Alerts]` Removed dirty tracker from the page due to layout issues. ([#1679](https://github.com/infor-design/enterprise/issues/1679))
- `[App Menu]` Fixed an issue where the lower toolbar inverts left and right keyboard actions. ([#2240](https://github.com/infor-design/enterprise/issues/2240))
- `[Bar Chart]` Fixed an issue where the tooltip would not show. ([#2097](https://github.com/infor-design/enterprise/issues/2097))
- `[Calendar]` Added more information to the onMonthRendered callback. ([#2419](https://github.com/infor-design/enterprise/issues/2419))
- `[Calendar]` Changed updated method so it can reinit the calendar with new data. ([#2419](https://github.com/infor-design/enterprise/issues/2419))
- `[Calendar]` Fixed stack exceeded error in angular using updated and legend. ([#2419](https://github.com/infor-design/enterprise/issues/2419))
- `[Calendar]` Added an eventclick and eventdoubleclick information to the onMonthRendered callback. ([#2419](https://github.com/infor-design/enterprise/issues/2419))
- `[Calendar]` Allow Validation of the Calendar Popup. ([#1742](https://github.com/infor-design/enterprise/issues/1742))
- `[Calendar]` Prevent double click from reopening the event popup. ([#1705](https://github.com/infor-design/enterprise/issues/1705))
- `[Calendar]` Enable vertical scrolling at short window sizes in monthview. ([#2489](https://github.com/infor-design/enterprise/issues/2489))
- `[Charts]` Made fixes so all charts change color in uplift theme. ([#2058](https://github.com/infor-design/enterprise/issues/2058))
- `[Charts]` Fixes dynamic tooltips on a bar chart. ([#2447](https://github.com/infor-design/enterprise/issues/2447))
- `[Colorpicker]` Fixed colorpicker left and right keys advanced oppositely in right-to-left mode. ([#2352](https://github.com/infor-design/enterprise/issues/2352))
- `[Column Chart]` Fixed an issue where the tooltip would not show. ([#2097](https://github.com/infor-design/enterprise/issues/2097))
- `[Datagrid]` Fixes an issue where method selectedRows() was returning incorrect information when new row added via addRow(). ([#1794](https://github.com/infor-design/enterprise/issues/1794))
- `[Datagrid]` Fixed the text width functions for better auto sized columns when using editors and special formatters. ([#2270](https://github.com/infor-design/enterprise/issues/2270))
- `[Datagrid]` Fixes the alignment of the alert and warning icons on a lookup editor. ([#2175](https://github.com/infor-design/enterprise/issues/2175))
- `[Datagrid]` Fixes tooltip on the non displayed table errors. ([#2264](https://github.com/infor-design/enterprise/issues/2264))
- `[Datagrid]` Fixes an issue with alignment when toggling the filter row. ([#2332](https://github.com/infor-design/enterprise/issues/2332))
- `[Datagrid]` Fixes an issue where method setFilterConditions() were not working for multiselect filter. ([#2414](https://github.com/infor-design/enterprise/issues/2414))
- `[Datagrid]` Fixes an error on tree grid when using server-side paging. ([#2132](https://github.com/infor-design/enterprise/issues/2132))
- `[Datagrid]` Fixed an issue where autocompletes popped up on cell editors. ([#1575](https://github.com/infor-design/enterprise/issues/1575))
- `[Datagrid]` Fixes reset columns to set the correct hidden status. ([#2315](https://github.com/infor-design/enterprise/issues/2315))
- `[Datagrid]` Fixes the filtering of null values. ([#2336](https://github.com/infor-design/enterprise/issues/2336))
- `[Datagrid]` Fixed an issue where performance was significantly slower for export methods. ([#2291](https://github.com/infor-design/enterprise/issues/2291))
- `[Datagrid]` Fixes a bug that stopped the search in datagrid personalization from working. ([#2299](https://github.com/infor-design/enterprise/issues/2299))
- `[Datagrid]` Fixes an error on tree grid when using server-side paging. ([#2132](https://github.com/infor-design/enterprise/issues/2132))
- `[Datagrid]` Fixed an issue where autocompletes popped up on cell editors. ([#1575](https://github.com/infor-design/enterprise/issues/1575))
- `[Datagrid]` Fixes the filtering of null values. ([#2336](https://github.com/infor-design/enterprise/issues/2336))
- `[Datagrid]` Fixed an issue where performance was significantly slower for export methods. ([#2291](https://github.com/infor-design/enterprise/issues/2291))
- `[Datagrid]` Fixed an issue where source would not fire on sorting. ([#2390](https://github.com/infor-design/enterprise/issues/2390))
- `[Datagrid]` Fixes the styling of non editable checkbox cells so they look disabled. ([#2340](https://github.com/infor-design/enterprise/issues/2340))
- `[Datagrid]` Changed the dynamic column tooltip function to pass the row and more details. This changes the order of parameters but since this feature is new did not consider this a breaking change. If you are using this please take note. ([#2333](https://github.com/infor-design/enterprise/issues/2333))
- `[Datagrid]` Fixed a bug is the isEditable column callback in editable tree grid where some data was missing in the callback. ([#2357](https://github.com/infor-design/enterprise/issues/2357))
- `[Datepicker]` Removed the advanceMonths option as the dropdowns for this are no longer there in the new design. ([#970](https://github.com/infor-design/enterprise/issues/970))
- `[Datepicker]` Fixed an issue where range selection was not working. ([#2569](https://github.com/infor-design/enterprise/issues/2569))
- `[Datepicker]` Fixed some issue where footer buttons were not working properly with range selection. ([#2595](https://github.com/infor-design/enterprise/issues/2595))
- `[Datepicker]` Fixed an issue where time was not updating after change on range selection. ([#2599](https://github.com/infor-design/enterprise/issues/2599))
- `[Datagrid]` Fixed a bug where deselect all would not deselect some rows when using grouping. ([#1796](https://github.com/infor-design/enterprise/issues/1796))
- `[Datagrid]` Fixed a bug where summary counts in grouping would show even if the group is collapsed. ([#2221](https://github.com/infor-design/enterprise/issues/2221))
- `[Datagrid]` Fixed issues when using paging (client side) and removeRow. ([#2590](https://github.com/infor-design/enterprise/issues/2590))
- `[Demoapp]` When displaying Uplift theme, now shows the correct alternate fonts for some locales when switching via the `locale` query string. ([#2365](https://github.com/infor-design/enterprise/issues/2365))
- `[Dropdown]` Fixed a memory leak when calling destroy. ([#2493](https://github.com/infor-design/enterprise/issues/2493))
- `[Editor]` Fixed a bug where tab or shift tab would break out of the editor when doing an indent/outdent. ([#2421](https://github.com/infor-design/enterprise/issues/2421))
- `[Editor]` Fixed a bug where the dirty indicator would be hidden above. ([#2577](https://github.com/infor-design/enterprise/issues/2577))
- `[Fieldfilter]` Fixed an issue where fields were getting wrap to second line on iPhone SE. ([#1861](https://github.com/infor-design/enterprise/issues/1861))
- `[Fieldfilter]` Fixed an issue where Dropdown was not switching mode on example page. ([#2288](https://github.com/infor-design/enterprise/issues/2288))
- `[Field Options]` Fixed an issue where input example was not working. ([#2348](https://github.com/infor-design/enterprise/issues/2348))
- `[Homepages]` Fixed an issue where personalize and chart text colors were not working with hero. ([#2097](https://github.com/infor-design/enterprise/issues/2097))
- `[Images]` Fixed an issue where images were not tabbable or receiving a visual focus state. ([#2025](https://github.com/infor-design/enterprise/issues/2025))
- `[Listview]` Fixed a bug that caused the listview to run initialize too many times. ([#2179](https://github.com/infor-design/enterprise/issues/2179))
- `[Lookup]` Added `autocomplete="off"` to lookup input fields to prevent browser interference. ([#2366](https://github.com/infor-design/enterprise/issues/2366))
- `[Lookup]` Fixed a bug that caused a filter to reapply when reopening the modal. ([#2566](https://github.com/infor-design/enterprise/issues/2566))
- `[Lookup]` Fixed a bug that caused a selections to reapply when reopening the modal. ([#2568](https://github.com/infor-design/enterprise/issues/2568))
- `[Locale]` Fixed race condition when using initialize and loading locales with a parent locale. ([#2540](https://github.com/infor-design/enterprise/issues/2540))
- `[Lookup]` Fixed a double scrollbar when the modal needs to be scrolled. ([#2586](https://github.com/infor-design/enterprise/issues/2586))
- `[Modal]` Fixed an issue where the modal component would disappear if its content had a checkbox in it in RTL. ([#332](https://github.com/infor-design/enterprise-ng/issues/332))
- `[Modal]` Fixed an issue where tabbing was very slow on large DOMs in IE 11. ([#2607](https://github.com/infor-design/enterprise/issues/2607))
- `[Personalization]` Fixed an issue where the text color was too dark. Changed the text color to be more readable in high contrast mode. ([#2539](https://github.com/infor-design/enterprise/issues/2539))
- `[Personalization]` Updated some of the colors to more readable in contrast mode. ([#2097](https://github.com/infor-design/enterprise/issues/2097))
- `[Personalization]` Fixes an issue where text color was too dark. ([#2476](https://github.com/infor-design/enterprise/issues/2476))
- `[Pager]` Fixed an issue where click was not firing on any of the buttons with ie11. ([#2560](https://github.com/infor-design/enterprise/issues/2560))
- `[Pager]` Added a complete Popupmenu settings object for configuring the Page Size Selector Button, and deprecated the `attachPageSizeMenuToBody` setting in favor of `pageSizeMenuSettings.attachToBody`. ([#2356](https://github.com/infor-design/enterprise/issues/2356))
- `[Pager]` Fixed memory leak when using the `attachToBody` setting to change the menu's render location. ([#2482](https://github.com/infor-design/enterprise/issues/2482))
- `[Popdown]` Fixed usability issue where the Popdown could close prematurely when attempting to use inner components, such as Dropdowns. ([#2092](https://github.com/infor-design/enterprise/issues/2092))
- `[Popover]` Correctly align the popover close button. ([#1576](https://github.com/infor-design/enterprise/issues/1576))
- `[Popover]` Fixed an issue where buttons inside the popover would overflow at smaller screen sizes. ([#2271](https://github.com/infor-design/enterprise/issues/2271))
- `[Popupmenu]` Fixed an issue where js error was showing after removing a menu item. ([#414](https://github.com/infor-design/enterprise-ng/issues/414))
- `[Popupmenu]` Fixed a layout issue on disabled checkboxes in multiselect popupmenus. ([#2340](https://github.com/infor-design/enterprise/issues/2340))
- `[Popupmenu]` Fixed a bug on IOS that prevented menu scrolling. ([#645](https://github.com/infor-design/enterprise/issues/645))
- `[Popupmenu]` Fixed a bug on IOS that prevented some submenus from showing. ([#1928](https://github.com/infor-design/enterprise/issues/1928))
- `[Popupmenu]` Added a type-check during building/rebuilding of submenus that prevents an error when a submenu `<ul>` tag is not present. ([#2458](https://github.com/infor-design/enterprise/issues/2458))
- `[Scatter Plot]` Fixed the incorrect color on the tooltips. ([#1066](https://github.com/infor-design/enterprise/issues/1066))
- `[Stepprocess]` Fixed an issue where a newly enabled step is not shown. ([#2391](https://github.com/infor-design/enterprise/issues/2391))
- `[Searchfield]` Fixed an issue where the close icon on a searchfield is inoperable. ([#2578](https://github.com/infor-design/enterprise/issues/2578))
- `[Searchfield]` Fixed strange alignment of text/icons on the Uplift theme. ([#2612](https://github.com/infor-design/enterprise/issues/2612))
- `[Tabs]` Fixed the more tabs button to style as disabled when the tabs component is disabled. ([#2347](https://github.com/infor-design/enterprise/issues/2347))
- `[Tabs]` Added the select method inside the hide method to ensure proper focusing of the selected tab. ([#2346](https://github.com/infor-design/enterprise/issues/2346))
- `[Tabs]` Added an independent count for adding new tabs and their associated IDs to prevent duplication. ([#2345](https://github.com/infor-design/enterprise/issues/2345))
- `[Toolbar]` Fixed memory leaks. ([#2496](https://github.com/infor-design/enterprise/issues/2496))
- `[Toolbar]` Fixed an issue where `noSearchfieldReinvoke` was not being respected during the teardown method, causing lifecycle issues in Angular. ([#2691](https://github.com/infor-design/enterprise/issues/2691))
- `[Toolbar Flex]` Removed a 100% height on the toolbar which caused issues when nested in some situations. ([#474](https://github.com/infor-design/enterprise-ng/issues/474))
- `[Listview]` Fixed search to work when not using templates. ([#466](https://github.com/infor-design/enterprise-ng/issues/466))

### v4.20.0 Chores & Maintenance

- `[Build]` Add a file verification tool to the build process to ensure all necessary files are present. ([#2384](https://github.com/infor-design/enterprise/issues/2384))
- `[Demo App]` Add the uplift theme to the theme switcher menu. ([#2335](https://github.com/infor-design/enterprise/issues/2335))
- `[Demo App]` Fixed routing issues that could cause 500 errors or crash the Demoapp. ([#2343](https://github.com/infor-design/enterprise/issues/2343))
- `[Demo App]` Fixed an issue where the sorting was wrong on compressor data. ([#2390](https://github.com/infor-design/enterprise/issues/2390))

(95 Issues Solved This Release, Backlog Enterprise 296, Backlog Ng 79, 852 Functional Tests, 865 e2e Tests)

## v4.19.3

- `[Datagrid]` Fixes the multiselect filter on header from reloading during serverside filtering. ([#2383](https://github.com/infor-design/enterprise/issues/2383))
- `[Datagrid]` Fixed an issue where contextmenu was not opening with first click. ([#2398](https://github.com/infor-design/enterprise/issues/2398))
- `[Datagrid / Tooltip]` Fixed an error on some datagrid cells when tooltips are attached. ([#2403](https://github.com/infor-design/enterprise/issues/2403))

## v4.19.2

- `[Build]` Fixes missing minified files in the build and a missing svg-extended.html deprecated file for backwards compatibility. ([Teams](https://bit.ly/2FlzYCT))

## v4.19.0

### v4.19.0 Deprecations

- `[CSS]` The Soho light theme CSS file has been renamed from `light-theme.css` to `theme-soho-light.css` ([1972](https://github.com/infor-design/enterprise/issues/1972))
- `[CSS]` The Soho dark theme CSS file has been renamed from `dark-theme.css` to `theme-soho-dark.css` ([1972](https://github.com/infor-design/enterprise/issues/1972))
- `[CSS]` The Soho high-contrast theme CSS file has been renamed from `high-contrast-theme.css` to `theme-soho-contrast.css` ([1972](https://github.com/infor-design/enterprise/issues/1972))
- `[Datagrid]` The older savedColumns method has been deprecated since 4.10 and is now removed. Use saveUserSettings instead. ([#1766](https://github.com/infor-design/enterprise/issues/1766))

### v4.19.0 Features

- `[App Menu]` Improved style of personalized app menu. ([#2195](https://github.com/infor-design/enterprise/pull/2195))
- `[Column]` Added support to existing custom tooltip content in the callback setting. ([#1909](https://github.com/infor-design/enterprise/issues/1909))
- `[Contextual Action Panel]` Fixed an issue where the close button was misaligned. ([#1943](https://github.com/infor-design/enterprise/issues/1943))
- `[Datagrid]` Added support for disabling rows by data or a dynamic function, rows are disabled from selection and editing. ([#1614](https://github.com/infor-design/enterprise/issues/1614))
- `[Datagrid]` Fixes a column alignment issue when resizing and sorting columns that were originally set to percentage width. ([#1797](https://github.com/infor-design/enterprise/issues/1797))
- `[Datagrid]` Fixes a column alignment issue when there are duplicate column ids. ([#1797](https://github.com/infor-design/enterprise/issues/1797))
- `[Datagrid]` Fixes a column alignment by clearing a cache to help prevent column misalignment from randomly happening. ([#1797](https://github.com/infor-design/enterprise/issues/1797))
- `[Datagrid]` Fixes an issue that caused the active page to not restore correctly when saving user settings, . ([#1766](https://github.com/infor-design/enterprise/issues/1766))
- `[Datagrid]` Fixes an issue with dropdown filters when the ids are numbers. ([#1879](https://github.com/infor-design/enterprise/issues/1879))
- `[Datagrid]` Fixed alignment issues in the new uplift theme. ([#2212](https://github.com/infor-design/enterprise/issues/2212))
- `[Datagrid]` Fixes Datagrid time filtering for string type dates. ([#2281](https://github.com/infor-design/enterprise/issues/2281))
- `[Form Compact]` Adds support for Datepicker, Timepicker, Lookup, and File Uploader fields. ([#1955](https://github.com/infor-design/enterprise/issues/1955))
- `[Keyboard]` Added a new API that you can call at anytime to see what key is being pressed at the moment. ([#1906](https://github.com/infor-design/enterprise/issues/1906))
- `[Targeted/Completion Chart]` Added back the ability to inline svg icons and hyperlinks. ([#2152](https://github.com/infor-design/enterprise/issues/2152))
- `[Themes]` Added support for multiple themes in the demo app and renamed distribute Uplift (only) theme files. ([#1972](https://github.com/infor-design/enterprise/issues/1972))

### v4.19.0 Fixes

- `[App Menu]` Fixed an issue where the menu would not be entirely colored if short. ([#2062](https://github.com/infor-design/enterprise/issues/2062))
- `[App Menu]` Changed the scroll area to the outside when using a footer. ([#2062](https://github.com/infor-design/enterprise/issues/2062))
- `[App Menu]` Expandable area updates within application menu. ([#1982](https://github.com/infor-design/enterprise/pull/1982))
- `[App Menu]` Fixed an issue where role switcher was not clickable with long title. ([#2060](https://github.com/infor-design/enterprise/issues/2060))
- `[App Menu]` Fixed an issue where it was not possible to manually add a filter field that you can control on your own. Caveat to this is if you set filterable: false it will no longer remove the filter field from the DOM, if you do that you must now do it manually. ([#2066](https://github.com/infor-design/enterprise/issues/2066))
- `[App Menu]` Added support for mobile when dismissOnClickMobile setting is true to dismiss application menu when a role is selected. ([#2520](https://github.com/infor-design/enterprise/issues/2520))
- `[App Menu]` Fixed an issue with the logo which was positioned badly when scrolling. ([#2116](https://github.com/infor-design/enterprise/issues/2116))
- `[Calendar]` Fixed some bugs having a calendar month along or just a legend, fixed the clicking of upcoming days and added a dblclick even emitter. ([#2149](https://github.com/infor-design/enterprise/issues/2149))
- `[Colorpicker]` Fixed an issue where the colorpicker label is cut off in extra small input field. ([#2023](https://github.com/infor-design/enterprise/issues/2023))
- `[Colorpicker]` Fixed an issue where the colorpickers are not responsive at mobile screen sizes. ([#1995](https://github.com/infor-design/enterprise/issues/1995))
- `[Colorpicker]` Fixed an issue where the text is not visible on IE11 after choosing a color. ([#2134](https://github.com/infor-design/enterprise/issues/2134))
- `[Completion Chart]` Cleaned up excessive padding in some cases. ([#2171](https://github.com/infor-design/enterprise/issues/2171))
- `[Context Menu]` Fixes a bug where a left click on the originating field would not close a context menu opened with a right click. ([#1992](https://github.com/infor-design/enterprise/issues/1992))
- `[Contextual Action Panel]` Fixed an issue where the CAP title is too close to the edge at small screen sizes. ([#2249](https://github.com/infor-design/enterprise/issues/2249))
- `[Datagrid]` Fixed an issue where using the context menu with datagrid was not properly destroyed which being created multiple times. ([#392](https://github.com/infor-design/enterprise-ng/issues/392))
- `[Datagrid]` Fixed charts in columns not resizing correctly to short row height. ([#1930](https://github.com/infor-design/enterprise/issues/1930))
- `[Datagrid]` Fixed an issue for xss where console.log was not sanitizing and make grid to not render. ([#1941](https://github.com/infor-design/enterprise/issues/1941))
- `[Datagrid]` Fixed charts in columns not resizing correctly to short row height. ([#1930](https://github.com/infor-design/enterprise/issues/1930))
- `[Datagrid]` Fixed a layout issue on primary buttons in expandable rows. ([#1999](https://github.com/infor-design/enterprise/issues/1999))
- `[Datagrid]` Fixed a layout issue on short row grouped header buttons. ([#2005](https://github.com/infor-design/enterprise/issues/2005))
- `[Datagrid]` Fixed an issue where disabled button color for contextual toolbar was not applying. ([#2150](https://github.com/infor-design/enterprise/issues/2150))
- `[Datagrid]` Fixed an issue for xss where console.log was not sanitizing and make grid to not render. ([#1941](https://github.com/infor-design/enterprise/issues/1941))
- `[Datagrid]` Added an onBeforeSelect call back that you can return false from to disable row selection. ([#1906](https://github.com/infor-design/enterprise/issues/1906))
- `[Datagrid]` Fixed an issue where header checkbox was not sync after removing selected rows. ([#2226](https://github.com/infor-design/enterprise/issues/2226))
- `[Datagrid]` Fixed an issue where custom filter conditions were not setting up filter button. ([#2234](https://github.com/infor-design/enterprise/issues/2234))
- `[Datagrid]` Fixed an issue where pager was not updating while removing rows. ([#1985](https://github.com/infor-design/enterprise/issues/1985))
- `[Datagrid]` Adds a function to add a visual dirty indictaor and a new function to get all modified rows. Modified means either dirty, in-progress or in error. Existing API's are not touched. ([#2091](https://github.com/infor-design/enterprise/issues/2091))
- `[Datagrid]` Fixes an error when saving columns if you have a lookup column. ([#2279](https://github.com/infor-design/enterprise/issues/2279))
- `[Datagrid]` Fixed a bug with column reset not working sometimes. ([#1921](https://github.com/infor-design/enterprise/issues/1921))
- `[Datagrid]` Fixed grouped headers not sorting when selectable is multiselect. ([#2251](https://github.com/infor-design/enterprise/issues/2251))
- `[Datagrid]` Fixed a bug where the sort indicator disappeared when changing pages. ([#2228](https://github.com/infor-design/enterprise/issues/2228))
- `[Datagrid]` Fixed rendering on modals with single columns. ([#1923](https://github.com/infor-design/enterprise/issues/1923))
- `[Datagrid]` Fixed double firing of popupmenu events. ([#2140](https://github.com/infor-design/enterprise/issues/2140))
- `[Datagrid]` Fixed incorrect pattern in filterConditions. ([#2159](https://github.com/infor-design/enterprise/issues/2159))
- `[Datepicker]` Fixed an issue loading on IE 11. ([#2183](https://github.com/infor-design/enterprise-ng/issues/2183))
- `[Dropdown]` Fixed the dropdown appearing misaligned at smaller screen sizes. ([#2248](https://github.com/infor-design/enterprise/issues/2248))
- `[Editor]` Fixed an issue where button state for toolbar buttons were wrong when clicked one after another. ([#391](https://github.com/infor-design/enterprise/issues/391))
- `[Hierarchy]` Fixed a bug where the hierarchy will only partially load with two instances on a page. ([#2205](https://github.com/infor-design/enterprise/issues/2205))
- `[Field Options]` Fixed an issue where field options were misaligning, especially spin box was focusing outside of the field. ([#1862](https://github.com/infor-design/enterprise/issues/1862))
- `[Field Options]` Fixed a border alignment issue. ([#2107](https://github.com/infor-design/enterprise/issues/2107))
- `[Fileuploader]` Fixed an issue where the fileuploader icon and close icon were misplaced and not visible in RTL after uploading a file. ([#2098](https://github.com/infor-design/enterprise/issues/2098))
- `[Fileuploader]` Fixed an issue where backspace in IE11 caused the browser to go back instead of removing the uploaded file from the input. ([#2184](https://github.com/infor-design/enterprise/issues/2184))
- `[Input]` Improved alignment of icons in the uplift theme input components. ([#2072](https://github.com/infor-design/enterprise/issues/2072))
- `[Listview]` Improved accessibility when configured as selectable (all types), as well as re-enabled accessibility e2e Tests. ([#403](https://github.com/infor-design/enterprise/issues/403))
- `[Locale]` Synced up date and time patterns with the CLDR several time patterns in particular were corrected. ([#2022](https://github.com/infor-design/enterprise/issues/2022))
- `[Locale]` Fixed an issue loading duplicate locales such as en-GB where the strings are copies, before you might get undefined strings. ([#2216](https://github.com/infor-design/enterprise/issues/2216))
- `[Locale]` Added support for es-419 locale. ([#2204](https://github.com/infor-design/enterprise/issues/2204))
- `[Locale]` Restored functionality for dynamically changing fonts for some languages. ([#2144](https://github.com/infor-design/enterprise/issues/2144))
- `[Modal]` Fixed a demoapp issue where the select all checkbox wasn't selecting all. ([2225](https://github.com/infor-design/enterprise/issues/2225))
- `[Monthview]` Fixed an issue where the previous and next buttons were not correctly reversed in right-to-left mode. ([1910](https://github.com/infor-design/enterprise/issues/1910))
- `[Personalization]` Changed the default turquoise personalization to a darker one. ([#2063](https://github.com/infor-design/enterprise/issues/2063))
- `[Personalization]` Changed the default turquoise personalization to a darker one. ([#2063](https://github.com/infor-design/enterprise/issues/2063))
- `[Personalization]` Added a default option to the personalization color pickers. ([#2063](https://github.com/infor-design/enterprise/issues/2063))
- `[Personalization]` Added more classes and examples for the personalization colors so that you can personalize certain form elements. ([#2120](https://github.com/infor-design/enterprise/issues/2120))
- `[Personalization]` Added several form examples with buttons and completion chart that can be personalized. ([#1963](https://github.com/infor-design/enterprise/issues/1963))
- `[Personalization]` Added an example of normal tabs behaving like header tabs in a personalized area. ([#1962](https://github.com/infor-design/enterprise/issues/1962))
- `[Personalization]` Added completion chart and alerts to the list of header items that will work when personalized. ([#2171](https://github.com/infor-design/enterprise/issues/2171))
- `[Personalization]` Fixed a bug where the overlay would not disappear when manually loading stylesheets. ([#2258](https://github.com/infor-design/enterprise/issues/2258))
- `[Popupmenu]` Fixed an issue where disabled submenus were opening on mouseover. ([#1863](https://github.com/infor-design/enterprise/issues/1863))
- `[Radios]` Fixed an issue where in `RTL` the radio seems visually separate from it's label. ([#2096](https://github.com/infor-design/enterprise/issues/2096))
- `[Summary Form]` Updated to improve readability. ([#1765](https://github.com/infor-design/enterprise/issues/1765))
- `[Targeted Achievement]` Updated to work in uplift theme. ([#2220](https://github.com/infor-design/enterprise/issues/2220))
- `[Timepicker]` Fixed an issue where AM/PM dropdown tooltip was displaying on android devices. ([#1446](https://github.com/infor-design/enterprise/issues/1446))
- `[Timepicker]` Fixed an issue where dropdown popup was out of position on android devices. ([#2021](https://github.com/infor-design/enterprise/issues/2021))
- `[Timepicker]` Updated the Swedish translation for Set Time. ([#2153](https://github.com/infor-design/enterprise/issues/2153))
- `[Tree]` Fixed an issue where children property null was breaking tree to not render. ([#1908](https://github.com/infor-design/enterprise/issues/1908))

### v4.19.0 Chores & Maintenance

- `[General]` Updated to jquery 3.4.1 to fix a jquery bug seen occasionally. ([#2109](https://github.com/infor-design/enterprise/issues/2109))
- `[General]` Fixed relative links in several markdown files.
- `[Demo App]` Fixed CSP and handling of image paths for better support of images in examples on IDS demo sites (demo.design.infor.com). ([#1888](https://github.com/infor-design/enterprise/issues/1888))
- `[Personalize]` Separated personalization styles into standalone file for improved maintainability. ([#2127](https://github.com/infor-design/enterprise/issues/2127))

(84 Issues Solved This Release, Backlog Enterprise 311, Backlog Ng 79, 839 Functional Tests, 876 e2e Tests)

## v4.18.2

### v4.18.2 Fixes

- `[Autocomplete]` Fixed an XSS injection issue. ([#502](https://github.com/infor-design/enterprise-ng/issues/502)).
- `[Dropdown]` Fixed an XSS injection issue. ([#503](https://github.com/infor-design/enterprise-ng/issues/503)).

## v4.18.1

### v4.18.1 Fixes

- `[Input]` Added backwards-compatibility for previous accessibility changes to labels. ([#2118](https://github.com/infor-design/enterprise/issues/2118)). Additional information can be found in the [Form Component documentation](https://github.com/infor-design/enterprise/blob/4.18.x/src/components/form/readme.md#field-labels).

## v4.18.0

### v4.18.0 Features

- `[App Menu]` Added support for personalization by adding the `is-personalizable` class the menu will now change colors along with headers ([#1847](https://github.com/infor-design/enterprise/issues/1847))
- `[App Menu]` Added a special role switcher dropdown to change the menu role. ([#1935](https://github.com/infor-design/enterprise/issues/1935))
- `[Personalize]` Added classes for the personalization colors so that you can personalize certain form elements. ([#1847](https://github.com/infor-design/enterprise/issues/1847))
- `[Expandable Area]` Added example of a standalone button the toggles a form area. ([#1935](https://github.com/infor-design/enterprise/issues/1935))
- `[Datagrid]` Added support so if there are multiple inputs within an editor they work with the keyboard tab key. ([#355](https://github.com/infor-design/enterprise-ng/issues/355))
- `[Datagrid]` Fixed an error on IE when doing an excel export. ([#2018](https://github.com/infor-design/enterprise/issues/2018))
- `[Editor]` Added a JS setting and CSS styles to support usage of a Flex Toolbar ([#1120](https://github.com/infor-design/enterprise/issues/1120))
- `[Header]` Added a JS setting and CSS styles to support usage of a Flex Toolbar ([#1120](https://github.com/infor-design/enterprise/issues/1120))
- `[Mask]` Added a setting for passing a locale string, allowing Number masks to be localized.  This enables usage of the `groupSize` property, among others, from locale data in the Mask. ([#440](https://github.com/infor-design/enterprise/issues/440))
- `[Masthead]` Added CSS styles to support usage of a Flex Toolbar ([#1120](https://github.com/infor-design/enterprise/issues/1120))
- `[Notification]` Added example of a Widget/Card with notification and add code to truncate the text (via ellipsis) if it is lengthy. ([#1881](https://github.com/infor-design/enterprise/issues/1881))
- `[Theme/Colors]` Added new component for getting theme and color information. This is used throughout the code. There was a hidden property `Soho.theme`, if you used this in some way you should now use `Soho.theme.currentTheme`. ([#1866](https://github.com/infor-design/enterprise/issues/1866))

### v4.18.0 Fixes

- `[App Menu]` Fixed some accessibility issues on the nav menu. ([#1721](https://github.com/infor-design/enterprise/issues/1721))
- `[Busy Indicator]` Fixed a bug that causes a javascript error when the busy indicator is used on the body tag. ([#1918](https://github.com/infor-design/enterprise/issues/1918))
- `[Css/Sass]` Fixed an issue where the High Contrast theme and Uplift theme were not using the right tokens. ([#1897](https://github.com/infor-design/enterprise/pull/1897))
- `[Colors]` Fixed the color palette demo page to showcase the correct hex values based on the current theme ([#1801](https://github.com/infor-design/enterprise/issues/1801))
- `[Contextual Action Panel]` Fixed an issue where cap modal would only open the first time. ([#1993](https://github.com/infor-design/enterprise/issues/1993))
- `[Datepicker]` Fixed an issue in NG where the custom validation is removed during the teardown of a datepicker.([NG #411](https://github.com/infor-design/enterprise-ng/issues/411))
- `[Datagrid]` Fixed an issue where lookup filterConditions were not rendering. ([#1873](https://github.com/infor-design/enterprise/issues/1873))
- `[Datagrid]` Fixed an issue where when using filtering and server side paging the filter operations would cause two ajax requests. ([#2069](https://github.com/infor-design/enterprise/issues/2069))
- `[Datagrid]` Fixed issue where header columns are misaligned with body columns on load. ([#1892](https://github.com/infor-design/enterprise/issues/1892))
- `[Datagrid]` Fixed an issue where filtering was missing translation. ([#1900](https://github.com/infor-design/enterprise/issues/1900))
- `[Datagrid]` Fixed an issue with the checkbox formatter where string based 1 or 0 would not work as a dataset source. ([#1948](https://github.com/infor-design/enterprise/issues/1948))
- `[Datagrid]` Fixed a bug where text would be misaligned when repeatedly toggling the filter row. ([#1969](https://github.com/infor-design/enterprise/issues/1969))
- `[Datagrid]` Added an example of expandOnActivate on a customer editor. ([#353](https://github.com/infor-design/enterprise-ng/issues/353))
- `[Datagrid]` Added ability to pass a function to the tooltip option for custom formatting. ([#354](https://github.com/infor-design/enterprise-ng/issues/354))
- `[Datagrid]` Fixed `aria-checked` not toggling correctly on selection of multiselect checkbox. ([#1961](https://github.com/infor-design/enterprise/issues/1961))
- `[Datagrid]` Fixed incorrectly exported CSV/Excel data. ([#2001](https://github.com/infor-design/enterprise/issues/2001))
- `[Dropdown]` Changed the way dropdowns work with screen readers to be a collapsible listbox.([#404](https://github.com/infor-design/enterprise/issues/404))
- `[Dropdown]` Fixed an issue where multiselect dropdown unchecking "Select All" was not getting clear after close list with Safari browser.([#1882](https://github.com/infor-design/enterprise/issues/1882))
- `[Dropdown]` Added an example of a color dropdown showing palette colors as icons.([#2013](https://github.com/infor-design/enterprise/issues/2013))
- `[Datagrid]` Fixed a misalignment of the close icon on mobile. ([#2018](https://github.com/infor-design/enterprise/issues/2018))
- `[List/Detail]` Removed some legacy CSS code that was causing text inside of inline Toolbar Searchfields to become transparent. ([#2075](https://github.com/infor-design/enterprise/issues/2075))
- `[Listbuilder]` Fixed an issue where the text was not sanitizing. ([#1692](https://github.com/infor-design/enterprise/issues/1692))
- `[Lookup]` Fixed an issue where the tooltip was using audible text in the code block component. ([#354](https://github.com/infor-design/enterprise-ng/issues/354))
- `[Locale]` Fixed trailing zeros were getting ignored when displaying thousands values. ([#404](https://github.com/infor-design/enterprise/issues/1840))
- `[MenuButton]` Improved the way menu buttons work with screen readers.([#404](https://github.com/infor-design/enterprise/issues/404))
- `[Message]` Added an audible announce of the message type.([#964](https://github.com/infor-design/enterprise/issues/964))
- `[Message]` Change audible announce of message type added in #964 to an option that is strictly audible.([#2120](https://github.com/infor-design/enterprise/issues/2120))
- `[Modal]` Changed text and button font colors to pass accessibility checks.([#964](https://github.com/infor-design/enterprise/issues/964))
- `[Multiselect]` Fixed an issue where previous selection was still selected after clear all by "Select All" option. ([#2003](https://github.com/infor-design/enterprise/issues/2003))
- `[Notifications]` Fixed a few issues with notification background colors by using the corresponding ids-identity token for each. ([1857](https://github.com/infor-design/enterprise/issues/1857), [1865](https://github.com/infor-design/enterprise/issues/1865))
- `[Notifications]` Fixed an issue where you couldn't click the close icon in Firefox. ([1573](https://github.com/infor-design/enterprise/issues/1573))
- `[Radios]` Fixed the last radio item was being selected when clicking on the first when displayed horizontal. ([#1878](https://github.com/infor-design/enterprise/issues/1878))
- `[Signin]` Fixed accessibility issues. ([#421](https://github.com/infor-design/enterprise/issues/421))
- `[Skiplink]` Fixed a z-index issue on skip links over the nav menu. ([#1721](https://github.com/infor-design/enterprise/issues/1721))
- `[Slider]` Changed the demo so the tooltip will hide when resizing the page. ([#2033](https://github.com/infor-design/enterprise/issues/2033))
- `[Stepprocess]` Fixed rtl style issues. ([#413](https://github.com/infor-design/enterprise/issues/413))
- `[Swaplist]` Fixed disabled styling on swap header buttons. ([#2019](https://github.com/infor-design/enterprise/issues/2019))
- `[Tabs]` Fixed an issue where focus was changed after enable/disable tabs. ([#1934](https://github.com/infor-design/enterprise/issues/1934))
- `[Tabs-Module]` Fixed an issue where the close icon was outside the searchfield. ([#1704](https://github.com/infor-design/enterprise/issues/1704))
- `[Toolbar]` Fixed issues when tooltip shows on hover of toolbar ([#1622](https://github.com/infor-design/enterprise/issues/1622))
- `[Validation]` Fixed an issue where the isAlert settings set to true, the border color, control text color, control icon color was displaying the color for the alert rather than displaying the default color. ([#1922](https://github.com/infor-design/enterprise/issues/1922))

### v4.18.0 Chore & Maintenance

- `[Buttons]` Updated button disabled states with corresponding ids-identity tokens. ([1914](https://github.com/infor-design/enterprise/issues/1914)
- `[Docs]` Added a statement on supporting accessibility. ([#1540](https://github.com/infor-design/enterprise/issues/1540))
- `[Docs]` Added the supported screen readers and some notes on accessibility. ([#1722](https://github.com/infor-design/enterprise/issues/1722))

(50 Issues Solved This Release, Backlog Enterprise 294, Backlog Ng 80, 809 Functional Tests, 803 e2e Tests)

## v4.17.1

### v4.17.1 Fixes

- `[Datagrid]` Fixed an issue where the second to last column was having resize issues with frozen column sets.(<https://github.com/infor-design/enterprise/issues/1890>)
- `[Datagrid]` Re-align icons and items in the datagrid's "short header" configuration.(<https://github.com/infor-design/enterprise/issues/1880>)
- `[Locale]` Fixed incorrect "groupsize" for `en-US` locale.(<https://github.com/infor-design/enterprise/issues/1907>)

### v4.17.1 Chores & Maintenance

- `[Demoapp]` Fixed embedded icons example with missing icons.(<https://github.com/infor-design/enterprise/issues/1889>)
- `[Demoapp]` Fixed notification demo examples.(<https://github.com/infor-design/enterprise/issues/1893>, <https://github.com/infor-design/enterprise/pull/1896>)

(5 Issues Solved this patch release)

## v4.17.0

- [Npm Package](https://www.npmjs.com/package/ids-enterprise)
- [IDS Enterprise Angular Change Log](https://github.com/infor-design/enterprise-ng/blob/master/docs/CHANGELOG.md)

### v4.17.0 Future Deprecation

- `[Mask]` Using legacy mask options is now deprecated (was starting 4.3.2) and we will remove this in approximately 6 months from the code base. This means using the `data-mask` option and the `mode` as well as legacy patterns in favor of the newer settings and regexes. ([#439](https://github.com/infor-design/enterprise/issues/439))

### v4.17.0 Features

- `[Datagrid]` Added support for ellipsis to header text. ([#842](https://github.com/infor-design/enterprise/issues/842))
- `[Datagrid]` Added support to cancel `rowactivated` event. Now it will trigger the new event `beforerowactivated` which will wait/sync to cancel or proceed to do `rowactivated` event. ([#1021](https://github.com/infor-design/enterprise/issues/1021))
- `[Datagrid]` Added option to align grouped headers text. ([#1714](https://github.com/infor-design/enterprise/issues/1714))
- `[Datagrid]` Tabbing through a new row moves focus to next line for a lookup column. ([#1822](https://github.com/infor-design/enterprise/issues/1822))
- `[Datagrid]` Validation tooltip does not wrap words correctly across multiple lines. ([#1829](https://github.com/infor-design/enterprise/issues/1829))
- `[Dropdown]` Added support to make dropdown readonly fields optionally not tab-able. ([#1591](https://github.com/infor-design/enterprise/issues/1591))
- `[Form Compact]` Implemented design for field-heavy forms. This design is experimental, likely not production ready, and subject to change without notice. ([#1699](https://github.com/infor-design/enterprise/issues/1699))
- `[Hierarchy]` Changed the newer stacked layout to support mutiple root elements. ([#1677](https://github.com/infor-design/enterprise/issues/1677))
- `[Locale]` Added support for passing in `locale` or `language` to the `parse` and `format` and `translation` functions so they will work without changing the current locale or language. ([#462](https://github.com/infor-design/enterprise/issues/462))
- `[Locale]` Added support for setting a specific group size other than the ones in the locale. This includes using no group size. ([#462](https://github.com/infor-design/enterprise/issues/462))
- `[Locale]` Added support for showing timezones in the current language with a fall back for IE 11. ([#592](https://github.com/infor-design/enterprise/issues/592))
- `[Locale]` Added support for different group sizes. This was previously not working correctly for locales like hi-IN (using 3, 2 group sizes) and en-US (using 3, 0 group sizes). We will later make this work on masks on a separate issue. ([#441](https://github.com/infor-design/enterprise/issues/441))
- `[Locale]` Its now possible to add new locales in by adding them to the `defaultLocales` and `supportedLocales` sets. ([#402](https://github.com/infor-design/enterprise/issues/402))
- `[Locale]` Added an example to show extending locales with new strings and an api method to make it easier. because of the way this is split, if your directly adding to `Locale.cultures` you will need to adjust your code to extend from `Locale.languages` instead. ([#402](https://github.com/infor-design/enterprise/issues/402))
- `[Locale]` Added support for having a different language and locale. This is done by calling the new `setLanguage` function. ([#1552](https://github.com/infor-design/enterprise/issues//1552))
- `[Locale / Mask]` Added limited initial support for some unicode languages. This means you can convert to and from numbers typed in Devangari, Arabic, and Chinese (Financial and Simplified). ([#439](https://github.com/infor-design/enterprise/issues/439))
- `[Locale]` Added support for passing a `locale` other the the current locale to calendar, monthview, datepicker and timepicker. ([#462](https://github.com/infor-design/enterprise/issues/462))
- `[Mask]` It is now possible to type numbers in unicode such as Devangari, Arabic, and Chinese (Financial and Simplified) into the the masks that involve numbers. ([#439](https://github.com/infor-design/enterprise/issues/439))
- `[Modal]` Added an option to dictate the maximum width of the modal. ([#1802](https://github.com/infor-design/enterprise/issues/1802))
- `[Icons]` Add support for creating an svg file for the Uplift theme's (alpha) new icons from ids-identity@2.4.0 assets. ([#1759](https://github.com/infor-design/enterprise/issues/1759))
- `[Radar]` Added support to three label sizes (name, abbrName, shortName). ([#1553](https://github.com/infor-design/enterprise/issues/1553))

### v4.17.0 Fixes

- `[Accordion]` Fixed a bug where some truncated text elements were not generating a tooltip. ([#1736](https://github.com/infor-design/enterprise/issues/1736))
- `[Builder]` Cropped Header for Builder Panel When Text is Long. ([#1814](https://github.com/infor-design/enterprise/issues/1814))
- `[Calendar]` Event model title color is not correct if the modal is opened and another event is selected. ([#1739](https://github.com/infor-design/enterprise/issues/1739))
- `[Calendar]` Modal is still displayed after changing months. ([#1741](https://github.com/infor-design/enterprise/issues/1741))
- `[Calendar]` Changing some event spans is causing missing dates on the dialogs. ([#1708](https://github.com/infor-design/enterprise/issues/1708))
- `[Composite Form]` Fix a bug in IE11 where composite form content overflows to the lower container. ([#1768](https://github.com/infor-design/enterprise/issues/1768))
- `[Datagrid]` Added a fix where the column is next to the edge of the browser and the filter dropdown popup overflow the page.([#1604](https://github.com/infor-design/enterprise/issues/1604))
- `[Datagrid]` Added a fix to allow the commit of a cell edit after tabbing into a cell once having clicked into a previous cell.([#1608](https://github.com/infor-design/enterprise/issues/1608))
- `[Datagrid]` Stretch column not working in Edge browser. ([#1716](https://github.com/infor-design/enterprise/issues/1716))
- `[Datagrid]` Fixed a bug where the source callback was not called when filtering. ([#1688](https://github.com/infor-design/enterprise/issues/1688))
- `[Datagrid]` Fixed a bug where filtering Order Date with `is-not-empty` on a null value would not correctly filter out results. ([#1718](https://github.com/infor-design/enterprise/issues/1718))
- `[Datagrid]` Fixed a bug where when using the `disableClientSideFilter` setting the filtered event would not be called correctly. ([#1689](https://github.com/infor-design/enterprise/issues/1689))
- `[Datagrid]` Fixed a bug where hidden columns inside a colspan were aligning incorrectly. ([#1764](https://github.com/infor-design/enterprise/issues/1764))
- `[Dropdown]` Fixed a layout error on non inline fields with errors. ([#1770](https://github.com/infor-design/enterprise/issues/1770))
- `[Dropdown]` Fixed a bug where the dropdown did not close when tabbing if using the `noSearch` setting. ([#1731](https://github.com/infor-design/enterprise/issues/1731))
- `[Modal]` Fixed a bug where the modal can overflow the page. ([#1802](https://github.com/infor-design/enterprise/issues/1802))
- `[Radio Button]` Fixed a rendering problem on the selected state of Radio Buttons used inside of Accordion components. ([#1568](https://github.com/infor-design/enterprise/issues/1568))
- `[Radio Button]` Fixed a z-index issue that was causing radio buttons to sometimes display over top of page sections where they should have instead scrolled beneath. ([#1014](https://github.com/infor-design/enterprise/issues/1014))

### v4.17.0 Chore & Maintenance

- `[Css/Sass]` Replaced font-size numerical declarations with their ids-identity token counterpart. ([#1640](https://github.com/infor-design/enterprise/issues/1640))
- `[Demoapp]` Removed query parameter for changing fonts. ([#1747](https://github.com/infor-design/enterprise/issues/1747))
- `[Build]` Added a process to notify developers that things are being deprecated or going away. Documented the current deprecations in this system and made [notes for developers](https://github.com/infor-design/enterprise/blob/master/docs/CODING-STANDARDS.md#deprecations). ([#1747](https://github.com/infor-design/enterprise/issues/1747))

(30 Issues Solved This Release, Backlog Enterprise 224, Backlog Ng 59, 785 Functional Tests, 793 e2e Tests)

## v4.16.0

- [Npm Package](https://www.npmjs.com/package/ids-enterprise)
- [IDS Enterprise Angular Change Log](https://github.com/infor-design/enterprise-ng/blob/master/docs/CHANGELOG.md)

### v4.16.0 Features

- `[Busy Indicator]` Made a fix to make it possible to use a busy indicator on a modals. ([#827](https://github.com/infor-design/enterprise/issues/827))
- `[Datagrid]` Added an option to freeze columns from scrolling on the left and/or right. The new option is called `frozenColumns`. See notes on what works and doesnt with frozen column in the datagrid docs frozen column section. ([#464](https://github.com/infor-design/enterprise/issues/464))
- `[Editor]` Added new state called "preview" a non editable mode to editor. Where it only shows the HTML with no toolbar, borders etc. ([#1413](https://github.com/infor-design/enterprise/issues/1413))
- `[Field Filter]` Added support to get and set filter type programmatically. ([#1181](https://github.com/infor-design/enterprise/issues/1181))
- `[Hierarchy]` Add print media styles to decrease ink usage and increase presentability for print format. Note that you may need to enable the setting to print background images, both Mac and PC have a setting for this. ([#456](https://github.com/infor-design/enterprise/issues/456))
- `[Hierarchy]` Added a new "stacked" layout to eventually replace the current layouts. This works better responsively and prevents horizontal scrolling. ([#1629](https://github.com/infor-design/enterprise/issues/1629))
- `[Pager]` Added a "condensed" page size selector button for use on pagers in smaller containers, such as the list side of the list/detail pattern. ([#1459](https://github.com/infor-design/enterprise/issues/1459))

### v4.16.0 Future Deprecation

- `[Hierarchy]` The following options are now deprecated and will be removed approximately 2019-05-15. `paging` and `mobileView`. ([#1629](https://github.com/infor-design/enterprise/issues/1629))
- `[Hierarchy]` Stacked layout will become the default layout in favor of the existing horizontal layout, so the horizontal layout is now considered deprecated and will be removed approximately 2019-05-15. ([#1629](https://github.com/infor-design/enterprise/issues/1629))

### v4.16.0 Fixes

- `[Application Menu]` Fixed the truncation of long text in an accordion element in the application menu by adding a tooltip to truncated elements. ([#457](https://github.com/infor-design/enterprise/issues/457))
- `[Calendar]` Disable the new event modal when no template is defined. ([#1700](https://github.com/infor-design/enterprise/issues/1700))
- `[Dropdown]` Fixed a bug where the ellipsis was not showing on long text in some browsers. ([#1550](https://github.com/infor-design/enterprise/issues/1550))
- `[Datagrid]` Fixed a bug in equals filter on multiselect filters. ([#1586](https://github.com/infor-design/enterprise/issues/1586))
- `[Datagrid]` Fixed a bug where incorrect data is shown in the events in tree grid. ([#315](https://github.com/infor-design/enterprise-ng/issues/315))
- `[Datagrid]` Fixed a bug where when using minWidth on a column and sorting the column will become misaligned. ([#1481](https://github.com/infor-design/enterprise/issues/1481))
- `[Datagrid]` Fixed a bug where when resizing the last column may become invisible. ([#1456](https://github.com/infor-design/enterprise/issues/1456))
- `[Datagrid]` Fixed a bug where a checkbox column will become checked when selecting if there is no selection checkbox. ([#1641](https://github.com/infor-design/enterprise/issues/1641))
- `[Datagrid]` Fixed a bug where the last column would sometimes not render fully for buttons with longer text. ([#1246](https://github.com/infor-design/enterprise/issues/1246))
- `[Datagrid]` Fixed a bug where showMonthYearPicker did not work correctly on date filters. ([#1532](https://github.com/infor-design/enterprise-ng/issues/1532))
- `[Validation]` Fixed a bug in removeError where the icon is sometimes not removed. ([#1556](https://github.com/infor-design/enterprise/issues/1556))
- `[Datepicker]` Fixed the range picker to clear when changing months in a filter. ([#1537](https://github.com/infor-design/enterprise/issues/1537))
- `[Datepicker]` Fixed disabled dates example to validate again on disabled dates. ([#1445](https://github.com/infor-design/enterprise/issues/1445))
- `[Datagrid]` Fixed a Date Editor bug when passing a series of zeroes to a datagrid cell with an editable date. ([#1020](https://github.com/infor-design/enterprise/issues/1020))
- `[Dropdown]` Fixed a bug where a dropdown will never reopen if it is closed by clicking a menu button. ([#1670](https://github.com/infor-design/enterprise/issues/1670))
- `[Icons]` Established missing icon sourcing and sizing consistency from ids-identity icon/svg assets. ([PR#1628](https://github.com/infor-design/enterprise/pull/1628))
- `[Listview]` Addressed performance issues with paging on all platforms, especially Windows and IE/Edge browsers. As part of this, reworked all components that integrate with the Pager component to render their contents based on a dataset, as opposed to DOM elements. ([#922](https://github.com/infor-design/enterprise/issues/922))
- `[Lookup]` Fixed a bug with settings: async, server-side, and single select modes.  The grid was not deselecting the previously selected value when a new row was clicked.  If the value is preselected in the markup, the lookup modal will no longer close prematurely. ([PR#1654](https://github.com/infor-design/enterprise/issues/1654))
- `[Pager]` Made it possible to set and persist custom tooltips on first, previous, next and last pager buttons. ([#922](https://github.com/infor-design/enterprise/issues/922))
- `[Pager]` Fixed propagation of the `pagesizes` setting when using `updated()`. Previously the array was deep extended instead of being replaced outright. ([#1466](https://github.com/infor-design/enterprise/issues/1466))
- `[Tree]` Fixed a bug when calling the disable or enable methods of the tree. This was not working with ie11. ([PR#1600](https://github.com/infor-design/enterprise/issues/1600))
- `[Stepprocess]` Fixed a bug where the step folder was still selected when it was collapsed or expanded. ([#1633](https://github.com/infor-design/enterprise/issues/1633))
- `[Swaplist]` Fixed a bug where items were not able to drag anymore after make the search. ([#1703](https://github.com/infor-design/enterprise/issues/1703))
- `[Toolbar Flex]` Added the ability to pass in a `beforeOpen` callback to the More Actions menu (fixes a bug where it wasn't possible to dynamically add content to the More Actions menu in same way that was possible on the original Toolbar component)
- `[Toolbar Flex]` Fixed a bug where selected events were not bubbling up for a menu button on a flex toolbar. ([#1709](https://github.com/infor-design/enterprise/issues/1709))
- `[Stepprocess]` Disabled step selected when using the next or previous button. ([#1697](https://github.com/infor-design/enterprise/issues/1697))
- `[Tree]` Fixed a bug when calling the disable or enable methods of the tree. This was not working with ie11. ([PR#1600](https://github.com/infor-design/enterprise/issues/1600))

### v4.16.0 Chore & Maintenance

- `[Demo App]` Removed the search icon from the header on test pages as it doesn't function. ([#1449](https://github.com/infor-design/enterprise/issues/1449))
- `[Demo App]` Added a fix for incorrect links when running on windows. ([#1549](https://github.com/infor-design/enterprise/issues/1549))
- `[Docs]` Added a fix to prevent the documentation generator from failing intermittently. ([#1377](https://github.com/infor-design/enterprise/issues/1377))

(29 Issues Solved This Release, Backlog Enterprise 203, Backlog Ng 69, 735 Functional Tests, 670 e2e Tests)

## v4.15.0

- [Npm Package](https://www.npmjs.com/package/ids-enterprise)
- [IDS Enterprise Angular Change Log](https://github.com/infor-design/enterprise-ng/blob/master/docs/CHANGELOG.md)

### v4.15.0 Features

- `[Datagrid]` Added support for lookup in the datagrid filter. ([#653](https://github.com/infor-design/enterprise/issues/653))
- `[Datagrid]` Added support for masks on lookup editors. ([#406](https://github.com/infor-design/enterprise/issues/406))
- `[Validation]` When using legacy mode validation, made the icon dim if the text was on top of it. ([#644](https://github.com/infor-design/enterprise/issues/644))
- `[Calendar]` Now possible to edit events both with the API and by clicking/double clicking events. And other improvements. ([#1436](https://github.com/infor-design/enterprise/issues/1436))
- `[Datagrid]` Added new methods to clear dirty cells on cells, rows, and all. ([#1303](https://github.com/infor-design/enterprise/issues/1303))
- `[Tree]` Added several improvements: the ability to show a dropdown on the tree node, the ability to add nodes in between current nodes, the ability to set checkboxes for selection only on some nodes, and the ability to customize icons. ([#1364](https://github.com/infor-design/enterprise/issues/1364))
- `[Datagrid]` Added the ability to display or hide the new row indicator with a new `showNewIndicator` option. ([#1589](https://github.com/infor-design/enterprise/issues/1589))

### v4.15.0 Fixes

- `[Icons]` Icons with the word `confirm` have been changed to `success`. This is partially backwards compatible for now. We deprecated `confirm` and will remove in the next major version so rename your icons. Example `icon-confirm` to `icon-success`. ([#963](https://github.com/infor-design/enterprise/issues/963))
- `[Icons]` The alert icons now have a white background allowing them to appear on colored sections. There are now two versions, for example: `icon-error` and `icon-error-solid`. These are used in calendar. ([#1436](https://github.com/infor-design/enterprise/issues/1436))
- `[Circle Pager]` Made significant improvements to resizing, especially on tabs. ([#1284](https://github.com/infor-design/enterprise/issues/1284))
- `[Datagrid]` In high contrast mode the background is now white when editing cells. ([#1421](https://github.com/infor-design/enterprise/issues/1421))
- `[Dropdown]` Fixed an issue where filter did not work in no-search mode with the Caps Lock key. ([#1500](https://github.com/infor-design/enterprise/issues/1500))
- `[Popupmenu]` Fixed an issue when using the same menu on multiple inputs wherein destroying one instance actually destroyed all instances. ([#1025](https://github.com/infor-design/enterprise/issues/1025))
- `[Swaplist]` Fixed a bug where Shift+M did not work when typing in the search. ([#1408](https://github.com/infor-design/enterprise/issues/1408))
- `[Popupmenu]` Fixed a bug in immediate mode where right click only worked the first time. ([#1507](https://github.com/infor-design/enterprise/issues/1507))
- `[Editor]` Fixed a bug where clear formatting did not work in safari. ([#911](https://github.com/infor-design/enterprise/issues/911))
- `[Colorpicker]` Fixed a bug in Angular where the picker did not respond correctly to `editable=false` and `disabled=true`. ([#257](https://github.com/infor-design/enterprise-ng/issues/257))
- `[Locale]` Fixed a bug where the callback did not complete on nonexistent locales. ([#1267](https://github.com/infor-design/enterprise/issues/1267))
- `[Calendar]` Fixed a bug where event details remain when filtering event types. ([#1436](https://github.com/infor-design/enterprise/issues/1436))
- `[Busy Indicator]` Fixed a bug where the indicator closed when clicking on accordions. ([#281](https://github.com/infor-design/enterprise-ng/issues/281))
- `[Datagrid Tree]` Fixed the need for unique IDs on the tree nodes. ([#1361](https://github.com/infor-design/enterprise/issues/1361))
- `[Editor]` Improved the result of pasting bullet lists from MS Word. ([#1351](https://github.com/infor-design/enterprise/issues/1351))
- `[Hierarchy]` Fixed layout issues in the context menu in RTL mode. ([#1310](https://github.com/infor-design/enterprise/issues/1310))
- `[Datagrid]` Added a setting `allowChildExpandOnMatch` that optionally determines if a search/filter will show and allow nonmatching children to be shown. ([#1422](https://github.com/infor-design/enterprise/issues/1422))
- `[Datagrid]` If a link is added with a href it will now be followed when clicking, rather than needing to use the click method setting on columns. ([#1473](https://github.com/infor-design/enterprise/issues/1473))
- `[Datagrid Tree]` Fixed a bug where Expand/Collapse text is added into the +/- cell. ([#1145](https://github.com/infor-design/enterprise/issues/1145))
- `[Dropdown]` Fixed a bug in NG where two dropdowns in different components would cause each other to freeze. ([#229](https://github.com/infor-design/enterprise-ng/issues/229))
- `[Editor]` Verified a past fix where editor would not work with all buttons when in a modal. ([#408](https://github.com/infor-design/enterprise/issues/408))
- `[Datagrid Tree]` Fixed a bug in `updateRow` that caused the indent of the tree grid to collapse. ([#405](https://github.com/infor-design/enterprise/issues/405))
- `[Empty Message]` Fixed a bug where a null empty message would not be possible. This is used to show no empty message on initial load delays. ([#1467](https://github.com/infor-design/enterprise/issues/1467))
- `[Lookup]` Fixed a bug where nothing is inserted when you click a link editor in the lookup. ([#1315](https://github.com/infor-design/enterprise/issues/1315))
- `[About]` Fixed a bug where the version would not show when set. It would show the IDS version. ([#1414](https://github.com/infor-design/enterprise/issues/1414))
- `[Datagrid]` Fixed a bug in `disableClientSort` / `disableClientFilter`. It now retains visual indicators on sort and filter. ([#1248](https://github.com/infor-design/enterprise/issues/1248))
- `[Tree]` Fixed a bug where selected nodes are selected again after loading child nodes. ([#1270](https://github.com/infor-design/enterprise/issues/1270))
- `[Input]` Fixed a bug where inputs that have tooltips will not be selectable with the cursor. ([#1354](https://github.com/infor-design/enterprise/issues/1354))
- `[Accordion]` Fixed a bug where double clicking a header will open and then close the accordion. ([#1314](https://github.com/infor-design/enterprise/issues/1314))
- `[Datagrid]` Fixed a bug on hover with taller cells where the hover state would not cover the entire cell. ([#1490](https://github.com/infor-design/enterprise/issues/1490))
- `[Editor]` Fixed a bug where the image would still be shown if you press the Esc key and cancel the image dialog. ([#1489](https://github.com/infor-design/enterprise/issues/1489))
- `[Datagrid Lookup]` Added additional missing event info for ajax requests and filtering. ([#1486](https://github.com/infor-design/enterprise/issues/1486))
- `[Tabs]` Added protection from inserting HTML tags in the add method (XSS). ([#1462](https://github.com/infor-design/enterprise/issues/1462))
- `[App Menu]` Added better text wrapping for longer titles. ([#1116](https://github.com/infor-design/enterprise/issues/1116))
- `[Contextual Action Panel]` Fixed some examples so that they reopen more than one time. ([#1116](https://github.com/infor-design/enterprise/issues/506))
- `[Searchfield]` Fixed a border styling issue on longer labels in the search. ([#1500](https://github.com/infor-design/enterprise/issues/1500))
- `[Tabs Multi]` Improved the experience on mobile by collapsing the menus a bit. ([#971](https://github.com/infor-design/enterprise/issues/971))
- `[Lookup]` Fixed missing ellipsis menu on mobile devices. ([#1068](https://github.com/infor-design/enterprise/issues/1068))
- `[Accordion]` Fixed incorrect font size on p tags in the accordion. ([#1116](https://github.com/infor-design/enterprise/issues/1116))
- `[Line Chart]` Fixed and improved the legend text on mobile viewport. ([#609](https://github.com/infor-design/enterprise/issues/609))

### v4.15.0 Chore & Maintenance

- `[General]` Migrated sass to use IDS color variables. ([#1435](https://github.com/infor-design/enterprise/issues/1435))
- `[Angular]` Added all settings from 4.13 in time for future 5.1.0 ([#274](https://github.com/infor-design/enterprise-ng/issues/274))
- `[General]` Fixed some incorrect layouts. ([#1357](https://github.com/infor-design/enterprise/issues/1357))
- `[Targeted Achievement]` Removed some older non working examples. ([#520](https://github.com/infor-design/enterprise/issues/520))

(50 Issues Solved This Release, Backlog Enterprise 294, Backlog Ng 80, 809 Functional Tests, 716 e2e Tests)

## v4.14.0

- [Npm Package](https://www.npmjs.com/package/ids-enterprise)
- [IDS Enterprise Angular Change Log](https://github.com/infor-design/enterprise-ng/blob/master/docs/CHANGELOG.md)

### v4.14.0 Features

- `[Datepicker/Monthview]` Added a setting for the day of week the calendar starts that can be used outside of the Locale setting. ([#1179](https://github.com/infor-design/enterprise/issues/1179))
- `[Datagrid]` Made the tree datagrid work a lot better with filtering. ([#1281](https://github.com/infor-design/enterprise/issues/1281))
- `[Autocomplete/SearchField]` Added a caseSensitive filtering option. ([#385](https://github.com/infor-design/enterprise/issues/385))
- `[Datagrid]` Added an option `headerAlign` to set alignment on the header different than the rows. ([#420](https://github.com/infor-design/enterprise/issues/420))
- `[Message]` Added the ability to use certain formatter html tags in the message content. ([#379](https://github.com/infor-design/enterprise/issues/379))

### v4.14.0 Fixes

- `[Swaplist]` Fixed a bug that if you drag really fast everything disappears. ([#1195](https://github.com/infor-design/enterprise/issues/1195))
- `[Hierarchy]` Fixed a bug that part of the profile menu is cut off. ([#931](https://github.com/infor-design/enterprise/issues/931))
- `[Datagrid/Dropdown]` Fixed a bug that part of the dropdown menu is cut off. ([#1420](https://github.com/infor-design/enterprise/issues/1420))
- `[Modal]` Fixed bugs where with certain field types modal validation was not working. ([#1213](https://github.com/infor-design/enterprise/issues/1213))
- `[Dropdown]` Fixed a regression where the tooltip was not showing when data is overflowed. ([#1400](https://github.com/infor-design/enterprise/issues/1400))
- `[Tooltip]` Fixed a bugs where a tooltip would show up in unexpected places. ([#1396](https://github.com/infor-design/enterprise/issues/1396))
- `[Datagrid/Dropdown]` Fixed a bug where an error would occur if showSelectAll is used. ([#1360](https://github.com/infor-design/enterprise/issues/1360))
- `[Datagrid/Tooltip]` Fixed a bugs where a tooltip would show up in the header unexpectedly. ([#1395](https://github.com/infor-design/enterprise/issues/1395))
- `[Popupmenu]` Fixed incorrect highlighting on disabled list items.  ([#982](https://github.com/infor-design/enterprise/issues/982))
- `[Contextual Action Panel]` Fixed issues with certain styles of invoking the CAP where it would not reopen a second time. ([#1139](https://github.com/infor-design/enterprise/issues/1139))
- `[Spinbox]` Added a fix so the page will not zoom when click + and - on mobile devices. ([#1070](https://github.com/infor-design/enterprise/issues/1070))
- `[Splitter]` Removed the tooltip from the expand/collapse button as it was superfluous. ([#1180](https://github.com/infor-design/enterprise/issues/1180))
- `[Datagrid]` Added a fix so the last column when stretching will do so with percentage so it will stay when the page resize or the menu opens/closes. ([#1168](https://github.com/infor-design/enterprise/issues/1168))
- `[Datagrid]` Fixed bugs in the server side and filtering example. ([#396](https://github.com/infor-design/enterprise/issues/396))
- `[Datagrid]` Fixed a bug in applyFilter with datefields. ([#1269](https://github.com/infor-design/enterprise/issues/1269))
- `[Datagrid]` Fixed a bug in updateCellNode where sometimes it did not work. ([#1122](https://github.com/infor-design/enterprise/issues/1122))
- `[Hierarchy]` Made the empty image ring the same color as the left edge. ([#932](https://github.com/infor-design/enterprise/issues/932))
- `[Datagrid/Dropdown]` Fixed an issue that tab did not close dropdown editors. ([#1198](https://github.com/infor-design/enterprise/issues/1198))
- `[Datagrid/Dropdown]` Fixed a bug that if you click open a dropdown editor then you cannot use arrow keys to select. ([#1387](https://github.com/infor-design/enterprise/issues/1387))
- `[Datagrid/Dropdown]` Fixed a bug that if a smaller number of items the menu would be too short. ([#1298](https://github.com/infor-design/enterprise/issues/1298))
- `[Searchfield]` Fixed a bug that the search field didnt work in safari. ([#225](https://github.com/infor-design/enterprise/issues/225))
- `[Datagrid/Dropdown]` Fixed a bug that source is used the values may be cleared out when opening the list. ([#1185](https://github.com/infor-design/enterprise/issues/1185))
- `[Personalization]` Fixed a bug that when calling initialize the personalization would reset. ([#1231](https://github.com/infor-design/enterprise/issues/1231))
- `[Tabs]` Fixed the alignment of the closing icon. ([#1056](https://github.com/infor-design/enterprise/issues/1056))
- `[Dropdown]` Fixed list alignment issues on mobile. ([#1069](https://github.com/infor-design/enterprise/issues/1069))
- `[Dropdown]` Fixed issues where the listbox would not close on mobile. ([#1119](https://github.com/infor-design/enterprise/issues/1119))
- `[Dropdown]` Fixed a bug where modals would close on url hash change. ([#1207](https://github.com/infor-design/enterprise/issues/1207))
- `[Contextual Action Panel]` Fixed an issue where buttons would occasionally be out of view. ([#283](https://github.com/infor-design/enterprise/issues/283))
- `[Empty Message]` Added a new icon to indicate using the search function. ([#1325](https://github.com/infor-design/enterprise/issues/1325))
- `[Searchfield]` Added a fix for landscape mode on mobile. ([#1102](https://github.com/infor-design/enterprise/issues/1102))
- `[Datagrid]` Added a fix for hard to read fields in high contrast mode. ([#1193](https://github.com/infor-design/enterprise/issues/1193))

### v4.14.0 Chore & Maintenance

- `[General]` Fixed problems with the css mapping where the line numbers were wrong in the map files. ([#962](https://github.com/infor-design/enterprise/issues/962))
- `[Docs]` Added setting so themes can be shown in the documentation pages. ([#1327](https://github.com/infor-design/enterprise/issues/1327))
- `[Docs]` Made links to example pages open in a new window. ([#1132](https://github.com/infor-design/enterprise/issues/1132))

(43 Issues Solved This Release, Backlog Enterprise 181, Backlog Ng 64, 682 Functional Tests, 612 e2e Tests)

## v4.13.0

- [Npm Package](https://www.npmjs.com/package/ids-enterprise)
- [IDS Enterprise Angular Change Log](https://github.com/infor-design/enterprise-ng/blob/master/docs/CHANGELOG.md)

### v4.13.0 Features

- `[Calendar]` Added some new features such as upcoming events view, RTL, keyboard support and fixed styling issues and bugs. ([#1221](https://github.com/infor-design/enterprise/issues/1221))
- `[Flex Toolbar]` Added search field integration, so that the search field is mainly close to being able to replace the legacy toolbar. ([#269](https://github.com/infor-design/enterprise/issues/269))
- `[Bar]` Added short, medium label support for adapting the chart to responsive views. ([#1094](https://github.com/infor-design/enterprise/issues/1094))
- `[Textarea]` Added maxLength option to prevent typing over a set maximum. ([#1046](https://github.com/infor-design/enterprise/issues/1046))
- `[Textarea]` Added maxGrow option to prevent growing when typing over a set max. ([#1147](https://github.com/infor-design/enterprise/issues/1147))
- `[Datagrid]` If using the `showDirty` option the indication will now be on each cell. ([#1183](https://github.com/infor-design/enterprise/issues/1183))
- `[Datepicker]` Added an option `useCurrentTime` that will insert current time instead of noon time with date and timepickers. ([#1087](https://github.com/infor-design/enterprise/issues/1087))
- `[General]` Included an IE 11 polyfill for ES6 Promises, this is a new dependency in the package.json you should include. ([#1172](https://github.com/infor-design/enterprise/issues/1172))
- `[General]` Add translations in 38 languages including new support for Slovak (sk-SK). ([#557](https://github.com/infor-design/enterprise/issues/557))

### v4.13.0 Fixes

- `[Tooltips]` Fixed an important bug where tooltips would stick around in the page on the top corner. ([#1273](https://github.com/infor-design/enterprise/issues/1273))
- `[Tooltips]` Fixed some contrast issues on the high contrast theme. ([#1249](https://github.com/infor-design/enterprise/issues/1249))
- `[Tooltips]` Fixed a bug where Toolbar "More Actions" menu buttons could incorrectly display a tooltip overlapping an open menu. ([#1242](https://github.com/infor-design/enterprise/issues/1242))
- `[Datepicker / Timepicker]` Removed the need to use the customValidation setting. You can remove this option from your code. The logic will pick up if you added customValidation to your input by adding a data-validate option. You also may need to add `date` or `availableDate` validation to your  data-validate attribute if these validations are desired along with your custom or required validation. ([#862](https://github.com/infor-design/enterprise/issues/862))
- `[Menubutton]` Added a new setting `hideMenuArrow` you can use for buttons that don't require an arrow, such as menu buttons. ([#1088](https://github.com/infor-design/enterprise/issues/1088))
- `[Dropdown]` Fixed issues with destroy when multiple dropdown components are on the page. ([#1202](https://github.com/infor-design/enterprise/issues/1202))
- `[Datagrid]` Fixed alignment issues when using filtering with some columns that do not have a filter. ([#1124](https://github.com/infor-design/enterprise/issues/1124))
- `[Datagrid]` Fixed an error when dynamically adding context menus. ([#1216](https://github.com/infor-design/enterprise/issues/1216))
- `[Datagrid]` Added an example of dynamic intermediate paging and filtering. ([#396](https://github.com/infor-design/enterprise/issues/396))
- `[Dropdown]` Fixed alignment issues on mobile devices. ([#1069](https://github.com/infor-design/enterprise/issues/1069))
- `[Datepicker]` Fixed incorrect assumptions, causing incorrect umalqura calendar calculations. ([#1189](https://github.com/infor-design/enterprise/issues/1189))
- `[Datepicker]` Fixed an issue where the dialog would not close on click out if opening the time dropdown components first. ([#1278](https://github.com/infor-design/enterprise/issues/))
- `[General]` Added the ability to stop renderLoop. ([#214](https://github.com/infor-design/enterprise/issues/214))
- `[Datepicker]` Fixed an issue reselecting ranges with the date picker range option. ([#1197](https://github.com/infor-design/enterprise/issues/1197))
- `[Editor]` Fixed bugs on IE with background color option. ([#392](https://github.com/infor-design/enterprise/issues/392))
- `[Colorpicker]` Fixed issue where the palette is not closed on enter key / click. ([#1050](https://github.com/infor-design/enterprise/issues/1050))
- `[Accordion]` Fixed issues with context menus on the accordion. ([#639](https://github.com/infor-design/enterprise/issues/639))
- `[Searchfield]` Made no results appear not clickable. ([#329](https://github.com/infor-design/enterprise/issues/329))
- `[Datagrid]` Added an example of groups and paging. ([#435](https://github.com/infor-design/enterprise/issues/435))
- `[Editor]` Fixed the dirty indicator when using toolbar items. ([#910](https://github.com/infor-design/enterprise/issues/910))
- `[Datagrid]` Fixed a bug that made tooltips disappear when a lookup editor is closed. ([#1186](https://github.com/infor-design/enterprise/issues/1186))
- `[Datagrid]` Fixed a bug where not all rows are removed in the removeSelected function. ([#1036](https://github.com/infor-design/enterprise/issues/1036))
- `[Datagrid]` Fixed bugs in activateRow and deactivateRow in some edge cases. ([#948](https://github.com/infor-design/enterprise/issues/948))
- `[Datagrid]` Fixed formatting of tooltips on the header and filter. ([#955](https://github.com/infor-design/enterprise/issues/955))
- `[Datagrid]` Fixed wrong page number when saving the page number in localstorage and reloading. ([#798](https://github.com/infor-design/enterprise/issues/798))
- `[Tree]` Fixed issues when expanding and collapsing after dragging nodes around. ([#1183](https://github.com/infor-design/enterprise/issues/1183))
- `[ContextualActionPanel]` Fixed a bug where the CAP will be closed if clicking an accordion in it. ([#1138](https://github.com/infor-design/enterprise/issues/1138))
- `[Colorpicker]` Added a setting (customColors) to prevent adding default colors if totally custom colors are used. ([#1135](https://github.com/infor-design/enterprise/issues/1135))
- `[AppMenu]` Improved contrast in high contrast theme. ([#1146](https://github.com/infor-design/enterprise/issues/1146))
- `[Searchfield]` Fixed issue where ascenders/descenders are cut off. ([#1101](https://github.com/infor-design/enterprise/issues/1101))
- `[Tree]` Added sortstop and sortstart events. ([#1003](https://github.com/infor-design/enterprise/issues/1003))
- `[Searchfield]` Fixed some alignment issues in different browsers. ([#1106](https://github.com/infor-design/enterprise/issues/1106))
- `[Searchfield]` Fixed some contrast issues in different browsers. ([#1104](https://github.com/infor-design/enterprise/issues/1104))
- `[Searchfield]` Prevent multiple selected events from firing. ([#1259](https://github.com/infor-design/enterprise/issues/1259))
- `[Autocomplete]` Added a beforeOpen setting ([#398](https://github.com/infor-design/enterprise/issues/398))
- `[Toolbar]` Fixed an error where toolbar tried to focus a DOM item that was removed. ([#1177](https://github.com/infor-design/enterprise/issues/1177))
- `[Dropdown]` Fixed a problem where the bottom of some lists is cropped. ([#909](https://github.com/infor-design/enterprise/issues/909))
- `[General]` Fixed a few components so that they could still initialize when hidden. ([#230](https://github.com/infor-design/enterprise/issues/230))
- `[Datagrid]` Fixed missing tooltips on new row. ([#1081](https://github.com/infor-design/enterprise/issues/1081))
- `[Lookup]` Fixed a bug using select all where it would select the previous list. ([#295](https://github.com/infor-design/enterprise/issues/295))
- `[Datagrid]` Fixed missing summary row on initial render in some cases. ([#330](https://github.com/infor-design/enterprise/issues/330))
- `[Button]` Fixed alignment of text and icons. ([#973](https://github.com/infor-design/enterprise/issues/973))
- `[Datagrid]` Fixed missing source call when loading last page first. ([#1162](https://github.com/infor-design/enterprise/issues/1162))
- `[SwapList]` Made sure swap list will work in all cases and in angular. ([#152](https://github.com/infor-design/enterprise/issues/152))
- `[Toast]` Fixed a bug where some toasts on certain urls may not close. ([#1305](https://github.com/infor-design/enterprise/issues/1305))
- `[Datepicker / Lookup]` Fixed bugs where they would not load on tabs. ([#1304](https://github.com/infor-design/enterprise/issues/1304))

### v4.13.0 Chore & Maintenance

- `[General]` Added more complete visual tests. ([#978](https://github.com/infor-design/enterprise/issues/978))
- `[General]` Cleaned up some of the sample pages start at A, making sure examples work and tests are covered for better QA (on going). ([#1136](https://github.com/infor-design/enterprise/issues/1136))
- `[General]` Upgraded to ids-identity 2.0.x ([#1062](https://github.com/infor-design/enterprise/issues/1062))
- `[General]` Cleanup missing files in the directory listings. ([#985](https://github.com/infor-design/enterprise/issues/985))
- `[Angular 1.0]` We removed the angular 1.0 directives from the code and examples. These are no longer being updated. You can still use older versions of this or move on to Angular 7.x ([#1136](https://github.com/infor-design/enterprise/issues/1136))
- `[Uplift]` Included the uplift theme again as alpha for testing. It will show with a watermark and is only available via the personalize api or url params in the demo app. ([#1224](https://github.com/infor-design/enterprise/issues/1224))

(69 Issues Solved This Release, Backlog Enterprise 199, Backlog Ng 63, 662 Functional Tests, 659 e2e Tests)

## v4.12.0

- [Npm Package](https://www.npmjs.com/package/ids-enterprise)
- [IDS Enterprise Angular Change Log](https://github.com/infor-design/enterprise-ng/blob/master/docs/CHANGELOG.md)

### v4.12.0 Features

- `[General]` The ability to make custom/smaller builds has further been improved. We improved the component matching, made it possible to run the tests on only included components, fixed the banner, and improved the terminal functionality. Also removed/deprecated the older mapping tool. ([#417](https://github.com/infor-design/enterprise/issues/417))
- `[Message]` Added the ability to have different types (Info, Confirm, Error, Alert). ([#963](https://github.com/infor-design/enterprise/issues/963))
- `[General]` Further fixes to for xss issues. ([#683](https://github.com/infor-design/enterprise/issues/683))
- `[Pager]` Made it possible to use the pager as a standalone component. ([#250](https://github.com/infor-design/enterprise/issues/250))
- `[Editor]` Added a clear formatting button. ([#473](https://github.com/infor-design/enterprise/issues/473))
- `[Datepicker]` Added an option to show the time as current time instead of midnight. ([#889](https://github.com/infor-design/enterprise/issues/889))
- `[About]` Dialog now shows device information. ([#684](https://github.com/infor-design/enterprise/issues/684))

### v4.12.0 Fixes

- `[Datagrid Tree]` Fixed incorrect data on activated event. ([#412](https://github.com/infor-design/enterprise/issues/412))
- `[Datagrid]` Improved the export function so it works on different locales. ([#378](https://github.com/infor-design/enterprise/issues/378))
- `[Tabs]` Fixed a bug where clicking the x on tabs with a dropdowns would incorrectly open the dropdown. ([#276](https://github.com/infor-design/enterprise/issues/276))
- `[Datagrid]` Changed the `settingschange` event so it will only fire once. ([#903](https://github.com/infor-design/enterprise/issues/903))
- `[Listview]` Improved rendering performance. ([#430](https://github.com/infor-design/enterprise/issues/430))
- `[General]` Fixed issues when using base tag, that caused icons to disappear. ([#766](https://github.com/infor-design/enterprise/issues/766))
- `[Empty Message]` Made it possible to assign code to the button click if used. ([#667](https://github.com/infor-design/enterprise/issues/667))
- `[Datagrid]` Added translations for the new tooltip. ([#227](https://github.com/infor-design/enterprise/issues/227))
- `[Dropdown]` Fixed contrast issue in high contrast theme. ([#945](https://github.com/infor-design/enterprise/issues/945))
- `[Datagrid]` Reset to default did not reset dropdown columns. ([#847](https://github.com/infor-design/enterprise/issues/847))
- `[Datagrid]` Fixed bugs in keyword search highlighting with special characters. ([#849](https://github.com/infor-design/enterprise/issues/849))
- `[Datagrid]` Fixed bugs that causes NaN to appear in date fields. ([#891](https://github.com/infor-design/enterprise/issues/891))
- `[Dropdown]` Fixed issue where validation is not trigger on IOS on click out. ([#659](https://github.com/infor-design/enterprise/issues/659))
- `[Lookup]` Fixed bug in select all in multiselect with paging. ([#926](https://github.com/infor-design/enterprise/issues/926))
- `[Modal]` Fixed bug where the modal would close if hitting enter on a checkbox and inputs. ([#320](https://github.com/infor-design/enterprise/issues/320))
- `[Lookup]` Fixed bug trying to reselect a second time. ([#296](https://github.com/infor-design/enterprise/issues/296))
- `[Tabs]` Fixed behavior when closing and disabling tabs. ([#947](https://github.com/infor-design/enterprise/issues/947))
- `[Dropdown]` Fixed layout issues when using icons in the dropdown. ([#663](https://github.com/infor-design/enterprise/issues/663))
- `[Datagrid]` Fixed a bug where the tooltip did not show on validation. ([#1008](https://github.com/infor-design/enterprise/issues/1008))
- `[Tabs]` Fixed issue with opening spillover on IOS. ([#619](https://github.com/infor-design/enterprise/issues/619))
- `[Datagrid]` Fixed bugs when using `exportable: false` in certain column positions. ([#787](https://github.com/infor-design/enterprise/issues/787))
- `[Searchfield]` Removed double border. ([#328](https://github.com/infor-design/enterprise/issues/328))

### v4.12.0 Chore & Maintenance

- `[Masks]` Added missing and more documentation, cleaned up existing docs. ([#1033](https://github.com/infor-design/enterprise/issues/1033))
- `[General]` Based on design site comments, we improved some pages and fixed some missing links. ([#1034](https://github.com/infor-design/enterprise/issues/1034))
- `[Bar Chart]` Added test coverage. ([#848](https://github.com/infor-design/enterprise/issues/848))
- `[Datagrid]` Added full api test coverage. ([#242](https://github.com/infor-design/enterprise/issues/242))

(55 Issues Solved This Release, Backlog Enterprise 185, Backlog Ng 50, 628 Functional Tests, 562 e2e Tests)

## v4.11.0

- [Npm Package](https://www.npmjs.com/package/ids-enterprise)
- [IDS Enterprise Angular Change Log](https://github.com/infor-design/enterprise-ng/blob/master/docs/CHANGELOG.md)

### v4.11.0 Features

- `[General]` It is now possible to make custom builds. With a custom build you specify a command with a list of components that you use. This can be used to reduce the bundle size for both js and css. ([#417](https://github.com/infor-design/enterprise/issues/417))
- `[Calendar]` Added more features including: a readonly view, ability for events to span days, tooltips and notifications ([#417](https://github.com/infor-design/enterprise/issues/417))
- `[Lookup]` Added the ability to select across pages, even when doing server side paging. ([#375](https://github.com/infor-design/enterprise/issues/375))
- `[Datagrid]` Improved tooltip performance, and now tooltips show on cells that are not fully displayed. ([#447](https://github.com/infor-design/enterprise/issues/447))

### v4.11.0 Fixes

- `[Dropdown]` The onKeyDown callback was not firing if CTRL key is used. This is fixed. ([#793](https://github.com/infor-design/enterprise/issues/793))
- `[Tree]` Added a small feature to preserve the tree node states on reload. ([#792](https://github.com/infor-design/enterprise/issues/792))
- `[Tree]` Added a disable/enable method to disable/enable the whole tree. ([#752](https://github.com/infor-design/enterprise/issues/752))
- `[App Menu]` Fixed a bug clearing the search filter box. ([#702](https://github.com/infor-design/enterprise/issues/702))
- `[Column Chart]` Added a yAxis option, you can use to format the yAxis in custom ways. ([#627](https://github.com/infor-design/enterprise/issues/627))
- `[General]` More fixes to use external ids tokens. ([#708](https://github.com/infor-design/enterprise/issues/708))
- `[Datagrid]` Fixed an error calling selectRows with an integer. ([#756](https://github.com/infor-design/enterprise/issues/756))
- `[Tree]` Fixed a bug that caused newly added rows to not be draggable. ([#618](https://github.com/infor-design/enterprise/issues/618))
- `[Dropdown / Multiselect]` Re-added the ability to have a placeholder on the component. ([#832](https://github.com/infor-design/enterprise/issues/832))
- `[Datagrid]` Fixed a bug that caused dropdown filters to not save on reload of page (saveUserSettings) ([#791](https://github.com/infor-design/enterprise/issues/791))
- `[Dropdown]` Fixed a bug that caused an unneeded scrollbar. ([#786](https://github.com/infor-design/enterprise/issues/786))
- `[Tree]` Added drag events and events for when the data is changed. ([#801](https://github.com/infor-design/enterprise/issues/801))
- `[Datepicker]` Fixed a bug updating settings, where time was not changing correctly. ([#305](https://github.com/infor-design/enterprise/issues/305))
- `[Tree]` Fixed a bug where the underlying dataset was not synced up. ([#718](https://github.com/infor-design/enterprise/issues/718))
- `[Lookup]` Fixed incorrect text color on chrome. ([#762](https://github.com/infor-design/enterprise/issues/762))
- `[Editor]` Fixed duplicate ID's on the popup dialogs. ([#746](https://github.com/infor-design/enterprise/issues/746))
- `[Dropdown]` Fixed misalignment of icons on IOS. ([#657](https://github.com/infor-design/enterprise/issues/657))
- `[Demos]` Fixed a bug that caused RTL pages to sometimes load blank. ([#814](https://github.com/infor-design/enterprise/issues/814))
- `[Modal]` Fixed a bug that caused the modal to close when clicking an accordion on the modal. ([#747](https://github.com/infor-design/enterprise/issues/747))
- `[Tree]` Added a restoreOriginalState method to set the tree back to its original state. ([#751](https://github.com/infor-design/enterprise/issues/751))
- `[Datagrid]` Added an example of a nested datagrid with scrolling. ([#172](https://github.com/infor-design/enterprise/issues/172))
- `[Datagrid]` Fixed column alignment issues on grouped column examples. ([#147](https://github.com/infor-design/enterprise/issues/147))
- `[Datagrid]` Fixed bugs when dragging and resizing grouped columns. ([#374](https://github.com/infor-design/enterprise/issues/374))
- `[Validation]` Fixed a bug that caused validations with changing messages to not go away on correction. ([#640](https://github.com/infor-design/enterprise/issues/640))
- `[Datagrid]` Fixed bugs in actionable mode (enter was not moving down). ([#788](https://github.com/infor-design/enterprise/issues/788))
- `[Bar Charts]` Fixed bug that caused tooltips to occasionally not show up. ([#739](https://github.com/infor-design/enterprise/issues/739))
- `[Dirty]` Fixed appearance/contrast on high contrast theme. ([#692](https://github.com/infor-design/enterprise/issues/692))
- `[Locale]` Fixed incorrect date time format. ([#608](https://github.com/infor-design/enterprise/issues/608))
- `[Dropdown]` Fixed bug where filtering did not work with CAPS lock on. ([#608](https://github.com/infor-design/enterprise/issues/608))
- `[Accordion]` Fixed styling issue on safari. ([#282](https://github.com/infor-design/enterprise/issues/282))
- `[Dropdown]` Fixed a bug on mobile devices, where the list would close on scrolling. ([#656](https://github.com/infor-design/enterprise/issues/656))

### v4.11.0 Chore & Maintenance

- `[Textarea]` Added additional test coverage. ([#337](https://github.com/infor-design/enterprise/issues/337))
- `[Tree]` Added additional test coverage. ([#752](https://github.com/infor-design/enterprise/issues/752))
- `[Busy Indicator]` Added additional test coverage. ([#233](https://github.com/infor-design/enterprise/issues/233))
- `[Docs]` Added additional information for developers on how to use IDS. ([#721](https://github.com/infor-design/enterprise/issues/721))
- `[Docs]` Added Id's and test notes to all pages. ([#259](https://github.com/infor-design/enterprise/issues/259))
- `[Docs]` Fixed issues on the wizard docs. ([#824](https://github.com/infor-design/enterprise/issues/824))
- `[Accordion]` Added additional test coverage. ([#516](https://github.com/infor-design/enterprise/issues/516))
- `[General]` Added sass linter (stylelint). ([#767](https://github.com/infor-design/enterprise/issues/767))

(53 Issues Solved This Release, Backlog Enterprise 170, Backlog Ng 41, 587 Functional Tests, 458 e2e Tests)

## v4.10.0

- [Npm Package](https://www.npmjs.com/package/ids-enterprise)
- [IDS Enterprise Angular Change Log](https://github.com/infor-design/enterprise-ng/blob/master/docs/CHANGELOG.md)

### v4.10.0 Features

- `[Tooltips]` Will now activate on longpress on mobile devices. ([#400](https://github.com/infor-design/enterprise/issues/400))
- `[Contextmenu]` Will now activate on longpress on mobile devices (except when on inputs). ([#245](https://github.com/infor-design/enterprise/issues/245))
- `[Locale]` Added support for zh-Hant and zh-Hans. ([#397](https://github.com/infor-design/enterprise/issues/397))
- `[Tree]` Greatly improved rendering and expanding performance. ([#251](https://github.com/infor-design/enterprise/issues/251))
- `[General]` Internally all of the sass is now extended from [IDS Design tokens]( https://github.com/infor-design/design-system) ([#354](https://github.com/infor-design/enterprise/issues/354))
- `[Calendar]` Added initial readonly calendar. At the moment the calendar can only render events and has a filtering feature. More will be added next sprint. ([#261](https://github.com/infor-design/enterprise/issues/261))

### v4.10.0 Fixes

- `[Dropdown]` Minor Breaking Change for Xss reasons we removed the ability to set a custom hex color on icons in the dropdown. You can still pass in one of the alert colors from the colorpalette (fx alert, good, info). This was not even shown in the examples so may not be missed. ([#256](https://github.com/infor-design/enterprise/issues/256))
- `[Popupmenu]` Fixed a problem in popupmenu, if it was opened in immediate mode, submenus will be cleared of their text when the menu is eventually closed. ([#701](https://github.com/infor-design/enterprise/issues/701))
- `[Editor]` Fixed xss injection problem on the link dialog. ([#257](https://github.com/infor-design/enterprise/issues/257))
- `[Spinbox]` Fixed a height / alignment issue on spinboxes when used in short height configuration. ([#547](https://github.com/infor-design/enterprise/issues/547))
- `[Datepicker / Mask]` Fixed an issue in angular that caused using backspace to not save back to the model. ([#51](https://github.com/infor-design/enterprise-ng/issues/51))
- `[Field Options]` Fixed mobile support so they now work on touch better on IOS and Android. ([#555](https://github.com/infor-design/enterprise-ng/issues/555))
- `[Tree]` Tree with + and - for the folders was inversed visually. This was fixed, update your svg.html ([#685](https://github.com/infor-design/enterprise-ng/issues/685))
- `[Modal]` Fixed an alignment issue with the closing X on the top corner. ([#662](https://github.com/infor-design/enterprise-ng/issues/662))
- `[Popupmenu]` Fixed a visual flickering when opening dynamic submenus. ([#588](https://github.com/infor-design/enterprise/issues/588))
- `[Tree]` Added full unit and functional tests. ([#264](https://github.com/infor-design/enterprise/issues/264))
- `[Lookup]` Added full unit and functional tests. ([#344](https://github.com/infor-design/enterprise/issues/344))
- `[Datagrid]` Added more unit and functional tests. ([#242](https://github.com/infor-design/enterprise/issues/242))
- `[General]` Updated the develop tools and sample app to Node 10. During this update we set package-lock.json to be ignored in .gitignore ([#540](https://github.com/infor-design/enterprise/issues/540))
- `[Modal]` Allow beforeOpen callback to run optionally whether you have content or not passed back. ([#409](https://github.com/infor-design/enterprise/issues/409))
- `[Datagrid]` The lookup editor now supports left, right, and center align on the column settings. ([#228](https://github.com/infor-design/enterprise/issues/228))
- `[Mask]` When adding prefixes and suffixes (like % and $) if all the rest of the text is cleared, these will also now be cleared. ([#433](https://github.com/infor-design/enterprise/issues/433))
- `[Popupmenu]` Fixed low contrast selection icons in high contrast theme. ([#410](https://github.com/infor-design/enterprise/issues/410))
- `[Header Popupmenu]` Fixed missing focus state. ([#514](https://github.com/infor-design/enterprise/issues/514))
- `[Datepicker]` When using legends on days, fixed a problem that the hover states are shown incorrectly when changing month. ([#514](https://github.com/infor-design/enterprise/issues/514))
- `[Listview]` When the search field is disabled, it was not shown with disabled styling, this is fixed. ([#422](https://github.com/infor-design/enterprise/issues/422))
- `[Donut]` When having 4 or 2 sliced the tooltip would not show up on some slices. This is fixed. ([#482](https://github.com/infor-design/enterprise/issues/482))
- `[Datagrid]` Added a searchExpandableRow option so that you can control if data in expandable rows is searched/expanded. ([#480](https://github.com/infor-design/enterprise/issues/480))
- `[Multiselect]` If more items then fit are selected the tooltip was not showing on initial load, it only showed after changing values. This is fixed. ([#633](https://github.com/infor-design/enterprise/issues/633))
- `[Tooltip]` An example was added showing how you can show tooltips on disabled buttons. ([#453](https://github.com/infor-design/enterprise/issues/453))
- `[Modal]` A title with brackets in it was not escaping the text correctly. ([#246](https://github.com/infor-design/enterprise/issues/246))
- `[Modal]` Pressing enter when on inputs such as file upload no longer closes the modal. ([#321](https://github.com/infor-design/enterprise/issues/321))
- `[Locale]` Sent out translations so things like the Editor New/Same window dialog will be translated in the future. ([#511](https://github.com/infor-design/enterprise/issues/511))
- `[Nested Datagrid]` Fixed focus issues, the wrong cell in the nest was getting focused. ([#371](https://github.com/infor-design/enterprise/issues/371))

(44 Issues Solved This Release, Backlog Enterprise 173, Backlog Ng 44, 565 Functional Tests, 426 e2e Tests)

## v4.9.0

- [Npm Package](https://www.npmjs.com/package/ids-enterprise)
- [IDS Enterprise Angular Change Log](https://github.com/infor-design/enterprise-ng/blob/master/docs/CHANGELOG.md)

### v4.9.0 Features

- `[Datagrid]` Changed the way alerts work on rows. It now no longer requires an extra column. The rowStatus column will now be ignored so can be removed. When an alert / error / info message is added to the row the whole row will highlight. ([Check out the example.](https://bit.ly/2LC33iJ) ([#258](https://github.com/infor-design/enterprise/issues/258))
- `[Modal]` Added an option `showCloseBtn` which when set to true will show a X button on the top left corner. ([#358](https://github.com/infor-design/enterprise/issues/358))
- `[Multiselect / Dropdown]` Added the ability to see the search term during ajax requests. ([#267](https://github.com/infor-design/enterprise/issues/267))
- `[Scatterplot]` Added a scatter plot chart similar to a bubble chart but with shapes. ([Check out the example.](https://bit.ly/2K9N59M) ([#341](https://github.com/infor-design/enterprise/issues/341))
- `[Toast]` Added an option `allowLink` which when set to true will allow you to specify a `<a>` in the message content to add a link to the message. ([#341](https://github.com/infor-design/enterprise/issues/341))

### v4.9.0 Fixes

- `[Accordion]` Fixed an issue that prevented a right click menu from working on the accordion. ([#238](https://github.com/infor-design/enterprise/issues/238))
- `[Charts]` Fixed up missing empty states and selection methods so they work on all charts. ([#265](https://github.com/infor-design/enterprise/issues/265))
- `[Datagrid]` Fixed the performance of pasting from excel. ([#240](https://github.com/infor-design/enterprise/issues/240))
- `[Datagrid]` The keyword search will now clear when reloading data. ([#307](https://github.com/infor-design/enterprise/issues/307))
- `[Docs]` Fixed several noted missing pages and broken links in the docs. ([#244](https://github.com/infor-design/enterprise/issues/244))
- `[Dropdown]` Fixed bug in badges configuration. ([#270](https://github.com/infor-design/enterprise/issues/270))
- `[Flex Layout]` Fixed field-flex to work better on IE. ([#252](https://github.com/infor-design/enterprise/issues/252))
- `[Editor]` Fixed bug that made it impossible to edit the visual tab. ([#478](https://github.com/infor-design/enterprise/issues/478))
- `[Editor]` Fixed a bug with dirty indicator that caused a messed up layout. ([#241](https://github.com/infor-design/enterprise/issues/241))
- `[Lookup]` Fixed it so that select will work correctly when filtering. ([#248](https://github.com/infor-design/enterprise/issues/248))
- `[Header]` Fixed missing `More` tooltip on the header. ([#345](https://github.com/infor-design/enterprise/issues/345))
- `[Validation]` Added fixes to prevent `error` and `valid` events from going off more than once. ([#237](https://github.com/infor-design/enterprise/issues/237))
- `[Validation]` Added fixes to make multiple messages work better. There is now a `getMessages()` function that will return all erros on a field as an array. The older `getMessage()` will still return a string. ([#237](https://github.com/infor-design/enterprise/issues/237))
- `[Validation]` Fixed un-needed event handlers when using fields on a tab. ([#332](https://github.com/infor-design/enterprise/issues/332))

### v4.9.0 Chore & Maintenance

- `[Blockgrid]` Added full test coverage ([#234](https://github.com/infor-design/enterprise/issues/234))
- `[CAP]` Fixed some examples that would not close ([#283](https://github.com/infor-design/enterprise/issues/283))
- `[Datepicker]` Added full test coverage ([#243](https://github.com/infor-design/enterprise/issues/243))
- `[Datagrid]` Fixed an example so that it shows how to clear a dropdown filter. ([#254](https://github.com/infor-design/enterprise/issues/254))
- `[Docs]` Added TEAMS.MD for collecting info on the teams using ids. If you are not in the list let us know or make a pull request. ([#350](https://github.com/infor-design/enterprise/issues/350))
- `[Listview]` Fixed some links in the sample app that caused some examples to fail. ([#273](https://github.com/infor-design/enterprise/issues/273))
- `[Tabs]` Added more test coverage ([#239](https://github.com/infor-design/enterprise/issues/239))
- `[Toast]` Added full test coverage ([#232](https://github.com/infor-design/enterprise/issues/232))
- `[Testing]` Added visual regression tests, and more importantly a system for doing them via CI. ([#255](https://github.com/infor-design/enterprise/issues/255))

(34 Issues Solved This Release, Backlog Enterprise 158, Backlog Ng 41, 458 Functional Tests, 297 e2e Tests)

## v4.8.0

- [Npm Package](https://www.npmjs.com/package/ids-enterprise)
- [IDS Enterprise Angular Change Log](https://github.com/infor-design/enterprise-ng/blob/master/docs/CHANGELOG.md)

### v4.8.0 Features

- `[Datagrid]` Added an example of Nested Datagrids with ([basic nested grid support.](https://bit.ly/2lGKM4a)) ([#SOHO-3474](https://jira.infor.com/browse/SOHO-3474))
- `[Datagrid]` Added support for async validation. ([#SOHO-7943](https://jira.infor.com/browse/SOHO-7943))
- `[Export]` Extracted excel export code so it can be run outside the datagrid. ([#SOHO-7246](https://jira.infor.com/browse/SOHO-7246))

### v4.8.0 Fixes

- `[Searchfield / Toolbar Searchfield]` Merged code between them so there is just one component. This reduced code and fixed many bugs. ([#161](https://github.com/infor-design/enterprise/pull/161))
- `[Datagrid]` Fixed issues using expand row after hiding/showing columns. ([#SOHO-8103](https://jira.infor.com/browse/SOHO-8103))
- `[Datagrid]` Fixed issue that caused nested grids in expandable rows to hide after hiding/showing columns on the parent grid. ([#SOHO-8102](https://jira.infor.com/browse/SOHO-8102))
- `[Datagrid]` Added an example showing Math rounding on numeric columns ([#SOHO-5168](https://jira.infor.com/browse/SOHO-5168))
- `[Datagrid]` Date editors now maintain date format correctly. ([#SOHO-5861](https://jira.infor.com/browse/SOHO-5861))
- `[Datagrid]` Fixed alignment off sort indicator on centered columns. ([#SOHO-7444](https://jira.infor.com/browse/SOHO-7444))
- `[Datagrid]` Behavior Change - Sorting clicking now no longer refocuses last cell. ([#SOHO-7682](https://jira.infor.com/browse/SOHO-7682))
- `[Datagrid]` Fixed formatter error that showed NaN on some number cells. ([#SOHO-7839](https://jira.infor.com/browse/SOHO-7682))
- `[Datagrid]` Fixed a bug rendering last column in some situations. ([#SOHO-7987](https://jira.infor.com/browse/SOHO-7987))
- `[Datagrid]` Fixed incorrect data in context menu event. ([#SOHO-7991](https://jira.infor.com/browse/SOHO-7991))
- `[Dropdown]` Added an onKeyDown option so keys can be overriden. ([#SOHO-4815](https://jira.infor.com/browse/SOHO-4815))
- `[Slider]` Fixed step slider to work better jumping across steps. ([#SOHO-6271](https://jira.infor.com/browse/SOHO-6271))
- `[Tooltip]` Will strip tooltip markup to prevent xss. ([#SOHO-6522](https://jira.infor.com/browse/SOHO-6522))
- `[Contextual Action Panel]` Fixed alignment issue on x icon. ([#SOHO-6612](https://jira.infor.com/browse/SOHO-6612))
- `[Listview]` Fixed scrollbar size when removing items. ([#SOHO-7402](https://jira.infor.com/browse/SOHO-7402))
- `[Navigation Popup]` Fixed a bug setting initial selected value. ([#SOHO-7411](https://jira.infor.com/browse/SOHO-7411))
- `[Grid]` Added a no-margin setting for nested grids with no indentation. ([#SOHO-7495](https://jira.infor.com/browse/SOHO-7495))
- `[Grid]` Fixed positioning of checkboxes in the grid. ([#SOHO-7979](https://jira.infor.com/browse/SOHO-7979))
- `[Tabs]` Fixed bug calling add in NG applications. ([#SOHO-7511](https://jira.infor.com/browse/SOHO-7511))
- `[Listview]` Selected event now contains the dataset row. ([#SOHO-7512](https://jira.infor.com/browse/SOHO-7512))
- `[Multiselect]` Fixed incorrect showing of delselect button in certain states. ([#SOHO-7535](https://jira.infor.com/browse/SOHO-7535))
- `[Search]` Fixed bug where highlight search terms where not shown in bold. ([#SOHO-7796](https://jira.infor.com/browse/SOHO-7796))
- `[Multiselect]` Improved performance on select all. ([#SOHO-7816](https://jira.infor.com/browse/SOHO-7816))
- `[Spinbox]` Fixed problem where you could arrow up in a readonly spinbox. ([#SOHO-8025](https://jira.infor.com/browse/SOHO-8025))
- `[Dropdown]` Fixed bug selecting two items with same value. ([#SOHO-8029](https://jira.infor.com/browse/SOHO-8029))
- `[Modal]` Fixed incorrect enabling of submit on validating modals. ([#SOHO-8042](https://jira.infor.com/browse/SOHO-8042))
- `[Modal]` Fixed incorrect closing of modal on enter key. ([#SOHO-8059](https://jira.infor.com/browse/SOHO-8059))
- `[Rating]` Allow decimal values for example 4.3. ([#SOHO-8063](https://jira.infor.com/browse/SOHO-8063))
- `[Datepicker]` Prevent datepicker from scrolling to the top of the browser. ([#SOHO-8107](https://jira.infor.com/browse/SOHO-8107))
- `[Tag]` Fixed layout on Right-To-Left. ([#SOHO-8120](https://jira.infor.com/browse/SOHO-8120))
- `[Listview]` Fixed missing render event. ([#SOHO-8129](https://jira.infor.com/browse/SOHO-8129))
- `[Angular Datagrid]` Fixed maskOptions input definition. ([#SOHO-8131](https://jira.infor.com/browse/SOHO-8131))
- `[Datepicker]` Fixed several bugs on the UmAlQura Calendar. ([#SOHO-8147](https://jira.infor.com/browse/SOHO-8147))
- `[Datagrid]` Fixed bug on expanding and collapsing multiple expandable rows. ([#SOHO-8154](https://jira.infor.com/browse/SOHO-8154))
- `[Pager]` Fixed focus state clicking page numbers. ([#SOHO-4528](https://jira.infor.com/browse/SOHO-4528))
- `[SearchField]` Fixed bug initializing search field with text. ([#SOHO-4820](https://jira.infor.com/browse/SOHO-4820))
- `[ColorPicker]` Fixed bug with incorrect cursor on readonly color picker. ([#SOHO-8030](https://jira.infor.com/browse/SOHO-8030))
- `[Pie]` Fixed ui glitch on mobile when pressing slices. ([#SOHO-8141](https://jira.infor.com/browse/SOHO-8141))

### v4.8.0 Chore & Maintenance

- `[Npm Package]` Added back sass files in correct folder structure. ([#SOHO-7583](https://jira.infor.com/browse/SOHO-7583))
- `[Menu Button]` Added button functional and e2e Tests. ([#SOHO-7600](https://jira.infor.com/browse/SOHO-7600))
- `[Textarea]` Added Textarea functional and e2e Tests. ([#SOHO-7929](https://jira.infor.com/browse/SOHO-7929))
- `[ListFilter]` Added ListFilter functional and e2e Tests. ([#SOHO-7975](https://jira.infor.com/browse/SOHO-7975))
- `[Colorpicker]` Added Colorpicker functional and e2e Tests. ([#SOHO-8078](https://jira.infor.com/browse/SOHO-8078))
- `[Site / Docs]` Fixed a few broken links ([#SOHO-7993](https://jira.infor.com/browse/SOHO-7993))

(62 Jira Issues Solved This Release, Backlog Dev 186, Design 110, Unresolved 349, Test Count 380 Functional, 178 e2e )

## v4.7.0

- [Full Jira Release Notes](https://bit.ly/2HyT3zF)
- [Npm Package](https://www.npmjs.com/package/ids-enterprise)
- [IDS Enterprise Angular Change Log](https://github.com/infor-design/enterprise-ng/blob/master/docs/CHANGELOG.md)

### v4.7.0 Features

- `[Github]` The project was migrated to be open source on github with a new workflow and testing suite.
- `[Tag]` Added a Tag angular component. ([#SOHO-8005](https://jira.infor.com/browse/SOHO-8006))
- `[Validate]` Exposed validate and removeMessage methods. ([#SOHO-8003](https://jira.infor.com/browse/SOHO-8003))
- `[General]` Upgrade to Angular 6 ([#SOHO-7927](https://jira.infor.com/browse/SOHO-7927))
- `[General]` Introduced nightly versions in npm ([#SOHO-7804](https://jira.infor.com/browse/SOHO-7804))
- `[Multiselect]` A tooltip now shows if more content is selected than fits in the input. ([#SOHO-7799](https://jira.infor.com/browse/SOHO-7799))
- `[Datepicker]` Added an option to restrict moving to months that are not available to select from. ([#SOHO-7384](https://jira.infor.com/browse/SOHO-7384))
- `[Validation]` Added and icon alert([#SOHO-7225](https://jira.infor.com/browse/SOHO-7225)
- `[General]` Code is now available on ([public npm](https://www.npmjs.com/package/ids-enterprise)) ([#SOHO-7083](https://jira.infor.com/browse/SOHO-7083))

### v4.7.0 Fixes

- `[Lookup]` Fixed existing example that shows using an autocomplete on a lookup. ([#SOHO-8070](https://jira.infor.com/browse/SOHO-8070))
- `[Lookup]` Fixed existing example that shows creating a customized dialog on the lookup ([#SOHO-8069](https://jira.infor.com/browse/SOHO-8069))
- `[Lookup]` Fixed existing example that incorrectly showed a checkbox column. ([#SOHO-8068](https://jira.infor.com/browse/SOHO-8068))
- `[Line Chart]` Fixed an error when provoking the tooltip. ([#/SOHO-8051](https://jira.infor.com/browse/SOHO-8051))
- `[Module Tabs]` Fixed a bug toggling the menu on mobile. ([#/SOHO-8043](https://jira.infor.com/browse/SOHO-8043))
- `[Autocomplete]` Fixed a bug that made enter key not work to select. ([#SOHO-8036](https://jira.infor.com/browse/SOHO-8036))
- `[Tabs]` Removed an errant scrollbar that appeared sometimes on IE ([#SOHO-8034](https://jira.infor.com/browse/SOHO-8034))
- `[Datagrid]` The drill down click event now currently shows the right row information in the event data. ([#SOHO-8023](https://jira.infor.com/browse/SOHO-8023))
- `[Datagrid]` Fixed a broken nested data example. ([#SOHO-8019](https://jira.infor.com/browse/SOHO-8019))
- `[Datagrid]` Fixed a broken paging example. ([#SOHO-8013](https://jira.infor.com/browse/SOHO-8013))
- `[Datagrid]` Hyperlinks now can be clicked when in a datagrid expandable row. ([#SOHO-8009](https://jira.infor.com/browse/SOHO-8009))
- `[Popupmenu]` Removed extra padding on icon menus ([#SOHO-8006](https://jira.infor.com/browse/SOHO-8006))
- `[Spinbox]` Range limits now work correctly ([#SOHO-7999](https://jira.infor.com/browse/SOHO-7999))
- `[Dropdown]` Fixed not working filtering on nosearch option. ([#SOHO-7998](https://jira.infor.com/browse/SOHO-7998))
- `[Hierarchy]` Children layout and in general layouts where improved. ([#SOHO-7992](https://jira.infor.com/browse/SOHO-7992))
- `[Buttons]` Fixed layout issues on mobile. ([#SOHO-7982](https://jira.infor.com/browse/SOHO-7982))
- `[Datagrid]` Fixed format initialization issue ([#SOHO-7982](https://jira.infor.com/browse/SOHO-7982))
- `[Lookup]` Fixed a problem that caused the lookup to only work once. ([#SOHO-7971](https://jira.infor.com/browse/SOHO-7971))
- `[Treemap]` Fix a bug using `fixture.detectChanges()`. ([#SOHO-7969](https://jira.infor.com/browse/SOHO-7969))
- `[Textarea]` Fixed a bug that made it possible for the count to go to a negative value. ([#SOHO-7952](https://jira.infor.com/browse/SOHO-7952))
- `[Tabs]` Fixed a bug that made extra events fire. ([#SOHO-7948](https://jira.infor.com/browse/SOHO-7948))
- `[Toolbar]` Fixed a with showing icons and text in the overflowmenu. ([#SOHO-7942](https://jira.infor.com/browse/SOHO-7942))
- `[DatePicker]` Fixed an error when restricting dates. ([#SOHO-7922](https://jira.infor.com/browse/SOHO-7922))
- `[TimePicker]` Fixed sort order of times in arabic locales. ([#SOHO-7920](https://jira.infor.com/browse/SOHO-7920))
- `[Multiselect]` Fixed initialization of selected items. ([#SOHO-7916](https://jira.infor.com/browse/SOHO-7916))
- `[Line Chart]` Solved a problem clicking lines to select. ([#SOHO-7912](https://jira.infor.com/browse/SOHO-7912))
- `[Hierarchy]` Improved RTL version ([#SOHO-7888](https://jira.infor.com/browse/SOHO-7888))
- `[Datagrid]` Row click event now shows correct data when using Groups ([#SOHO-7861](https://jira.infor.com/browse/SOHO-7861))
- `[Modal]` Fixed cut of border on checkboxe focus states. ([#SOHO-7856](https://jira.infor.com/browse/SOHO-7856))
- `[Colorpicker]` Fixed cropped labels when longer ([#SOHO-7817](https://jira.infor.com/browse/SOHO-7817))
- `[Label]` Fixed cut off Thai characters ([#SOHO-7814](https://jira.infor.com/browse/SOHO-7814))
- `[Colorpicker]` Fixed styling issue on margins ([#SOHO-7776](https://jira.infor.com/browse/SOHO-7776))
- `[Hierarchy]` Fixed several layout issues and changed the paging example to show the back button on the left. ([#SOHO-7622](https://jira.infor.com/browse/SOHO-7622))
- `[Bar Chart]` Fixed RTL layout issues ([#SOHO-5196](https://jira.infor.com/browse/SOHO-5196))
- `[Lookup]` Made delimiter an option / changable ([#SOHO-4695](https://jira.infor.com/browse/SOHO-4695))

### v4.7.0 Chore & Maintenance

- `[Timepicker]` Added functional and e2e Tests ([#SOHO-7809](https://jira.infor.com/browse/SOHO-7809))
- `[General]` Restructured the project to clean up and separate the demo app from code. ([#SOHO-7803](https://jira.infor.com/browse/SOHO-7803))

(56 Jira Issues Solved This Release, Backlog Dev 218, Design 101, Unresolved 391, Test Count 232 Functional, 117 e2e )

## v4.6.0

- [Full Jira Release Notes](https://bit.ly/2jodbem)
- [Npm Package](http://npm.infor.com)
- [IDS Enterprise Angular Change Log](https://github.com/infor-design/enterprise-ng/blob/master/docs/CHANGELOG.md)

### v4.6.0 Key New Features

- `[Treemap]` New Component Added
- `[Website]` Launch of new docs site <https://design.infor.com/code/ids-enterprise/latest>
- `[Security]` Ids Now passes CSP (Content Security Policy) Compliance for info see <docs/SECURITY.md>.
- `[Toolbar]` New ["toolbar"](http://usalvlhlpool1.infor.com/4.6.0/components/toolbar-flex/list)
    - Based on css so it is much faster.
    - Expect a future breaking change from flex-toolbar to this toolbar when all features are implemented.
    - As of now collapsible search is not supported yet.

### v4.6.0 Behavior Changes

- `[App Menu]` Now automatically closes when items are clicked on mobile devices.

### v4.6.0 Improvements

- `[Angular]` Validation now allows dynamic functions.
- `[Editor]` Added a clear method.
- `[Locale]` Map iw locale to Hebrew.
- `[Locale]` Now defaults locals with no country. For example en maps to en-US es and es-ES.
- `[Color Picker]` Added option to clear the color.
- `[Angular]` Allow Formatters, Editors to work with Soho. without the migration script.
- `[Added a new labels example <http://usalvlhlpool1.infor.com/4.6.0/components/form/example-labels.html>
- `[Angular]` Added new Chart Wrappers (Line, Bar, Column ect ).
- `[Datagrid]` Added file up load editor.
- `[Editor]` Its possible to put a link on an image now.

### v4.6.0 Code Updates / Breaking Changes

- `[Templates]` The internal template engine changed for better XSS security as a result one feature is no longer supported. If you have a delimiter syntax to embed html like `{{& name}}`, change this to be `{{{name}}}`.
- `[jQuery]` Updated from 3.1.1 to 3.3.1.

### v4.6.0 Bug Fixes

- `[Angular]` Added fixes so that the `soho.migrate` script is no longer needed.
- `[Angular Datagrid]` Added filterWhenTyping option.
- `[Angular Popup]` Expose close, isOpen and keepOpen.
- `[Angular Linechart]` Added "xAxis" and "yAxis" options.
- `[Angular Treemap]` Added new wrapper.
- `[Angular Rating]` Added a rating wrapper.
- `[Angular Circle Page]` Added new wrapper.
- `[Checkbox]` Fixed issue when you click the top left of the page, would toggle the last checkbox.
- `[Composite Form]` Fixed broken swipe.
- `[Colorpicker]` Fixed cases where change did not fire.
- `[Colorpicker]` Added short field option.
- `[Completion Chart]` Added more colors.
- `[Datagrid]` Fixed some misaligned icons on short row height.
- `[Datagrid]` Fixed issue that blank dropdown filter items would not show.
- `[Datagrid]` Added click arguments for more information on editor clicks and callback data.
- `[Datagrid]` Fixed wrong data on events on second page with expandable row.
- `[Datagrid]` Fixed focus / filter bugs.
- `[Datagrid]` Fixed bug with filter dropdowns on IOS.
- `[Datagrid]` Fixed column alignment when scrolling and RTL.
- `[Datagrid]` Fixed NaN error when using the colspan example.
- `[Datagrid]` Made totals work correctly when filtering.
- `[Datagrid]` Fixed issue with focus when multiple grids on a page.
- `[Datagrid]` Removed extra rows from the grid export when using expandable rows.
- `[Datagrid]` Fixed performance of select all on paging client side.
- `[Datagrid]` Fixed text alignment on header when some columns are not filterable.
- `[Datagrid]` Fixed wrong cursor on non actionable rows.
- `[Hierarchy]` Fixed layout issues.
- `[Mask]` Fixed issue when not using decimals in the pattern option.
- `[Modal]` Allow editor and dropdown to properly block the submit button.
- `[Menu Button]` Fixed beforeOpen so it also runs on submenus.
- `[Message]` Fixed XSS vulnerability.
- `[Pager]` Added fixes for RTL.
- `[List Detail]` Improved amount of space the header takes
- `[Multiselect]` Fixed problems when using the tab key well manipulating the multiselect.
- `[Multiselect]` Fixed bug with select all not working correctly.
- `[Multiselect]` Fixed bug with required validation rule.
- `[Spinbox]` Fixed issue on short field versions.
- `[Textarea]` Fixed issue with counter when in angular and on a modal.
- `[Toast]` Fixed XSS vulnerability.
- `[Tree]` Fixed checkbox click issue.
- `[Lookup]` Fixed issue in the example when running on Edge.
- `[Validation]` Fixed broken form submit validation.
- `[Vertical Tabs]` Fix cut off header.

(98 Jira Issues Solved This Release, Backlog Dev 388, Design 105, Unresolved 595, Test Coverage 6.66%)

## v4.5.0

### v4.5.0 Key New Features

- `[Font]` Experimental new font added from IDS as explained.
- `[Datagrid]` Added support for pasting from excel.
- `[Datagrid]` Added option to specify which column stretches.

### v4.5.0 Behavior Changes

- `[Search Field]` `ESC` incorrectly cleared the field and was inconsistent. The proper key is `ctrl + backspace` (PC )/ `alt + delete` (mac) to clear all field contents. `ESC` no longer does anything.

### v4.5.0 Improvements

- `[Datagrid]` Added support for a two line title on the header.
- `[Dropdown]` Added onKeyPress override for custom key strokes.
- `[Contextual Action Panel]` Added an option to add a right side close button.
- `[Datepicker]` Added support to select ranges.
- `[Maintenence]` Added more unit tests.
- `[Maintenence]` Removed jsHint in favor of Eslint.

### v4.5.0 Code Updates / Breaking Changes

- `[Swaplist]` changed custom events `beforeswap and swapupdate` data (SOHO-7407). From `Array: list-items-moved` to `Object: from: container-info, to: container-info and items: list-items-moved`. It now uses data in a more reliable way

### v4.5.0 Bug Fixes

- `[Angular]` Added new wrappers for Radar, Bullet, Line, Pie, Sparkline.
- `[Angular Dropdown]` Fixed missing data from select event.
- `[Colorpicker]` Added better translation support.
- `[Compound Field]` Fixed layout with some field types.
- `[Datepicker]` Fixed issues with validation in certain locales.
- `[Datepicker]` Not able to validate on MMMM.
- `[Datagrid]` Fixed bug that filter did not work when it started out hidden.
- `[Datagrid]` Fixed issue with context menu not opening repeatedly.
- `[Datagrid]` Fixed bug in indeterminate paging with smaller page sizes.
- `[Datagrid]` Fixed error when editing some numbers.
- `[Datagrid]` Added support for single line markup.
- `[Datagrid]` Fixed exportable option, which was not working for both csv and xls export.
- `[Datagrid]` Fixed column sizing logic to work better with alerts and alerts plus text.
- `[Datagrid]` Fixed bug when reordering rows with expandable rows.
- `[Datagrid]` Added events for opening and closing the filter row.
- `[Datagrid]` Fixed bugs on multiselect + tree grid.
- `[Datagrid]` Fixed problems with missing data on click events when paging.
- `[Datagrid]` Fixed problems editing with paging.
- `[Datagrid]` Fixed Column alignment calling updateDataset.
- `[Datagrid]` Now passes sourceArgs for the filter row.
- `[Dropdown]` Fixed cursor on disabled items.
- `[Editor]` Added paste support for links.
- `[Editor]` Fixed bug that prevented some shortcut keys from working.
- `[Editor]` Fixed link pointers in readonly mode.
- `[Expandable Area]` Fixed bug when not working on second page.
- `[General]` Some ES6 imports missing.
- `[Personalization]` Added support for cache bust.
- `[Locale]` Fixed some months missing in some cultures.
- `[Listview]` Removed redundant resize events.
- `[Line]` Fixed problems updating data.
- `[Mask]` Fixed bug on alpha masks that ignored the last character.
- `[Modal]` Allow enter key to be stopped for forms.
- `[Modal]` Allow filter row to work if a grid is on a modal.
- `[Fileupload]` Fixed bug when running in Contextual Action Panel.
- `[Searchfield]` Fixed wrong width.
- `[Step Process]` Improved layout and responsive.
- `[Step Process]` Improved wrapping of step items.
- `[Targeted Achievement]` Fixed icon alignment.
- `[Timepicker]` Fixed error calling removePunctuation.
- `[Text Area]` Adding missing classes for use in responsive-forms.
- `[Toast]` Fixed missing animation.
- `[Tree]` Fixed a bug where if the callback is not async the node wont open.
- `[Track Dirty]` Fixed error when used on a file upload.
- `[Track Dirty]` Did not work to reset dirty on editor and Multiselect.
- `[Validation]` Fixed more extra events firing.

(67 Jira Issues Solved This Release, Backlog Dev 378, Design 105, Unresolved 585, Test Coverage 6% )<|MERGE_RESOLUTION|>--- conflicted
+++ resolved
@@ -19,11 +19,8 @@
 - `[Searchfield]` Added a shadow to the focus state of searchfields with category buttons. ([#4181](https://github.com/infor-design/enterprise-ng/issues/4181))
 - `[Tabs]` Added detection for width/height/style changes on a Tabs component, which now triggers a resize event. ([ng#860](https://github.com/infor-design/enterprise-ng/issues/860))
 - `[Vertical Tabs]` Fixed an issue where the error icon was misaligning. ([#873](https://github.com/infor-design/enterprise-ng/issues/873))
-<<<<<<< HEAD
 - `[Popupmenu]` Fixed a minor issue with the shortcut text on small breakpoints. ([#3984](https://github.com/infor-design/enterprise/issues/3984))
-=======
 - `[Splitter]` Fixes an issue where the collapse button was not working when splitter is on the right. ([#1730](https://github.com/infor-design/enterprise-ng/issues/1730))
->>>>>>> da9cde83
 
 ## v4.31.0
 
