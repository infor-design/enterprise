--- conflicted
+++ resolved
@@ -8,11 +8,8 @@
 
 ### v4.23.0 Fixes
 
-<<<<<<< HEAD
-`[Popupmenu]` In mobile settings (specifically iOS), input fields will now allow for text input when also being assigned a context menu. ([#2613](https://github.com/infor-design/enterprise/issues/2613))
-=======
+- `[Popupmenu]` In mobile settings (specifically iOS), input fields will now allow for text input when also being assigned a context menu. ([#2613](https://github.com/infor-design/enterprise/issues/2613))
 - `[Contextual Action Panel]` Fixed an issue where the CAP close but beforeclose event not fired. ([#2826](https://github.com/infor-design/enterprise/issues/2826))
->>>>>>> cc3f1f3c
 
 ### v4.23.0 Chores & Maintenance
 
