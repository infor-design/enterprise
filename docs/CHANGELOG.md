# What's New with Enterprise

## v4.29.0

### v4.29.0 Fixes

<<<<<<< HEAD
- `[Datagrid]` Fixed a bug where the data passed to resultsText was incorrect in the case of reseting a filter. ([#2177](https://github.com/infor-design/enterprise/issues/2177))
=======
- `[Fonts]` A note that the Source Sans Pro font thats used in the new theme and served at google fonts, now have a fix for the issue that capitalized letters and numbers had different heights. You may need to release any special caching. ([#1789](https://github.com/infor-design/enterprise/issues/1789))
- `[Locale]` Fixed the es-419 date time value, as it was incorrectly using the medium length date format. ([#3830](https://github.com/infor-design/enterprise/issues/3830))
- `[Tree]` Fixed an issue where data was not in sync for children property. ([#1690](https://github.com/infor-design/enterprise/issues/1690))
>>>>>>> e21d2849

## v4.28.0

### v4.28.0 Important Changes

- `[Pager]` The Deprecated `pager` getter method was removed. Use `pagerAPI` instead for the same thing if accessing this internal object directly. ([#3759](https://github.com/infor-design/enterprise/issues/3759))

### v4.28.0 Features

- `[Bar Chart]` Added support to ellipsis for yaxis labels. ([#3702](https://github.com/infor-design/enterprise/issues/3702))
- `[Contextmenu]` Added support for shortcut display in menus. ([#3490](https://github.com/infor-design/enterprise/issues/3490))
- `[Datepicker]` Added support for custom api callback to disable passed dates and to disable dates by years. ([#3462](https://github.com/infor-design/enterprise/issues/3462))
- `[Datagrid]` Added and fixed up datagrid grouping aggregators. There is now aggregators for avg, count, list, max, min and sum. In addition null and undefined data will not cause issues. ([#3752](https://github.com/infor-design/enterprise/issues/3752))
- `[Error Page]` Added a new example showing a static error page. For example for a 404 page or generic error. ([#281](https://github.com/infor-design/design-system/issues/281))
- `[FileUploadAdvanced]` Added support to api settings `maxFiles` to limit number of uploads. ([#3512](https://github.com/infor-design/enterprise/issues/3512))
- `[FileUploadAdvanced]` Added support to fire event `fileremoved` for attached file removed. ([#3548](https://github.com/infor-design/enterprise/issues/3548))
- `[Line Chart]` Added support to ellipsis for yaxis labels. ([#3702](https://github.com/infor-design/enterprise/issues/3702))
- `[Modal]` Improved handling of multiple Modal windows stemming from a single trigger element. ([ng#705](https://github.com/infor-design/enterprise-ng/issues/705))

### v4.28.0 Fixes

- `[Application Menu]` Fixed the icons on breaking apart it's appearance when zooming out the browser in IE11, uplift theme. ([#3070](https://github.com/infor-design/enterprise/issues/3070))
- `[Application Menu]` Fixed misalignment/size of bullet icons in the accordion on Android devices. ([#1429](http://localhost:4000/components/applicationmenu/test-six-levels.html))
- `[Application Menu]` Add keyboard support for closing Role Switcher panel ([#3477](https://github.com/infor-design/enterprise/issues/3477))
- `[Autocomplete]` Added a check to prevent the autocomplete from incorrectly stealing form focus, by checking for inner focus before opening a list on typeahead. ([#3639](https://github.com/infor-design/enterprise/issues/3070))
- `[Autocomplete]` Fixed an issue where an change event was not firing when selecting from the menu. ([#804](https://github.com/infor-design/enterprise/issues/804))
- `[Bubble Chart]` Fixed an issue where an extra axis line was shown when using the domain formatter. ([#501](https://github.com/infor-design/enterprise/issues/501))
- `[Bullet Chart]` Added support to format ranges and difference values. ([#3447](https://github.com/infor-design/enterprise/issues/3447))
- `[Button]` Fixed the button disabled method to no longer use class `is-disabled`. ([#3447](https://github.com/infor-design/enterprise-ng/issues/799))
- `[Charts]` Fixed an issue where selected items were being deselected after resizing the page. ([#323](https://github.com/infor-design/enterprise/issues/323))
- `[Colorpicker]` Fixed an issue where the color swatches shift when the colorpicker has a scrollbar. ([#2266](https://github.com/infor-design/enterprise/issues/2266))
- `[Custom Builds]` Fixed issues related to custom builds specifically requiring the Datagrid component failing to compile. ([#3784](https://github.com/infor-design/enterprise/issues/3784))
- `[Datagrid]` Fixed an issue where row data was not available for serializer with Treegrid. ([#3663](https://github.com/infor-design/enterprise/issues/3724))
- `[ContextualActionPanel]` Fixed an issue where toolbars in CAP are not torn down on destroy. ([#3785](https://github.com/infor-design/enterprise/issues/3785))
- `[ContextualActionPanel]` Fixed an issue where nested caps or closing and reopening caps would not work. ([#801](https://github.com/infor-design/enterprise-ng/issues/801))
- `[Datagrid]` Fixed a css issue in dark uplift mode where the group row lines were not visible. ([#3649](https://github.com/infor-design/enterprise/issues/3649))
- `[Datagrid]` Fixed some styling issues in alerts and tags, and made clickable tags available in the formatter. ([#3631](https://github.com/infor-design/enterprise/issues/3631))
- `[Datagrid]` Fixed a css issue in dark uplift mode where the group row lines were not visible . ([#3649](https://github.com/infor-design/enterprise/issues/3649))
- `[Datagrid]` Fixed lookup modal title to be visible and adjust the position to make it centered. ([#3635](https://github.com/infor-design/enterprise/issues/3635))
- `[Datagrid]` Fixed an issue where selected rows are not reset when calling loadData. ([#3718](https://github.com/infor-design/enterprise/issues/3718))
- `[Datagrid]` Fixed an issue where if using grouping totals and hiding and showing columns the page is not refreshed properly. ([#2564](https://github.com/infor-design/enterprise/issues/2564)
- `[Datagrid]` Fixed an issue the selected row header icon is the wrong state when using allowSelectAcrossPages. ([#3043](https://github.com/infor-design/enterprise/issues/3043)
- `[Datagrid]` Improved the `datagrid-default-modal-width` concept if setting a modal datagrid default with so it works on any parent. [3562](https://github.com/infor-design/enterprise/issues/3562))
- `[Datagrid]` Fixed a bug in the indeterminate paging example, that the select checkbox would not work and be out of sync when changing pages. [2230](https://github.com/infor-design/enterprise/issues/2230))
- `[Datagrid]` Fixed a bug when resizing the first column of the center pane when using frozen columns, the resize would jump out the size of the frozen section. [3741](https://github.com/infor-design/enterprise/issues/3741))
- `[Datagrid]` Fixed an issue where the filter condition leaves two selected if you just reorder. ([#3779](https://github.com/infor-design/enterprise/issues/3779))
- `[Datagrid/General]` Fixed a bug where when loading the datagrid with a columns object that contain recursive objects the grid would crash. [3759](https://github.com/infor-design/enterprise/issues/3759))
- `[Datagrid/Hyperlink]` Fixed layout issues with links in right text align mode. To do this refactored links to not use a psuedo element for the focus style. ([#3680](https://github.com/infor-design/enterprise/issues/3680))
- `[Datepicker]` Fixed a bug where for some locales like `af-ZA` and `fi_FI` with dots in the day periods, setting 24 hr time to AM did not work. [3750](https://github.com/infor-design/enterprise/issues/3750))
- `[Datepicker]` Fixed a bug where date picker erred on arabic dates. [3804](https://github.com/infor-design/enterprise/issues/3804))
- `[Datepicker]` Fixed a bug where date picker could not change arabic dates. [3819](https://github.com/infor-design/enterprise/issues/3819))
- `[Datepicker]` Fixed a bug the month only picker would error the second time opened. [3817](https://github.com/infor-design/enterprise/issues/3817))
- `[Demoapp]` Fixed incorrect directory list hyperlinks in listview and listbuilder components. ([1783](https://github.com/infor-design/enterprise/issues/1783))
- `[Demoapp]` Did cleanup on the icons and patterns links. ([3790](https://github.com/infor-design/enterprise/issues/3790))
- `[Demoapp]` When deployed on a proxy the icons page would not change contents when changing theme. ([3790](https://github.com/infor-design/enterprise/issues/3790))
- `[Dropdown]` Fixed an issue that Dropdown did not close when scrolling in some nested containers. ([#3436](https://github.com/infor-design/enterprise/issues/3436))
- `[EmptyMessage]` Updated the text to be more subtle. ([#3476](https://github.com/infor-design/enterprise/issues/3476))
- `[Fieldset]` Fixed fieldset text data overlapping in compact mode on mobile view. ([#3627](https://github.com/infor-design/enterprise/issues/3627))
- `[General]` Added a number of small accessibility fixes base on older testing feedback. ([#1539](https://github.com/infor-design/enterprise/issues/1539))
- `[Hierarchy]` Added support for separators in the actions menu on a hierarchy leaf. ([#3636](https://github.com/infor-design/enterprise/issues/3636))
- `[Lookup]` Fixed an issue where `keywordFilter: true` and `filterable: true` used together cause the lookup modal to break. ([#3772](https://github.com/infor-design/enterprise/issues/3772))
- `[Masthead]` Fixed layout and color issues in uplift theme. ([#3526](https://github.com/infor-design/enterprise/issues/3526))
- `[Modal]` Fixed modal title to a two line with ellipsis when it's too long. ([#3479](https://github.com/infor-design/enterprise/issues/3479))
- `[Multiselect]` Fixed tags dismiss button on mobile devices. ([#3640](https://github.com/infor-design/enterprise/issues/3640))
- `[Icons]` Added new locked/unlocked icons in ids-identity [#3732](https://github.com/infor-design/enterprise/issues/3732)
- `[Radar Chart]` Fixed an issue where labels were cutoff at desktop view. ([#3510](https://github.com/infor-design/enterprise/issues/3510))
- `[Splitter]` Fixed an issue where collapse button was misaligned. ([#3825](https://github.com/infor-design/enterprise/issues/3825))
- `[Swaplist]` Fixed disabled swap buttons color in dark variant subtle theme. ([#3709](https://github.com/infor-design/enterprise/issues/3709))
- `[Utils]` Exposed `Soho.utils.isInViewport(elem)` for external use. ([#3436](https://github.com/infor-design/enterprise/issues/3436))
- `[Toolbar]` Improved the placeholder text color to be more visible in uplift (dark variant). ([#3727](https://github.com/infor-design/enterprise/issues/3727))
- `[Tree]` Fixed an issue where use `UpdateNode()` method the data was not sync. ([#3724](https://github.com/infor-design/enterprise/issues/3724))

(71 Issues Solved this release, Backlog Enterprise 260, Backlog Ng 82, 1048 Functional Tests, 1370 e2e Test)

## v4.27.4

### v4.27.4 Fixes

`[Button]` Fixed the button disabled method to no longer use class `is-disabled`. ([#3447](https://github.com/infor-design/enterprise-ng/issues/801))
`[Button]` Fixed a regression where some buttons would get a 100% width on mobile. ([#801](https://github.com/infor-design/enterprise-ng/issues/801))

## v4.27.3

### v4.27.3 Fixes

- `[Datagrid]` Fixed a bug in the indeterminate paging example, that the select checkbox would not work and be out of sync when changing pages. [2230](https://github.com/infor-design/enterprise/issues/2230))

## v4.27.2

### v4.27.2 Fixes

- `[Datagrid]` Fixed an issue in datagrid frozen columns, actions that re-render like sorting may cause rendering issues. ([#3735](https://github.com/infor-design/enterprise/issues/3735))
- `[Datagrid]` Fixed an issue in lookup datagrid editors that clicking a trigger in the cell would commit the cell causing editing not to work in some cases. ([#785](https://github.com/infor-design/enterprise-ng/issues/785))

## v4.27.1

### v4.27.1 Fixes

- `[Icons]` Added a fix to support both `href` and `xlink:href` in icons. ([#3734](https://github.com/infor-design/enterprise/issues/3734))

## v4.27.0

### v4.27.0 Important Changes

- `[Hierarchy]` Removed the following deprecated options `paging: <bool>` and `mobileView: <bool>`. Instead use `layout='paging'` or `layout='mobile-only'`.
- `[Icons]` Changed the svg icons to use `href` instead of deprecated `xlink:href`. This isnt a breaking change either will work but `href` works better with Ivy in Angular. ([#3611](https://github.com/infor-design/enterprise/issues/3611))

### v4.27.0 Features

- `[Button]` Add `toData()` and related API for programmatically handling control of buttons. ([ng#467](https://github.com/infor-design/enterprise-ng/issues/467))
- `[Calendar]` Enhanced the look and feel of monthview calendar by displaying legend and calendar event on mobile view. ([#925](https://github.com/infor-design/enterprise/issues/925))
- `[Modal]` Created API for controlling the Modal ButtonSet. ([ng#467](https://github.com/infor-design/enterprise-ng/issues/467))
- `[Datagrid]` Added support for api setting on expand and collapse children. ([#3274](https://github.com/infor-design/enterprise/issues/3274))
- `[Datagrid]` Updated the fixedRowHeight setting to accept `auto` as an option. This will calculate the row height for all frozenRows section. If you have a lot of rows this may be slow so a number is preferred. ([#3374](https://github.com/infor-design/enterprise/issues/3374))
- `[Editor]` Added an option to set the height of the editor in `rows`. If you set this the estimated number for rows can be specified for the source and html pane. It will scroll after that. ([#3688](https://github.com/infor-design/enterprise/issues/3688))
- `[Homepage]` Added support for reordering, resizing, and removing widgets by enabling edit mode on the homepage component. ([#3531](https://github.com/infor-design/enterprise/issues/3531))

### v4.27.0 Fixes

- `[Accordion]` Removed stoppage of event propagation when accordion headers are clicked, in order to allow external click event listeners to propagate. ([ng#321](https://github.com/infor-design/enterprise-ng/issues/321))
- `[Bar Chart]` Fixed an issue where chart was not resizing on homepage widget resize. ([#2669](https://github.com/infor-design/enterprise/issues/2669))
- `[Blockgrid]` Fixed an issue where there was no index if the data is empty, and removed deprecated internal calls. ([#748](https://github.com/infor-design/enterprise-ng/issues/748))
- `[Busy Indicator]` Fixed an issue where it throws an error when a display delay, the busy-indicator parent removed and added via ngIf before the busyindicator shown. ([#703](https://github.com/infor-design/enterprise-ng/issues/703))
- `[Busy Indicator]` Fixed an issue where the overlay would close when closing the Modal. ([#3424](https://github.com/infor-design/enterprise/issues/3424))
- `[Busy Indicator]` Fixed an issue where position was not aligning. ([#3341](https://github.com/infor-design/enterprise/issues/3341))
- `[Colorpicker]` Fixed the dropdown icon position is too close to the right edge of the field. ([#3508](https://github.com/infor-design/enterprise/issues/3508))
- `[Contextual Action Panel]` Fixed misaligned search icon in uplift theme. ([#3630](https://github.com/infor-design/enterprise/issues/3630))
- `[Contextual Action Panel]` Fixed close icon button in getting cut off on mobile view ([#3586](https://github.com/infor-design/enterprise/issues/3586))
- `[Datagrid]` Fixed an issue where lookup editor was removing all characters following and including the '|' pipe character. ([#3556](https://github.com/infor-design/enterprise/issues/3556))
- `[Datagrid]` Fixed an issue where date range filter was unable to filter data. ([#3503](https://github.com/infor-design/enterprise/issues/3503))
- `[Datagrid]` Fixed a bug were datagrid tree would have very big text in the tree nodes on IOS. ([#3347](https://github.com/infor-design/enterprise/issues/3347))
- `[Datagrid]` Fixed a focus trap issue when using actionable mode, tab will now move up and down rows. ([#2399](https://github.com/infor-design/enterprise/issues/2399))
- `[Datagrid]` Fixed a bug when setting the UI indicator with `setSortIndicator` then it would take two clicks to sort the inverse direction. ([#3391](https://github.com/infor-design/enterprise/issues/3391))
- `[Datagrid]` Fixed an issue where date range filter was not working. ([#3337](https://github.com/infor-design/enterprise/issues/3337))
- `[Datagrid]` Fixed a bug when combining multiselect and expandable rows. If using the shift key to select multiple rows the selection would include incorrect rows. ([#2302](https://github.com/infor-design/enterprise/issues/2302))
- `[Datagrid]` Added support for dragging and reordering columns in RTL and some minor style cleanup with dragging to reorder. ([#3552](https://github.com/infor-design/enterprise/issues/3552))
- `[Datagrid]` Fixed an issue that the click event did not show the item data when the keyboard is used. ([#3645](https://github.com/infor-design/enterprise/issues/3645))
- `[Datagrid]` Fixed an issue where datagrid tree did not show empty messages. ([#3642](https://github.com/infor-design/enterprise/issues/3642))
- `[Datagrid]` Fixed an issue where grouped rows did not render when combined with frozen columns. ([#3367](https://github.com/infor-design/enterprise/issues/3367))
- `[Datagrid]` Fixed an issue where the overlay was closing after close Modal. ([#735](https://github.com/infor-design/enterprise-ng/issues/735))
- `[Datagrid]` Fixed a misaligned drag and drop column icon on IE 11. ([#3648](https://github.com/infor-design/enterprise/issues/3648))
- `[Datagrid]` Fixed an issue when using the colspan column option along with frozenColumns. ([#3416](https://github.com/infor-design/enterprise/issues/3416))
- `[Datagrid]` Fixed an issue where the empty message might still show if the amount of rows do not fill the page. ([#3697](https://github.com/infor-design/enterprise/issues/3697))
- `[Datepicker]` Fixed popover height and datepicker layout on mobile view. ([#2569](https://github.com/infor-design/enterprise/issues/3569))
- `[Datepicker]` Fixed an issue where date range with minimum range was not working. ([#3268](https://github.com/infor-design/enterprise/issues/3268))
- `[Datepicker]` Fixed an issue where date range was reverting to initial values after clearing. ([#1306](https://github.com/infor-design/enterprise/issues/1306))
- `[Datepicker]` Fixed an issue where dates would be invalid in ko-KO locale. ([#3470](https://github.com/infor-design/enterprise/issues/3470))
- `[Datepicker]` Fixed an issue where dates would be invalid in zh-TW locale. ([#3473](https://github.com/infor-design/enterprise/issues/3473))
- `[Datepicker]` Fixed an issue where AM/PM could not be set in hi-IN locale. ([#3474](https://github.com/infor-design/enterprise/issues/3474))
- `[Datepicker]` Fixed an issue where change would fire twice or when the value is still blank. ([#3423](https://github.com/infor-design/enterprise/issues/3423))
- `[Datepicker]` Fixed an issue where time would be reset to 12:00 AM when setting the time and clicking today. ([#3202](https://github.com/infor-design/enterprise/issues/3202))
- `[Dropdown]` Fixed a bug where it was not possible for Dropdowns in certain scrollable Modal regions to close on scroll. ([#2650](https://github.com/infor-design/enterprise/issues/2650))
- `[Dropdown]` Fixed a bug that dropdowns are in the wrong position if flowing up and other minor cases. ([#2068](https://github.com/infor-design/enterprise/issues/2068))
- `[Dropdown]` Fixed alignment when using dropdown in compound field. ([#3647](https://github.com/infor-design/enterprise/issues/3647))
- `[Editor]` Added ui updates to the toolbar in uplift (vibrant mode) and minor style fixes. ([#3577](https://github.com/infor-design/enterprise/issues/3577))
- `[Editor]` Added fixes to reseting the dirty indicator when used in an editor. ([#3662](https://github.com/infor-design/enterprise/issues/3662))
- `[Editor]` Fixed a width change when toggle source view when the editor is on a modal, this is also based on UI feedback that the switch was confusing, so we now disable the buttons. ([#3594](https://github.com/infor-design/enterprise/issues/3594))
- `[Editor]` Fixed an issue where bullet and number lists could not be converted to headings and regular text with the font picker. ([#2679](https://github.com/infor-design/enterprise/issues/2679))
- `[Editor]` Fixed an issue where some settings like bold and italics would not be reset consistently when applying headings and regular text with the font picker. ([#2256](https://github.com/infor-design/enterprise/issues/2256))
- `[Editor]` Fixed an issue where the dirty events did not fire changing the source view. ([#3598](https://github.com/infor-design/enterprise/issues/3598))
- `[Editor]` Adding missing bottom spacing under heading elements. ([#3288](https://github.com/infor-design/enterprise/issues/3288))
- `[Field Filter]` Fixed an issue where switching to In Range filter type with a value in the field was causing an error. ([#3515](https://github.com/infor-design/enterprise/issues/3515))
- `[Editor]` Added a font color for rest/none swatch. ([#2035](https://github.com/infor-design/enterprise/issues/2035))
- `[Field Filter]` Fixed an issue where switching to In Range filter type with a value in the field was causing an error. ([#3515](https://github.com/infor-design/enterprise/issues/3515))
- `[Field Filter]` Fixed an issue where date range was not working after using other filter. ([#2764](https://github.com/infor-design/enterprise/issues/2764))
- `[Field Filter]` Fixed an issue where stray text would be shown if the filters are hidden and then shown later. ([#3687](https://github.com/infor-design/enterprise/issues/3687))
- `[Line Chart]` Fixed an issue where x-axis labels were overlapping for small viewport on homepage widget. ([#2674](https://github.com/infor-design/enterprise/issues/2674))
- `[Lookup]` Fixed an issue where selected values were clearing when use server side data. ([#588](https://github.com/infor-design/enterprise-ng/issues/588))
- `[Locale]` Added missing Afrikaans translations. ([#3685](https://github.com/infor-design/enterprise/issues/3685))
- `[Masthead]` Fixed layout and color issues in uplift theme. ([#3526](https://github.com/infor-design/enterprise/issues/3526))
- `[Modal]` Fixed an iOS bug where after opening several Modals/Messages, it would occasionally be impossible to scroll a scrollable page area. ([#3389](https://github.com/infor-design/enterprise/issues/3389))
- `[Modal]` Fixed a bug where when iframe elements are present, focus traps could occur and cause focus on elements outside of the Modal, but within the iframe. ([#2287](https://github.com/infor-design/enterprise/issues/2287))
- `[Modal]` Added a check for preventing Tooltips inside a Modal from opening while the Modal is not visible ([#3588](https://github.com/infor-design/enterprise/issues/3588))
- `[Modal]` Fixed dropdown position when the field is required. ([#3482](https://github.com/infor-design/enterprise/issues/3482))
- `[Modal]` Fixed a regression where some Close buttons were not properly closing. ([#3615](https://github.com/infor-design/enterprise/issues/3615))
- `[Process Indicator]` Fixed icons that are not centered inside the circle indicators. ([#3509](https://github.com/infor-design/enterprise/issues/3509))
- `[Personalize]` Fixed an issue that colorschanged events do not fire on when doing a set to default ation. ([#751](https://github.com/infor-design/enterprise-ng/issues/751))
- `[Searchfield]` Correct the background color of toolbar search fields. ([#3527](https://github.com/infor-design/enterprise/issues/3527))
- `[Spinbox]` Corrected an issue in the enable method, where it did not fully remove the readonly state. ([#3527](https://github.com/infor-design/enterprise/issues/3527))
- `[Swaplist]` Fixed an issue where lists were overlapping on uplift theme. ([#3452](https://github.com/infor-design/enterprise/issues/3452))
- `[Tabs]` Fixed the position of error icon too close to the border on focus state. ([#3544](https://github.com/infor-design/enterprise/issues/3544))
- `[Tabs-Vertical]` Fixed an issue where the content cannot scroll on mobile view. ([#3542](https://github.com/infor-design/enterprise/issues/3542))
- `[Tags]` Fixed a regression on Tag Buttons, where they were visually, vertically misaligned with Tag text. ([#3604](https://github.com/infor-design/enterprise/issues/3604))
- `[Week-View]` Changed the look of the week-view and day-view day of the week so its a 3 (or 2) letter abbreviation and emphasizes the date and spans two lines. This makes all the days of the week the same length. ([#3262](https://github.com/infor-design/enterprise/issues/3262))
- `[Validation]` Fixed a bug where addMessage did not add messages to the parent. ([#711](https://github.com/infor-design/enterprise-ng/issues/711))

(87 Issues Solved this release, Backlog Enterprise 279, Backlog Ng 75, 1033 Functional Tests, 1322 e2e Test)

## v4.26.2

### v4.26.2 Fixes

- `[Textarea]` Fixed missing text in safari on disabled text areas. ([#3638](https://github.com/infor-design/enterprise/issues/3638))

## v4.26.1

### v4.26.1 Fixes

- `[Demo App]` Fixed the embedded layout to show uplift theme. ([#861](https://github.com/infor-design/website/issues/861))

## v4.26.0

### v4.26.0 Features

- `[Datagrid]` Added support for expandable row to expand across all frozen columns, and fixed span layout issues on the right side frozen columns. ([#2867](https://github.com/infor-design/enterprise/issues/2867))
- `[Datagrid]` Added a new `resizeMode` option that allows you to pick between `flex` and `fit`. `flex` will resize columns independently shifting other columns to fit the table layout if needed. `fit` will resize using the neighbor's column width. This is possible more useful when you have less columns. ([#3251](https://github.com/infor-design/enterprise/issues/3251))
- `[Icons]` Added new icons `icon-play, icon-stop, icon-record, icon-pause` for video players. ([#411](https://github.com/infor-design/design-system/issues/411))
- `[Icons]` Added new icons `icon-security-off, icon-security-on` for toggles related to security/secure items. ([#397](https://github.com/infor-design/design-system/issues/397))
- `[Searchfield]` Added a setting that makes it possible to adjust the "collapsed" size of a Toolbar Searchfield to better accommodate some use cases. ([#3296](https://github.com/infor-design/enterprise/issues/3296))

### v4.26.0 Fixes

- `[Application Menu]` Fixed bugs with filtering where it was not possible to have the filter match text within content areas, as well as general expand/collapse bugs with filtering. ([#3131](https://github.com/infor-design/enterprise/issues/3131))
- `[Application Menu]` Fixed overlap button when label is too long, and aligned dropdown icon in application menu uplift theme. ([#3133](https://github.com/infor-design/enterprise/issues/3133))
- `[Contextual Action Panel]` - Fixed shade colors of text and icon buttons in uplift theme high contrast. ([#3394](https://github.com/infor-design/enterprise/issues/3394))
- `[Calendar]` Fixed issue where on month view in events info `Date` and `Duration` fields were not working with some events and `Duration` field. Now `Duration` field support `Days, Hours and Minutes` text. ([#2777](https://github.com/infor-design/enterprise/issues/2777))
- `[Calendar]` Fixed an issue where link was not working on monthview to switch to day view when clicked on more events on that day. ([#3181](https://github.com/infor-design/enterprise/issues/3181))
- `[Calendar]` Fixed a calendar event where the start date today is not displaying as upcoming event in different timezone. ([#2776](https://github.com/infor-design/enterprise/issues/2776))
- `[Calendar]` Fixed an issue where adding an event was inconsistent in Safari. ([#3079](https://github.com/infor-design/enterprise/issues/3079))
- `[Calendar]` Fixed an issue where any event was not rendering in day and week view. ([#3222](https://github.com/infor-design/enterprise/issues/3222))
- `[Calendar]` Fixed an issue where date selection was not persist when switching from month view to week view to day view. ([#3319](https://github.com/infor-design/enterprise/issues/3319))
- `[Colors]` Fixed an incorrect ruby06 color, and made the background change on theme change now (again). ([#3448](https://github.com/infor-design/enterprise/issues/3448))
- `[Datagrid]` Fixed an issue where focus on reload data was forced to be on active cell. ([#358](https://github.com/infor-design/enterprise-ng/issues/358))
- `[Datagrid]` Fixed RTL issues in the filter row. ([#3517](https://github.com/infor-design/enterprise/issues/3517))
- `[Datagrid]` Improved the column resize behavior in speed and usability with the cursor being more accurate during resize. ([#3251](https://github.com/infor-design/enterprise/issues/3251))
- `[Datagrid]` Improved the column resize behavior to work much better in RTL mode. ([#1924](https://github.com/infor-design/enterprise/issues/1924))
- `[Datagrid]` Fixed a bug where if a filter row column is frozen the mask and editor options would not be applied. ([#2553](https://github.com/infor-design/enterprise-ng/issues/2553))
- `[Datagrid]` Fixed an issue where when using rowTemplate/expandableRows and frozenColumns on both sides the right side did not render properly. ([#2867](https://github.com/infor-design/enterprise/issues/2867))
- `[Datagrid]` Fixed an issue where height was not aligning to expandable row for frozen columns. ([#3516](https://github.com/infor-design/enterprise/issues/3516))
- `[Datagrid]` Fixed hover color should not be similar to alternate rows when hovering in uplift high contrast. ([#3338](https://github.com/infor-design/enterprise/issues/3338))
- `[Datagrid]` Fixed a demo app issue filtering decimal fields in some examples. ([#3351](https://github.com/infor-design/enterprise/issues/3351))
- `[Datagrid]` Fixed an issue where some columns were disappear after resizing the browser or after changing themes. ([#3434](https://github.com/infor-design/enterprise/issues/3434))
- `[Datagrid]` Fixed an issue that the filter row type dropdowns did not close when the grid is scrolled. ([#3216](https://github.com/infor-design/enterprise/issues/3216))
- `[Datagrid]` Added an example showing the configuration needed to filter date time fields on just dates without the time part. ([#2865](https://github.com/infor-design/enterprise/issues/2865))
- `[Datagrid]` Changed the isFilter added value to datasets to a more unique value to avoid clashes. ([#2668](https://github.com/infor-design/enterprise/issues/2668))
- `[Datagrid]` Added a `getDataset` method that will return the current dataset without any added properties. ([#2668](https://github.com/infor-design/enterprise/issues/2668))
- `[Datagrid]` Fixed an issue that when reordering filter columns the filter values would disappear. ([#2565](https://github.com/infor-design/enterprise/issues/2565))
- `[Datagrid]` Fixed an issue that dropdown lists in filter rows did not close when scrolling. ([#2056](https://github.com/infor-design/enterprise/issues/2565))
- `[Datagrid]` Added a `filterType` option to the filter event data so the type can be determined. ([#826](https://github.com/infor-design/enterprise/issues/826))
- `[Datagrid]` Add options to `toolbar.filterRow` so that instead of true/false you can set `showFilter, clearFilter, runFilter` independently. ([#1479](https://github.com/infor-design/enterprise/issues/1479))
- `[Datagrid]` Added fixes to improve the usage of the textarea editor. ([#3417](https://github.com/infor-design/enterprise/issues/3417))
- `[Datagrid]` Fixed an issue where reset to default was not working properly. ([#3487](https://github.com/infor-design/enterprise/issues/3487))
- `[Datepicker]` Fixed an issue where setting date format with comma character was not working. ([#3008](https://github.com/infor-design/enterprise/issues/3008))
- `[Editor]` Made the link and image link fields required on the dialogs. ([#3008](https://github.com/infor-design/enterprise/issues/3008))
- `[Editor]` Fixed an issue where it was possible to clear text and end up with text outside the default paragraph seperator. ([#2268](https://github.com/infor-design/enterprise/issues/2268))
- `[Fileupload]` Fixed an issue where tabbing out of a fileupload in was causing the modal dialog to disappear. ([#3458](https://github.com/infor-design/enterprise/issues/3458))
- `[Form Compact Layout]` Added support for `form-compact-layout` the remaining components. ([#3008](https://github.com/infor-design/enterprise/issues/3329))
- `[Dropdown]` Fixed a bug that was causing the `selectValue()` method not to update the visual display of the in-page Dropdown element. ([#3432](https://github.com/infor-design/enterprise/issues/3432))
- `[Forms]` Fixed an issue where radio group was overlapping fields. ([#3466](https://github.com/infor-design/enterprise/issues/3466))
- `[Forms Compact]` Fixed an issue where fileupload was misaligned in RTL mode in uplift theme. ([#3483](https://github.com/infor-design/enterprise/issues/3483))
- `[Icons]` Fixed color inconsistencies of the icons when the fields are in readonly state. ([#3176](https://github.com/infor-design/enterprise/issues/3176))
- `[Input]` Added the ability to line up data labels with inputs by adding class `field-height` to the `data` element and placing it in a responsive grid. ([#987](https://github.com/infor-design/enterprise/issues/987))
- `[Input]` Added the ability to use standalone required spans, this will help on responsive fields if they are cut off. ([#3115](https://github.com/infor-design/enterprise/issues/3115))
- `[Input/Forms]` Added the ability to add a class to rows to align the fields on the bottom, this will line up fields if they have wrapping labels or long labels with required fields. To enable this add class `flex-align-bottom` to the grid `row`. ([#443](https://github.com/infor-design/enterprise/issues/443))
- `[Locale]` Fixed an issue where formatDate() method was not working for es-419. ([#3363](https://github.com/infor-design/enterprise/issues/3363))
- `[Locale]` Fixed an issue where setting language to `nb` would error. ([#3455](https://github.com/infor-design/enterprise/issues/3455))
- `[Locale]` Fixed incorrect time separators in the no, nn, and nn locales. ([#3468](https://github.com/infor-design/enterprise/issues/3468))
- `[Locale]` Added further separation of language from formatting in date oriented components (calendar, datepicker, timepicker ect). [3244](https://github.com/infor-design/enterprise/issues/3244))
- `[Locale]` Added support for `nn` locale and language, but this will change to no language as only this is translated as its the same. ([#3455](https://github.com/infor-design/enterprise/issues/3455))
- `[Locale]` Correct the month names in Russian locale and capitalized the day names. ([#3464](https://github.com/infor-design/enterprise/issues/3464))
- `[Module Tabs]` Fixed color tab indicator and small gap below when selected/opened for all color variations in uplift theme. ([#3312](https://github.com/infor-design/enterprise/issues/3312))
- `[Modal]` Fixed colors in dark mode for the primary disabled button and error and background contrast. ([#2754](https://github.com/infor-design/enterprise/issues/2754))
- `[Pie]` Fixed an issue where initial selection was getting error. ([#3157](https://github.com/infor-design/enterprise/issues/3157))
- `[Popupmenu]` Fixed an issue where list separators were disappearing when reduced the browser zoom level e.g. 70-80%. ([#3407](https://github.com/infor-design/enterprise/issues/3407))
- `[Radar Chart]` Fixed an issue where labels was cut off for some screen sizes. ([#3320](https://github.com/infor-design/enterprise/issues/3320))
- `[Searchfield]` Fixed a bug where changing filter results while the autocomplete is open may result in the menu being positioned incorrectly. ([#3243](https://github.com/infor-design/enterprise/issues/3243))
- `[Searchfield]` Fixed a bug in Toolbar Searchfields where a component configured with `collapsible: false` and `collapseSize` defined, the searchfield would incorrectly collapse. ([NG#719](https://github.com/infor-design/enterprise-ng/issues/719))
- `[Splitter]` Fixed an issue in the destroy function where the expand button was not removed. ([#3371](https://github.com/infor-design/enterprise/issues/3371))
- `[Swaplist]` Fixed an issue where top buttons were not aligned in Firefox. ([#3425](https://github.com/infor-design/enterprise/issues/3425))
- `[Textarea]` Fixed an issue where using `rows` stopped working, and fixed the autoGrow option to work better. ([#3471](https://github.com/infor-design/enterprise/issues/3471))
- `[Toolbar]` Fixed an issue where some `destroy()` methods being called in `teardown()` were not type-checking for the `destroy()` method, and sometimes would incorrectly try to call this on an object or data property defined as `button`. ([#3449](https://github.com/infor-design/enterprise/issues/3449))
- `[Tooltip/Popover]` Fixed incorrect placement when in RTL modes, as well as some broken styles on the RTL Popover. ([#3119](https://github.com/infor-design/enterprise/issues/3119))
- `[Validation/Checkboxes]` Fixed issues with making checkboxes required, the styling did not work for it and the scrollIntoView function and validation failed to fire. Note that to add required to the checkbox you need to add an extra span, adding a class to the label will not work because the checkbox is styled using the label already. ([#3147](https://github.com/infor-design/enterprise/issues/3147))
- `[Validation]` Fixed an issue where calling removeMessage would not remove a manually added error class. ([#3318](https://github.com/infor-design/enterprise/issues/3318))

(78 Issues Solved this release, Backlog Enterprise 336, Backlog Ng 77, 989 Functional Tests, 1246 e2e Test)

## v4.25.3

### v4.25.3 Fixes

- `[Bar]` Fixed an error rendering charts with only one dataset point. ([#3505](https://github.com/infor-design/enterprise/issues/3505))
- `[Datagrid]` Fixed an issue where date range filter was unable to filter data. ([#3503](https://github.com/infor-design/enterprise/issues/3503))
- `[Datagrid]` Fixed an issue where date range filter was not working. ([#3337](https://github.com/infor-design/enterprise/issues/3337))
- `[Datepicker]` Fixed an issue where date range with minimum range was not working. ([#3268](https://github.com/infor-design/enterprise/issues/3268))
- `[Datepicker]` Fixed an issue where date range was reverting to initial values after clearing. ([#1306](https://github.com/infor-design/enterprise/issues/1306))
- `[Field Filter]` Fixed an issue where switching to In Range filter type with a value in the field was causesing an error. ([#3515](https://github.com/infor-design/enterprise/issues/3515))
- `[Field Filter]` Fixed an issue where date range was not working after using other filter. ([#2764](https://github.com/infor-design/enterprise/issues/2764))

## v4.25.2

### v4.25.2 Fixes

- `[Fileupload]` Fixed an issue where tabbing out of a fileupload in was causing the modal dialog to disappear. ([#3458](https://github.com/infor-design/enterprise/issues/3458))

## v4.25.1

### v4.25.1 Fixes

- `[Datagrid]` Fixed a bug where if there was an editor datagrid might error when loading. ([#3313](https://github.com/infor-design/enterprise/issues/3313))
- `[Mask]` Fixed a bug where leading zeroes were not possible to apply against Number Masks on standard input fields that also handled formatting for thousands separators. ([#3315](https://github.com/infor-design/enterprise/issues/3315))
- `[General]` Improved the colors of windows chrome custom scrollbars in uplift themes. ([#3413](https://github.com/infor-design/enterprise/issues/3413))

## v4.25.0

### v4.25.0 Features

- `[Fields]` Added a form level class to toggle all fields in the form to a more compact (shorter) mode called `form-layout-compact`. Added and fixed existing components so that there is now the option to have more compact forms by using shorter fields. ([#3249](https://github.com/infor-design/enterprise/issues/3249))
- `[Tag]` Added a new style for linkable tags that will work for default, info, good, error, alert, and neutral styles. ([#3113](https://github.com/infor-design/enterprise/issues/3113))
- `[Multiselect]` Added Tag Display as a new style for interacting with selected results in Multiselect components. ([#3114](https://github.com/infor-design/enterprise/issues/3114))
- `[Popdown]` Added support for tabbing into and exit out of it. ([#3218](https://github.com/infor-design/enterprise/issues/3218))
- `[Colors]` Updated design system tokens to new colors for uplift and did a pass on all three theme variants. This impacts and improves many internal colors in components and charts. ([#3007](https://github.com/infor-design/enterprise/issues/3007))

### v4.25.0 Fixes

- `[About]` Added further indication for Microsoft Edge Chrome next to the underlying chrome version. ([#3073](https://github.com/infor-design/enterprise/issues/3073))
- `[About]` Fixed a bug where the browser language was shown as the locale name, we now show browser language and IDs language and locale separate. ([#2913](https://github.com/infor-design/enterprise/issues/2913))
- `[About]` Fixed a bug where the OS version was duplicated. ([#1650](https://github.com/infor-design/enterprise/issues/1650))
- `[Accordion]` Fixed inconsistency style of focus element after clicking on a certain accordion header. ([#3082](https://github.com/infor-design/enterprise/issues/3082))
- `[Accordion]` Fixed an issue that when all panes are expanded then they could no longer be closed. ([#701](https://github.com/infor-design/enterprise-ng/issues/3217))
- `[Application Menu]` Fixed minor usability issues when attempting to filter on application menus, display of hidden filtered children, and filtering reset when a Searchfield is blurred. ([#3285](https://github.com/infor-design/enterprise/issues/3285))
- `[Application Menu]` Fixed incorrect font-size/padding around list item headers' bullet points. ([#3364](https://github.com/infor-design/enterprise/issues/3364))
- `[Application Menu]` Tweaked some font colors on the Vibrant theme. ([#3400](https://github.com/infor-design/enterprise/issues/3400))
- `[Autocomplete]` Fixed an issue where selected event was not firing when its parent is partly overflowing. ([#3072](https://github.com/infor-design/enterprise/issues/3072))
- `[Calendar]` Fixed an issue setting the legend checked elements to false in the api. ([#3170](https://github.com/infor-design/enterprise/issues/3170))
- `[Datagrid]` Fixed an issue where the data after commit edit was not in sync for tree. ([#659](https://github.com/infor-design/enterprise-ng/issues/659))
- `[Datagrid]` Fixed an issue where the add row or load new data for grouping was not working. ([#2801](https://github.com/infor-design/enterprise/issues/2801))
- `[Datagrid]` Fixed an issue where time picker filter trigger icon and text was overlapping. ([#3062](https://github.com/infor-design/enterprise/issues/3062))
- `[Datagrid]` Fixed a bug where floating point math would cause the grouping sum aggregator to round incorrectly. ([#3233](https://github.com/infor-design/enterprise/issues/3233))
- `[Datagrid]` Fixed style issues in all theme and theme variants when using the list style including grouped headers and states. ([#3265](https://github.com/infor-design/enterprise/issues/3265))
- `[Datagrid]` Fixed issues with the stretch columns minimum width. ([#3308](https://github.com/infor-design/enterprise/issues/3308))
- `[Datagrid]` Fixed an issue where converting circular structure to JSON was throwing an error. ([#3309](https://github.com/infor-design/enterprise/issues/3309))
- `[Datagrid]` Fixed an issue where focus in date picker field was not aligning. ([#3350](https://github.com/infor-design/enterprise/issues/3350))
- `[Datagrid]` Added fixes for editing lookup fields, fixed the styling of the lookup editor and improved padding, also fixed the sort indicator color. ([#3160](https://github.com/infor-design/enterprise/issues/3160))
- `[Datagrid]` Fixed a bug that made selecting blank items in lists in a dropdown not possible. ([#3313](https://github.com/infor-design/enterprise/issues/3313))
- `[Editor]` Fixed an issue where line spacing was inconsistent. ([#3335](https://github.com/infor-design/enterprise/issues/3335))
- `[General]` Added detection for wkWebView which is paired with safari. This caused issues with all black text as this browser had previously been unknown. ([#3336](https://github.com/infor-design/enterprise/issues/3336))
- `[Homepage]` Fixed an issue where the DOM order was not working for triple width widgets. ([#3101](https://github.com/infor-design/enterprise/issues/3101))
- `[Locale]` Fixed an issue where enter all digits was not working for fr-FR. ([#3217](https://github.com/infor-design/enterprise/issues/3217))
- `[Locale]` Added the ability to set a 5 digit language (`fr-FR` and `fr-CA` vs `fr`) and added separate strings for `fr-CA` vs `fr-FR`. ([#3245](https://github.com/infor-design/enterprise/issues/3245))
- `[Locale]` Changed incorrect Chinese locale year formats to the correct format as noted by translators. For example `2019年 12月`. ([#3081](https://github.com/infor-design/enterprise/issues/3081))
- `[Locale]` Corrected and added the firstDayofWeek setting for every locale. ([#3060](https://github.com/infor-design/enterprise/issues/3060))
- `[Mask]` Fixed an issue when applying Masks to input fields configured for numbers, where errors would be thrown when the Mask attempted to overwrite the input field value. ([#3315](https://github.com/infor-design/enterprise/issues/3315))
- `[Modal]` Fixed an issue where the returns focus to button after closing was not working. ([#3166](https://github.com/infor-design/enterprise/issues/3166))
- `[Multiselect]` Adjusted the placeholder color as it was too dark. ([#3276](https://github.com/infor-design/enterprise/issues/3276))
- `[Pie]` Fixed cut off line labels when something other than value is used. ([#3143](https://github.com/infor-design/enterprise/issues/3143))
- `[Popupmenu]` Switched the `attachToBody` setting to be true by default. ([#3331](https://github.com/infor-design/enterprise/issues/3331))
- `[Searchfield]` Fixed an issue where multiselect items' checkboxes and text were misaligned in RTL mode. ([#1811](https://github.com/infor-design/enterprise/issues/1811))
- `[Searchfield]` Fixed placeholder text alignment issues on Vibrant theme in Firefox. ([#3055](https://github.com/infor-design/enterprise/issues/3055))
- `[Scrollbar]` Fixed styles for windows chrome to work with all themes. ([#3172](https://github.com/infor-design/enterprise/issues/3172))
- `[Searchfield]` Fixed an overlapping text in searchfield when close icon button is showed. ([#3135](https://github.com/infor-design/enterprise/issues/3135))
- `[Tabs]` Fixed an issue where scroll was not working on mobile view for scrollable-flex layout. ([#2931](https://github.com/infor-design/enterprise/issues/2931))

(47 Issues Solved this release, Backlog Enterprise 374, Backlog Ng 96, 980 Functional Tests, 1196 e2e Test)

## v4.24.0

### v4.24.0 Important Changes

- `[Icons]` Reversed a change in previous versions to make alert icons all have a white background as this caused issues. Concerning alert icons there are now the following `icon-[name]` - which will have transparent background, in Uplift these are linear in style, in soho these are solid in style. We also add a `icon-[name]-alert` for alert icons with a white background. If you need a white background you can use these otherwise we have restored the functionality from the 4.21 version, you might need a white background in calendar icons. Also the pending icon is fixed and now orange. ([#3052](https://github.com/infor-design/enterprise/issues/3052))
- `[Datagrid]` Changed the way tables are rendered to avoid gaps at the end of the grid and fix the sizes so they work in resize. This is done by using css position: sticky for headers. It has a few consequences. The spaceColumn option which was never completed was removed. The stretchColumn option is still working but is less important now and defaults to no stretch. IE 11 will now no longer support sticky headers because it does not support css position sticky, so it will degrade in functionality. This improves all issues with columns getting out of alignment. ([#2825](https://github.com/infor-design/enterprise/issues/2825))

### v4.24.0 Deprecation

### v4.24.0 Features

- `[Datagrid]` Added support to get only changed values as return array for get modified rows method. ([#2958](https://github.com/infor-design/enterprise/issues/2958))
- `[Editor]` Replaced the `h3` and `h4` buttons with a more robust Fontpicker component. ([#2722](https://github.com/infor-design/enterprise/issues/2722))
- `[Spinbox]` Standardized Spinbox field sizes to match other input field sizes, added responsive form (fluid) functionality for Spinbox, and reworked the standard size of the Spinbox to match other form fields. ([#1344](https://github.com/infor-design/enterprise/issues/1344))

### v4.24.0 Fixes

- `[All]` Removed the property `-webkit-text-fill-color` from usage throughout out our codebase, except for one rule that changes it to `unset` if it's present. ([#3041](https://github.com/infor-design/enterprise/issues/3041))
- `[Application Menu]` Fixed issue in application menu where scrollbar is visible even if it's not needed in uplift theme. ([#3134](https://github.com/infor-design/enterprise/issues/3134))
- `[Datagrid]` Fixed an issue where the hide pager on one page setting was not working correctly when applying a filter. ([#2676](https://github.com/infor-design/enterprise/issues/2676))
- `[Datagrid]` Fixed an issue where if the grid is initialized with an empty array then updateColumns is used the resetColumns function failed. ([#690](https://github.com/infor-design/enterprise-ng/issues/690))
- `[Datagrid]` Fixed an issue where the dirty cell indicator was not updating after remove row. ([#2960](https://github.com/infor-design/enterprise/issues/2960))
- `[Datagrid]` Fixed an issue where the method getModifiedRows was not working, it had duplicate entries for the same row. ([#2908](https://github.com/infor-design/enterprise/issues/2908))
- `[Datagrid]` Fixed an issue where the personalized columns were not working when toggle columns and drag drop. ([#3004](https://github.com/infor-design/enterprise/issues/3004))
- `[Datagrid]` Fixed an issue where the grouping filter was not working after do sort. ([#3012](https://github.com/infor-design/enterprise/issues/3012))
- `[Datagrid]` Fixed an issue where the editable single column was not working. ([#3023](https://github.com/infor-design/enterprise/issues/3023))
- `[Datagrid]` Fixed an issue where when hovering a parent row the same row index in the child row will show the hover state. ([#2227](https://github.com/infor-design/enterprise/issues/2227))
- `[Datagrid]` Fixed an issue where the focus state for action button formatter was not working correctly. ([#3006](https://github.com/infor-design/enterprise/issues/3006))
- `[Datagrid]` Fixed an issue where the personalization dialog was not centered on IE 11. ([#3175](https://github.com/infor-design/enterprise/issues/3175))
- `[Datagrid]` Fixed an issue finally so that all columns will always align and will never come out of alignment. ([#2835](https://github.com/infor-design/enterprise/issues/2835))
- `[Datagrid]` Fixed an issue where in some cases when there is no data you could not scroll right. ([#2363](https://github.com/infor-design/enterprise/issues/2363))
- `[Datagrid]` Fixed an issue where in some cases where you could not scroll right over the empty message. ([#2864](https://github.com/infor-design/enterprise/issues/2864))
- `[Datagrid]` Fixed an issue where the IOS text would appear very large on group headers. ([#2224](https://github.com/infor-design/enterprise/issues/2224))
- `[Datagrid]` Fixed an issue where in some cases where if you have one column and are in edit mode resizing the page behaved strangely. ([#3193](https://github.com/infor-design/enterprise/issues/3193))
- `[Datagrid]` Changed the rendering of columns so that there will never be a gap on the left side, changed the default of stretchColumn to null which will fill. ([#1818](https://github.com/infor-design/enterprise/issues/1818))
- `[Datagrid]` Fixed an issue that hyperlinks in the datagrid would redirect. ([#3207](https://github.com/infor-design/enterprise/issues/3207))
- `[Datagrid]` Changed the behavior of column resizing to use "fit" during resize, which means adjacent columns only will be resized. ([#605](https://github.com/infor-design/enterprise/issues/605))
- `[Datagrid]` Fixed an issue that resizing the last column would create a gap. ([#1671](https://github.com/infor-design/enterprise/issues/1671))
- `[Datepicker]` Fixed missing background color on disable dates and adjusted the colors in all themes. ([#2910](https://github.com/infor-design/enterprise/issues/2910))
- `[Datepicker]` Fixed a layout issue on the focus state on colored/legend days. ([#2910](https://github.com/infor-design/enterprise/issues/2910))
- `[Datepicker]` Fixed an issue where the calendar layout was not working on ie11. ([#3226](https://github.com/infor-design/enterprise/issues/3226))
- `[Dropdown]` Fix a bug where a dropdown in a datagrid cell would sometimes not display the correct value when selected. ([#2919](https://github.com/infor-design/enterprise/issues/2919))
- `[Dropdown]` Fix a layout issue in RTL on the badges example. ([#3150](https://github.com/infor-design/enterprise/issues/3150))
- `[Editor]` Corrected CSP errors and broken images in the Editor Preview when inserting the default image. ([#2937](https://github.com/infor-design/enterprise/issues/2937))
- `[Editor]` Fixes issues with Editors configured to use Flex Toolbar, where toolbar buttons were not properly triggering selected events, and overflowed items were not triggering editor actions as expected. ([#2938](https://github.com/infor-design/enterprise/issues/2938))
- `[Editor]` The Editor now uses the same routine for stripping disallowed tags and attributes from pasted content when it transitions from the Source View to the Preview. This makes it impossible to paste/type HTML tags containing a `style` property with CSS rules that are not allowed to be applied to inline Editor elements, such as `font-family`. ([#2987](https://github.com/infor-design/enterprise/issues/2987))
- `[Editor]` Fixed a problem in Safari that would cause scrolling to occur inside Flex Toolbars unexpectedly. ([#3033](https://github.com/infor-design/enterprise/issues/3033))
- `[Editor]` Fixed many memory leaks related to view swapping and `destroy()` in the Editor. ([#3112](https://github.com/infor-design/enterprise/issues/3112))
- `[EmptyMessage]` Added a fix so that click will only fire on the button part of the empty message. ([#3139](https://github.com/infor-design/enterprise/issues/3139))
- `[Header]` Update the header placeholder text color to match better. ([#3040](https://github.com/infor-design/enterprise/issues/3040))
- `[Locale]` Fixed a problem in fi-FI where some date formats where incorrect with one digit days. ([#3019](https://github.com/infor-design/enterprise/issues/3019))
- `[Locale]` Added new conversion methods for gregorian to umalqura dates and vice versa with Locale. The fromGregorian and togregorian methods were in two separate locations ar-SA and ar-EG. These new methods gregorianToUmalqura and umalquraToGregorian now moved to to one location in locale and removed the maxDate on them. ([#3051](https://github.com/infor-design/enterprise/issues/3051))
- `[Locale]` Fixed an issue when formatting with `SSS` in the format string, the leading zeros were incorrectly removed from the millisecond output. ([#2696](https://github.com/infor-design/enterprise/issues/2696))
- `[Locale/Datagrid]` Fixed an issue in the datagrid/locale that meant if a string is provided in the current locale for a number it wont parse correctly if the decimal format is a `,` (such as nl-NL). ([#3165](https://github.com/infor-design/enterprise/issues/3165))
- `[Locale]` Fixed an issue when loading en-XX locales where some data may be mixed with en-US. ([#3208](https://github.com/infor-design/enterprise/issues/3208))
- `[Mask]` Fixed a Safari bug where certain masked values would not trigger a "change" event on the input field. ([#3002](https://github.com/infor-design/enterprise/issues/3002))
- `[Modal]` Added a new setting `overlayOpacity` that give the user to control the opacity level of the modal/message dialog overlay. ([#2975](https://github.com/infor-design/enterprise/issues/2975))
- `[Popover]` Fixed an issue where the content was disappearing when change themes on IE11. ([#2954](https://github.com/infor-design/enterprise/issues/2954))
- `[Progress]` Added the ability to init the progress and update it to zero, this was previously not working. ([#3020](https://github.com/infor-design/enterprise/issues/3020))
- `[Sparkline Chart]` Fixed an issue where an error was thrown while a sparkline chart was present during a theme chnage. ([#3159](https://github.com/infor-design/enterprise/issues/3159))
- `[Tabs Module]` Fixed missing ellipsis and spacing issue on mobile view in searchfield of tabs module when resizing the browser. ([#2940](https://github.com/infor-design/enterprise/issues/2940))
- `[Toast]` Fixed an issue where the saved position was not working for whole app. ([#3025](https://github.com/infor-design/enterprise/issues/3025))
- `[Tree]` Fixed an issue where the nodes were not rendering. ([#3194](https://github.com/infor-design/enterprise/issues/3194))

### v4.24.0 Chores & Maintenance

- `[Demoapp]` Allow the query params that affect theming/personalization (theme/variant/colors) to be appended/adjusted on the browser's URL without affecting other query parameters, or adding unnecessary paramters that weren't changed.
- `[Toolbar Searchfield]` Increased the amount of text shown when the Searchfield is not expanded, and appears similar to a button.  Also modified some styles in all themes to make alignment of the text better between the Searchfield and buttons when the Searchfield is not expanded. ([#2944](https://github.com/infor-design/enterprise/issues/2944))

(74 Issues Solved this release, Backlog Enterprise 374, Backlog Ng 85, 974 Functional Tests, 1191 e2e Test)

## v4.23.0

### v4.23.0 Deprecation

- `[Icons]` We added per theme empty state icons for both uplift (vibrant) and soho (subtle) themes. Because of this `svg-empty.html` is now deprecated. Please use the theme based files `theme-soho-svg-empty.html` and `theme-uplift-svg-empty.html`. ([#426](https://github.com/infor-design/design-system/issues/426))

### v4.23.0 Features

- `[Accordion]` Added a new setting `expanderDisplay` that can display all expander button icons in the classic style, or with all "chevron" or "plus-minus"-style icons.  Deprecated the legacy `displayChevron` setting in favor of this change. ([#2900](https://github.com/infor-design/enterprise/issues/2900))
- `[Calendar / Day View]` A new component Week View was created, you can configure it to show a single day as well, or several days so we now have a day view. ([#2780](https://github.com/infor-design/enterprise/issues/2780))
- `[Calendar / Week View]` A new component Week View was added. You can show events in a series of days. This is also integrated into view switcher in the calendar component. ([#1757](https://github.com/infor-design/enterprise/issues/1757))
- `[Empty Messages]` Added a new icon `empty-no-users`. ([#3046](https://github.com/infor-design/enterprise/issues/3046))
- `[Locale]` Added updated translation files for 16 in house languages. ([#3049](https://github.com/infor-design/enterprise/issues/3049))
- `[Modal]` Added a new setting `overlayOpacity` that gives the developer ability to control the opacity level of the modal/message dialog overlay. ([#2975](https://github.com/infor-design/enterprise/issues/2975))

### v4.23.0 Fixes

- `[Accordion]` Fixed the font color when hovered on uplift high contrast. ([#3042](https://github.com/infor-design/enterprise/issues/3042))
- `[Autocomplete]` Fixed memory leaks by preventing re-rendering of an open autocomplete list from attaching new events, adding multiple `aria-polite` elements, etc. ([#2888](https://github.com/infor-design/enterprise/issues/2888))
- `[Calendar]` Pass calendar tooltip settings down to week-view component. ([#3179](https://github.com/infor-design/enterprise/issues/3179))
- `[Calendar]` Fixed disabled legend label color on vibrant/uplift with dark Variant theme. ([#2965](https://github.com/infor-design/enterprise/issues/2965))
- `[Calendar]` Fixed missing arrow and scrolling issues in the event popup. ([#2962](https://github.com/infor-design/enterprise/issues/2962))
- `[Contextual Action Panel]` Fixed an issue where the CAP close but beforeclose event not fired. ([#2826](https://github.com/infor-design/enterprise/issues/2826))
- `[Context Menu]` Fixed a placement bug that would cut the size of the menu to an unusable size in small viewport displays. ([#2899](https://github.com/infor-design/enterprise/issues/2899))
- `[Contextual Action Panel]` Fixed placement of `(X)` close button on both standard and Flex toolbars when using the `showCloseBtn` setting. ([#2834](https://github.com/infor-design/enterprise/issues/2834))
- `[Datagrid]` Fixed column headers font color in uplift high contrast. ([#2830](https://github.com/infor-design/enterprise/issues/2830))
- `[Datagrid]` Fixed an issue where the tree children expand and collapse was not working. ([#633](https://github.com/infor-design/enterprise-ng/issues/633))
- `[Datagrid]` Fixed an issue where the pager was not updating with updated method. ([#2759](https://github.com/infor-design/enterprise/issues/2759))
- `[Datagrid]` Fixed an issue where the browser contextmenu was not showing by default. ([#2842](https://github.com/infor-design/enterprise/issues/2842))
- `[Datagrid]` Fixed an issue where string include zeroes not working with text filter. ([#2854](https://github.com/infor-design/enterprise/issues/2854))
- `[Datagrid]` Fixed an issue where the select all button for multiselect grouping was not working. ([#2895](https://github.com/infor-design/enterprise/issues/2895))
- `[Datagrid]` Fixed an issue where the select children for tree was not working. ([#2961](https://github.com/infor-design/enterprise/issues/2961))
- `[Datepicker]` Fixed an issue where the selected date was getting cleared and creating js error after changing month or year in Umalqura date and Calendar. ([#3093](https://github.com/infor-design/enterprise/issues/3093))
- `[Datepicker]` Fixed an issue where the validation after body re-initialize was not working. ([#2410](https://github.com/infor-design/enterprise/issues/2410))
- `[Datepicker]` Fixed an issue where the islamic-umalqura calendar was not working, when used with user vs settings locale and translate data was not loading from parent locale. ([#2878](https://github.com/infor-design/enterprise/issues/2878))
- `[Datepicker]` Fixed layout issues in RTL mode, also the buttons are switched the to the opposite side now. ([#3068](https://github.com/infor-design/enterprise/issues/3068))
- `[Dropdown]` Fixed an issue where the dropdown icons are misaligned in IE11 in the Uplift theme. ([#2826](https://github.com/infor-design/enterprise/issues/2912))
- `[Dropdown]` Fixed an issue where the placeholder was incorrectly renders when initially set selected item. ([#2870](https://github.com/infor-design/enterprise/issues/2870))
- `[Dropdown]` Fixed placement logic when dropdown's flip, as well as a visual bug with checkmark/icon placement on some browsers. ([#3058](https://github.com/infor-design/enterprise/issues/3058))
- `[Dropdown]` Fixed an issue where it was possible to inject xss when clearing the typeahead. ([#650](https://github.com/infor-design/enterprise-ng/issues/650))
- `[Field Filter]` Fixed an issues where the icons are not vertically centered, and layout issues when opening the dropdown in a smaller height browser. ([#2951](https://github.com/infor-design/enterprise/issues/2951))
- `[Header]` Fixed an iOS bug where the theme switcher wasn't working after Popupmenu lifecycle changes. ([#2986](https://github.com/infor-design/enterprise/issues/2986))
- `[Header Tabs]` Added a more distinct style to selected header tabs. ([infor-design/design-system#422](https://github.com/infor-design/design-system/issues/422))
- `[Hierarchy]` Fixed the border color on hierarchy cards. ([#423](https://github.com/infor-design/design-system/issues/423))
- `[Locale]` Fixed an issue where the parseDate method was not working for leap year. ([#2737](https://github.com/infor-design/enterprise/issues/2737))
- `[Locale]` Fixed an issue where some culture files does not have a name property in the calendar. ([#2880](https://github.com/infor-design/enterprise/issues/2880))
- `[Locale]` Fixed an issue where cultures with a group of space was not parsing correctly. ([#2959](https://github.com/infor-design/enterprise/issues/2959))
- `[Locale]` Fixed a problem loading nb-NO locale where it would fail to find translations and possibly error. ([#3035](https://github.com/infor-design/enterprise/issues/3035))
- `[Lookup]` Fixed missing X button in searchfield on a mobile viewport. ([#2948](https://github.com/infor-design/enterprise/issues/2948))
- `[Message]` Fixed an issue with an extra scroll bar, updated padding. ([#2964](https://github.com/infor-design/enterprise/issues/2964))
- `[Modal]` Fixed a layout issue when using 2 or more buttons on some smaller devices. ([#3014](https://github.com/infor-design/enterprise/issues/3014))
- `[Monthview]` Fixed an issue that the month/year text will reset when pressing cancel. ([#3080](https://github.com/infor-design/enterprise/issues/3080))
- `[Monthview]` Fixed a layout issue on the header in IE 11. ([#2862](https://github.com/infor-design/enterprise/issues/2862))
- `[Pie]` Fixed an issue where legends in pie chart gets cut off on mobile view. ([#902](https://github.com/infor-design/enterprise/issues/902))
- `[Popupmenu]` In mobile settings (specifically iOS), input fields will now allow for text input when also being assigned a context menu. ([#2613](https://github.com/infor-design/enterprise/issues/2613))
- `[Popupmenu]` Fixed an issue where the destroy event was bubbling up to other parent components. ([#2809](https://github.com/infor-design/enterprise/issues/2809))
- `[Popupmenu]` Fixed an issue where checkable menu items were not causing a popupmenu list to become properly formatted to fit the checkmarks when generated as part of a Flex Toolbar.  Also reworked the selection system to better handle selectable sections. ([#2989](https://github.com/infor-design/enterprise/issues/2809))
- `[Toolbar]` Fixed a bug where the dropdown/toolbar menu is being cut off on iOS device. ([#2800](https://github.com/infor-design/enterprise/issues/2800))
- `[Tooltip]` Fixed a personalization bug on Dark Themes where text colors were sometimes illegible when using certain color configurations. ([#3011](https://github.com/infor-design/enterprise/issues/3011))

### v4.23.0 Chores & Maintenance

- `[Build System]` Created separate sets linting rules for demoapp, source code, and tests, as well as a base set of rules for all environments. ([#2662](https://github.com/infor-design/enterprise/issues/2662))

(70 Issues Solved this release, Backlog Enterprise 378, Backlog Ng 82, 939 Functional Tests, 1136 e2e Test)

## v4.22.0

### v4.22.0 Deprecation

- `[Icons]` The alert icons now all have a white background allowing them to appear on colored areas. There was previously a special `-solid` version of the icons created that is now not needed, if you used the `icon-<name>-solid` icon change it to just `icon-<name>`. ([#396](https://github.com/infor-design/design-system/issues/396))

### v4.22.0 Features

- `[Build]` Replaced UglifyES in the minification script with Terser ([#2660](https://github.com/infor-design/enterprise/issues/2660))
- `[Build]` Added the Locale culture files to the minification script. `.min.js` versions of each locale are now available in the `dist/` folder. ([#2660](https://github.com/infor-design/enterprise/issues/2660))
- `[Calendar / Weekview]` Added a new week-view component that can be used standalone and ability switch to calendar week view in calendar. ([#1757](https://github.com/infor-design/enterprise/issues/1757))
- `[Application Menu]` Improved design of the App Menu Accordion's hierarchy, among other visual improvements, in the Uplift theme. ([#2739](https://github.com/infor-design/enterprise/issues/2739))
- `[Calendar]` Fixed layout issues in uplift theme. ([#2907](https://github.com/infor-design/enterprise/issues/2907))
- `[Charts]` Added support for context menu event with charts. ([#2699](https://github.com/infor-design/enterprise/issues/2699))
- `[Checkboxes]` Fixed layout issues when in grid rows. ([#2907](https://github.com/infor-design/enterprise/issues/2907))
- `[Contextual Action Panel]` Added support for passing in a full range of settings to the underlying Modal component API. ([#2433](https://github.com/infor-design/enterprise/issues/2433))
- `[Export]` Added support for separator to use custom string or object type with Export to CSV. ([#2490](https://github.com/infor-design/enterprise/issues/2490))
- `[Locale]` Added support for fetching minified culture files. ([#2660](https://github.com/infor-design/enterprise/issues/2660))
- `[Locale]` Added new translations for missing entries. ([#2896](https://github.com/infor-design/enterprise/issues/2896))
- `[Locale]` Fixed a bug that the language would reset when opening some components if a seperate language is used. ([#2982](https://github.com/infor-design/enterprise/issues/2982))
- `[Modal]` Added support for a "fullsize" sheet display at all times, or simply beneath the responsive breakpoint. ([#2433](https://github.com/infor-design/enterprise/issues/2433))
- `[Tabs-Vertical]` Added the ability to personalize Vertical Tabs in accordance with theming. ([#2824](https://github.com/infor-design/enterprise/issues/2824))
- `[Wizard]` Added support for short labels. If short labels not supplied it will add ellipsis to text and tooltip. ([#2604](https://github.com/infor-design/enterprise/issues/2604))

### v4.22.0 Fixes

- `[Accordion]` Fixed a Safari bug where accordion headers would not lose focus when another accordion header was clicked. ([#2851](https://github.com/infor-design/enterprise/issues/2851))
- `[Application Menu]` Fixed an issue where footer toolbar area was overlapping to menu content. ([#2552](https://github.com/infor-design/enterprise/issues/2552))
- `[Application Menu]` Fixed an issue where tooltip was showing white text on white background which makes text to be unreadable. ([#2811](https://github.com/infor-design/enterprise/issues/2811))
- `[Application Menu]` Fixed a bug where application menus were not dismissed when clicking directly on Popupmenu triggers in a mobile setting. ([#2831](https://github.com/infor-design/enterprise/issues/2831))
- `[Application Menu]` Fixed an issue on mobile where the body was scroll bouncing when dragging/scrolling in the app menu. ([#2434](https://github.com/infor-design/enterprise/issues/2434))
- `[Bar Chart]` Fixed an issue where labels were overwritten when use more then one chart on page. ([#2723](https://github.com/infor-design/enterprise/issues/2723))
- `[Buttons]` Adjust the contrast of buttons (tertiary) on uplift theme. ([#396](https://github.com/infor-design/design-system/issues/396))
- `[Calendar]` Fixed an issue where the upcoming event description was overlapping the upcoming duration when text is too long, adjust width of spinbox count and fixed alignment of all day checkbox in uplift light theme. ([#2778](https://github.com/infor-design/enterprise/issues/2778))
- `[Datagrid]` Fixed an issue where if you have duplicate Id's the columns many become misaligned. ([#2687](https://github.com/infor-design/enterprise/issues/2687))
- `[Datagrid]` Made the text all white on the targeted achievement formatter. ([#2730](https://github.com/infor-design/enterprise/issues/2730))
- `[Datagrid]` Fixed keyword search so that it will again work with client side paging. ([#2797](https://github.com/infor-design/enterprise/issues/2797))
- `[Datagrid]` Fixed an issue where the header and cells do not align perfectly. ([#2849](https://github.com/infor-design/enterprise/issues/2849))
- `[Datagrid]` Fixed an issue where actions menu was not opening after reload the data. ([#2876](https://github.com/infor-design/enterprise/issues/2876))
- `[Datepicker]` Moved the today button to the datepicker header and adding a setting to hide it if wanted. ([#2704](https://github.com/infor-design/enterprise/issues/2704))
- `[FieldSet]` Fixed an issue where the fieldset text in chart completion overlap when resizing the browser. ([#2610](https://github.com/infor-design/enterprise/issues/2610))
- `[Datepicker]` Fixed a bug in datepicker where the destroy method does not readd the masking functionality. [2832](https://github.com/infor-design/enterprise/issues/2832))
- `[Field Options]` Fixed an issue where the option menu is misaligned in full length input field in uplift theme. ([#2765](https://github.com/infor-design/enterprise/issues/2765))
- `[Icons]` Added and updated the following icons: icon-new, icon-calculator, icon-save-new, icon-doc-check. ([#391](https://github.com/infor-design/design-system/issues/391))
- `[Icons]` Added and updated the following icons: icon-bed, icon-user-clock, icon-phone-filled, icon-phone-empty. ([#419](https://github.com/infor-design/design-system/issues/419))
- `[Listview]` Fixed an issue where empty message would not be centered if the listview in a flex container. ([#2716](https://github.com/infor-design/enterprise/issues/2716))
- `[Locale/Initialize]` Fixed an issue where opening some components like Contextual Action Panel would change the current locale because it calls initialize when it loads. ([#2873](https://github.com/infor-design/enterprise/issues/2873))
- `[Mask]` Added an example showing how to user percent format with the locale. ([#434](https://github.com/infor-design/enterprise/issues/434))
- `[Modal]` Fixed an issue where encoded html would not be recoded on the title. ([#246](https://github.com/infor-design/enterprise/issues/246))
- `[Modal]` Fixed an issue where the page content behind the modal is still scrollable while the modal window is open on iOS devices. ([#2678](https://github.com/infor-design/enterprise/issues/2678))
- `[Popupmenu]` Prevent popupmenus from closing after exit and reentry to the popupmenu submenu structure. ([#2702](https://github.com/infor-design/enterprise/issues/2702))
- `[Swaplist]` Fixed an issue where passed data for searched items were not syncing for beforeswap event. ([#2819](https://github.com/infor-design/enterprise/issues/2819))
- `[Tabs]` Add more padding to the count styles. ([#2744](https://github.com/infor-design/enterprise/issues/2744))
- `[Tabs]` Fixed the disabled tab color. ([#396](https://github.com/infor-design/design-system/issues/396))
- `[Tabs-Module]` Fixed styling and appearance issues on an example page demonstrating the Go Button alongside a Searchfield with Categories. ([#2745](https://github.com/infor-design/enterprise/issues/2745))
- `[Tabs-Multi]` Fixed an issue where tooltip was not showing when hovering a tab with cut-off text. ([#2747](https://github.com/infor-design/enterprise/issues/2747))
- `[Toolbar Flex]` Fixed a bug in toolbar flex where the title is getting truncated even if there's enough space for it. ([#2810](https://github.com/infor-design/enterprise/issues/2810))
- `[Validation]` Fixed an issue where if the mask is set to use a time other than the default time for the locale, this was not taken into account in validation. ([#2821](https://github.com/infor-design/enterprise/issues/2821))

### v4.22.0 Chores & Maintenance

- `[Demo App]` Changed the theme switch to call the page refresh. ([#2743](https://github.com/infor-design/enterprise/issues/2743))
- `[Export]` Added support for separator to use custom string or object type with Export to CSV. ([#2490](https://github.com/infor-design/enterprise/issues/2490))

(53 Issues Solved this release, Backlog Enterprise 342, Backlog Ng 81, 892 Functional Tests, 909 e2e Test)

## v4.21.0

### v4.21.0 Deprecation

- `[Icons]` Removed the hardcoded red color of the `icon-flag` so it can be used as a normal icon. If red is desired please add an additional class of `icon-flag icon-error`. ([#2548](https://github.com/infor-design/enterprise/issues/2548))

### v4.21.0 Features

- `[Calendar]` Added the ability to show tooltip on event and event icon and the ability to fire a context menu event. ([#2518](https://github.com/infor-design/enterprise/issues/2518))
- `[Datagrid]` Added the ability to use frozen columns with tree grid. ([#2102](https://github.com/infor-design/enterprise/issues/2102))
- `[Datagrid]` Added support for a fixed row size, this can be used in some cases like frozen columns where rows may have a different size than the three row heights (normal, short, medium). ([#2101](https://github.com/infor-design/enterprise/issues/2101))
- `[Datagrid]` Added filter row editor options to api setting. ([#2648](https://github.com/infor-design/enterprise/issues/2648))
- `[Datagrid]` Fixed an issue that alert text is cut off when using the textEllipsis option. ([#2773](https://github.com/infor-design/enterprise/issues/2773))
- `[Editor]` Added events to trigger on view change. ([#2430](https://github.com/infor-design/enterprise/issues/2430))
- `[Homepage]` Added a parameter to the `resize` event that provides metadata about the Homepage's state, including a calculated container height. ([#2446](https://github.com/infor-design/enterprise/issues/2446))
- `[Locale]` Added support for big numbers (18.6) to formatNumber and parseNumber. ([#1800](https://github.com/infor-design/enterprise/issues/1800))

### v4.21.0 Fixes

- `[Application Menu]` Fixed an indentation issue with child elements in an accordion in the Angular application (enterprise-ng). ([#2616](https://github.com/infor-design/enterprise/issues/2616))
- `[AppMenu/Accordion]` Improved performance on Angular by not calling siftFor on the app menu build. ([#2767](https://github.com/infor-design/enterprise/issues/2767))
- `[AppMenu/Accordion]` Fixed a bug where the busy indicator would immediately close. ([#2767](https://github.com/infor-design/enterprise/issues/2767))
- `[Button]` Fixed an issue where updated method was not teardown and re-init. ([#2304](https://github.com/infor-design/enterprise/issues/2304))
- `[Circle Pager]` Fixed a bug where it was not showing on mobile view. ([#2589](https://github.com/infor-design/enterprise/issues/2589))
- `[Contextual Action Panel]` Fixed an issue where if the title is longer, there will be an overflow causing a white space on the right on mobile view. ([#2605](https://github.com/infor-design/enterprise/issues/2605))
- `[Custom Builds]` Fixed a problem where including components with extra punctuation (periods, etc) may cause a build to fail. ([#1322](https://github.com/infor-design/enterprise/issues/1322))
- `[Datagrid]` Fixed an issue where key navigation was not working for inlineEditor. ([#2157](https://github.com/infor-design/enterprise/issues/2157))
- `[Datagrid]` Fixed a bug where calling update rows in the filter callback will cause an infinite loop. ([#2526](https://github.com/infor-design/enterprise/issues/2526))
- `[Datagrid]` Fixed a bug where the value would clear when using a lookup editor with a mask on new rows. ([#2305](https://github.com/infor-design/enterprise/issues/2305))
- `[Datagrid]` Fixed a bug where horizontal scrolling would not work when in a card/widget. ([#1785](https://github.com/infor-design/enterprise/issues/1785))
- `[Datagrid]` Fixed an issue where dirty and row status on the same cell would cause a UI issue. ([#2641](https://github.com/infor-design/enterprise/issues/2641))
- `[Datagrid]` Changed the onKeyDown callback to fire on any key. ([#536](https://github.com/infor-design/enterprise-ng/issues/536))
- `[Datagrid]` Added a more descriptive aria-label to checkboxes if the required descriptors exist. ([#2031](https://github.com/infor-design/enterprise-ng/issues/2031))
- `[Datagrid]` Added an announcement of the selection state of a row. ([#2535](https://github.com/infor-design/enterprise/issues/2535))
- `[Datagrid]` Fixed filtering on time columns when time is a string. ([#2535](https://github.com/infor-design/enterprise/issues/2535))
- `[Datagrid]` Fixed icon layout issues on the filter row in medium rowHeight mode. ([#2709](https://github.com/infor-design/enterprise/issues/2709))
- `[Datagrid]` Fixed an issue where short row height was misaligning in Uplift theme. ([#2717](https://github.com/infor-design/enterprise/issues/2717))
- `[Datagrid]` Fixed an issue where new row and dirty cell were not working when combined. ([#2729](https://github.com/infor-design/enterprise/issues/2729))
- `[Dropdown]` Fixed an issue where tooltip on all browsers and ellipsis on firefox, ie11 was not showing with long text after update. ([#2534](https://github.com/infor-design/enterprise/issues/2534))
- `[Editor]` Fixed an issue where clear formatting was causing to break while switch mode on Firefox. ([#2424](https://github.com/infor-design/enterprise/issues/2424))
- `[Empty Message]` Fixed padding and alignment issues, the icon is now centered better. ([#2424](https://github.com/infor-design/enterprise/issues/2733))
- `[Fileupload Advanced]` Added custom errors example page. ([#2620](https://github.com/infor-design/enterprise/issues/2620))
- `[Flex Toolbar]` Fixed a lifecycle problem that was preventing Menu Buttons with a `removeOnDestroy` setting from opening. ([#2664](https://github.com/infor-design/enterprise/issues/2664))
- `[Homepage]` Fixed an issue where dynamically added widget was not positioning correctly. ([#2425](https://github.com/infor-design/enterprise/issues/2425))
- `[Icons]` Fixed an issue with partially invisible empty messages in uplift theme. ([#2474](https://github.com/infor-design/enterprise/issues/2474))
- `[Icons (Component)]` Fixed a bug where it was possible to store a full base-tag prefixed URL in the `use` setting, which shouldn't be possible. ([PR#2738](https://github.com/infor-design/enterprise/pull/2738))
- `[Locale]` Fixed a bug where getCulturePath does not work if the sohoxi.js file name has a hash part. ([#2637](https://github.com/infor-design/enterprise/issues/2637))
- `[Locale]` Fixed a bug found when using NG8 that the default us locale causes issues. It is now an official requirement that you set a locale for all components that require locale information. ([#2640](https://github.com/infor-design/enterprise/issues/2640))
- `[Locale]` Fixed an occurrence where an nonstandard locale filename was not correctly processed. ([#2684](https://github.com/infor-design/enterprise/issues/2684))
- `[Lookup]` Fixed memory leak issues after destroy. ([#2494](https://github.com/infor-design/enterprise/issues/2494))
- `[Modal]` Fixed memory leak issues after destroy. ([#2497](https://github.com/infor-design/enterprise/issues/2497))
- `[Popupmenu]` Fixed DOM leak where many arrows could be inserted in the DOM. ([#568](https://github.com/infor-design/enterprise-ng/issues/568))
- `[Pager]` Fixed a bug where clicking disabled buttons caused a refresh of the page in NG. ([#2170](https://github.com/infor-design/enterprise/issues/2170))
- `[Slider]` Updated the color variant logic to match new uplift theming. ([#2647](https://github.com/infor-design/enterprise/issues/2647))
- `[Tabs]` Fixed a memory leak caused by removing a tab. ([#2686](https://github.com/infor-design/enterprise/issues/2686))
- `[Toast]` Fixed memory leak issues after destroy. ([#2634](https://github.com/infor-design/enterprise/issues/2634))
- `[Toolbar]` Fixed the conditions for when `noSearchfieldReinvoke` destroys an inner Searchfield that's been previously invoked. ([PR#2738](https://github.com/infor-design/enterprise/pull/2738))
- `[Uplift Theme]` Various improvements to the Dark/Contrast variants, with a focus on passing WCAG ([#2541](https://github.com/infor-design/enterprise/issues/2541)) ([#2588](https://github.com/infor-design/enterprise/issues/2588))

### v4.21.0 Chores & Maintenance

- `[Custom Builds]` Improved Sass builder's ability to code split and include partials once. ([#1038](https://github.com/infor-design/enterprise/issues/1038))

(61 Issues Solved this release, Backlog Enterprise 335, Backlog Ng 76, 867 Functional Tests, 880 e2e Test)

## v4.20.0

### v4.20.0 Deprecation

- `[ListFilter]` Deprecated `startsWith` in favor of `wordStartsWith`, due to the addition of the `phraseStartsWith` filterMode. ([#1606](https://github.com/infor-design/enterprise/issues/1606))
- `[Popdown]` Deprecated `Popdown` in favor of `Popover`. Both components have similar functionality and we want to trim the code logic down. ([#2468](https://github.com/infor-design/enterprise/issues/2468))
- `[StepProcess]` Deprecated `StepProcess` as the component is no longer commonly used. We will remove it within 3-6 versions. ([#1476](https://github.com/infor-design/enterprise/issues/1476))
- `[CompositeForm]` Deprecated `CompositeForm` as the component is no longer commonly used. We will remove it within 3-6 versions. ([#1476](https://github.com/infor-design/enterprise/issues/1476))
- `[FieldOptions]` Deprecated `FieldOptions` as the component is no longer commonly used. We will remove it within 3-6 versions. ([#1476](https://github.com/infor-design/enterprise/issues/1476))

### v4.20.0 Features

- `[Datagrid]` Added support to resize column widths after a value change via the stretchColumnOnChange setting. ([#2174](https://github.com/infor-design/enterprise/issues/2174))
- `[Datagrid]` Added a Sort Function to the datagrid column to allow the value to be formatted for the sort. ([#2274](https://github.com/infor-design/enterprise/issues/2274)))
- `[Datagrid]` Added placeholder functionality to Lookup, Dropdown, and Decimal Formatters. ([#2408](https://github.com/infor-design/enterprise/issues/2408)))
- `[Datagrid]` Added support to restrict the size of a column with minWidth and maxWidth setting on the column. ([#2313](https://github.com/infor-design/enterprise/issues/2313))
- `[Datagrid]` Automatically remove nonVisibleCellError when a row is removed. ([#2436](https://github.com/infor-design/enterprise/issues/2436))
- `[Datagrid]` Fixed header alignment with textOverflow ellipsis setting. ([#2351](https://github.com/infor-design/enterprise/issues/2351))
- `[Datagrid]` Fixed an issue where code-block editor focus was not working. ([#526](https://github.com/infor-design/enterprise-ng/issues/526))
- `[Datagrid]` Automatically remove nonVisibleCellError when a row is removed. ([#2436](https://github.com/infor-design/enterprise/issues/2436))
- `[Datagrid]` Add a fix to show ellipsis text on lookups in the datagrid filter. ([#2122](https://github.com/infor-design/enterprise/issues/2122))
- `[Datagrid]` Made grouping work better with editable, including fixes to addRow, removeRow, messages, and dirty indication. ([#1851](https://github.com/infor-design/enterprise/issues/1851))
- `[Datagrid]` Changed the beforeCommitCellEdit event into a function on the column that is synchronous. ([#2442](https://github.com/infor-design/enterprise/issues/2442))
- `[Datagrid]` Fixed a bug that the selected event would fire when no rows are deselected and on initial load. ([#2472](https://github.com/infor-design/enterprise/issues/2472))
- `[Datagrid]` Removed a white background from the colorpicker editor in high contrast theme. ([#1574](https://github.com/infor-design/enterprise/issues/1574))
- `[Datepicker]` Made the showMonthYearPicker option true by default and added a newly designed panel to select the year and day. ([#1958](https://github.com/infor-design/enterprise/issues/1958))
- `[Datepicker]` Fixed a layout issue in IE 11 with the datepicker title. ([#2598](https://github.com/infor-design/enterprise/issues/2598))
- `[Datepicker]` Fixed issues with the mask when using the range picker. ([#2597](https://github.com/infor-design/enterprise/issues/2597))
- `[Dropdown]` Fixed an issue where ellipsis was not working when use firefox new tab. ([#2236](https://github.com/infor-design/enterprise/issues/2236))
- `[Form Compact]` Added checkboxes/radios, and improved visual style. ([#2193](https://github.com/infor-design/enterprise/issues/2193))
- `[Images]` Created an additional image class to apply focus state without coercing width and height. ([#2025](https://github.com/infor-design/enterprise/issues/2025))
- `[ListFilter]` Added `phraseStartsWith` filterMode for only matching a search term against the beginning of a string. ([#1606](https://github.com/infor-design/enterprise/issues/1606))
- `[Multiselect]` Changed interactions in filtered lists to no longer reset text inside the search input and the contents of the list. ([#920](https://github.com/infor-design/enterprise/issues/920))
- `[Toast]` Added api settings for drag drop and save position. ([#1876](https://github.com/infor-design/enterprise/issues/1876))
- `[Uplift Theme]` Various minor improvements. ([#2318](https://github.com/infor-design/enterprise/issues/2318))

### v4.20.0 Fixes

- `[Alerts]` Removed dirty tracker from the page due to layout issues. ([#1679](https://github.com/infor-design/enterprise/issues/1679))
- `[App Menu]` Fixed an issue where the lower toolbar inverts left and right keyboard actions. ([#2240](https://github.com/infor-design/enterprise/issues/2240))
- `[Bar Chart]` Fixed an issue where the tooltip would not show. ([#2097](https://github.com/infor-design/enterprise/issues/2097))
- `[Calendar]` Added more information to the onMonthRendered callback. ([#2419](https://github.com/infor-design/enterprise/issues/2419))
- `[Calendar]` Changed updated method so it can reinit the calendar with new data. ([#2419](https://github.com/infor-design/enterprise/issues/2419))
- `[Calendar]` Fixed stack exceeded error in angular using updated and legend. ([#2419](https://github.com/infor-design/enterprise/issues/2419))
- `[Calendar]` Added an eventclick and eventdoubleclick information to the onMonthRendered callback. ([#2419](https://github.com/infor-design/enterprise/issues/2419))
- `[Calendar]` Allow Validation of the Calendar Popup. ([#1742](https://github.com/infor-design/enterprise/issues/1742))
- `[Calendar]` Prevent double click from reopening the event popup. ([#1705](https://github.com/infor-design/enterprise/issues/1705))
- `[Calendar]` Enable vertical scrolling at short window sizes in monthview. ([#2489](https://github.com/infor-design/enterprise/issues/2489))
- `[Charts]` Made fixes so all charts change color in uplift theme. ([#2058](https://github.com/infor-design/enterprise/issues/2058))
- `[Charts]` Fixes dynamic tooltips on a bar chart. ([#2447](https://github.com/infor-design/enterprise/issues/2447))
- `[Colorpicker]` Fixed colorpicker left and right keys advanced oppositely in right-to-left mode. ([#2352](https://github.com/infor-design/enterprise/issues/2352))
- `[Column Chart]` Fixed an issue where the tooltip would not show. ([#2097](https://github.com/infor-design/enterprise/issues/2097))
- `[Datagrid]` Fixes an issue where method selectedRows() was returning incorrect information when new row added via addRow(). ([#1794](https://github.com/infor-design/enterprise/issues/1794))
- `[Datagrid]` Fixed the text width functions for better auto sized columns when using editors and special formatters. ([#2270](https://github.com/infor-design/enterprise/issues/2270))
- `[Datagrid]` Fixes the alignment of the alert and warning icons on a lookup editor. ([#2175](https://github.com/infor-design/enterprise/issues/2175))
- `[Datagrid]` Fixes tooltip on the non displayed table errors. ([#2264](https://github.com/infor-design/enterprise/issues/2264))
- `[Datagrid]` Fixes an issue with alignment when toggling the filter row. ([#2332](https://github.com/infor-design/enterprise/issues/2332))
- `[Datagrid]` Fixes an issue where method setFilterConditions() were not working for multiselect filter. ([#2414](https://github.com/infor-design/enterprise/issues/2414))
- `[Datagrid]` Fixes an error on tree grid when using server-side paging. ([#2132](https://github.com/infor-design/enterprise/issues/2132))
- `[Datagrid]` Fixed an issue where autocompletes popped up on cell editors. ([#1575](https://github.com/infor-design/enterprise/issues/1575))
- `[Datagrid]` Fixes reset columns to set the correct hidden status. ([#2315](https://github.com/infor-design/enterprise/issues/2315))
- `[Datagrid]` Fixes the filtering of null values. ([#2336](https://github.com/infor-design/enterprise/issues/2336))
- `[Datagrid]` Fixed an issue where performance was significantly slower for export methods. ([#2291](https://github.com/infor-design/enterprise/issues/2291))
- `[Datagrid]` Fixes a bug that stopped the search in datagrid personalization from working. ([#2299](https://github.com/infor-design/enterprise/issues/2299))
- `[Datagrid]` Fixes an error on tree grid when using server-side paging. ([#2132](https://github.com/infor-design/enterprise/issues/2132))
- `[Datagrid]` Fixed an issue where autocompletes popped up on cell editors. ([#1575](https://github.com/infor-design/enterprise/issues/1575))
- `[Datagrid]` Fixes the filtering of null values. ([#2336](https://github.com/infor-design/enterprise/issues/2336))
- `[Datagrid]` Fixed an issue where performance was significantly slower for export methods. ([#2291](https://github.com/infor-design/enterprise/issues/2291))
- `[Datagrid]` Fixed an issue where source would not fire on sorting. ([#2390](https://github.com/infor-design/enterprise/issues/2390))
- `[Datagrid]` Fixes the styling of non editable checkbox cells so they look disabled. ([#2340](https://github.com/infor-design/enterprise/issues/2340))
- `[Datagrid]` Changed the dynamic column tooltip function to pass the row and more details. This changes the order of parameters but since this feature is new did not consider this a breaking change. If you are using this please take note. ([#2333](https://github.com/infor-design/enterprise/issues/2333))
- `[Datagrid]` Fixed a bug is the isEditable column callback in editable tree grid where some data was missing in the callback. ([#2357](https://github.com/infor-design/enterprise/issues/2357))
- `[Datepicker]` Removed the advanceMonths option as the dropdowns for this are no longer there in the new design. ([#970](https://github.com/infor-design/enterprise/issues/970))
- `[Datepicker]` Fixed an issue where range selection was not working. ([#2569](https://github.com/infor-design/enterprise/issues/2569))
- `[Datepicker]` Fixed some issue where footer buttons were not working properly with range selection. ([#2595](https://github.com/infor-design/enterprise/issues/2595))
- `[Datepicker]` Fixed an issue where time was not updating after change on range selection. ([#2599](https://github.com/infor-design/enterprise/issues/2599))
- `[Datagrid]` Fixed a bug where deselect all would not deselect some rows when using grouping. ([#1796](https://github.com/infor-design/enterprise/issues/1796))
- `[Datagrid]` Fixed a bug where summary counts in grouping would show even if the group is collapsed. ([#2221](https://github.com/infor-design/enterprise/issues/2221))
- `[Datagrid]` Fixed issues when using paging (client side) and removeRow. ([#2590](https://github.com/infor-design/enterprise/issues/2590))
- `[Demoapp]` When displaying Uplift theme, now shows the correct alternate fonts for some locales when switching via the `locale` query string. ([#2365](https://github.com/infor-design/enterprise/issues/2365))
- `[Dropdown]` Fixed a memory leak when calling destroy. ([#2493](https://github.com/infor-design/enterprise/issues/2493))
- `[Editor]` Fixed a bug where tab or shift tab would break out of the editor when doing an indent/outdent. ([#2421](https://github.com/infor-design/enterprise/issues/2421))
- `[Editor]` Fixed a bug where the dirty indicator would be hidden above. ([#2577](https://github.com/infor-design/enterprise/issues/2577))
- `[Fieldfilter]` Fixed an issue where fields were getting wrap to second line on iPhone SE. ([#1861](https://github.com/infor-design/enterprise/issues/1861))
- `[Fieldfilter]` Fixed an issue where Dropdown was not switching mode on example page. ([#2288](https://github.com/infor-design/enterprise/issues/2288))
- `[Field Options]` Fixed an issue where input example was not working. ([#2348](https://github.com/infor-design/enterprise/issues/2348))
- `[Homepages]` Fixed an issue where personalize and chart text colors were not working with hero. ([#2097](https://github.com/infor-design/enterprise/issues/2097))
- `[Images]` Fixed an issue where images were not tabbable or receiving a visual focus state. ([#2025](https://github.com/infor-design/enterprise/issues/2025))
- `[Listview]` Fixed a bug that caused the listview to run initialize too many times. ([#2179](https://github.com/infor-design/enterprise/issues/2179))
- `[Lookup]` Added `autocomplete="off"` to lookup input fields to prevent browser interference. ([#2366](https://github.com/infor-design/enterprise/issues/2366))
- `[Lookup]` Fixed a bug that caused a filter to reapply when reopening the modal. ([#2566](https://github.com/infor-design/enterprise/issues/2566))
- `[Lookup]` Fixed a bug that caused a selections to reapply when reopening the modal. ([#2568](https://github.com/infor-design/enterprise/issues/2568))
- `[Locale]` Fixed race condition when using initialize and loading locales with a parent locale. ([#2540](https://github.com/infor-design/enterprise/issues/2540))
- `[Lookup]` Fixed a double scrollbar when the modal needs to be scrolled. ([#2586](https://github.com/infor-design/enterprise/issues/2586))
- `[Modal]` Fixed an issue where the modal component would disappear if its content had a checkbox in it in RTL. ([#332](https://github.com/infor-design/enterprise-ng/issues/332))
- `[Modal]` Fixed an issue where tabbing was very slow on large DOMs in IE 11. ([#2607](https://github.com/infor-design/enterprise/issues/2607))
- `[Personalization]` Fixed an issue where the text color was too dark. Changed the text color to be more readable in high contrast mode. ([#2539](https://github.com/infor-design/enterprise/issues/2539))
- `[Personalization]` Updated some of the colors to more readable in contrast mode. ([#2097](https://github.com/infor-design/enterprise/issues/2097))
- `[Personalization]` Fixes an issue where text color was too dark. ([#2476](https://github.com/infor-design/enterprise/issues/2476))
- `[Pager]` Fixed an issue where click was not firing on any of the buttons with ie11. ([#2560](https://github.com/infor-design/enterprise/issues/2560))
- `[Pager]` Added a complete Popupmenu settings object for configuring the Page Size Selector Button, and deprecated the `attachPageSizeMenuToBody` setting in favor of `pageSizeMenuSettings.attachToBody`. ([#2356](https://github.com/infor-design/enterprise/issues/2356))
- `[Pager]` Fixed memory leak when using the `attachToBody` setting to change the menu's render location. ([#2482](https://github.com/infor-design/enterprise/issues/2482))
- `[Popdown]` Fixed usability issue where the Popdown could close prematurely when attempting to use inner components, such as Dropdowns. ([#2092](https://github.com/infor-design/enterprise/issues/2092))
- `[Popover]` Correctly align the popover close button. ([#1576](https://github.com/infor-design/enterprise/issues/1576))
- `[Popover]` Fixed an issue where buttons inside the popover would overflow at smaller screen sizes. ([#2271](https://github.com/infor-design/enterprise/issues/2271))
- `[Popupmenu]` Fixed an issue where js error was showing after removing a menu item. ([#414](https://github.com/infor-design/enterprise-ng/issues/414))
- `[Popupmenu]` Fixed a layout issue on disabled checkboxes in multiselect popupmenus. ([#2340](https://github.com/infor-design/enterprise/issues/2340))
- `[Popupmenu]` Fixed a bug on IOS that prevented menu scrolling. ([#645](https://github.com/infor-design/enterprise/issues/645))
- `[Popupmenu]` Fixed a bug on IOS that prevented some submenus from showing. ([#1928](https://github.com/infor-design/enterprise/issues/1928))
- `[Popupmenu]` Added a type-check during building/rebuilding of submenus that prevents an error when a submenu `<ul>` tag is not present. ([#2458](https://github.com/infor-design/enterprise/issues/2458))
- `[Scatter Plot]` Fixed the incorrect color on the tooltips. ([#1066](https://github.com/infor-design/enterprise/issues/1066))
- `[Stepprocess]` Fixed an issue where a newly enabled step is not shown. ([#2391](https://github.com/infor-design/enterprise/issues/2391))
- `[Searchfield]` Fixed an issue where the close icon on a searchfield is inoperable. ([#2578](https://github.com/infor-design/enterprise/issues/2578))
- `[Searchfield]` Fixed strange alignment of text/icons on the Uplift theme. ([#2612](https://github.com/infor-design/enterprise/issues/2612))
- `[Tabs]` Fixed the more tabs button to style as disabled when the tabs component is disabled. ([#2347](https://github.com/infor-design/enterprise/issues/2347))
- `[Tabs]` Added the select method inside the hide method to ensure proper focusing of the selected tab. ([#2346](https://github.com/infor-design/enterprise/issues/2346))
- `[Tabs]` Added an independent count for adding new tabs and their associated IDs to prevent duplication. ([#2345](https://github.com/infor-design/enterprise/issues/2345))
- `[Toolbar]` Fixed memory leaks. ([#2496](https://github.com/infor-design/enterprise/issues/2496))
- `[Toolbar]` Fixed an issue where `noSearchfieldReinvoke` was not being respected during the teardown method, causing lifecycle issues in Angular. ([#2691](https://github.com/infor-design/enterprise/issues/2691))
- `[Toolbar Flex]` Removed a 100% height on the toolbar which caused issues when nested in some situations. ([#474](https://github.com/infor-design/enterprise-ng/issues/474))
- `[Listview]` Fixed search to work when not using templates. ([#466](https://github.com/infor-design/enterprise-ng/issues/466))

### v4.20.0 Chores & Maintenance

- `[Build]` Add a file verification tool to the build process to ensure all necessary files are present. ([#2384](https://github.com/infor-design/enterprise/issues/2384))
- `[Demo App]` Add the uplift theme to the theme switcher menu. ([#2335](https://github.com/infor-design/enterprise/issues/2335))
- `[Demo App]` Fixed routing issues that could cause 500 errors or crash the Demoapp. ([#2343](https://github.com/infor-design/enterprise/issues/2343))
- `[Demo App]` Fixed an issue where the sorting was wrong on compressor data. ([#2390](https://github.com/infor-design/enterprise/issues/2390))

(95 Issues Solved this release, Backlog Enterprise 296, Backlog Ng 79, 852 Functional Tests, 865 e2e Test)

## v4.19.3

- `[Datagrid]` Fixes the multiselect filter on header from reloading during serverside filtering. ([#2383](https://github.com/infor-design/enterprise/issues/2383))
- `[Datagrid]` Fixed an issue where contextmenu was not opening with first click. ([#2398](https://github.com/infor-design/enterprise/issues/2398))
- `[Datagrid / Tooltip]` Fixed an error on some datagrid cells when tooltips are attached. ([#2403](https://github.com/infor-design/enterprise/issues/2403))

## v4.19.2

- `[Build]` Fixes missing minified files in the build and a missing svg-extended.html deprecated file for backwards compatibility. ([Teams](https://bit.ly/2FlzYCT))

## v4.19.0

### v4.19.0 Deprecations

- `[CSS]` The Soho light theme CSS file has been renamed from `light-theme.css` to `theme-soho-light.css` ([1972](https://github.com/infor-design/enterprise/issues/1972))
- `[CSS]` The Soho dark theme CSS file has been renamed from `dark-theme.css` to `theme-soho-dark.css` ([1972](https://github.com/infor-design/enterprise/issues/1972))
- `[CSS]` The Soho high-contrast theme CSS file has been renamed from `high-contrast-theme.css` to `theme-soho-contrast.css` ([1972](https://github.com/infor-design/enterprise/issues/1972))
- `[Datagrid]` The older savedColumns method has been deprecated since 4.10 and is now removed. Use saveUserSettings instead. ([#1766](https://github.com/infor-design/enterprise/issues/1766))

### v4.19.0 Features

- `[App Menu]` Improved style of personalized app menu. ([#2195](https://github.com/infor-design/enterprise/pull/2195))
- `[Column]` Added support to existing custom tooltip content in the callback setting. ([#1909](https://github.com/infor-design/enterprise/issues/1909))
- `[Contextual Action Panel]` Fixed an issue where the close button was misaligned. ([#1943](https://github.com/infor-design/enterprise/issues/1943))
- `[Datagrid]` Added support for disabling rows by data or a dynamic function, rows are disabled from selection and editing. ([#1614](https://github.com/infor-design/enterprise/issues/1614))
- `[Datagrid]` Fixes a column alignment issue when resizing and sorting columns that were originally set to percentage width. ([#1797](https://github.com/infor-design/enterprise/issues/1797))
- `[Datagrid]` Fixes a column alignment issue when there are duplicate column ids. ([#1797](https://github.com/infor-design/enterprise/issues/1797))
- `[Datagrid]` Fixes a column alignment by clearing a cache to help prevent column misalignment from randomly happening. ([#1797](https://github.com/infor-design/enterprise/issues/1797))
- `[Datagrid]` Fixes an issue that caused the active page to not restore correctly when saving user settings, . ([#1766](https://github.com/infor-design/enterprise/issues/1766))
- `[Datagrid]` Fixes an issue with dropdown filters when the ids are numbers. ([#1879](https://github.com/infor-design/enterprise/issues/1879))
- `[Datagrid]` Fixed alignment issues in the new uplift theme. ([#2212](https://github.com/infor-design/enterprise/issues/2212))
- `[Datagrid]` Fixes Datagrid time filtering for string type dates. ([#2281](https://github.com/infor-design/enterprise/issues/2281))
- `[Form Compact]` Adds support for Datepicker, Timepicker, Lookup, and File Uploader fields. ([#1955](https://github.com/infor-design/enterprise/issues/1955))
- `[Keyboard]` Added a new API that you can call at anytime to see what key is being pressed at the moment. ([#1906](https://github.com/infor-design/enterprise/issues/1906))
- `[Targeted/Completion Chart]` Added back the ability to inline svg icons and hyperlinks. ([#2152](https://github.com/infor-design/enterprise/issues/2152))
- `[Themes]` Added support for multiple themes in the demo app and renamed distribute Uplift (only) theme files. ([#1972](https://github.com/infor-design/enterprise/issues/1972))

### v4.19.0 Fixes

- `[App Menu]` Fixed an issue where the menu would not be entirely colored if short. ([#2062](https://github.com/infor-design/enterprise/issues/2062))
- `[App Menu]` Changed the scroll area to the outside when using a footer. ([#2062](https://github.com/infor-design/enterprise/issues/2062))
- `[App Menu]` Expandable area updates within application menu. ([#1982](https://github.com/infor-design/enterprise/pull/1982))
- `[App Menu]` Fixed an issue where role switcher was not clickable with long title. ([#2060](https://github.com/infor-design/enterprise/issues/2060))
- `[App Menu]` Fixed an issue where it was not possible to manually add a filter field that you can control on your own. Caveat to this is if you set filterable: false it will no longer remove the filter field from the DOM, if you do that you must now do it manually. ([#2066](https://github.com/infor-design/enterprise/issues/2066))
- `[App Menu]` Added support for mobile when dismissOnClickMobile setting is true to dismiss application menu when a role is selected. ([#2520](https://github.com/infor-design/enterprise/issues/2520))
- `[App Menu]` Fixed an issue with the logo which was positioned badly when scrolling. ([#2116](https://github.com/infor-design/enterprise/issues/2116))
- `[Calendar]` Fixed some bugs having a calendar month along or just a legend, fixed the clicking of upcoming days and added a dblclick even emitter. ([#2149](https://github.com/infor-design/enterprise/issues/2149))
- `[Colorpicker]` Fixed an issue where the colorpicker label is cut off in extra small input field. ([#2023](https://github.com/infor-design/enterprise/issues/2023))
- `[Colorpicker]` Fixed an issue where the colorpickers are not responsive at mobile screen sizes. ([#1995](https://github.com/infor-design/enterprise/issues/1995))
- `[Colorpicker]` Fixed an issue where the text is not visible on IE11 after choosing a color. ([#2134](https://github.com/infor-design/enterprise/issues/2134))
- `[Completion Chart]` Cleaned up excessive padding in some cases. ([#2171](https://github.com/infor-design/enterprise/issues/2171))
- `[Context Menu]` Fixes a bug where a left click on the originating field would not close a context menu opened with a right click. ([#1992](https://github.com/infor-design/enterprise/issues/1992))
- `[Contextual Action Panel]` Fixed an issue where the CAP title is too close to the edge at small screen sizes. ([#2249](https://github.com/infor-design/enterprise/issues/2249))
- `[Datagrid]` Fixed an issue where using the context menu with datagrid was not properly destroyed which being created multiple times. ([#392](https://github.com/infor-design/enterprise-ng/issues/392))
- `[Datagrid]` Fixed charts in columns not resizing correctly to short row height. ([#1930](https://github.com/infor-design/enterprise/issues/1930))
- `[Datagrid]` Fixed an issue for xss where console.log was not sanitizing and make grid to not render. ([#1941](https://github.com/infor-design/enterprise/issues/1941))
- `[Datagrid]` Fixed charts in columns not resizing correctly to short row height. ([#1930](https://github.com/infor-design/enterprise/issues/1930))
- `[Datagrid]` Fixed a layout issue on primary buttons in expandable rows. ([#1999](https://github.com/infor-design/enterprise/issues/1999))
- `[Datagrid]` Fixed a layout issue on short row grouped header buttons. ([#2005](https://github.com/infor-design/enterprise/issues/2005))
- `[Datagrid]` Fixed an issue where disabled button color for contextual toolbar was not applying. ([#2150](https://github.com/infor-design/enterprise/issues/2150))
- `[Datagrid]` Fixed an issue for xss where console.log was not sanitizing and make grid to not render. ([#1941](https://github.com/infor-design/enterprise/issues/1941))
- `[Datagrid]` Added an onBeforeSelect call back that you can return false from to disable row selection. ([#1906](https://github.com/infor-design/enterprise/issues/1906))
- `[Datagrid]` Fixed an issue where header checkbox was not sync after removing selected rows. ([#2226](https://github.com/infor-design/enterprise/issues/2226))
- `[Datagrid]` Fixed an issue where custom filter conditions were not setting up filter button. ([#2234](https://github.com/infor-design/enterprise/issues/2234))
- `[Datagrid]` Fixed an issue where pager was not updating while removing rows. ([#1985](https://github.com/infor-design/enterprise/issues/1985))
- `[Datagrid]` Adds a function to add a visual dirty indictaor and a new function to get all modified rows. Modified means either dirty, in-progress or in error. Existing API's are not touched. ([#2091](https://github.com/infor-design/enterprise/issues/2091))
- `[Datagrid]` Fixes an error when saving columns if you have a lookup column. ([#2279](https://github.com/infor-design/enterprise/issues/2279))
- `[Datagrid]` Fixed a bug with column reset not working sometimes. ([#1921](https://github.com/infor-design/enterprise/issues/1921))
- `[Datagrid]` Fixed grouped headers not sorting when selectable is multiselect. ([#2251](https://github.com/infor-design/enterprise/issues/2251))
- `[Datagrid]` Fixed a bug where the sort indicator disappeared when changing pages. ([#2228](https://github.com/infor-design/enterprise/issues/2228))
- `[Datagrid]` Fixed rendering on modals with single columns. ([#1923](https://github.com/infor-design/enterprise/issues/1923))
- `[Datagrid]` Fixed double firing of popupmenu events. ([#2140](https://github.com/infor-design/enterprise/issues/2140))
- `[Datagrid]` Fixed incorrect pattern in filterConditions. ([#2159](https://github.com/infor-design/enterprise/issues/2159))
- `[Datepicker]` Fixed an issue loading on IE 11. ([#2183](https://github.com/infor-design/enterprise-ng/issues/2183))
- `[Dropdown]` Fixed the dropdown appearing misaligned at smaller screen sizes. ([#2248](https://github.com/infor-design/enterprise/issues/2248))
- `[Editor]` Fixed an issue where button state for toolbar buttons were wrong when clicked one after another. ([#391](https://github.com/infor-design/enterprise/issues/391))
- `[Hierarchy]` Fixed a bug where the hierarchy will only partially load with two instances on a page. ([#2205](https://github.com/infor-design/enterprise/issues/2205))
- `[Field Options]` Fixed an issue where field options were misaligning, especially spin box was focusing outside of the field. ([#1862](https://github.com/infor-design/enterprise/issues/1862))
- `[Field Options]` Fixed a border alignment issue. ([#2107](https://github.com/infor-design/enterprise/issues/2107))
- `[Fileuploader]` Fixed an issue where the fileuploader icon and close icon were misplaced and not visible in RTL after uploading a file. ([#2098](https://github.com/infor-design/enterprise/issues/2098))
- `[Fileuploader]` Fixed an issue where backspace in IE11 caused the browser to go back instead of removing the uploaded file from the input. ([#2184](https://github.com/infor-design/enterprise/issues/2184))
- `[Input]` Improved alignment of icons in the uplift theme input components. ([#2072](https://github.com/infor-design/enterprise/issues/2072))
- `[Listview]` Improved accessibility when configured as selectable (all types), as well as re-enabled accessibility e2e tests. ([#403](https://github.com/infor-design/enterprise/issues/403))
- `[Locale]` Synced up date and time patterns with the CLDR several time patterns in particular were corrected. ([#2022](https://github.com/infor-design/enterprise/issues/2022))
- `[Locale]` Fixed an issue loading duplicate locales such as en-GB where the strings are copies, before you might get undefined strings. ([#2216](https://github.com/infor-design/enterprise/issues/2216))
- `[Locale]` Added support for es-419 locale. ([#2204](https://github.com/infor-design/enterprise/issues/2204))
- `[Locale]` Restored functionality for dynamically changing fonts for some languages. ([#2144](https://github.com/infor-design/enterprise/issues/2144))
- `[Modal]` Fixed a demoapp issue where the select all checkbox wasn't selecting all. ([2225](https://github.com/infor-design/enterprise/issues/2225))
- `[Monthview]` Fixed an issue where the previous and next buttons were not correctly reversed in right-to-left mode. ([1910](https://github.com/infor-design/enterprise/issues/1910))
- `[Personalization]` Changed the default turquoise personalization to a darker one. ([#2063](https://github.com/infor-design/enterprise/issues/2063))
- `[Personalization]` Changed the default turquoise personalization to a darker one. ([#2063](https://github.com/infor-design/enterprise/issues/2063))
- `[Personalization]` Added a default option to the personalization color pickers. ([#2063](https://github.com/infor-design/enterprise/issues/2063))
- `[Personalization]` Added more classes and examples for the personalization colors so that you can personalize certain form elements. ([#2120](https://github.com/infor-design/enterprise/issues/2120))
- `[Personalization]` Added several form examples with buttons and completion chart that can be personalized. ([#1963](https://github.com/infor-design/enterprise/issues/1963))
- `[Personalization]` Added an example of normal tabs behaving like header tabs in a personalized area. ([#1962](https://github.com/infor-design/enterprise/issues/1962))
- `[Personalization]` Added completion chart and alerts to the list of header items that will work when personalized. ([#2171](https://github.com/infor-design/enterprise/issues/2171))
- `[Personalization]` Fixed a bug where the overlay would not disappear when manually loading stylesheets. ([#2258](https://github.com/infor-design/enterprise/issues/2258))
- `[Popupmenu]` Fixed an issue where disabled submenus were opening on mouseover. ([#1863](https://github.com/infor-design/enterprise/issues/1863))
- `[Radios]` Fixed an issue where in `RTL` the radio seems visually separate from it's label. ([#2096](https://github.com/infor-design/enterprise/issues/2096))
- `[Summary Form]` Updated to improve readability. ([#1765](https://github.com/infor-design/enterprise/issues/1765))
- `[Targeted Achievement]` Updated to work in uplift theme. ([#2220](https://github.com/infor-design/enterprise/issues/2220))
- `[Timepicker]` Fixed an issue where AM/PM dropdown tooltip was displaying on android devices. ([#1446](https://github.com/infor-design/enterprise/issues/1446))
- `[Timepicker]` Fixed an issue where dropdown popup was out of position on android devices. ([#2021](https://github.com/infor-design/enterprise/issues/2021))
- `[Timepicker]` Updated the Swedish translation for Set Time. ([#2153](https://github.com/infor-design/enterprise/issues/2153))
- `[Tree]` Fixed an issue where children property null was breaking tree to not render. ([#1908](https://github.com/infor-design/enterprise/issues/1908))

### v4.19.0 Chores & Maintenance

- `[General]` Updated to jquery 3.4.1 to fix a jquery bug seen occasionally. ([#2109](https://github.com/infor-design/enterprise/issues/2109))
- `[General]` Fixed relative links in several markdown files.
- `[Demo App]` Fixed CSP and handling of image paths for better support of images in examples on IDS demo sites (demo.design.infor.com). ([#1888](https://github.com/infor-design/enterprise/issues/1888))
- `[Personalize]` Separated personalization styles into standalone file for improved maintainability. ([#2127](https://github.com/infor-design/enterprise/issues/2127))

(84 Issues Solved this release, Backlog Enterprise 311, Backlog Ng 79, 839 Functional Tests, 876 e2e Test)

## v4.18.2

### v4.18.2 Fixes

- `[Autocomplete]` Fixed an XSS injection issue. ([#502](https://github.com/infor-design/enterprise-ng/issues/502)).
- `[Dropdown]` Fixed an XSS injection issue. ([#503](https://github.com/infor-design/enterprise-ng/issues/503)).

## v4.18.1

### v4.18.1 Fixes

- `[Input]` Added backwards-compatibility for previous accessibility changes to labels. ([#2118](https://github.com/infor-design/enterprise/issues/2118)). Additional information can be found in the [Form Component documentation](https://github.com/infor-design/enterprise/blob/4.18.x/src/components/form/readme.md#field-labels).

## v4.18.0

### v4.18.0 Features

- `[App Menu]` Added support for personalization by adding the `is-personalizable` class the menu will now change colors along with headers ([#1847](https://github.com/infor-design/enterprise/issues/1847))
- `[App Menu]` Added a special role switcher dropdown to change the menu role. ([#1935](https://github.com/infor-design/enterprise/issues/1935))
- `[Personalize]` Added classes for the personalization colors so that you can personalize certain form elements. ([#1847](https://github.com/infor-design/enterprise/issues/1847))
- `[Expandable Area]` Added example of a standalone button the toggles a form area. ([#1935](https://github.com/infor-design/enterprise/issues/1935))
- `[Datagrid]` Added support so if there are multiple inputs within an editor they work with the keyboard tab key. ([#355](https://github.com/infor-design/enterprise-ng/issues/355))
- `[Datagrid]` Fixed an error on IE when doing an excel export. ([#2018](https://github.com/infor-design/enterprise/issues/2018))
- `[Editor]` Added a JS setting and CSS styles to support usage of a Flex Toolbar ([#1120](https://github.com/infor-design/enterprise/issues/1120))
- `[Header]` Added a JS setting and CSS styles to support usage of a Flex Toolbar ([#1120](https://github.com/infor-design/enterprise/issues/1120))
- `[Mask]` Added a setting for passing a locale string, allowing Number masks to be localized.  This enables usage of the `groupSize` property, among others, from locale data in the Mask. ([#440](https://github.com/infor-design/enterprise/issues/440))
- `[Masthead]` Added CSS styles to support usage of a Flex Toolbar ([#1120](https://github.com/infor-design/enterprise/issues/1120))
- `[Notification]` Added example of a Widget/Card with notification and add code to truncate the text (via ellipsis) if it is lengthy. ([#1881](https://github.com/infor-design/enterprise/issues/1881))
- `[Theme/Colors]` Added new component for getting theme and color information. This is used throughout the code. There was a hidden property `Soho.theme`, if you used this in some way you should now use `Soho.theme.currentTheme`. ([#1866](https://github.com/infor-design/enterprise/issues/1866))

### v4.18.0 Fixes

- `[App Menu]` Fixed some accessibility issues on the nav menu. ([#1721](https://github.com/infor-design/enterprise/issues/1721))
- `[Busy Indicator]` Fixed a bug that causes a javascript error when the busy indicator is used on the body tag. ([#1918](https://github.com/infor-design/enterprise/issues/1918))
- `[Css/Sass]` Fixed an issue where the High Contrast theme and Uplift theme were not using the right tokens. ([#1897](https://github.com/infor-design/enterprise/pull/1897))
- `[Colors]` Fixed the color palette demo page to showcase the correct hex values based on the current theme ([#1801](https://github.com/infor-design/enterprise/issues/1801))
- `[Contextual Action Panel]` Fixed an issue where cap modal would only open the first time. ([#1993](https://github.com/infor-design/enterprise/issues/1993))
- `[Datepicker]` Fixed an issue in NG where the custom validation is removed during the teardown of a datepicker.([NG #411](https://github.com/infor-design/enterprise-ng/issues/411))
- `[Datagrid]` Fixed an issue where lookup filterConditions were not rendering. ([#1873](https://github.com/infor-design/enterprise/issues/1873))
- `[Datagrid]` Fixed an issue where when using filtering and server side paging the filter operations would cause two ajax requests. ([#2069](https://github.com/infor-design/enterprise/issues/2069))
- `[Datagrid]` Fixed issue where header columns are misaligned with body columns on load. ([#1892](https://github.com/infor-design/enterprise/issues/1892))
- `[Datagrid]` Fixed an issue where filtering was missing translation. ([#1900](https://github.com/infor-design/enterprise/issues/1900))
- `[Datagrid]` Fixed an issue with the checkbox formatter where string based 1 or 0 would not work as a dataset source. ([#1948](https://github.com/infor-design/enterprise/issues/1948))
- `[Datagrid]` Fixed a bug where text would be misaligned when repeatedly toggling the filter row. ([#1969](https://github.com/infor-design/enterprise/issues/1969))
- `[Datagrid]` Added an example of expandOnActivate on a customer editor. ([#353](https://github.com/infor-design/enterprise-ng/issues/353))
- `[Datagrid]` Added ability to pass a function to the tooltip option for custom formatting. ([#354](https://github.com/infor-design/enterprise-ng/issues/354))
- `[Datagrid]` Fixed `aria-checked` not toggling correctly on selection of multiselect checkbox. ([#1961](https://github.com/infor-design/enterprise/issues/1961))
- `[Datagrid]` Fixed incorrectly exported CSV/Excel data. ([#2001](https://github.com/infor-design/enterprise/issues/2001))
- `[Dropdown]` Changed the way dropdowns work with screen readers to be a collapsible listbox.([#404](https://github.com/infor-design/enterprise/issues/404))
- `[Dropdown]` Fixed an issue where multiselect dropdown unchecking "Select All" was not getting clear after close list with Safari browser.([#1882](https://github.com/infor-design/enterprise/issues/1882))
- `[Dropdown]` Added an example of a color dropdown showing palette colors as icons.([#2013](https://github.com/infor-design/enterprise/issues/2013))
- `[Datagrid]` Fixed a misalignment of the close icon on mobile. ([#2018](https://github.com/infor-design/enterprise/issues/2018))
- `[List/Detail]` Removed some legacy CSS code that was causing text inside of inline Toolbar Searchfields to become transparent. ([#2075](https://github.com/infor-design/enterprise/issues/2075))
- `[Listbuilder]` Fixed an issue where the text was not sanitizing. ([#1692](https://github.com/infor-design/enterprise/issues/1692))
- `[Lookup]` Fixed an issue where the tooltip was using audible text in the code block component. ([#354](https://github.com/infor-design/enterprise-ng/issues/354))
- `[Locale]` Fixed trailing zeros were getting ignored when displaying thousands values. ([#404](https://github.com/infor-design/enterprise/issues/1840))
- `[MenuButton]` Improved the way menu buttons work with screen readers.([#404](https://github.com/infor-design/enterprise/issues/404))
- `[Message]` Added an audible announce of the message type.([#964](https://github.com/infor-design/enterprise/issues/964))
- `[Message]` Change audible announce of message type added in #964 to an option that is strictly audible.([#2120](https://github.com/infor-design/enterprise/issues/2120))
- `[Modal]` Changed text and button font colors to pass accessibility checks.([#964](https://github.com/infor-design/enterprise/issues/964))
- `[Multiselect]` Fixed an issue where previous selection was still selected after clear all by "Select All" option. ([#2003](https://github.com/infor-design/enterprise/issues/2003))
- `[Notifications]` Fixed a few issues with notification background colors by using the corresponding ids-identity token for each. ([1857](https://github.com/infor-design/enterprise/issues/1857), [1865](https://github.com/infor-design/enterprise/issues/1865))
- `[Notifications]` Fixed an issue where you couldn't click the close icon in Firefox. ([1573](https://github.com/infor-design/enterprise/issues/1573))
- `[Radios]` Fixed the last radio item was being selected when clicking on the first when displayed horizontal. ([#1878](https://github.com/infor-design/enterprise/issues/1878))
- `[Signin]` Fixed accessibility issues. ([#421](https://github.com/infor-design/enterprise/issues/421))
- `[Skiplink]` Fixed a z-index issue on skip links over the nav menu. ([#1721](https://github.com/infor-design/enterprise/issues/1721))
- `[Slider]` Changed the demo so the tooltip will hide when resizing the page. ([#2033](https://github.com/infor-design/enterprise/issues/2033))
- `[Stepprocess]` Fixed rtl style issues. ([#413](https://github.com/infor-design/enterprise/issues/413))
- `[Swaplist]` Fixed disabled styling on swap header buttons. ([#2019](https://github.com/infor-design/enterprise/issues/2019))
- `[Tabs]` Fixed an issue where focus was changed after enable/disable tabs. ([#1934](https://github.com/infor-design/enterprise/issues/1934))
- `[Tabs-Module]` Fixed an issue where the close icon was outside the searchfield. ([#1704](https://github.com/infor-design/enterprise/issues/1704))
- `[Toolbar]` Fixed issues when tooltip shows on hover of toolbar ([#1622](https://github.com/infor-design/enterprise/issues/1622))
- `[Validation]` Fixed an issue where the isAlert settings set to true, the border color, control text color, control icon color was displaying the color for the alert rather than displaying the default color. ([#1922](https://github.com/infor-design/enterprise/issues/1922))

### v4.18.0 Chore & Maintenance

- `[Buttons]` Updated button disabled states with corresponding ids-identity tokens. ([1914](https://github.com/infor-design/enterprise/issues/1914)
- `[Docs]` Added a statement on supporting accessibility. ([#1540](https://github.com/infor-design/enterprise/issues/1540))
- `[Docs]` Added the supported screen readers and some notes on accessibility. ([#1722](https://github.com/infor-design/enterprise/issues/1722))

(50 Issues Solved this release, Backlog Enterprise 294, Backlog Ng 80, 809 Functional Tests, 803 e2e Test)

## v4.17.1

### v4.17.1 Fixes

- `[Datagrid]` Fixed an issue where the second to last column was having resize issues with frozen column sets.(<https://github.com/infor-design/enterprise/issues/1890>)
- `[Datagrid]` Re-align icons and items in the datagrid's "short header" configuration.(<https://github.com/infor-design/enterprise/issues/1880>)
- `[Locale]` Fixed incorrect "groupsize" for `en-US` locale.(<https://github.com/infor-design/enterprise/issues/1907>)

### v4.17.1 Chores & Maintenance

- `[Demoapp]` Fixed embedded icons example with missing icons.(<https://github.com/infor-design/enterprise/issues/1889>)
- `[Demoapp]` Fixed notification demo examples.(<https://github.com/infor-design/enterprise/issues/1893>, <https://github.com/infor-design/enterprise/pull/1896>)

(5 Issues Solved this patch release)

## v4.17.0

- [Npm Package](https://www.npmjs.com/package/ids-enterprise)
- [IDS Enterprise Angular Change Log](https://github.com/infor-design/enterprise-ng/blob/master/docs/CHANGELOG.md)

### v4.17.0 Future Deprecation

- `[Mask]` Using legacy mask options is now deprecated (was starting 4.3.2) and we will remove this in approximately 6 months from the code base. This means using the `data-mask` option and the `mode` as well as legacy patterns in favor of the newer settings and regexes. ([#439](https://github.com/infor-design/enterprise/issues/439))

### v4.17.0 Features

- `[Datagrid]` Added support for ellipsis to header text. ([#842](https://github.com/infor-design/enterprise/issues/842))
- `[Datagrid]` Added support to cancel `rowactivated` event. Now it will trigger the new event `beforerowactivated` which will wait/sync to cancel or proceed to do `rowactivated` event. ([#1021](https://github.com/infor-design/enterprise/issues/1021))
- `[Datagrid]` Added option to align grouped headers text. ([#1714](https://github.com/infor-design/enterprise/issues/1714))
- `[Datagrid]` Tabbing through a new row moves focus to next line for a lookup column. ([#1822](https://github.com/infor-design/enterprise/issues/1822))
- `[Datagrid]` Validation tooltip does not wrap words correctly across multiple lines. ([#1829](https://github.com/infor-design/enterprise/issues/1829))
- `[Dropdown]` Added support to make dropdown readonly fields optionally not tab-able. ([#1591](https://github.com/infor-design/enterprise/issues/1591))
- `[Form Compact]` Implemented design for field-heavy forms. This design is experimental, likely not production ready, and subject to change without notice. ([#1699](https://github.com/infor-design/enterprise/issues/1699))
- `[Hierarchy]` Changed the newer stacked layout to support mutiple root elements. ([#1677](https://github.com/infor-design/enterprise/issues/1677))
- `[Locale]` Added support for passing in `locale` or `language` to the `parse` and `format` and `translation` functions so they will work without changing the current locale or language. ([#462](https://github.com/infor-design/enterprise/issues/462))
- `[Locale]` Added support for setting a specific group size other than the ones in the locale. This includes using no group size. ([#462](https://github.com/infor-design/enterprise/issues/462))
- `[Locale]` Added support for showing timezones in the current language with a fall back for IE 11. ([#592](https://github.com/infor-design/enterprise/issues/592))
- `[Locale]` Added support for different group sizes. This was previously not working correctly for locales like hi-IN (using 3, 2 group sizes) and en-US (using 3, 0 group sizes). We will later make this work on masks on a separate issue. ([#441](https://github.com/infor-design/enterprise/issues/441))
- `[Locale]` Its now possible to add new locales in by adding them to the `defaultLocales` and `supportedLocales` sets. ([#402](https://github.com/infor-design/enterprise/issues/402))
- `[Locale]` Added an example to show extending locales with new strings and an api method to make it easier. because of the way this is split, if your directly adding to `Locale.cultures` you will need to adjust your code to extend from `Locale.languages` instead. ([#402](https://github.com/infor-design/enterprise/issues/402))
- `[Locale]` Added support for having a different language and locale. This is done by calling the new `setLanguage` function. ([#1552](https://github.com/infor-design/enterprise/issues//1552))
- `[Locale / Mask]` Added limited initial support for some unicode languages. This means you can convert to and from numbers typed in Devangari, Arabic, and Chinese (Financial and Simplified). ([#439](https://github.com/infor-design/enterprise/issues/439))
- `[Locale]` Added support for passing a `locale` other the the current locale to calendar, monthview, datepicker and timepicker. ([#462](https://github.com/infor-design/enterprise/issues/462))
- `[Mask]` It is now possible to type numbers in unicode such as Devangari, Arabic, and Chinese (Financial and Simplified) into the the masks that involve numbers. ([#439](https://github.com/infor-design/enterprise/issues/439))
- `[Modal]` Added an option to dictate the maximum width of the modal. ([#1802](https://github.com/infor-design/enterprise/issues/1802))
- `[Icons]` Add support for creating an svg file for the Uplift theme's (alpha) new icons from ids-identity@2.4.0 assets. ([#1759](https://github.com/infor-design/enterprise/issues/1759))
- `[Radar]` Added support to three label sizes (name, abbrName, shortName). ([#1553](https://github.com/infor-design/enterprise/issues/1553))

### v4.17.0 Fixes

- `[Accordion]` Fixed a bug where some truncated text elements were not generating a tooltip. ([#1736](https://github.com/infor-design/enterprise/issues/1736))
- `[Builder]` Cropped Header for Builder Panel When Text is Long. ([#1814](https://github.com/infor-design/enterprise/issues/1814))
- `[Calendar]` Event model title color is not correct if the modal is opened and another event is selected. ([#1739](https://github.com/infor-design/enterprise/issues/1739))
- `[Calendar]` Modal is still displayed after changing months. ([#1741](https://github.com/infor-design/enterprise/issues/1741))
- `[Calendar]` Changing some event spans is causing missing dates on the dialogs. ([#1708](https://github.com/infor-design/enterprise/issues/1708))
- `[Composite Form]` Fix a bug in IE11 where composite form content overflows to the lower container. ([#1768](https://github.com/infor-design/enterprise/issues/1768))
- `[Datagrid]` Added a fix where the column is next to the edge of the browser and the filter dropdown popup overflow the page.([#1604](https://github.com/infor-design/enterprise/issues/1604))
- `[Datagrid]` Added a fix to allow the commit of a cell edit after tabbing into a cell once having clicked into a previous cell.([#1608](https://github.com/infor-design/enterprise/issues/1608))
- `[Datagrid]` Stretch column not working in Edge browser. ([#1716](https://github.com/infor-design/enterprise/issues/1716))
- `[Datagrid]` Fixed a bug where the source callback was not called when filtering. ([#1688](https://github.com/infor-design/enterprise/issues/1688))
- `[Datagrid]` Fixed a bug where filtering Order Date with `is-not-empty` on a null value would not correctly filter out results. ([#1718](https://github.com/infor-design/enterprise/issues/1718))
- `[Datagrid]` Fixed a bug where when using the `disableClientSideFilter` setting the filtered event would not be called correctly. ([#1689](https://github.com/infor-design/enterprise/issues/1689))
- `[Datagrid]` Fixed a bug where hidden columns inside a colspan were aligning incorrectly. ([#1764](https://github.com/infor-design/enterprise/issues/1764))
- `[Dropdown]` Fixed a layout error on non inline fields with errors. ([#1770](https://github.com/infor-design/enterprise/issues/1770))
- `[Dropdown]` Fixed a bug where the dropdown did not close when tabbing if using the `noSearch` setting. ([#1731](https://github.com/infor-design/enterprise/issues/1731))
- `[Modal]` Fixed a bug where the modal can overflow the page. ([#1802](https://github.com/infor-design/enterprise/issues/1802))
- `[Radio Button]` Fixed a rendering problem on the selected state of Radio Buttons used inside of Accordion components. ([#1568](https://github.com/infor-design/enterprise/issues/1568))
- `[Radio Button]` Fixed a z-index issue that was causing radio buttons to sometimes display over top of page sections where they should have instead scrolled beneath. ([#1014](https://github.com/infor-design/enterprise/issues/1014))

### v4.17.0 Chore & Maintenance

- `[Css/Sass]` Replaced font-size numerical declarations with their ids-identity token counterpart. ([#1640](https://github.com/infor-design/enterprise/issues/1640))
- `[Demoapp]` Removed query parameter for changing fonts. ([#1747](https://github.com/infor-design/enterprise/issues/1747))
- `[Build]` Added a process to notify developers that things are being deprecated or going away. Documented the current deprecations in this system and made [notes for developers](https://github.com/infor-design/enterprise/blob/master/docs/CODING-STANDARDS.md#deprecations). ([#1747](https://github.com/infor-design/enterprise/issues/1747))

(30 Issues Solved this release, Backlog Enterprise 224, Backlog Ng 59, 785 Functional Tests, 793 e2e Test)

## v4.16.0

- [Npm Package](https://www.npmjs.com/package/ids-enterprise)
- [IDS Enterprise Angular Change Log](https://github.com/infor-design/enterprise-ng/blob/master/docs/CHANGELOG.md)

### v4.16.0 Features

- `[Busy Indicator]` Made a fix to make it possible to use a busy indicator on a modals. ([#827](https://github.com/infor-design/enterprise/issues/827))
- `[Datagrid]` Added an option to freeze columns from scrolling on the left and/or right. The new option is called `frozenColumns`. See notes on what works and doesnt with frozen column in the datagrid docs frozen column section. ([#464](https://github.com/infor-design/enterprise/issues/464))
- `[Editor]` Added new state called "preview" a non editable mode to editor. Where it only shows the HTML with no toolbar, borders etc. ([#1413](https://github.com/infor-design/enterprise/issues/1413))
- `[Field Filter]` Added support to get and set filter type programmatically. ([#1181](https://github.com/infor-design/enterprise/issues/1181))
- `[Hierarchy]` Add print media styles to decrease ink usage and increase presentability for print format. Note that you may need to enable the setting to print background images, both Mac and PC have a setting for this. ([#456](https://github.com/infor-design/enterprise/issues/456))
- `[Hierarchy]` Added a new "stacked" layout to eventually replace the current layouts. This works better responsively and prevents horizontal scrolling. ([#1629](https://github.com/infor-design/enterprise/issues/1629))
- `[Pager]` Added a "condensed" page size selector button for use on pagers in smaller containers, such as the list side of the list/detail pattern. ([#1459](https://github.com/infor-design/enterprise/issues/1459))

### v4.16.0 Future Deprecation

- `[Hierarchy]` The following options are now deprecated and will be removed approximately 2019-05-15. `paging` and `mobileView`. ([#1629](https://github.com/infor-design/enterprise/issues/1629))
- `[Hierarchy]` Stacked layout will become the default layout in favor of the existing horizontal layout, so the horizontal layout is now considered deprecated and will be removed approximately 2019-05-15. ([#1629](https://github.com/infor-design/enterprise/issues/1629))

### v4.16.0 Fixes

- `[Application Menu]` Fixed the truncation of long text in an accordion element in the application menu by adding a tooltip to truncated elements. ([#457](https://github.com/infor-design/enterprise/issues/457))
- `[Calendar]` Disable the new event modal when no template is defined. ([#1700](https://github.com/infor-design/enterprise/issues/1700))
- `[Dropdown]` Fixed a bug where the ellipsis was not showing on long text in some browsers. ([#1550](https://github.com/infor-design/enterprise/issues/1550))
- `[Datagrid]` Fixed a bug in equals filter on multiselect filters. ([#1586](https://github.com/infor-design/enterprise/issues/1586))
- `[Datagrid]` Fixed a bug where incorrect data is shown in the events in tree grid. ([#315](https://github.com/infor-design/enterprise-ng/issues/315))
- `[Datagrid]` Fixed a bug where when using minWidth on a column and sorting the column will become misaligned. ([#1481](https://github.com/infor-design/enterprise/issues/1481))
- `[Datagrid]` Fixed a bug where when resizing the last column may become invisible. ([#1456](https://github.com/infor-design/enterprise/issues/1456))
- `[Datagrid]` Fixed a bug where a checkbox column will become checked when selecting if there is no selection checkbox. ([#1641](https://github.com/infor-design/enterprise/issues/1641))
- `[Datagrid]` Fixed a bug where the last column would sometimes not render fully for buttons with longer text. ([#1246](https://github.com/infor-design/enterprise/issues/1246))
- `[Datagrid]` Fixed a bug where showMonthYearPicker did not work correctly on date filters. ([#1532](https://github.com/infor-design/enterprise-ng/issues/1532))
- `[Validation]` Fixed a bug in removeError where the icon is sometimes not removed. ([#1556](https://github.com/infor-design/enterprise/issues/1556))
- `[Datepicker]` Fixed the range picker to clear when changing months in a filter. ([#1537](https://github.com/infor-design/enterprise/issues/1537))
- `[Datepicker]` Fixed disabled dates example to validate again on disabled dates. ([#1445](https://github.com/infor-design/enterprise/issues/1445))
- `[Datagrid]` Fixed a Date Editor bug when passing a series of zeroes to a datagrid cell with an editable date. ([#1020](https://github.com/infor-design/enterprise/issues/1020))
- `[Dropdown]` Fixed a bug where a dropdown will never reopen if it is closed by clicking a menu button. ([#1670](https://github.com/infor-design/enterprise/issues/1670))
- `[Icons]` Established missing icon sourcing and sizing consistency from ids-identity icon/svg assets. ([PR#1628](https://github.com/infor-design/enterprise/pull/1628))
- `[Listview]` Addressed performance issues with paging on all platforms, especially Windows and IE/Edge browsers. As part of this, reworked all components that integrate with the Pager component to render their contents based on a dataset, as opposed to DOM elements. ([#922](https://github.com/infor-design/enterprise/issues/922))
- `[Lookup]` Fixed a bug with settings: async, server-side, and single select modes.  The grid was not deselecting the previously selected value when a new row was clicked.  If the value is preselected in the markup, the lookup modal will no longer close prematurely. ([PR#1654](https://github.com/infor-design/enterprise/issues/1654))
- `[Pager]` Made it possible to set and persist custom tooltips on first, previous, next and last pager buttons. ([#922](https://github.com/infor-design/enterprise/issues/922))
- `[Pager]` Fixed propagation of the `pagesizes` setting when using `updated()`. Previously the array was deep extended instead of being replaced outright. ([#1466](https://github.com/infor-design/enterprise/issues/1466))
- `[Tree]` Fixed a bug when calling the disable or enable methods of the tree. This was not working with ie11. ([PR#1600](https://github.com/infor-design/enterprise/issues/1600))
- `[Stepprocess]` Fixed a bug where the step folder was still selected when it was collapsed or expanded. ([#1633](https://github.com/infor-design/enterprise/issues/1633))
- `[Swaplist]` Fixed a bug where items were not able to drag anymore after make the search. ([#1703](https://github.com/infor-design/enterprise/issues/1703))
- `[Toolbar Flex]` Added the ability to pass in a `beforeOpen` callback to the More Actions menu (fixes a bug where it wasn't possible to dynamically add content to the More Actions menu in same way that was possible on the original Toolbar component)
- `[Toolbar Flex]` Fixed a bug where selected events were not bubbling up for a menu button on a flex toolbar. ([#1709](https://github.com/infor-design/enterprise/issues/1709))
- `[Stepprocess]` Disabled step selected when using the next or previous button. ([#1697](https://github.com/infor-design/enterprise/issues/1697))
- `[Tree]` Fixed a bug when calling the disable or enable methods of the tree. This was not working with ie11. ([PR#1600](https://github.com/infor-design/enterprise/issues/1600))

### v4.16.0 Chore & Maintenance

- `[Demo App]` Removed the search icon from the header on test pages as it doesn't function. ([#1449](https://github.com/infor-design/enterprise/issues/1449))
- `[Demo App]` Added a fix for incorrect links when running on windows. ([#1549](https://github.com/infor-design/enterprise/issues/1549))
- `[Docs]` Added a fix to prevent the documentation generator from failing intermittently. ([#1377](https://github.com/infor-design/enterprise/issues/1377))

(29 Issues Solved this release, Backlog Enterprise 203, Backlog Ng 69, 735 Functional Tests, 670 e2e Test)

## v4.15.0

- [Npm Package](https://www.npmjs.com/package/ids-enterprise)
- [IDS Enterprise Angular Change Log](https://github.com/infor-design/enterprise-ng/blob/master/docs/CHANGELOG.md)

### v4.15.0 Features

- `[Datagrid]` Added support for lookup in the datagrid filter. ([#653](https://github.com/infor-design/enterprise/issues/653))
- `[Datagrid]` Added support for masks on lookup editors. ([#406](https://github.com/infor-design/enterprise/issues/406))
- `[Validation]` When using legacy mode validation, made the icon dim if the text was on top of it. ([#644](https://github.com/infor-design/enterprise/issues/644))
- `[Calendar]` Now possible to edit events both with the API and by clicking/double clicking events. And other improvements. ([#1436](https://github.com/infor-design/enterprise/issues/1436))
- `[Datagrid]` Added new methods to clear dirty cells on cells, rows, and all. ([#1303](https://github.com/infor-design/enterprise/issues/1303))
- `[Tree]` Added several improvements: the ability to show a dropdown on the tree node, the ability to add nodes in between current nodes, the ability to set checkboxes for selection only on some nodes, and the ability to customize icons. ([#1364](https://github.com/infor-design/enterprise/issues/1364))
- `[Datagrid]` Added the ability to display or hide the new row indicator with a new `showNewIndicator` option. ([#1589](https://github.com/infor-design/enterprise/issues/1589))

### v4.15.0 Fixes

- `[Icons]` Icons with the word `confirm` have been changed to `success`. This is partially backwards compatible for now. We deprecated `confirm` and will remove in the next major version so rename your icons. Example `icon-confirm` to `icon-success`. ([#963](https://github.com/infor-design/enterprise/issues/963))
- `[Icons]` The alert icons now have a white background allowing them to appear on colored sections. There are now two versions, for example: `icon-error` and `icon-error-solid`. These are used in calendar. ([#1436](https://github.com/infor-design/enterprise/issues/1436))
- `[Circle Pager]` Made significant improvements to resizing, especially on tabs. ([#1284](https://github.com/infor-design/enterprise/issues/1284))
- `[Datagrid]` In high contrast mode the background is now white when editing cells. ([#1421](https://github.com/infor-design/enterprise/issues/1421))
- `[Dropdown]` Fixed an issue where filter did not work in no-search mode with the Caps Lock key. ([#1500](https://github.com/infor-design/enterprise/issues/1500))
- `[Popupmenu]` Fixed an issue when using the same menu on multiple inputs wherein destroying one instance actually destroyed all instances. ([#1025](https://github.com/infor-design/enterprise/issues/1025))
- `[Swaplist]` Fixed a bug where Shift+M did not work when typing in the search. ([#1408](https://github.com/infor-design/enterprise/issues/1408))
- `[Popupmenu]` Fixed a bug in immediate mode where right click only worked the first time. ([#1507](https://github.com/infor-design/enterprise/issues/1507))
- `[Editor]` Fixed a bug where clear formatting did not work in safari. ([#911](https://github.com/infor-design/enterprise/issues/911))
- `[Colorpicker]` Fixed a bug in Angular where the picker did not respond correctly to `editable=false` and `disabled=true`. ([#257](https://github.com/infor-design/enterprise-ng/issues/257))
- `[Locale]` Fixed a bug where the callback did not complete on nonexistent locales. ([#1267](https://github.com/infor-design/enterprise/issues/1267))
- `[Calendar]` Fixed a bug where event details remain when filtering event types. ([#1436](https://github.com/infor-design/enterprise/issues/1436))
- `[Busy Indicator]` Fixed a bug where the indicator closed when clicking on accordions. ([#281](https://github.com/infor-design/enterprise-ng/issues/281))
- `[Datagrid Tree]` Fixed the need for unique IDs on the tree nodes. ([#1361](https://github.com/infor-design/enterprise/issues/1361))
- `[Editor]` Improved the result of pasting bullet lists from MS Word. ([#1351](https://github.com/infor-design/enterprise/issues/1351))
- `[Hierarchy]` Fixed layout issues in the context menu in RTL mode. ([#1310](https://github.com/infor-design/enterprise/issues/1310))
- `[Datagrid]` Added a setting `allowChildExpandOnMatch` that optionally determines if a search/filter will show and allow nonmatching children to be shown. ([#1422](https://github.com/infor-design/enterprise/issues/1422))
- `[Datagrid]` If a link is added with a href it will now be followed when clicking, rather than needing to use the click method setting on columns. ([#1473](https://github.com/infor-design/enterprise/issues/1473))
- `[Datagrid Tree]` Fixed a bug where Expand/Collapse text is added into the +/- cell. ([#1145](https://github.com/infor-design/enterprise/issues/1145))
- `[Dropdown]` Fixed a bug in NG where two dropdowns in different components would cause each other to freeze. ([#229](https://github.com/infor-design/enterprise-ng/issues/229))
- `[Editor]` Verified a past fix where editor would not work with all buttons when in a modal. ([#408](https://github.com/infor-design/enterprise/issues/408))
- `[Datagrid Tree]` Fixed a bug in `updateRow` that caused the indent of the tree grid to collapse. ([#405](https://github.com/infor-design/enterprise/issues/405))
- `[Empty Message]` Fixed a bug where a null empty message would not be possible. This is used to show no empty message on initial load delays. ([#1467](https://github.com/infor-design/enterprise/issues/1467))
- `[Lookup]` Fixed a bug where nothing is inserted when you click a link editor in the lookup. ([#1315](https://github.com/infor-design/enterprise/issues/1315))
- `[About]` Fixed a bug where the version would not show when set. It would show the IDS version. ([#1414](https://github.com/infor-design/enterprise/issues/1414))
- `[Datagrid]` Fixed a bug in `disableClientSort` / `disableClientFilter`. It now retains visual indicators on sort and filter. ([#1248](https://github.com/infor-design/enterprise/issues/1248))
- `[Tree]` Fixed a bug where selected nodes are selected again after loading child nodes. ([#1270](https://github.com/infor-design/enterprise/issues/1270))
- `[Input]` Fixed a bug where inputs that have tooltips will not be selectable with the cursor. ([#1354](https://github.com/infor-design/enterprise/issues/1354))
- `[Accordion]` Fixed a bug where double clicking a header will open and then close the accordion. ([#1314](https://github.com/infor-design/enterprise/issues/1314))
- `[Datagrid]` Fixed a bug on hover with taller cells where the hover state would not cover the entire cell. ([#1490](https://github.com/infor-design/enterprise/issues/1490))
- `[Editor]` Fixed a bug where the image would still be shown if you press the Esc key and cancel the image dialog. ([#1489](https://github.com/infor-design/enterprise/issues/1489))
- `[Datagrid Lookup]` Added additional missing event info for ajax requests and filtering. ([#1486](https://github.com/infor-design/enterprise/issues/1486))
- `[Tabs]` Added protection from inserting HTML tags in the add method (XSS). ([#1462](https://github.com/infor-design/enterprise/issues/1462))
- `[App Menu]` Added better text wrapping for longer titles. ([#1116](https://github.com/infor-design/enterprise/issues/1116))
- `[Contextual Action Panel]` Fixed some examples so that they reopen more than one time. ([#1116](https://github.com/infor-design/enterprise/issues/506))
- `[Searchfield]` Fixed a border styling issue on longer labels in the search. ([#1500](https://github.com/infor-design/enterprise/issues/1500))
- `[Tabs Multi]` Improved the experience on mobile by collapsing the menus a bit. ([#971](https://github.com/infor-design/enterprise/issues/971))
- `[Lookup]` Fixed missing ellipsis menu on mobile devices. ([#1068](https://github.com/infor-design/enterprise/issues/1068))
- `[Accordion]` Fixed incorrect font size on p tags in the accordion. ([#1116](https://github.com/infor-design/enterprise/issues/1116))
- `[Line Chart]` Fixed and improved the legend text on mobile viewport. ([#609](https://github.com/infor-design/enterprise/issues/609))

### v4.15.0 Chore & Maintenance

- `[General]` Migrated sass to use IDS color variables. ([#1435](https://github.com/infor-design/enterprise/issues/1435))
- `[Angular]` Added all settings from 4.13 in time for future 5.1.0 ([#274](https://github.com/infor-design/enterprise-ng/issues/274))
- `[General]` Fixed some incorrect layouts. ([#1357](https://github.com/infor-design/enterprise/issues/1357))
- `[Targeted Achievement]` Removed some older non working examples. ([#520](https://github.com/infor-design/enterprise/issues/520))

(50 Issues Solved this release, Backlog Enterprise 294, Backlog Ng 80, 809 Functional Tests, 716 e2e Test)

## v4.14.0

- [Npm Package](https://www.npmjs.com/package/ids-enterprise)
- [IDS Enterprise Angular Change Log](https://github.com/infor-design/enterprise-ng/blob/master/docs/CHANGELOG.md)

### v4.14.0 Features

- `[Datepicker/Monthview]` Added a setting for the day of week the calendar starts that can be used outside of the Locale setting. ([#1179](https://github.com/infor-design/enterprise/issues/1179))
- `[Datagrid]` Made the tree datagrid work a lot better with filtering. ([#1281](https://github.com/infor-design/enterprise/issues/1281))
- `[Autocomplete/SearchField]` Added a caseSensitive filtering option. ([#385](https://github.com/infor-design/enterprise/issues/385))
- `[Datagrid]` Added an option `headerAlign` to set alignment on the header different than the rows. ([#420](https://github.com/infor-design/enterprise/issues/420))
- `[Message]` Added the ability to use certain formatter html tags in the message content. ([#379](https://github.com/infor-design/enterprise/issues/379))

### v4.14.0 Fixes

- `[Swaplist]` Fixed a bug that if you drag really fast everything disappears. ([#1195](https://github.com/infor-design/enterprise/issues/1195))
- `[Hierarchy]` Fixed a bug that part of the profile menu is cut off. ([#931](https://github.com/infor-design/enterprise/issues/931))
- `[Datagrid/Dropdown]` Fixed a bug that part of the dropdown menu is cut off. ([#1420](https://github.com/infor-design/enterprise/issues/1420))
- `[Modal]` Fixed bugs where with certain field types modal validation was not working. ([#1213](https://github.com/infor-design/enterprise/issues/1213))
- `[Dropdown]` Fixed a regression where the tooltip was not showing when data is overflowed. ([#1400](https://github.com/infor-design/enterprise/issues/1400))
- `[Tooltip]` Fixed a bugs where a tooltip would show up in unexpected places. ([#1396](https://github.com/infor-design/enterprise/issues/1396))
- `[Datagrid/Dropdown]` Fixed a bug where an error would occur if showSelectAll is used. ([#1360](https://github.com/infor-design/enterprise/issues/1360))
- `[Datagrid/Tooltip]` Fixed a bugs where a tooltip would show up in the header unexpectedly. ([#1395](https://github.com/infor-design/enterprise/issues/1395))
- `[Popupmenu]` Fixed incorrect highlighting on disabled list items.  ([#982](https://github.com/infor-design/enterprise/issues/982))
- `[Contextual Action Panel]` Fixed issues with certain styles of invoking the CAP where it would not reopen a second time. ([#1139](https://github.com/infor-design/enterprise/issues/1139))
- `[Spinbox]` Added a fix so the page will not zoom when click + and - on mobile devices. ([#1070](https://github.com/infor-design/enterprise/issues/1070))
- `[Splitter]` Removed the tooltip from the expand/collapse button as it was superfluous. ([#1180](https://github.com/infor-design/enterprise/issues/1180))
- `[Datagrid]` Added a fix so the last column when stretching will do so with percentage so it will stay when the page resize or the menu opens/closes. ([#1168](https://github.com/infor-design/enterprise/issues/1168))
- `[Datagrid]` Fixed bugs in the server side and filtering example. ([#396](https://github.com/infor-design/enterprise/issues/396))
- `[Datagrid]` Fixed a bug in applyFilter with datefields. ([#1269](https://github.com/infor-design/enterprise/issues/1269))
- `[Datagrid]` Fixed a bug in updateCellNode where sometimes it did not work. ([#1122](https://github.com/infor-design/enterprise/issues/1122))
- `[Hierarchy]` Made the empty image ring the same color as the left edge. ([#932](https://github.com/infor-design/enterprise/issues/932))
- `[Datagrid/Dropdown]` Fixed an issue that tab did not close dropdown editors. ([#1198](https://github.com/infor-design/enterprise/issues/1198))
- `[Datagrid/Dropdown]` Fixed a bug that if you click open a dropdown editor then you cannot use arrow keys to select. ([#1387](https://github.com/infor-design/enterprise/issues/1387))
- `[Datagrid/Dropdown]` Fixed a bug that if a smaller number of items the menu would be too short. ([#1298](https://github.com/infor-design/enterprise/issues/1298))
- `[Searchfield]` Fixed a bug that the search field didnt work in safari. ([#225](https://github.com/infor-design/enterprise/issues/225))
- `[Datagrid/Dropdown]` Fixed a bug that source is used the values may be cleared out when opening the list. ([#1185](https://github.com/infor-design/enterprise/issues/1185))
- `[Personalization]` Fixed a bug that when calling initialize the personalization would reset. ([#1231](https://github.com/infor-design/enterprise/issues/1231))
- `[Tabs]` Fixed the alignment of the closing icon. ([#1056](https://github.com/infor-design/enterprise/issues/1056))
- `[Dropdown]` Fixed list alignment issues on mobile. ([#1069](https://github.com/infor-design/enterprise/issues/1069))
- `[Dropdown]` Fixed issues where the listbox would not close on mobile. ([#1119](https://github.com/infor-design/enterprise/issues/1119))
- `[Dropdown]` Fixed a bug where modals would close on url hash change. ([#1207](https://github.com/infor-design/enterprise/issues/1207))
- `[Contextual Action Panel]` Fixed an issue where buttons would occasionally be out of view. ([#283](https://github.com/infor-design/enterprise/issues/283))
- `[Empty Message]` Added a new icon to indicate using the search function. ([#1325](https://github.com/infor-design/enterprise/issues/1325))
- `[Searchfield]` Added a fix for landscape mode on mobile. ([#1102](https://github.com/infor-design/enterprise/issues/1102))
- `[Datagrid]` Added a fix for hard to read fields in high contrast mode. ([#1193](https://github.com/infor-design/enterprise/issues/1193))

### v4.14.0 Chore & Maintenance

- `[General]` Fixed problems with the css mapping where the line numbers were wrong in the map files. ([#962](https://github.com/infor-design/enterprise/issues/962))
- `[Docs]` Added setting so themes can be shown in the documentation pages. ([#1327](https://github.com/infor-design/enterprise/issues/1327))
- `[Docs]` Made links to example pages open in a new window. ([#1132](https://github.com/infor-design/enterprise/issues/1132))

(43 Issues Solved this release, Backlog Enterprise 181, Backlog Ng 64, 682 Functional Tests, 612 e2e Test)

## v4.13.0

- [Npm Package](https://www.npmjs.com/package/ids-enterprise)
- [IDS Enterprise Angular Change Log](https://github.com/infor-design/enterprise-ng/blob/master/docs/CHANGELOG.md)

### v4.13.0 Features

- `[Calendar]` Added some new features such as upcoming events view, RTL, keyboard support and fixed styling issues and bugs. ([#1221](https://github.com/infor-design/enterprise/issues/1221))
- `[Flex Toolbar]` Added search field integration, so that the search field is mainly close to being able to replace the legacy toolbar. ([#269](https://github.com/infor-design/enterprise/issues/269))
- `[Bar]` Added short, medium label support for adapting the chart to responsive views. ([#1094](https://github.com/infor-design/enterprise/issues/1094))
- `[Textarea]` Added maxLength option to prevent typing over a set maximum. ([#1046](https://github.com/infor-design/enterprise/issues/1046))
- `[Textarea]` Added maxGrow option to prevent growing when typing over a set max. ([#1147](https://github.com/infor-design/enterprise/issues/1147))
- `[Datagrid]` If using the `showDirty` option the indication will now be on each cell. ([#1183](https://github.com/infor-design/enterprise/issues/1183))
- `[Datepicker]` Added an option `useCurrentTime` that will insert current time instead of noon time with date and timepickers. ([#1087](https://github.com/infor-design/enterprise/issues/1087))
- `[General]` Included an IE 11 polyfill for ES6 Promises, this is a new dependency in the package.json you should include. ([#1172](https://github.com/infor-design/enterprise/issues/1172))
- `[General]` Add translations in 38 languages including new support for Slovak (sk-SK). ([#557](https://github.com/infor-design/enterprise/issues/557))

### v4.13.0 Fixes

- `[Tooltips]` Fixed an important bug where tooltips would stick around in the page on the top corner. ([#1273](https://github.com/infor-design/enterprise/issues/1273))
- `[Tooltips]` Fixed some contrast issues on the high contrast theme. ([#1249](https://github.com/infor-design/enterprise/issues/1249))
- `[Tooltips]` Fixed a bug where Toolbar "More Actions" menu buttons could incorrectly display a tooltip overlapping an open menu. ([#1242](https://github.com/infor-design/enterprise/issues/1242))
- `[Datepicker / Timepicker]` Removed the need to use the customValidation setting. You can remove this option from your code. The logic will pick up if you added customValidation to your input by adding a data-validate option. You also may need to add `date` or `availableDate` validation to your  data-validate attribute if these validations are desired along with your custom or required validation. ([#862](https://github.com/infor-design/enterprise/issues/862))
- `[Menubutton]` Added a new setting `hideMenuArrow` you can use for buttons that don't require an arrow, such as menu buttons. ([#1088](https://github.com/infor-design/enterprise/issues/1088))
- `[Dropdown]` Fixed issues with destroy when multiple dropdown components are on the page. ([#1202](https://github.com/infor-design/enterprise/issues/1202))
- `[Datagrid]` Fixed alignment issues when using filtering with some columns that do not have a filter. ([#1124](https://github.com/infor-design/enterprise/issues/1124))
- `[Datagrid]` Fixed an error when dynamically adding context menus. ([#1216](https://github.com/infor-design/enterprise/issues/1216))
- `[Datagrid]` Added an example of dynamic intermediate paging and filtering. ([#396](https://github.com/infor-design/enterprise/issues/396))
- `[Dropdown]` Fixed alignment issues on mobile devices. ([#1069](https://github.com/infor-design/enterprise/issues/1069))
- `[Datepicker]` Fixed incorrect assumptions, causing incorrect umalqura calendar calculations. ([#1189](https://github.com/infor-design/enterprise/issues/1189))
- `[Datepicker]` Fixed an issue where the dialog would not close on click out if opening the time dropdown components first. ([#1278](https://github.com/infor-design/enterprise/issues/))
- `[General]` Added the ability to stop renderLoop. ([#214](https://github.com/infor-design/enterprise/issues/214))
- `[Datepicker]` Fixed an issue reselecting ranges with the date picker range option. ([#1197](https://github.com/infor-design/enterprise/issues/1197))
- `[Editor]` Fixed bugs on IE with background color option. ([#392](https://github.com/infor-design/enterprise/issues/392))
- `[Colorpicker]` Fixed issue where the palette is not closed on enter key / click. ([#1050](https://github.com/infor-design/enterprise/issues/1050))
- `[Accordion]` Fixed issues with context menus on the accordion. ([#639](https://github.com/infor-design/enterprise/issues/639))
- `[Searchfield]` Made no results appear not clickable. ([#329](https://github.com/infor-design/enterprise/issues/329))
- `[Datagrid]` Added an example of groups and paging. ([#435](https://github.com/infor-design/enterprise/issues/435))
- `[Editor]` Fixed the dirty indicator when using toolbar items. ([#910](https://github.com/infor-design/enterprise/issues/910))
- `[Datagrid]` Fixed a bug that made tooltips disappear when a lookup editor is closed. ([#1186](https://github.com/infor-design/enterprise/issues/1186))
- `[Datagrid]` Fixed a bug where not all rows are removed in the removeSelected function. ([#1036](https://github.com/infor-design/enterprise/issues/1036))
- `[Datagrid]` Fixed bugs in activateRow and deactivateRow in some edge cases. ([#948](https://github.com/infor-design/enterprise/issues/948))
- `[Datagrid]` Fixed formatting of tooltips on the header and filter. ([#955](https://github.com/infor-design/enterprise/issues/955))
- `[Datagrid]` Fixed wrong page number when saving the page number in localstorage and reloading. ([#798](https://github.com/infor-design/enterprise/issues/798))
- `[Tree]` Fixed issues when expanding and collapsing after dragging nodes around. ([#1183](https://github.com/infor-design/enterprise/issues/1183))
- `[ContextualActionPanel]` Fixed a bug where the CAP will be closed if clicking an accordion in it. ([#1138](https://github.com/infor-design/enterprise/issues/1138))
- `[Colorpicker]` Added a setting (customColors) to prevent adding default colors if totally custom colors are used. ([#1135](https://github.com/infor-design/enterprise/issues/1135))
- `[AppMenu]` Improved contrast in high contrast theme. ([#1146](https://github.com/infor-design/enterprise/issues/1146))
- `[Searchfield]` Fixed issue where ascenders/descenders are cut off. ([#1101](https://github.com/infor-design/enterprise/issues/1101))
- `[Tree]` Added sortstop and sortstart events. ([#1003](https://github.com/infor-design/enterprise/issues/1003))
- `[Searchfield]` Fixed some alignment issues in different browsers. ([#1106](https://github.com/infor-design/enterprise/issues/1106))
- `[Searchfield]` Fixed some contrast issues in different browsers. ([#1104](https://github.com/infor-design/enterprise/issues/1104))
- `[Searchfield]` Prevent multiple selected events from firing. ([#1259](https://github.com/infor-design/enterprise/issues/1259))
- `[Autocomplete]` Added a beforeOpen setting ([#398](https://github.com/infor-design/enterprise/issues/398))
- `[Toolbar]` Fixed an error where toolbar tried to focus a DOM item that was removed. ([#1177](https://github.com/infor-design/enterprise/issues/1177))
- `[Dropdown]` Fixed a problem where the bottom of some lists is cropped. ([#909](https://github.com/infor-design/enterprise/issues/909))
- `[General]` Fixed a few components so that they could still initialize when hidden. ([#230](https://github.com/infor-design/enterprise/issues/230))
- `[Datagrid]` Fixed missing tooltips on new row. ([#1081](https://github.com/infor-design/enterprise/issues/1081))
- `[Lookup]` Fixed a bug using select all where it would select the previous list. ([#295](https://github.com/infor-design/enterprise/issues/295))
- `[Datagrid]` Fixed missing summary row on initial render in some cases. ([#330](https://github.com/infor-design/enterprise/issues/330))
- `[Button]` Fixed alignment of text and icons. ([#973](https://github.com/infor-design/enterprise/issues/973))
- `[Datagrid]` Fixed missing source call when loading last page first. ([#1162](https://github.com/infor-design/enterprise/issues/1162))
- `[SwapList]` Made sure swap list will work in all cases and in angular. ([#152](https://github.com/infor-design/enterprise/issues/152))
- `[Toast]` Fixed a bug where some toasts on certain urls may not close. ([#1305](https://github.com/infor-design/enterprise/issues/1305))
- `[Datepicker / Lookup]` Fixed bugs where they would not load on tabs. ([#1304](https://github.com/infor-design/enterprise/issues/1304))

### v4.13.0 Chore & Maintenance

- `[General]` Added more complete visual tests. ([#978](https://github.com/infor-design/enterprise/issues/978))
- `[General]` Cleaned up some of the sample pages start at A, making sure examples work and tests are covered for better QA (on going). ([#1136](https://github.com/infor-design/enterprise/issues/1136))
- `[General]` Upgraded to ids-identity 2.0.x ([#1062](https://github.com/infor-design/enterprise/issues/1062))
- `[General]` Cleanup missing files in the directory listings. ([#985](https://github.com/infor-design/enterprise/issues/985))
- `[Angular 1.0]` We removed the angular 1.0 directives from the code and examples. These are no longer being updated. You can still use older versions of this or move on to Angular 7.x ([#1136](https://github.com/infor-design/enterprise/issues/1136))
- `[Uplift]` Included the uplift theme again as alpha for testing. It will show with a watermark and is only available via the personalize api or url params in the demo app. ([#1224](https://github.com/infor-design/enterprise/issues/1224))

(69 Issues Solved this release, Backlog Enterprise 199, Backlog Ng 63, 662 Functional Tests, 659 e2e Test)

## v4.12.0

- [Npm Package](https://www.npmjs.com/package/ids-enterprise)
- [IDS Enterprise Angular Change Log](https://github.com/infor-design/enterprise-ng/blob/master/docs/CHANGELOG.md)

### v4.12.0 Features

- `[General]` The ability to make custom/smaller builds has further been improved. We improved the component matching, made it possible to run the tests on only included components, fixed the banner, and improved the terminal functionality. Also removed/deprecated the older mapping tool. ([#417](https://github.com/infor-design/enterprise/issues/417))
- `[Message]` Added the ability to have different types (Info, Confirm, Error, Alert). ([#963](https://github.com/infor-design/enterprise/issues/963))
- `[General]` Further fixes to for xss issues. ([#683](https://github.com/infor-design/enterprise/issues/683))
- `[Pager]` Made it possible to use the pager as a standalone component. ([#250](https://github.com/infor-design/enterprise/issues/250))
- `[Editor]` Added a clear formatting button. ([#473](https://github.com/infor-design/enterprise/issues/473))
- `[Datepicker]` Added an option to show the time as current time instead of midnight. ([#889](https://github.com/infor-design/enterprise/issues/889))
- `[About]` Dialog now shows device information. ([#684](https://github.com/infor-design/enterprise/issues/684))

### v4.12.0 Fixes

- `[Datagrid Tree]` Fixed incorrect data on activated event. ([#412](https://github.com/infor-design/enterprise/issues/412))
- `[Datagrid]` Improved the export function so it works on different locales. ([#378](https://github.com/infor-design/enterprise/issues/378))
- `[Tabs]` Fixed a bug where clicking the x on tabs with a dropdowns would incorrectly open the dropdown. ([#276](https://github.com/infor-design/enterprise/issues/276))
- `[Datagrid]` Changed the `settingschange` event so it will only fire once. ([#903](https://github.com/infor-design/enterprise/issues/903))
- `[Listview]` Improved rendering performance. ([#430](https://github.com/infor-design/enterprise/issues/430))
- `[General]` Fixed issues when using base tag, that caused icons to disappear. ([#766](https://github.com/infor-design/enterprise/issues/766))
- `[Empty Message]` Made it possible to assign code to the button click if used. ([#667](https://github.com/infor-design/enterprise/issues/667))
- `[Datagrid]` Added translations for the new tooltip. ([#227](https://github.com/infor-design/enterprise/issues/227))
- `[Dropdown]` Fixed contrast issue in high contrast theme. ([#945](https://github.com/infor-design/enterprise/issues/945))
- `[Datagrid]` Reset to default did not reset dropdown columns. ([#847](https://github.com/infor-design/enterprise/issues/847))
- `[Datagrid]` Fixed bugs in keyword search highlighting with special characters. ([#849](https://github.com/infor-design/enterprise/issues/849))
- `[Datagrid]` Fixed bugs that causes NaN to appear in date fields. ([#891](https://github.com/infor-design/enterprise/issues/891))
- `[Dropdown]` Fixed issue where validation is not trigger on IOS on click out. ([#659](https://github.com/infor-design/enterprise/issues/659))
- `[Lookup]` Fixed bug in select all in multiselect with paging. ([#926](https://github.com/infor-design/enterprise/issues/926))
- `[Modal]` Fixed bug where the modal would close if hitting enter on a checkbox and inputs. ([#320](https://github.com/infor-design/enterprise/issues/320))
- `[Lookup]` Fixed bug trying to reselect a second time. ([#296](https://github.com/infor-design/enterprise/issues/296))
- `[Tabs]` Fixed behavior when closing and disabling tabs. ([#947](https://github.com/infor-design/enterprise/issues/947))
- `[Dropdown]` Fixed layout issues when using icons in the dropdown. ([#663](https://github.com/infor-design/enterprise/issues/663))
- `[Datagrid]` Fixed a bug where the tooltip did not show on validation. ([#1008](https://github.com/infor-design/enterprise/issues/1008))
- `[Tabs]` Fixed issue with opening spillover on IOS. ([#619](https://github.com/infor-design/enterprise/issues/619))
- `[Datagrid]` Fixed bugs when using `exportable: false` in certain column positions. ([#787](https://github.com/infor-design/enterprise/issues/787))
- `[Searchfield]` Removed double border. ([#328](https://github.com/infor-design/enterprise/issues/328))

### v4.12.0 Chore & Maintenance

- `[Masks]` Added missing and more documentation, cleaned up existing docs. ([#1033](https://github.com/infor-design/enterprise/issues/1033))
- `[General]` Based on design site comments, we improved some pages and fixed some missing links. ([#1034](https://github.com/infor-design/enterprise/issues/1034))
- `[Bar Chart]` Added test coverage. ([#848](https://github.com/infor-design/enterprise/issues/848))
- `[Datagrid]` Added full api test coverage. ([#242](https://github.com/infor-design/enterprise/issues/242))

(55 Issues Solved this release, Backlog Enterprise 185, Backlog Ng 50, 628 Functional Tests, 562 e2e Test)

## v4.11.0

- [Npm Package](https://www.npmjs.com/package/ids-enterprise)
- [IDS Enterprise Angular Change Log](https://github.com/infor-design/enterprise-ng/blob/master/docs/CHANGELOG.md)

### v4.11.0 Features

- `[General]` It is now possible to make custom builds. With a custom build you specify a command with a list of components that you use. This can be used to reduce the bundle size for both js and css. ([#417](https://github.com/infor-design/enterprise/issues/417))
- `[Calendar]` Added more features including: a readonly view, ability for events to span days, tooltips and notifications ([#417](https://github.com/infor-design/enterprise/issues/417))
- `[Lookup]` Added the ability to select across pages, even when doing server side paging. ([#375](https://github.com/infor-design/enterprise/issues/375))
- `[Datagrid]` Improved tooltip performance, and now tooltips show on cells that are not fully displayed. ([#447](https://github.com/infor-design/enterprise/issues/447))

### v4.11.0 Fixes

- `[Dropdown]` The onKeyDown callback was not firing if CTRL key is used. This is fixed. ([#793](https://github.com/infor-design/enterprise/issues/793))
- `[Tree]` Added a small feature to preserve the tree node states on reload. ([#792](https://github.com/infor-design/enterprise/issues/792))
- `[Tree]` Added a disable/enable method to disable/enable the whole tree. ([#752](https://github.com/infor-design/enterprise/issues/752))
- `[App Menu]` Fixed a bug clearing the search filter box. ([#702](https://github.com/infor-design/enterprise/issues/702))
- `[Column Chart]` Added a yAxis option, you can use to format the yAxis in custom ways. ([#627](https://github.com/infor-design/enterprise/issues/627))
- `[General]` More fixes to use external ids tokens. ([#708](https://github.com/infor-design/enterprise/issues/708))
- `[Datagrid]` Fixed an error calling selectRows with an integer. ([#756](https://github.com/infor-design/enterprise/issues/756))
- `[Tree]` Fixed a bug that caused newly added rows to not be draggable. ([#618](https://github.com/infor-design/enterprise/issues/618))
- `[Dropdown / Multiselect]` Re-added the ability to have a placeholder on the component. ([#832](https://github.com/infor-design/enterprise/issues/832))
- `[Datagrid]` Fixed a bug that caused dropdown filters to not save on reload of page (saveUserSettings) ([#791](https://github.com/infor-design/enterprise/issues/791))
- `[Dropdown]` Fixed a bug that caused an unneeded scrollbar. ([#786](https://github.com/infor-design/enterprise/issues/786))
- `[Tree]` Added drag events and events for when the data is changed. ([#801](https://github.com/infor-design/enterprise/issues/801))
- `[Datepicker]` Fixed a bug updating settings, where time was not changing correctly. ([#305](https://github.com/infor-design/enterprise/issues/305))
- `[Tree]` Fixed a bug where the underlying dataset was not synced up. ([#718](https://github.com/infor-design/enterprise/issues/718))
- `[Lookup]` Fixed incorrect text color on chrome. ([#762](https://github.com/infor-design/enterprise/issues/762))
- `[Editor]` Fixed duplicate ID's on the popup dialogs. ([#746](https://github.com/infor-design/enterprise/issues/746))
- `[Dropdown]` Fixed misalignment of icons on IOS. ([#657](https://github.com/infor-design/enterprise/issues/657))
- `[Demos]` Fixed a bug that caused RTL pages to sometimes load blank. ([#814](https://github.com/infor-design/enterprise/issues/814))
- `[Modal]` Fixed a bug that caused the modal to close when clicking an accordion on the modal. ([#747](https://github.com/infor-design/enterprise/issues/747))
- `[Tree]` Added a restoreOriginalState method to set the tree back to its original state. ([#751](https://github.com/infor-design/enterprise/issues/751))
- `[Datagrid]` Added an example of a nested datagrid with scrolling. ([#172](https://github.com/infor-design/enterprise/issues/172))
- `[Datagrid]` Fixed column alignment issues on grouped column examples. ([#147](https://github.com/infor-design/enterprise/issues/147))
- `[Datagrid]` Fixed bugs when dragging and resizing grouped columns. ([#374](https://github.com/infor-design/enterprise/issues/374))
- `[Validation]` Fixed a bug that caused validations with changing messages to not go away on correction. ([#640](https://github.com/infor-design/enterprise/issues/640))
- `[Datagrid]` Fixed bugs in actionable mode (enter was not moving down). ([#788](https://github.com/infor-design/enterprise/issues/788))
- `[Bar Charts]` Fixed bug that caused tooltips to occasionally not show up. ([#739](https://github.com/infor-design/enterprise/issues/739))
- `[Dirty]` Fixed appearance/contrast on high contrast theme. ([#692](https://github.com/infor-design/enterprise/issues/692))
- `[Locale]` Fixed incorrect date time format. ([#608](https://github.com/infor-design/enterprise/issues/608))
- `[Dropdown]` Fixed bug where filtering did not work with CAPS lock on. ([#608](https://github.com/infor-design/enterprise/issues/608))
- `[Accordion]` Fixed styling issue on safari. ([#282](https://github.com/infor-design/enterprise/issues/282))
- `[Dropdown]` Fixed a bug on mobile devices, where the list would close on scrolling. ([#656](https://github.com/infor-design/enterprise/issues/656))

### v4.11.0 Chore & Maintenance

- `[Textarea]` Added additional test coverage. ([#337](https://github.com/infor-design/enterprise/issues/337))
- `[Tree]` Added additional test coverage. ([#752](https://github.com/infor-design/enterprise/issues/752))
- `[Busy Indicator]` Added additional test coverage. ([#233](https://github.com/infor-design/enterprise/issues/233))
- `[Docs]` Added additional information for developers on how to use IDS. ([#721](https://github.com/infor-design/enterprise/issues/721))
- `[Docs]` Added Id's and test notes to all pages. ([#259](https://github.com/infor-design/enterprise/issues/259))
- `[Docs]` Fixed issues on the wizard docs. ([#824](https://github.com/infor-design/enterprise/issues/824))
- `[Accordion]` Added additional test coverage. ([#516](https://github.com/infor-design/enterprise/issues/516))
- `[General]` Added sass linter (stylelint). ([#767](https://github.com/infor-design/enterprise/issues/767))

(53 Issues Solved this release, Backlog Enterprise 170, Backlog Ng 41, 587 Functional Tests, 458 e2e Test)

## v4.10.0

- [Npm Package](https://www.npmjs.com/package/ids-enterprise)
- [IDS Enterprise Angular Change Log](https://github.com/infor-design/enterprise-ng/blob/master/docs/CHANGELOG.md)

### v4.10.0 Features

- `[Tooltips]` Will now activate on longpress on mobile devices. ([#400](https://github.com/infor-design/enterprise/issues/400))
- `[Contextmenu]` Will now activate on longpress on mobile devices (except when on inputs). ([#245](https://github.com/infor-design/enterprise/issues/245))
- `[Locale]` Added support for zh-Hant and zh-Hans. ([#397](https://github.com/infor-design/enterprise/issues/397))
- `[Tree]` Greatly improved rendering and expanding performance. ([#251](https://github.com/infor-design/enterprise/issues/251))
- `[General]` Internally all of the sass is now extended from [IDS Design tokens]( https://github.com/infor-design/design-system) ([#354](https://github.com/infor-design/enterprise/issues/354))
- `[Calendar]` Added initial readonly calendar. At the moment the calendar can only render events and has a filtering feature. More will be added next sprint. ([#261](https://github.com/infor-design/enterprise/issues/261))

### v4.10.0 Fixes

- `[Dropdown]` Minor Breaking Change for Xss reasons we removed the ability to set a custom hex color on icons in the dropdown. You can still pass in one of the alert colors from the colorpallette (fx alert, good, info). This was not even shown in the examples so may not be missed. ([#256](https://github.com/infor-design/enterprise/issues/256))
- `[Popupmenu]` Fixed a problem in popupmenu, if it was opened in immediate mode, submenus will be cleared of their text when the menu is eventually closed. ([#701](https://github.com/infor-design/enterprise/issues/701))
- `[Editor]` Fixed xss injection problem on the link dialog. ([#257](https://github.com/infor-design/enterprise/issues/257))
- `[Spinbox]` Fixed a height / alignment issue on spinboxes when used in short height configuration. ([#547](https://github.com/infor-design/enterprise/issues/547))
- `[Datepicker / Mask]` Fixed an issue in angular that caused using backspace to not save back to the model. ([#51](https://github.com/infor-design/enterprise-ng/issues/51))
- `[Field Options]` Fixed mobile support so they now work on touch better on IOS and Android. ([#555](https://github.com/infor-design/enterprise-ng/issues/555))
- `[Tree]` Tree with + and - for the folders was inversed visually. This was fixed, update your svg.html ([#685](https://github.com/infor-design/enterprise-ng/issues/685))
- `[Modal]` Fixed an alignment issue with the closing X on the top corner. ([#662](https://github.com/infor-design/enterprise-ng/issues/662))
- `[Popupmenu]` Fixed a visual flickering when opening dynamic submenus. ([#588](https://github.com/infor-design/enterprise/issues/588))
- `[Tree]` Added full unit and functional tests. ([#264](https://github.com/infor-design/enterprise/issues/264))
- `[Lookup]` Added full unit and functional tests. ([#344](https://github.com/infor-design/enterprise/issues/344))
- `[Datagrid]` Added more unit and functional tests. ([#242](https://github.com/infor-design/enterprise/issues/242))
- `[General]` Updated the develop tools and sample app to Node 10. During this update we set package-lock.json to be ignored in .gitignore ([#540](https://github.com/infor-design/enterprise/issues/540))
- `[Modal]` Allow beforeOpen callback to run optionally whether you have content or not passed back. ([#409](https://github.com/infor-design/enterprise/issues/409))
- `[Datagrid]` The lookup editor now supports left, right, and center align on the column settings. ([#228](https://github.com/infor-design/enterprise/issues/228))
- `[Mask]` When adding prefixes and suffixes (like % and $) if all the rest of the text is cleared, these will also now be cleared. ([#433](https://github.com/infor-design/enterprise/issues/433))
- `[Popupmenu]` Fixed low contrast selection icons in high contrast theme. ([#410](https://github.com/infor-design/enterprise/issues/410))
- `[Header Popupmenu]` Fixed missing focus state. ([#514](https://github.com/infor-design/enterprise/issues/514))
- `[Datepicker]` When using legends on days, fixed a problem that the hover states are shown incorrectly when changing month. ([#514](https://github.com/infor-design/enterprise/issues/514))
- `[Listview]` When the search field is disabled, it was not shown with disabled styling, this is fixed. ([#422](https://github.com/infor-design/enterprise/issues/422))
- `[Donut]` When having 4 or 2 sliced the tooltip would not show up on some slices. This is fixed. ([#482](https://github.com/infor-design/enterprise/issues/482))
- `[Datagrid]` Added a searchExpandableRow option so that you can control if data in expandable rows is searched/expanded. ([#480](https://github.com/infor-design/enterprise/issues/480))
- `[Multiselect]` If more items then fit are selected the tooltip was not showing on initial load, it only showed after changing values. This is fixed. ([#633](https://github.com/infor-design/enterprise/issues/633))
- `[Tooltip]` An example was added showing how you can show tooltips on disabled buttons. ([#453](https://github.com/infor-design/enterprise/issues/453))
- `[Modal]` A title with brackets in it was not escaping the text correctly. ([#246](https://github.com/infor-design/enterprise/issues/246))
- `[Modal]` Pressing enter when on inputs such as file upload no longer closes the modal. ([#321](https://github.com/infor-design/enterprise/issues/321))
- `[Locale]` Sent out translations so things like the Editor New/Same window dialog will be translated in the future. ([#511](https://github.com/infor-design/enterprise/issues/511))
- `[Nested Datagrid]` Fixed focus issues, the wrong cell in the nest was getting focused. ([#371](https://github.com/infor-design/enterprise/issues/371))

(44 Issues Solved this release, Backlog Enterprise 173, Backlog Ng 44, 565 Functional Tests, 426 e2e Test)

## v4.9.0

- [Npm Package](https://www.npmjs.com/package/ids-enterprise)
- [IDS Enterprise Angular Change Log](https://github.com/infor-design/enterprise-ng/blob/master/docs/CHANGELOG.md)

### v4.9.0 Features

- `[Datagrid]` Changed the way alerts work on rows. It now no longer requires an extra column. The rowStatus column will now be ignored so can be removed. When an alert / error / info message is added to the row the whole row will highlight. ([Check out the example.](https://bit.ly/2LC33iJ) ([#258](https://github.com/infor-design/enterprise/issues/258))
- `[Modal]` Added an option `showCloseBtn` which when set to true will show a X button on the top left corner. ([#358](https://github.com/infor-design/enterprise/issues/358))
- `[Multiselect / Dropdown]` Added the ability to see the search term during ajax requests. ([#267](https://github.com/infor-design/enterprise/issues/267))
- `[Scatterplot]` Added a scatter plot chart similar to a bubble chart but with shapes. ([Check out the example.](https://bit.ly/2K9N59M) ([#341](https://github.com/infor-design/enterprise/issues/341))
- `[Toast]` Added an option `allowLink` which when set to true will allow you to specify a `<a>` in the message content to add a link to the message. ([#341](https://github.com/infor-design/enterprise/issues/341))

### v4.9.0 Fixes

- `[Accordion]` Fixed an issue that prevented a right click menu from working on the accordion. ([#238](https://github.com/infor-design/enterprise/issues/238))
- `[Charts]` Fixed up missing empty states and selection methods so they work on all charts. ([#265](https://github.com/infor-design/enterprise/issues/265))
- `[Datagrid]` Fixed the performance of pasting from excel. ([#240](https://github.com/infor-design/enterprise/issues/240))
- `[Datagrid]` The keyword search will now clear when reloading data. ([#307](https://github.com/infor-design/enterprise/issues/307))
- `[Docs]` Fixed several noted missing pages and broken links in the docs. ([#244](https://github.com/infor-design/enterprise/issues/244))
- `[Dropdown]` Fixed bug in badges configuration. ([#270](https://github.com/infor-design/enterprise/issues/270))
- `[Flex Layout]` Fixed field-flex to work better on IE. ([#252](https://github.com/infor-design/enterprise/issues/252))
- `[Editor]` Fixed bug that made it impossible to edit the visual tab. ([#478](https://github.com/infor-design/enterprise/issues/478))
- `[Editor]` Fixed a bug with dirty indicator that caused a messed up layout. ([#241](https://github.com/infor-design/enterprise/issues/241))
- `[Lookup]` Fixed it so that select will work correctly when filtering. ([#248](https://github.com/infor-design/enterprise/issues/248))
- `[Header]` Fixed missing `More` tooltip on the header. ([#345](https://github.com/infor-design/enterprise/issues/345))
- `[Validation]` Added fixes to prevent `error` and `valid` events from going off more than once. ([#237](https://github.com/infor-design/enterprise/issues/237))
- `[Validation]` Added fixes to make multiple messages work better. There is now a `getMessages()` function that will return all erros on a field as an array. The older `getMessage()` will still return a string. ([#237](https://github.com/infor-design/enterprise/issues/237))
- `[Validation]` Fixed un-needed event handlers when using fields on a tab. ([#332](https://github.com/infor-design/enterprise/issues/332))

### v4.9.0 Chore & Maintenance

- `[Blockgrid]` Added full test coverage ([#234](https://github.com/infor-design/enterprise/issues/234))
- `[CAP]` Fixed some examples that would not close ([#283](https://github.com/infor-design/enterprise/issues/283))
- `[Datepicker]` Added full test coverage ([#243](https://github.com/infor-design/enterprise/issues/243))
- `[Datagrid]` Fixed an example so that it shows how to clear a dropdown filter. ([#254](https://github.com/infor-design/enterprise/issues/254))
- `[Docs]` Added TEAMS.MD for collecting info on the teams using ids. If you are not in the list let us know or make a pull request. ([#350](https://github.com/infor-design/enterprise/issues/350))
- `[Listview]` Fixed some links in the sample app that caused some examples to fail. ([#273](https://github.com/infor-design/enterprise/issues/273))
- `[Tabs]` Added more test coverage ([#239](https://github.com/infor-design/enterprise/issues/239))
- `[Toast]` Added full test coverage ([#232](https://github.com/infor-design/enterprise/issues/232))
- `[Testing]` Added visual regression tests, and more importantly a system for doing them via CI. ([#255](https://github.com/infor-design/enterprise/issues/255))

(34 Issues Solved this release, Backlog Enterprise 158, Backlog Ng 41, 458 Functional Tests, 297 e2e Test)

## v4.8.0

- [Npm Package](https://www.npmjs.com/package/ids-enterprise)
- [IDS Enterprise Angular Change Log](https://github.com/infor-design/enterprise-ng/blob/master/docs/CHANGELOG.md)

### v4.8.0 Features

- `[Datagrid]` Added an example of Nested Datagrids with ([basic nested grid support.](https://bit.ly/2lGKM4a)) ([#SOHO-3474](https://jira.infor.com/browse/SOHO-3474))
- `[Datagrid]` Added support for async validation. ([#SOHO-7943](https://jira.infor.com/browse/SOHO-7943))
- `[Export]` Extracted excel export code so it can be run outside the datagrid. ([#SOHO-7246](https://jira.infor.com/browse/SOHO-7246))

### v4.8.0 Fixes

- `[Searchfield / Toolbar Searchfield]` Merged code between them so there is just one component. This reduced code and fixed many bugs. ([#161](https://github.com/infor-design/enterprise/pull/161))
- `[Datagrid]` Fixed issues using expand row after hiding/showing columns. ([#SOHO-8103](https://jira.infor.com/browse/SOHO-8103))
- `[Datagrid]` Fixed issue that caused nested grids in expandable rows to hide after hiding/showing columns on the parent grid. ([#SOHO-8102](https://jira.infor.com/browse/SOHO-8102))
- `[Datagrid]` Added an example showing Math rounding on numeric columns ([#SOHO-5168](https://jira.infor.com/browse/SOHO-5168))
- `[Datagrid]` Date editors now maintain date format correctly. ([#SOHO-5861](https://jira.infor.com/browse/SOHO-5861))
- `[Datagrid]` Fixed alignment off sort indicator on centered columns. ([#SOHO-7444](https://jira.infor.com/browse/SOHO-7444))
- `[Datagrid]` Behavior Change - Sorting clicking now no longer refocuses last cell. ([#SOHO-7682](https://jira.infor.com/browse/SOHO-7682))
- `[Datagrid]` Fixed formatter error that showed NaN on some number cells. ([#SOHO-7839](https://jira.infor.com/browse/SOHO-7682))
- `[Datagrid]` Fixed a bug rendering last column in some situations. ([#SOHO-7987](https://jira.infor.com/browse/SOHO-7987))
- `[Datagrid]` Fixed incorrect data in context menu event. ([#SOHO-7991](https://jira.infor.com/browse/SOHO-7991))
- `[Dropdown]` Added an onKeyDown option so keys can be overriden. ([#SOHO-4815](https://jira.infor.com/browse/SOHO-4815))
- `[Slider]` Fixed step slider to work better jumping across steps. ([#SOHO-6271](https://jira.infor.com/browse/SOHO-6271))
- `[Tooltip]` Will strip tooltip markup to prevent xss. ([#SOHO-6522](https://jira.infor.com/browse/SOHO-6522))
- `[Contextual Action Panel]` Fixed alignment issue on x icon. ([#SOHO-6612](https://jira.infor.com/browse/SOHO-6612))
- `[Listview]` Fixed scrollbar size when removing items. ([#SOHO-7402](https://jira.infor.com/browse/SOHO-7402))
- `[Navigation Popup]` Fixed a bug setting initial selected value. ([#SOHO-7411](https://jira.infor.com/browse/SOHO-7411))
- `[Grid]` Added a no-margin setting for nested grids with no indentation. ([#SOHO-7495](https://jira.infor.com/browse/SOHO-7495))
- `[Grid]` Fixed positioning of checkboxes in the grid. ([#SOHO-7979](https://jira.infor.com/browse/SOHO-7979))
- `[Tabs]` Fixed bug calling add in NG applications. ([#SOHO-7511](https://jira.infor.com/browse/SOHO-7511))
- `[Listview]` Selected event now contains the dataset row. ([#SOHO-7512](https://jira.infor.com/browse/SOHO-7512))
- `[Multiselect]` Fixed incorrect showing of delselect button in certain states. ([#SOHO-7535](https://jira.infor.com/browse/SOHO-7535))
- `[Search]` Fixed bug where highlight search terms where not shown in bold. ([#SOHO-7796](https://jira.infor.com/browse/SOHO-7796))
- `[Multiselect]` Improved performance on select all. ([#SOHO-7816](https://jira.infor.com/browse/SOHO-7816))
- `[Spinbox]` Fixed problem where you could arrow up in a readonly spinbox. ([#SOHO-8025](https://jira.infor.com/browse/SOHO-8025))
- `[Dropdown]` Fixed bug selecting two items with same value. ([#SOHO-8029](https://jira.infor.com/browse/SOHO-8029))
- `[Modal]` Fixed incorrect enabling of submit on validating modals. ([#SOHO-8042](https://jira.infor.com/browse/SOHO-8042))
- `[Modal]` Fixed incorrect closing of modal on enter key. ([#SOHO-8059](https://jira.infor.com/browse/SOHO-8059))
- `[Rating]` Allow decimal values for example 4.3. ([#SOHO-8063](https://jira.infor.com/browse/SOHO-8063))
- `[Datepicker]` Prevent datepicker from scrolling to the top of the browser. ([#SOHO-8107](https://jira.infor.com/browse/SOHO-8107))
- `[Tag]` Fixed layout on Right-To-Left. ([#SOHO-8120](https://jira.infor.com/browse/SOHO-8120))
- `[Listview]` Fixed missing render event. ([#SOHO-8129](https://jira.infor.com/browse/SOHO-8129))
- `[Angular Datagrid]` Fixed maskOptions input definition. ([#SOHO-8131](https://jira.infor.com/browse/SOHO-8131))
- `[Datepicker]` Fixed several bugs on the UmAlQura Calendar. ([#SOHO-8147](https://jira.infor.com/browse/SOHO-8147))
- `[Datagrid]` Fixed bug on expanding and collapsing multiple expandable rows. ([#SOHO-8154](https://jira.infor.com/browse/SOHO-8154))
- `[Pager]` Fixed focus state clicking page numbers. ([#SOHO-4528](https://jira.infor.com/browse/SOHO-4528))
- `[SearchField]` Fixed bug initializing search field with text. ([#SOHO-4820](https://jira.infor.com/browse/SOHO-4820))
- `[ColorPicker]` Fixed bug with incorrect cursor on readonly color picker. ([#SOHO-8030](https://jira.infor.com/browse/SOHO-8030))
- `[Pie]` Fixed ui glitch on mobile when pressing slices. ([#SOHO-8141](https://jira.infor.com/browse/SOHO-8141))

### v4.8.0 Chore & Maintenance

- `[Npm Package]` Added back sass files in correct folder structure. ([#SOHO-7583](https://jira.infor.com/browse/SOHO-7583))
- `[Menu Button]` Added button functional and e2e tests. ([#SOHO-7600](https://jira.infor.com/browse/SOHO-7600))
- `[Textarea]` Added Textarea functional and e2e tests. ([#SOHO-7929](https://jira.infor.com/browse/SOHO-7929))
- `[ListFilter]` Added ListFilter functional and e2e tests. ([#SOHO-7975](https://jira.infor.com/browse/SOHO-7975))
- `[Colorpicker]` Added Colorpicker functional and e2e tests. ([#SOHO-8078](https://jira.infor.com/browse/SOHO-8078))
- `[Site / Docs]` Fixed a few broken links ([#SOHO-7993](https://jira.infor.com/browse/SOHO-7993))

(62 Jira Issues Solved this release, Backlog Dev 186, Design 110, Unresolved 349, Test Count 380 Functional, 178 e2e )

## v4.7.0

- [Full Jira Release Notes](https://bit.ly/2HyT3zF)
- [Npm Package](https://www.npmjs.com/package/ids-enterprise)
- [IDS Enterprise Angular Change Log](https://github.com/infor-design/enterprise-ng/blob/master/docs/CHANGELOG.md)

### v4.7.0 Features

- `[Github]` The project was migrated to be open source on github with a new workflow and testing suite.
- `[Tag]` Added a Tag angular component. ([#SOHO-8005](https://jira.infor.com/browse/SOHO-8006))
- `[Validate]` Exposed validate and removeMessage methods. ([#SOHO-8003](https://jira.infor.com/browse/SOHO-8003))
- `[General]` Upgrade to Angular 6 ([#SOHO-7927](https://jira.infor.com/browse/SOHO-7927))
- `[General]` Introduced nightly versions in npm ([#SOHO-7804](https://jira.infor.com/browse/SOHO-7804))
- `[Multiselect]` A tooltip now shows if more content is selected than fits in the input. ([#SOHO-7799](https://jira.infor.com/browse/SOHO-7799))
- `[Datepicker]` Added an option to restrict moving to months that are not available to select from. ([#SOHO-7384](https://jira.infor.com/browse/SOHO-7384))
- `[Validation]` Added and icon alert([#SOHO-7225](https://jira.infor.com/browse/SOHO-7225)
- `[General]` Code is now available on ([public npm](https://www.npmjs.com/package/ids-enterprise)) ([#SOHO-7083](https://jira.infor.com/browse/SOHO-7083))

### v4.7.0 Fixes

- `[Lookup]` Fixed existing example that shows using an autocomplete on a lookup. ([#SOHO-8070](https://jira.infor.com/browse/SOHO-8070))
- `[Lookup]` Fixed existing example that shows creating a customized dialog on the lookup ([#SOHO-8069](https://jira.infor.com/browse/SOHO-8069))
- `[Lookup]` Fixed existing example that incorrectly showed a checkbox column. ([#SOHO-8068](https://jira.infor.com/browse/SOHO-8068))
- `[Line Chart]` Fixed an error when provoking the tooltip. ([#/SOHO-8051](https://jira.infor.com/browse/SOHO-8051))
- `[Module Tabs]` Fixed a bug toggling the menu on mobile. ([#/SOHO-8043](https://jira.infor.com/browse/SOHO-8043))
- `[Autocomplete]` Fixed a bug that made enter key not work to select. ([#SOHO-8036](https://jira.infor.com/browse/SOHO-8036))
- `[Tabs]` Removed an errant scrollbar that appeared sometimes on IE ([#SOHO-8034](https://jira.infor.com/browse/SOHO-8034))
- `[Datagrid]` The drill down click event now currently shows the right row information in the event data. ([#SOHO-8023](https://jira.infor.com/browse/SOHO-8023))
- `[Datagrid]` Fixed a broken nested data example. ([#SOHO-8019](https://jira.infor.com/browse/SOHO-8019))
- `[Datagrid]` Fixed a broken paging example. ([#SOHO-8013](https://jira.infor.com/browse/SOHO-8013))
- `[Datagrid]` Hyperlinks now can be clicked when in a datagrid expandable row. ([#SOHO-8009](https://jira.infor.com/browse/SOHO-8009))
- `[Popupmenu]` Removed extra padding on icon menus ([#SOHO-8006](https://jira.infor.com/browse/SOHO-8006))
- `[Spinbox]` Range limits now work correctly ([#SOHO-7999](https://jira.infor.com/browse/SOHO-7999))
- `[Dropdown]` Fixed not working filtering on nosearch option. ([#SOHO-7998](https://jira.infor.com/browse/SOHO-7998))
- `[Hierarchy]` Children layout and in general layouts where improved. ([#SOHO-7992](https://jira.infor.com/browse/SOHO-7992))
- `[Buttons]` Fixed layout issues on mobile. ([#SOHO-7982](https://jira.infor.com/browse/SOHO-7982))
- `[Datagrid]` Fixed format initialization issue ([#SOHO-7982](https://jira.infor.com/browse/SOHO-7982))
- `[Lookup]` Fixed a problem that caused the lookup to only work once. ([#SOHO-7971](https://jira.infor.com/browse/SOHO-7971))
- `[Treemap]` Fix a bug using `fixture.detectChanges()`. ([#SOHO-7969](https://jira.infor.com/browse/SOHO-7969))
- `[Textarea]` Fixed a bug that made it possible for the count to go to a negative value. ([#SOHO-7952](https://jira.infor.com/browse/SOHO-7952))
- `[Tabs]` Fixed a bug that made extra events fire. ([#SOHO-7948](https://jira.infor.com/browse/SOHO-7948))
- `[Toolbar]` Fixed a with showing icons and text in the overflowmenu. ([#SOHO-7942](https://jira.infor.com/browse/SOHO-7942))
- `[DatePicker]` Fixed an error when restricting dates. ([#SOHO-7922](https://jira.infor.com/browse/SOHO-7922))
- `[TimePicker]` Fixed sort order of times in arabic locales. ([#SOHO-7920](https://jira.infor.com/browse/SOHO-7920))
- `[Multiselect]` Fixed initialization of selected items. ([#SOHO-7916](https://jira.infor.com/browse/SOHO-7916))
- `[Line Chart]` Solved a problem clicking lines to select. ([#SOHO-7912](https://jira.infor.com/browse/SOHO-7912))
- `[Hierarchy]` Improved RTL version ([#SOHO-7888](https://jira.infor.com/browse/SOHO-7888))
- `[Datagrid]` Row click event now shows correct data when using Groups ([#SOHO-7861](https://jira.infor.com/browse/SOHO-7861))
- `[Modal]` Fixed cut of border on checkboxe focus states. ([#SOHO-7856](https://jira.infor.com/browse/SOHO-7856))
- `[Colorpicker]` Fixed cropped labels when longer ([#SOHO-7817](https://jira.infor.com/browse/SOHO-7817))
- `[Label]` Fixed cut off Thai characters ([#SOHO-7814](https://jira.infor.com/browse/SOHO-7814))
- `[Colorpicker]` Fixed styling issue on margins ([#SOHO-7776](https://jira.infor.com/browse/SOHO-7776))
- `[Hierarchy]` Fixed several layout issues and changed the paging example to show the back button on the left. ([#SOHO-7622](https://jira.infor.com/browse/SOHO-7622))
- `[Bar Chart]` Fixed RTL layout issues ([#SOHO-5196](https://jira.infor.com/browse/SOHO-5196))
- `[Lookup]` Made delimiter an option / changable ([#SOHO-4695](https://jira.infor.com/browse/SOHO-4695))

### v4.7.0 Chore & Maintenance

- `[Timepicker]` Added functional and e2e tests ([#SOHO-7809](https://jira.infor.com/browse/SOHO-7809))
- `[General]` Restructured the project to clean up and separate the demo app from code. ([#SOHO-7803](https://jira.infor.com/browse/SOHO-7803))

(56 Jira Issues Solved this release, Backlog Dev 218, Design 101, Unresolved 391, Test Count 232 Functional, 117 e2e )

## v4.6.0

- [Full Jira Release Notes](https://bit.ly/2jodbem)
- [Npm Package](http://npm.infor.com)
- [IDS Enterprise Angular Change Log](https://github.com/infor-design/enterprise-ng/blob/master/docs/CHANGELOG.md)

### v4.6.0 Key New Features

- `[Treemap]` New Component Added
- `[Website]` Launch of new docs site <https://design.infor.com/code/ids-enterprise/latest>
- `[Security]` Ids Now passes CSP (Content Security Policy) Compliance for info see <docs/SECURITY.md>.
- `[Toolbar]` New ["toolbar"](http://usalvlhlpool1.infor.com/4.6.0/components/toolbar-flex/list)
    - Based on css so it is much faster.
    - Expect a future breaking change from flex-toolbar to this toolbar when all features are implemented.
    - As of now collapsible search is not supported yet.

### v4.6.0 Behavior Changes

- `[App Menu]` Now automatically closes when items are clicked on mobile devices.

### v4.6.0 Improvements

- `[Angular]` Validation now allows dynamic functions.
- `[Editor]` Added a clear method.
- `[Locale]` Map iw locale to Hebrew.
- `[Locale]` Now defaults locals with no country. For example en maps to en-US es and es-ES.
- `[Color Picker]` Added option to clear the color.
- `[Angular]` Allow Formatters, Editors to work with Soho. without the migration script.
- `[Added a new labels example <http://usalvlhlpool1.infor.com/4.6.0/components/form/example-labels.html>
- `[Angular]` Added new Chart Wrappers (Line, Bar, Column ect ).
- `[Datagrid]` Added file up load editor.
- `[Editor]` Its possible to put a link on an image now.

### v4.6.0 Code Updates / Breaking Changes

- `[Templates]` The internal template engine changed for better XSS security as a result one feature is no longer supported. If you have a delimiter syntax to embed html like `{{& name}}`, change this to be `{{{name}}}`.
- `[jQuery]` Updated from 3.1.1 to 3.3.1.

### v4.6.0 Bug Fixes

- `[Angular]` Added fixes so that the `soho.migrate` script is no longer needed.
- `[Angular Datagrid]` Added filterWhenTyping option.
- `[Angular Popup]` Expose close, isOpen and keepOpen.
- `[Angular Linechart]` Added "xAxis" and "yAxis" options.
- `[Angular Treemap]` Added new wrapper.
- `[Angular Rating]` Added a rating wrapper.
- `[Angular Circle Page]` Added new wrapper.
- `[Checkbox]` Fixed issue when you click the top left of the page, would toggle the last checkbox.
- `[Composite Form]` Fixed broken swipe.
- `[Colorpicker]` Fixed cases where change did not fire.
- `[Colorpicker]` Added short field option.
- `[Completion Chart]` Added more colors.
- `[Datagrid]` Fixed some misaligned icons on short row height.
- `[Datagrid]` Fixed issue that blank dropdown filter items would not show.
- `[Datagrid]` Added click arguments for more information on editor clicks and callback data.
- `[Datagrid]` Fixed wrong data on events on second page with expandable row.
- `[Datagrid]` Fixed focus / filter bugs.
- `[Datagrid]` Fixed bug with filter dropdowns on IOS.
- `[Datagrid]` Fixed column alignment when scrolling and RTL.
- `[Datagrid]` Fixed NaN error when using the colspan example.
- `[Datagrid]` Made totals work correctly when filtering.
- `[Datagrid]` Fixed issue with focus when multiple grids on a page.
- `[Datagrid]` Removed extra rows from the grid export when using expandable rows.
- `[Datagrid]` Fixed performance of select all on paging client side.
- `[Datagrid]` Fixed text alignment on header when some columns are not filterable.
- `[Datagrid]` Fixed wrong cursor on non actionable rows.
- `[Hierarchy]` Fixed layout issues.
- `[Mask]` Fixed issue when not using decimals in the pattern option.
- `[Modal]` Allow editor and dropdown to properly block the submit button.
- `[Menu Button]` Fixed beforeOpen so it also runs on submenus.
- `[Message]` Fixed XSS vulnerability.
- `[Pager]` Added fixes for RTL.
- `[List Detail]` Improved amount of space the header takes
- `[Multiselect]` Fixed problems when using the tab key well manipulating the multiselect.
- `[Multiselect]` Fixed bug with select all not working correctly.
- `[Multiselect]` Fixed bug with required validation rule.
- `[Spinbox]` Fixed issue on short field versions.
- `[Textarea]` Fixed issue with counter when in angular and on a modal.
- `[Toast]` Fixed XSS vulnerability.
- `[Tree]` Fixed checkbox click issue.
- `[Lookup]` Fixed issue in the example when running on Edge.
- `[Validation]` Fixed broken form submit validation.
- `[Vertical Tabs]` Fix cut off header.

(98 Jira Issues Solved this release, Backlog Dev 388, Design 105, Unresolved 595, Test Coverage 6.66%)

## v4.5.0

### v4.5.0 Key New Features

- `[Font]` Experimental new font added from IDS as explained.
- `[Datagrid]` Added support for pasting from excel.
- `[Datagrid]` Added option to specify which column stretches.

### v4.5.0 Behavior Changes

- `[Search Field]` `ESC` incorrectly cleared the field and was inconsistent. The proper key is `ctrl + backspace` (PC )/ `alt + delete` (mac) to clear all field contents. `ESC` no longer does anything.

### v4.5.0 Improvements

- `[Datagrid]` Added support for a two line title on the header.
- `[Dropdown]` Added onKeyPress override for custom key strokes.
- `[Contextual Action Panel]` Added an option to add a right side close button.
- `[Datepicker]` Added support to select ranges.
- `[Maintenence]` Added more unit tests.
- `[Maintenence]` Removed jsHint in favor of Eslint.

### v4.5.0 Code Updates / Breaking Changes

- `[Swaplist]` changed custom events `beforeswap and swapupdate` data (SOHO-7407). From `Array: list-items-moved` to `Object: from: container-info, to: container-info and items: list-items-moved`. It now uses data in a more reliable way

### v4.5.0 Bug Fixes

- `[Angular]` Added new wrappers for Radar, Bullet, Line, Pie, Sparkline.
- `[Angular Dropdown]` Fixed missing data from select event.
- `[Colorpicker]` Added better translation support.
- `[Compound Field]` Fixed layout with some field types.
- `[Datepicker]` Fixed issues with validation in certain locales.
- `[Datepicker]` Not able to validate on MMMM.
- `[Datagrid]` Fixed bug that filter did not work when it started out hidden.
- `[Datagrid]` Fixed issue with context menu not opening repeatedly.
- `[Datagrid]` Fixed bug in indeterminate paging with smaller page sizes.
- `[Datagrid]` Fixed error when editing some numbers.
- `[Datagrid]` Added support for single line markup.
- `[Datagrid]` Fixed exportable option, which was not working for both csv and xls export.
- `[Datagrid]` Fixed column sizing logic to work better with alerts and alerts plus text.
- `[Datagrid]` Fixed bug when reordering rows with expandable rows.
- `[Datagrid]` Added events for opening and closing the filter row.
- `[Datagrid]` Fixed bugs on multiselect + tree grid.
- `[Datagrid]` Fixed problems with missing data on click events when paging.
- `[Datagrid]` Fixed problems editing with paging.
- `[Datagrid]` Fixed Column alignment calling updateDataset.
- `[Datagrid]` Now passes sourceArgs for the filter row.
- `[Dropdown]` Fixed cursor on disabled items.
- `[Editor]` Added paste support for links.
- `[Editor]` Fixed bug that prevented some shortcut keys from working.
- `[Editor]` Fixed link pointers in readonly mode.
- `[Expandable Area]` Fixed bug when not working on second page.
- `[General]` Some ES6 imports missing.
- `[Personalization]` Added support for cache bust.
- `[Locale]` Fixed some months missing in some cultures.
- `[Listview]` Removed redundant resize events.
- `[Line]` Fixed problems updating data.
- `[Mask]` Fixed bug on alpha masks that ignored the last character.
- `[Modal]` Allow enter key to be stopped for forms.
- `[Modal]` Allow filter row to work if a grid is on a modal.
- `[Fileupload]` Fixed bug when running in Contextual Action Panel.
- `[Searchfield]` Fixed wrong width.
- `[Step Process]` Improved layout and responsive.
- `[Step Process]` Improved wrapping of step items.
- `[Targeted Achievement]` Fixed icon alignment.
- `[Timepicker]` Fixed error calling removePunctuation.
- `[Text Area]` Adding missing classes for use in responsive-forms.
- `[Toast]` Fixed missing animation.
- `[Tree]` Fixed a bug where if the callback is not async the node wont open.
- `[Track Dirty]` Fixed error when used on a file upload.
- `[Track Dirty]` Did not work to reset dirty on editor and Multiselect.
- `[Validation]` Fixed more extra events firing.

(67 Jira Issues Solved this release, Backlog Dev 378, Design 105, Unresolved 585, Test Coverage 6% )<|MERGE_RESOLUTION|>--- conflicted
+++ resolved
@@ -4,13 +4,10 @@
 
 ### v4.29.0 Fixes
 
-<<<<<<< HEAD
 - `[Datagrid]` Fixed a bug where the data passed to resultsText was incorrect in the case of reseting a filter. ([#2177](https://github.com/infor-design/enterprise/issues/2177))
-=======
 - `[Fonts]` A note that the Source Sans Pro font thats used in the new theme and served at google fonts, now have a fix for the issue that capitalized letters and numbers had different heights. You may need to release any special caching. ([#1789](https://github.com/infor-design/enterprise/issues/1789))
 - `[Locale]` Fixed the es-419 date time value, as it was incorrectly using the medium length date format. ([#3830](https://github.com/infor-design/enterprise/issues/3830))
 - `[Tree]` Fixed an issue where data was not in sync for children property. ([#1690](https://github.com/infor-design/enterprise/issues/1690))
->>>>>>> e21d2849
 
 ## v4.28.0
 
