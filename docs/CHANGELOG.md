--- conflicted
+++ resolved
@@ -7,13 +7,11 @@
 - `[General]` Project now uses node 18 (18.13.0) for development. All dependencies are updated. ([#6634](https://github.com/infor-design/enterprise/issues/6634))
 - `[General]` Updated to d3.v7 which impacts all charts. ([#6634](https://github.com/infor-design/enterprise/issues/6634))
 
-<<<<<<< HEAD
 ## v4.82.0 Fixes
 
 - `[Popupmenu]` Fix on inverse colors not showing in popupmenu in masthead. ([#7005](https://github.com/infor-design/enterprise/issues/7005))
 
 ## v4.81.0
-=======
 ## v4.81.0 Fixes
 
 - `[Hyperlink]` Changed hover color in dark theme. ([#7095](https://github.com/infor-design/enterprise/issues/7095))
@@ -21,7 +19,6 @@
 ## v4.81.0 Fixes
 
 - `[Dropdown]` Fixed swatch default color in themes. ([#7108](https://github.com/infor-design/enterprise/issues/7108))
->>>>>>> 8b1ab437
 
 ## v4.80.0
 
