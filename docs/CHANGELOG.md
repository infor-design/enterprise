# What's New with Enterprise

## v4.21.0

### v4.21.0 Features

- `[Homepage]` Added a parameter to the `resize` event that provides metadata about the Homepage's state, including a calculated container height. ([#2446](https://github.com/infor-design/enterprise/issues/2446))

### v4.21.0 Fixes

- `[Circle Pager]` Fixed a bug where it was not showing on mobile view. ([#2589](https://github.com/infor-design/enterprise/issues/2589))
- `[Contextual Action Panel]` Fixed an issue where if the title is longer, there will be an overflow causing a white space on the right on mobile view. ([#2605](https://github.com/infor-design/enterprise/issues/2605))
- `[Custom Builds]` Fixed a problem where including components with extra punctuation (periods, etc) may cause a build to fail. ([#1322](https://github.com/infor-design/enterprise/issues/1322))
- `[Datagrid]` Fixed a bug where calling update rows in the filter callback will cause an infinite loop. ([#2526](https://github.com/infor-design/enterprise/issues/2526))
- `[Datagrid]` Fixed a bug where the value would clear when using a lookup editor with a mask on new rows. ([#2305](https://github.com/infor-design/enterprise/issues/2305))
- `[Fileupload Advanced]` Added custom errors example page. ([#2620](https://github.com/infor-design/enterprise/issues/2620))
<<<<<<< HEAD
- `[Circle Pager]` Fixed a bug where it was not showing on mobile view. ([#2589](https://github.com/infor-design/enterprise/issues/2589))
- `[Locale]` Fixed a bug where getCulturePath does not work if the sohoxi.js file name has a hash part. ([#2637](https://github.com/infor-design/enterprise/issues/2637))
=======
- `[Homepage]` Fixed an issue where dynamically added widget was not positioning correctly. ([#2425](https://github.com/infor-design/enterprise/issues/2425))
- `[Lookup]` Fixed memory leak issues after destroy. ([#2494](https://github.com/infor-design/enterprise/issues/2494))
- `[Modal]` Fixed memory leak issues after destroy. ([#2497](https://github.com/infor-design/enterprise/issues/2497))
>>>>>>> bf4d9701

## v4.20.0

### v4.20.0 Deprecation

- `[ListFilter]` Deprecated `startsWith` in favor of `wordStartsWith`, due to the addition of the `phraseStartsWith` filterMode. ([#1606](https://github.com/infor-design/enterprise/issues/1606))
- `[Popdown]` Deprecated `Popdown` in favor of `Popover`. Both components have similar functionality and we want to trim the code logic down. ([#2468](https://github.com/infor-design/enterprise/issues/2468))
- `[StepProcess]` Deprecated `StepProcess` as the component is no longer commonly used. We will remove it within 3-6 versions. ([#1476](https://github.com/infor-design/enterprise/issues/1476))
- `[CompositeForm]` Deprecated `CompositeForm` as the component is no longer commonly used. We will remove it within 3-6 versions. ([#1476](https://github.com/infor-design/enterprise/issues/1476))
- `[FieldOptions]` Deprecated `FieldOptions` as the component is no longer commonly used. We will remove it within 3-6 versions. ([#1476](https://github.com/infor-design/enterprise/issues/1476))

### v4.20.0 Features

- `[Datagrid]` Added support to resize column widths after a value change via the stretchColumnOnChange setting. ([#2174](https://github.com/infor-design/enterprise/issues/2174))
- `[Datagrid]` Added a Sort Function to the datagrid column to allow the value to be formatted for the sort. ([#2274](https://github.com/infor-design/enterprise/issues/2274)))
- `[Datagrid]` Added placeholder functionality to Lookup, Dropdown, and Decimal Formatrers. ([#2408](https://github.com/infor-design/enterprise/issues/2408)))
- `[Datagrid]` Added support to restrict the size of a column with minWidth and maxWidth setting on the column. ([#2313](https://github.com/infor-design/enterprise/issues/2313))
- `[Datagrid]` Automatically remove nonVisibleCellError when a row is removed. ([#2436](https://github.com/infor-design/enterprise/issues/2436))
- `[Datagrid]` Fixed header alignment with textOverflow ellipsis setting. ([#2351](https://github.com/infor-design/enterprise/issues/2351))
- `[Datagrid]` Fixed an issue where code-block editor focus was not working. ([#526](https://github.com/infor-design/enterprise-ng/issues/526))
- `[Datagrid]` Automatically remove nonVisibelCellError when a row is removed. ([#2436](https://github.com/infor-design/enterprise/issues/2436))
- `[Datagrid]` Add a fix to show ellipsis text on lookups in the datagrid filter. ([#2122](https://github.com/infor-design/enterprise/issues/2122))
- `[Datagrid]` Made grouping work better with editable, including fixes to addRow, removeRow, messages, and dirty indication. ([#1851](https://github.com/infor-design/enterprise/issues/1851))
- `[Datagrid]` Changed the beforeCommitCellEdit event into a function on the column that is synchronous. ([#2442](https://github.com/infor-design/enterprise/issues/2442))
- `[Datagrid]` Fixed a bug that the selected event would fire when no rows are deselected and on initial load. ([#2472](https://github.com/infor-design/enterprise/issues/2472))
- `[Datagrid]` Removed a white background from the colorpicker editor in high contrast theme. ([#1574](https://github.com/infor-design/enterprise/issues/1574))
- `[Datepicker]` Made the showMonthYearPicker option true by default and added a newly designed panel to select the year and day. ([#1958](https://github.com/infor-design/enterprise/issues/1958))
- `[Datepicker]` Fixed a layout issue in IE 11 with the datepicker title. ([#2598](https://github.com/infor-design/enterprise/issues/2598))
- `[Datepicker]` Fixed issues with the mask when using the range picker. ([#2597](https://github.com/infor-design/enterprise/issues/2597))
- `[Dropdown]` Fixed an issue where ellipsis was not working when use firefox new tab. ([#2236](https://github.com/infor-design/enterprise/issues/2236))
- `[Form Compact]` Added checkboxes/radios, and improved visual style. ([#2193](https://github.com/infor-design/enterprise/issues/2193))
- `[Images]` Created an additional image class to apply focus state without coercing width and height. ([#2025](https://github.com/infor-design/enterprise/issues/2025))
- `[ListFilter]` Added `phraseStartsWith` filterMode for only matching a search term against the beginning of a string. ([#1606](https://github.com/infor-design/enterprise/issues/1606))
- `[Multiselect]` Changed interactions in filtered lists to no longer reset text inside the search input and the contents of the list. ([#920](https://github.com/infor-design/enterprise/issues/920))
- `[Toast]` Added api settings for drag drop and save position. ([#1876](https://github.com/infor-design/enterprise/issues/1876))
- `[Uplift Theme]` Various minor improvements. ([#2318](https://github.com/infor-design/enterprise/issues/2318))

### v4.20.0 Fixes

- `[Alerts]` Removed dirty tracker from the page due to layout issues. ([#1679](https://github.com/infor-design/enterprise/issues/1679))
- `[App Menu]` Fixed an issue where the lower toolbar inverts left and right keyboard actions. ([#2240](https://github.com/infor-design/enterprise/issues/2240))
- `[Bar Chart]` Fixed an issue where the tooltip would not show. ([#2097](https://github.com/infor-design/enterprise/issues/2097))
- `[Calendar]` Added more information to the onMonthRendered callback. ([#2419](https://github.com/infor-design/enterprise/issues/2419))
- `[Calendar]` Changed updated method so it can reinit the calendar with new data. ([#2419](https://github.com/infor-design/enterprise/issues/2419))
- `[Calendar]` Fixed stack exceeded error in angular using updated and legend. ([#2419](https://github.com/infor-design/enterprise/issues/2419))
- `[Calendar]` Added an eventclick and eventdoubleclick information to the onMonthRendered callback. ([#2419](https://github.com/infor-design/enterprise/issues/2419))
- `[Calendar]` Allow Validation of the Calendar Popup. ([#1742](https://github.com/infor-design/enterprise/issues/1742))
- `[Calendar]` Prevent double click from reopening the event popup. ([#1705](https://github.com/infor-design/enterprise/issues/1705))
- `[Calendar]` Enable vertical scrolling at short window sizes in monthview. ([#2489](https://github.com/infor-design/enterprise/issues/2489))
- `[Charts]` Made fixes so all charts change color in uplift theme. ([#2058](https://github.com/infor-design/enterprise/issues/2058))
- `[Charts]` Fixes dynamic tooltips on a bar chart. ([#2447](https://github.com/infor-design/enterprise/issues/2447))
- `[Colorpicker]` Fixed colorpicker left and right keys advanced oppositely in right-to-left mode. ([#2352](https://github.com/infor-design/enterprise/issues/2352))
- `[Column Chart]` Fixed an issue where the tooltip would not show. ([#2097](https://github.com/infor-design/enterprise/issues/2097))
- `[Datagrid]` Fixes an issue where method selectedRows() was returning incorrect information when new row added via addRow(). ([#1794](https://github.com/infor-design/enterprise/issues/1794))
- `[Datagrid]` Fixed the text width functions for better auto sized columns when using editors and special formatters. ([#2270](https://github.com/infor-design/enterprise/issues/2270))
- `[Datagrid]` Fixes the alignment of the alert and warning icons on a lookup editor. ([#2175](https://github.com/infor-design/enterprise/issues/2175))
- `[Datagrid]` Fixes tooltip on the non displayed table errors. ([#2264](https://github.com/infor-design/enterprise/issues/2264))
- `[Datagrid]` Fixes an issue with alignment when toggling the filter row. ([#2332](https://github.com/infor-design/enterprise/issues/2332))
- `[Datagrid]` Fixes an issue where method setFilterConditions() were not working for multiselect filter. ([#2414](https://github.com/infor-design/enterprise/issues/2414))
- `[Datagrid]` Fixes an error on tree grid when using server-side paging. ([#2132](https://github.com/infor-design/enterprise/issues/2132))
- `[Datagrid]` Fixed an issue where autocompletes popped up on cell editors. ([#1575](https://github.com/infor-design/enterprise/issues/1575))
- `[Datagrid]` Fixes reset columns to set the correct hidden status. ([#2315](https://github.com/infor-design/enterprise/issues/2315))
- `[Datagrid]` Fixes the filtering of null values. ([#2336](https://github.com/infor-design/enterprise/issues/2336))
- `[Datagrid]` Fixed an issue where performance was significantly slower for export methods. ([#2291](https://github.com/infor-design/enterprise/issues/2291))
- `[Datagrid]` Fixes a bug that stopped the search in datagrid personalization from working. ([#2299](https://github.com/infor-design/enterprise/issues/2299))
- `[Datagrid]` Fixes an error on tree grid when using server-side paging. ([#2132](https://github.com/infor-design/enterprise/issues/2132))
- `[Datagrid]` Fixed an issue where autocompletes popped up on cell editors. ([#1575](https://github.com/infor-design/enterprise/issues/1575))
- `[Datagrid]` Fixes the filtering of null values. ([#2336](https://github.com/infor-design/enterprise/issues/2336))
- `[Datagrid]` Fixed an issue where performance was significantly slower for export methods. ([#2291](https://github.com/infor-design/enterprise/issues/2291))
- `[Datagrid]` Fixed an issue where source would not fire on sorting. ([#2390](https://github.com/infor-design/enterprise/issues/2390))
- `[Datagrid]` Fixes the styling of non editable checkbox cells so they look disabled. ([#2340](https://github.com/infor-design/enterprise/issues/2340))
- `[Datagrid]` Changed the dynamic column tooltip function to pass the row and more details. This changes the order of parameters but since this feature is new did not consider this a breaking change. If you are using this please take note. ([#2333](https://github.com/infor-design/enterprise/issues/2333))
- `[Datagrid]` Fixed a bug is the isEditable column callback in editable tree grid where some data was missing in the callback. ([#2357](https://github.com/infor-design/enterprise/issues/2357))
- `[Datepicker]` Removed the advanceMonths option as the dropdowns for this are no longer there in the new design. ([#970](https://github.com/infor-design/enterprise/issues/970))
- `[Datepicker]` Fixed an issue where range selection was not working. ([#2569](https://github.com/infor-design/enterprise/issues/2569))
- `[Datepicker]` Fixed some issue where footer buttons were not working properly with range selection. ([#2595](https://github.com/infor-design/enterprise/issues/2595))
- `[Datepicker]` Fixed an issue where time was not updating after change on range selection. ([#2599](https://github.com/infor-design/enterprise/issues/2599))
- `[Datagrid]` Fixed a bug where deselect all would not deselect some rows when using grouping. ([#1796](https://github.com/infor-design/enterprise/issues/1796))
- `[Datagrid]` Fixed a bug where summary counts in grouping would show even if the group is collapsed. ([#2221](https://github.com/infor-design/enterprise/issues/2221))
- `[Datagrid]` Fixed issues when using paging (client side) and removeRow. ([#2590](https://github.com/infor-design/enterprise/issues/2590))
- `[Demoapp]` When displaying Uplift theme, now shows the correct alternate fonts for some locales when switching via the `locale` query string. ([#2365](https://github.com/infor-design/enterprise/issues/2365))
- `[Dropdown]` Fixed a memory leak when calling destroy. ([#2493](https://github.com/infor-design/enterprise/issues/2493))
- `[Editor]` Fixed a bug where tab or shift tab would break out of the editor when doing an indent/outdent. ([#2421](https://github.com/infor-design/enterprise/issues/2421))
- `[Editor]` Fixed a bug where the dirty indicator would be hidden above. ([#2577](https://github.com/infor-design/enterprise/issues/2577))
- `[Fieldfilter]` Fixed an issue where fields were getting wrap to second line on iPhone SE. ([#1861](https://github.com/infor-design/enterprise/issues/1861))
- `[Fieldfilter]` Fixed an issue where Dropdown was not switching mode on example page. ([#2288](https://github.com/infor-design/enterprise/issues/2288))
- `[Field Options]` Fixed an issue where input example was not working. ([#2348](https://github.com/infor-design/enterprise/issues/2348))
- `[Homepages]` Fixed an issue where personalize and chart text colors were not working with hero. ([#2097](https://github.com/infor-design/enterprise/issues/2097))
- `[Images]` Fixed an issue where images were not tabbable or receiving a visual focus state. ([#2025](https://github.com/infor-design/enterprise/issues/2025))
- `[Listview]` Fixed a bug that caused the listview to run initialize too many times. ([#2179](https://github.com/infor-design/enterprise/issues/2179))
- `[Lookup]` Added `autocomplete="off"` to lookup input fields to prevent browser interference. ([#2366](https://github.com/infor-design/enterprise/issues/2366))
- `[Lookup]` Fixed a bug that caused a filter to reapply when reopening the modal. ([#2566](https://github.com/infor-design/enterprise/issues/2566))
- `[Lookup]` Fixed a bug that caused a selections to reapply when reopening the modal. ([#2568](https://github.com/infor-design/enterprise/issues/2568))
- `[Locale]` Fixed race condition when using initialize and loading locales with a parent locale. ([#2540](https://github.com/infor-design/enterprise/issues/2540))
- `[Lookup]` Fixed a double scrollbar when the modal needs to be scrolled. ([#2586](https://github.com/infor-design/enterprise/issues/2586))
- `[Modal]` Fixed an issue where the modal component would disappear if its content had a checkbox in it in RTL. ([#332](https://github.com/infor-design/enterprise-ng/issues/332))
- `[Modal]` Fixed an issue where tabbing was very slow on large DOMs in IE 11. ([#2607](https://github.com/infor-design/enterprise/issues/2607))
- `[Personalization]` Fixed an issue where the text color was too dark. Changed the text color to be more readable in high contrast mode. ([#2539](https://github.com/infor-design/enterprise/issues/2539))
- `[Personalization]` Updated some of the colors to more readable in contrast mode. ([#2097](https://github.com/infor-design/enterprise/issues/2097))
- `[Personalization]` Fixes an issue where text color was too dark. ([#2476](https://github.com/infor-design/enterprise/issues/2476))
- `[Pager]` Fixed an issue where click was not firing on any of the buttons with ie11. ([#2560](https://github.com/infor-design/enterprise/issues/2560))
- `[Pager]` Added a complete Popupmenu settings object for configuring the Page Size Selector Button, and deprecated the `attachPageSizeMenuToBody` setting in favor of `pageSizeMenuSettings.attachToBody`. ([#2356](https://github.com/infor-design/enterprise/issues/2356))
- `[Pager]` Fixed memory leak when using the `attachToBody` setting to change the menu's render location. ([#2482](https://github.com/infor-design/enterprise/issues/2482))
- `[Popdown]` Fixed usability issue where the Popdown could close prematurely when attempting to use inner components, such as Dropdowns. ([#2092](https://github.com/infor-design/enterprise/issues/2092))
- `[Popover]` Correctly align the popover close button. ([#1576](https://github.com/infor-design/enterprise/issues/1576))
- `[Popover]` Fixed an issue where buttons inside the popover would overflow at smaller screen sizes. ([#2271](https://github.com/infor-design/enterprise/issues/2271))
- `[Popupmenu]` Fixed an issue where js error was showing after removing a menu item. ([#414](https://github.com/infor-design/enterprise-ng/issues/414))
- `[Popupmenu]` Fixed a layout issue on disabled checkboxes in multiselect popupmenus. ([#2340](https://github.com/infor-design/enterprise/issues/2340))
- `[Popupmenu]` Fixed a bug on IOS that prevented menu scrolling. ([#645](https://github.com/infor-design/enterprise/issues/645))
- `[Popupmenu]` Fixed a bug on IOS that prevented some submenus from showing. ([#1928](https://github.com/infor-design/enterprise/issues/1928))
- `[Popupmenu]` Added a type-check during building/rebuilding of submenus that prevents an error when a submenu `<ul>` tag is not present. ([#2458](https://github.com/infor-design/enterprise/issues/2458))
- `[Scatter Plot]` Fixed the incorrect color on the tooltips. ([#1066](https://github.com/infor-design/enterprise/issues/1066))
- `[Stepprocess]` Fixed an issue where a newly enabled step is not shown. ([#2391](https://github.com/infor-design/enterprise/issues/2391))
- `[Searchfield]` Fixed an issue where the close icon on a searchfield is inoperable. ([#2578](https://github.com/infor-design/enterprise/issues/2578))
- `[Searchfield]` Fixed strange alignment of text/icons on the Uplift theme. ([#2612](https://github.com/infor-design/enterprise/issues/2612))
- `[Tabs]` Fixed the more tabs button to style as disabled when the tabs component is disabled. ([#2347](https://github.com/infor-design/enterprise/issues/2347))
- `[Tabs]` Added the select method inside the hide method to ensure proper focusing of the selected tab. ([#2346](https://github.com/infor-design/enterprise/issues/2346))
- `[Tabs]` Added an independent count for adding new tabs and their associated IDs to prevent duplication. ([#2345](https://github.com/infor-design/enterprise/issues/2345))
- `[Toolbar]` Fixed memory leaks. ([#2496](https://github.com/infor-design/enterprise/issues/2496))
- `[Toolbar Flex]` Removed a 100% height on the toolbar which caused issues when nested in some situations. ([#474](https://github.com/infor-design/enterprise-ng/issues/474))
- `[Listview]` Fixed search to work when not using templates. ([#466](https://github.com/infor-design/enterprise-ng/issues/466))

### v4.20.0 Chores & Maintenance

- `[Build]` Add a file verification tool to the build process to ensure all necessary files are present. ([#2384](https://github.com/infor-design/enterprise/issues/2384))
- `[Demo App]` Add the uplift theme to the theme switcher menu. ([#2335](https://github.com/infor-design/enterprise/issues/2335))
- `[Demo App]` Fixed routing issues that could cause 500 errors or crash the Demoapp. ([#2343](https://github.com/infor-design/enterprise/issues/2343))
- `[Demo App]` Fixed an issue where the sorting was wrong on compressor data. ([#2390](https://github.com/infor-design/enterprise/issues/2390))

(95 Issues Solved this release, Backlog Enterprise 296, Backlog Ng 79, 852 Functional Tests, 865 e2e Test)

## v4.19.3

- `[Datagrid]` Fixes the multiselect filter on header from reloading during serverside filtering. ([#2383](https://github.com/infor-design/enterprise/issues/2383))
- `[Datagrid]` Fixed an issue where contextmenu was not opening with first click. ([#2398](https://github.com/infor-design/enterprise/issues/2398))
- `[Datagrid / Tooltip]` Fixed an error on some datagrid cells when tooltips are attached. ([#2403](https://github.com/infor-design/enterprise/issues/2403))

## v4.19.2

- `[Build]` Fixes missing minified files in the build and a missing svg-extended.html deprecated file for backwards compatibility. ([Teams](https://bit.ly/2FlzYCT))

## v4.19.0

### v4.19.0 Deprecations

- `[CSS]` The Soho light theme CSS file has been renamed from `light-theme.css` to `theme-soho-light.css` ([1972](https://github.com/infor-design/enterprise/issues/1972))
- `[CSS]` The Soho dark theme CSS file has been renamed from `dark-theme.css` to `theme-soho-dark.css` ([1972](https://github.com/infor-design/enterprise/issues/1972))
- `[CSS]` The Soho high-contrast theme CSS file has been renamed from `high-contrast-theme.css` to `theme-soho-contrast.css` ([1972](https://github.com/infor-design/enterprise/issues/1972))
- `[Datagrid]` The older savedColumns method has been deprecated since 4.10 and is now removed. Use saveUserSettings instead. ([#1766](https://github.com/infor-design/enterprise/issues/1766))

### v4.19.0 Features

- `[App Menu]` Improved style of personalized app menu. ([#2195](https://github.com/infor-design/enterprise/pull/2195))
- `[Column]` Added support to existing custom tooltip content in the callback setting. ([#1909](https://github.com/infor-design/enterprise/issues/1909))
- `[Contextual Action Panel]` Fixed an issue where the close button was misaligned. ([#1943](https://github.com/infor-design/enterprise/issues/1943))
- `[Datagrid]` Added support for disabling rows by data or a dynamic function, rows are disabled from selection and editing. ([#1614](https://github.com/infor-design/enterprise/issues/1614))
- `[Datagrid]` Fixes a column alignment issue when resizing and sorting columns that were originally set to percentage width. ([#1797](https://github.com/infor-design/enterprise/issues/1797))
- `[Datagrid]` Fixes a column alignment issue when there are duplicate column ids. ([#1797](https://github.com/infor-design/enterprise/issues/1797))
- `[Datagrid]` Fixes a column alignment by clearing a cache to help prevent column misalignment from randomly happening. ([#1797](https://github.com/infor-design/enterprise/issues/1797))
- `[Datagrid]` Fixes an issue that caused the active page to not restore correctly when saving user settings, . ([#1766](https://github.com/infor-design/enterprise/issues/1766))
- `[Datagrid]` Fixes an issue with dropdown filters when the ids are numbers. ([#1879](https://github.com/infor-design/enterprise/issues/1879))
- `[Datagrid]` Fixed alignment issues in the new uplift theme. ([#2212](https://github.com/infor-design/enterprise/issues/2212))
- `[Datagrid]` Fixes Datagrid time filtering for string type dates. ([#2281](https://github.com/infor-design/enterprise/issues/2281))
- `[Form Compact]` Adds support for Datepicker, Timepicker, Lookup, and File Uploader fields. ([#1955](https://github.com/infor-design/enterprise/issues/1955))
- `[Keyboard]` Added a new API that you can call at anytime to see what key is being pressed at the moment. ([#1906](https://github.com/infor-design/enterprise/issues/1906))
- `[Targeted/Completion Chart]` Added back the ability to inline svg icons and hyperlinks. ([#2152](https://github.com/infor-design/enterprise/issues/2152))
- `[Themes]` Added support for multiple themes in the demo app and renamed distribute Uplift (only) theme files. ([#1972](https://github.com/infor-design/enterprise/issues/1972))

### v4.19.0 Fixes

- `[App Menu]` Fixed an issue where the menu would not be entirely colored if short. ([#2062](https://github.com/infor-design/enterprise/issues/2062))
- `[App Menu]` Changed the scroll area to the outside when using a footer. ([#2062](https://github.com/infor-design/enterprise/issues/2062))
- `[App Menu]` Expandable area updates within application menu. ([#1982](https://github.com/infor-design/enterprise/pull/1982))
- `[App Menu]` Fixed an issue where role switcher was not clickable with long title. ([#2060](https://github.com/infor-design/enterprise/issues/2060))
- `[App Menu]` Fixed an issue where it was not possible to manually add a filter field that you can control on your own. Caveat to this is if you set filterable: false it will no longer remove the filter field from the DOM, if you do that you must now do it manually. ([#2066](https://github.com/infor-design/enterprise/issues/2066))
- `[App Menu]` Added support for mobile when dismissOnClickMobile setting is true to dismiss application menu when a role is selected. ([#2520](https://github.com/infor-design/enterprise/issues/2520))
- `[App Menu]` Fixed an issue with the logo which was positioned badly when scrolling. ([#2116](https://github.com/infor-design/enterprise/issues/2116))
- `[Calendar]` Fixed some bugs having a calendar month along or just a legend, fixed the clicking of upcoming days and added a dblclick even emitter. ([#2149](https://github.com/infor-design/enterprise/issues/2149))
- `[Colorpicker]` Fixed an issue where the colorpicker label is cut off in extra small input field. ([#2023](https://github.com/infor-design/enterprise/issues/2023))
- `[Colorpicker]` Fixed an issue where the colorpickers are not responsive at mobile screen sizes. ([#1995](https://github.com/infor-design/enterprise/issues/1995))
- `[Colorpicker]` Fixed an issue where the text is not visible on IE11 after choosing a color. ([#2134](https://github.com/infor-design/enterprise/issues/2134))
- `[Completion Chart]` Cleaned up excessive padding in some cases. ([#2171](https://github.com/infor-design/enterprise/issues/2171))
- `[Context Menu]` Fixes a bug where a left click on the originating field would not close a context menu opened with a right click. ([#1992](https://github.com/infor-design/enterprise/issues/1992))
- `[Contextual Action Panel]` Fixed an issue where the CAP title is too close to the edge at small screen sizes. ([#2249](https://github.com/infor-design/enterprise/issues/2249))
- `[Datagrid]` Fixed an issue where using the context menu with datagrid was not properly destroyed which being created multiple times. ([#392](https://github.com/infor-design/enterprise-ng/issues/392))
- `[Datagrid]` Fixed charts in columns not resizing correctly to short row height. ([#1930](https://github.com/infor-design/enterprise/issues/1930))
- `[Datagrid]` Fixed an issue for xss where console.log was not sanitizing and make grid to not render. ([#1941](https://github.com/infor-design/enterprise/issues/1941))
- `[Datagrid]` Fixed charts in columns not resizing correctly to short row height. ([#1930](https://github.com/infor-design/enterprise/issues/1930))
- `[Datagrid]` Fixed a layout issue on primary buttons in expandable rows. ([#1999](https://github.com/infor-design/enterprise/issues/1999))
- `[Datagrid]` Fixed a layout issue on short row grouped header buttons. ([#2005](https://github.com/infor-design/enterprise/issues/2005))
- `[Datagrid]` Fixed an issue where disabled button color for contextual toolbar was not applying. ([#2150](https://github.com/infor-design/enterprise/issues/2150))
- `[Datagrid]` Fixed an issue for xss where console.log was not sanitizing and make grid to not render. ([#1941](https://github.com/infor-design/enterprise/issues/1941))
- `[Datagrid]` Added an onBeforeSelect call back that you can return false from to disable row selection. ([#1906](https://github.com/infor-design/enterprise/issues/1906))
- `[Datagrid]` Fixed an issue where header checkbox was not sync after removing selected rows. ([#2226](https://github.com/infor-design/enterprise/issues/2226))
- `[Datagrid]` Fixed an issue where custom filter conditions were not setting up filter button. ([#2234](https://github.com/infor-design/enterprise/issues/2234))
- `[Datagrid]` Fixed an issue where pager was not updating while removing rows. ([#1985](https://github.com/infor-design/enterprise/issues/1985))
- `[Datagrid]` Adds a function to add a visual dirty indictaor and a new function to get all modified rows. Modified means either dirty, in-progress or in error. Existing API's are not touched. ([#2091](https://github.com/infor-design/enterprise/issues/2091))
- `[Datagrid]` Fixes an error when saving columns if you have a lookup column. ([#2279](https://github.com/infor-design/enterprise/issues/2279))
- `[Datagrid]` Fixed a bug with column reset not working sometimes. ([#1921](https://github.com/infor-design/enterprise/issues/1921))
- `[Datagrid]` Fixed grouped headers not sorting when selectable is multiselect. ([#2251](https://github.com/infor-design/enterprise/issues/2251))
- `[Datagrid]` Fixed a bug where the sort indicator disappeared when changing pages. ([#2228](https://github.com/infor-design/enterprise/issues/2228))
- `[Datagrid]` Fixed rendering on modals with single columns. ([#1923](https://github.com/infor-design/enterprise/issues/1923))
- `[Datagrid]` Fixed double firing of popupmenu events. ([#2140](https://github.com/infor-design/enterprise/issues/2140))
- `[Datagrid]` Fixed incorrect pattern in filterConditions. ([#2159](https://github.com/infor-design/enterprise/issues/2159))
- `[Datepicker]` Fixed an issue loading on IE 11. ([#2183](https://github.com/infor-design/enterprise-ng/issues/2183))
- `[Dropdown]` Fixed the dropdown appearing misaligned at smaller screen sizes. ([#2248](https://github.com/infor-design/enterprise/issues/2248))
- `[Editor]` Fixed an issue where button state for toolbar buttons were wrong when clicked one after another. ([#391](https://github.com/infor-design/enterprise/issues/391))
- `[Hierarchy]` Fixed a bug where the hierarchy will only partially load with two instances on a page. ([#2205](https://github.com/infor-design/enterprise/issues/2205))
- `[Field Options]` Fixed an issue where field options were misaligning, especially spin box was focusing outside of the field. ([#1862](https://github.com/infor-design/enterprise/issues/1862))
- `[Field Options]` Fixed a border alignment issue. ([#2107](https://github.com/infor-design/enterprise/issues/2107))
- `[Fileuploader]` Fixed an issue where the fileuploader icon and close icon were misplaced and not visible in RTL after uploading a file. ([#2098](https://github.com/infor-design/enterprise/issues/2098))
- `[Fileuploader]` Fixed an issue where backspace in IE11 caused the browser to go back instead of removing the uploaded file from the input. ([#2184](https://github.com/infor-design/enterprise/issues/2184))
- `[Input]` Improved alignment of icons in the uplift theme input components. ([#2072](https://github.com/infor-design/enterprise/issues/2072))
- `[Listview]` Improved accessibility when configured as selectable (all types), as well as re-enabled accessibility e2e tests. ([#403](https://github.com/infor-design/enterprise/issues/403))
- `[Locale]` Synced up date and time patterns with the CLDR several time patterns in particular were corrected. ([#2022](https://github.com/infor-design/enterprise/issues/2022))
- `[Locale]` Fixed an issue loading duplicate locales such as en-GB where the strings are copies, before you might get undefined strings. ([#2216](https://github.com/infor-design/enterprise/issues/2216))
- `[Locale]` Added support for es-419 locale. ([#2204](https://github.com/infor-design/enterprise/issues/2204))
- `[Locale]` Restored functionality for dynamically changing fonts for some languages. ([#2144](https://github.com/infor-design/enterprise/issues/2144))
- `[Modal]` Fixed a demoapp issue where the select all checkbox wasn't selecting all. ([2225](https://github.com/infor-design/enterprise/issues/2225))
- `[Monthview]` Fixed an issue where the previous and next buttons were not correctly reversed in right-to-left mode. ([1910](https://github.com/infor-design/enterprise/issues/1910))
- `[Personalization]` Changed the default turquoise personalization to a darker one. ([#2063](https://github.com/infor-design/enterprise/issues/2063))
- `[Personalization]` Changed the default turquoise personalization to a darker one. ([#2063](https://github.com/infor-design/enterprise/issues/2063))
- `[Personalization]` Added a default option to the personalization color pickers. ([#2063](https://github.com/infor-design/enterprise/issues/2063))
- `[Personalization]` Added more classes and examples for the personalization colors so that you can personalize certain form elements. ([#2120](https://github.com/infor-design/enterprise/issues/2120))
- `[Personalization]` Added several form examples with buttons and completion chart that can be personalized. ([#1963](https://github.com/infor-design/enterprise/issues/1963))
- `[Personalization]` Added an example of normal tabs behaving like header tabs in a personalized area. ([#1962](https://github.com/infor-design/enterprise/issues/1962))
- `[Personalization]` Added completion chart and alerts to the list of header items that will work when personalized. ([#2171](https://github.com/infor-design/enterprise/issues/2171))
- `[Personalization]` Fixed a bug where the overlay would not disappear when manually loading stylesheets. ([#2258](https://github.com/infor-design/enterprise/issues/2258))
- `[Popupmenu]` Fixed an issue where disabled submenus were opening on mouseover. ([#1863](https://github.com/infor-design/enterprise/issues/1863))
- `[Radios]` Fixed an issue where in `RTL` the radio seems visually separate from it's label. ([#2096](https://github.com/infor-design/enterprise/issues/2096))
- `[Summary Form]` Updated to improve readability. ([#1765](https://github.com/infor-design/enterprise/issues/1765))
-- `[Targeted Achievement]` Updated to work in uplift theme. ([#2220](https://github.com/infor-design/enterprise/issues/2220))
- `[Timepicker]` Fixed an issue where AM/PM dropdown tooltip was displaying on android devices. ([#1446](https://github.com/infor-design/enterprise/issues/1446))
- `[Timepicker]` Fixed an issue where dropdown popup was out of position on android devices. ([#2021](https://github.com/infor-design/enterprise/issues/2021))
- `[Timepicker]` Updated the Swedish translation for Set Time. ([#2153](https://github.com/infor-design/enterprise/issues/2153))
- `[Tree]` Fixed an issue where children property null was breaking tree to not render. ([#1908](https://github.com/infor-design/enterprise/issues/1908))

### v4.19.0 Chores & Maintenance

- `[General]` Updated to jquery 3.4.1 to fix a jquery bug seen occasionally. ([#2109](https://github.com/infor-design/enterprise/issues/2109))
- `[General]` Fixed relative links in several markdown files.
- `[Demo App]` Fixed CSP and handling of image paths for better support of images in examples on IDS demo sites (demo.design.infor.com). ([#1888](https://github.com/infor-design/enterprise/issues/1888))
- `[Personalize]` Separated personalization styles into standalone file for improved maintainability. ([#2127](https://github.com/infor-design/enterprise/issues/2127))

(84 Issues Solved this release, Backlog Enterprise 311, Backlog Ng 79, 839 Functional Tests, 876 e2e Test)

## v4.18.2

### v4.18.2 Fixes

- `[Autocomplete]` Fixed an XSS injection issue. ([#502](https://github.com/infor-design/enterprise-ng/issues/502)).
- `[Dropdown]` Fixed an XSS injection issue. ([#503](https://github.com/infor-design/enterprise-ng/issues/503)).

## v4.18.1

### v4.18.1 Fixes

- `[Input]` Added backwards-compatibility for previous accessibility changes to labels. ([#2118](https://github.com/infor-design/enterprise/issues/2118)). Additional information can be found in the [Form Component documentation](https://github.com/infor-design/enterprise/blob/4.18.x/src/components/form/readme.md#field-labels).

## v4.18.0

### v4.18.0 Features

- `[App Menu]` Added support for personalization by adding the `is-personalizable` class the menu will now change colors along with headers ([#1847](https://github.com/infor-design/enterprise/issues/1847))
- `[App Menu]` Added a special role switcher dropdown to change the menu role. ([#1935](https://github.com/infor-design/enterprise/issues/1935))
- `[Personalize]` Added classes for the personalization colors so that you can personalize certain form elements. ([#1847](https://github.com/infor-design/enterprise/issues/1847))
- `[Expandable Area]` Added example of a standalone button the toggles a form area. ([#1935](https://github.com/infor-design/enterprise/issues/1935))
- `[Datagrid]` Added support so if there are multiple inputs within an editor they work with the keyboard tab key. ([#355](https://github.com/infor-design/enterprise-ng/issues/355))
- `[Datagrid]` Fixed an error on IE when doing an excel export. ([#2018](https://github.com/infor-design/enterprise/issues/2018))
- `[Editor]` Added a JS setting and CSS styles to support usage of a Flex Toolbar ([#1120](https://github.com/infor-design/enterprise/issues/1120))
- `[Header]` Added a JS setting and CSS styles to support usage of a Flex Toolbar ([#1120](https://github.com/infor-design/enterprise/issues/1120))
- `[Mask]` Added a setting for passing a locale string, allowing Number masks to be localized.  This enables usage of the `groupSize` property, among others, from locale data in the Mask. ([#440](https://github.com/infor-design/enterprise/issues/440))
- `[Masthead]` Added CSS styles to support usage of a Flex Toolbar ([#1120](https://github.com/infor-design/enterprise/issues/1120))
- `[Notification]` Added example of a Widget/Card with notification and add code to truncate the text (via ellipsis) if it is lengthy. ([#1881](https://github.com/infor-design/enterprise/issues/1881))
- `[Theme/Colors]` Added new component for getting theme and color information. This is used throughout the code. There was a hidden property `Soho.theme`, if you used this in some way you should now use `Soho.theme.currentTheme`. ([#1866](https://github.com/infor-design/enterprise/issues/1866))

### v4.18.0 Fixes

- `[App Menu]` Fixed some accessibility issues on the nav menu. ([#1721](https://github.com/infor-design/enterprise/issues/1721))
- `[Busy Indicator]` Fixed a bug that causes a javascript error when the busy indicator is used on the body tag. ([#1918](https://github.com/infor-design/enterprise/issues/1918))
- `[Css/Sass]` Fixed an issue where the High Contrast theme and Uplift theme were not using the right tokens. ([#1897](https://github.com/infor-design/enterprise/pull/1897))
- `[Colors]` Fixed the color palette demo page to showcase the correct hex values based on the current theme ([#1801](https://github.com/infor-design/enterprise/issues/1801))
- `[Contextual Action Panel]` Fixed an issue where cap modal would only open the first time. ([#1993](https://github.com/infor-design/enterprise/issues/1993))
- `[Datepicker]` Fixed an issue in NG where the custom validation is removed during the teardown of a datepicker.([NG #411](https://github.com/infor-design/enterprise-ng/issues/411))
- `[Datagrid]` Fixed an issue where lookup filterConditions were not rendering. ([#1873](https://github.com/infor-design/enterprise/issues/1873))
- `[Datagrid]` Fixed an issue where when using filtering and server side paging the filter operations would cause two ajax requests. ([#2069](https://github.com/infor-design/enterprise/issues/2069))
- `[Datagrid]` Fixed issue where header columns are misaligned with body columns on load. ([#1892](https://github.com/infor-design/enterprise/issues/1892))
- `[Datagrid]` Fixed an issue where filtering was missing translation. ([#1900](https://github.com/infor-design/enterprise/issues/1900))
- `[Datagrid]` Fixed an issue with the checkbox formatter where string based 1 or 0 would not work as a dataset source. ([#1948](https://github.com/infor-design/enterprise/issues/1948))
- `[Datagrid]` Fixed a bug where text would be misaligned when repeatedly toggling the filter row. ([#1969](https://github.com/infor-design/enterprise/issues/1969))
- `[Datagrid]` Added an example of expandOnActivate on a customer editor. ([#353](https://github.com/infor-design/enterprise-ng/issues/353))
- `[Datagrid]` Added ability to pass a function to the tooltip option for custom formatting. ([#354](https://github.com/infor-design/enterprise-ng/issues/354))
- `[Datagrid]` Fixed `aria-checked` not toggling correctly on selection of multiselect checkbox. ([#1961](https://github.com/infor-design/enterprise/issues/1961))
- `[Datagrid]` Fixed incorrectly exported CSV/Excel data. ([#2001](https://github.com/infor-design/enterprise/issues/2001))
- `[Dropdown]` Changed the way dropdowns work with screen readers to be a collapsible listbox.([#404](https://github.com/infor-design/enterprise/issues/404))
- `[Dropdown]` Fixed an issue where multiselect dropdown unchecking "Select All" was not getting clear after close list with Safari browser.([#1882](https://github.com/infor-design/enterprise/issues/1882))
- `[Dropdown]` Added an example of a color dropdown showing palette colors as icons.([#2013](https://github.com/infor-design/enterprise/issues/2013))
- `[Datagrid]` Fixed a misalignment of the close icon on mobile. ([#2018](https://github.com/infor-design/enterprise/issues/2018))
- `[List/Detail]` Removed some legacy CSS code that was causing text inside of inline Toolbar Searchfields to become transparent. ([#2075](https://github.com/infor-design/enterprise/issues/2075))
- `[Listbuilder]` Fixed an issue where the text was not sanitizing. ([#1692](https://github.com/infor-design/enterprise/issues/1692))
- `[Lookup]` Fixed an issue where the tooltip was using audible text in the code block component. ([#354](https://github.com/infor-design/enterprise-ng/issues/354))
- `[Locale]` Fixed trailing zeros were getting ignored when displaying thousands values. ([#404](https://github.com/infor-design/enterprise/issues/1840))
- `[MenuButton]` Improved the way menu buttons work with screen readers.([#404](https://github.com/infor-design/enterprise/issues/404))
- `[Message]` Added an audible announce of the message type.([#964](https://github.com/infor-design/enterprise/issues/964))
- `[Message]` Change audible announce of message type added in #964 to an option that is strictly audible.([#2120](https://github.com/infor-design/enterprise/issues/2120))
- `[Modal]` Changed text and button font colors to pass accessibility checks.([#964](https://github.com/infor-design/enterprise/issues/964))
- `[Multiselect]` Fixed an issue where previous selection was still selected after clear all by "Select All" option. ([#2003](https://github.com/infor-design/enterprise/issues/2003))
- `[Notifications]` Fixed a few issues with notification background colors by using the corresponding ids-identity token for each. ([1857](https://github.com/infor-design/enterprise/issues/1857), [1865](https://github.com/infor-design/enterprise/issues/1865))
- `[Notifications]` Fixed an issue where you couldn't click the close icon in Firefox. ([1573](https://github.com/infor-design/enterprise/issues/1573))
- `[Radios]` Fixed the last radio item was being selected when clicking on the first when displayed horizontal. ([#1878](https://github.com/infor-design/enterprise/issues/1878))
- `[Signin]` Fixed accessibility issues. ([#421](https://github.com/infor-design/enterprise/issues/421))
- `[Skiplink]` Fixed a z-index issue on skip links over the nav menu. ([#1721](https://github.com/infor-design/enterprise/issues/1721))
- `[Slider]` Changed the demo so the tooltip will hide when resizing the page. ([#2033](https://github.com/infor-design/enterprise/issues/2033))
- `[Stepprocess]` Fixed rtl style issues. ([#413](https://github.com/infor-design/enterprise/issues/413))
- `[Swaplist]` Fixed disabled styling on swap header buttons. ([#2019](https://github.com/infor-design/enterprise/issues/2019))
- `[Tabs]` Fixed an issue where focus was changed after enable/disable tabs. ([#1934](https://github.com/infor-design/enterprise/issues/1934))
- `[Tabs-Module]` Fixed an issue where the close icon was outside the searchfield. ([#1704](https://github.com/infor-design/enterprise/issues/1704))
- `[Toolbar]` Fixed issues when tooltip shows on hover of toolbar ([#1622](https://github.com/infor-design/enterprise/issues/1622))
- `[Validation]` Fixed an issue where the isAlert settings set to true, the border color, control text color, control icon color was displaying the color for the alert rather than displaying the default color. ([#1922](https://github.com/infor-design/enterprise/issues/1922))

### v4.18.0 Chore & Maintenance

- `[Buttons]` Updated button disabled states with corresponding ids-identity tokens. ([1914](https://github.com/infor-design/enterprise/issues/1914)
- `[Docs]` Added a statement on supporting accessibility. ([#1540](https://github.com/infor-design/enterprise/issues/1540))
- `[Docs]` Added the supported screen readers and some notes on accessibility. ([#1722](https://github.com/infor-design/enterprise/issues/1722))

(50 Issues Solved this release, Backlog Enterprise 294, Backlog Ng 80, 809 Functional Tests, 803 e2e Test)

## v4.17.1

### v4.17.1 Fixes

- `[Datagrid]` Fixed an issue where the second to last column was having resize issues with frozen column sets.(<https://github.com/infor-design/enterprise/issues/1890>)
- `[Datagrid]` Re-align icons and items in the datagrid's "short header" configuration.(<https://github.com/infor-design/enterprise/issues/1880>)
- `[Locale]` Fixed incorrect "groupsize" for `en-US` locale.(<https://github.com/infor-design/enterprise/issues/1907>)

### v4.17.1 Chores & Maintenance

- `[Demoapp]` Fixed embedded icons example with missing icons.(<https://github.com/infor-design/enterprise/issues/1889>)
- `[Demoapp]` Fixed notification demo examples.(<https://github.com/infor-design/enterprise/issues/1893>, <https://github.com/infor-design/enterprise/pull/1896>)

(5 Issues Solved this patch release)

## v4.17.0

- [Npm Package](https://www.npmjs.com/package/ids-enterprise)
- [IDS Enterprise Angular Change Log](https://github.com/infor-design/enterprise-ng/blob/master/docs/CHANGELOG.md)

### v4.17.0 Future Deprecation

- `[Mask]` Using legacy mask options is now deprecated (was starting 4.3.2) and we will remove this in approximately 6 months from the code base. This means using the `data-mask` option and the `mode` as well as legacy patterns in favor of the newer settings and regexes. ([#439](https://github.com/infor-design/enterprise/issues/439))

### v4.17.0 Features

- `[Datagrid]` Added support for ellipsis to header text. ([#842](https://github.com/infor-design/enterprise/issues/842))
- `[Datagrid]` Added support to cancel `rowactivated` event. Now it will trigger the new event `beforerowactivated` which will wait/sync to cancel or proceed to do `rowactivated` event. ([#1021](https://github.com/infor-design/enterprise/issues/1021))
- `[Datagrid]` Added option to align grouped headers text. ([#1714](https://github.com/infor-design/enterprise/issues/1714))
- `[Datagrid]` Tabbing through a new row moves focus to next line for a lookup column. ([#1822](https://github.com/infor-design/enterprise/issues/1822))
- `[Datagrid]` Validation tooltip does not wrap words correctly across multiple lines. ([#1829](https://github.com/infor-design/enterprise/issues/1829))
- `[Dropdown]` Added support to make dropdown readonly fields optionally not tab-able. ([#1591](https://github.com/infor-design/enterprise/issues/1591))
- `[Form Compact]` Implemented design for field-heavy forms. This design is experimental, likely not production ready, and subject to change without notice. ([#1699](https://github.com/infor-design/enterprise/issues/1699))
- `[Hierarchy]` Changed the newer stacked layout to support mutiple root elements. ([#1677](https://github.com/infor-design/enterprise/issues/1677))
- `[Locale]` Added support for passing in `locale` or `language` to the `parse` and `format` and `translation` functions so they will work without changing the current locale or language. ([#462](https://github.com/infor-design/enterprise/issues/462))
- `[Locale]` Added support for setting a specific group size other than the ones in the locale. This includes using no group size. ([#462](https://github.com/infor-design/enterprise/issues/462))
- `[Locale]` Added support for showing timezones in the current language with a fall back for IE 11. ([#592](https://github.com/infor-design/enterprise/issues/592))
- `[Locale]` Added support for different group sizes. This was previously not working correctly for locales like hi-IN (using 3, 2 group sizes) and en-US (using 3, 0 group sizes). We will later make this work on masks on a separate issue. ([#441](https://github.com/infor-design/enterprise/issues/441))
- `[Locale]` Its now possible to add new locales in by adding them to the `defaultLocales` and `supportedLocales` sets. ([#402](https://github.com/infor-design/enterprise/issues/402))
- `[Locale]` Added an example to show extending locales with new strings and an api method to make it easier. because of the way this is split, if your directly adding to `Locale.cultures` you will need to adjust your code to extend from `Locale.languages` instead. ([#402](https://github.com/infor-design/enterprise/issues/402))
- `[Locale]` Added support for having a different language and locale. This is done by calling the new `setLanguage` function. ([#1552](https://github.com/infor-design/enterprise/issues//1552))
- `[Locale / Mask]` Added limited initial support for some unicode languages. This means you can convert to and from numbers typed in Devangari, Arabic, and Chinese (Financial and Simplified). ([#439](https://github.com/infor-design/enterprise/issues/439))
- `[Locale]` Added support for passing a `locale` other the the current locale to calendar, monthview, datepicker and timepicker. ([#462](https://github.com/infor-design/enterprise/issues/462))
- `[Mask]` It is now possible to type numbers in unicode such as Devangari, Arabic, and Chinese (Financial and Simplified) into the the masks that involve numbers. ([#439](https://github.com/infor-design/enterprise/issues/439))
- `[Modal]` Added an option to dictate the maximum width of the modal. ([#1802](https://github.com/infor-design/enterprise/issues/1802))
- `[Icons]` Add support for creating an svg file for the Uplift theme's (alpha) new icons from ids-identity@2.4.0 assets. ([#1759](https://github.com/infor-design/enterprise/issues/1759))
- `[Radar]` Added support to three label sizes (name, abbrName, shortName). ([#1553](https://github.com/infor-design/enterprise/issues/1553))

### v4.17.0 Fixes

- `[Accordion]` Fixed a bug where some truncated text elements were not generating a tooltip. ([#1736](https://github.com/infor-design/enterprise/issues/1736))
- `[Builder]` Cropped Header for Builder Panel When Text is Long. ([#1814](https://github.com/infor-design/enterprise/issues/1814))
- `[Calendar]` Event model title color is not correct if the modal is opened and another event is selected. ([#1739](https://github.com/infor-design/enterprise/issues/1739))
- `[Calendar]` Modal is still displayed after changing months. ([#1741](https://github.com/infor-design/enterprise/issues/1741))
- `[Calendar]` Changing some event spans is causing missing dates on the dialogs. ([#1708](https://github.com/infor-design/enterprise/issues/1708))
- `[Composite Form]` Fix a bug in IE11 where composite form content overflows to the lower container. ([#1768](https://github.com/infor-design/enterprise/issues/1768))
- `[Datagrid]` Added a fix where the column is next to the edge of the browser and the filter dropdown popup overflow the page.([#1604](https://github.com/infor-design/enterprise/issues/1604))
- `[Datagrid]` Added a fix to allow the commit of a cell edit after tabbing into a cell once having clicked into a previous cell.([#1608](https://github.com/infor-design/enterprise/issues/1608))
- `[Datagrid]` Stretch column not working in Edge browser. ([#1716](https://github.com/infor-design/enterprise/issues/1716))
- `[Datagrid]` Fixed a bug where the source callback was not called when filtering. ([#1688](https://github.com/infor-design/enterprise/issues/1688))
- `[Datagrid]` Fixed a bug where filtering Order Date with `is-not-empty` on a null value would not correctly filter out results. ([#1718](https://github.com/infor-design/enterprise/issues/1718))
- `[Datagrid]` Fixed a bug where when using the `disableClientSideFilter` setting the filtered event would not be called correctly. ([#1689](https://github.com/infor-design/enterprise/issues/1689))
- `[Datagrid]` Fixed a bug where hidden columns inside a colspan were aligning incorrectly. ([#1764](https://github.com/infor-design/enterprise/issues/1764))
- `[Dropdown]` Fixed a layout error on non inline fields with errors. ([#1770](https://github.com/infor-design/enterprise/issues/1770))
- `[Dropdown]` Fixed a bug where the dropdown did not close when tabbing if using the `noSearch` setting. ([#1731](https://github.com/infor-design/enterprise/issues/1731))
- `[Modal]` Fixed a bug where the modal can overflow the page. ([#1802](https://github.com/infor-design/enterprise/issues/1802))
- `[Radio Button]` Fixed a rendering problem on the selected state of Radio Buttons used inside of Accordion components. ([#1568](https://github.com/infor-design/enterprise/issues/1568))
- `[Radio Button]` Fixed a z-index issue that was causing radio buttons to sometimes display over top of page sections where they should have instead scrolled beneath. ([#1014](https://github.com/infor-design/enterprise/issues/1014))

### v4.17.0 Chore & Maintenance

- `[Css/Sass]` Replaced font-size numerical declarations with their ids-identity token counterpart. ([#1640](https://github.com/infor-design/enterprise/issues/1640))
- `[Demoapp]` Removed query parameter for changing fonts. ([#1747](https://github.com/infor-design/enterprise/issues/1747))
- `[Build]` Added a process to notify developers that things are being deprecated or going away. Documented the current deprecations in this system and made [notes for developers](https://github.com/infor-design/enterprise/blob/master/docs/CODING-STANDARDS.md#deprecations). ([#1747](https://github.com/infor-design/enterprise/issues/1747))
- `[Veracode]` Made additional fixes and mitigated in veracode. ([#1723](https://github.com/infor-design/enterprise/issues/1723))

(30 Issues Solved this release, Backlog Enterprise 224, Backlog Ng 59, 785 Functional Tests, 793 e2e Test)

## v4.16.0

- [Npm Package](https://www.npmjs.com/package/ids-enterprise)
- [IDS Enterprise Angular Change Log](https://github.com/infor-design/enterprise-ng/blob/master/docs/CHANGELOG.md)

### v4.16.0 Features

- `[Busy Indicator]` Made a fix to make it possible to use a busy indicator on a modals. ([#827](https://github.com/infor-design/enterprise/issues/827))
- `[Datagrid]` Added an option to freeze columns from scrolling on the left and/or right. The new option is called `frozenColumns`. See notes on what works and doesnt with frozen column in the datagrid docs frozen column section. ([#464](https://github.com/infor-design/enterprise/issues/464))
- `[Editor]` Added new state called "preview" a non editable mode to editor. Where it only shows the HTML with no toolbar, borders etc. ([#1413](https://github.com/infor-design/enterprise/issues/1413))
- `[Field Filter]` Added support to get and set filter type programmatically. ([#1181](https://github.com/infor-design/enterprise/issues/1181))
- `[Hierarchy]` Add print media styles to decrease ink usage and increase presentability for print format. Note that you may need to enable the setting to print background images, both Mac and PC have a setting for this. ([#456](https://github.com/infor-design/enterprise/issues/456))
- `[Hierarchy]` Added a new "stacked" layout to eventually replace the current layouts. This works better responsively and prevents horizontal scrolling. ([#1629](https://github.com/infor-design/enterprise/issues/1629))
- `[Pager]` Added a "condensed" page size selector button for use on pagers in smaller containers, such as the list side of the list/detail pattern. ([#1459](https://github.com/infor-design/enterprise/issues/1459))

### v4.16.0 Future Deprecation

- `[Hierarchy]` The following options are now deprecated and will be removed approximately 2019-05-15. `paging` and `mobileView`. ([#1629](https://github.com/infor-design/enterprise/issues/1629))
- `[Hierarchy]` Stacked layout will become the default layout in favor of the existing horizontal layout, so the horizontal layout is now considered deprecated and will be removed approximately 2019-05-15. ([#1629](https://github.com/infor-design/enterprise/issues/1629))

### v4.16.0 Fixes

- `[Application Menu]` Fixed the truncation of long text in an accordion element in the application menu by adding a tooltip to truncated elements. ([#457](https://github.com/infor-design/enterprise/issues/457))
- `[Calendar]` Disable the new event modal when no template is defined. ([#1700](https://github.com/infor-design/enterprise/issues/1700))
- `[Dropdown]` Fixed a bug where the ellipsis was not showing on long text in some browsers. ([#1550](https://github.com/infor-design/enterprise/issues/1550))
- `[Datagrid]` Fixed a bug in equals filter on multiselect filters. ([#1586](https://github.com/infor-design/enterprise/issues/1586))
- `[Datagrid]` Fixed a bug where incorrect data is shown in the events in tree grid. ([#315](https://github.com/infor-design/enterprise-ng/issues/315))
- `[Datagrid]` Fixed a bug where when using minWidth on a column and sorting the column will become misaligned. ([#1481](https://github.com/infor-design/enterprise/issues/1481))
- `[Datagrid]` Fixed a bug where when resizing the last column may become invisible. ([#1456](https://github.com/infor-design/enterprise/issues/1456))
- `[Datagrid]` Fixed a bug where a checkbox column will become checked when selecting if there is no selection checkbox. ([#1641](https://github.com/infor-design/enterprise/issues/1641))
- `[Datagrid]` Fixed a bug where the last column would sometimes not render fully for buttons with longer text. ([#1246](https://github.com/infor-design/enterprise/issues/1246))
- `[Datagrid]` Fixed a bug where showMonthYearPicker did not work correctly on date filters. ([#1532](https://github.com/infor-design/enterprise-ng/issues/1532))
- `[Validation]` Fixed a bug in removeError where the icon is sometimes not removed. ([#1556](https://github.com/infor-design/enterprise/issues/1556))
- `[Datepicker]` Fixed the range picker to clear when changing months in a filter. ([#1537](https://github.com/infor-design/enterprise/issues/1537))
- `[Datepicker]` Fixed disabled dates example to validate again on disabled dates. ([#1445](https://github.com/infor-design/enterprise/issues/1445))
- `[Datagrid]` Fixed a Date Editor bug when passing a series of zeroes to a datagrid cell with an editable date. ([#1020](https://github.com/infor-design/enterprise/issues/1020))
- `[Dropdown]` Fixed a bug where a dropdown will never reopen if it is closed by clicking a menu button. ([#1670](https://github.com/infor-design/enterprise/issues/1670))
- `[Icons]` Established missing icon sourcing and sizing consistency from ids-identity icon/svg assets. ([PR#1628](https://github.com/infor-design/enterprise/pull/1628))
- `[Listview]` Addressed performance issues with paging on all platforms, especially Windows and IE/Edge browsers. As part of this, reworked all components that integrate with the Pager component to render their contents based on a dataset, as opposed to DOM elements. ([#922](https://github.com/infor-design/enterprise/issues/922))
- `[Lookup]` Fixed a bug with settings: async, server-side, and single select modes.  The grid was not deselecting the previously selected value when a new row was clicked.  If the value is preselected in the markup, the lookup modal will no longer close prematurely. ([PR#1654](https://github.com/infor-design/enterprise/issues/1654))
- `[Pager]` Made it possible to set and persist custom tooltips on first, previous, next and last pager buttons. ([#922](https://github.com/infor-design/enterprise/issues/922))
- `[Pager]` Fixed propagation of the `pagesizes` setting when using `updated()`. Previously the array was deep extended instead of being replaced outright. ([#1466](https://github.com/infor-design/enterprise/issues/1466))
- `[Tree]` Fixed a bug when calling the disable or enable methods of the tree. This was not working with ie11. ([PR#1600](https://github.com/infor-design/enterprise/issues/1600))
- `[Stepprocess]` Fixed a bug where the step folder was still selected when it was collapsed or expanded. ([#1633](https://github.com/infor-design/enterprise/issues/1633))
- `[Swaplist]` Fixed a bug where items were not able to drag anymore after make the search. ([#1703](https://github.com/infor-design/enterprise/issues/1703))
- `[Toolbar Flex]` Added the ability to pass in a `beforeOpen` callback to the More Actions menu (fixes a bug where it wasn't possible to dynamically add content to the More Actions menu in same way that was possible on the original Toolbar component)
- `[Toolbar Flex]` Fixed a bug where selected events were not bubbling up for a menu button on a flex toolbar. ([#1709](https://github.com/infor-design/enterprise/issues/1709))
- `[Stepprocess]` Disabled step selected when using the next or previous button. ([#1697](https://github.com/infor-design/enterprise/issues/1697))
- `[Tree]` Fixed a bug when calling the disable or enable methods of the tree. This was not working with ie11. ([PR#1600](https://github.com/infor-design/enterprise/issues/1600))

### v4.16.0 Chore & Maintenance

- `[Demo App]` Removed the search icon from the header on test pages as it doesn't function. ([#1449](https://github.com/infor-design/enterprise/issues/1449))
- `[Demo App]` Added a fix for incorrect links when running on windows. ([#1549](https://github.com/infor-design/enterprise/issues/1549))
- `[Docs]` Added a fix to prevent the documentation generator from failing intermittently. ([#1377](https://github.com/infor-design/enterprise/issues/1377))

(29 Issues Solved this release, Backlog Enterprise 203, Backlog Ng 69, 735 Functional Tests, 670 e2e Test)

## v4.15.0

- [Npm Package](https://www.npmjs.com/package/ids-enterprise)
- [IDS Enterprise Angular Change Log](https://github.com/infor-design/enterprise-ng/blob/master/docs/CHANGELOG.md)

### v4.15.0 Features

- `[Datagrid]` Added support for lookup in the datagrid filter. ([#653](https://github.com/infor-design/enterprise/issues/653))
- `[Datagrid]` Added support for masks on lookup editors. ([#406](https://github.com/infor-design/enterprise/issues/406))
- `[Validation]` When using legacy mode validation, made the icon dim if the text was on top of it. ([#644](https://github.com/infor-design/enterprise/issues/644))
- `[Calendar]` Now possible to edit events both with the API and by clicking/double clicking events. And other improvements. ([#1436](https://github.com/infor-design/enterprise/issues/1436))
- `[Datagrid]` Added new methods to clear dirty cells on cells, rows, and all. ([#1303](https://github.com/infor-design/enterprise/issues/1303))
- `[Tree]` Added several improvements: the ability to show a dropdown on the tree node, the ability to add nodes in between current nodes, the ability to set checkboxes for selection only on some nodes, and the ability to customize icons. ([#1364](https://github.com/infor-design/enterprise/issues/1364))
- `[Datagrid]` Added the ability to display or hide the new row indicator with a new `showNewIndicator` option. ([#1589](https://github.com/infor-design/enterprise/issues/1589))

### v4.15.0 Fixes

- `[Icons]` Icons with the word `confirm` have been changed to `success`. This is partially backwards compatible for now. We deprecated `confirm` and will remove in the next major version so rename your icons. Example `icon-confirm` to `icon-success`. ([#963](https://github.com/infor-design/enterprise/issues/963))
- `[Icons]` The alert icons now have a white background allowing them to appear on colored sections. There are now two versions, for example: `icon-error` and `icon-error-solid`. These are used in calendar. ([#1436](https://github.com/infor-design/enterprise/issues/1436))
- `[Circle Pager]` Made significant improvements to resizing, especially on tabs. ([#1284](https://github.com/infor-design/enterprise/issues/1284))
- `[Datagrid]` In high contrast mode the background is now white when editing cells. ([#1421](https://github.com/infor-design/enterprise/issues/1421))
- `[Dropdown]` Fixed an issue where filter did not work in no-search mode with the Caps Lock key. ([#1500](https://github.com/infor-design/enterprise/issues/1500))
- `[Popupmenu]` Fixed an issue when using the same menu on multiple inputs wherein destroying one instance actually destroyed all instances. ([#1025](https://github.com/infor-design/enterprise/issues/1025))
- `[Swaplist]` Fixed a bug where Shift+M did not work when typing in the search. ([#1408](https://github.com/infor-design/enterprise/issues/1408))
- `[Popupmenu]` Fixed a bug in immediate mode where right click only worked the first time. ([#1507](https://github.com/infor-design/enterprise/issues/1507))
- `[Editor]` Fixed a bug where clear formatting did not work in safari. ([#911](https://github.com/infor-design/enterprise/issues/911))
- `[Colorpicker]` Fixed a bug in Angular where the picker did not respond correctly to `editable=false` and `disabled=true`. ([#257](https://github.com/infor-design/enterprise-ng/issues/257))
- `[Locale]` Fixed a bug where the callback did not complete on nonexistent locales. ([#1267](https://github.com/infor-design/enterprise/issues/1267))
- `[Calendar]` Fixed a bug where event details remain when filtering event types. ([#1436](https://github.com/infor-design/enterprise/issues/1436))
- `[Busy Indicator]` Fixed a bug where the indicator closed when clicking on accordions. ([#281](https://github.com/infor-design/enterprise-ng/issues/281))
- `[Datagrid Tree]` Fixed the need for unique IDs on the tree nodes. ([#1361](https://github.com/infor-design/enterprise/issues/1361))
- `[Editor]` Improved the result of pasting bullet lists from MS Word. ([#1351](https://github.com/infor-design/enterprise/issues/1351))
- `[Hierarchy]` Fixed layout issues in the context menu in RTL mode. ([#1310](https://github.com/infor-design/enterprise/issues/1310))
- `[Datagrid]` Added a setting `allowChildExpandOnMatch` that optionally determines if a search/filter will show and allow nonmatching children to be shown. ([#1422](https://github.com/infor-design/enterprise/issues/1422))
- `[Datagrid]` If a link is added with a href it will now be followed when clicking, rather than needing to use the click method setting on columns. ([#1473](https://github.com/infor-design/enterprise/issues/1473))
- `[Datagrid Tree]` Fixed a bug where Expand/Collapse text is added into the +/- cell. ([#1145](https://github.com/infor-design/enterprise/issues/1145))
- `[Dropdown]` Fixed a bug in NG where two dropdowns in different components would cause each other to freeze. ([#229](https://github.com/infor-design/enterprise-ng/issues/229))
- `[Editor]` Verified a past fix where editor would not work with all buttons when in a modal. ([#408](https://github.com/infor-design/enterprise/issues/408))
- `[Datagrid Tree]` Fixed a bug in `updateRow` that caused the indent of the tree grid to collapse. ([#405](https://github.com/infor-design/enterprise/issues/405))
- `[Empty Message]` Fixed a bug where a null empty message would not be possible. This is used to show no empty message on initial load delays. ([#1467](https://github.com/infor-design/enterprise/issues/1467))
- `[Lookup]` Fixed a bug where nothing is inserted when you click a link editor in the lookup. ([#1315](https://github.com/infor-design/enterprise/issues/1315))
- `[About]` Fixed a bug where the version would not show when set. It would show the IDS version. ([#1414](https://github.com/infor-design/enterprise/issues/1414))
- `[Datagrid]` Fixed a bug in `disableClientSort` / `disableClientFilter`. It now retains visual indicators on sort and filter. ([#1248](https://github.com/infor-design/enterprise/issues/1248))
- `[Tree]` Fixed a bug where selected nodes are selected again after loading child nodes. ([#1270](https://github.com/infor-design/enterprise/issues/1270))
- `[Input]` Fixed a bug where inputs that have tooltips will not be selectable with the cursor. ([#1354](https://github.com/infor-design/enterprise/issues/1354))
- `[Accordion]` Fixed a bug where double clicking a header will open and then close the accordion. ([#1314](https://github.com/infor-design/enterprise/issues/1314))
- `[Datagrid]` Fixed a bug on hover with taller cells where the hover state would not cover the entire cell. ([#1490](https://github.com/infor-design/enterprise/issues/1490))
- `[Editor]` Fixed a bug where the image would still be shown if you press the Esc key and cancel the image dialog. ([#1489](https://github.com/infor-design/enterprise/issues/1489))
- `[Datagrid Lookup]` Added additional missing event info for ajax requests and filtering. ([#1486](https://github.com/infor-design/enterprise/issues/1486))
- `[Tabs]` Added protection from inserting HTML tags in the add method (XSS). ([#1462](https://github.com/infor-design/enterprise/issues/1462))
- `[App Menu]` Added better text wrapping for longer titles. ([#1116](https://github.com/infor-design/enterprise/issues/1116))
- `[Contextual Action Panel]` Fixed some examples so that they reopen more than one time. ([#1116](https://github.com/infor-design/enterprise/issues/506))
- `[Searchfield]` Fixed a border styling issue on longer labels in the search. ([#1500](https://github.com/infor-design/enterprise/issues/1500))
- `[Tabs Multi]` Improved the experience on mobile by collapsing the menus a bit. ([#971](https://github.com/infor-design/enterprise/issues/971))
- `[Lookup]` Fixed missing ellipsis menu on mobile devices. ([#1068](https://github.com/infor-design/enterprise/issues/1068))
- `[Accordion]` Fixed incorrect font size on p tags in the accordion. ([#1116](https://github.com/infor-design/enterprise/issues/1116))
- `[Line Chart]` Fixed and improved the legend text on mobile viewport. ([#609](https://github.com/infor-design/enterprise/issues/609))

### v4.15.0 Chore & Maintenance

- `[General]` Migrated sass to use IDS color variables. ([#1435](https://github.com/infor-design/enterprise/issues/1435))
- `[Angular]` Added all settings from 4.13 in time for future 5.1.0 ([#274](https://github.com/infor-design/enterprise-ng/issues/274))
- `[General]` Fixed some incorrect layouts. ([#1357](https://github.com/infor-design/enterprise/issues/1357))
- `[Targeted Achievement]` Removed some older non working examples. ([#520](https://github.com/infor-design/enterprise/issues/520))

(50 Issues Solved this release, Backlog Enterprise 294, Backlog Ng 80, 809 Functional Tests, 716 e2e Test)

## v4.14.0

- [Npm Package](https://www.npmjs.com/package/ids-enterprise)
- [IDS Enterprise Angular Change Log](https://github.com/infor-design/enterprise-ng/blob/master/docs/CHANGELOG.md)

### v4.14.0 Features

- `[Datepicker/Monthview]` Added a setting for the day of week the calendar starts that can be used outside of the Locale setting. ([#1179](https://github.com/infor-design/enterprise/issues/1179))
- `[Datagrid]` Made the tree datagrid work a lot better with filtering. ([#1281](https://github.com/infor-design/enterprise/issues/1281))
- `[Autocomplete/SearchField]` Added a caseSensitive filtering option. ([#385](https://github.com/infor-design/enterprise/issues/385))
- `[Datagrid]` Added an option `headerAlign` to set alignment on the header different than the rows. ([#420](https://github.com/infor-design/enterprise/issues/420))
- `[Message]` Added the ability to use certain formatter html tags in the message content. ([#379](https://github.com/infor-design/enterprise/issues/379))

### v4.14.0 Fixes

- `[Swaplist]` Fixed a bug that if you drag really fast everything disappears. ([#1195](https://github.com/infor-design/enterprise/issues/1195))
- `[Hierarchy]` Fixed a bug that part of the profile menu is cut off. ([#931](https://github.com/infor-design/enterprise/issues/931))
- `[Datagrid/Dropdown]` Fixed a bug that part of the dropdown menu is cut off. ([#1420](https://github.com/infor-design/enterprise/issues/1420))
- `[Modal]` Fixed bugs where with certain field types modal validation was not working. ([#1213](https://github.com/infor-design/enterprise/issues/1213))
- `[Dropdown]` Fixed a regression where the tooltip was not showing when data is overflowed. ([#1400](https://github.com/infor-design/enterprise/issues/1400))
- `[Tooltip]` Fixed a bugs where a tooltip would show up in unexpected places. ([#1396](https://github.com/infor-design/enterprise/issues/1396))
- `[Datagrid/Dropdown]` Fixed a bug where an error would occur if showSelectAll is used. ([#1360](https://github.com/infor-design/enterprise/issues/1360))
- `[Datagrid/Tooltip]` Fixed a bugs where a tooltip would show up in the header unexpectedly. ([#1395](https://github.com/infor-design/enterprise/issues/1395))
- `[Popupmenu]` Fixed incorrect highlighting on disabled list items.  ([#982](https://github.com/infor-design/enterprise/issues/982))
- `[Contextual Action Panel]` Fixed issues with certain styles of invoking the CAP where it would not reopen a second time. ([#1139](https://github.com/infor-design/enterprise/issues/1139))
- `[Spinbox]` Added a fix so the page will not zoom when click + and - on mobile devices. ([#1070](https://github.com/infor-design/enterprise/issues/1070))
- `[Splitter]` Removed the tooltip from the expand/collapse button as it was superfluous. ([#1180](https://github.com/infor-design/enterprise/issues/1180))
- `[Datagrid]` Added a fix so the last column when stretching will do so with percentage so it will stay when the page resize or the menu opens/closes. ([#1168](https://github.com/infor-design/enterprise/issues/1168))
- `[Datagrid]` Fixed bugs in the server side and filtering example. ([#396](https://github.com/infor-design/enterprise/issues/396))
- `[Datagrid]` Fixed a bug in applyFilter with datefields. ([#1269](https://github.com/infor-design/enterprise/issues/1269))
- `[Datagrid]` Fixed a bug in updateCellNode where sometimes it did not work. ([#1122](https://github.com/infor-design/enterprise/issues/1122))
- `[Hierarchy]` Made the empty image ring the same color as the left edge. ([#932](https://github.com/infor-design/enterprise/issues/932))
- `[Datagrid/Dropdown]` Fixed an issue that tab did not close dropdown editors. ([#1198](https://github.com/infor-design/enterprise/issues/1198))
- `[Datagrid/Dropdown]` Fixed a bug that if you click open a dropdown editor then you cannot use arrow keys to select. ([#1387](https://github.com/infor-design/enterprise/issues/1387))
- `[Datagrid/Dropdown]` Fixed a bug that if a smaller number of items the menu would be too short. ([#1298](https://github.com/infor-design/enterprise/issues/1298))
- `[Searchfield]` Fixed a bug that the search field didnt work in safari. ([#225](https://github.com/infor-design/enterprise/issues/225))
- `[Datagrid/Dropdown]` Fixed a bug that source is used the values may be cleared out when opening the list. ([#1185](https://github.com/infor-design/enterprise/issues/1185))
- `[Personalization]` Fixed a bug that when calling initialize the personalization would reset. ([#1231](https://github.com/infor-design/enterprise/issues/1231))
- `[Tabs]` Fixed the alignment of the closing icon. ([#1056](https://github.com/infor-design/enterprise/issues/1056))
- `[Dropdown]` Fixed list alignment issues on mobile. ([#1069](https://github.com/infor-design/enterprise/issues/1069))
- `[Dropdown]` Fixed issues where the listbox would not close on mobile. ([#1119](https://github.com/infor-design/enterprise/issues/1119))
- `[Dropdown]` Fixed a bug where modals would close on url hash change. ([#1207](https://github.com/infor-design/enterprise/issues/1207))
- `[Contextual Action Panel]` Fixed an issue where buttons would occasionally be out of view. ([#283](https://github.com/infor-design/enterprise/issues/283))
- `[Empty Message]` Added a new icon to indicate using the search function. ([#1325](https://github.com/infor-design/enterprise/issues/1325))
- `[Searchfield]` Added a fix for landscape mode on mobile. ([#1102](https://github.com/infor-design/enterprise/issues/1102))
- `[Datagrid]` Added a fix for hard to read fields in high contrast mode. ([#1193](https://github.com/infor-design/enterprise/issues/1193))

### v4.14.0 Chore & Maintenance

- `[General]` Fixed problems with the css mapping where the line numbers were wrong in the map files. ([#962](https://github.com/infor-design/enterprise/issues/962))
- `[Docs]` Added setting so themes can be shown in the documentation pages. ([#1327](https://github.com/infor-design/enterprise/issues/1327))
- `[Docs]` Made links to example pages open in a new window. ([#1132](https://github.com/infor-design/enterprise/issues/1132))

(43 Issues Solved this release, Backlog Enterprise 181, Backlog Ng 64, 682 Functional Tests, 612 e2e Test)

## v4.13.0

- [Npm Package](https://www.npmjs.com/package/ids-enterprise)
- [IDS Enterprise Angular Change Log](https://github.com/infor-design/enterprise-ng/blob/master/docs/CHANGELOG.md)

### v4.13.0 Features

- `[Calendar]` Added some new features such as upcoming events view, RTL, keyboard support and fixed styling issues and bugs. ([#1221](https://github.com/infor-design/enterprise/issues/1221))
- `[Flex Toolbar]` Added search field integration, so that the search field is mainly close to being able to replace the legacy toolbar. ([#269](https://github.com/infor-design/enterprise/issues/269))
- `[Bar]` Added short, medium label support for adapting the chart to responsive views. ([#1094](https://github.com/infor-design/enterprise/issues/1094))
- `[Textarea]` Added maxLength option to prevent typing over a set maximum. ([#1046](https://github.com/infor-design/enterprise/issues/1046))
- `[Textarea]` Added maxGrow option to prevent growing when typing over a set max. ([#1147](https://github.com/infor-design/enterprise/issues/1147))
- `[Datagrid]` If using the `showDirty` option the indication will now be on each cell. ([#1183](https://github.com/infor-design/enterprise/issues/1183))
- `[Datepicker]` Added an option `useCurrentTime` that will insert current time instead of noon time with date and timepickers. ([#1087](https://github.com/infor-design/enterprise/issues/1087))
- `[General]` Included an IE 11 polyfill for ES6 Promises, this is a new dependency in the package.json you should include. ([#1172](https://github.com/infor-design/enterprise/issues/1172))
- `[General]` Add translations in 38 languages including new support for Slovak (sk-SK). ([#557](https://github.com/infor-design/enterprise/issues/557))

### v4.13.0 Fixes

- `[Tooltips]` Fixed an important bug where tooltips would stick around in the page on the top corner. ([#1273](https://github.com/infor-design/enterprise/issues/1273))
- `[Tooltips]` Fixed some contrast issues on the high contrast theme. ([#1249](https://github.com/infor-design/enterprise/issues/1249))
- `[Tooltips]` Fixed a bug where Toolbar "More Actions" menu buttons could incorrectly display a tooltip overlapping an open menu. ([#1242](https://github.com/infor-design/enterprise/issues/1242))
- `[Datepicker / Timepicker]` Removed the need to use the customValidation setting. You can remove this option from your code. The logic will pick up if you added customValidation to your input by adding a data-validate option. You also may need to add `date` or `availableDate` validation to your  data-validate attribute if these validations are desired along with your custom or required validation. ([#862](https://github.com/infor-design/enterprise/issues/862))
- `[Menubutton]` Added a new setting `hideMenuArrow` you can use for buttons that don't require an arrow, such as menu buttons. ([#1088](https://github.com/infor-design/enterprise/issues/1088))
- `[Dropdown]` Fixed issues with destroy when multiple dropdown components are on the page. ([#1202](https://github.com/infor-design/enterprise/issues/1202))
- `[Datagrid]` Fixed alignment issues when using filtering with some columns that do not have a filter. ([#1124](https://github.com/infor-design/enterprise/issues/1124))
- `[Datagrid]` Fixed an error when dynamically adding context menus. ([#1216](https://github.com/infor-design/enterprise/issues/1216))
- `[Datagrid]` Added an example of dynamic intermediate paging and filtering. ([#396](https://github.com/infor-design/enterprise/issues/396))
- `[Dropdown]` Fixed alignment issues on mobile devices. ([#1069](https://github.com/infor-design/enterprise/issues/1069))
- `[Datepicker]` Fixed incorrect assumptions, causing incorrect umalqura calendar calculations. ([#1189](https://github.com/infor-design/enterprise/issues/1189))
- `[Datepicker]` Fixed an issue where the dialog would not close on click out if opening the time dropdown components first. ([#1278](https://github.com/infor-design/enterprise/issues/))
- `[General]` Added the ability to stop renderLoop. ([#214](https://github.com/infor-design/enterprise/issues/214))
- `[Datepicker]` Fixed an issue reselecting ranges with the date picker range option. ([#1197](https://github.com/infor-design/enterprise/issues/1197))
- `[Editor]` Fixed bugs on IE with background color option. ([#392](https://github.com/infor-design/enterprise/issues/392))
- `[Colorpicker]` Fixed issue where the palette is not closed on enter key / click. ([#1050](https://github.com/infor-design/enterprise/issues/1050))
- `[Accordion]` Fixed issues with context menus on the accordion. ([#639](https://github.com/infor-design/enterprise/issues/639))
- `[Searchfield]` Made no results appear not clickable. ([#329](https://github.com/infor-design/enterprise/issues/329))
- `[Datagrid]` Added an example of groups and paging. ([#435](https://github.com/infor-design/enterprise/issues/435))
- `[Editor]` Fixed the dirty indicator when using toolbar items. ([#910](https://github.com/infor-design/enterprise/issues/910))
- `[Datagrid]` Fixed a bug that made tooltips disappear when a lookup editor is closed. ([#1186](https://github.com/infor-design/enterprise/issues/1186))
- `[Datagrid]` Fixed a bug where not all rows are removed in the removeSelected function. ([#1036](https://github.com/infor-design/enterprise/issues/1036))
- `[Datagrid]` Fixed bugs in activateRow and deactivateRow in some edge cases. ([#948](https://github.com/infor-design/enterprise/issues/948))
- `[Datagrid]` Fixed formatting of tooltips on the header and filter. ([#955](https://github.com/infor-design/enterprise/issues/955))
- `[Datagrid]` Fixed wrong page number when saving the page number in localstorage and reloading. ([#798](https://github.com/infor-design/enterprise/issues/798))
- `[Tree]` Fixed issues when expanding and collapsing after dragging nodes around. ([#1183](https://github.com/infor-design/enterprise/issues/1183))
- `[ContextualActionPanel]` Fixed a bug where the CAP will be closed if clicking an accordion in it. ([#1138](https://github.com/infor-design/enterprise/issues/1138))
- `[Colorpicker]` Added a setting (customColors) to prevent adding default colors if totally custom colors are used. ([#1135](https://github.com/infor-design/enterprise/issues/1135))
- `[AppMenu]` Improved contrast in high contrast theme. ([#1146](https://github.com/infor-design/enterprise/issues/1146))
- `[Searchfield]` Fixed issue where ascenders/descenders are cut off. ([#1101](https://github.com/infor-design/enterprise/issues/1101))
- `[Tree]` Added sortstop and sortstart events. ([#1003](https://github.com/infor-design/enterprise/issues/1003))
- `[Searchfield]` Fixed some alignment issues in different browsers. ([#1106](https://github.com/infor-design/enterprise/issues/1106))
- `[Searchfield]` Fixed some contrast issues in different browsers. ([#1104](https://github.com/infor-design/enterprise/issues/1104))
- `[Searchfield]` Prevent multiple selected events from firing. ([#1259](https://github.com/infor-design/enterprise/issues/1259))
- `[Autocomplete]` Added a beforeOpen setting ([#398](https://github.com/infor-design/enterprise/issues/398))
- `[Toolbar]` Fixed an error where toolbar tried to focus a DOM item that was removed. ([#1177](https://github.com/infor-design/enterprise/issues/1177))
- `[Dropdown]` Fixed a problem where the bottom of some lists is cropped. ([#909](https://github.com/infor-design/enterprise/issues/909))
- `[General]` Fixed a few components so that they could still initialize when hidden. ([#230](https://github.com/infor-design/enterprise/issues/230))
- `[Datagrid]` Fixed missing tooltips on new row. ([#1081](https://github.com/infor-design/enterprise/issues/1081))
- `[Lookup]` Fixed a bug using select all where it would select the previous list. ([#295](https://github.com/infor-design/enterprise/issues/295))
- `[Datagrid]` Fixed missing summary row on initial render in some cases. ([#330](https://github.com/infor-design/enterprise/issues/330))
- `[Button]` Fixed alignment of text and icons. ([#973](https://github.com/infor-design/enterprise/issues/973))
- `[Datagrid]` Fixed missing source call when loading last page first. ([#1162](https://github.com/infor-design/enterprise/issues/1162))
- `[SwapList]` Made sure swap list will work in all cases and in angular. ([#152](https://github.com/infor-design/enterprise/issues/152))
- `[Toast]` Fixed a bug where some toasts on certain urls may not close. ([#1305](https://github.com/infor-design/enterprise/issues/1305))
- `[Datepicker / Lookup]` Fixed bugs where they would not load on tabs. ([#1304](https://github.com/infor-design/enterprise/issues/1304))

### v4.13.0 Chore & Maintenance

- `[General]` Added more complete visual tests. ([#978](https://github.com/infor-design/enterprise/issues/978))
- `[General]` Cleaned up some of the sample pages start at A, making sure examples work and tests are covered for better QA (on going). ([#1136](https://github.com/infor-design/enterprise/issues/1136))
- `[General]` Upgraded to ids-identity 2.0.x ([#1062](https://github.com/infor-design/enterprise/issues/1062))
- `[General]` Cleanup missing files in the directory listings. ([#985](https://github.com/infor-design/enterprise/issues/985))
- `[Demo App]` Removed response headers for less Veracode errors. ([#959](https://github.com/infor-design/enterprise/issues/959))
- `[Angular 1.0]` We removed the angular 1.0 directives from the code and examples. These are no longer being updated. You can still use older versions of this or move on to Angular 7.x ([#1136](https://github.com/infor-design/enterprise/issues/1136))
- `[Uplift]` Included the uplift theme again as alpha for testing. It will show with a watermark and is only available via the personalize api or url params in the demo app. ([#1224](https://github.com/infor-design/enterprise/issues/1224))

(69 Issues Solved this release, Backlog Enterprise 199, Backlog Ng 63, 662 Functional Tests, 659 e2e Test)

## v4.12.0

- [Npm Package](https://www.npmjs.com/package/ids-enterprise)
- [IDS Enterprise Angular Change Log](https://github.com/infor-design/enterprise-ng/blob/master/docs/CHANGELOG.md)

### v4.12.0 Features

- `[General]` The ability to make custom/smaller builds has further been improved. We improved the component matching, made it possible to run the tests on only included components, fixed the banner, and improved the terminal functionality. Also removed/deprecated the older mapping tool. ([#417](https://github.com/infor-design/enterprise/issues/417))
- `[Message]` Added the ability to have different types (Info, Confirm, Error, Alert). ([#963](https://github.com/infor-design/enterprise/issues/963))
- `[General]` Further fixes to pass veracode scans. Now passing conditionally. ([#683](https://github.com/infor-design/enterprise/issues/683))
- `[Pager]` Made it possible to use the pager as a standalone component. ([#250](https://github.com/infor-design/enterprise/issues/250))
- `[Editor]` Added a clear formatting button. ([#473](https://github.com/infor-design/enterprise/issues/473))
- `[Datepicker]` Added an option to show the time as current time instead of midnight. ([#889](https://github.com/infor-design/enterprise/issues/889))
- `[About]` Dialog now shows device information. ([#684](https://github.com/infor-design/enterprise/issues/684))

### v4.12.0 Fixes

- `[Datagrid Tree]` Fixed incorrect data on activated event. ([#412](https://github.com/infor-design/enterprise/issues/412))
- `[Datagrid]` Improved the export function so it works on different locales. ([#378](https://github.com/infor-design/enterprise/issues/378))
- `[Tabs]` Fixed a bug where clicking the x on tabs with a dropdowns would incorrectly open the dropdown. ([#276](https://github.com/infor-design/enterprise/issues/276))
- `[Datagrid]` Changed the `settingschange` event so it will only fire once. ([#903](https://github.com/infor-design/enterprise/issues/903))
- `[Listview]` Improved rendering performance. ([#430](https://github.com/infor-design/enterprise/issues/430))
- `[General]` Fixed issues when using base tag, that caused icons to disappear. ([#766](https://github.com/infor-design/enterprise/issues/766))
- `[Empty Message]` Made it possible to assign code to the button click if used. ([#667](https://github.com/infor-design/enterprise/issues/667))
- `[Datagrid]` Added translations for the new tooltip. ([#227](https://github.com/infor-design/enterprise/issues/227))
- `[Dropdown]` Fixed contrast issue in high contrast theme. ([#945](https://github.com/infor-design/enterprise/issues/945))
- `[Datagrid]` Reset to default did not reset dropdown columns. ([#847](https://github.com/infor-design/enterprise/issues/847))
- `[Datagrid]` Fixed bugs in keyword search highlighting with special characters. ([#849](https://github.com/infor-design/enterprise/issues/849))
- `[Datagrid]` Fixed bugs that causes NaN to appear in date fields. ([#891](https://github.com/infor-design/enterprise/issues/891))
- `[Dropdown]` Fixed issue where validation is not trigger on IOS on click out. ([#659](https://github.com/infor-design/enterprise/issues/659))
- `[Lookup]` Fixed bug in select all in multiselect with paging. ([#926](https://github.com/infor-design/enterprise/issues/926))
- `[Modal]` Fixed bug where the modal would close if hitting enter on a checkbox and inputs. ([#320](https://github.com/infor-design/enterprise/issues/320))
- `[Lookup]` Fixed bug trying to reselect a second time. ([#296](https://github.com/infor-design/enterprise/issues/296))
- `[Tabs]` Fixed behavior when closing and disabling tabs. ([#947](https://github.com/infor-design/enterprise/issues/947))
- `[Dropdown]` Fixed layout issues when using icons in the dropdown. ([#663](https://github.com/infor-design/enterprise/issues/663))
- `[Datagrid]` Fixed a bug where the tooltip did not show on validation. ([#1008](https://github.com/infor-design/enterprise/issues/1008))
- `[Tabs]` Fixed issue with opening spillover on IOS. ([#619](https://github.com/infor-design/enterprise/issues/619))
- `[Datagrid]` Fixed bugs when using `exportable: false` in certain column positions. ([#787](https://github.com/infor-design/enterprise/issues/787))
- `[Searchfield]` Removed double border. ([#328](https://github.com/infor-design/enterprise/issues/328))

### v4.12.0 Chore & Maintenance

- `[Masks]` Added missing and more documentation, cleaned up existing docs. ([#1033](https://github.com/infor-design/enterprise/issues/1033))
- `[General]` Based on design site comments, we improved some pages and fixed some missing links. ([#1034](https://github.com/infor-design/enterprise/issues/1034))
- `[Bar Chart]` Added test coverage. ([#848](https://github.com/infor-design/enterprise/issues/848))
- `[Datagrid]` Added full api test coverage. ([#242](https://github.com/infor-design/enterprise/issues/242))

(55 Issues Solved this release, Backlog Enterprise 185, Backlog Ng 50, 628 Functional Tests, 562 e2e Test)

## v4.11.0

- [Npm Package](https://www.npmjs.com/package/ids-enterprise)
- [IDS Enterprise Angular Change Log](https://github.com/infor-design/enterprise-ng/blob/master/docs/CHANGELOG.md)

### v4.11.0 Features

- `[General]` It is now possible to make custom builds. With a custom build you specify a command with a list of components that you use. This can be used to reduce the bundle size for both js and css. ([#417](https://github.com/infor-design/enterprise/issues/417))
- `[Calendar]` Added more features including: a readonly view, ability for events to span days, tooltips and notifications ([#417](https://github.com/infor-design/enterprise/issues/417))
- `[Lookup]` Added the ability to select across pages, even when doing server side paging. ([#375](https://github.com/infor-design/enterprise/issues/375))
- `[Datagrid]` Improved tooltip performance, and now tooltips show on cells that are not fully displayed. ([#447](https://github.com/infor-design/enterprise/issues/447))

### v4.11.0 Fixes

- `[Dropdown]` The onKeyDown callback was not firing if CTRL key is used. This is fixed. ([#793](https://github.com/infor-design/enterprise/issues/793))
- `[Tree]` Added a small feature to preserve the tree node states on reload. ([#792](https://github.com/infor-design/enterprise/issues/792))
- `[Tree]` Added a disable/enable method to disable/enable the whole tree. ([#752](https://github.com/infor-design/enterprise/issues/752))
- `[App Menu]` Fixed a bug clearing the search filter box. ([#702](https://github.com/infor-design/enterprise/issues/702))
- `[Column Chart]` Added a yAxis option, you can use to format the yAxis in custom ways. ([#627](https://github.com/infor-design/enterprise/issues/627))
- `[General]` More fixes to use external ids tokens. ([#708](https://github.com/infor-design/enterprise/issues/708))
- `[Datagrid]` Fixed an error calling selectRows with an integer. ([#756](https://github.com/infor-design/enterprise/issues/756))
- `[Tree]` Fixed a bug that caused newly added rows to not be draggable. ([#618](https://github.com/infor-design/enterprise/issues/618))
- `[Dropdown / Multiselect]` Re-added the ability to have a placeholder on the component. ([#832](https://github.com/infor-design/enterprise/issues/832))
- `[Datagrid]` Fixed a bug that caused dropdown filters to not save on reload of page (saveUserSettings) ([#791](https://github.com/infor-design/enterprise/issues/791))
- `[Dropdown]` Fixed a bug that caused an unneeded scrollbar. ([#786](https://github.com/infor-design/enterprise/issues/786))
- `[Tree]` Added drag events and events for when the data is changed. ([#801](https://github.com/infor-design/enterprise/issues/801))
- `[Datepicker]` Fixed a bug updating settings, where time was not changing correctly. ([#305](https://github.com/infor-design/enterprise/issues/305))
- `[Tree]` Fixed a bug where the underlying dataset was not synced up. ([#718](https://github.com/infor-design/enterprise/issues/718))
- `[Lookup]` Fixed incorrect text color on chrome. ([#762](https://github.com/infor-design/enterprise/issues/762))
- `[Editor]` Fixed duplicate ID's on the popup dialogs. ([#746](https://github.com/infor-design/enterprise/issues/746))
- `[Dropdown]` Fixed misalignment of icons on IOS. ([#657](https://github.com/infor-design/enterprise/issues/657))
- `[Demos]` Fixed a bug that caused RTL pages to sometimes load blank. ([#814](https://github.com/infor-design/enterprise/issues/814))
- `[Modal]` Fixed a bug that caused the modal to close when clicking an accordion on the modal. ([#747](https://github.com/infor-design/enterprise/issues/747))
- `[Tree]` Added a restoreOriginalState method to set the tree back to its original state. ([#751](https://github.com/infor-design/enterprise/issues/751))
- `[Datagrid]` Added an example of a nested datagrid with scrolling. ([#172](https://github.com/infor-design/enterprise/issues/172))
- `[Datagrid]` Fixed column alignment issues on grouped column examples. ([#147](https://github.com/infor-design/enterprise/issues/147))
- `[Datagrid]` Fixed bugs when dragging and resizing grouped columns. ([#374](https://github.com/infor-design/enterprise/issues/374))
- `[Validation]` Fixed a bug that caused validations with changing messages to not go away on correction. ([#640](https://github.com/infor-design/enterprise/issues/640))
- `[Datagrid]` Fixed bugs in actionable mode (enter was not moving down). ([#788](https://github.com/infor-design/enterprise/issues/788))
- `[Bar Charts]` Fixed bug that caused tooltips to occasionally not show up. ([#739](https://github.com/infor-design/enterprise/issues/739))
- `[Dirty]` Fixed appearance/contrast on high contrast theme. ([#692](https://github.com/infor-design/enterprise/issues/692))
- `[Locale]` Fixed incorrect date time format. ([#608](https://github.com/infor-design/enterprise/issues/608))
- `[Dropdown]` Fixed bug where filtering did not work with CAPS lock on. ([#608](https://github.com/infor-design/enterprise/issues/608))
- `[Accordion]` Fixed styling issue on safari. ([#282](https://github.com/infor-design/enterprise/issues/282))
- `[Dropdown]` Fixed a bug on mobile devices, where the list would close on scrolling. ([#656](https://github.com/infor-design/enterprise/issues/656))

### v4.11.0 Chore & Maintenance

- `[Textarea]` Added additional test coverage. ([#337](https://github.com/infor-design/enterprise/issues/337))
- `[Tree]` Added additional test coverage. ([#752](https://github.com/infor-design/enterprise/issues/752))
- `[Busy Indicator]` Added additional test coverage. ([#233](https://github.com/infor-design/enterprise/issues/233))
- `[Docs]` Added additional information for developers on how to use IDS. ([#721](https://github.com/infor-design/enterprise/issues/721))
- `[Docs]` Added Id's and test notes to all pages. ([#259](https://github.com/infor-design/enterprise/issues/259))
- `[Docs]` Fixed issues on the wizard docs. ([#824](https://github.com/infor-design/enterprise/issues/824))
- `[Accordion]` Added additional test coverage. ([#516](https://github.com/infor-design/enterprise/issues/516))
- `[General]` Added sass linter (stylelint). ([#767](https://github.com/infor-design/enterprise/issues/767))

(53 Issues Solved this release, Backlog Enterprise 170, Backlog Ng 41, 587 Functional Tests, 458 e2e Test)

## v4.10.0

- [Npm Package](https://www.npmjs.com/package/ids-enterprise)
- [IDS Enterprise Angular Change Log](https://github.com/infor-design/enterprise-ng/blob/master/docs/CHANGELOG.md)

### v4.10.0 Features

- `[General]` Changed the code to pass Veracode scans. The IDS components now pass ISO at 86 rating. The rest of the flaws are mitigated with fixes such as stripping tags. As a result we went fairly aggressive with what we strip. If teams are doing something special we don't have tests for there is potential for customizations being stripped. ([#256](https://github.com/infor-design/enterprise/issues/256))
- `[Tooltips]` Will now activate on longpress on mobile devices. ([#400](https://github.com/infor-design/enterprise/issues/400))
- `[Contextmenu]` Will now activate on longpress on mobile devices (except when on inputs). ([#245](https://github.com/infor-design/enterprise/issues/245))
- `[Locale]` Added support for zh-Hant and zh-Hans. ([#397](https://github.com/infor-design/enterprise/issues/397))
- `[Tree]` Greatly improved rendering and expanding performance. ([#251](https://github.com/infor-design/enterprise/issues/251))
- `[General]` Internally all of the sass is now extended from [IDS Design tokens]( https://github.com/infor-design/design-system) ([#354](https://github.com/infor-design/enterprise/issues/354))
- `[Calendar]` Added initial readonly calendar. At the moment the calendar can only render events and has a filtering feature. More will be added next sprint. ([#261](https://github.com/infor-design/enterprise/issues/261))

### v4.10.0 Fixes

- `[Dropdown]` Minor Breaking Change for Xss reasons we removed the ability to set a custom hex color on icons in the dropdown. You can still pass in one of the alert colors from the colorpallette (fx alert, good, info). This was not even shown in the examples so may not be missed. ([#256](https://github.com/infor-design/enterprise/issues/256))
- `[Popupmenu]` Fixed a problem in popupmenu, if it was opened in immediate mode, submenus will be cleared of their text when the menu is eventually closed. ([#701](https://github.com/infor-design/enterprise/issues/701))
- `[Editor]` Fixed xss injection problem on the link dialog. ([#257](https://github.com/infor-design/enterprise/issues/257))
- `[Spinbox]` Fixed a height / alignment issue on spinboxes when used in short height configuration. ([#547](https://github.com/infor-design/enterprise/issues/547))
- `[Datepicker / Mask]` Fixed an issue in angular that caused using backspace to not save back to the model. ([#51](https://github.com/infor-design/enterprise-ng/issues/51))
- `[Field Options]` Fixed mobile support so they now work on touch better on IOS and Android. ([#555](https://github.com/infor-design/enterprise-ng/issues/555))
- `[Tree]` Tree with + and - for the folders was inversed visually. This was fixed, update your svg.html ([#685](https://github.com/infor-design/enterprise-ng/issues/685))
- `[Modal]` Fixed an alignment issue with the closing X on the top corner. ([#662](https://github.com/infor-design/enterprise-ng/issues/662))
- `[Popupmenu]` Fixed a visual flickering when opening dynamic submenus. ([#588](https://github.com/infor-design/enterprise/issues/588))
- `[Tree]` Added full unit and functional tests. ([#264](https://github.com/infor-design/enterprise/issues/264))
- `[Lookup]` Added full unit and functional tests. ([#344](https://github.com/infor-design/enterprise/issues/344))
- `[Datagrid]` Added more unit and functional tests. ([#242](https://github.com/infor-design/enterprise/issues/242))
- `[General]` Updated the develop tools and sample app to Node 10. During this update we set package-lock.json to be ignored in .gitignore ([#540](https://github.com/infor-design/enterprise/issues/540))
- `[Modal]` Allow beforeOpen callback to run optionally whether you have content or not passed back. ([#409](https://github.com/infor-design/enterprise/issues/409))
- `[Datagrid]` The lookup editor now supports left, right, and center align on the column settings. ([#228](https://github.com/infor-design/enterprise/issues/228))
- `[Mask]` When adding prefixes and suffixes (like % and $) if all the rest of the text is cleared, these will also now be cleared. ([#433](https://github.com/infor-design/enterprise/issues/433))
- `[Popupmenu]` Fixed low contrast selection icons in high contrast theme. ([#410](https://github.com/infor-design/enterprise/issues/410))
- `[Header Popupmenu]` Fixed missing focus state. ([#514](https://github.com/infor-design/enterprise/issues/514))
- `[Datepicker]` When using legends on days, fixed a problem that the hover states are shown incorrectly when changing month. ([#514](https://github.com/infor-design/enterprise/issues/514))
- `[Listview]` When the search field is disabled, it was not shown with disabled styling, this is fixed. ([#422](https://github.com/infor-design/enterprise/issues/422))
- `[Donut]` When having 4 or 2 sliced the tooltip would not show up on some slices. This is fixed. ([#482](https://github.com/infor-design/enterprise/issues/482))
- `[Datagrid]` Added a searchExpandableRow option so that you can control if data in expandable rows is searched/expanded. ([#480](https://github.com/infor-design/enterprise/issues/480))
- `[Multiselect]` If more items then fit are selected the tooltip was not showing on initial load, it only showed after changing values. This is fixed. ([#633](https://github.com/infor-design/enterprise/issues/633))
- `[Tooltip]` An example was added showing how you can show tooltips on disabled buttons. ([#453](https://github.com/infor-design/enterprise/issues/453))
- `[Modal]` A title with brackets in it was not escaping the text correctly. ([#246](https://github.com/infor-design/enterprise/issues/246))
- `[Modal]` Pressing enter when on inputs such as file upload no longer closes the modal. ([#321](https://github.com/infor-design/enterprise/issues/321))
- `[Locale]` Sent out translations so things like the Editor New/Same window dialog will be translated in the future. ([#511](https://github.com/infor-design/enterprise/issues/511))
- `[Nested Datagrid]` Fixed focus issues, the wrong cell in the nest was getting focused. ([#371](https://github.com/infor-design/enterprise/issues/371))

(44 Issues Solved this release, Backlog Enterprise 173, Backlog Ng 44, 565 Functional Tests, 426 e2e Test)

## v4.9.0

- [Npm Package](https://www.npmjs.com/package/ids-enterprise)
- [IDS Enterprise Angular Change Log](https://github.com/infor-design/enterprise-ng/blob/master/docs/CHANGELOG.md)

### v4.9.0 Features

- `[Datagrid]` Changed the way alerts work on rows. It now no longer requires an extra column. The rowStatus column will now be ignored so can be removed. When an alert / error / info message is added to the row the whole row will highlight. ([Check out the example.](https://bit.ly/2LC33iJ) ([#258](https://github.com/infor-design/enterprise/issues/258))
- `[Modal]` Added an option `showCloseBtn` which when set to true will show a X button on the top left corner. ([#358](https://github.com/infor-design/enterprise/issues/358))
- `[Multiselect / Dropdown]` Added the ability to see the search term during ajax requests. ([#267](https://github.com/infor-design/enterprise/issues/267))
- `[Scatterplot]` Added a scatter plot chart similar to a bubble chart but with shapes. ([Check out the example.](https://bit.ly/2K9N59M) ([#341](https://github.com/infor-design/enterprise/issues/341))
- `[Toast]` Added an option `allowLink` which when set to true will allow you to specify a `<a>` in the message content to add a link to the message. ([#341](https://github.com/infor-design/enterprise/issues/341))

### v4.9.0 Fixes

- `[Accordion]` Fixed an issue that prevented a right click menu from working on the accordion. ([#238](https://github.com/infor-design/enterprise/issues/238))
- `[Charts]` Fixed up missing empty states and selection methods so they work on all charts. ([#265](https://github.com/infor-design/enterprise/issues/265))
- `[Datagrid]` Fixed the performance of pasting from excel. ([#240](https://github.com/infor-design/enterprise/issues/240))
- `[Datagrid]` The keyword search will now clear when reloading data. ([#307](https://github.com/infor-design/enterprise/issues/307))
- `[Docs]` Fixed several noted missing pages and broken links in the docs. ([#244](https://github.com/infor-design/enterprise/issues/244))
- `[Dropdown]` Fixed bug in badges configuration. ([#270](https://github.com/infor-design/enterprise/issues/270))
- `[Flex Layout]` Fixed field-flex to work better on IE. ([#252](https://github.com/infor-design/enterprise/issues/252))
- `[Editor]` Fixed bug that made it impossible to edit the visual tab. ([#478](https://github.com/infor-design/enterprise/issues/478))
- `[Editor]` Fixed a bug with dirty indicator that caused a messed up layout. ([#241](https://github.com/infor-design/enterprise/issues/241))
- `[Lookup]` Fixed it so that select will work correctly when filtering. ([#248](https://github.com/infor-design/enterprise/issues/248))
- `[Header]` Fixed missing `More` tooltip on the header. ([#345](https://github.com/infor-design/enterprise/issues/345))
- `[Validation]` Added fixes to prevent `error` and `valid` events from going off more than once. ([#237](https://github.com/infor-design/enterprise/issues/237))
- `[Validation]` Added fixes to make multiple messages work better. There is now a `getMessages()` function that will return all erros on a field as an array. The older `getMessage()` will still return a string. ([#237](https://github.com/infor-design/enterprise/issues/237))
- `[Validation]` Fixed un-needed event handlers when using fields on a tab. ([#332](https://github.com/infor-design/enterprise/issues/332))

### v4.9.0 Chore & Maintenance

- `[Blockgrid]` Added full test coverage ([#234](https://github.com/infor-design/enterprise/issues/234))
- `[CAP]` Fixed some examples that would not close ([#283](https://github.com/infor-design/enterprise/issues/283))
- `[Datepicker]` Added full test coverage ([#243](https://github.com/infor-design/enterprise/issues/243))
- `[Datagrid]` Fixed an example so that it shows how to clear a dropdown filter. ([#254](https://github.com/infor-design/enterprise/issues/254))
- `[Docs]` Added TEAMS.MD for collecting info on the teams using ids. If you are not in the list let us know or make a pull request. ([#350](https://github.com/infor-design/enterprise/issues/350))
- `[Listview]` Fixed some links in the sample app that caused some examples to fail. ([#273](https://github.com/infor-design/enterprise/issues/273))
- `[Tabs]` Added more test coverage ([#239](https://github.com/infor-design/enterprise/issues/239))
- `[Toast]` Added full test coverage ([#232](https://github.com/infor-design/enterprise/issues/232))
- `[Testing]` Added visual regression tests, and more importantly a system for doing them via CI. ([#255](https://github.com/infor-design/enterprise/issues/255))

(34 Issues Solved this release, Backlog Enterprise 158, Backlog Ng 41, 458 Functional Tests, 297 e2e Test)

## v4.8.0

- [Npm Package](https://www.npmjs.com/package/ids-enterprise)
- [IDS Enterprise Angular Change Log](https://github.com/infor-design/enterprise-ng/blob/master/docs/CHANGELOG.md)

### v4.8.0 Features

- `[Datagrid]` Added an example of Nested Datagrids with ([basic nested grid support.](https://bit.ly/2lGKM4a)) ([#SOHO-3474](https://jira.infor.com/browse/SOHO-3474))
- `[Datagrid]` Added support for async validation. ([#SOHO-7943](https://jira.infor.com/browse/SOHO-7943))
- `[Export]` Extracted excel export code so it can be run outside the datagrid. ([#SOHO-7246](https://jira.infor.com/browse/SOHO-7246))

### v4.8.0 Fixes

- `[Searchfield / Toolbar Searchfield]` Merged code between them so there is just one component. This reduced code and fixed many bugs. ([#161](https://github.com/infor-design/enterprise/pull/161))
- `[Datagrid]` Fixed issues using expand row after hiding/showing columns. ([#SOHO-8103](https://jira.infor.com/browse/SOHO-8103))
- `[Datagrid]` Fixed issue that caused nested grids in expandable rows to hide after hiding/showing columns on the parent grid. ([#SOHO-8102](https://jira.infor.com/browse/SOHO-8102))
- `[Datagrid]` Added an example showing Math rounding on numeric columns ([#SOHO-5168](https://jira.infor.com/browse/SOHO-5168))
- `[Datagrid]` Date editors now maintain date format correctly. ([#SOHO-5861](https://jira.infor.com/browse/SOHO-5861))
- `[Datagrid]` Fixed alignment off sort indicator on centered columns. ([#SOHO-7444](https://jira.infor.com/browse/SOHO-7444))
- `[Datagrid]` Behavior Change - Sorting clicking now no longer refocuses last cell. ([#SOHO-7682](https://jira.infor.com/browse/SOHO-7682))
- `[Datagrid]` Fixed formatter error that showed NaN on some number cells. ([#SOHO-7839](https://jira.infor.com/browse/SOHO-7682))
- `[Datagrid]` Fixed a bug rendering last column in some situations. ([#SOHO-7987](https://jira.infor.com/browse/SOHO-7987))
- `[Datagrid]` Fixed incorrect data in context menu event. ([#SOHO-7991](https://jira.infor.com/browse/SOHO-7991))
- `[Dropdown]` Added an onKeyDown option so keys can be overriden. ([#SOHO-4815](https://jira.infor.com/browse/SOHO-4815))
- `[Slider]` Fixed step slider to work better jumping across steps. ([#SOHO-6271](https://jira.infor.com/browse/SOHO-6271))
- `[Tooltip]` Will strip tooltip markup to prevent xss. ([#SOHO-6522](https://jira.infor.com/browse/SOHO-6522))
- `[Contextual Action Panel]` Fixed alignment issue on x icon. ([#SOHO-6612](https://jira.infor.com/browse/SOHO-6612))
- `[Listview]` Fixed scrollbar size when removing items. ([#SOHO-7402](https://jira.infor.com/browse/SOHO-7402))
- `[Navigation Popup]` Fixed a bug setting initial selected value. ([#SOHO-7411](https://jira.infor.com/browse/SOHO-7411))
- `[Grid]` Added a no-margin setting for nested grids with no indentation. ([#SOHO-7495](https://jira.infor.com/browse/SOHO-7495))
- `[Grid]` Fixed positioning of checkboxes in the grid. ([#SOHO-7979](https://jira.infor.com/browse/SOHO-7979))
- `[Tabs]` Fixed bug calling add in NG applications. ([#SOHO-7511](https://jira.infor.com/browse/SOHO-7511))
- `[Listview]` Selected event now contains the dataset row. ([#SOHO-7512](https://jira.infor.com/browse/SOHO-7512))
- `[Multiselect]` Fixed incorrect showing of delselect button in certain states. ([#SOHO-7535](https://jira.infor.com/browse/SOHO-7535))
- `[Search]` Fixed bug where highlight search terms where not shown in bold. ([#SOHO-7796](https://jira.infor.com/browse/SOHO-7796))
- `[Multiselect]` Improved performance on select all. ([#SOHO-7816](https://jira.infor.com/browse/SOHO-7816))
- `[Spinbox]` Fixed problem where you could arrow up in a readonly spinbox. ([#SOHO-8025](https://jira.infor.com/browse/SOHO-8025))
- `[Dropdown]` Fixed bug selecting two items with same value. ([#SOHO-8029](https://jira.infor.com/browse/SOHO-8029))
- `[Modal]` Fixed incorrect enabling of submit on validating modals. ([#SOHO-8042](https://jira.infor.com/browse/SOHO-8042))
- `[Modal]` Fixed incorrect closing of modal on enter key. ([#SOHO-8059](https://jira.infor.com/browse/SOHO-8059))
- `[Rating]` Allow decimal values for example 4.3. ([#SOHO-8063](https://jira.infor.com/browse/SOHO-8063))
- `[Datepicker]` Prevent datepicker from scrolling to the top of the browser. ([#SOHO-8107](https://jira.infor.com/browse/SOHO-8107))
- `[Tag]` Fixed layout on Right-To-Left. ([#SOHO-8120](https://jira.infor.com/browse/SOHO-8120))
- `[Listview]` Fixed missing render event. ([#SOHO-8129](https://jira.infor.com/browse/SOHO-8129))
- `[Angular Datagrid]` Fixed maskOptions input definition. ([#SOHO-8131](https://jira.infor.com/browse/SOHO-8131))
- `[Datepicker]` Fixed several bugs on the UmAlQura Calendar. ([#SOHO-8147](https://jira.infor.com/browse/SOHO-8147))
- `[Datagrid]` Fixed bug on expanding and collapsing multiple expandable rows. ([#SOHO-8154](https://jira.infor.com/browse/SOHO-8154))
- `[Pager]` Fixed focus state clicking page numbers. ([#SOHO-4528](https://jira.infor.com/browse/SOHO-4528))
- `[SearchField]` Fixed bug initializing search field with text. ([#SOHO-4820](https://jira.infor.com/browse/SOHO-4820))
- `[ColorPicker]` Fixed bug with incorrect cursor on readonly color picker. ([#SOHO-8030](https://jira.infor.com/browse/SOHO-8030))
- `[Pie]` Fixed ui glitch on mobile when pressing slices. ([#SOHO-8141](https://jira.infor.com/browse/SOHO-8141))

### v4.8.0 Chore & Maintenance

- `[Npm Package]` Added back sass files in correct folder structure. ([#SOHO-7583](https://jira.infor.com/browse/SOHO-7583))
- `[Menu Button]` Added button functional and e2e tests. ([#SOHO-7600](https://jira.infor.com/browse/SOHO-7600))
- `[Textarea]` Added Textarea functional and e2e tests. ([#SOHO-7929](https://jira.infor.com/browse/SOHO-7929))
- `[ListFilter]` Added ListFilter functional and e2e tests. ([#SOHO-7975](https://jira.infor.com/browse/SOHO-7975))
- `[Colorpicker]` Added Colorpicker functional and e2e tests. ([#SOHO-8078](https://jira.infor.com/browse/SOHO-8078))
- `[Site / Docs]` Fixed a few broken links ([#SOHO-7993](https://jira.infor.com/browse/SOHO-7993))

(62 Jira Issues Solved this release, Backlog Dev 186, Design 110, Unresolved 349, Test Count 380 Functional, 178 e2e )

## v4.7.0

- [Full Jira Release Notes](https://bit.ly/2HyT3zF)
- [Npm Package](https://www.npmjs.com/package/ids-enterprise)
- [IDS Enterprise Angular Change Log](https://github.com/infor-design/enterprise-ng/blob/master/docs/CHANGELOG.md)

### v4.7.0 Features

- `[Github]` The project was migrated to be open source on github with a new workflow and testing suite.
- `[Tag]` Added a Tag angular component. ([#SOHO-8005](https://jira.infor.com/browse/SOHO-8006))
- `[Validate]` Exposed validate and removeMessage methods. ([#SOHO-8003](https://jira.infor.com/browse/SOHO-8003))
- `[General]` Upgrade to Angular 6 ([#SOHO-7927](https://jira.infor.com/browse/SOHO-7927))
- `[General]` Introduced nightly versions in npm ([#SOHO-7804](https://jira.infor.com/browse/SOHO-7804))
- `[Multiselect]` A tooltip now shows if more content is selected than fits in the input. ([#SOHO-7799](https://jira.infor.com/browse/SOHO-7799))
- `[Datepicker]` Added an option to restrict moving to months that are not available to select from. ([#SOHO-7384](https://jira.infor.com/browse/SOHO-7384))
- `[Validation]` Added and icon alert([#SOHO-7225](https://jira.infor.com/browse/SOHO-7225)
- `[General]` Code is now available on ([public npm](https://www.npmjs.com/package/ids-enterprise)) ([#SOHO-7083](https://jira.infor.com/browse/SOHO-7083))

### v4.7.0 Fixes

- `[Lookup]` Fixed existing example that shows using an autocomplete on a lookup. ([#SOHO-8070](https://jira.infor.com/browse/SOHO-8070))
- `[Lookup]` Fixed existing example that shows creating a customized dialog on the lookup ([#SOHO-8069](https://jira.infor.com/browse/SOHO-8069))
- `[Lookup]` Fixed existing example that incorrectly showed a checkbox column. ([#SOHO-8068](https://jira.infor.com/browse/SOHO-8068))
- `[Line Chart]` Fixed an error when provoking the tooltip. ([#/SOHO-8051](https://jira.infor.com/browse/SOHO-8051))
- `[Module Tabs]` Fixed a bug toggling the menu on mobile. ([#/SOHO-8043](https://jira.infor.com/browse/SOHO-8043))
- `[Autocomplete]` Fixed a bug that made enter key not work to select. ([#SOHO-8036](https://jira.infor.com/browse/SOHO-8036))
- `[Tabs]` Removed an errant scrollbar that appeared sometimes on IE ([#SOHO-8034](https://jira.infor.com/browse/SOHO-8034))
- `[Datagrid]` The drill down click event now currently shows the right row information in the event data. ([#SOHO-8023](https://jira.infor.com/browse/SOHO-8023))
- `[Datagrid]` Fixed a broken nested data example. ([#SOHO-8019](https://jira.infor.com/browse/SOHO-8019))
- `[Datagrid]` Fixed a broken paging example. ([#SOHO-8013](https://jira.infor.com/browse/SOHO-8013))
- `[Datagrid]` Hyperlinks now can be clicked when in a datagrid expandable row. ([#SOHO-8009](https://jira.infor.com/browse/SOHO-8009))
- `[Popupmenu]` Removed extra padding on icon menus ([#SOHO-8006](https://jira.infor.com/browse/SOHO-8006))
- `[Spinbox]` Range limits now work correctly ([#SOHO-7999](https://jira.infor.com/browse/SOHO-7999))
- `[Dropdown]` Fixed not working filtering on nosearch option. ([#SOHO-7998](https://jira.infor.com/browse/SOHO-7998))
- `[Hierarchy]` Children layout and in general layouts where improved. ([#SOHO-7992](https://jira.infor.com/browse/SOHO-7992))
- `[Buttons]` Fixed layout issues on mobile. ([#SOHO-7982](https://jira.infor.com/browse/SOHO-7982))
- `[Datagrid]` Fixed format initialization issue ([#SOHO-7982](https://jira.infor.com/browse/SOHO-7982))
- `[Lookup]` Fixed a problem that caused the lookup to only work once. ([#SOHO-7971](https://jira.infor.com/browse/SOHO-7971))
- `[Treemap]` Fix a bug using `fixture.detectChanges()`. ([#SOHO-7969](https://jira.infor.com/browse/SOHO-7969))
- `[Textarea]` Fixed a bug that made it possible for the count to go to a negative value. ([#SOHO-7952](https://jira.infor.com/browse/SOHO-7952))
- `[Tabs]` Fixed a bug that made extra events fire. ([#SOHO-7948](https://jira.infor.com/browse/SOHO-7948))
- `[Toolbar]` Fixed a with showing icons and text in the overflowmenu. ([#SOHO-7942](https://jira.infor.com/browse/SOHO-7942))
- `[DatePicker]` Fixed an error when restricting dates. ([#SOHO-7922](https://jira.infor.com/browse/SOHO-7922))
- `[TimePicker]` Fixed sort order of times in arabic locales. ([#SOHO-7920](https://jira.infor.com/browse/SOHO-7920))
- `[Multiselect]` Fixed initialization of selected items. ([#SOHO-7916](https://jira.infor.com/browse/SOHO-7916))
- `[Line Chart]` Solved a problem clicking lines to select. ([#SOHO-7912](https://jira.infor.com/browse/SOHO-7912))
- `[Hierarchy]` Improved RTL version ([#SOHO-7888](https://jira.infor.com/browse/SOHO-7888))
- `[Datagrid]` Row click event now shows correct data when using Groups ([#SOHO-7861](https://jira.infor.com/browse/SOHO-7861))
- `[Modal]` Fixed cut of border on checkboxe focus states. ([#SOHO-7856](https://jira.infor.com/browse/SOHO-7856))
- `[Colorpicker]` Fixed cropped labels when longer ([#SOHO-7817](https://jira.infor.com/browse/SOHO-7817))
- `[Label]` Fixed cut off Thai characters ([#SOHO-7814](https://jira.infor.com/browse/SOHO-7814))
- `[Colorpicker]` Fixed styling issue on margins ([#SOHO-7776](https://jira.infor.com/browse/SOHO-7776))
- `[Hierarchy]` Fixed several layout issues and changed the paging example to show the back button on the left. ([#SOHO-7622](https://jira.infor.com/browse/SOHO-7622))
- `[Bar Chart]` Fixed RTL layout issues ([#SOHO-5196](https://jira.infor.com/browse/SOHO-5196))
- `[Lookup]` Made delimiter an option / changable ([#SOHO-4695](https://jira.infor.com/browse/SOHO-4695))

### v4.7.0 Chore & Maintenance

- `[Timepicker]` Added functional and e2e tests ([#SOHO-7809](https://jira.infor.com/browse/SOHO-7809))
- `[General]` Restructured the project to clean up and separate the demo app from code. ([#SOHO-7803](https://jira.infor.com/browse/SOHO-7803))

(56 Jira Issues Solved this release, Backlog Dev 218, Design 101, Unresolved 391, Test Count 232 Functional, 117 e2e )

## v4.6.0

- [Full Jira Release Notes](https://bit.ly/2jodbem)
- [Npm Package](http://npm.infor.com)
- [IDS Enterprise Angular Change Log](https://github.com/infor-design/enterprise-ng/blob/master/docs/CHANGELOG.md)

### v4.6.0 Key New Features

- `[Treemap]` New Component Added
- `[Website]` Launch of new docs site <https://design.infor.com/code/ids-enterprise/latest>
- `[Security]` Ids Now passes CSP (Content Security Policy) Compliance for info see <docs/SECURITY.md>.
- `[Toolbar]` New ["toolbar"](http://usalvlhlpool1.infor.com/4.6.0/components/toolbar-flex/list)
    - Based on css so it is much faster.
    - Expect a future breaking change from flex-toolbar to this toolbar when all features are implemented.
    - As of now collapsible search is not supported yet.

### v4.6.0 Behavior Changes

- `[App Menu]` Now automatically closes when items are clicked on mobile devices.

### v4.6.0 Improvements

- `[Angular]` Validation now allows dynamic functions.
- `[Editor]` Added a clear method.
- `[Locale]` Map iw locale to Hebrew.
- `[Locale]` Now defaults locals with no country. For example en maps to en-US es and es-ES.
- `[Color Picker]` Added option to clear the color.
- `[Angular]` Allow Formatters, Editors to work with Soho. without the migration script.
- `[Added a new labels example <http://usalvlhlpool1.infor.com/4.6.0/components/form/example-labels.html>
- `[Angular]` Added new Chart Wrappers (Line, Bar, Column ect ).
- `[Datagrid]` Added file up load editor.
- `[Editor]` Its possible to put a link on an image now.

### v4.6.0 Code Updates / Breaking Changes

- `[Templates]` The internal template engine changed for better XSS security as a result one feature is no longer supported. If you have a delimiter syntax to embed html like `{{& name}}`, change this to be `{{{name}}}`.
- `[jQuery]` Updated from 3.1.1 to 3.3.1.

### v4.6.0 Bug Fixes

- `[Angular]` Added fixes so that the `soho.migrate` script is no longer needed.
- `[Angular Datagrid]` Added filterWhenTyping option.
- `[Angular Popup]` Expose close, isOpen and keepOpen.
- `[Angular Linechart]` Added "xAxis" and "yAxis" options.
- `[Angular Treemap]` Added new wrapper.
- `[Angular Rating]` Added a rating wrapper.
- `[Angular Circle Page]` Added new wrapper.
- `[Checkbox]` Fixed issue when you click the top left of the page, would toggle the last checkbox.
- `[Composite Form]` Fixed broken swipe.
- `[Colorpicker]` Fixed cases where change did not fire.
- `[Colorpicker]` Added short field option.
- `[Completion Chart]` Added more colors.
- `[Datagrid]` Fixed some misaligned icons on short row height.
- `[Datagrid]` Fixed issue that blank dropdown filter items would not show.
- `[Datagrid]` Added click arguments for more information on editor clicks and callback data.
- `[Datagrid]` Fixed wrong data on events on second page with expandable row.
- `[Datagrid]` Fixed focus / filter bugs.
- `[Datagrid]` Fixed bug with filter dropdowns on IOS.
- `[Datagrid]` Fixed column alignment when scrolling and RTL.
- `[Datagrid]` Fixed NaN error when using the colspan example.
- `[Datagrid]` Made totals work correctly when filtering.
- `[Datagrid]` Fixed issue with focus when multiple grids on a page.
- `[Datagrid]` Removed extra rows from the grid export when using expandable rows.
- `[Datagrid]` Fixed performance of select all on paging client side.
- `[Datagrid]` Fixed text alignment on header when some columns are not filterable.
- `[Datagrid]` Fixed wrong cursor on non actionable rows.
- `[Hierarchy]` Fixed layout issues.
- `[Mask]` Fixed issue when not using decimals in the pattern option.
- `[Modal]` Allow editor and dropdown to properly block the submit button.
- `[Menu Button]` Fixed beforeOpen so it also runs on submenus.
- `[Message]` Fixed XSS vulnerability.
- `[Pager]` Added fixes for RTL.
- `[List Detail]` Improved amount of space the header takes
- `[Multiselect]` Fixed problems when using the tab key well manipulating the multiselect.
- `[Multiselect]` Fixed bug with select all not working correctly.
- `[Multiselect]` Fixed bug with required validation rule.
- `[Spinbox]` Fixed issue on short field versions.
- `[Textarea]` Fixed issue with counter when in angular and on a modal.
- `[Toast]` Fixed XSS vulnerability.
- `[Tree]` Fixed checkbox click issue.
- `[Lookup]` Fixed issue in the example when running on Edge.
- `[Validation]` Fixed broken form submit validation.
- `[Vertical Tabs]` Fix cut off header.

(98 Jira Issues Solved this release, Backlog Dev 388, Design 105, Unresolved 595, Test Coverage 6.66%)

## v4.5.0

### v4.5.0 Key New Features

- `[Font]` Experimental new font added from IDS as explained.
- `[Datagrid]` Added support for pasting from excel.
- `[Datagrid]` Added option to specify which column stretches.

### v4.5.0 Behavior Changes

- `[Search Field]` `ESC` incorrectly cleared the field and was inconsistent. The proper key is `ctrl + backspace` (PC )/ `alt + delete` (mac) to clear all field contents. `ESC` no longer does anything.

### v4.5.0 Improvements

- `[Datagrid]` Added support for a two line title on the header.
- `[Dropdown]` Added onKeyPress override for custom key strokes.
- `[Contextual Action Panel]` Added an option to add a right side close button.
- `[Datepicker]` Added support to select ranges.
- `[Maintenence]` Added more unit tests.
- `[Maintenence]` Removed jsHint in favor of Eslint.

### v4.5.0 Code Updates / Breaking Changes

- `[Swaplist]` changed custom events `beforeswap and swapupdate` data (SOHO-7407). From `Array: list-items-moved` to `Object: from: container-info, to: container-info and items: list-items-moved`. It now uses data in a more reliable way

### v4.5.0 Bug Fixes

- `[Angular]` Added new wrappers for Radar, Bullet, Line, Pie, Sparkline.
- `[Angular Dropdown]` Fixed missing data from select event.
- `[Colorpicker]` Added better translation support.
- `[Compound Field]` Fixed layout with some field types.
- `[Datepicker]` Fixed issues with validation in certain locales.
- `[Datepicker]` Not able to validate on MMMM.
- `[Datagrid]` Fixed bug that filter did not work when it started out hidden.
- `[Datagrid]` Fixed issue with context menu not opening repeatedly.
- `[Datagrid]` Fixed bug in indeterminate paging with smaller page sizes.
- `[Datagrid]` Fixed error when editing some numbers.
- `[Datagrid]` Added support for single line markup.
- `[Datagrid]` Fixed exportable option, which was not working for both csv and xls export.
- `[Datagrid]` Fixed column sizing logic to work better with alerts and alerts plus text.
- `[Datagrid]` Fixed bug when reordering rows with expandable rows.
- `[Datagrid]` Added events for opening and closing the filter row.
- `[Datagrid]` Fixed bugs on multiselect + tree grid.
- `[Datagrid]` Fixed problems with missing data on click events when paging.
- `[Datagrid]` Fixed problems editing with paging.
- `[Datagrid]` Fixed Column alignment calling updateDataset.
- `[Datagrid]` Now passes sourceArgs for the filter row.
- `[Dropdown]` Fixed cursor on disabled items.
- `[Editor]` Added paste support for links.
- `[Editor]` Fixed bug that prevented some shortcut keys from working.
- `[Editor]` Fixed link pointers in readonly mode.
- `[Expandable Area]` Fixed bug when not working on second page.
- `[General]` Some ES6 imports missing.
- `[Personalization]` Added support for cache bust.
- `[Locale]` Fixed some months missing in some cultures.
- `[Listview]` Removed redundant resize events.
- `[Line]` Fixed problems updating data.
- `[Mask]` Fixed bug on alpha masks that ignored the last character.
- `[Modal]` Allow enter key to be stopped for forms.
- `[Modal]` Allow filter row to work if a grid is on a modal.
- `[Fileupload]` Fixed bug when running in Contextual Action Panel.
- `[Searchfield]` Fixed wrong width.
- `[Step Process]` Improved layout and responsive.
- `[Step Process]` Improved wrapping of step items.
- `[Targeted Achievement]` Fixed icon alignment.
- `[Timepicker]` Fixed error calling removePunctuation.
- `[Text Area]` Adding missing classes for use in responsive-forms.
- `[Toast]` Fixed missing animation.
- `[Tree]` Fixed a bug where if the callback is not async the node wont open.
- `[Track Dirty]` Fixed error when used on a file upload.
- `[Track Dirty]` Did not work to reset dirty on editor and Multiselect.
- `[Validation]` Fixed more extra events firing.

(67 Jira Issues Solved this release, Backlog Dev 378, Design 105, Unresolved 585, Test Coverage 6% )<|MERGE_RESOLUTION|>--- conflicted
+++ resolved
@@ -14,14 +14,10 @@
 - `[Datagrid]` Fixed a bug where calling update rows in the filter callback will cause an infinite loop. ([#2526](https://github.com/infor-design/enterprise/issues/2526))
 - `[Datagrid]` Fixed a bug where the value would clear when using a lookup editor with a mask on new rows. ([#2305](https://github.com/infor-design/enterprise/issues/2305))
 - `[Fileupload Advanced]` Added custom errors example page. ([#2620](https://github.com/infor-design/enterprise/issues/2620))
-<<<<<<< HEAD
-- `[Circle Pager]` Fixed a bug where it was not showing on mobile view. ([#2589](https://github.com/infor-design/enterprise/issues/2589))
+- `[Homepage]` Fixed an issue where dynamically added widget was not positioning correctly. ([#2425](https://github.com/infor-design/enterprise/issues/2425))
 - `[Locale]` Fixed a bug where getCulturePath does not work if the sohoxi.js file name has a hash part. ([#2637](https://github.com/infor-design/enterprise/issues/2637))
-=======
-- `[Homepage]` Fixed an issue where dynamically added widget was not positioning correctly. ([#2425](https://github.com/infor-design/enterprise/issues/2425))
 - `[Lookup]` Fixed memory leak issues after destroy. ([#2494](https://github.com/infor-design/enterprise/issues/2494))
 - `[Modal]` Fixed memory leak issues after destroy. ([#2497](https://github.com/infor-design/enterprise/issues/2497))
->>>>>>> bf4d9701
 
 ## v4.20.0
 
