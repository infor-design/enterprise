# What's New with Enterprise

## v4.32.0

### v4.32.0 Features

- `[Datagrid]` Add a new `RowNumber` formatter that will show a row number column that remains the same no matter how the grid is sorted. ([#1904](https://github.com/infor-design/enterprise/issues/1904))

### v4.32.0 Fixes

<<<<<<< HEAD
- `[Accordion]` Fixed a bug where disabled headers texts and icons were barely recognizable as disabled in uplift theme. ([#4065](https://github.com/infor-design/enterprise/issues/4065))
- `[Datagrid]` Fixed an issue where the selectedRows array contents continued to multiply each time running `selectAllRows`. ([#4195](https://github.com/infor-design/enterprise/issues/4195))
- `[Vertical Tabs]` Fixed an issue where the error icon was misaligning. ([#873](https://github.com/infor-design/enterprise-ng/issues/873))
- `[Dropdown]` Fixed a bug where italic-style highlighting would represent a matched filter term instead of bold-style on a Dropdown List item in some cases. ([#4141](https://github.com/infor-design/enterprise/issues/4141))
- `[Vertical Tabs]` Fixed an issue where the error icon was misaligning. ([#873](https://github.com/infor-design/enterprise-ng/issues/873))
=======
- `[Contextual Action Panel]` Made the close button work in cases where subcomponents are open inside the CAP. ([#4112](https://github.com/infor-design/enterprise/issues/4112))
- `[Dropdown]` Fixed a bug where italic-style highlighting would represent a matched filter term instead of bold-style on a Dropdown List item in some cases. ([#4141](https://github.com/infor-design/enterprise/issues/4141))
- `[Datagrid]` Fixed an issue where the selectedRows array contents continued to multiply each time running `selectAllRows`. ([#4195](https://github.com/infor-design/enterprise/issues/4195))
- `[Vertical Tabs]` Fixed an issue where the error icon was misaligning. ([#873](https://github.com/infor-design/enterprise-ng/issues/873))
>>>>>>> c54925d9

## v4.31.0

### v4.31.0 Features

- `[Calendar]` Added the ability to override an event `color` and `borderColor` see docs for details. ([#3923](https://github.com/infor-design/enterprise/issues/3923))
- `[Calendar]` Added the ability to use the monthview legend setting to colorsize day backgrounds. To use this set the `dayLegend` property. And this uses the same format for legend in the monthView. Just renamed it to avoid confusing with the event legend. ([#3893](https://github.com/infor-design/enterprise/issues/3893))
- `[Datagrid]` Added a `spacerColumn` setting, with this setting the last column fills any empty space instead of stretching everything out. ([#4032](https://github.com/infor-design/enterprise/issues/4032))
- `[Datagrid]` Added a `columnSizing` setting which impacts how the column widths are auto calculated. Options are: `both` (default), `data` or `header` (including filter). ([#4017](https://github.com/infor-design/enterprise/issues/4017))
- `[Datagrid]` Added the setting for empty message small height. ([#3609](https://github.com/infor-design/enterprise/issues/3609))
- `[Datepicker]` Added the ability to use +/- to increment the day in the calendar. This is in addition to arrow key functionality. This works in the field or when the calendar is open. ([#4001](https://github.com/infor-design/enterprise/issues/4001))
- `[Masthead]` Added the ability use user images, status and initials in the masthead and masthead menu buttons. ([#800](https://github.com/infor-design/enterprise-ng/issues/800))
- `[Tree]` Added option to add new child node on top or bottom. ([#3915](https://github.com/infor-design/enterprise/issues/3915))
- `[General]` Moved all the examples, patterns and layouts into their own sections or with the components they live with page patterns can now be found at `components/page-patterns` and layouts at `components/page-layouts`. Added a first pass of docs about these as well as more doc updates to forms, autocomplete and grid. ([#428](https://github.com/infor-design/enterprise/issues/428))

### v4.31.0 Fixes

- `[Application Menu]` Fixed an issue where the Header was unable to hide for RTL and ie11. ([#2154](https://github.com/infor-design/enterprise/issues/2154))
- `[Application Menu]` Fixed a bug where the border top color is wrong in uplift dark and high contrast theme. ([#4042](https://github.com/infor-design/enterprise/issues/4042))
- `[Application Menu]` Fixed a bug where some buttons did not have labels for the icon buttons in toolbars. Check your application if you use this pattern. ([#4085](https://github.com/infor-design/enterprise/issues/4085))
- `[Autocomplete]` Fixed an issue where the JavaScript error was thrown for ie11. ([#4148](https://github.com/infor-design/enterprise/issues/4148))
- `[Blockgrid]` Fixed an issue with paged datasets that would occasionally cause a JS console error. ([ng#836](https://github.com/infor-design/enterprise-ng/issues/836))
- `[Blockgrid]` Fixed a bug where first/last pager buttons would show and be disabled by default (buttons are now hidden by default). ([ng#836](https://github.com/infor-design/enterprise-ng/issues/836))
- `[Buttons]` Reverted an inner Css rule change that set 'btn' classes to contains vs starts with. ([#4120](https://github.com/infor-design/enterprise/issues/4120))
- `[Datagrid]` Fixed an issue when hiding columns after loading a datagrid up with grouped headers and frozen columns. ([#4218](https://github.com/infor-design/enterprise/issues/4218))
- `[Datagrid]` Fixed an issue where the rows were not render properly when use method `updateDataset()` for treegrid. ([#4213](https://github.com/infor-design/enterprise/issues/4213))
- `[Datagrid]` Fixed an issue where the tooltip for tree grid was not working properly. ([#827](https://github.com/infor-design/enterprise-ng/issues/827))
- `[Datagrid]` Fixed an issue where the keyword search was not working for server side paging. ([#3977](https://github.com/infor-design/enterprise/issues/3977))
- `[Datagrid]` Fixed a bug that nested datagrid columns could not be clicked. ([#4197](https://github.com/infor-design/enterprise/issues/4197))
- `[Datagrid]` Fixed an issue where the 'value' and 'oldValue' on cell change event were showing escaped. ([#4028](https://github.com/infor-design/enterprise/issues/4028))
- `[Datagrid]` Fixed an issue where the keyword search was not working for group headers. ([#4068](https://github.com/infor-design/enterprise/issues/4068))
- `[Datagrid]` Fixed an issue where the column filter results were inconsistent for tree grid. ([#4031](https://github.com/infor-design/enterprise/issues/4031))
- `[Datagrid]` Fixed an issue where the data was not exporting to excel when using the groupable setting. ([#4081](https://github.com/infor-design/enterprise/issues/4081))
- `[Datagrid]` Fixed an issue where if a context menu is opened and then closed with ESC the focus would be reset to the top of the page. ([#4085](https://github.com/infor-design/enterprise/issues/4085))
- `[Datagrid]` Fixed an issue where the tooltip would not show up if you focus a cell with ellipsis text with the keyboard. ([#4085](https://github.com/infor-design/enterprise/issues/4085))
- `[Datagrid]` Made the header checkbox focusable. ([#4085](https://github.com/infor-design/enterprise/issues/4085))
- `[Datagrid]` The selection checkbox cell had aria-selected on it which was incorrect. ([#4085](https://github.com/infor-design/enterprise/issues/4085))
- `[Datagrid]` Changed the auto width sizing of columns to include the padding of the rowHeight (16 16 8 8). So the column sizes are now more compact in lower rowHeight settings. Also to do this the grid is now rerendered when changing rowHeight. ([#4016](https://github.com/infor-design/enterprise/issues/4016))
- `[Datagrid]` Fixed a design QA bug where the column and data cell padding was not following the design system. Its now using 16px large, 16px medium, 8 px short and 8 px extar-short for text indenting. ([#4154](https://github.com/infor-design/enterprise/issues/4154))
- `[Datagrid]` Fixed an issue where the client side selection was not working. ([#4138](https://github.com/infor-design/enterprise/issues/4138))
- `[Datagrid]` Changed invalid css fill-available property. ([#4133](https://github.com/infor-design/enterprise/issues/4133))
- `[Datagrid]` Fixed issue where double keydown was required to open dropdown lists in datagrid cell. ([#3980](https://github.com/infor-design/enterprise/issues/3980))
- `[Datagrid]` Fixed an issue where the time picker editor was switching between AM and PM when set to 12:00. ([#4149](https://github.com/infor-design/enterprise/issues/4149))
- `[Datepicker]` Fixed a number of translation issues in the datepicker component. ([#4046](https://github.com/infor-design/enterprise/issues/4046))
- `[Datepicker]` Fixed a bug that the datepicker would focus the field when closing the month and year pane. ([#4085](https://github.com/infor-design/enterprise/issues/4085))
- `[Datepicker]` Fixed a bug where two dates may appear selected when moving forward/back in the picker dialog. ([#4018](https://github.com/infor-design/enterprise/issues/4018))
- `[Datepicker]` Fixed a bug where an error may occur if using the gregorian calendar on ar-SA locale. ([#4130](https://github.com/infor-design/enterprise/issues/4130))
- `[Dropdown]` Fixed an issue where "phraseStartsWith" does not filter the list after deleting a character. ([#4047](https://github.com/infor-design/enterprise/issues/4047))
- `[Dropdown]` Fixed a bug when backspacing in windows or fn + delete in Mac OS would render a ascii character in the input field. ([#4020](https://github.com/infor-design/enterprise/issues/4020))
- `[Editor]` Fixed a number of translation issues in the editor component. ([#4049](https://github.com/infor-design/enterprise/issues/4049))
- `[Editor]` Fixed an issue where the selection for shift + arrow keys was not working properly. ([#4070](https://github.com/infor-design/enterprise/issues/4070))
- `[Locale]` The Added placeholder for missing Thai `Locale` translation. ([#4041](https://github.com/infor-design/enterprise/issues/4041))
- `[Locale]` The Added placeholder for incorrect French `SetTime` translation. ([#4045](https://github.com/infor-design/enterprise/issues/4045))
- `[Lookup]` Fixed a bug where values are duplicated when selecting row on other pages and when paging is activated. ([#758](https://github.com/infor-design/enterprise-ng/issues/758))
- `[Locale]` Added July 2020 translation strings from the translation team. ([#4045](https://github.com/infor-design/enterprise/issues/4045))
- `[Mask]` Added the ability to pass date/time formats to the Mask API that do not contain separators or other literals. ([#3963](https://github.com/infor-design/enterprise/issues/3963))
- `[Masthead]` Added updated color and styles for uplift theme. ([#800](https://github.com/infor-design/enterprise-ng/issues/800))
- `[Mask]` Improved example pages in the demoapp, added some to the documentation index page for Mask. ([#556](https://github.com/infor-design/enterprise/issues/556))
- `[Modal]` Reverted nested modal behavior to being visually stacked, instead of one-at-a-time. Made it possible to show one-at-a-time via `hideUnderneath` setting. ([#3910](https://github.com/infor-design/enterprise/issues/3910))
- `[Multiselect]` Fixed an issue where multiselect fields with tags were not rendering properly. ([#4139](https://github.com/infor-design/enterprise/issues/4139))
- `[Popupmenu]` Fixed an issue where the icons were overlapping. ([#4201](https://github.com/infor-design/enterprise/issues/4201))
- `[Popupmenu]` Fixed a bug that the aria items are in the wrong place. Its now using [this guide](https://www.w3.org/TR/wai-aria-practices/examples/menu-button/menu-button-links.html). ([#4085](https://github.com/infor-design/enterprise/issues/4085))
- `[Popupmenu]` Fixed a bug where the heading doesn't display properly with multi-select menu. ([#3926](https://github.com/infor-design/enterprise/issues/3926))
- `[Searchfield]` Fixed an issue where some of the searchfield examples did not have focus states. ([#1060](https://github.com/infor-design/enterprise/issues/1060))
- `[Searchfield]` The `clear` function was misnamed as it didnt clear, it made the field clearable. Now we have a `clear` and `makeClearable` function. ([#4173](https://github.com/infor-design/enterprise/issues/4173))
- `[Textarea]` Fixed inconsistencies on styling of disabled field when using disable function, now the label will disable on all components when using this function. In general the label should be dimmed on disabled fields as per the design. ([#3917](https://github.com/infor-design/enterprise/issues/3917))
- `[Toast]` Fixed a bug where the toast message doesn't close when pressing escape, and when it has multiple trigger elements and uses unique id's. ([#3986](https://github.com/infor-design/enterprise/issues/3986))
- `[Tooltip]` Fixed a bug where the title doesn't display when the title starts with '#'. ([#2512](https://github.com/infor-design/enterprise/issues/2512))
- `[Tooltip]` Fixed an issue where the tooltip would not show up if you focus a button with the keyboard. ([#4085](https://github.com/infor-design/enterprise/issues/4085))
- `[Tree]` Fixed an issue where the tree node still shows folder icon after all children and `children` property deleted. ([#4026](https://github.com/infor-design/enterprise/issues/4026))
- `[Tree]` Fixed an issue where the custom icon was changing back to default on toggle after use of method updateNode(). ([#4027](https://github.com/infor-design/enterprise/issues/4027))

## v4.30.1

### v4.30.1 Fixes

- `[Datepicker]` Fixed the datepicker in ar-SA setting timestamps would null the times in some situations. ([#4160](https://github.com/infor-design/enterprise/issues/4160))
- `[Datagrid]` The last row border was removed but this was incorrect, reverted this. ([#4140](https://github.com/infor-design/enterprise/issues/4140))
- `[Datagrid]` Fixed an alignment issue in datagrid filter that caused some fields to be misaligned. ([#4151](https://github.com/infor-design/enterprise/issues/4151))
- `[Datagrid]` Fixed an alignment issue with column colspan. In some situations it was not rendering correctly causing some cells to be misaligned. ([#4109](https://github.com/infor-design/enterprise/issues/4109))
- `[Datagrid]` Changed invalid css fill-available property. ([#4133](https://github.com/infor-design/enterprise/issues/4133))
- `[Locale]` Fixed a bug with MMMM dd format in ar-SA. ([#4160](https://github.com/infor-design/enterprise/issues/4160))
- `[Locale]` Changed the arguments names for better symmetry fromGregorian == toUmalqura and toGregorian === options.fromUmalqura. ([#4160](https://github.com/infor-design/enterprise/issues4160))

(71 Issues Solved This Release, Backlog Enterprise 197, Backlog Ng 53, 1078 Functional Tests, 1482 e2e Tests)

## v4.30.0

### v4.30.0 Announcements

- `[Datagrid]` The rowHeight setting has been changed to support extra-small, small, medium and large. short and normal are deprecated. If you have a custom toolbar you may need to update your [markup](https://github.com/infor-design/enterprise/blob/master/app/views/components/datagrid/example-custom-toolbar.html#L40-L44). ([#3755](https://github.com/infor-design/enterprise/issues/3755))

### v4.30.0 Features

- `[Breadcrumb]` Javascript Component API is now available. ([infor-design/enterprise-ng#700](https://github.com/infor-design/enterprise-ng/issues/700))
- `[Custom Builds]` The build script can now produce an ES Module version of the components that can be imported by your application. ([#3771](https://github.com/infor-design/enterprise/issues/3771))
- `[Datagrid]` Added a setting disableRowDeselection that if enabled does not allow selected rows to be toggled to deselected. ([#3791](https://github.com/infor-design/enterprise/issues/3791))
- `[Datagrid]` Added an additional row size extra-small. This row size may need a bit of further fleshing out. All of the previous row sizes have been renamed but using the old settings are supported but deprecated. The new sizes are Extra Small, Small, Medium, Large (Normal). ([#3755](https://github.com/infor-design/enterprise/issues/3755))
- `[Demoapp]` Added the ability to set runtime flags for persisting settings that were previously only possible to set via URL query parameters. ([n/a])
- `[Demoapp]` Added the ability to set runtime flags for persisting settings that were previously only possible to set via URL query parameters. ([n/a])
- `[Icons]` Changed the tree node icon to be more meaningful in uplift theme. Added a print-preview icon. This replaces the update-preview icon which has confusing meaning but was not removed.
- `[Searchfield]` Added the ability to clear the searchfield by calling a public clear() function. ([#3810](https://github.com/infor-design/enterprise/issues/3810))
- `[Tree]` Added a setting to support to expanding/collapsing when clicking only the icon portion of the tree node. ([#3730](https://github.com/infor-design/enterprise/issues/3730))
- `[Tree]` Added the ability to have separate icon button for expand/collapse and children count. ([#3847](https://github.com/infor-design/enterprise/issues/3847))

### v4.30.0 Fixes

- `[Accordion]` Fixed an issue where the chevron icon is not properly centered in Safari. ([#2161](https://github.com/infor-design/enterprise/issues/2161))
- `[Application Menu]` Fixed an issue where the dropdown icon is not properly centered in Safari. ([#3766](https://github.com/infor-design/enterprise/issues/3766))
- `[Accordion]` Fixed issue where hidden headers were not excluded from tab navigation. ([#3835](https://github.com/infor-design/enterprise/issues/3835))
- `[Calendar]` Fixed a bug that when setting accordions to allowOnePane it did not work. ([#3773](https://github.com/infor-design/enterprise/issues/3773))
- `[Calendar]` Fixed a bug where the accordion sections would show a line on hover in high contrast mode. ([#2779](https://github.com/infor-design/enterprise/issues/2779))
- `[Calendar]` Fixed a bug where the days would be out of alignment if the end and starts dates intersect. ([#1725](https://github.com/infor-design/enterprise/issues/1725))
- `[Contextual Action Panel]` Fixed an issue where the searchfield should be collapsible on mobile view. ([#918](https://github.com/infor-design/enterprise/issues/918))
- `[Counts]` Revamped the look and feel of widget counts in uplift theme. ([#3666](https://github.com/infor-design/enterprise/issues/3666))
- `[Datagrid]` Fixed an issue where the table doesn't filled the datagrid wrapper inside of modal. ([#3897](https://github.com/infor-design/enterprise/issues/3897))
- `[Datagrid]` Fix a bug with columns with buttons, they had an unneeded animation that caused states to be delayed when painting. ([#3808](https://github.com/infor-design/enterprise/issues/3808))
- `[Datagrid]` Fixed an issue where example page for filter and pager was not working properly. ([#3856](https://github.com/infor-design/enterprise/issues/3856))
- `[Datagrid]` Fix a bug with cellNavigation false, the focus state was still visible. ([#3937](https://github.com/infor-design/enterprise/issues/3937))
- `[Datagrid]` Updated example page for keyword search to fix error state. ([#3961](https://github.com/infor-design/enterprise/issues/3961))
- `[Datagrid]` Fix a bug with cellNavigation false, the focus state was incorrect on stretched rows in IE. ([#1644](https://github.com/infor-design/enterprise/issues/1644))
- `[Datagrid]` Fixed an issue where an extra border is shown in grid list mode and RTL. ([#3895](https://github.com/infor-design/enterprise/issues/3895))
- `[Datagrid]` Fixed a bug inside validateRow when passing in a zero the function would exit. ([#4002](https://github.com/infor-design/enterprise/issues/4002))
- `[Datagrid]` Fixed an issue where select all using keyboard in multiSelect/mixedSelect was not working. ([#3921](https://github.com/infor-design/enterprise/issues/3921))
- `[Datagrid]` Fix a bug with columns with buttons, they had an unneeded animation that caused states to be delayed when painting. ([#3808](https://github.com/infor-design/enterprise/issues/3808))
- `[Datagrid]` Fixed an issue where data was not in sync for row reorder and paging. ([#3749](https://github.com/infor-design/enterprise/issues/3749))
- `[Datagrid]` Fixed an issue where using selectRowsAcrossPages setting the selected rows were reseting by filter, to use this feature you may need to set columnIds in the settings to form whats unique for the row. ([#3601](https://github.com/infor-design/enterprise/issues/3601))
- `[Datagrid]` Fixed an issue where when using the contentTooltip setting on a datagrid on a modal, the column would expand when hovering rows. ([#3541](https://github.com/infor-design/enterprise/issues/3541))
- `[Datagrid]` Fixed an issue the arrow on tooltips flowed in the wrong direction. ([#3854](https://github.com/infor-design/enterprise/issues/3854))
- `[Datagrid]` Fixed an issue where readonly and checkbox cells would show up on the summary row. ([#3862](https://github.com/infor-design/enterprise/issues/3862))
- `[Datagrid]` Fixed an issue where text in nested objects where not encoded correctly. ([#4058](https://github.com/infor-design/enterprise/issues/3862))
- `[Datagrid]` Fixed an issue where text editor style editors are not saved properly. ([#4058](https://github.com/infor-design/enterprise/issues/4058))
- `[Datagrid]` Fixed an issue where checkboxes in an expandable area could not be checked. ([#4062](https://github.com/infor-design/enterprise/issues/4062))
- `[Datagrid]` Fix a bug where multiselect checkboxes were misaligned in a modal. ([#4086](https://github.com/infor-design/enterprise/issues/4086))
- `[Datepicker]` Fixed an issue where some languages like fr-CA and pt-BR (that are languages in a non default locale), would error when opening the picker. ([#4035](https://github.com/infor-design/enterprise/issues/4035))
- `[Datepicker]` Fixed an issue where change did not fire when rangeselecting the same day. ([#4075](https://github.com/infor-design/enterprise/issues/4075))
- `[Datepicker]` Fixed an issue where change did not fire when selecting today after having a cleared value in the field. ([#853](https://github.com/infor-design/enterprise-ng/issues/853))
- `[Dropdown]` Changed the keyboard dropdown so it will select the active item when tabbing out. ([#3028](https://github.com/infor-design/enterprise/issues/3028))
- `[Dropdown]` Fixed an issue where the search field does not stay in the initial position. ([#2659](https://github.com/infor-design/enterprise/issues/2659))
- `[Dropdown]` Fixed an issue where the search field does not stay in the initial position. ([#2659](https://github.com/infor-design/enterprise/issues/2659))
- `[Editor]` Fixed missing tooltips. ([#issues](https://github.com/infor-design/enterprise/issues/issues))
- `[Field Options]` Fixed an issue where the focus style was not aligning. ([#3628](https://github.com/infor-design/enterprise/issues/3628))
- `[Hierarchy]` Fixed an issue selection causes tab selection to be removed. ([#3597](https://github.com/infor-design/enterprise/issues/3597))
- `[Icons]` Fixed an issue with the amend icon in uplift theme. The meaning was lost on a design change and it has been updated. ([#3613](https://github.com/infor-design/enterprise/issues/3613))
- `[Locale]` Changed results text to lower case. ([#3974](https://github.com/infor-design/enterprise/issues/3974))
- `[Locale]` Fixed abbreviated chinese month translations. ([#4034](https://github.com/infor-design/enterprise/issues/4034))
- `[Lookup]` Fixed an issue in the min width examples that showed up in Safari only. ([#3949](https://github.com/infor-design/enterprise/issues/3949))
- `[Lookup]` Added example page for server side keyword search. ([#2806](https://github.com/infor-design/enterprise/issues/2806))
- `[Lookup]` Fixed a bug that the required validation would not reset from empty in certain cases. ([#810](https://github.com/infor-design/enterprise-ng/issues/810))
- `[Lookup]` Fixed an issue in the min width examples that showed up in Safari only. ([#3949](https://github.com/infor-design/enterprise/issues/3949))
- `[Popover]` Corrected the tabindex order of Popover elements when the Popover is contained within a Modal. ([#3644](https://github.com/infor-design/enterprise/issues/3644))
- `[Mask]` Fixed issue where languages with `,` as decimal were causing the fields to only show `.` instead of the actual characters that were input. ([#3933](https://github.com/infor-design/enterprise/issues/3933))
- `[Multiselect]` Fixed a bug that would incorrectly cause both text and tags to be rendered on the page when using the Select All checkbox. ([#3767](https://github.com/infor-design/enterprise/issues/3767))
- `[Multiselect]` When using the `showSelectAll` setting, if no selectable options are present, the Select All checkbox will now remain hidden and unusable. ([#3777](https://github.com/infor-design/enterprise/issues/3777))
- `[Multiselect]` Changed "Select All" checkbox's default behavior to only select items that match the current search filter, if a search filter is present.  The original filter behavior is available by setting `selectAllFilterOnly` to false. ([#3845](https://github.com/infor-design/enterprise/issues/3845))
- `[Textarea]` Added tests to show that the textarea count text is translated. ([#3807](https://github.com/infor-design/enterprise/issues/3807))
- `[Tooltip]` Fixed tooltip behavior so clicking and mousing out will not show the tooltip and fixed tooltip delay. ([#4050](https://github.com/infor-design/enterprise/issues/#4050))
- `[Tree]` Fixed an issue where previous text selection was not clearing after clicked to any tree-node. ([#3794](https://github.com/infor-design/enterprise/issues/3794))

(75 Issues Solved This Release, Backlog Enterprise 235, Backlog Ng 62, 1071 Functional Tests, 1448 e2e Tests)

## v4.29.0

### v4.29.0 Announcements

- `[General]` Heads Up that effective October 31, 2020 we will no longer support IE 11. Until that date we will test IE 11 but only critical issues will be fixed. See the linked issue for more details. ([#3756](https://github.com/infor-design/enterprise/issues/3756))

### v4.29.0 Features

- `[Accordion]` Added the ability to call collapse and expand with a header ID. ([#783](https://github.com/infor-design/enterprise-ng/issues/783))
- `[Lookup]` Added a tooltip functionality when the data is overflowed. ([#3703](https://github.com/infor-design/enterprise/issues/3703))
- `[Lookup]` Added a clear (x icon) button to clear the field. ([#740](https://github.com/infor-design/enterprise/issues/740))
- `[Lookup]` Added a clear (x icon) button and apply button inside of modal so there are now two options to clear the field. ([#2507](https://github.com/infor-design/enterprise/issues/2507))
- `[Lookup]` Fixed a bug where validation did not work if the lookup is non-editable (select only). ([#3950](https://github.com/infor-design/enterprise/issues/3950))
- `[Multiselect]` Moved the functionality for displaying the Multiselect List's searchfield underneath/above the pseudo element into a configurable setting. ([#3864](https://github.com/infor-design/enterprise/issues/3864))
- `[Popdown]` Fixed some integration problems with nested Lookups that were causing closing to happen prematurely. ([ng#760](https://github.com/infor-design/enterprise-ng/issues/760))
- `[Slider]` Added the ability to set position of the tooltip. ([#3746](https://github.com/infor-design/enterprise/issues/3746))
- `[Toast]` Added the ability to dismiss toasts via keyboard. ([#3521](https://github.com/infor-design/enterprise/issues/3521))
- `[Homepage]` Homepage edit events (resize, reorder, remove widgets) now fire on widget elements too ([#3679](https://github.com/infor-design/enterprise/issues/3679))

### v4.29.0 Fixes

- `[About]` Fixed a bug where About dialogs disappeared when being closed by the Modal Manager API. ([#3898](https://github.com/infor-design/enterprise/issues/3898))
- `[Application Menu]` Fixed personalization regressions on Soho theme ([#3704](github.com/infor-design/enterprise/issues/3704))
- `[General]` We Updated a lot of development dependencies. Most important things to note are: we now support node 12 for development and this is recommended, from tests 13 will also work. Node 14 will not work. We updated jQuery to 3.5.1 as a client side dependency and d3 to 5.16.0. If copying files from the `dist` folder note that the d3 file is called d3.v5.js. ([#1690](https://github.com/infor-design/enterprise/issues/1690))
- `[Bar Chart]` Fixed an issue where height was not calculating properly when used other elements along content container. ([#2670](https://github.com/infor-design/enterprise/issues/2670))
- `[Application Menu]` - Made it possible for App Menu Toolbars to dismiss the menu when the `dismissOnClickMobile` setting is true. ([#2831](https://github.com/infor-design/enterprise/issues/2831))
- `[Calendar/Weekview/Monthview]` Added more docs and exposed them on the design site. ([#3575](https://github.com/infor-design/enterprise/issues/3758))
- `[Checkbox]` Fixed an issue where the error icon was inconsistent between subtle and vibrant themes. ([#3575](https://github.com/infor-design/enterprise/issues/3575))
- `[Column Chart]` Fixed an issue where height was not calculating properly when used other elements along content container. ([#2670](https://github.com/infor-design/enterprise/issues/2670))
- `[Datagrid]` Fixed an issue where blank tooltip was showing when use Alert Formatter and no text. ([#2852](https://github.com/infor-design/enterprise/issues/2852))
- `[Datagrid]` Fixed a bug where the datagrid had blocked the clicking of buttons in an empty message area. ([#3922](https://github.com/infor-design/enterprise/issues/3922))
- `[Datagrid]` Fixed an issue where keyword search results were breaking the html markup for icons and badges. ([#3855](https://github.com/infor-design/enterprise/issues/3855))
- `[Datagrid]` Fixed an issue where keyword search results were breaking the html markup for hyperlink. ([#3731](https://github.com/infor-design/enterprise/issues/3731))
- `[Datagrid]` Fixed an issue where keyword search results were not showing for paging, if searched from other than 1st page it came blank table. ([#3629](https://github.com/infor-design/enterprise/issues/3629))
- `[Datagrid]` Fixed an issue where contents filtertype was not working on example page. ([#2887](https://github.com/infor-design/enterprise/issues/2887))
- `[Datagrid]` Fixed a bug in some themes, where the multi line cell would not be lined up correctly with a single line of data. ([#2703](https://github.com/infor-design/enterprise/issues/2703))
- `[Datagrid]` Fixed visibility of sort icons when toggling and when the column is in active. ([#3692](https://github.com/infor-design/enterprise/issues/3692))
- `[Datagrid]` Fixed a bug where the data passed to resultsText was incorrect in the case of reseting a filter. ([#2177](https://github.com/infor-design/enterprise/issues/2177))
- `[Datagrid/General]` Fixed an additional bug where when loading the datagrid with a columns object that contain recursive objects the grid would crash in saveColumns. [3759](https://github.com/infor-design/enterprise/issues/3759))
- `[Datepicker]` Fixed a bug where the modal would take aspects of the personalize colors by mistake. ([#3997](https://github.com/infor-design/enterprise/issues/3997))
- `[Dropdown]` Fixed tooltip content gets cut off inside of modal. ([#3106](https://github.com/infor-design/enterprise/issues/3106))
- `[DemoApp]` Fixed an issue with some pages in the design site where the did not have a height. ([#878](https://github.com/infor-design/website/issues/878))
- `[Fonts]` A note that the Source Sans Pro font thats used in the new theme and served at google fonts, now have a fix for the issue that capitalized letters and numbers had different heights. You may need to release any special caching. ([#1789](https://github.com/infor-design/enterprise/issues/1789))
- `[Form]` Fix broken links in the form readme file. ([#818](https://github.com/infor-design/website/issues/818))
- `[Line Chart]` Fixed an issue where height was not calculating properly when used other elements along content container. ([#2670](https://github.com/infor-design/enterprise/issues/2670))
- `[Locale]` Fixed the es-419 date time value, as it was incorrectly using the medium length date format. ([#3830](https://github.com/infor-design/enterprise/issues/3830))
- `[Modal]` Fixed the inconsistencies of spacing on required fields. ([#3587](https://github.com/infor-design/enterprise/issues/3587))
- `[Modal]` Fixed a bug where the title would overflow too soon. ([#3996](https://github.com/infor-design/enterprise/issues/3996))
- `[Multiselect]` Added ability to detect selected items from incoming data via `callSource()`. ([#2656](https://github.com/infor-design/enterprise/issues/2656))
- `[Multiselect]` Added support to api settings to `allTextString` and `selectedTextString` for custom headers. ([#3554](https://github.com/infor-design/enterprise/issues/3554))
- `[Pie Chart]` Fixed an issue where height was not calculating properly when used other elements along content container. ([#2670](https://github.com/infor-design/enterprise/issues/2670))
- `[Pie]` Fixed an issue where rounds decimal places for percent values were not working. ([#3599](https://github.com/infor-design/enterprise/issues/3599))
- `[Pie/Donut]` Fixed an issue where placing legend on bottom was not working for Homepage widget/Cards. ([#3560](https://github.com/infor-design/enterprise/issues/3560))
- `[Pager]` Reduced the space between buttons. ([#1942](https://github.com/infor-design/enterprise/issues/1942))
- `[Popupmenu]` Fixed an issue the shortcut text leaves gap when no icons are present. ([#3849](https://github.com/infor-design/enterprise/issues/3849))
- `[Tabs]` Fixed info and alert icons alignment on tabs and inside of modal. ([#2695](https://github.com/infor-design/enterprise/issues/2695))
- `[Tabs]` Fixes an issue where the search bar background color was going to transparent on smaller breakpoints. ([#3871](https://github.com/infor-design/enterprise/issues/3871))
- `[Notification]` Fixed an issue where the icons were lagging in the animation. ([#2099](https://github.com/infor-design/enterprise/issues/2099))
- `[Tree]` Fixed an issue where data was not in sync for children property. ([#1690](https://github.com/infor-design/enterprise/issues/1690))
- `[Splitter]` Fixed an issue the drag handle characters render incorrectly. ([#1458](https://github.com/infor-design/enterprise/issues/1458))
- `[Splitter]` Fixed an issue where dragging for RTL direction was not working. ([#1813](https://github.com/infor-design/enterprise/issues/1813))
- `[Spinbox]` Fixed an issue where a two or more digit min value would make it difficult to type in the spinbox. To fix this the values will only be validated on blur by default. ([#3909](https://github.com/infor-design/enterprise/issues/3909))
- `[Spinbox]` Fixed an issue where the number mask did not match the max value of the spinbox. ([#3939](https://github.com/infor-design/enterprise/issues/3939))
- `[Slider]` Improved the sliding so that decimal values would not trigger the change event. ([#787](https://github.com/infor-design/enterprise-ng/issues/787))
- `[Slider]` Reduced the number of change events that fire while sliding. ([#788](https://github.com/infor-design/enterprise-ng/issues/788))
- `[Swaplist]` Fixed an issue where dragging items more than once was not working on Android or iOS devices. ([#1423](https://github.com/infor-design/enterprise/issues/1423))
- `[Tree]` Fixed an issue where tree could not be expanded when using multiselect mode in IE 11. ([#3936](https://github.com/infor-design/enterprise/issues/3936))
- `[Tabs]` Fixed an issue where calling destroy did not remove the add tab button. ([#1439](https://github.com/infor-design/enterprise/issues/1439))
- `[Vertical Tabs]` Made personalization possible. ([#3029](https://github.com/infor-design/enterprise/issues/3029))

(64 Issues Solved This Release, Backlog Enterprise 248, Backlog Ng 69, 1149 Functional Tests, 1404 e2e Tests)

## v4.28.5

### v4.28.5 Fixes

- `[Datepicker]` Fixed an issue where change events did not fire consistently. ([#4087](https://github.com/infor-design/enterprise/issues/4087))

## v4.28.4

### v4.28.4 Fixes

- `[Datagrid]` Fixed an issue where checkboxes in an expandable area could not be checked. ([#4062](https://github.com/infor-design/enterprise/issues/4062))

## v4.28.3

### v4.28.3 Fixes

- `[Datepicker]` Fixed an issue where change did not fire when rangeselecting the same day. ([#4075](https://github.com/infor-design/enterprise/issues/4075))
- `[Datepicker]` Fixed an issue where change did not fire when selecting today after having a cleared value in the field. ([#853](https://github.com/infor-design/enterprise-ng/issues/853))

## v4.28.2

### v4.28.2 Fixes

- `[Splitter]` Fixed an issue where the splitter would remove the modal overlay in some cases. ([#3982](https://github.com/infor-design/enterprise/issues/3982))

## v4.28.1

### v4.28.1 Fixes

- `[Datagrid]` Fixed a bug where the datagrid had blocked the clicking of buttons in an empty message area. ([#3922](https://github.com/infor-design/enterprise/issues/3922))
- `[Datagrid]` Added ability to set the datagrid emptymessage as primary. ([#3922](https://github.com/infor-design/enterprise/issues/3922))

## v4.28.0

### v4.28.0 Important Changes

- `[Pager]` The Deprecated `pager` getter method was removed. Use `pagerAPI` instead for the same thing if accessing this internal object directly. ([#3759](https://github.com/infor-design/enterprise/issues/3759))

### v4.28.0 Features

- `[Bar Chart]` Added support to ellipsis for yaxis labels. ([#3702](https://github.com/infor-design/enterprise/issues/3702))
- `[Contextmenu]` Added support for shortcut display in menus. ([#3490](https://github.com/infor-design/enterprise/issues/3490))
- `[Datepicker]` Added support for custom api callback to disable passed dates and to disable dates by years. ([#3462](https://github.com/infor-design/enterprise/issues/3462))
- `[Datagrid]` Added and fixed up datagrid grouping aggregators. There is now aggregators for avg, count, list, max, min and sum. In addition null and undefined data will not cause issues. ([#3752](https://github.com/infor-design/enterprise/issues/3752))
- `[Error Page]` Added a new example showing a static error page. For example for a 404 page or generic error. ([#281](https://github.com/infor-design/design-system/issues/281))
- `[FileUploadAdvanced]` Added support to api settings `maxFiles` to limit number of uploads. ([#3512](https://github.com/infor-design/enterprise/issues/3512))
- `[FileUploadAdvanced]` Added support to fire event `fileremoved` for attached file removed. ([#3548](https://github.com/infor-design/enterprise/issues/3548))
- `[Line Chart]` Added support to ellipsis for yaxis labels. ([#3702](https://github.com/infor-design/enterprise/issues/3702))
- `[Modal]` Improved handling of multiple Modal windows stemming from a single trigger element. ([ng#705](https://github.com/infor-design/enterprise-ng/issues/705))

### v4.28.0 Fixes

- `[Accordion]` Fixed a regression where updating individual headers within an Accordion was no longer working ([#3826](https://github.com/infor-design/enterprise/issues/3070))
- `[Application Menu]` Fixed the icons on breaking apart it's appearance when zooming out the browser in IE11, uplift theme. ([#3070](https://github.com/infor-design/enterprise/issues/3070))
- `[Application Menu]` Fixed misalignment/size of bullet icons in the accordion on Android devices. ([#1429](http://localhost:4000/components/applicationmenu/test-six-levels.html))
- `[Application Menu]` Add keyboard support for closing Role Switcher panel ([#3477](https://github.com/infor-design/enterprise/issues/3477))
- `[Autocomplete]` Added a check to prevent the autocomplete from incorrectly stealing form focus, by checking for inner focus before opening a list on typeahead. ([#3639](https://github.com/infor-design/enterprise/issues/3070))
- `[Autocomplete]` Fixed an issue where an change event was not firing when selecting from the menu. ([#804](https://github.com/infor-design/enterprise/issues/804))
- `[Bubble Chart]` Fixed an issue where an extra axis line was shown when using the domain formatter. ([#501](https://github.com/infor-design/enterprise/issues/501))
- `[Bullet Chart]` Added support to format ranges and difference values. ([#3447](https://github.com/infor-design/enterprise/issues/3447))
- `[Button]` Fixed the button disabled method to no longer use class `is-disabled`. ([#3447](https://github.com/infor-design/enterprise-ng/issues/799))
- `[Charts]` Fixed an issue where selected items were being deselected after resizing the page. ([#323](https://github.com/infor-design/enterprise/issues/323))
- `[Colorpicker]` Fixed an issue where the color swatches shift when the colorpicker has a scrollbar. ([#2266](https://github.com/infor-design/enterprise/issues/2266))
- `[Custom Builds]` Fixed issues related to custom building Datagrid. ([#3784](https://github.com/infor-design/enterprise/issues/3784))
- `[Custom Builds]` Fixed issues related to custom building Locale. ([#3839](https://github.com/infor-design/enterprise/issues/3839))
- `[Custom Builds]` Fixed issues related to custom building Modal. ([#3822](https://github.com/infor-design/enterprise/issues/3822))
- `[Datagrid]` Fixed an issue where row data was not available for serializer with Treegrid. ([#3663](https://github.com/infor-design/enterprise/issues/3724))
- `[ContextualActionPanel]` Fixed an issue where toolbars in CAP are not torn down on destroy. ([#3785](https://github.com/infor-design/enterprise/issues/3785))
- `[ContextualActionPanel]` Fixed an issue where nested caps or closing and reopening caps would not work. ([#801](https://github.com/infor-design/enterprise-ng/issues/801))
- `[Datagrid]` Fixed a css issue in dark uplift mode where the group row lines were not visible. ([#3649](https://github.com/infor-design/enterprise/issues/3649))
- `[Datagrid]` Fixed some styling issues in alerts and tags, and made clickable tags available in the formatter. ([#3631](https://github.com/infor-design/enterprise/issues/3631))
- `[Datagrid]` Fixed a css issue in dark uplift mode where the group row lines were not visible . ([#3649](https://github.com/infor-design/enterprise/issues/3649))
- `[Datagrid]` Fixed lookup modal title to be visible and adjust the position to make it centered. ([#3635](https://github.com/infor-design/enterprise/issues/3635))
- `[Datagrid]` Fixed an issue where selected rows are not reset when calling loadData. ([#3718](https://github.com/infor-design/enterprise/issues/3718))
- `[Datagrid]` Fixed an issue where if using grouping totals and hiding and showing columns the page is not refreshed properly. ([#2564](https://github.com/infor-design/enterprise/issues/2564)
- `[Datagrid]` Fixed an issue the selected row header icon is the wrong state when using allowSelectAcrossPages. ([#3043](https://github.com/infor-design/enterprise/issues/3043)
- `[Datagrid]` Improved the `datagrid-default-modal-width` concept if setting a modal datagrid default with so it works on any parent. [3562](https://github.com/infor-design/enterprise/issues/3562))
- `[Datagrid]` Fixed a bug in the indeterminate paging example, that the select checkbox would not work and be out of sync when changing pages. [2230](https://github.com/infor-design/enterprise/issues/2230))
- `[Datagrid]` Fixed a bug when resizing the first column of the center pane when using frozen columns, the resize would jump out the size of the frozen section. [3741](https://github.com/infor-design/enterprise/issues/3741))
- `[Datagrid]` Fixed an issue where the filter condition leaves two selected if you just reorder. ([#3779](https://github.com/infor-design/enterprise/issues/3779))
- `[Datagrid/General]` Fixed a bug where when loading the datagrid with a columns object that contain recursive objects the grid would crash. [3759](https://github.com/infor-design/enterprise/issues/3759))
- `[Datagrid/Hyperlink]` Fixed layout issues with links in right text align mode. To do this refactored links to not use a psuedo element for the focus style. ([#3680](https://github.com/infor-design/enterprise/issues/3680))
- `[Datepicker]` Fixed a bug where for some locales like `af-ZA` and `fi_FI` with dots in the day periods, setting 24 hr time to AM did not work. [3750](https://github.com/infor-design/enterprise/issues/3750))
- `[Datepicker]` Fixed a bug where date picker erred on arabic dates. [3804](https://github.com/infor-design/enterprise/issues/3804))
- `[Datepicker]` Fixed a bug where date picker could not change arabic dates. [3819](https://github.com/infor-design/enterprise/issues/3819))
- `[Datepicker]` Fixed a bug the month only picker would error the second time opened. [3817](https://github.com/infor-design/enterprise/issues/3817))
- `[Datepicker]` Added fix for dates with month and day only format where day is first, this was incorrectly validating as invalid. ([#3833](https://github.com/infor-design/enterprise/issues/3833))
- `[Demoapp]` Fixed incorrect directory list hyperlinks in listview and listbuilder components. ([1783](https://github.com/infor-design/enterprise/issues/1783))
- `[Demoapp]` Did cleanup on the icons and patterns links. ([3790](https://github.com/infor-design/enterprise/issues/3790))
- `[Demoapp]` When deployed on a proxy the icons page would not change contents when changing theme. ([3790](https://github.com/infor-design/enterprise/issues/3790))
- `[Dropdown]` Fixed an issue that Dropdown did not close when scrolling in some nested containers. ([#3436](https://github.com/infor-design/enterprise/issues/3436))
- `[EmptyMessage]` Updated the text to be more subtle. ([#3476](https://github.com/infor-design/enterprise/issues/3476))
- `[Fieldset]` Fixed fieldset text data overlapping in compact mode on mobile view. ([#3627](https://github.com/infor-design/enterprise/issues/3627))
- `[General]` Added a number of small accessibility fixes base on older testing feedback. ([#1539](https://github.com/infor-design/enterprise/issues/1539))
- `[Hierarchy]` Added support for separators in the actions menu on a hierarchy leaf. ([#3636](https://github.com/infor-design/enterprise/issues/3636))
- `[Hierarchy]` Fixed an issue where clicking the "More Actions" menu trigger wouldn't open the menu anymore. ([#3873](https://github.com/infor-design/enterprise/issues/3873))
- `[Lookup]` Fixed an issue where `keywordFilter: true` and `filterable: true` used together cause the lookup modal to break. ([#3772](https://github.com/infor-design/enterprise/issues/3772))
- `[Masthead]` Fixed layout and color issues in uplift theme. ([#3526](https://github.com/infor-design/enterprise/issues/3526))
- `[Modal]` Fixed modal title to a two line with ellipsis when it's too long. ([#3479](https://github.com/infor-design/enterprise/issues/3479))
- `[Multiselect]` Fixed tags dismiss button on mobile devices. ([#3640](https://github.com/infor-design/enterprise/issues/3640))
- `[Icons]` Added new locked/unlocked icons in ids-identity [#3732](https://github.com/infor-design/enterprise/issues/3732)
- `[Radar Chart]` Fixed an issue where labels were cutoff at desktop view. ([#3510](https://github.com/infor-design/enterprise/issues/3510))
- `[Splitter]` Fixed an issue where collapse button was misaligned. ([#3825](https://github.com/infor-design/enterprise/issues/3825))
- `[Swaplist]` Fixed disabled swap buttons color in dark variant subtle theme. ([#3709](https://github.com/infor-design/enterprise/issues/3709))
- `[Utils]` Exposed `Soho.utils.isInViewport(elem)` for external use. ([#3436](https://github.com/infor-design/enterprise/issues/3436))
- `[Toolbar]` Improved the placeholder text color to be more visible in uplift (dark variant). ([#3727](https://github.com/infor-design/enterprise/issues/3727))
- `[Tree]` Fixed an issue where use `UpdateNode()` method the data was not sync. ([#3724](https://github.com/infor-design/enterprise/issues/3724))

(71 Issues Solved This Release, Backlog Enterprise 260, Backlog Ng 82, 1048 Functional Tests, 1370 e2e Tests)

## v4.27.4

### v4.27.4 Fixes

`[Button]` Fixed the button disabled method to no longer use class `is-disabled`. ([#3447](https://github.com/infor-design/enterprise-ng/issues/801))
`[Button]` Fixed a regression where some buttons would get a 100% width on mobile. ([#801](https://github.com/infor-design/enterprise-ng/issues/801))

## v4.27.3

### v4.27.3 Fixes

- `[Datagrid]` Fixed a bug in the indeterminate paging example, that the select checkbox would not work and be out of sync when changing pages. [2230](https://github.com/infor-design/enterprise/issues/2230))

## v4.27.2

### v4.27.2 Fixes

- `[Datagrid]` Fixed an issue in datagrid frozen columns, actions that re-render like sorting may cause rendering issues. ([#3735](https://github.com/infor-design/enterprise/issues/3735))
- `[Datagrid]` Fixed an issue in lookup datagrid editors that clicking a trigger in the cell would commit the cell causing editing not to work in some cases. ([#785](https://github.com/infor-design/enterprise-ng/issues/785))

## v4.27.1

### v4.27.1 Fixes

- `[Icons]` Added a fix to support both `href` and `xlink:href` in icons. ([#3734](https://github.com/infor-design/enterprise/issues/3734))

## v4.27.0

### v4.27.0 Important Changes

- `[Hierarchy]` Removed the following deprecated options `paging: <bool>` and `mobileView: <bool>`. Instead use `layout='paging'` or `layout='mobile-only'`.
- `[Icons]` Changed the svg icons to use `href` instead of deprecated `xlink:href`. This isnt a breaking change either will work but `href` works better with Ivy in Angular. ([#3611](https://github.com/infor-design/enterprise/issues/3611))

### v4.27.0 Features

- `[Button]` Add `toData()` and related API for programmatically handling control of buttons. ([ng#467](https://github.com/infor-design/enterprise-ng/issues/467))
- `[Calendar]` Enhanced the look and feel of monthview calendar by displaying legend and calendar event on mobile view. ([#925](https://github.com/infor-design/enterprise/issues/925))
- `[Modal]` Created API for controlling the Modal ButtonSet. ([ng#467](https://github.com/infor-design/enterprise-ng/issues/467))
- `[Datagrid]` Added support for api setting on expand and collapse children. ([#3274](https://github.com/infor-design/enterprise/issues/3274))
- `[Datagrid]` Updated the fixedRowHeight setting to accept `auto` as an option. This will calculate the row height for all frozenRows section. If you have a lot of rows this may be slow so a number is preferred. ([#3374](https://github.com/infor-design/enterprise/issues/3374))
- `[Editor]` Added an option to set the height of the editor in `rows`. If you set this the estimated number for rows can be specified for the source and html pane. It will scroll after that. ([#3688](https://github.com/infor-design/enterprise/issues/3688))
- `[Homepage]` Added support for reordering, resizing, and removing widgets by enabling edit mode on the homepage component. ([#3531](https://github.com/infor-design/enterprise/issues/3531))

### v4.27.0 Fixes

- `[Accordion]` Removed stoppage of event propagation when accordion headers are clicked, in order to allow external click event listeners to propagate. ([ng#321](https://github.com/infor-design/enterprise-ng/issues/321))
- `[Bar Chart]` Fixed an issue where chart was not resizing on homepage widget resize. ([#2669](https://github.com/infor-design/enterprise/issues/2669))
- `[Blockgrid]` Fixed an issue where there was no index if the data is empty, and removed deprecated internal calls. ([#748](https://github.com/infor-design/enterprise-ng/issues/748))
- `[Busy Indicator]` Fixed an issue where it throws an error when a display delay, the busy-indicator parent removed and added via ngIf before the busyindicator shown. ([#703](https://github.com/infor-design/enterprise-ng/issues/703))
- `[Busy Indicator]` Fixed an issue where the overlay would close when closing the Modal. ([#3424](https://github.com/infor-design/enterprise/issues/3424))
- `[Busy Indicator]` Fixed an issue where position was not aligning. ([#3341](https://github.com/infor-design/enterprise/issues/3341))
- `[Colorpicker]` Fixed the dropdown icon position is too close to the right edge of the field. ([#3508](https://github.com/infor-design/enterprise/issues/3508))
- `[Contextual Action Panel]` Fixed misaligned search icon in uplift theme. ([#3630](https://github.com/infor-design/enterprise/issues/3630))
- `[Contextual Action Panel]` Fixed close icon button in getting cut off on mobile view ([#3586](https://github.com/infor-design/enterprise/issues/3586))
- `[Datagrid]` Fixed an issue where lookup editor was removing all characters following and including the '|' pipe character. ([#3556](https://github.com/infor-design/enterprise/issues/3556))
- `[Datagrid]` Fixed an issue where date range filter was unable to filter data. ([#3503](https://github.com/infor-design/enterprise/issues/3503))
- `[Datagrid]` Fixed a bug were datagrid tree would have very big text in the tree nodes on IOS. ([#3347](https://github.com/infor-design/enterprise/issues/3347))
- `[Datagrid]` Fixed a focus trap issue when using actionable mode, tab will now move up and down rows. ([#2399](https://github.com/infor-design/enterprise/issues/2399))
- `[Datagrid]` Fixed a bug when setting the UI indicator with `setSortIndicator` then it would take two clicks to sort the inverse direction. ([#3391](https://github.com/infor-design/enterprise/issues/3391))
- `[Datagrid]` Fixed an issue where date range filter was not working. ([#3337](https://github.com/infor-design/enterprise/issues/3337))
- `[Datagrid]` Fixed a bug when combining multiselect and expandable rows. If using the shift key to select multiple rows the selection would include incorrect rows. ([#2302](https://github.com/infor-design/enterprise/issues/2302))
- `[Datagrid]` Added support for dragging and reordering columns in RTL and some minor style cleanup with dragging to reorder. ([#3552](https://github.com/infor-design/enterprise/issues/3552))
- `[Datagrid]` Fixed an issue that the click event did not show the item data when the keyboard is used. ([#3645](https://github.com/infor-design/enterprise/issues/3645))
- `[Datagrid]` Fixed an issue where datagrid tree did not show empty messages. ([#3642](https://github.com/infor-design/enterprise/issues/3642))
- `[Datagrid]` Fixed an issue where grouped rows did not render when combined with frozen columns. ([#3367](https://github.com/infor-design/enterprise/issues/3367))
- `[Datagrid]` Fixed an issue where the overlay was closing after close Modal. ([#735](https://github.com/infor-design/enterprise-ng/issues/735))
- `[Datagrid]` Fixed a misaligned drag and drop column icon on IE 11. ([#3648](https://github.com/infor-design/enterprise/issues/3648))
- `[Datagrid]` Fixed an issue when using the colspan column option along with frozenColumns. ([#3416](https://github.com/infor-design/enterprise/issues/3416))
- `[Datagrid]` Fixed an issue where the empty message might still show if the amount of rows do not fill the page. ([#3697](https://github.com/infor-design/enterprise/issues/3697))
- `[Datepicker]` Fixed popover height and datepicker layout on mobile view. ([#2569](https://github.com/infor-design/enterprise/issues/3569))
- `[Datepicker]` Fixed an issue where date range with minimum range was not working. ([#3268](https://github.com/infor-design/enterprise/issues/3268))
- `[Datepicker]` Fixed an issue where date range was reverting to initial values after clearing. ([#1306](https://github.com/infor-design/enterprise/issues/1306))
- `[Datepicker]` Fixed an issue where dates would be invalid in ko-KO locale. ([#3470](https://github.com/infor-design/enterprise/issues/3470))
- `[Datepicker]` Fixed an issue where dates would be invalid in zh-TW locale. ([#3473](https://github.com/infor-design/enterprise/issues/3473))
- `[Datepicker]` Fixed an issue where AM/PM could not be set in hi-IN locale. ([#3474](https://github.com/infor-design/enterprise/issues/3474))
- `[Datepicker]` Fixed an issue where change would fire twice or when the value is still blank. ([#3423](https://github.com/infor-design/enterprise/issues/3423))
- `[Datepicker]` Fixed an issue where time would be reset to 12:00 AM when setting the time and clicking today. ([#3202](https://github.com/infor-design/enterprise/issues/3202))
- `[Dropdown]` Fixed a bug where it was not possible for Dropdowns in certain scrollable Modal regions to close on scroll. ([#2650](https://github.com/infor-design/enterprise/issues/2650))
- `[Dropdown]` Fixed a bug that dropdowns are in the wrong position if flowing up and other minor cases. ([#2068](https://github.com/infor-design/enterprise/issues/2068))
- `[Dropdown]` Fixed alignment when using dropdown in compound field. ([#3647](https://github.com/infor-design/enterprise/issues/3647))
- `[Editor]` Added ui updates to the toolbar in uplift (vibrant mode) and minor style fixes. ([#3577](https://github.com/infor-design/enterprise/issues/3577))
- `[Editor]` Added fixes to reseting the dirty indicator when used in an editor. ([#3662](https://github.com/infor-design/enterprise/issues/3662))
- `[Editor]` Fixed a width change when toggle source view when the editor is on a modal, this is also based on UI feedback that the switch was confusing, so we now disable the buttons. ([#3594](https://github.com/infor-design/enterprise/issues/3594))
- `[Editor]` Fixed an issue where bullet and number lists could not be converted to headings and regular text with the font picker. ([#2679](https://github.com/infor-design/enterprise/issues/2679))
- `[Editor]` Fixed an issue where some settings like bold and italics would not be reset consistently when applying headings and regular text with the font picker. ([#2256](https://github.com/infor-design/enterprise/issues/2256))
- `[Editor]` Fixed an issue where the dirty events did not fire changing the source view. ([#3598](https://github.com/infor-design/enterprise/issues/3598))
- `[Editor]` Adding missing bottom spacing under heading elements. ([#3288](https://github.com/infor-design/enterprise/issues/3288))
- `[Field Filter]` Fixed an issue where switching to In Range filter type with a value in the field was causing an error. ([#3515](https://github.com/infor-design/enterprise/issues/3515))
- `[Editor]` Added a font color for rest/none swatch. ([#2035](https://github.com/infor-design/enterprise/issues/2035))
- `[Field Filter]` Fixed an issue where switching to In Range filter type with a value in the field was causing an error. ([#3515](https://github.com/infor-design/enterprise/issues/3515))
- `[Field Filter]` Fixed an issue where date range was not working after using other filter. ([#2764](https://github.com/infor-design/enterprise/issues/2764))
- `[Field Filter]` Fixed an issue where stray text would be shown if the filters are hidden and then shown later. ([#3687](https://github.com/infor-design/enterprise/issues/3687))
- `[Line Chart]` Fixed an issue where x-axis labels were overlapping for small viewport on homepage widget. ([#2674](https://github.com/infor-design/enterprise/issues/2674))
- `[Lookup]` Fixed an issue where selected values were clearing when use server side data. ([#588](https://github.com/infor-design/enterprise-ng/issues/588))
- `[Locale]` Added missing Afrikaans translations. ([#3685](https://github.com/infor-design/enterprise/issues/3685))
- `[Masthead]` Fixed layout and color issues in uplift theme. ([#3526](https://github.com/infor-design/enterprise/issues/3526))
- `[Modal]` Fixed an iOS bug where after opening several Modals/Messages, it would occasionally be impossible to scroll a scrollable page area. ([#3389](https://github.com/infor-design/enterprise/issues/3389))
- `[Modal]` Fixed a bug where when iframe elements are present, focus traps could occur and cause focus on elements outside of the Modal, but within the iframe. ([#2287](https://github.com/infor-design/enterprise/issues/2287))
- `[Modal]` Added a check for preventing Tooltips inside a Modal from opening while the Modal is not visible ([#3588](https://github.com/infor-design/enterprise/issues/3588))
- `[Modal]` Fixed dropdown position when the field is required. ([#3482](https://github.com/infor-design/enterprise/issues/3482))
- `[Modal]` Fixed a regression where some Close buttons were not properly closing. ([#3615](https://github.com/infor-design/enterprise/issues/3615))
- `[Process Indicator]` Fixed icons that are not centered inside the circle indicators. ([#3509](https://github.com/infor-design/enterprise/issues/3509))
- `[Personalize]` Fixed an issue that colorschanged events do not fire on when doing a set to default ation. ([#751](https://github.com/infor-design/enterprise-ng/issues/751))
- `[Searchfield]` Correct the background color of toolbar search fields. ([#3527](https://github.com/infor-design/enterprise/issues/3527))
- `[Spinbox]` Corrected an issue in the enable method, where it did not fully remove the readonly state. ([#3527](https://github.com/infor-design/enterprise/issues/3527))
- `[Swaplist]` Fixed an issue where lists were overlapping on uplift theme. ([#3452](https://github.com/infor-design/enterprise/issues/3452))
- `[Tabs]` Fixed the position of error icon too close to the border on focus state. ([#3544](https://github.com/infor-design/enterprise/issues/3544))
- `[Tabs-Vertical]` Fixed an issue where the content cannot scroll on mobile view. ([#3542](https://github.com/infor-design/enterprise/issues/3542))
- `[Tags]` Fixed a regression on Tag Buttons, where they were visually, vertically misaligned with Tag text. ([#3604](https://github.com/infor-design/enterprise/issues/3604))
- `[Week-View]` Changed the look of the week-view and day-view day of the week so its a 3 (or 2) letter abbreviation and emphasizes the date and spans two lines. This makes all the days of the week the same length. ([#3262](https://github.com/infor-design/enterprise/issues/3262))
- `[Validation]` Fixed a bug where addMessage did not add messages to the parent. ([#711](https://github.com/infor-design/enterprise-ng/issues/711))

(87 Issues Solved This Release, Backlog Enterprise 279, Backlog Ng 75, 1033 Functional Tests, 1322 e2e Tests)

## v4.26.2

### v4.26.2 Fixes

- `[Textarea]` Fixed missing text in safari on disabled text areas. ([#3638](https://github.com/infor-design/enterprise/issues/3638))

## v4.26.1

### v4.26.1 Fixes

- `[Demo App]` Fixed the embedded layout to show uplift theme. ([#861](https://github.com/infor-design/website/issues/861))

## v4.26.0

### v4.26.0 Features

- `[Datagrid]` Added support for expandable row to expand across all frozen columns, and fixed span layout issues on the right side frozen columns. ([#2867](https://github.com/infor-design/enterprise/issues/2867))
- `[Datagrid]` Added a new `resizeMode` option that allows you to pick between `flex` and `fit`. `flex` will resize columns independently shifting other columns to fit the table layout if needed. `fit` will resize using the neighbor's column width. This is possible more useful when you have less columns. ([#3251](https://github.com/infor-design/enterprise/issues/3251))
- `[Calendar]` Made the monthview, weekview and calendar work in RTL mode and added official support for UmAlQura calendar. ([#2788](https://github.com/infor-design/enterprise/issues/2788))
- `[Icons]` Added new icons `icon-play, icon-stop, icon-record, icon-pause` for video players. ([#411](https://github.com/infor-design/design-system/issues/411))
- `[Icons]` Added new icons `icon-security-off, icon-security-on` for toggles related to security/secure items. ([#397](https://github.com/infor-design/design-system/issues/397))
- `[Searchfield]` Added a setting that makes it possible to adjust the "collapsed" size of a Toolbar Searchfield to better accommodate some use cases. ([#3296](https://github.com/infor-design/enterprise/issues/3296))

### v4.26.0 Fixes

- `[Application Menu]` Fixed bugs with filtering where it was not possible to have the filter match text within content areas, as well as general expand/collapse bugs with filtering. ([#3131](https://github.com/infor-design/enterprise/issues/3131))
- `[Application Menu]` Fixed overlap button when label is too long, and aligned dropdown icon in application menu uplift theme. ([#3133](https://github.com/infor-design/enterprise/issues/3133))
[Contextual Action Panel] - Fixed shade colors of text and icon buttons in uplift theme high contrast. (#3394)
- `[Accordion]` - Fixed an issue with a missing border on the last element in certain states. ([#3885](https://github.com/infor-design/enterprise/issues/3885))
- `[Calendar]` Fixed issue where on month view in events info `Date` and `Duration` fields were not working with some events and `Duration` field. Now `Duration` field support `Days, Hours and Minutes` text. ([#2777](https://github.com/infor-design/enterprise/issues/2777))
- `[Calendar]` Fixed an issue where link was not working on monthview to switch to day view when clicked on more events on that day. ([#3181](https://github.com/infor-design/enterprise/issues/3181))
- `[Calendar]` Fixed a calendar event where the start date today is not displaying as upcoming event in different timezone. ([#2776](https://github.com/infor-design/enterprise/issues/2776))
- `[Calendar]` Fixed an issue where adding an event was inconsistent in Safari. ([#3079](https://github.com/infor-design/enterprise/issues/3079))
- `[Calendar]` Fixed an issue where any event was not rendering in day and week view. ([#3222](https://github.com/infor-design/enterprise/issues/3222))
- `[Calendar]` Fixed an issue where date selection was not persist when switching from month view to week view to day view. ([#3319](https://github.com/infor-design/enterprise/issues/3319))
- `[Colors]` Fixed an incorrect ruby06 color, and made the background change on theme change now (again). ([#3448](https://github.com/infor-design/enterprise/issues/3448))
- `[Datagrid]` Fixed an issue where focus on reload data was forced to be on active cell. ([#358](https://github.com/infor-design/enterprise-ng/issues/358))
- `[Datagrid]` Fixed RTL issues in the filter row. ([#3517](https://github.com/infor-design/enterprise/issues/3517))
- `[Datagrid]` Improved the column resize behavior in speed and usability with the cursor being more accurate during resize. ([#3251](https://github.com/infor-design/enterprise/issues/3251))
- `[Datagrid]` Improved the column resize behavior to work much better in RTL mode. ([#1924](https://github.com/infor-design/enterprise/issues/1924))
- `[Datagrid]` Fixed a bug where if a filter row column is frozen the mask and editor options would not be applied. ([#2553](https://github.com/infor-design/enterprise-ng/issues/2553))
- `[Datagrid]` Fixed an issue where when using rowTemplate/expandableRows and frozenColumns on both sides the right side did not render properly. ([#2867](https://github.com/infor-design/enterprise/issues/2867))
- `[Datagrid]` Fixed an issue where height was not aligning to expandable row for frozen columns. ([#3516](https://github.com/infor-design/enterprise/issues/3516))
- `[Datagrid]` Fixed hover color should not be similar to alternate rows when hovering in uplift high contrast. ([#3338](https://github.com/infor-design/enterprise/issues/3338))
- `[Datagrid]` Fixed a demo app issue filtering decimal fields in some examples. ([#3351](https://github.com/infor-design/enterprise/issues/3351))
- `[Datagrid]` Fixed an issue where some columns were disappear after resizing the browser or after changing themes. ([#3434](https://github.com/infor-design/enterprise/issues/3434))
- `[Datagrid]` Fixed an issue that the filter row type dropdowns did not close when the grid is scrolled. ([#3216](https://github.com/infor-design/enterprise/issues/3216))
- `[Datagrid]` Added an example showing the configuration needed to filter date time fields on just dates without the time part. ([#2865](https://github.com/infor-design/enterprise/issues/2865))
- `[Datagrid]` Changed the isFilter added value to datasets to a more unique value to avoid clashes. ([#2668](https://github.com/infor-design/enterprise/issues/2668))
- `[Datagrid]` Added a `getDataset` method that will return the current dataset without any added properties. ([#2668](https://github.com/infor-design/enterprise/issues/2668))
- `[Datagrid]` Fixed an issue that when reordering filter columns the filter values would disappear. ([#2565](https://github.com/infor-design/enterprise/issues/2565))
- `[Datagrid]` Fixed an issue that dropdown lists in filter rows did not close when scrolling. ([#2056](https://github.com/infor-design/enterprise/issues/2565))
- `[Datagrid]` Added a `filterType` option to the filter event data so the type can be determined. ([#826](https://github.com/infor-design/enterprise/issues/826))
- `[Datagrid]` Add options to `toolbar.filterRow` so that instead of true/false you can set `showFilter, clearFilter, runFilter` independently. ([#1479](https://github.com/infor-design/enterprise/issues/1479))
- `[Datagrid]` Added fixes to improve the usage of the textarea editor. ([#3417](https://github.com/infor-design/enterprise/issues/3417))
- `[Datagrid]` Fixed an issue where reset to default was not working properly. ([#3487](https://github.com/infor-design/enterprise/issues/3487))
- `[Datepicker]` Fixed an issue where setting date format with comma character was not working. ([#3008](https://github.com/infor-design/enterprise/issues/3008))
- `[Editor]` Made the link and image link fields required on the dialogs. ([#3008](https://github.com/infor-design/enterprise/issues/3008))
- `[Editor]` Fixed an issue where it was possible to clear text and end up with text outside the default paragraph seperator. ([#2268](https://github.com/infor-design/enterprise/issues/2268))
- `[Fileupload]` Fixed an issue where tabbing out of a fileupload in was causing the modal dialog to disappear. ([#3458](https://github.com/infor-design/enterprise/issues/3458))
- `[Form Compact Layout]` Added support for `form-compact-layout` the remaining components. ([#3008](https://github.com/infor-design/enterprise/issues/3329))
- `[Dropdown]` Fixed a bug that was causing the `selectValue()` method not to update the visual display of the in-page Dropdown element. ([#3432](https://github.com/infor-design/enterprise/issues/3432))
- `[Forms]` Fixed an issue where radio group was overlapping fields. ([#3466](https://github.com/infor-design/enterprise/issues/3466))
- `[Forms Compact]` Fixed an issue where fileupload was misaligned in RTL mode in uplift theme. ([#3483](https://github.com/infor-design/enterprise/issues/3483))
- `[Icons]` Fixed color inconsistencies of the icons when the fields are in readonly state. ([#3176](https://github.com/infor-design/enterprise/issues/3176))
- `[Input]` Added the ability to line up data labels with inputs by adding class `field-height` to the `data` element and placing it in a responsive grid. ([#987](https://github.com/infor-design/enterprise/issues/987))
- `[Input]` Added the ability to use standalone required spans, this will help on responsive fields if they are cut off. ([#3115](https://github.com/infor-design/enterprise/issues/3115))
- `[Input/Forms]` Added the ability to add a class to rows to align the fields on the bottom, this will line up fields if they have wrapping labels or long labels with required fields. To enable this add class `flex-align-bottom` to the grid `row`. ([#443](https://github.com/infor-design/enterprise/issues/443))
- `[Locale]` Fixed an issue where formatDate() method was not working for es-419. ([#3363](https://github.com/infor-design/enterprise/issues/3363))
- `[Locale]` Fixed an issue where setting language to `nb` would error. ([#3455](https://github.com/infor-design/enterprise/issues/3455))
- `[Locale]` Fixed incorrect time separators in the no, nn, and nn locales. ([#3468](https://github.com/infor-design/enterprise/issues/3468))
- `[Locale]` Added further separation of language from formatting in date oriented components (calendar, datepicker, timepicker ect). [3244](https://github.com/infor-design/enterprise/issues/3244))
- `[Locale]` Added support for `nn` locale and language, but this will change to no language as only this is translated as its the same. ([#3455](https://github.com/infor-design/enterprise/issues/3455))
- `[Locale]` Correct the month names in Russian locale and capitalized the day names. ([#3464](https://github.com/infor-design/enterprise/issues/3464))
- `[Module Tabs]` Fixed color tab indicator and small gap below when selected/opened for all color variations in uplift theme. ([#3312](https://github.com/infor-design/enterprise/issues/3312))
- `[Modal]` Fixed colors in dark mode for the primary disabled button and error and background contrast. ([#2754](https://github.com/infor-design/enterprise/issues/2754))
- `[Pie]` Fixed an issue where initial selection was getting error. ([#3157](https://github.com/infor-design/enterprise/issues/3157))
- `[Popupmenu]` Fixed an issue where list separators were disappearing when reduced the browser zoom level e.g. 70-80%. ([#3407](https://github.com/infor-design/enterprise/issues/3407))
- `[Radar Chart]` Fixed an issue where labels was cut off for some screen sizes. ([#3320](https://github.com/infor-design/enterprise/issues/3320))
- `[Searchfield]` Fixed a bug where changing filter results while the autocomplete is open may result in the menu being positioned incorrectly. ([#3243](https://github.com/infor-design/enterprise/issues/3243))
- `[Searchfield]` Fixed a bug in Toolbar Searchfields where a component configured with `collapsible: false` and `collapseSize` defined, the searchfield would incorrectly collapse. ([NG#719](https://github.com/infor-design/enterprise-ng/issues/719))
- `[Splitter]` Fixed an issue in the destroy function where the expand button was not removed. ([#3371](https://github.com/infor-design/enterprise/issues/3371))
- `[Swaplist]` Fixed an issue where top buttons were not aligned in Firefox. ([#3425](https://github.com/infor-design/enterprise/issues/3425))
- `[Textarea]` Fixed an issue where using `rows` stopped working, and fixed the autoGrow option to work better. ([#3471](https://github.com/infor-design/enterprise/issues/3471))
- `[Toolbar]` Fixed an issue where some `destroy()` methods being called in `teardown()` were not type-checking for the `destroy()` method, and sometimes would incorrectly try to call this on an object or data property defined as `button`. ([#3449](https://github.com/infor-design/enterprise/issues/3449))
- `[Tooltip/Popover]` Fixed incorrect placement when in RTL modes, as well as some broken styles on the RTL Popover. ([#3119](https://github.com/infor-design/enterprise/issues/3119))
- `[Validation/Checkboxes]` Fixed issues with making checkboxes required, the styling did not work for it and the scrollIntoView function and validation failed to fire. Note that to add required to the checkbox you need to add an extra span, adding a class to the label will not work because the checkbox is styled using the label already. ([#3147](https://github.com/infor-design/enterprise/issues/3147))
- `[Validation]` Fixed an issue where calling removeMessage would not remove a manually added error class. ([#3318](https://github.com/infor-design/enterprise/issues/3318))

(78 Issues Solved This Release, Backlog Enterprise 336, Backlog Ng 77, 989 Functional Tests, 1246 e2e Tests)

## v4.25.3

### v4.25.3 Fixes

- `[Bar]` Fixed an error rendering charts with only one dataset point. ([#3505](https://github.com/infor-design/enterprise/issues/3505))
- `[Datagrid]` Fixed an issue where date range filter was unable to filter data. ([#3503](https://github.com/infor-design/enterprise/issues/3503))
- `[Datagrid]` Fixed an issue where date range filter was not working. ([#3337](https://github.com/infor-design/enterprise/issues/3337))
- `[Datepicker]` Fixed an issue where date range with minimum range was not working. ([#3268](https://github.com/infor-design/enterprise/issues/3268))
- `[Datepicker]` Fixed an issue where date range was reverting to initial values after clearing. ([#1306](https://github.com/infor-design/enterprise/issues/1306))
- `[Field Filter]` Fixed an issue where switching to In Range filter type with a value in the field was causesing an error. ([#3515](https://github.com/infor-design/enterprise/issues/3515))
- `[Field Filter]` Fixed an issue where date range was not working after using other filter. ([#2764](https://github.com/infor-design/enterprise/issues/2764))

## v4.25.2

### v4.25.2 Fixes

- `[Fileupload]` Fixed an issue where tabbing out of a fileupload in was causing the modal dialog to disappear. ([#3458](https://github.com/infor-design/enterprise/issues/3458))

## v4.25.1

### v4.25.1 Fixes

- `[Datagrid]` Fixed a bug where if there was an editor datagrid might error when loading. ([#3313](https://github.com/infor-design/enterprise/issues/3313))
- `[Mask]` Fixed a bug where leading zeroes were not possible to apply against Number Masks on standard input fields that also handled formatting for thousands separators. ([#3315](https://github.com/infor-design/enterprise/issues/3315))
- `[General]` Improved the colors of windows chrome custom scrollbars in uplift themes. ([#3413](https://github.com/infor-design/enterprise/issues/3413))

## v4.25.0

### v4.25.0 Features

- `[Fields]` Added a form level class to toggle all fields in the form to a more compact (shorter) mode called `form-layout-compact`. Added and fixed existing components so that there is now the option to have more compact forms by using shorter fields. ([#3249](https://github.com/infor-design/enterprise/issues/3249))
- `[Tag]` Added a new style for linkable tags that will work for default, info, good, error, alert, and neutral styles. ([#3113](https://github.com/infor-design/enterprise/issues/3113))
- `[Multiselect]` Added Tag Display as a new style for interacting with selected results in Multiselect components. ([#3114](https://github.com/infor-design/enterprise/issues/3114))
- `[Popdown]` Added support for tabbing into and exit out of it. ([#3218](https://github.com/infor-design/enterprise/issues/3218))
- `[Colors]` Updated design system tokens to new colors for uplift and did a pass on all three theme variants. This impacts and improves many internal colors in components and charts. ([#3007](https://github.com/infor-design/enterprise/issues/3007))

### v4.25.0 Fixes

- `[About]` Added further indication for Microsoft Edge Chrome next to the underlying chrome version. ([#3073](https://github.com/infor-design/enterprise/issues/3073))
- `[About]` Fixed a bug where the browser language was shown as the locale name, we now show browser language and IDs language and locale separate. ([#2913](https://github.com/infor-design/enterprise/issues/2913))
- `[About]` Fixed a bug where the OS version was duplicated. ([#1650](https://github.com/infor-design/enterprise/issues/1650))
- `[Accordion]` Fixed inconsistency style of focus element after clicking on a certain accordion header. ([#3082](https://github.com/infor-design/enterprise/issues/3082))
- `[Accordion]` Fixed an issue that when all panes are expanded then they could no longer be closed. ([#701](https://github.com/infor-design/enterprise-ng/issues/3217))
- `[Application Menu]` Fixed minor usability issues when attempting to filter on application menus, display of hidden filtered children, and filtering reset when a Searchfield is blurred. ([#3285](https://github.com/infor-design/enterprise/issues/3285))
- `[Application Menu]` Fixed incorrect font-size/padding around list item headers' bullet points. ([#3364](https://github.com/infor-design/enterprise/issues/3364))
- `[Application Menu]` Tweaked some font colors on the Vibrant theme. ([#3400](https://github.com/infor-design/enterprise/issues/3400))
- `[Autocomplete]` Fixed an issue where selected event was not firing when its parent is partly overflowing. ([#3072](https://github.com/infor-design/enterprise/issues/3072))
- `[Calendar]` Fixed an issue setting the legend checked elements to false in the api. ([#3170](https://github.com/infor-design/enterprise/issues/3170))
- `[Datagrid]` Fixed an issue where the data after commit edit was not in sync for tree. ([#659](https://github.com/infor-design/enterprise-ng/issues/659))
- `[Datagrid]` Fixed an issue where the add row or load new data for grouping was not working. ([#2801](https://github.com/infor-design/enterprise/issues/2801))
- `[Datagrid]` Fixed an issue where time picker filter trigger icon and text was overlapping. ([#3062](https://github.com/infor-design/enterprise/issues/3062))
- `[Datagrid]` Fixed a bug where floating point math would cause the grouping sum aggregator to round incorrectly. ([#3233](https://github.com/infor-design/enterprise/issues/3233))
- `[Datagrid]` Fixed style issues in all theme and theme variants when using the list style including grouped headers and states. ([#3265](https://github.com/infor-design/enterprise/issues/3265))
- `[Datagrid]` Fixed issues with the stretch columns minimum width. ([#3308](https://github.com/infor-design/enterprise/issues/3308))
- `[Datagrid]` Fixed an issue where converting circular structure to JSON was throwing an error. ([#3309](https://github.com/infor-design/enterprise/issues/3309))
- `[Datagrid]` Fixed an issue where focus in date picker field was not aligning. ([#3350](https://github.com/infor-design/enterprise/issues/3350))
- `[Datagrid]` Added fixes for editing lookup fields, fixed the styling of the lookup editor and improved padding, also fixed the sort indicator color. ([#3160](https://github.com/infor-design/enterprise/issues/3160))
- `[Datagrid]` Fixed a bug that made selecting blank items in lists in a dropdown not possible. ([#3313](https://github.com/infor-design/enterprise/issues/3313))
- `[Editor]` Fixed an issue where line spacing was inconsistent. ([#3335](https://github.com/infor-design/enterprise/issues/3335))
- `[General]` Added detection for wkWebView which is paired with safari. This caused issues with all black text as this browser had previously been unknown. ([#3336](https://github.com/infor-design/enterprise/issues/3336))
- `[Homepage]` Fixed an issue where the DOM order was not working for triple width widgets. ([#3101](https://github.com/infor-design/enterprise/issues/3101))
- `[Locale]` Fixed an issue where enter all digits was not working for fr-FR. ([#3217](https://github.com/infor-design/enterprise/issues/3217))
- `[Locale]` Added the ability to set a 5 digit language (`fr-FR` and `fr-CA` vs `fr`) and added separate strings for `fr-CA` vs `fr-FR`. ([#3245](https://github.com/infor-design/enterprise/issues/3245))
- `[Locale]` Changed incorrect Chinese locale year formats to the correct format as noted by translators. For example `2019年 12月`. ([#3081](https://github.com/infor-design/enterprise/issues/3081))
- `[Locale]` Corrected and added the firstDayofWeek setting for every locale. ([#3060](https://github.com/infor-design/enterprise/issues/3060))
- `[Mask]` Fixed an issue when applying Masks to input fields configured for numbers, where errors would be thrown when the Mask attempted to overwrite the input field value. ([#3315](https://github.com/infor-design/enterprise/issues/3315))
- `[Modal]` Fixed an issue where the returns focus to button after closing was not working. ([#3166](https://github.com/infor-design/enterprise/issues/3166))
- `[Multiselect]` Adjusted the placeholder color as it was too dark. ([#3276](https://github.com/infor-design/enterprise/issues/3276))
- `[Pie]` Fixed cut off line labels when something other than value is used. ([#3143](https://github.com/infor-design/enterprise/issues/3143))
- `[Popupmenu]` Switched the `attachToBody` setting to be true by default. ([#3331](https://github.com/infor-design/enterprise/issues/3331))
- `[Searchfield]` Fixed an issue where multiselect items' checkboxes and text were misaligned in RTL mode. ([#1811](https://github.com/infor-design/enterprise/issues/1811))
- `[Searchfield]` Fixed placeholder text alignment issues on Vibrant theme in Firefox. ([#3055](https://github.com/infor-design/enterprise/issues/3055))
- `[Scrollbar]` Fixed styles for windows chrome to work with all themes. ([#3172](https://github.com/infor-design/enterprise/issues/3172))
- `[Searchfield]` Fixed an overlapping text in searchfield when close icon button is showed. ([#3135](https://github.com/infor-design/enterprise/issues/3135))
- `[Tabs]` Fixed an issue where scroll was not working on mobile view for scrollable-flex layout. ([#2931](https://github.com/infor-design/enterprise/issues/2931))

(47 Issues Solved This Release, Backlog Enterprise 374, Backlog Ng 96, 980 Functional Tests, 1196 e2e Tests)

## v4.24.0

### v4.24.0 Important Changes

- `[Icons]` Reversed a change in previous versions to make alert icons all have a white background as this caused issues. Concerning alert icons there are now the following `icon-[name]` - which will have transparent background, in Uplift these are linear in style, in soho these are solid in style. We also add a `icon-[name]-alert` for alert icons with a white background. If you need a white background you can use these otherwise we have restored the functionality from the 4.21 version, you might need a white background in calendar icons. Also the pending icon is fixed and now orange. ([#3052](https://github.com/infor-design/enterprise/issues/3052))
- `[Datagrid]` Changed the way tables are rendered to avoid gaps at the end of the grid and fix the sizes so they work in resize. This is done by using css position: sticky for headers. It has a few consequences. The spaceColumn option which was never completed was removed. The stretchColumn option is still working but is less important now and defaults to no stretch. IE 11 will now no longer support sticky headers because it does not support css position sticky, so it will degrade in functionality. This improves all issues with columns getting out of alignment. ([#2825](https://github.com/infor-design/enterprise/issues/2825))

### v4.24.0 Deprecation

### v4.24.0 Features

- `[Datagrid]` Added support to get only changed values as return array for get modified rows method. ([#2958](https://github.com/infor-design/enterprise/issues/2958))
- `[Editor]` Replaced the `h3` and `h4` buttons with a more robust Fontpicker component. ([#2722](https://github.com/infor-design/enterprise/issues/2722))
- `[Spinbox]` Standardized Spinbox field sizes to match other input field sizes, added responsive form (fluid) functionality for Spinbox, and reworked the standard size of the Spinbox to match other form fields. ([#1344](https://github.com/infor-design/enterprise/issues/1344))

### v4.24.0 Fixes

- `[All]` Removed the property `-webkit-text-fill-color` from usage throughout out our codebase, except for one rule that changes it to `unset` if it's present. ([#3041](https://github.com/infor-design/enterprise/issues/3041))
- `[Application Menu]` Fixed issue in application menu where scrollbar is visible even if it's not needed in uplift theme. ([#3134](https://github.com/infor-design/enterprise/issues/3134))
- `[Datagrid]` Fixed an issue where the hide pager on one page setting was not working correctly when applying a filter. ([#2676](https://github.com/infor-design/enterprise/issues/2676))
- `[Datagrid]` Fixed an issue where if the grid is initialized with an empty array then updateColumns is used the resetColumns function failed. ([#690](https://github.com/infor-design/enterprise-ng/issues/690))
- `[Datagrid]` Fixed an issue where the dirty cell indicator was not updating after remove row. ([#2960](https://github.com/infor-design/enterprise/issues/2960))
- `[Datagrid]` Fixed an issue where the method getModifiedRows was not working, it had duplicate entries for the same row. ([#2908](https://github.com/infor-design/enterprise/issues/2908))
- `[Datagrid]` Fixed an issue where the personalized columns were not working when toggle columns and drag drop. ([#3004](https://github.com/infor-design/enterprise/issues/3004))
- `[Datagrid]` Fixed an issue where the grouping filter was not working after do sort. ([#3012](https://github.com/infor-design/enterprise/issues/3012))
- `[Datagrid]` Fixed an issue where the editable single column was not working. ([#3023](https://github.com/infor-design/enterprise/issues/3023))
- `[Datagrid]` Fixed an issue where when hovering a parent row the same row index in the child row will show the hover state. ([#2227](https://github.com/infor-design/enterprise/issues/2227))
- `[Datagrid]` Fixed an issue where the focus state for action button formatter was not working correctly. ([#3006](https://github.com/infor-design/enterprise/issues/3006))
- `[Datagrid]` Fixed an issue where the personalization dialog was not centered on IE 11. ([#3175](https://github.com/infor-design/enterprise/issues/3175))
- `[Datagrid]` Fixed an issue finally so that all columns will always align and will never come out of alignment. ([#2835](https://github.com/infor-design/enterprise/issues/2835))
- `[Datagrid]` Fixed an issue where in some cases when there is no data you could not scroll right. ([#2363](https://github.com/infor-design/enterprise/issues/2363))
- `[Datagrid]` Fixed an issue where in some cases where you could not scroll right over the empty message. ([#2864](https://github.com/infor-design/enterprise/issues/2864))
- `[Datagrid]` Fixed an issue where the IOS text would appear very large on group headers. ([#2224](https://github.com/infor-design/enterprise/issues/2224))
- `[Datagrid]` Fixed an issue where in some cases where if you have one column and are in edit mode resizing the page behaved strangely. ([#3193](https://github.com/infor-design/enterprise/issues/3193))
- `[Datagrid]` Changed the rendering of columns so that there will never be a gap on the left side, changed the default of stretchColumn to null which will fill. ([#1818](https://github.com/infor-design/enterprise/issues/1818))
- `[Datagrid]` Fixed an issue that hyperlinks in the datagrid would redirect. ([#3207](https://github.com/infor-design/enterprise/issues/3207))
- `[Datagrid]` Changed the behavior of column resizing to use "fit" during resize, which means adjacent columns only will be resized. ([#605](https://github.com/infor-design/enterprise/issues/605))
- `[Datagrid]` Fixed an issue that resizing the last column would create a gap. ([#1671](https://github.com/infor-design/enterprise/issues/1671))
- `[Datepicker]` Fixed missing background color on disable dates and adjusted the colors in all themes. ([#2910](https://github.com/infor-design/enterprise/issues/2910))
- `[Datepicker]` Fixed a layout issue on the focus state on colored/legend days. ([#2910](https://github.com/infor-design/enterprise/issues/2910))
- `[Datepicker]` Fixed an issue where the calendar layout was not working on ie11. ([#3226](https://github.com/infor-design/enterprise/issues/3226))
- `[Dropdown]` Fix a bug where a dropdown in a datagrid cell would sometimes not display the correct value when selected. ([#2919](https://github.com/infor-design/enterprise/issues/2919))
- `[Dropdown]` Fix a layout issue in RTL on the badges example. ([#3150](https://github.com/infor-design/enterprise/issues/3150))
- `[Editor]` Corrected CSP errors and broken images in the Editor Preview when inserting the default image. ([#2937](https://github.com/infor-design/enterprise/issues/2937))
- `[Editor]` Fixes issues with Editors configured to use Flex Toolbar, where toolbar buttons were not properly triggering selected events, and overflowed items were not triggering editor actions as expected. ([#2938](https://github.com/infor-design/enterprise/issues/2938))
- `[Editor]` The Editor now uses the same routine for stripping disallowed tags and attributes from pasted content when it transitions from the Source View to the Preview. This makes it impossible to paste/type HTML tags containing a `style` property with CSS rules that are not allowed to be applied to inline Editor elements, such as `font-family`. ([#2987](https://github.com/infor-design/enterprise/issues/2987))
- `[Editor]` Fixed a problem in Safari that would cause scrolling to occur inside Flex Toolbars unexpectedly. ([#3033](https://github.com/infor-design/enterprise/issues/3033))
- `[Editor]` Fixed many memory leaks related to view swapping and `destroy()` in the Editor. ([#3112](https://github.com/infor-design/enterprise/issues/3112))
- `[EmptyMessage]` Added a fix so that click will only fire on the button part of the empty message. ([#3139](https://github.com/infor-design/enterprise/issues/3139))
- `[Header]` Update the header placeholder text color to match better. ([#3040](https://github.com/infor-design/enterprise/issues/3040))
- `[Locale]` Fixed a problem in fi-FI where some date formats where incorrect with one digit days. ([#3019](https://github.com/infor-design/enterprise/issues/3019))
- `[Locale]` Added new conversion methods for gregorian to umalqura dates and vice versa with Locale. The fromGregorian and togregorian methods were in two separate locations ar-SA and ar-EG. These new methods gregorianToUmalqura and umalquraToGregorian now moved to to one location in locale and removed the maxDate on them. ([#3051](https://github.com/infor-design/enterprise/issues/3051))
- `[Locale]` Fixed an issue when formatting with `SSS` in the format string, the leading zeros were incorrectly removed from the millisecond output. ([#2696](https://github.com/infor-design/enterprise/issues/2696))
- `[Locale/Datagrid]` Fixed an issue in the datagrid/locale that meant if a string is provided in the current locale for a number it wont parse correctly if the decimal format is a `,` (such as nl-NL). ([#3165](https://github.com/infor-design/enterprise/issues/3165))
- `[Locale]` Fixed an issue when loading en-XX locales where some data may be mixed with en-US. ([#3208](https://github.com/infor-design/enterprise/issues/3208))
- `[Mask]` Fixed a Safari bug where certain masked values would not trigger a "change" event on the input field. ([#3002](https://github.com/infor-design/enterprise/issues/3002))
- `[Modal]` Added a new setting `overlayOpacity` that give the user to control the opacity level of the modal/message dialog overlay. ([#2975](https://github.com/infor-design/enterprise/issues/2975))
- `[Popover]` Fixed an issue where the content was disappearing when change themes on IE11. ([#2954](https://github.com/infor-design/enterprise/issues/2954))
- `[Progress]` Added the ability to init the progress and update it to zero, this was previously not working. ([#3020](https://github.com/infor-design/enterprise/issues/3020))
- `[Sparkline Chart]` Fixed an issue where an error was thrown while a sparkline chart was present during a theme chnage. ([#3159](https://github.com/infor-design/enterprise/issues/3159))
- `[Tabs Module]` Fixed missing ellipsis and spacing issue on mobile view in searchfield of tabs module when resizing the browser. ([#2940](https://github.com/infor-design/enterprise/issues/2940))
- `[Toast]` Fixed an issue where the saved position was not working for whole app. ([#3025](https://github.com/infor-design/enterprise/issues/3025))
- `[Tree]` Fixed an issue where the nodes were not rendering. ([#3194](https://github.com/infor-design/enterprise/issues/3194))

### v4.24.0 Chores & Maintenance

- `[Demoapp]` Allow the query params that affect theming/personalization (theme/variant/colors) to be appended/adjusted on the browser's URL without affecting other query parameters, or adding unnecessary paramters that weren't changed.
- `[Toolbar Searchfield]` Increased the amount of text shown when the Searchfield is not expanded, and appears similar to a button.  Also modified some styles in all themes to make alignment of the text better between the Searchfield and buttons when the Searchfield is not expanded. ([#2944](https://github.com/infor-design/enterprise/issues/2944))

(74 Issues Solved This Release, Backlog Enterprise 374, Backlog Ng 85, 974 Functional Tests, 1191 e2e Tests)

## v4.23.0

### v4.23.0 Deprecation

- `[Icons]` We added per theme empty state icons for both uplift (vibrant) and soho (subtle) themes. Because of this `svg-empty.html` is now deprecated. Please use the theme based files `theme-soho-svg-empty.html` and `theme-uplift-svg-empty.html`. ([#426](https://github.com/infor-design/design-system/issues/426))

### v4.23.0 Features

- `[Accordion]` Added a new setting `expanderDisplay` that can display all expander button icons in the classic style, or with all "chevron" or "plus-minus"-style icons.  Deprecated the legacy `displayChevron` setting in favor of this change. ([#2900](https://github.com/infor-design/enterprise/issues/2900))
- `[Calendar / Day View]` A new component Week View was created, you can configure it to show a single day as well, or several days so we now have a day view. ([#2780](https://github.com/infor-design/enterprise/issues/2780))
- `[Calendar / Week View]` A new component Week View was added. You can show events in a series of days. This is also integrated into view switcher in the calendar component. ([#1757](https://github.com/infor-design/enterprise/issues/1757))
- `[Empty Messages]` Added a new icon `empty-no-users`. ([#3046](https://github.com/infor-design/enterprise/issues/3046))
- `[Locale]` Added updated translation files for 16 in house languages. ([#3049](https://github.com/infor-design/enterprise/issues/3049))
- `[Modal]` Added a new setting `overlayOpacity` that gives the developer ability to control the opacity level of the modal/message dialog overlay. ([#2975](https://github.com/infor-design/enterprise/issues/2975))

### v4.23.0 Fixes

- `[Accordion]` Fixed the font color when hovered on uplift high contrast. ([#3042](https://github.com/infor-design/enterprise/issues/3042))
- `[Autocomplete]` Fixed memory leaks by preventing re-rendering of an open autocomplete list from attaching new events, adding multiple `aria-polite` elements, etc. ([#2888](https://github.com/infor-design/enterprise/issues/2888))
- `[Calendar]` Pass calendar tooltip settings down to week-view component. ([#3179](https://github.com/infor-design/enterprise/issues/3179))
- `[Calendar]` Fixed disabled legend label color on vibrant/uplift with dark Variant theme. ([#2965](https://github.com/infor-design/enterprise/issues/2965))
- `[Calendar]` Fixed missing arrow and scrolling issues in the event popup. ([#2962](https://github.com/infor-design/enterprise/issues/2962))
- `[Contextual Action Panel]` Fixed an issue where the CAP close but beforeclose event not fired. ([#2826](https://github.com/infor-design/enterprise/issues/2826))
- `[Context Menu]` Fixed a placement bug that would cut the size of the menu to an unusable size in small viewport displays. ([#2899](https://github.com/infor-design/enterprise/issues/2899))
- `[Contextual Action Panel]` Fixed placement of `(X)` close button on both standard and Flex toolbars when using the `showCloseBtn` setting. ([#2834](https://github.com/infor-design/enterprise/issues/2834))
- `[Datagrid]` Fixed column headers font color in uplift high contrast. ([#2830](https://github.com/infor-design/enterprise/issues/2830))
- `[Datagrid]` Fixed an issue where the tree children expand and collapse was not working. ([#633](https://github.com/infor-design/enterprise-ng/issues/633))
- `[Datagrid]` Fixed an issue where the pager was not updating with updated method. ([#2759](https://github.com/infor-design/enterprise/issues/2759))
- `[Datagrid]` Fixed an issue where the browser contextmenu was not showing by default. ([#2842](https://github.com/infor-design/enterprise/issues/2842))
- `[Datagrid]` Fixed an issue where string include zeroes not working with text filter. ([#2854](https://github.com/infor-design/enterprise/issues/2854))
- `[Datagrid]` Fixed an issue where the select all button for multiselect grouping was not working. ([#2895](https://github.com/infor-design/enterprise/issues/2895))
- `[Datagrid]` Fixed an issue where the select children for tree was not working. ([#2961](https://github.com/infor-design/enterprise/issues/2961))
- `[Datepicker]` Fixed an issue where the selected date was getting cleared and creating js error after changing month or year in Umalqura date and Calendar. ([#3093](https://github.com/infor-design/enterprise/issues/3093))
- `[Datepicker]` Fixed an issue where the validation after body re-initialize was not working. ([#2410](https://github.com/infor-design/enterprise/issues/2410))
- `[Datepicker]` Fixed an issue where the islamic-umalqura calendar was not working, when used with user vs settings locale and translate data was not loading from parent locale. ([#2878](https://github.com/infor-design/enterprise/issues/2878))
- `[Datepicker]` Fixed layout issues in RTL mode, also the buttons are switched the to the opposite side now. ([#3068](https://github.com/infor-design/enterprise/issues/3068))
- `[Dropdown]` Fixed an issue where the dropdown icons are misaligned in IE11 in the Uplift theme. ([#2826](https://github.com/infor-design/enterprise/issues/2912))
- `[Dropdown]` Fixed an issue where the placeholder was incorrectly renders when initially set selected item. ([#2870](https://github.com/infor-design/enterprise/issues/2870))
- `[Dropdown]` Fixed placement logic when dropdown's flip, as well as a visual bug with checkmark/icon placement on some browsers. ([#3058](https://github.com/infor-design/enterprise/issues/3058))
- `[Dropdown]` Fixed an issue where it was possible to inject xss when clearing the typeahead. ([#650](https://github.com/infor-design/enterprise-ng/issues/650))
- `[Field Filter]` Fixed an issues where the icons are not vertically centered, and layout issues when opening the dropdown in a smaller height browser. ([#2951](https://github.com/infor-design/enterprise/issues/2951))
- `[Header]` Fixed an iOS bug where the theme switcher wasn't working after Popupmenu lifecycle changes. ([#2986](https://github.com/infor-design/enterprise/issues/2986))
- `[Header Tabs]` Added a more distinct style to selected header tabs. ([infor-design/design-system#422](https://github.com/infor-design/design-system/issues/422))
- `[Hierarchy]` Fixed the border color on hierarchy cards. ([#423](https://github.com/infor-design/design-system/issues/423))
- `[Locale]` Fixed an issue where the parseDate method was not working for leap year. ([#2737](https://github.com/infor-design/enterprise/issues/2737))
- `[Locale]` Fixed an issue where some culture files does not have a name property in the calendar. ([#2880](https://github.com/infor-design/enterprise/issues/2880))
- `[Locale]` Fixed an issue where cultures with a group of space was not parsing correctly. ([#2959](https://github.com/infor-design/enterprise/issues/2959))
- `[Locale]` Fixed a problem loading nb-NO locale where it would fail to find translations and possibly error. ([#3035](https://github.com/infor-design/enterprise/issues/3035))
- `[Lookup]` Fixed missing X button in searchfield on a mobile viewport. ([#2948](https://github.com/infor-design/enterprise/issues/2948))
- `[Message]` Fixed an issue with an extra scroll bar, updated padding. ([#2964](https://github.com/infor-design/enterprise/issues/2964))
- `[Modal]` Fixed a layout issue when using 2 or more buttons on some smaller devices. ([#3014](https://github.com/infor-design/enterprise/issues/3014))
- `[Monthview]` Fixed an issue that the month/year text will reset when pressing cancel. ([#3080](https://github.com/infor-design/enterprise/issues/3080))
- `[Monthview]` Fixed a layout issue on the header in IE 11. ([#2862](https://github.com/infor-design/enterprise/issues/2862))
- `[Pie]` Fixed an issue where legends in pie chart gets cut off on mobile view. ([#902](https://github.com/infor-design/enterprise/issues/902))
- `[Popupmenu]` In mobile settings (specifically iOS), input fields will now allow for text input when also being assigned a context menu. ([#2613](https://github.com/infor-design/enterprise/issues/2613))
- `[Popupmenu]` Fixed an issue where the destroy event was bubbling up to other parent components. ([#2809](https://github.com/infor-design/enterprise/issues/2809))
- `[Popupmenu]` Fixed an issue where checkable menu items were not causing a popupmenu list to become properly formatted to fit the checkmarks when generated as part of a Flex Toolbar.  Also reworked the selection system to better handle selectable sections. ([#2989](https://github.com/infor-design/enterprise/issues/2809))
- `[Toolbar]` Fixed a bug where the dropdown/toolbar menu is being cut off on iOS device. ([#2800](https://github.com/infor-design/enterprise/issues/2800))
- `[Tooltip]` Fixed a personalization bug on Dark Themes where text colors were sometimes illegible when using certain color configurations. ([#3011](https://github.com/infor-design/enterprise/issues/3011))

### v4.23.0 Chores & Maintenance

- `[Build System]` Created separate sets linting rules for demoapp, source code, and tests, as well as a base set of rules for all environments. ([#2662](https://github.com/infor-design/enterprise/issues/2662))

(70 Issues Solved This Release, Backlog Enterprise 378, Backlog Ng 82, 939 Functional Tests, 1136 e2e Tests)

## v4.22.0

### v4.22.0 Deprecation

- `[Icons]` The alert icons now all have a white background allowing them to appear on colored areas. There was previously a special `-solid` version of the icons created that is now not needed, if you used the `icon-<name>-solid` icon change it to just `icon-<name>`. ([#396](https://github.com/infor-design/design-system/issues/396))

### v4.22.0 Features

- `[Build]` Replaced UglifyES in the minification script with Terser ([#2660](https://github.com/infor-design/enterprise/issues/2660))
- `[Build]` Added the Locale culture files to the minification script. `.min.js` versions of each locale are now available in the `dist/` folder. ([#2660](https://github.com/infor-design/enterprise/issues/2660))
- `[Calendar / Weekview]` Added a new week-view component that can be used standalone and ability switch to calendar week view in calendar. ([#1757](https://github.com/infor-design/enterprise/issues/1757))
- `[Application Menu]` Improved design of the App Menu Accordion's hierarchy, among other visual improvements, in the Uplift theme. ([#2739](https://github.com/infor-design/enterprise/issues/2739))
- `[Calendar]` Fixed layout issues in uplift theme. ([#2907](https://github.com/infor-design/enterprise/issues/2907))
- `[Charts]` Added support for context menu event with charts. ([#2699](https://github.com/infor-design/enterprise/issues/2699))
- `[Checkboxes]` Fixed layout issues when in grid rows. ([#2907](https://github.com/infor-design/enterprise/issues/2907))
- `[Contextual Action Panel]` Added support for passing in a full range of settings to the underlying Modal component API. ([#2433](https://github.com/infor-design/enterprise/issues/2433))
- `[Export]` Added support for separator to use custom string or object type with Export to CSV. ([#2490](https://github.com/infor-design/enterprise/issues/2490))
- `[Locale]` Added support for fetching minified culture files. ([#2660](https://github.com/infor-design/enterprise/issues/2660))
- `[Locale]` Added new translations for missing entries. ([#2896](https://github.com/infor-design/enterprise/issues/2896))
- `[Locale]` Fixed a bug that the language would reset when opening some components if a seperate language is used. ([#2982](https://github.com/infor-design/enterprise/issues/2982))
- `[Modal]` Added support for a "fullsize" sheet display at all times, or simply beneath the responsive breakpoint. ([#2433](https://github.com/infor-design/enterprise/issues/2433))
- `[Tabs-Vertical]` Added the ability to personalize Vertical Tabs in accordance with theming. ([#2824](https://github.com/infor-design/enterprise/issues/2824))
- `[Wizard]` Added support for short labels. If short labels not supplied it will add ellipsis to text and tooltip. ([#2604](https://github.com/infor-design/enterprise/issues/2604))

### v4.22.0 Fixes

- `[Accordion]` Fixed a Safari bug where accordion headers would not lose focus when another accordion header was clicked. ([#2851](https://github.com/infor-design/enterprise/issues/2851))
- `[Application Menu]` Fixed an issue where footer toolbar area was overlapping to menu content. ([#2552](https://github.com/infor-design/enterprise/issues/2552))
- `[Application Menu]` Fixed an issue where tooltip was showing white text on white background which makes text to be unreadable. ([#2811](https://github.com/infor-design/enterprise/issues/2811))
- `[Application Menu]` Fixed a bug where application menus were not dismissed when clicking directly on Popupmenu triggers in a mobile setting. ([#2831](https://github.com/infor-design/enterprise/issues/2831))
- `[Application Menu]` Fixed an issue on mobile where the body was scroll bouncing when dragging/scrolling in the app menu. ([#2434](https://github.com/infor-design/enterprise/issues/2434))
- `[Bar Chart]` Fixed an issue where labels were overwritten when use more then one chart on page. ([#2723](https://github.com/infor-design/enterprise/issues/2723))
- `[Buttons]` Adjust the contrast of buttons (tertiary) on uplift theme. ([#396](https://github.com/infor-design/design-system/issues/396))
- `[Calendar]` Fixed an issue where the upcoming event description was overlapping the upcoming duration when text is too long, adjust width of spinbox count and fixed alignment of all day checkbox in uplift light theme. ([#2778](https://github.com/infor-design/enterprise/issues/2778))
- `[Datagrid]` Fixed an issue where if you have duplicate Id's the columns many become misaligned. ([#2687](https://github.com/infor-design/enterprise/issues/2687))
- `[Datagrid]` Made the text all white on the targeted achievement formatter. ([#2730](https://github.com/infor-design/enterprise/issues/2730))
- `[Datagrid]` Fixed keyword search so that it will again work with client side paging. ([#2797](https://github.com/infor-design/enterprise/issues/2797))
- `[Datagrid]` Fixed an issue where the header and cells do not align perfectly. ([#2849](https://github.com/infor-design/enterprise/issues/2849))
- `[Datagrid]` Fixed an issue where actions menu was not opening after reload the data. ([#2876](https://github.com/infor-design/enterprise/issues/2876))
- `[Datepicker]` Moved the today button to the datepicker header and adding a setting to hide it if wanted. ([#2704](https://github.com/infor-design/enterprise/issues/2704))
- `[FieldSet]` Fixed an issue where the fieldset text in chart completion overlap when resizing the browser. ([#2610](https://github.com/infor-design/enterprise/issues/2610))
- `[Datepicker]` Fixed a bug in datepicker where the destroy method does not readd the masking functionality. [2832](https://github.com/infor-design/enterprise/issues/2832))
- `[Field Options]` Fixed an issue where the option menu is misaligned in full length input field in uplift theme. ([#2765](https://github.com/infor-design/enterprise/issues/2765))
- `[Icons]` Added and updated the following icons: icon-new, icon-calculator, icon-save-new, icon-doc-check. ([#391](https://github.com/infor-design/design-system/issues/391))
- `[Icons]` Added and updated the following icons: icon-bed, icon-user-clock, icon-phone-filled, icon-phone-empty. ([#419](https://github.com/infor-design/design-system/issues/419))
- `[Listview]` Fixed an issue where empty message would not be centered if the listview in a flex container. ([#2716](https://github.com/infor-design/enterprise/issues/2716))
- `[Locale/Initialize]` Fixed an issue where opening some components like Contextual Action Panel would change the current locale because it calls initialize when it loads. ([#2873](https://github.com/infor-design/enterprise/issues/2873))
- `[Mask]` Added an example showing how to user percent format with the locale. ([#434](https://github.com/infor-design/enterprise/issues/434))
- `[Modal]` Fixed an issue where encoded html would not be recoded on the title. ([#246](https://github.com/infor-design/enterprise/issues/246))
- `[Modal]` Fixed an issue where the page content behind the modal is still scrollable while the modal window is open on iOS devices. ([#2678](https://github.com/infor-design/enterprise/issues/2678))
- `[Popupmenu]` Prevent popupmenus from closing after exit and reentry to the popupmenu submenu structure. ([#2702](https://github.com/infor-design/enterprise/issues/2702))
- `[Swaplist]` Fixed an issue where passed data for searched items were not syncing for beforeswap event. ([#2819](https://github.com/infor-design/enterprise/issues/2819))
- `[Tabs]` Add more padding to the count styles. ([#2744](https://github.com/infor-design/enterprise/issues/2744))
- `[Tabs]` Fixed the disabled tab color. ([#396](https://github.com/infor-design/design-system/issues/396))
- `[Tabs-Module]` Fixed styling and appearance issues on an example page demonstrating the Go Button alongside a Searchfield with Categories. ([#2745](https://github.com/infor-design/enterprise/issues/2745))
- `[Tabs-Multi]` Fixed an issue where tooltip was not showing when hovering a tab with cut-off text. ([#2747](https://github.com/infor-design/enterprise/issues/2747))
- `[Toolbar Flex]` Fixed a bug in toolbar flex where the title is getting truncated even if there's enough space for it. ([#2810](https://github.com/infor-design/enterprise/issues/2810))
- `[Validation]` Fixed an issue where if the mask is set to use a time other than the default time for the locale, this was not taken into account in validation. ([#2821](https://github.com/infor-design/enterprise/issues/2821))

### v4.22.0 Chores & Maintenance

- `[Demo App]` Changed the theme switch to call the page refresh. ([#2743](https://github.com/infor-design/enterprise/issues/2743))
- `[Export]` Added support for separator to use custom string or object type with Export to CSV. ([#2490](https://github.com/infor-design/enterprise/issues/2490))

(53 Issues Solved This Release, Backlog Enterprise 342, Backlog Ng 81, 892 Functional Tests, 909 e2e Tests)

## v4.21.0

### v4.21.0 Deprecation

- `[Icons]` Removed the hardcoded red color of the `icon-flag` so it can be used as a normal icon. If red is desired please add an additional class of `icon-flag icon-error`. ([#2548](https://github.com/infor-design/enterprise/issues/2548))

### v4.21.0 Features

- `[Calendar]` Added the ability to show tooltip on event and event icon and the ability to fire a context menu event. ([#2518](https://github.com/infor-design/enterprise/issues/2518))
- `[Datagrid]` Added the ability to use frozen columns with tree grid. ([#2102](https://github.com/infor-design/enterprise/issues/2102))
- `[Datagrid]` Added support for a fixed row size, this can be used in some cases like frozen columns where rows may have a different size than the three row heights (normal, short, medium). ([#2101](https://github.com/infor-design/enterprise/issues/2101))
- `[Datagrid]` Added filter row editor options to api setting. ([#2648](https://github.com/infor-design/enterprise/issues/2648))
- `[Datagrid]` Fixed an issue that alert text is cut off when using the textEllipsis option. ([#2773](https://github.com/infor-design/enterprise/issues/2773))
- `[Editor]` Added events to trigger on view change. ([#2430](https://github.com/infor-design/enterprise/issues/2430))
- `[Homepage]` Added a parameter to the `resize` event that provides metadata about the Homepage's state, including a calculated container height. ([#2446](https://github.com/infor-design/enterprise/issues/2446))
- `[Locale]` Added support for big numbers (18.6) to formatNumber and parseNumber. ([#1800](https://github.com/infor-design/enterprise/issues/1800))

### v4.21.0 Fixes

- `[Application Menu]` Fixed an indentation issue with child elements in an accordion in the Angular application (enterprise-ng). ([#2616](https://github.com/infor-design/enterprise/issues/2616))
- `[AppMenu/Accordion]` Improved performance on Angular by not calling siftFor on the app menu build. ([#2767](https://github.com/infor-design/enterprise/issues/2767))
- `[AppMenu/Accordion]` Fixed a bug where the busy indicator would immediately close. ([#2767](https://github.com/infor-design/enterprise/issues/2767))
- `[Button]` Fixed an issue where updated method was not teardown and re-init. ([#2304](https://github.com/infor-design/enterprise/issues/2304))
- `[Circle Pager]` Fixed a bug where it was not showing on mobile view. ([#2589](https://github.com/infor-design/enterprise/issues/2589))
- `[Contextual Action Panel]` Fixed an issue where if the title is longer, there will be an overflow causing a white space on the right on mobile view. ([#2605](https://github.com/infor-design/enterprise/issues/2605))
- `[Custom Builds]` Fixed a problem where including components with extra punctuation (periods, etc) may cause a build to fail. ([#1322](https://github.com/infor-design/enterprise/issues/1322))
- `[Datagrid]` Fixed an issue where key navigation was not working for inlineEditor. ([#2157](https://github.com/infor-design/enterprise/issues/2157))
- `[Datagrid]` Fixed a bug where calling update rows in the filter callback will cause an infinite loop. ([#2526](https://github.com/infor-design/enterprise/issues/2526))
- `[Datagrid]` Fixed a bug where the value would clear when using a lookup editor with a mask on new rows. ([#2305](https://github.com/infor-design/enterprise/issues/2305))
- `[Datagrid]` Fixed a bug where horizontal scrolling would not work when in a card/widget. ([#1785](https://github.com/infor-design/enterprise/issues/1785))
- `[Datagrid]` Fixed an issue where dirty and row status on the same cell would cause a UI issue. ([#2641](https://github.com/infor-design/enterprise/issues/2641))
- `[Datagrid]` Changed the onKeyDown callback to fire on any key. ([#536](https://github.com/infor-design/enterprise-ng/issues/536))
- `[Datagrid]` Added a more descriptive aria-label to checkboxes if the required descriptors exist. ([#2031](https://github.com/infor-design/enterprise-ng/issues/2031))
- `[Datagrid]` Added an announcement of the selection state of a row. ([#2535](https://github.com/infor-design/enterprise/issues/2535))
- `[Datagrid]` Fixed filtering on time columns when time is a string. ([#2535](https://github.com/infor-design/enterprise/issues/2535))
- `[Datagrid]` Fixed icon layout issues on the filter row in medium rowHeight mode. ([#2709](https://github.com/infor-design/enterprise/issues/2709))
- `[Datagrid]` Fixed an issue where short row height was misaligning in Uplift theme. ([#2717](https://github.com/infor-design/enterprise/issues/2717))
- `[Datagrid]` Fixed an issue where new row and dirty cell were not working when combined. ([#2729](https://github.com/infor-design/enterprise/issues/2729))
- `[Dropdown]` Fixed an issue where tooltip on all browsers and ellipsis on firefox, ie11 was not showing with long text after update. ([#2534](https://github.com/infor-design/enterprise/issues/2534))
- `[Editor]` Fixed an issue where clear formatting was causing to break while switch mode on Firefox. ([#2424](https://github.com/infor-design/enterprise/issues/2424))
- `[Empty Message]` Fixed padding and alignment issues, the icon is now centered better. ([#2424](https://github.com/infor-design/enterprise/issues/2733))
- `[Fileupload Advanced]` Added custom errors example page. ([#2620](https://github.com/infor-design/enterprise/issues/2620))
- `[Flex Toolbar]` Fixed a lifecycle problem that was preventing Menu Buttons with a `removeOnDestroy` setting from opening. ([#2664](https://github.com/infor-design/enterprise/issues/2664))
- `[Homepage]` Fixed an issue where dynamically added widget was not positioning correctly. ([#2425](https://github.com/infor-design/enterprise/issues/2425))
- `[Icons]` Fixed an issue with partially invisible empty messages in uplift theme. ([#2474](https://github.com/infor-design/enterprise/issues/2474))
- `[Icons (Component)]` Fixed a bug where it was possible to store a full base-tag prefixed URL in the `use` setting, which shouldn't be possible. ([PR#2738](https://github.com/infor-design/enterprise/pull/2738))
- `[Locale]` Fixed a bug where getCulturePath does not work if the sohoxi.js file name has a hash part. ([#2637](https://github.com/infor-design/enterprise/issues/2637))
- `[Locale]` Fixed a bug found when using NG8 that the default us locale causes issues. It is now an official requirement that you set a locale for all components that require locale information. ([#2640](https://github.com/infor-design/enterprise/issues/2640))
- `[Locale]` Fixed an occurrence where an nonstandard locale filename was not correctly processed. ([#2684](https://github.com/infor-design/enterprise/issues/2684))
- `[Lookup]` Fixed memory leak issues after destroy. ([#2494](https://github.com/infor-design/enterprise/issues/2494))
- `[Modal]` Fixed memory leak issues after destroy. ([#2497](https://github.com/infor-design/enterprise/issues/2497))
- `[Popupmenu]` Fixed DOM leak where many arrows could be inserted in the DOM. ([#568](https://github.com/infor-design/enterprise-ng/issues/568))
- `[Pager]` Fixed a bug where clicking disabled buttons caused a refresh of the page in NG. ([#2170](https://github.com/infor-design/enterprise/issues/2170))
- `[Slider]` Updated the color variant logic to match new uplift theming. ([#2647](https://github.com/infor-design/enterprise/issues/2647))
- `[Tabs]` Fixed a memory leak caused by removing a tab. ([#2686](https://github.com/infor-design/enterprise/issues/2686))
- `[Toast]` Fixed memory leak issues after destroy. ([#2634](https://github.com/infor-design/enterprise/issues/2634))
- `[Toolbar]` Fixed the conditions for when `noSearchfieldReinvoke` destroys an inner Searchfield that's been previously invoked. ([PR#2738](https://github.com/infor-design/enterprise/pull/2738))
- `[Uplift Theme]` Various improvements to the Dark/Contrast variants, with a focus on passing WCAG ([#2541](https://github.com/infor-design/enterprise/issues/2541)) ([#2588](https://github.com/infor-design/enterprise/issues/2588))

### v4.21.0 Chores & Maintenance

- `[Custom Builds]` Improved Sass builder's ability to code split and include partials once. ([#1038](https://github.com/infor-design/enterprise/issues/1038))

(61 Issues Solved This Release, Backlog Enterprise 335, Backlog Ng 76, 867 Functional Tests, 880 e2e Tests)

## v4.20.0

### v4.20.0 Deprecation

- `[ListFilter]` Deprecated `startsWith` in favor of `wordStartsWith`, due to the addition of the `phraseStartsWith` filterMode. ([#1606](https://github.com/infor-design/enterprise/issues/1606))
- `[Popdown]` Deprecated `Popdown` in favor of `Popover`. Both components have similar functionality and we want to trim the code logic down. ([#2468](https://github.com/infor-design/enterprise/issues/2468))
- `[StepProcess]` Deprecated `StepProcess` as the component is no longer commonly used. We will remove it within 3-6 versions. ([#1476](https://github.com/infor-design/enterprise/issues/1476))
- `[CompositeForm]` Deprecated `CompositeForm` as the component is no longer commonly used. We will remove it within 3-6 versions. ([#1476](https://github.com/infor-design/enterprise/issues/1476))
- `[FieldOptions]` Deprecated `FieldOptions` as the component is no longer commonly used. We will remove it within 3-6 versions. ([#1476](https://github.com/infor-design/enterprise/issues/1476))

### v4.20.0 Features

- `[Datagrid]` Added support to resize column widths after a value change via the stretchColumnOnChange setting. ([#2174](https://github.com/infor-design/enterprise/issues/2174))
- `[Datagrid]` Added a Sort Function to the datagrid column to allow the value to be formatted for the sort. ([#2274](https://github.com/infor-design/enterprise/issues/2274)))
- `[Datagrid]` Added placeholder functionality to Lookup, Dropdown, and Decimal Formatters. ([#2408](https://github.com/infor-design/enterprise/issues/2408)))
- `[Datagrid]` Added support to restrict the size of a column with minWidth and maxWidth setting on the column. ([#2313](https://github.com/infor-design/enterprise/issues/2313))
- `[Datagrid]` Automatically remove nonVisibleCellError when a row is removed. ([#2436](https://github.com/infor-design/enterprise/issues/2436))
- `[Datagrid]` Fixed header alignment with textOverflow ellipsis setting. ([#2351](https://github.com/infor-design/enterprise/issues/2351))
- `[Datagrid]` Fixed an issue where code-block editor focus was not working. ([#526](https://github.com/infor-design/enterprise-ng/issues/526))
- `[Datagrid]` Automatically remove nonVisibleCellError when a row is removed. ([#2436](https://github.com/infor-design/enterprise/issues/2436))
- `[Datagrid]` Add a fix to show ellipsis text on lookups in the datagrid filter. ([#2122](https://github.com/infor-design/enterprise/issues/2122))
- `[Datagrid]` Made grouping work better with editable, including fixes to addRow, removeRow, messages, and dirty indication. ([#1851](https://github.com/infor-design/enterprise/issues/1851))
- `[Datagrid]` Changed the beforeCommitCellEdit event into a function on the column that is synchronous. ([#2442](https://github.com/infor-design/enterprise/issues/2442))
- `[Datagrid]` Fixed a bug that the selected event would fire when no rows are deselected and on initial load. ([#2472](https://github.com/infor-design/enterprise/issues/2472))
- `[Datagrid]` Removed a white background from the colorpicker editor in high contrast theme. ([#1574](https://github.com/infor-design/enterprise/issues/1574))
- `[Datepicker]` Made the showMonthYearPicker option true by default and added a newly designed panel to select the year and day. ([#1958](https://github.com/infor-design/enterprise/issues/1958))
- `[Datepicker]` Fixed a layout issue in IE 11 with the datepicker title. ([#2598](https://github.com/infor-design/enterprise/issues/2598))
- `[Datepicker]` Fixed issues with the mask when using the range picker. ([#2597](https://github.com/infor-design/enterprise/issues/2597))
- `[Dropdown]` Fixed an issue where ellipsis was not working when use firefox new tab. ([#2236](https://github.com/infor-design/enterprise/issues/2236))
- `[Form Compact]` Added checkboxes/radios, and improved visual style. ([#2193](https://github.com/infor-design/enterprise/issues/2193))
- `[Images]` Created an additional image class to apply focus state without coercing width and height. ([#2025](https://github.com/infor-design/enterprise/issues/2025))
- `[ListFilter]` Added `phraseStartsWith` filterMode for only matching a search term against the beginning of a string. ([#1606](https://github.com/infor-design/enterprise/issues/1606))
- `[Multiselect]` Changed interactions in filtered lists to no longer reset text inside the search input and the contents of the list. ([#920](https://github.com/infor-design/enterprise/issues/920))
- `[Toast]` Added api settings for drag drop and save position. ([#1876](https://github.com/infor-design/enterprise/issues/1876))
- `[Uplift Theme]` Various minor improvements. ([#2318](https://github.com/infor-design/enterprise/issues/2318))

### v4.20.0 Fixes

- `[Alerts]` Removed dirty tracker from the page due to layout issues. ([#1679](https://github.com/infor-design/enterprise/issues/1679))
- `[App Menu]` Fixed an issue where the lower toolbar inverts left and right keyboard actions. ([#2240](https://github.com/infor-design/enterprise/issues/2240))
- `[Bar Chart]` Fixed an issue where the tooltip would not show. ([#2097](https://github.com/infor-design/enterprise/issues/2097))
- `[Calendar]` Added more information to the onMonthRendered callback. ([#2419](https://github.com/infor-design/enterprise/issues/2419))
- `[Calendar]` Changed updated method so it can reinit the calendar with new data. ([#2419](https://github.com/infor-design/enterprise/issues/2419))
- `[Calendar]` Fixed stack exceeded error in angular using updated and legend. ([#2419](https://github.com/infor-design/enterprise/issues/2419))
- `[Calendar]` Added an eventclick and eventdoubleclick information to the onMonthRendered callback. ([#2419](https://github.com/infor-design/enterprise/issues/2419))
- `[Calendar]` Allow Validation of the Calendar Popup. ([#1742](https://github.com/infor-design/enterprise/issues/1742))
- `[Calendar]` Prevent double click from reopening the event popup. ([#1705](https://github.com/infor-design/enterprise/issues/1705))
- `[Calendar]` Enable vertical scrolling at short window sizes in monthview. ([#2489](https://github.com/infor-design/enterprise/issues/2489))
- `[Charts]` Made fixes so all charts change color in uplift theme. ([#2058](https://github.com/infor-design/enterprise/issues/2058))
- `[Charts]` Fixes dynamic tooltips on a bar chart. ([#2447](https://github.com/infor-design/enterprise/issues/2447))
- `[Colorpicker]` Fixed colorpicker left and right keys advanced oppositely in right-to-left mode. ([#2352](https://github.com/infor-design/enterprise/issues/2352))
- `[Column Chart]` Fixed an issue where the tooltip would not show. ([#2097](https://github.com/infor-design/enterprise/issues/2097))
- `[Datagrid]` Fixes an issue where method selectedRows() was returning incorrect information when new row added via addRow(). ([#1794](https://github.com/infor-design/enterprise/issues/1794))
- `[Datagrid]` Fixed the text width functions for better auto sized columns when using editors and special formatters. ([#2270](https://github.com/infor-design/enterprise/issues/2270))
- `[Datagrid]` Fixes the alignment of the alert and warning icons on a lookup editor. ([#2175](https://github.com/infor-design/enterprise/issues/2175))
- `[Datagrid]` Fixes tooltip on the non displayed table errors. ([#2264](https://github.com/infor-design/enterprise/issues/2264))
- `[Datagrid]` Fixes an issue with alignment when toggling the filter row. ([#2332](https://github.com/infor-design/enterprise/issues/2332))
- `[Datagrid]` Fixes an issue where method setFilterConditions() were not working for multiselect filter. ([#2414](https://github.com/infor-design/enterprise/issues/2414))
- `[Datagrid]` Fixes an error on tree grid when using server-side paging. ([#2132](https://github.com/infor-design/enterprise/issues/2132))
- `[Datagrid]` Fixed an issue where autocompletes popped up on cell editors. ([#1575](https://github.com/infor-design/enterprise/issues/1575))
- `[Datagrid]` Fixes reset columns to set the correct hidden status. ([#2315](https://github.com/infor-design/enterprise/issues/2315))
- `[Datagrid]` Fixes the filtering of null values. ([#2336](https://github.com/infor-design/enterprise/issues/2336))
- `[Datagrid]` Fixed an issue where performance was significantly slower for export methods. ([#2291](https://github.com/infor-design/enterprise/issues/2291))
- `[Datagrid]` Fixes a bug that stopped the search in datagrid personalization from working. ([#2299](https://github.com/infor-design/enterprise/issues/2299))
- `[Datagrid]` Fixes an error on tree grid when using server-side paging. ([#2132](https://github.com/infor-design/enterprise/issues/2132))
- `[Datagrid]` Fixed an issue where autocompletes popped up on cell editors. ([#1575](https://github.com/infor-design/enterprise/issues/1575))
- `[Datagrid]` Fixes the filtering of null values. ([#2336](https://github.com/infor-design/enterprise/issues/2336))
- `[Datagrid]` Fixed an issue where performance was significantly slower for export methods. ([#2291](https://github.com/infor-design/enterprise/issues/2291))
- `[Datagrid]` Fixed an issue where source would not fire on sorting. ([#2390](https://github.com/infor-design/enterprise/issues/2390))
- `[Datagrid]` Fixes the styling of non editable checkbox cells so they look disabled. ([#2340](https://github.com/infor-design/enterprise/issues/2340))
- `[Datagrid]` Changed the dynamic column tooltip function to pass the row and more details. This changes the order of parameters but since this feature is new did not consider this a breaking change. If you are using this please take note. ([#2333](https://github.com/infor-design/enterprise/issues/2333))
- `[Datagrid]` Fixed a bug is the isEditable column callback in editable tree grid where some data was missing in the callback. ([#2357](https://github.com/infor-design/enterprise/issues/2357))
- `[Datepicker]` Removed the advanceMonths option as the dropdowns for this are no longer there in the new design. ([#970](https://github.com/infor-design/enterprise/issues/970))
- `[Datepicker]` Fixed an issue where range selection was not working. ([#2569](https://github.com/infor-design/enterprise/issues/2569))
- `[Datepicker]` Fixed some issue where footer buttons were not working properly with range selection. ([#2595](https://github.com/infor-design/enterprise/issues/2595))
- `[Datepicker]` Fixed an issue where time was not updating after change on range selection. ([#2599](https://github.com/infor-design/enterprise/issues/2599))
- `[Datagrid]` Fixed a bug where deselect all would not deselect some rows when using grouping. ([#1796](https://github.com/infor-design/enterprise/issues/1796))
- `[Datagrid]` Fixed a bug where summary counts in grouping would show even if the group is collapsed. ([#2221](https://github.com/infor-design/enterprise/issues/2221))
- `[Datagrid]` Fixed issues when using paging (client side) and removeRow. ([#2590](https://github.com/infor-design/enterprise/issues/2590))
- `[Demoapp]` When displaying Uplift theme, now shows the correct alternate fonts for some locales when switching via the `locale` query string. ([#2365](https://github.com/infor-design/enterprise/issues/2365))
- `[Dropdown]` Fixed a memory leak when calling destroy. ([#2493](https://github.com/infor-design/enterprise/issues/2493))
- `[Editor]` Fixed a bug where tab or shift tab would break out of the editor when doing an indent/outdent. ([#2421](https://github.com/infor-design/enterprise/issues/2421))
- `[Editor]` Fixed a bug where the dirty indicator would be hidden above. ([#2577](https://github.com/infor-design/enterprise/issues/2577))
- `[Fieldfilter]` Fixed an issue where fields were getting wrap to second line on iPhone SE. ([#1861](https://github.com/infor-design/enterprise/issues/1861))
- `[Fieldfilter]` Fixed an issue where Dropdown was not switching mode on example page. ([#2288](https://github.com/infor-design/enterprise/issues/2288))
- `[Field Options]` Fixed an issue where input example was not working. ([#2348](https://github.com/infor-design/enterprise/issues/2348))
- `[Homepages]` Fixed an issue where personalize and chart text colors were not working with hero. ([#2097](https://github.com/infor-design/enterprise/issues/2097))
- `[Images]` Fixed an issue where images were not tabbable or receiving a visual focus state. ([#2025](https://github.com/infor-design/enterprise/issues/2025))
- `[Listview]` Fixed a bug that caused the listview to run initialize too many times. ([#2179](https://github.com/infor-design/enterprise/issues/2179))
- `[Lookup]` Added `autocomplete="off"` to lookup input fields to prevent browser interference. ([#2366](https://github.com/infor-design/enterprise/issues/2366))
- `[Lookup]` Fixed a bug that caused a filter to reapply when reopening the modal. ([#2566](https://github.com/infor-design/enterprise/issues/2566))
- `[Lookup]` Fixed a bug that caused a selections to reapply when reopening the modal. ([#2568](https://github.com/infor-design/enterprise/issues/2568))
- `[Locale]` Fixed race condition when using initialize and loading locales with a parent locale. ([#2540](https://github.com/infor-design/enterprise/issues/2540))
- `[Lookup]` Fixed a double scrollbar when the modal needs to be scrolled. ([#2586](https://github.com/infor-design/enterprise/issues/2586))
- `[Modal]` Fixed an issue where the modal component would disappear if its content had a checkbox in it in RTL. ([#332](https://github.com/infor-design/enterprise-ng/issues/332))
- `[Modal]` Fixed an issue where tabbing was very slow on large DOMs in IE 11. ([#2607](https://github.com/infor-design/enterprise/issues/2607))
- `[Personalization]` Fixed an issue where the text color was too dark. Changed the text color to be more readable in high contrast mode. ([#2539](https://github.com/infor-design/enterprise/issues/2539))
- `[Personalization]` Updated some of the colors to more readable in contrast mode. ([#2097](https://github.com/infor-design/enterprise/issues/2097))
- `[Personalization]` Fixes an issue where text color was too dark. ([#2476](https://github.com/infor-design/enterprise/issues/2476))
- `[Pager]` Fixed an issue where click was not firing on any of the buttons with ie11. ([#2560](https://github.com/infor-design/enterprise/issues/2560))
- `[Pager]` Added a complete Popupmenu settings object for configuring the Page Size Selector Button, and deprecated the `attachPageSizeMenuToBody` setting in favor of `pageSizeMenuSettings.attachToBody`. ([#2356](https://github.com/infor-design/enterprise/issues/2356))
- `[Pager]` Fixed memory leak when using the `attachToBody` setting to change the menu's render location. ([#2482](https://github.com/infor-design/enterprise/issues/2482))
- `[Popdown]` Fixed usability issue where the Popdown could close prematurely when attempting to use inner components, such as Dropdowns. ([#2092](https://github.com/infor-design/enterprise/issues/2092))
- `[Popover]` Correctly align the popover close button. ([#1576](https://github.com/infor-design/enterprise/issues/1576))
- `[Popover]` Fixed an issue where buttons inside the popover would overflow at smaller screen sizes. ([#2271](https://github.com/infor-design/enterprise/issues/2271))
- `[Popupmenu]` Fixed an issue where js error was showing after removing a menu item. ([#414](https://github.com/infor-design/enterprise-ng/issues/414))
- `[Popupmenu]` Fixed a layout issue on disabled checkboxes in multiselect popupmenus. ([#2340](https://github.com/infor-design/enterprise/issues/2340))
- `[Popupmenu]` Fixed a bug on IOS that prevented menu scrolling. ([#645](https://github.com/infor-design/enterprise/issues/645))
- `[Popupmenu]` Fixed a bug on IOS that prevented some submenus from showing. ([#1928](https://github.com/infor-design/enterprise/issues/1928))
- `[Popupmenu]` Added a type-check during building/rebuilding of submenus that prevents an error when a submenu `<ul>` tag is not present. ([#2458](https://github.com/infor-design/enterprise/issues/2458))
- `[Scatter Plot]` Fixed the incorrect color on the tooltips. ([#1066](https://github.com/infor-design/enterprise/issues/1066))
- `[Stepprocess]` Fixed an issue where a newly enabled step is not shown. ([#2391](https://github.com/infor-design/enterprise/issues/2391))
- `[Searchfield]` Fixed an issue where the close icon on a searchfield is inoperable. ([#2578](https://github.com/infor-design/enterprise/issues/2578))
- `[Searchfield]` Fixed strange alignment of text/icons on the Uplift theme. ([#2612](https://github.com/infor-design/enterprise/issues/2612))
- `[Tabs]` Fixed the more tabs button to style as disabled when the tabs component is disabled. ([#2347](https://github.com/infor-design/enterprise/issues/2347))
- `[Tabs]` Added the select method inside the hide method to ensure proper focusing of the selected tab. ([#2346](https://github.com/infor-design/enterprise/issues/2346))
- `[Tabs]` Added an independent count for adding new tabs and their associated IDs to prevent duplication. ([#2345](https://github.com/infor-design/enterprise/issues/2345))
- `[Toolbar]` Fixed memory leaks. ([#2496](https://github.com/infor-design/enterprise/issues/2496))
- `[Toolbar]` Fixed an issue where `noSearchfieldReinvoke` was not being respected during the teardown method, causing lifecycle issues in Angular. ([#2691](https://github.com/infor-design/enterprise/issues/2691))
- `[Toolbar Flex]` Removed a 100% height on the toolbar which caused issues when nested in some situations. ([#474](https://github.com/infor-design/enterprise-ng/issues/474))
- `[Listview]` Fixed search to work when not using templates. ([#466](https://github.com/infor-design/enterprise-ng/issues/466))

### v4.20.0 Chores & Maintenance

- `[Build]` Add a file verification tool to the build process to ensure all necessary files are present. ([#2384](https://github.com/infor-design/enterprise/issues/2384))
- `[Demo App]` Add the uplift theme to the theme switcher menu. ([#2335](https://github.com/infor-design/enterprise/issues/2335))
- `[Demo App]` Fixed routing issues that could cause 500 errors or crash the Demoapp. ([#2343](https://github.com/infor-design/enterprise/issues/2343))
- `[Demo App]` Fixed an issue where the sorting was wrong on compressor data. ([#2390](https://github.com/infor-design/enterprise/issues/2390))

(95 Issues Solved This Release, Backlog Enterprise 296, Backlog Ng 79, 852 Functional Tests, 865 e2e Tests)

## v4.19.3

- `[Datagrid]` Fixes the multiselect filter on header from reloading during serverside filtering. ([#2383](https://github.com/infor-design/enterprise/issues/2383))
- `[Datagrid]` Fixed an issue where contextmenu was not opening with first click. ([#2398](https://github.com/infor-design/enterprise/issues/2398))
- `[Datagrid / Tooltip]` Fixed an error on some datagrid cells when tooltips are attached. ([#2403](https://github.com/infor-design/enterprise/issues/2403))

## v4.19.2

- `[Build]` Fixes missing minified files in the build and a missing svg-extended.html deprecated file for backwards compatibility. ([Teams](https://bit.ly/2FlzYCT))

## v4.19.0

### v4.19.0 Deprecations

- `[CSS]` The Soho light theme CSS file has been renamed from `light-theme.css` to `theme-soho-light.css` ([1972](https://github.com/infor-design/enterprise/issues/1972))
- `[CSS]` The Soho dark theme CSS file has been renamed from `dark-theme.css` to `theme-soho-dark.css` ([1972](https://github.com/infor-design/enterprise/issues/1972))
- `[CSS]` The Soho high-contrast theme CSS file has been renamed from `high-contrast-theme.css` to `theme-soho-contrast.css` ([1972](https://github.com/infor-design/enterprise/issues/1972))
- `[Datagrid]` The older savedColumns method has been deprecated since 4.10 and is now removed. Use saveUserSettings instead. ([#1766](https://github.com/infor-design/enterprise/issues/1766))

### v4.19.0 Features

- `[App Menu]` Improved style of personalized app menu. ([#2195](https://github.com/infor-design/enterprise/pull/2195))
- `[Column]` Added support to existing custom tooltip content in the callback setting. ([#1909](https://github.com/infor-design/enterprise/issues/1909))
- `[Contextual Action Panel]` Fixed an issue where the close button was misaligned. ([#1943](https://github.com/infor-design/enterprise/issues/1943))
- `[Datagrid]` Added support for disabling rows by data or a dynamic function, rows are disabled from selection and editing. ([#1614](https://github.com/infor-design/enterprise/issues/1614))
- `[Datagrid]` Fixes a column alignment issue when resizing and sorting columns that were originally set to percentage width. ([#1797](https://github.com/infor-design/enterprise/issues/1797))
- `[Datagrid]` Fixes a column alignment issue when there are duplicate column ids. ([#1797](https://github.com/infor-design/enterprise/issues/1797))
- `[Datagrid]` Fixes a column alignment by clearing a cache to help prevent column misalignment from randomly happening. ([#1797](https://github.com/infor-design/enterprise/issues/1797))
- `[Datagrid]` Fixes an issue that caused the active page to not restore correctly when saving user settings, . ([#1766](https://github.com/infor-design/enterprise/issues/1766))
- `[Datagrid]` Fixes an issue with dropdown filters when the ids are numbers. ([#1879](https://github.com/infor-design/enterprise/issues/1879))
- `[Datagrid]` Fixed alignment issues in the new uplift theme. ([#2212](https://github.com/infor-design/enterprise/issues/2212))
- `[Datagrid]` Fixes Datagrid time filtering for string type dates. ([#2281](https://github.com/infor-design/enterprise/issues/2281))
- `[Form Compact]` Adds support for Datepicker, Timepicker, Lookup, and File Uploader fields. ([#1955](https://github.com/infor-design/enterprise/issues/1955))
- `[Keyboard]` Added a new API that you can call at anytime to see what key is being pressed at the moment. ([#1906](https://github.com/infor-design/enterprise/issues/1906))
- `[Targeted/Completion Chart]` Added back the ability to inline svg icons and hyperlinks. ([#2152](https://github.com/infor-design/enterprise/issues/2152))
- `[Themes]` Added support for multiple themes in the demo app and renamed distribute Uplift (only) theme files. ([#1972](https://github.com/infor-design/enterprise/issues/1972))

### v4.19.0 Fixes

- `[App Menu]` Fixed an issue where the menu would not be entirely colored if short. ([#2062](https://github.com/infor-design/enterprise/issues/2062))
- `[App Menu]` Changed the scroll area to the outside when using a footer. ([#2062](https://github.com/infor-design/enterprise/issues/2062))
- `[App Menu]` Expandable area updates within application menu. ([#1982](https://github.com/infor-design/enterprise/pull/1982))
- `[App Menu]` Fixed an issue where role switcher was not clickable with long title. ([#2060](https://github.com/infor-design/enterprise/issues/2060))
- `[App Menu]` Fixed an issue where it was not possible to manually add a filter field that you can control on your own. Caveat to this is if you set filterable: false it will no longer remove the filter field from the DOM, if you do that you must now do it manually. ([#2066](https://github.com/infor-design/enterprise/issues/2066))
- `[App Menu]` Added support for mobile when dismissOnClickMobile setting is true to dismiss application menu when a role is selected. ([#2520](https://github.com/infor-design/enterprise/issues/2520))
- `[App Menu]` Fixed an issue with the logo which was positioned badly when scrolling. ([#2116](https://github.com/infor-design/enterprise/issues/2116))
- `[Calendar]` Fixed some bugs having a calendar month along or just a legend, fixed the clicking of upcoming days and added a dblclick even emitter. ([#2149](https://github.com/infor-design/enterprise/issues/2149))
- `[Colorpicker]` Fixed an issue where the colorpicker label is cut off in extra small input field. ([#2023](https://github.com/infor-design/enterprise/issues/2023))
- `[Colorpicker]` Fixed an issue where the colorpickers are not responsive at mobile screen sizes. ([#1995](https://github.com/infor-design/enterprise/issues/1995))
- `[Colorpicker]` Fixed an issue where the text is not visible on IE11 after choosing a color. ([#2134](https://github.com/infor-design/enterprise/issues/2134))
- `[Completion Chart]` Cleaned up excessive padding in some cases. ([#2171](https://github.com/infor-design/enterprise/issues/2171))
- `[Context Menu]` Fixes a bug where a left click on the originating field would not close a context menu opened with a right click. ([#1992](https://github.com/infor-design/enterprise/issues/1992))
- `[Contextual Action Panel]` Fixed an issue where the CAP title is too close to the edge at small screen sizes. ([#2249](https://github.com/infor-design/enterprise/issues/2249))
- `[Datagrid]` Fixed an issue where using the context menu with datagrid was not properly destroyed which being created multiple times. ([#392](https://github.com/infor-design/enterprise-ng/issues/392))
- `[Datagrid]` Fixed charts in columns not resizing correctly to short row height. ([#1930](https://github.com/infor-design/enterprise/issues/1930))
- `[Datagrid]` Fixed an issue for xss where console.log was not sanitizing and make grid to not render. ([#1941](https://github.com/infor-design/enterprise/issues/1941))
- `[Datagrid]` Fixed charts in columns not resizing correctly to short row height. ([#1930](https://github.com/infor-design/enterprise/issues/1930))
- `[Datagrid]` Fixed a layout issue on primary buttons in expandable rows. ([#1999](https://github.com/infor-design/enterprise/issues/1999))
- `[Datagrid]` Fixed a layout issue on short row grouped header buttons. ([#2005](https://github.com/infor-design/enterprise/issues/2005))
- `[Datagrid]` Fixed an issue where disabled button color for contextual toolbar was not applying. ([#2150](https://github.com/infor-design/enterprise/issues/2150))
- `[Datagrid]` Fixed an issue for xss where console.log was not sanitizing and make grid to not render. ([#1941](https://github.com/infor-design/enterprise/issues/1941))
- `[Datagrid]` Added an onBeforeSelect call back that you can return false from to disable row selection. ([#1906](https://github.com/infor-design/enterprise/issues/1906))
- `[Datagrid]` Fixed an issue where header checkbox was not sync after removing selected rows. ([#2226](https://github.com/infor-design/enterprise/issues/2226))
- `[Datagrid]` Fixed an issue where custom filter conditions were not setting up filter button. ([#2234](https://github.com/infor-design/enterprise/issues/2234))
- `[Datagrid]` Fixed an issue where pager was not updating while removing rows. ([#1985](https://github.com/infor-design/enterprise/issues/1985))
- `[Datagrid]` Adds a function to add a visual dirty indictaor and a new function to get all modified rows. Modified means either dirty, in-progress or in error. Existing API's are not touched. ([#2091](https://github.com/infor-design/enterprise/issues/2091))
- `[Datagrid]` Fixes an error when saving columns if you have a lookup column. ([#2279](https://github.com/infor-design/enterprise/issues/2279))
- `[Datagrid]` Fixed a bug with column reset not working sometimes. ([#1921](https://github.com/infor-design/enterprise/issues/1921))
- `[Datagrid]` Fixed grouped headers not sorting when selectable is multiselect. ([#2251](https://github.com/infor-design/enterprise/issues/2251))
- `[Datagrid]` Fixed a bug where the sort indicator disappeared when changing pages. ([#2228](https://github.com/infor-design/enterprise/issues/2228))
- `[Datagrid]` Fixed rendering on modals with single columns. ([#1923](https://github.com/infor-design/enterprise/issues/1923))
- `[Datagrid]` Fixed double firing of popupmenu events. ([#2140](https://github.com/infor-design/enterprise/issues/2140))
- `[Datagrid]` Fixed incorrect pattern in filterConditions. ([#2159](https://github.com/infor-design/enterprise/issues/2159))
- `[Datepicker]` Fixed an issue loading on IE 11. ([#2183](https://github.com/infor-design/enterprise-ng/issues/2183))
- `[Dropdown]` Fixed the dropdown appearing misaligned at smaller screen sizes. ([#2248](https://github.com/infor-design/enterprise/issues/2248))
- `[Editor]` Fixed an issue where button state for toolbar buttons were wrong when clicked one after another. ([#391](https://github.com/infor-design/enterprise/issues/391))
- `[Hierarchy]` Fixed a bug where the hierarchy will only partially load with two instances on a page. ([#2205](https://github.com/infor-design/enterprise/issues/2205))
- `[Field Options]` Fixed an issue where field options were misaligning, especially spin box was focusing outside of the field. ([#1862](https://github.com/infor-design/enterprise/issues/1862))
- `[Field Options]` Fixed a border alignment issue. ([#2107](https://github.com/infor-design/enterprise/issues/2107))
- `[Fileuploader]` Fixed an issue where the fileuploader icon and close icon were misplaced and not visible in RTL after uploading a file. ([#2098](https://github.com/infor-design/enterprise/issues/2098))
- `[Fileuploader]` Fixed an issue where backspace in IE11 caused the browser to go back instead of removing the uploaded file from the input. ([#2184](https://github.com/infor-design/enterprise/issues/2184))
- `[Input]` Improved alignment of icons in the uplift theme input components. ([#2072](https://github.com/infor-design/enterprise/issues/2072))
- `[Listview]` Improved accessibility when configured as selectable (all types), as well as re-enabled accessibility e2e Tests. ([#403](https://github.com/infor-design/enterprise/issues/403))
- `[Locale]` Synced up date and time patterns with the CLDR several time patterns in particular were corrected. ([#2022](https://github.com/infor-design/enterprise/issues/2022))
- `[Locale]` Fixed an issue loading duplicate locales such as en-GB where the strings are copies, before you might get undefined strings. ([#2216](https://github.com/infor-design/enterprise/issues/2216))
- `[Locale]` Added support for es-419 locale. ([#2204](https://github.com/infor-design/enterprise/issues/2204))
- `[Locale]` Restored functionality for dynamically changing fonts for some languages. ([#2144](https://github.com/infor-design/enterprise/issues/2144))
- `[Modal]` Fixed a demoapp issue where the select all checkbox wasn't selecting all. ([2225](https://github.com/infor-design/enterprise/issues/2225))
- `[Monthview]` Fixed an issue where the previous and next buttons were not correctly reversed in right-to-left mode. ([1910](https://github.com/infor-design/enterprise/issues/1910))
- `[Personalization]` Changed the default turquoise personalization to a darker one. ([#2063](https://github.com/infor-design/enterprise/issues/2063))
- `[Personalization]` Changed the default turquoise personalization to a darker one. ([#2063](https://github.com/infor-design/enterprise/issues/2063))
- `[Personalization]` Added a default option to the personalization color pickers. ([#2063](https://github.com/infor-design/enterprise/issues/2063))
- `[Personalization]` Added more classes and examples for the personalization colors so that you can personalize certain form elements. ([#2120](https://github.com/infor-design/enterprise/issues/2120))
- `[Personalization]` Added several form examples with buttons and completion chart that can be personalized. ([#1963](https://github.com/infor-design/enterprise/issues/1963))
- `[Personalization]` Added an example of normal tabs behaving like header tabs in a personalized area. ([#1962](https://github.com/infor-design/enterprise/issues/1962))
- `[Personalization]` Added completion chart and alerts to the list of header items that will work when personalized. ([#2171](https://github.com/infor-design/enterprise/issues/2171))
- `[Personalization]` Fixed a bug where the overlay would not disappear when manually loading stylesheets. ([#2258](https://github.com/infor-design/enterprise/issues/2258))
- `[Popupmenu]` Fixed an issue where disabled submenus were opening on mouseover. ([#1863](https://github.com/infor-design/enterprise/issues/1863))
- `[Radios]` Fixed an issue where in `RTL` the radio seems visually separate from it's label. ([#2096](https://github.com/infor-design/enterprise/issues/2096))
- `[Summary Form]` Updated to improve readability. ([#1765](https://github.com/infor-design/enterprise/issues/1765))
- `[Targeted Achievement]` Updated to work in uplift theme. ([#2220](https://github.com/infor-design/enterprise/issues/2220))
- `[Timepicker]` Fixed an issue where AM/PM dropdown tooltip was displaying on android devices. ([#1446](https://github.com/infor-design/enterprise/issues/1446))
- `[Timepicker]` Fixed an issue where dropdown popup was out of position on android devices. ([#2021](https://github.com/infor-design/enterprise/issues/2021))
- `[Timepicker]` Updated the Swedish translation for Set Time. ([#2153](https://github.com/infor-design/enterprise/issues/2153))
- `[Tree]` Fixed an issue where children property null was breaking tree to not render. ([#1908](https://github.com/infor-design/enterprise/issues/1908))

### v4.19.0 Chores & Maintenance

- `[General]` Updated to jquery 3.4.1 to fix a jquery bug seen occasionally. ([#2109](https://github.com/infor-design/enterprise/issues/2109))
- `[General]` Fixed relative links in several markdown files.
- `[Demo App]` Fixed CSP and handling of image paths for better support of images in examples on IDS demo sites (demo.design.infor.com). ([#1888](https://github.com/infor-design/enterprise/issues/1888))
- `[Personalize]` Separated personalization styles into standalone file for improved maintainability. ([#2127](https://github.com/infor-design/enterprise/issues/2127))

(84 Issues Solved This Release, Backlog Enterprise 311, Backlog Ng 79, 839 Functional Tests, 876 e2e Tests)

## v4.18.2

### v4.18.2 Fixes

- `[Autocomplete]` Fixed an XSS injection issue. ([#502](https://github.com/infor-design/enterprise-ng/issues/502)).
- `[Dropdown]` Fixed an XSS injection issue. ([#503](https://github.com/infor-design/enterprise-ng/issues/503)).

## v4.18.1

### v4.18.1 Fixes

- `[Input]` Added backwards-compatibility for previous accessibility changes to labels. ([#2118](https://github.com/infor-design/enterprise/issues/2118)). Additional information can be found in the [Form Component documentation](https://github.com/infor-design/enterprise/blob/4.18.x/src/components/form/readme.md#field-labels).

## v4.18.0

### v4.18.0 Features

- `[App Menu]` Added support for personalization by adding the `is-personalizable` class the menu will now change colors along with headers ([#1847](https://github.com/infor-design/enterprise/issues/1847))
- `[App Menu]` Added a special role switcher dropdown to change the menu role. ([#1935](https://github.com/infor-design/enterprise/issues/1935))
- `[Personalize]` Added classes for the personalization colors so that you can personalize certain form elements. ([#1847](https://github.com/infor-design/enterprise/issues/1847))
- `[Expandable Area]` Added example of a standalone button the toggles a form area. ([#1935](https://github.com/infor-design/enterprise/issues/1935))
- `[Datagrid]` Added support so if there are multiple inputs within an editor they work with the keyboard tab key. ([#355](https://github.com/infor-design/enterprise-ng/issues/355))
- `[Datagrid]` Fixed an error on IE when doing an excel export. ([#2018](https://github.com/infor-design/enterprise/issues/2018))
- `[Editor]` Added a JS setting and CSS styles to support usage of a Flex Toolbar ([#1120](https://github.com/infor-design/enterprise/issues/1120))
- `[Header]` Added a JS setting and CSS styles to support usage of a Flex Toolbar ([#1120](https://github.com/infor-design/enterprise/issues/1120))
- `[Mask]` Added a setting for passing a locale string, allowing Number masks to be localized.  This enables usage of the `groupSize` property, among others, from locale data in the Mask. ([#440](https://github.com/infor-design/enterprise/issues/440))
- `[Masthead]` Added CSS styles to support usage of a Flex Toolbar ([#1120](https://github.com/infor-design/enterprise/issues/1120))
- `[Notification]` Added example of a Widget/Card with notification and add code to truncate the text (via ellipsis) if it is lengthy. ([#1881](https://github.com/infor-design/enterprise/issues/1881))
- `[Theme/Colors]` Added new component for getting theme and color information. This is used throughout the code. There was a hidden property `Soho.theme`, if you used this in some way you should now use `Soho.theme.currentTheme`. ([#1866](https://github.com/infor-design/enterprise/issues/1866))

### v4.18.0 Fixes

- `[App Menu]` Fixed some accessibility issues on the nav menu. ([#1721](https://github.com/infor-design/enterprise/issues/1721))
- `[Busy Indicator]` Fixed a bug that causes a javascript error when the busy indicator is used on the body tag. ([#1918](https://github.com/infor-design/enterprise/issues/1918))
- `[Css/Sass]` Fixed an issue where the High Contrast theme and Uplift theme were not using the right tokens. ([#1897](https://github.com/infor-design/enterprise/pull/1897))
- `[Colors]` Fixed the color palette demo page to showcase the correct hex values based on the current theme ([#1801](https://github.com/infor-design/enterprise/issues/1801))
- `[Contextual Action Panel]` Fixed an issue where cap modal would only open the first time. ([#1993](https://github.com/infor-design/enterprise/issues/1993))
- `[Datepicker]` Fixed an issue in NG where the custom validation is removed during the teardown of a datepicker.([NG #411](https://github.com/infor-design/enterprise-ng/issues/411))
- `[Datagrid]` Fixed an issue where lookup filterConditions were not rendering. ([#1873](https://github.com/infor-design/enterprise/issues/1873))
- `[Datagrid]` Fixed an issue where when using filtering and server side paging the filter operations would cause two ajax requests. ([#2069](https://github.com/infor-design/enterprise/issues/2069))
- `[Datagrid]` Fixed issue where header columns are misaligned with body columns on load. ([#1892](https://github.com/infor-design/enterprise/issues/1892))
- `[Datagrid]` Fixed an issue where filtering was missing translation. ([#1900](https://github.com/infor-design/enterprise/issues/1900))
- `[Datagrid]` Fixed an issue with the checkbox formatter where string based 1 or 0 would not work as a dataset source. ([#1948](https://github.com/infor-design/enterprise/issues/1948))
- `[Datagrid]` Fixed a bug where text would be misaligned when repeatedly toggling the filter row. ([#1969](https://github.com/infor-design/enterprise/issues/1969))
- `[Datagrid]` Added an example of expandOnActivate on a customer editor. ([#353](https://github.com/infor-design/enterprise-ng/issues/353))
- `[Datagrid]` Added ability to pass a function to the tooltip option for custom formatting. ([#354](https://github.com/infor-design/enterprise-ng/issues/354))
- `[Datagrid]` Fixed `aria-checked` not toggling correctly on selection of multiselect checkbox. ([#1961](https://github.com/infor-design/enterprise/issues/1961))
- `[Datagrid]` Fixed incorrectly exported CSV/Excel data. ([#2001](https://github.com/infor-design/enterprise/issues/2001))
- `[Dropdown]` Changed the way dropdowns work with screen readers to be a collapsible listbox.([#404](https://github.com/infor-design/enterprise/issues/404))
- `[Dropdown]` Fixed an issue where multiselect dropdown unchecking "Select All" was not getting clear after close list with Safari browser.([#1882](https://github.com/infor-design/enterprise/issues/1882))
- `[Dropdown]` Added an example of a color dropdown showing palette colors as icons.([#2013](https://github.com/infor-design/enterprise/issues/2013))
- `[Datagrid]` Fixed a misalignment of the close icon on mobile. ([#2018](https://github.com/infor-design/enterprise/issues/2018))
- `[List/Detail]` Removed some legacy CSS code that was causing text inside of inline Toolbar Searchfields to become transparent. ([#2075](https://github.com/infor-design/enterprise/issues/2075))
- `[Listbuilder]` Fixed an issue where the text was not sanitizing. ([#1692](https://github.com/infor-design/enterprise/issues/1692))
- `[Lookup]` Fixed an issue where the tooltip was using audible text in the code block component. ([#354](https://github.com/infor-design/enterprise-ng/issues/354))
- `[Locale]` Fixed trailing zeros were getting ignored when displaying thousands values. ([#404](https://github.com/infor-design/enterprise/issues/1840))
- `[MenuButton]` Improved the way menu buttons work with screen readers.([#404](https://github.com/infor-design/enterprise/issues/404))
- `[Message]` Added an audible announce of the message type.([#964](https://github.com/infor-design/enterprise/issues/964))
- `[Message]` Change audible announce of message type added in #964 to an option that is strictly audible.([#2120](https://github.com/infor-design/enterprise/issues/2120))
- `[Modal]` Changed text and button font colors to pass accessibility checks.([#964](https://github.com/infor-design/enterprise/issues/964))
- `[Multiselect]` Fixed an issue where previous selection was still selected after clear all by "Select All" option. ([#2003](https://github.com/infor-design/enterprise/issues/2003))
- `[Notifications]` Fixed a few issues with notification background colors by using the corresponding ids-identity token for each. ([1857](https://github.com/infor-design/enterprise/issues/1857), [1865](https://github.com/infor-design/enterprise/issues/1865))
- `[Notifications]` Fixed an issue where you couldn't click the close icon in Firefox. ([1573](https://github.com/infor-design/enterprise/issues/1573))
- `[Radios]` Fixed the last radio item was being selected when clicking on the first when displayed horizontal. ([#1878](https://github.com/infor-design/enterprise/issues/1878))
- `[Signin]` Fixed accessibility issues. ([#421](https://github.com/infor-design/enterprise/issues/421))
- `[Skiplink]` Fixed a z-index issue on skip links over the nav menu. ([#1721](https://github.com/infor-design/enterprise/issues/1721))
- `[Slider]` Changed the demo so the tooltip will hide when resizing the page. ([#2033](https://github.com/infor-design/enterprise/issues/2033))
- `[Stepprocess]` Fixed rtl style issues. ([#413](https://github.com/infor-design/enterprise/issues/413))
- `[Swaplist]` Fixed disabled styling on swap header buttons. ([#2019](https://github.com/infor-design/enterprise/issues/2019))
- `[Tabs]` Fixed an issue where focus was changed after enable/disable tabs. ([#1934](https://github.com/infor-design/enterprise/issues/1934))
- `[Tabs-Module]` Fixed an issue where the close icon was outside the searchfield. ([#1704](https://github.com/infor-design/enterprise/issues/1704))
- `[Toolbar]` Fixed issues when tooltip shows on hover of toolbar ([#1622](https://github.com/infor-design/enterprise/issues/1622))
- `[Validation]` Fixed an issue where the isAlert settings set to true, the border color, control text color, control icon color was displaying the color for the alert rather than displaying the default color. ([#1922](https://github.com/infor-design/enterprise/issues/1922))

### v4.18.0 Chore & Maintenance

- `[Buttons]` Updated button disabled states with corresponding ids-identity tokens. ([1914](https://github.com/infor-design/enterprise/issues/1914)
- `[Docs]` Added a statement on supporting accessibility. ([#1540](https://github.com/infor-design/enterprise/issues/1540))
- `[Docs]` Added the supported screen readers and some notes on accessibility. ([#1722](https://github.com/infor-design/enterprise/issues/1722))

(50 Issues Solved This Release, Backlog Enterprise 294, Backlog Ng 80, 809 Functional Tests, 803 e2e Tests)

## v4.17.1

### v4.17.1 Fixes

- `[Datagrid]` Fixed an issue where the second to last column was having resize issues with frozen column sets.(<https://github.com/infor-design/enterprise/issues/1890>)
- `[Datagrid]` Re-align icons and items in the datagrid's "short header" configuration.(<https://github.com/infor-design/enterprise/issues/1880>)
- `[Locale]` Fixed incorrect "groupsize" for `en-US` locale.(<https://github.com/infor-design/enterprise/issues/1907>)

### v4.17.1 Chores & Maintenance

- `[Demoapp]` Fixed embedded icons example with missing icons.(<https://github.com/infor-design/enterprise/issues/1889>)
- `[Demoapp]` Fixed notification demo examples.(<https://github.com/infor-design/enterprise/issues/1893>, <https://github.com/infor-design/enterprise/pull/1896>)

(5 Issues Solved this patch release)

## v4.17.0

- [Npm Package](https://www.npmjs.com/package/ids-enterprise)
- [IDS Enterprise Angular Change Log](https://github.com/infor-design/enterprise-ng/blob/master/docs/CHANGELOG.md)

### v4.17.0 Future Deprecation

- `[Mask]` Using legacy mask options is now deprecated (was starting 4.3.2) and we will remove this in approximately 6 months from the code base. This means using the `data-mask` option and the `mode` as well as legacy patterns in favor of the newer settings and regexes. ([#439](https://github.com/infor-design/enterprise/issues/439))

### v4.17.0 Features

- `[Datagrid]` Added support for ellipsis to header text. ([#842](https://github.com/infor-design/enterprise/issues/842))
- `[Datagrid]` Added support to cancel `rowactivated` event. Now it will trigger the new event `beforerowactivated` which will wait/sync to cancel or proceed to do `rowactivated` event. ([#1021](https://github.com/infor-design/enterprise/issues/1021))
- `[Datagrid]` Added option to align grouped headers text. ([#1714](https://github.com/infor-design/enterprise/issues/1714))
- `[Datagrid]` Tabbing through a new row moves focus to next line for a lookup column. ([#1822](https://github.com/infor-design/enterprise/issues/1822))
- `[Datagrid]` Validation tooltip does not wrap words correctly across multiple lines. ([#1829](https://github.com/infor-design/enterprise/issues/1829))
- `[Dropdown]` Added support to make dropdown readonly fields optionally not tab-able. ([#1591](https://github.com/infor-design/enterprise/issues/1591))
- `[Form Compact]` Implemented design for field-heavy forms. This design is experimental, likely not production ready, and subject to change without notice. ([#1699](https://github.com/infor-design/enterprise/issues/1699))
- `[Hierarchy]` Changed the newer stacked layout to support mutiple root elements. ([#1677](https://github.com/infor-design/enterprise/issues/1677))
- `[Locale]` Added support for passing in `locale` or `language` to the `parse` and `format` and `translation` functions so they will work without changing the current locale or language. ([#462](https://github.com/infor-design/enterprise/issues/462))
- `[Locale]` Added support for setting a specific group size other than the ones in the locale. This includes using no group size. ([#462](https://github.com/infor-design/enterprise/issues/462))
- `[Locale]` Added support for showing timezones in the current language with a fall back for IE 11. ([#592](https://github.com/infor-design/enterprise/issues/592))
- `[Locale]` Added support for different group sizes. This was previously not working correctly for locales like hi-IN (using 3, 2 group sizes) and en-US (using 3, 0 group sizes). We will later make this work on masks on a separate issue. ([#441](https://github.com/infor-design/enterprise/issues/441))
- `[Locale]` Its now possible to add new locales in by adding them to the `defaultLocales` and `supportedLocales` sets. ([#402](https://github.com/infor-design/enterprise/issues/402))
- `[Locale]` Added an example to show extending locales with new strings and an api method to make it easier. because of the way this is split, if your directly adding to `Locale.cultures` you will need to adjust your code to extend from `Locale.languages` instead. ([#402](https://github.com/infor-design/enterprise/issues/402))
- `[Locale]` Added support for having a different language and locale. This is done by calling the new `setLanguage` function. ([#1552](https://github.com/infor-design/enterprise/issues//1552))
- `[Locale / Mask]` Added limited initial support for some unicode languages. This means you can convert to and from numbers typed in Devangari, Arabic, and Chinese (Financial and Simplified). ([#439](https://github.com/infor-design/enterprise/issues/439))
- `[Locale]` Added support for passing a `locale` other the the current locale to calendar, monthview, datepicker and timepicker. ([#462](https://github.com/infor-design/enterprise/issues/462))
- `[Mask]` It is now possible to type numbers in unicode such as Devangari, Arabic, and Chinese (Financial and Simplified) into the the masks that involve numbers. ([#439](https://github.com/infor-design/enterprise/issues/439))
- `[Modal]` Added an option to dictate the maximum width of the modal. ([#1802](https://github.com/infor-design/enterprise/issues/1802))
- `[Icons]` Add support for creating an svg file for the Uplift theme's (alpha) new icons from ids-identity@2.4.0 assets. ([#1759](https://github.com/infor-design/enterprise/issues/1759))
- `[Radar]` Added support to three label sizes (name, abbrName, shortName). ([#1553](https://github.com/infor-design/enterprise/issues/1553))

### v4.17.0 Fixes

- `[Accordion]` Fixed a bug where some truncated text elements were not generating a tooltip. ([#1736](https://github.com/infor-design/enterprise/issues/1736))
- `[Builder]` Cropped Header for Builder Panel When Text is Long. ([#1814](https://github.com/infor-design/enterprise/issues/1814))
- `[Calendar]` Event model title color is not correct if the modal is opened and another event is selected. ([#1739](https://github.com/infor-design/enterprise/issues/1739))
- `[Calendar]` Modal is still displayed after changing months. ([#1741](https://github.com/infor-design/enterprise/issues/1741))
- `[Calendar]` Changing some event spans is causing missing dates on the dialogs. ([#1708](https://github.com/infor-design/enterprise/issues/1708))
- `[Composite Form]` Fix a bug in IE11 where composite form content overflows to the lower container. ([#1768](https://github.com/infor-design/enterprise/issues/1768))
- `[Datagrid]` Added a fix where the column is next to the edge of the browser and the filter dropdown popup overflow the page.([#1604](https://github.com/infor-design/enterprise/issues/1604))
- `[Datagrid]` Added a fix to allow the commit of a cell edit after tabbing into a cell once having clicked into a previous cell.([#1608](https://github.com/infor-design/enterprise/issues/1608))
- `[Datagrid]` Stretch column not working in Edge browser. ([#1716](https://github.com/infor-design/enterprise/issues/1716))
- `[Datagrid]` Fixed a bug where the source callback was not called when filtering. ([#1688](https://github.com/infor-design/enterprise/issues/1688))
- `[Datagrid]` Fixed a bug where filtering Order Date with `is-not-empty` on a null value would not correctly filter out results. ([#1718](https://github.com/infor-design/enterprise/issues/1718))
- `[Datagrid]` Fixed a bug where when using the `disableClientSideFilter` setting the filtered event would not be called correctly. ([#1689](https://github.com/infor-design/enterprise/issues/1689))
- `[Datagrid]` Fixed a bug where hidden columns inside a colspan were aligning incorrectly. ([#1764](https://github.com/infor-design/enterprise/issues/1764))
- `[Dropdown]` Fixed a layout error on non inline fields with errors. ([#1770](https://github.com/infor-design/enterprise/issues/1770))
- `[Dropdown]` Fixed a bug where the dropdown did not close when tabbing if using the `noSearch` setting. ([#1731](https://github.com/infor-design/enterprise/issues/1731))
- `[Modal]` Fixed a bug where the modal can overflow the page. ([#1802](https://github.com/infor-design/enterprise/issues/1802))
- `[Radio Button]` Fixed a rendering problem on the selected state of Radio Buttons used inside of Accordion components. ([#1568](https://github.com/infor-design/enterprise/issues/1568))
- `[Radio Button]` Fixed a z-index issue that was causing radio buttons to sometimes display over top of page sections where they should have instead scrolled beneath. ([#1014](https://github.com/infor-design/enterprise/issues/1014))

### v4.17.0 Chore & Maintenance

- `[Css/Sass]` Replaced font-size numerical declarations with their ids-identity token counterpart. ([#1640](https://github.com/infor-design/enterprise/issues/1640))
- `[Demoapp]` Removed query parameter for changing fonts. ([#1747](https://github.com/infor-design/enterprise/issues/1747))
- `[Build]` Added a process to notify developers that things are being deprecated or going away. Documented the current deprecations in this system and made [notes for developers](https://github.com/infor-design/enterprise/blob/master/docs/CODING-STANDARDS.md#deprecations). ([#1747](https://github.com/infor-design/enterprise/issues/1747))

(30 Issues Solved This Release, Backlog Enterprise 224, Backlog Ng 59, 785 Functional Tests, 793 e2e Tests)

## v4.16.0

- [Npm Package](https://www.npmjs.com/package/ids-enterprise)
- [IDS Enterprise Angular Change Log](https://github.com/infor-design/enterprise-ng/blob/master/docs/CHANGELOG.md)

### v4.16.0 Features

- `[Busy Indicator]` Made a fix to make it possible to use a busy indicator on a modals. ([#827](https://github.com/infor-design/enterprise/issues/827))
- `[Datagrid]` Added an option to freeze columns from scrolling on the left and/or right. The new option is called `frozenColumns`. See notes on what works and doesnt with frozen column in the datagrid docs frozen column section. ([#464](https://github.com/infor-design/enterprise/issues/464))
- `[Editor]` Added new state called "preview" a non editable mode to editor. Where it only shows the HTML with no toolbar, borders etc. ([#1413](https://github.com/infor-design/enterprise/issues/1413))
- `[Field Filter]` Added support to get and set filter type programmatically. ([#1181](https://github.com/infor-design/enterprise/issues/1181))
- `[Hierarchy]` Add print media styles to decrease ink usage and increase presentability for print format. Note that you may need to enable the setting to print background images, both Mac and PC have a setting for this. ([#456](https://github.com/infor-design/enterprise/issues/456))
- `[Hierarchy]` Added a new "stacked" layout to eventually replace the current layouts. This works better responsively and prevents horizontal scrolling. ([#1629](https://github.com/infor-design/enterprise/issues/1629))
- `[Pager]` Added a "condensed" page size selector button for use on pagers in smaller containers, such as the list side of the list/detail pattern. ([#1459](https://github.com/infor-design/enterprise/issues/1459))

### v4.16.0 Future Deprecation

- `[Hierarchy]` The following options are now deprecated and will be removed approximately 2019-05-15. `paging` and `mobileView`. ([#1629](https://github.com/infor-design/enterprise/issues/1629))
- `[Hierarchy]` Stacked layout will become the default layout in favor of the existing horizontal layout, so the horizontal layout is now considered deprecated and will be removed approximately 2019-05-15. ([#1629](https://github.com/infor-design/enterprise/issues/1629))

### v4.16.0 Fixes

- `[Application Menu]` Fixed the truncation of long text in an accordion element in the application menu by adding a tooltip to truncated elements. ([#457](https://github.com/infor-design/enterprise/issues/457))
- `[Calendar]` Disable the new event modal when no template is defined. ([#1700](https://github.com/infor-design/enterprise/issues/1700))
- `[Dropdown]` Fixed a bug where the ellipsis was not showing on long text in some browsers. ([#1550](https://github.com/infor-design/enterprise/issues/1550))
- `[Datagrid]` Fixed a bug in equals filter on multiselect filters. ([#1586](https://github.com/infor-design/enterprise/issues/1586))
- `[Datagrid]` Fixed a bug where incorrect data is shown in the events in tree grid. ([#315](https://github.com/infor-design/enterprise-ng/issues/315))
- `[Datagrid]` Fixed a bug where when using minWidth on a column and sorting the column will become misaligned. ([#1481](https://github.com/infor-design/enterprise/issues/1481))
- `[Datagrid]` Fixed a bug where when resizing the last column may become invisible. ([#1456](https://github.com/infor-design/enterprise/issues/1456))
- `[Datagrid]` Fixed a bug where a checkbox column will become checked when selecting if there is no selection checkbox. ([#1641](https://github.com/infor-design/enterprise/issues/1641))
- `[Datagrid]` Fixed a bug where the last column would sometimes not render fully for buttons with longer text. ([#1246](https://github.com/infor-design/enterprise/issues/1246))
- `[Datagrid]` Fixed a bug where showMonthYearPicker did not work correctly on date filters. ([#1532](https://github.com/infor-design/enterprise-ng/issues/1532))
- `[Validation]` Fixed a bug in removeError where the icon is sometimes not removed. ([#1556](https://github.com/infor-design/enterprise/issues/1556))
- `[Datepicker]` Fixed the range picker to clear when changing months in a filter. ([#1537](https://github.com/infor-design/enterprise/issues/1537))
- `[Datepicker]` Fixed disabled dates example to validate again on disabled dates. ([#1445](https://github.com/infor-design/enterprise/issues/1445))
- `[Datagrid]` Fixed a Date Editor bug when passing a series of zeroes to a datagrid cell with an editable date. ([#1020](https://github.com/infor-design/enterprise/issues/1020))
- `[Dropdown]` Fixed a bug where a dropdown will never reopen if it is closed by clicking a menu button. ([#1670](https://github.com/infor-design/enterprise/issues/1670))
- `[Icons]` Established missing icon sourcing and sizing consistency from ids-identity icon/svg assets. ([PR#1628](https://github.com/infor-design/enterprise/pull/1628))
- `[Listview]` Addressed performance issues with paging on all platforms, especially Windows and IE/Edge browsers. As part of this, reworked all components that integrate with the Pager component to render their contents based on a dataset, as opposed to DOM elements. ([#922](https://github.com/infor-design/enterprise/issues/922))
- `[Lookup]` Fixed a bug with settings: async, server-side, and single select modes.  The grid was not deselecting the previously selected value when a new row was clicked.  If the value is preselected in the markup, the lookup modal will no longer close prematurely. ([PR#1654](https://github.com/infor-design/enterprise/issues/1654))
- `[Pager]` Made it possible to set and persist custom tooltips on first, previous, next and last pager buttons. ([#922](https://github.com/infor-design/enterprise/issues/922))
- `[Pager]` Fixed propagation of the `pagesizes` setting when using `updated()`. Previously the array was deep extended instead of being replaced outright. ([#1466](https://github.com/infor-design/enterprise/issues/1466))
- `[Tree]` Fixed a bug when calling the disable or enable methods of the tree. This was not working with ie11. ([PR#1600](https://github.com/infor-design/enterprise/issues/1600))
- `[Stepprocess]` Fixed a bug where the step folder was still selected when it was collapsed or expanded. ([#1633](https://github.com/infor-design/enterprise/issues/1633))
- `[Swaplist]` Fixed a bug where items were not able to drag anymore after make the search. ([#1703](https://github.com/infor-design/enterprise/issues/1703))
- `[Toolbar Flex]` Added the ability to pass in a `beforeOpen` callback to the More Actions menu (fixes a bug where it wasn't possible to dynamically add content to the More Actions menu in same way that was possible on the original Toolbar component)
- `[Toolbar Flex]` Fixed a bug where selected events were not bubbling up for a menu button on a flex toolbar. ([#1709](https://github.com/infor-design/enterprise/issues/1709))
- `[Stepprocess]` Disabled step selected when using the next or previous button. ([#1697](https://github.com/infor-design/enterprise/issues/1697))
- `[Tree]` Fixed a bug when calling the disable or enable methods of the tree. This was not working with ie11. ([PR#1600](https://github.com/infor-design/enterprise/issues/1600))

### v4.16.0 Chore & Maintenance

- `[Demo App]` Removed the search icon from the header on test pages as it doesn't function. ([#1449](https://github.com/infor-design/enterprise/issues/1449))
- `[Demo App]` Added a fix for incorrect links when running on windows. ([#1549](https://github.com/infor-design/enterprise/issues/1549))
- `[Docs]` Added a fix to prevent the documentation generator from failing intermittently. ([#1377](https://github.com/infor-design/enterprise/issues/1377))

(29 Issues Solved This Release, Backlog Enterprise 203, Backlog Ng 69, 735 Functional Tests, 670 e2e Tests)

## v4.15.0

- [Npm Package](https://www.npmjs.com/package/ids-enterprise)
- [IDS Enterprise Angular Change Log](https://github.com/infor-design/enterprise-ng/blob/master/docs/CHANGELOG.md)

### v4.15.0 Features

- `[Datagrid]` Added support for lookup in the datagrid filter. ([#653](https://github.com/infor-design/enterprise/issues/653))
- `[Datagrid]` Added support for masks on lookup editors. ([#406](https://github.com/infor-design/enterprise/issues/406))
- `[Validation]` When using legacy mode validation, made the icon dim if the text was on top of it. ([#644](https://github.com/infor-design/enterprise/issues/644))
- `[Calendar]` Now possible to edit events both with the API and by clicking/double clicking events. And other improvements. ([#1436](https://github.com/infor-design/enterprise/issues/1436))
- `[Datagrid]` Added new methods to clear dirty cells on cells, rows, and all. ([#1303](https://github.com/infor-design/enterprise/issues/1303))
- `[Tree]` Added several improvements: the ability to show a dropdown on the tree node, the ability to add nodes in between current nodes, the ability to set checkboxes for selection only on some nodes, and the ability to customize icons. ([#1364](https://github.com/infor-design/enterprise/issues/1364))
- `[Datagrid]` Added the ability to display or hide the new row indicator with a new `showNewIndicator` option. ([#1589](https://github.com/infor-design/enterprise/issues/1589))

### v4.15.0 Fixes

- `[Icons]` Icons with the word `confirm` have been changed to `success`. This is partially backwards compatible for now. We deprecated `confirm` and will remove in the next major version so rename your icons. Example `icon-confirm` to `icon-success`. ([#963](https://github.com/infor-design/enterprise/issues/963))
- `[Icons]` The alert icons now have a white background allowing them to appear on colored sections. There are now two versions, for example: `icon-error` and `icon-error-solid`. These are used in calendar. ([#1436](https://github.com/infor-design/enterprise/issues/1436))
- `[Circle Pager]` Made significant improvements to resizing, especially on tabs. ([#1284](https://github.com/infor-design/enterprise/issues/1284))
- `[Datagrid]` In high contrast mode the background is now white when editing cells. ([#1421](https://github.com/infor-design/enterprise/issues/1421))
- `[Dropdown]` Fixed an issue where filter did not work in no-search mode with the Caps Lock key. ([#1500](https://github.com/infor-design/enterprise/issues/1500))
- `[Popupmenu]` Fixed an issue when using the same menu on multiple inputs wherein destroying one instance actually destroyed all instances. ([#1025](https://github.com/infor-design/enterprise/issues/1025))
- `[Swaplist]` Fixed a bug where Shift+M did not work when typing in the search. ([#1408](https://github.com/infor-design/enterprise/issues/1408))
- `[Popupmenu]` Fixed a bug in immediate mode where right click only worked the first time. ([#1507](https://github.com/infor-design/enterprise/issues/1507))
- `[Editor]` Fixed a bug where clear formatting did not work in safari. ([#911](https://github.com/infor-design/enterprise/issues/911))
- `[Colorpicker]` Fixed a bug in Angular where the picker did not respond correctly to `editable=false` and `disabled=true`. ([#257](https://github.com/infor-design/enterprise-ng/issues/257))
- `[Locale]` Fixed a bug where the callback did not complete on nonexistent locales. ([#1267](https://github.com/infor-design/enterprise/issues/1267))
- `[Calendar]` Fixed a bug where event details remain when filtering event types. ([#1436](https://github.com/infor-design/enterprise/issues/1436))
- `[Busy Indicator]` Fixed a bug where the indicator closed when clicking on accordions. ([#281](https://github.com/infor-design/enterprise-ng/issues/281))
- `[Datagrid Tree]` Fixed the need for unique IDs on the tree nodes. ([#1361](https://github.com/infor-design/enterprise/issues/1361))
- `[Editor]` Improved the result of pasting bullet lists from MS Word. ([#1351](https://github.com/infor-design/enterprise/issues/1351))
- `[Hierarchy]` Fixed layout issues in the context menu in RTL mode. ([#1310](https://github.com/infor-design/enterprise/issues/1310))
- `[Datagrid]` Added a setting `allowChildExpandOnMatch` that optionally determines if a search/filter will show and allow nonmatching children to be shown. ([#1422](https://github.com/infor-design/enterprise/issues/1422))
- `[Datagrid]` If a link is added with a href it will now be followed when clicking, rather than needing to use the click method setting on columns. ([#1473](https://github.com/infor-design/enterprise/issues/1473))
- `[Datagrid Tree]` Fixed a bug where Expand/Collapse text is added into the +/- cell. ([#1145](https://github.com/infor-design/enterprise/issues/1145))
- `[Dropdown]` Fixed a bug in NG where two dropdowns in different components would cause each other to freeze. ([#229](https://github.com/infor-design/enterprise-ng/issues/229))
- `[Editor]` Verified a past fix where editor would not work with all buttons when in a modal. ([#408](https://github.com/infor-design/enterprise/issues/408))
- `[Datagrid Tree]` Fixed a bug in `updateRow` that caused the indent of the tree grid to collapse. ([#405](https://github.com/infor-design/enterprise/issues/405))
- `[Empty Message]` Fixed a bug where a null empty message would not be possible. This is used to show no empty message on initial load delays. ([#1467](https://github.com/infor-design/enterprise/issues/1467))
- `[Lookup]` Fixed a bug where nothing is inserted when you click a link editor in the lookup. ([#1315](https://github.com/infor-design/enterprise/issues/1315))
- `[About]` Fixed a bug where the version would not show when set. It would show the IDS version. ([#1414](https://github.com/infor-design/enterprise/issues/1414))
- `[Datagrid]` Fixed a bug in `disableClientSort` / `disableClientFilter`. It now retains visual indicators on sort and filter. ([#1248](https://github.com/infor-design/enterprise/issues/1248))
- `[Tree]` Fixed a bug where selected nodes are selected again after loading child nodes. ([#1270](https://github.com/infor-design/enterprise/issues/1270))
- `[Input]` Fixed a bug where inputs that have tooltips will not be selectable with the cursor. ([#1354](https://github.com/infor-design/enterprise/issues/1354))
- `[Accordion]` Fixed a bug where double clicking a header will open and then close the accordion. ([#1314](https://github.com/infor-design/enterprise/issues/1314))
- `[Datagrid]` Fixed a bug on hover with taller cells where the hover state would not cover the entire cell. ([#1490](https://github.com/infor-design/enterprise/issues/1490))
- `[Editor]` Fixed a bug where the image would still be shown if you press the Esc key and cancel the image dialog. ([#1489](https://github.com/infor-design/enterprise/issues/1489))
- `[Datagrid Lookup]` Added additional missing event info for ajax requests and filtering. ([#1486](https://github.com/infor-design/enterprise/issues/1486))
- `[Tabs]` Added protection from inserting HTML tags in the add method (XSS). ([#1462](https://github.com/infor-design/enterprise/issues/1462))
- `[App Menu]` Added better text wrapping for longer titles. ([#1116](https://github.com/infor-design/enterprise/issues/1116))
- `[Contextual Action Panel]` Fixed some examples so that they reopen more than one time. ([#1116](https://github.com/infor-design/enterprise/issues/506))
- `[Searchfield]` Fixed a border styling issue on longer labels in the search. ([#1500](https://github.com/infor-design/enterprise/issues/1500))
- `[Tabs Multi]` Improved the experience on mobile by collapsing the menus a bit. ([#971](https://github.com/infor-design/enterprise/issues/971))
- `[Lookup]` Fixed missing ellipsis menu on mobile devices. ([#1068](https://github.com/infor-design/enterprise/issues/1068))
- `[Accordion]` Fixed incorrect font size on p tags in the accordion. ([#1116](https://github.com/infor-design/enterprise/issues/1116))
- `[Line Chart]` Fixed and improved the legend text on mobile viewport. ([#609](https://github.com/infor-design/enterprise/issues/609))

### v4.15.0 Chore & Maintenance

- `[General]` Migrated sass to use IDS color variables. ([#1435](https://github.com/infor-design/enterprise/issues/1435))
- `[Angular]` Added all settings from 4.13 in time for future 5.1.0 ([#274](https://github.com/infor-design/enterprise-ng/issues/274))
- `[General]` Fixed some incorrect layouts. ([#1357](https://github.com/infor-design/enterprise/issues/1357))
- `[Targeted Achievement]` Removed some older non working examples. ([#520](https://github.com/infor-design/enterprise/issues/520))

(50 Issues Solved This Release, Backlog Enterprise 294, Backlog Ng 80, 809 Functional Tests, 716 e2e Tests)

## v4.14.0

- [Npm Package](https://www.npmjs.com/package/ids-enterprise)
- [IDS Enterprise Angular Change Log](https://github.com/infor-design/enterprise-ng/blob/master/docs/CHANGELOG.md)

### v4.14.0 Features

- `[Datepicker/Monthview]` Added a setting for the day of week the calendar starts that can be used outside of the Locale setting. ([#1179](https://github.com/infor-design/enterprise/issues/1179))
- `[Datagrid]` Made the tree datagrid work a lot better with filtering. ([#1281](https://github.com/infor-design/enterprise/issues/1281))
- `[Autocomplete/SearchField]` Added a caseSensitive filtering option. ([#385](https://github.com/infor-design/enterprise/issues/385))
- `[Datagrid]` Added an option `headerAlign` to set alignment on the header different than the rows. ([#420](https://github.com/infor-design/enterprise/issues/420))
- `[Message]` Added the ability to use certain formatter html tags in the message content. ([#379](https://github.com/infor-design/enterprise/issues/379))

### v4.14.0 Fixes

- `[Swaplist]` Fixed a bug that if you drag really fast everything disappears. ([#1195](https://github.com/infor-design/enterprise/issues/1195))
- `[Hierarchy]` Fixed a bug that part of the profile menu is cut off. ([#931](https://github.com/infor-design/enterprise/issues/931))
- `[Datagrid/Dropdown]` Fixed a bug that part of the dropdown menu is cut off. ([#1420](https://github.com/infor-design/enterprise/issues/1420))
- `[Modal]` Fixed bugs where with certain field types modal validation was not working. ([#1213](https://github.com/infor-design/enterprise/issues/1213))
- `[Dropdown]` Fixed a regression where the tooltip was not showing when data is overflowed. ([#1400](https://github.com/infor-design/enterprise/issues/1400))
- `[Tooltip]` Fixed a bugs where a tooltip would show up in unexpected places. ([#1396](https://github.com/infor-design/enterprise/issues/1396))
- `[Datagrid/Dropdown]` Fixed a bug where an error would occur if showSelectAll is used. ([#1360](https://github.com/infor-design/enterprise/issues/1360))
- `[Datagrid/Tooltip]` Fixed a bugs where a tooltip would show up in the header unexpectedly. ([#1395](https://github.com/infor-design/enterprise/issues/1395))
- `[Popupmenu]` Fixed incorrect highlighting on disabled list items.  ([#982](https://github.com/infor-design/enterprise/issues/982))
- `[Contextual Action Panel]` Fixed issues with certain styles of invoking the CAP where it would not reopen a second time. ([#1139](https://github.com/infor-design/enterprise/issues/1139))
- `[Spinbox]` Added a fix so the page will not zoom when click + and - on mobile devices. ([#1070](https://github.com/infor-design/enterprise/issues/1070))
- `[Splitter]` Removed the tooltip from the expand/collapse button as it was superfluous. ([#1180](https://github.com/infor-design/enterprise/issues/1180))
- `[Datagrid]` Added a fix so the last column when stretching will do so with percentage so it will stay when the page resize or the menu opens/closes. ([#1168](https://github.com/infor-design/enterprise/issues/1168))
- `[Datagrid]` Fixed bugs in the server side and filtering example. ([#396](https://github.com/infor-design/enterprise/issues/396))
- `[Datagrid]` Fixed a bug in applyFilter with datefields. ([#1269](https://github.com/infor-design/enterprise/issues/1269))
- `[Datagrid]` Fixed a bug in updateCellNode where sometimes it did not work. ([#1122](https://github.com/infor-design/enterprise/issues/1122))
- `[Hierarchy]` Made the empty image ring the same color as the left edge. ([#932](https://github.com/infor-design/enterprise/issues/932))
- `[Datagrid/Dropdown]` Fixed an issue that tab did not close dropdown editors. ([#1198](https://github.com/infor-design/enterprise/issues/1198))
- `[Datagrid/Dropdown]` Fixed a bug that if you click open a dropdown editor then you cannot use arrow keys to select. ([#1387](https://github.com/infor-design/enterprise/issues/1387))
- `[Datagrid/Dropdown]` Fixed a bug that if a smaller number of items the menu would be too short. ([#1298](https://github.com/infor-design/enterprise/issues/1298))
- `[Searchfield]` Fixed a bug that the search field didnt work in safari. ([#225](https://github.com/infor-design/enterprise/issues/225))
- `[Datagrid/Dropdown]` Fixed a bug that source is used the values may be cleared out when opening the list. ([#1185](https://github.com/infor-design/enterprise/issues/1185))
- `[Personalization]` Fixed a bug that when calling initialize the personalization would reset. ([#1231](https://github.com/infor-design/enterprise/issues/1231))
- `[Tabs]` Fixed the alignment of the closing icon. ([#1056](https://github.com/infor-design/enterprise/issues/1056))
- `[Dropdown]` Fixed list alignment issues on mobile. ([#1069](https://github.com/infor-design/enterprise/issues/1069))
- `[Dropdown]` Fixed issues where the listbox would not close on mobile. ([#1119](https://github.com/infor-design/enterprise/issues/1119))
- `[Dropdown]` Fixed a bug where modals would close on url hash change. ([#1207](https://github.com/infor-design/enterprise/issues/1207))
- `[Contextual Action Panel]` Fixed an issue where buttons would occasionally be out of view. ([#283](https://github.com/infor-design/enterprise/issues/283))
- `[Empty Message]` Added a new icon to indicate using the search function. ([#1325](https://github.com/infor-design/enterprise/issues/1325))
- `[Searchfield]` Added a fix for landscape mode on mobile. ([#1102](https://github.com/infor-design/enterprise/issues/1102))
- `[Datagrid]` Added a fix for hard to read fields in high contrast mode. ([#1193](https://github.com/infor-design/enterprise/issues/1193))

### v4.14.0 Chore & Maintenance

- `[General]` Fixed problems with the css mapping where the line numbers were wrong in the map files. ([#962](https://github.com/infor-design/enterprise/issues/962))
- `[Docs]` Added setting so themes can be shown in the documentation pages. ([#1327](https://github.com/infor-design/enterprise/issues/1327))
- `[Docs]` Made links to example pages open in a new window. ([#1132](https://github.com/infor-design/enterprise/issues/1132))

(43 Issues Solved This Release, Backlog Enterprise 181, Backlog Ng 64, 682 Functional Tests, 612 e2e Tests)

## v4.13.0

- [Npm Package](https://www.npmjs.com/package/ids-enterprise)
- [IDS Enterprise Angular Change Log](https://github.com/infor-design/enterprise-ng/blob/master/docs/CHANGELOG.md)

### v4.13.0 Features

- `[Calendar]` Added some new features such as upcoming events view, RTL, keyboard support and fixed styling issues and bugs. ([#1221](https://github.com/infor-design/enterprise/issues/1221))
- `[Flex Toolbar]` Added search field integration, so that the search field is mainly close to being able to replace the legacy toolbar. ([#269](https://github.com/infor-design/enterprise/issues/269))
- `[Bar]` Added short, medium label support for adapting the chart to responsive views. ([#1094](https://github.com/infor-design/enterprise/issues/1094))
- `[Textarea]` Added maxLength option to prevent typing over a set maximum. ([#1046](https://github.com/infor-design/enterprise/issues/1046))
- `[Textarea]` Added maxGrow option to prevent growing when typing over a set max. ([#1147](https://github.com/infor-design/enterprise/issues/1147))
- `[Datagrid]` If using the `showDirty` option the indication will now be on each cell. ([#1183](https://github.com/infor-design/enterprise/issues/1183))
- `[Datepicker]` Added an option `useCurrentTime` that will insert current time instead of noon time with date and timepickers. ([#1087](https://github.com/infor-design/enterprise/issues/1087))
- `[General]` Included an IE 11 polyfill for ES6 Promises, this is a new dependency in the package.json you should include. ([#1172](https://github.com/infor-design/enterprise/issues/1172))
- `[General]` Add translations in 38 languages including new support for Slovak (sk-SK). ([#557](https://github.com/infor-design/enterprise/issues/557))

### v4.13.0 Fixes

- `[Tooltips]` Fixed an important bug where tooltips would stick around in the page on the top corner. ([#1273](https://github.com/infor-design/enterprise/issues/1273))
- `[Tooltips]` Fixed some contrast issues on the high contrast theme. ([#1249](https://github.com/infor-design/enterprise/issues/1249))
- `[Tooltips]` Fixed a bug where Toolbar "More Actions" menu buttons could incorrectly display a tooltip overlapping an open menu. ([#1242](https://github.com/infor-design/enterprise/issues/1242))
- `[Datepicker / Timepicker]` Removed the need to use the customValidation setting. You can remove this option from your code. The logic will pick up if you added customValidation to your input by adding a data-validate option. You also may need to add `date` or `availableDate` validation to your  data-validate attribute if these validations are desired along with your custom or required validation. ([#862](https://github.com/infor-design/enterprise/issues/862))
- `[Menubutton]` Added a new setting `hideMenuArrow` you can use for buttons that don't require an arrow, such as menu buttons. ([#1088](https://github.com/infor-design/enterprise/issues/1088))
- `[Dropdown]` Fixed issues with destroy when multiple dropdown components are on the page. ([#1202](https://github.com/infor-design/enterprise/issues/1202))
- `[Datagrid]` Fixed alignment issues when using filtering with some columns that do not have a filter. ([#1124](https://github.com/infor-design/enterprise/issues/1124))
- `[Datagrid]` Fixed an error when dynamically adding context menus. ([#1216](https://github.com/infor-design/enterprise/issues/1216))
- `[Datagrid]` Added an example of dynamic intermediate paging and filtering. ([#396](https://github.com/infor-design/enterprise/issues/396))
- `[Dropdown]` Fixed alignment issues on mobile devices. ([#1069](https://github.com/infor-design/enterprise/issues/1069))
- `[Datepicker]` Fixed incorrect assumptions, causing incorrect umalqura calendar calculations. ([#1189](https://github.com/infor-design/enterprise/issues/1189))
- `[Datepicker]` Fixed an issue where the dialog would not close on click out if opening the time dropdown components first. ([#1278](https://github.com/infor-design/enterprise/issues/))
- `[General]` Added the ability to stop renderLoop. ([#214](https://github.com/infor-design/enterprise/issues/214))
- `[Datepicker]` Fixed an issue reselecting ranges with the date picker range option. ([#1197](https://github.com/infor-design/enterprise/issues/1197))
- `[Editor]` Fixed bugs on IE with background color option. ([#392](https://github.com/infor-design/enterprise/issues/392))
- `[Colorpicker]` Fixed issue where the palette is not closed on enter key / click. ([#1050](https://github.com/infor-design/enterprise/issues/1050))
- `[Accordion]` Fixed issues with context menus on the accordion. ([#639](https://github.com/infor-design/enterprise/issues/639))
- `[Searchfield]` Made no results appear not clickable. ([#329](https://github.com/infor-design/enterprise/issues/329))
- `[Datagrid]` Added an example of groups and paging. ([#435](https://github.com/infor-design/enterprise/issues/435))
- `[Editor]` Fixed the dirty indicator when using toolbar items. ([#910](https://github.com/infor-design/enterprise/issues/910))
- `[Datagrid]` Fixed a bug that made tooltips disappear when a lookup editor is closed. ([#1186](https://github.com/infor-design/enterprise/issues/1186))
- `[Datagrid]` Fixed a bug where not all rows are removed in the removeSelected function. ([#1036](https://github.com/infor-design/enterprise/issues/1036))
- `[Datagrid]` Fixed bugs in activateRow and deactivateRow in some edge cases. ([#948](https://github.com/infor-design/enterprise/issues/948))
- `[Datagrid]` Fixed formatting of tooltips on the header and filter. ([#955](https://github.com/infor-design/enterprise/issues/955))
- `[Datagrid]` Fixed wrong page number when saving the page number in localstorage and reloading. ([#798](https://github.com/infor-design/enterprise/issues/798))
- `[Tree]` Fixed issues when expanding and collapsing after dragging nodes around. ([#1183](https://github.com/infor-design/enterprise/issues/1183))
- `[ContextualActionPanel]` Fixed a bug where the CAP will be closed if clicking an accordion in it. ([#1138](https://github.com/infor-design/enterprise/issues/1138))
- `[Colorpicker]` Added a setting (customColors) to prevent adding default colors if totally custom colors are used. ([#1135](https://github.com/infor-design/enterprise/issues/1135))
- `[AppMenu]` Improved contrast in high contrast theme. ([#1146](https://github.com/infor-design/enterprise/issues/1146))
- `[Searchfield]` Fixed issue where ascenders/descenders are cut off. ([#1101](https://github.com/infor-design/enterprise/issues/1101))
- `[Tree]` Added sortstop and sortstart events. ([#1003](https://github.com/infor-design/enterprise/issues/1003))
- `[Searchfield]` Fixed some alignment issues in different browsers. ([#1106](https://github.com/infor-design/enterprise/issues/1106))
- `[Searchfield]` Fixed some contrast issues in different browsers. ([#1104](https://github.com/infor-design/enterprise/issues/1104))
- `[Searchfield]` Prevent multiple selected events from firing. ([#1259](https://github.com/infor-design/enterprise/issues/1259))
- `[Autocomplete]` Added a beforeOpen setting ([#398](https://github.com/infor-design/enterprise/issues/398))
- `[Toolbar]` Fixed an error where toolbar tried to focus a DOM item that was removed. ([#1177](https://github.com/infor-design/enterprise/issues/1177))
- `[Dropdown]` Fixed a problem where the bottom of some lists is cropped. ([#909](https://github.com/infor-design/enterprise/issues/909))
- `[General]` Fixed a few components so that they could still initialize when hidden. ([#230](https://github.com/infor-design/enterprise/issues/230))
- `[Datagrid]` Fixed missing tooltips on new row. ([#1081](https://github.com/infor-design/enterprise/issues/1081))
- `[Lookup]` Fixed a bug using select all where it would select the previous list. ([#295](https://github.com/infor-design/enterprise/issues/295))
- `[Datagrid]` Fixed missing summary row on initial render in some cases. ([#330](https://github.com/infor-design/enterprise/issues/330))
- `[Button]` Fixed alignment of text and icons. ([#973](https://github.com/infor-design/enterprise/issues/973))
- `[Datagrid]` Fixed missing source call when loading last page first. ([#1162](https://github.com/infor-design/enterprise/issues/1162))
- `[SwapList]` Made sure swap list will work in all cases and in angular. ([#152](https://github.com/infor-design/enterprise/issues/152))
- `[Toast]` Fixed a bug where some toasts on certain urls may not close. ([#1305](https://github.com/infor-design/enterprise/issues/1305))
- `[Datepicker / Lookup]` Fixed bugs where they would not load on tabs. ([#1304](https://github.com/infor-design/enterprise/issues/1304))

### v4.13.0 Chore & Maintenance

- `[General]` Added more complete visual tests. ([#978](https://github.com/infor-design/enterprise/issues/978))
- `[General]` Cleaned up some of the sample pages start at A, making sure examples work and tests are covered for better QA (on going). ([#1136](https://github.com/infor-design/enterprise/issues/1136))
- `[General]` Upgraded to ids-identity 2.0.x ([#1062](https://github.com/infor-design/enterprise/issues/1062))
- `[General]` Cleanup missing files in the directory listings. ([#985](https://github.com/infor-design/enterprise/issues/985))
- `[Angular 1.0]` We removed the angular 1.0 directives from the code and examples. These are no longer being updated. You can still use older versions of this or move on to Angular 7.x ([#1136](https://github.com/infor-design/enterprise/issues/1136))
- `[Uplift]` Included the uplift theme again as alpha for testing. It will show with a watermark and is only available via the personalize api or url params in the demo app. ([#1224](https://github.com/infor-design/enterprise/issues/1224))

(69 Issues Solved This Release, Backlog Enterprise 199, Backlog Ng 63, 662 Functional Tests, 659 e2e Tests)

## v4.12.0

- [Npm Package](https://www.npmjs.com/package/ids-enterprise)
- [IDS Enterprise Angular Change Log](https://github.com/infor-design/enterprise-ng/blob/master/docs/CHANGELOG.md)

### v4.12.0 Features

- `[General]` The ability to make custom/smaller builds has further been improved. We improved the component matching, made it possible to run the tests on only included components, fixed the banner, and improved the terminal functionality. Also removed/deprecated the older mapping tool. ([#417](https://github.com/infor-design/enterprise/issues/417))
- `[Message]` Added the ability to have different types (Info, Confirm, Error, Alert). ([#963](https://github.com/infor-design/enterprise/issues/963))
- `[General]` Further fixes to for xss issues. ([#683](https://github.com/infor-design/enterprise/issues/683))
- `[Pager]` Made it possible to use the pager as a standalone component. ([#250](https://github.com/infor-design/enterprise/issues/250))
- `[Editor]` Added a clear formatting button. ([#473](https://github.com/infor-design/enterprise/issues/473))
- `[Datepicker]` Added an option to show the time as current time instead of midnight. ([#889](https://github.com/infor-design/enterprise/issues/889))
- `[About]` Dialog now shows device information. ([#684](https://github.com/infor-design/enterprise/issues/684))

### v4.12.0 Fixes

- `[Datagrid Tree]` Fixed incorrect data on activated event. ([#412](https://github.com/infor-design/enterprise/issues/412))
- `[Datagrid]` Improved the export function so it works on different locales. ([#378](https://github.com/infor-design/enterprise/issues/378))
- `[Tabs]` Fixed a bug where clicking the x on tabs with a dropdowns would incorrectly open the dropdown. ([#276](https://github.com/infor-design/enterprise/issues/276))
- `[Datagrid]` Changed the `settingschange` event so it will only fire once. ([#903](https://github.com/infor-design/enterprise/issues/903))
- `[Listview]` Improved rendering performance. ([#430](https://github.com/infor-design/enterprise/issues/430))
- `[General]` Fixed issues when using base tag, that caused icons to disappear. ([#766](https://github.com/infor-design/enterprise/issues/766))
- `[Empty Message]` Made it possible to assign code to the button click if used. ([#667](https://github.com/infor-design/enterprise/issues/667))
- `[Datagrid]` Added translations for the new tooltip. ([#227](https://github.com/infor-design/enterprise/issues/227))
- `[Dropdown]` Fixed contrast issue in high contrast theme. ([#945](https://github.com/infor-design/enterprise/issues/945))
- `[Datagrid]` Reset to default did not reset dropdown columns. ([#847](https://github.com/infor-design/enterprise/issues/847))
- `[Datagrid]` Fixed bugs in keyword search highlighting with special characters. ([#849](https://github.com/infor-design/enterprise/issues/849))
- `[Datagrid]` Fixed bugs that causes NaN to appear in date fields. ([#891](https://github.com/infor-design/enterprise/issues/891))
- `[Dropdown]` Fixed issue where validation is not trigger on IOS on click out. ([#659](https://github.com/infor-design/enterprise/issues/659))
- `[Lookup]` Fixed bug in select all in multiselect with paging. ([#926](https://github.com/infor-design/enterprise/issues/926))
- `[Modal]` Fixed bug where the modal would close if hitting enter on a checkbox and inputs. ([#320](https://github.com/infor-design/enterprise/issues/320))
- `[Lookup]` Fixed bug trying to reselect a second time. ([#296](https://github.com/infor-design/enterprise/issues/296))
- `[Tabs]` Fixed behavior when closing and disabling tabs. ([#947](https://github.com/infor-design/enterprise/issues/947))
- `[Dropdown]` Fixed layout issues when using icons in the dropdown. ([#663](https://github.com/infor-design/enterprise/issues/663))
- `[Datagrid]` Fixed a bug where the tooltip did not show on validation. ([#1008](https://github.com/infor-design/enterprise/issues/1008))
- `[Tabs]` Fixed issue with opening spillover on IOS. ([#619](https://github.com/infor-design/enterprise/issues/619))
- `[Datagrid]` Fixed bugs when using `exportable: false` in certain column positions. ([#787](https://github.com/infor-design/enterprise/issues/787))
- `[Searchfield]` Removed double border. ([#328](https://github.com/infor-design/enterprise/issues/328))

### v4.12.0 Chore & Maintenance

- `[Masks]` Added missing and more documentation, cleaned up existing docs. ([#1033](https://github.com/infor-design/enterprise/issues/1033))
- `[General]` Based on design site comments, we improved some pages and fixed some missing links. ([#1034](https://github.com/infor-design/enterprise/issues/1034))
- `[Bar Chart]` Added test coverage. ([#848](https://github.com/infor-design/enterprise/issues/848))
- `[Datagrid]` Added full api test coverage. ([#242](https://github.com/infor-design/enterprise/issues/242))

(55 Issues Solved This Release, Backlog Enterprise 185, Backlog Ng 50, 628 Functional Tests, 562 e2e Tests)

## v4.11.0

- [Npm Package](https://www.npmjs.com/package/ids-enterprise)
- [IDS Enterprise Angular Change Log](https://github.com/infor-design/enterprise-ng/blob/master/docs/CHANGELOG.md)

### v4.11.0 Features

- `[General]` It is now possible to make custom builds. With a custom build you specify a command with a list of components that you use. This can be used to reduce the bundle size for both js and css. ([#417](https://github.com/infor-design/enterprise/issues/417))
- `[Calendar]` Added more features including: a readonly view, ability for events to span days, tooltips and notifications ([#417](https://github.com/infor-design/enterprise/issues/417))
- `[Lookup]` Added the ability to select across pages, even when doing server side paging. ([#375](https://github.com/infor-design/enterprise/issues/375))
- `[Datagrid]` Improved tooltip performance, and now tooltips show on cells that are not fully displayed. ([#447](https://github.com/infor-design/enterprise/issues/447))

### v4.11.0 Fixes

- `[Dropdown]` The onKeyDown callback was not firing if CTRL key is used. This is fixed. ([#793](https://github.com/infor-design/enterprise/issues/793))
- `[Tree]` Added a small feature to preserve the tree node states on reload. ([#792](https://github.com/infor-design/enterprise/issues/792))
- `[Tree]` Added a disable/enable method to disable/enable the whole tree. ([#752](https://github.com/infor-design/enterprise/issues/752))
- `[App Menu]` Fixed a bug clearing the search filter box. ([#702](https://github.com/infor-design/enterprise/issues/702))
- `[Column Chart]` Added a yAxis option, you can use to format the yAxis in custom ways. ([#627](https://github.com/infor-design/enterprise/issues/627))
- `[General]` More fixes to use external ids tokens. ([#708](https://github.com/infor-design/enterprise/issues/708))
- `[Datagrid]` Fixed an error calling selectRows with an integer. ([#756](https://github.com/infor-design/enterprise/issues/756))
- `[Tree]` Fixed a bug that caused newly added rows to not be draggable. ([#618](https://github.com/infor-design/enterprise/issues/618))
- `[Dropdown / Multiselect]` Re-added the ability to have a placeholder on the component. ([#832](https://github.com/infor-design/enterprise/issues/832))
- `[Datagrid]` Fixed a bug that caused dropdown filters to not save on reload of page (saveUserSettings) ([#791](https://github.com/infor-design/enterprise/issues/791))
- `[Dropdown]` Fixed a bug that caused an unneeded scrollbar. ([#786](https://github.com/infor-design/enterprise/issues/786))
- `[Tree]` Added drag events and events for when the data is changed. ([#801](https://github.com/infor-design/enterprise/issues/801))
- `[Datepicker]` Fixed a bug updating settings, where time was not changing correctly. ([#305](https://github.com/infor-design/enterprise/issues/305))
- `[Tree]` Fixed a bug where the underlying dataset was not synced up. ([#718](https://github.com/infor-design/enterprise/issues/718))
- `[Lookup]` Fixed incorrect text color on chrome. ([#762](https://github.com/infor-design/enterprise/issues/762))
- `[Editor]` Fixed duplicate ID's on the popup dialogs. ([#746](https://github.com/infor-design/enterprise/issues/746))
- `[Dropdown]` Fixed misalignment of icons on IOS. ([#657](https://github.com/infor-design/enterprise/issues/657))
- `[Demos]` Fixed a bug that caused RTL pages to sometimes load blank. ([#814](https://github.com/infor-design/enterprise/issues/814))
- `[Modal]` Fixed a bug that caused the modal to close when clicking an accordion on the modal. ([#747](https://github.com/infor-design/enterprise/issues/747))
- `[Tree]` Added a restoreOriginalState method to set the tree back to its original state. ([#751](https://github.com/infor-design/enterprise/issues/751))
- `[Datagrid]` Added an example of a nested datagrid with scrolling. ([#172](https://github.com/infor-design/enterprise/issues/172))
- `[Datagrid]` Fixed column alignment issues on grouped column examples. ([#147](https://github.com/infor-design/enterprise/issues/147))
- `[Datagrid]` Fixed bugs when dragging and resizing grouped columns. ([#374](https://github.com/infor-design/enterprise/issues/374))
- `[Validation]` Fixed a bug that caused validations with changing messages to not go away on correction. ([#640](https://github.com/infor-design/enterprise/issues/640))
- `[Datagrid]` Fixed bugs in actionable mode (enter was not moving down). ([#788](https://github.com/infor-design/enterprise/issues/788))
- `[Bar Charts]` Fixed bug that caused tooltips to occasionally not show up. ([#739](https://github.com/infor-design/enterprise/issues/739))
- `[Dirty]` Fixed appearance/contrast on high contrast theme. ([#692](https://github.com/infor-design/enterprise/issues/692))
- `[Locale]` Fixed incorrect date time format. ([#608](https://github.com/infor-design/enterprise/issues/608))
- `[Dropdown]` Fixed bug where filtering did not work with CAPS lock on. ([#608](https://github.com/infor-design/enterprise/issues/608))
- `[Accordion]` Fixed styling issue on safari. ([#282](https://github.com/infor-design/enterprise/issues/282))
- `[Dropdown]` Fixed a bug on mobile devices, where the list would close on scrolling. ([#656](https://github.com/infor-design/enterprise/issues/656))

### v4.11.0 Chore & Maintenance

- `[Textarea]` Added additional test coverage. ([#337](https://github.com/infor-design/enterprise/issues/337))
- `[Tree]` Added additional test coverage. ([#752](https://github.com/infor-design/enterprise/issues/752))
- `[Busy Indicator]` Added additional test coverage. ([#233](https://github.com/infor-design/enterprise/issues/233))
- `[Docs]` Added additional information for developers on how to use IDS. ([#721](https://github.com/infor-design/enterprise/issues/721))
- `[Docs]` Added Id's and test notes to all pages. ([#259](https://github.com/infor-design/enterprise/issues/259))
- `[Docs]` Fixed issues on the wizard docs. ([#824](https://github.com/infor-design/enterprise/issues/824))
- `[Accordion]` Added additional test coverage. ([#516](https://github.com/infor-design/enterprise/issues/516))
- `[General]` Added sass linter (stylelint). ([#767](https://github.com/infor-design/enterprise/issues/767))

(53 Issues Solved This Release, Backlog Enterprise 170, Backlog Ng 41, 587 Functional Tests, 458 e2e Tests)

## v4.10.0

- [Npm Package](https://www.npmjs.com/package/ids-enterprise)
- [IDS Enterprise Angular Change Log](https://github.com/infor-design/enterprise-ng/blob/master/docs/CHANGELOG.md)

### v4.10.0 Features

- `[Tooltips]` Will now activate on longpress on mobile devices. ([#400](https://github.com/infor-design/enterprise/issues/400))
- `[Contextmenu]` Will now activate on longpress on mobile devices (except when on inputs). ([#245](https://github.com/infor-design/enterprise/issues/245))
- `[Locale]` Added support for zh-Hant and zh-Hans. ([#397](https://github.com/infor-design/enterprise/issues/397))
- `[Tree]` Greatly improved rendering and expanding performance. ([#251](https://github.com/infor-design/enterprise/issues/251))
- `[General]` Internally all of the sass is now extended from [IDS Design tokens]( https://github.com/infor-design/design-system) ([#354](https://github.com/infor-design/enterprise/issues/354))
- `[Calendar]` Added initial readonly calendar. At the moment the calendar can only render events and has a filtering feature. More will be added next sprint. ([#261](https://github.com/infor-design/enterprise/issues/261))

### v4.10.0 Fixes

- `[Dropdown]` Minor Breaking Change for Xss reasons we removed the ability to set a custom hex color on icons in the dropdown. You can still pass in one of the alert colors from the colorpalette (fx alert, good, info). This was not even shown in the examples so may not be missed. ([#256](https://github.com/infor-design/enterprise/issues/256))
- `[Popupmenu]` Fixed a problem in popupmenu, if it was opened in immediate mode, submenus will be cleared of their text when the menu is eventually closed. ([#701](https://github.com/infor-design/enterprise/issues/701))
- `[Editor]` Fixed xss injection problem on the link dialog. ([#257](https://github.com/infor-design/enterprise/issues/257))
- `[Spinbox]` Fixed a height / alignment issue on spinboxes when used in short height configuration. ([#547](https://github.com/infor-design/enterprise/issues/547))
- `[Datepicker / Mask]` Fixed an issue in angular that caused using backspace to not save back to the model. ([#51](https://github.com/infor-design/enterprise-ng/issues/51))
- `[Field Options]` Fixed mobile support so they now work on touch better on IOS and Android. ([#555](https://github.com/infor-design/enterprise-ng/issues/555))
- `[Tree]` Tree with + and - for the folders was inversed visually. This was fixed, update your svg.html ([#685](https://github.com/infor-design/enterprise-ng/issues/685))
- `[Modal]` Fixed an alignment issue with the closing X on the top corner. ([#662](https://github.com/infor-design/enterprise-ng/issues/662))
- `[Popupmenu]` Fixed a visual flickering when opening dynamic submenus. ([#588](https://github.com/infor-design/enterprise/issues/588))
- `[Tree]` Added full unit and functional tests. ([#264](https://github.com/infor-design/enterprise/issues/264))
- `[Lookup]` Added full unit and functional tests. ([#344](https://github.com/infor-design/enterprise/issues/344))
- `[Datagrid]` Added more unit and functional tests. ([#242](https://github.com/infor-design/enterprise/issues/242))
- `[General]` Updated the develop tools and sample app to Node 10. During this update we set package-lock.json to be ignored in .gitignore ([#540](https://github.com/infor-design/enterprise/issues/540))
- `[Modal]` Allow beforeOpen callback to run optionally whether you have content or not passed back. ([#409](https://github.com/infor-design/enterprise/issues/409))
- `[Datagrid]` The lookup editor now supports left, right, and center align on the column settings. ([#228](https://github.com/infor-design/enterprise/issues/228))
- `[Mask]` When adding prefixes and suffixes (like % and $) if all the rest of the text is cleared, these will also now be cleared. ([#433](https://github.com/infor-design/enterprise/issues/433))
- `[Popupmenu]` Fixed low contrast selection icons in high contrast theme. ([#410](https://github.com/infor-design/enterprise/issues/410))
- `[Header Popupmenu]` Fixed missing focus state. ([#514](https://github.com/infor-design/enterprise/issues/514))
- `[Datepicker]` When using legends on days, fixed a problem that the hover states are shown incorrectly when changing month. ([#514](https://github.com/infor-design/enterprise/issues/514))
- `[Listview]` When the search field is disabled, it was not shown with disabled styling, this is fixed. ([#422](https://github.com/infor-design/enterprise/issues/422))
- `[Donut]` When having 4 or 2 sliced the tooltip would not show up on some slices. This is fixed. ([#482](https://github.com/infor-design/enterprise/issues/482))
- `[Datagrid]` Added a searchExpandableRow option so that you can control if data in expandable rows is searched/expanded. ([#480](https://github.com/infor-design/enterprise/issues/480))
- `[Multiselect]` If more items then fit are selected the tooltip was not showing on initial load, it only showed after changing values. This is fixed. ([#633](https://github.com/infor-design/enterprise/issues/633))
- `[Tooltip]` An example was added showing how you can show tooltips on disabled buttons. ([#453](https://github.com/infor-design/enterprise/issues/453))
- `[Modal]` A title with brackets in it was not escaping the text correctly. ([#246](https://github.com/infor-design/enterprise/issues/246))
- `[Modal]` Pressing enter when on inputs such as file upload no longer closes the modal. ([#321](https://github.com/infor-design/enterprise/issues/321))
- `[Locale]` Sent out translations so things like the Editor New/Same window dialog will be translated in the future. ([#511](https://github.com/infor-design/enterprise/issues/511))
- `[Nested Datagrid]` Fixed focus issues, the wrong cell in the nest was getting focused. ([#371](https://github.com/infor-design/enterprise/issues/371))

(44 Issues Solved This Release, Backlog Enterprise 173, Backlog Ng 44, 565 Functional Tests, 426 e2e Tests)

## v4.9.0

- [Npm Package](https://www.npmjs.com/package/ids-enterprise)
- [IDS Enterprise Angular Change Log](https://github.com/infor-design/enterprise-ng/blob/master/docs/CHANGELOG.md)

### v4.9.0 Features

- `[Datagrid]` Changed the way alerts work on rows. It now no longer requires an extra column. The rowStatus column will now be ignored so can be removed. When an alert / error / info message is added to the row the whole row will highlight. ([Check out the example.](https://bit.ly/2LC33iJ) ([#258](https://github.com/infor-design/enterprise/issues/258))
- `[Modal]` Added an option `showCloseBtn` which when set to true will show a X button on the top left corner. ([#358](https://github.com/infor-design/enterprise/issues/358))
- `[Multiselect / Dropdown]` Added the ability to see the search term during ajax requests. ([#267](https://github.com/infor-design/enterprise/issues/267))
- `[Scatterplot]` Added a scatter plot chart similar to a bubble chart but with shapes. ([Check out the example.](https://bit.ly/2K9N59M) ([#341](https://github.com/infor-design/enterprise/issues/341))
- `[Toast]` Added an option `allowLink` which when set to true will allow you to specify a `<a>` in the message content to add a link to the message. ([#341](https://github.com/infor-design/enterprise/issues/341))

### v4.9.0 Fixes

- `[Accordion]` Fixed an issue that prevented a right click menu from working on the accordion. ([#238](https://github.com/infor-design/enterprise/issues/238))
- `[Charts]` Fixed up missing empty states and selection methods so they work on all charts. ([#265](https://github.com/infor-design/enterprise/issues/265))
- `[Datagrid]` Fixed the performance of pasting from excel. ([#240](https://github.com/infor-design/enterprise/issues/240))
- `[Datagrid]` The keyword search will now clear when reloading data. ([#307](https://github.com/infor-design/enterprise/issues/307))
- `[Docs]` Fixed several noted missing pages and broken links in the docs. ([#244](https://github.com/infor-design/enterprise/issues/244))
- `[Dropdown]` Fixed bug in badges configuration. ([#270](https://github.com/infor-design/enterprise/issues/270))
- `[Flex Layout]` Fixed field-flex to work better on IE. ([#252](https://github.com/infor-design/enterprise/issues/252))
- `[Editor]` Fixed bug that made it impossible to edit the visual tab. ([#478](https://github.com/infor-design/enterprise/issues/478))
- `[Editor]` Fixed a bug with dirty indicator that caused a messed up layout. ([#241](https://github.com/infor-design/enterprise/issues/241))
- `[Lookup]` Fixed it so that select will work correctly when filtering. ([#248](https://github.com/infor-design/enterprise/issues/248))
- `[Header]` Fixed missing `More` tooltip on the header. ([#345](https://github.com/infor-design/enterprise/issues/345))
- `[Validation]` Added fixes to prevent `error` and `valid` events from going off more than once. ([#237](https://github.com/infor-design/enterprise/issues/237))
- `[Validation]` Added fixes to make multiple messages work better. There is now a `getMessages()` function that will return all erros on a field as an array. The older `getMessage()` will still return a string. ([#237](https://github.com/infor-design/enterprise/issues/237))
- `[Validation]` Fixed un-needed event handlers when using fields on a tab. ([#332](https://github.com/infor-design/enterprise/issues/332))

### v4.9.0 Chore & Maintenance

- `[Blockgrid]` Added full test coverage ([#234](https://github.com/infor-design/enterprise/issues/234))
- `[CAP]` Fixed some examples that would not close ([#283](https://github.com/infor-design/enterprise/issues/283))
- `[Datepicker]` Added full test coverage ([#243](https://github.com/infor-design/enterprise/issues/243))
- `[Datagrid]` Fixed an example so that it shows how to clear a dropdown filter. ([#254](https://github.com/infor-design/enterprise/issues/254))
- `[Docs]` Added TEAMS.MD for collecting info on the teams using ids. If you are not in the list let us know or make a pull request. ([#350](https://github.com/infor-design/enterprise/issues/350))
- `[Listview]` Fixed some links in the sample app that caused some examples to fail. ([#273](https://github.com/infor-design/enterprise/issues/273))
- `[Tabs]` Added more test coverage ([#239](https://github.com/infor-design/enterprise/issues/239))
- `[Toast]` Added full test coverage ([#232](https://github.com/infor-design/enterprise/issues/232))
- `[Testing]` Added visual regression tests, and more importantly a system for doing them via CI. ([#255](https://github.com/infor-design/enterprise/issues/255))

(34 Issues Solved This Release, Backlog Enterprise 158, Backlog Ng 41, 458 Functional Tests, 297 e2e Tests)

## v4.8.0

- [Npm Package](https://www.npmjs.com/package/ids-enterprise)
- [IDS Enterprise Angular Change Log](https://github.com/infor-design/enterprise-ng/blob/master/docs/CHANGELOG.md)

### v4.8.0 Features

- `[Datagrid]` Added an example of Nested Datagrids with ([basic nested grid support.](https://bit.ly/2lGKM4a)) ([#SOHO-3474](https://jira.infor.com/browse/SOHO-3474))
- `[Datagrid]` Added support for async validation. ([#SOHO-7943](https://jira.infor.com/browse/SOHO-7943))
- `[Export]` Extracted excel export code so it can be run outside the datagrid. ([#SOHO-7246](https://jira.infor.com/browse/SOHO-7246))

### v4.8.0 Fixes

- `[Searchfield / Toolbar Searchfield]` Merged code between them so there is just one component. This reduced code and fixed many bugs. ([#161](https://github.com/infor-design/enterprise/pull/161))
- `[Datagrid]` Fixed issues using expand row after hiding/showing columns. ([#SOHO-8103](https://jira.infor.com/browse/SOHO-8103))
- `[Datagrid]` Fixed issue that caused nested grids in expandable rows to hide after hiding/showing columns on the parent grid. ([#SOHO-8102](https://jira.infor.com/browse/SOHO-8102))
- `[Datagrid]` Added an example showing Math rounding on numeric columns ([#SOHO-5168](https://jira.infor.com/browse/SOHO-5168))
- `[Datagrid]` Date editors now maintain date format correctly. ([#SOHO-5861](https://jira.infor.com/browse/SOHO-5861))
- `[Datagrid]` Fixed alignment off sort indicator on centered columns. ([#SOHO-7444](https://jira.infor.com/browse/SOHO-7444))
- `[Datagrid]` Behavior Change - Sorting clicking now no longer refocuses last cell. ([#SOHO-7682](https://jira.infor.com/browse/SOHO-7682))
- `[Datagrid]` Fixed formatter error that showed NaN on some number cells. ([#SOHO-7839](https://jira.infor.com/browse/SOHO-7682))
- `[Datagrid]` Fixed a bug rendering last column in some situations. ([#SOHO-7987](https://jira.infor.com/browse/SOHO-7987))
- `[Datagrid]` Fixed incorrect data in context menu event. ([#SOHO-7991](https://jira.infor.com/browse/SOHO-7991))
- `[Dropdown]` Added an onKeyDown option so keys can be overriden. ([#SOHO-4815](https://jira.infor.com/browse/SOHO-4815))
- `[Slider]` Fixed step slider to work better jumping across steps. ([#SOHO-6271](https://jira.infor.com/browse/SOHO-6271))
- `[Tooltip]` Will strip tooltip markup to prevent xss. ([#SOHO-6522](https://jira.infor.com/browse/SOHO-6522))
- `[Contextual Action Panel]` Fixed alignment issue on x icon. ([#SOHO-6612](https://jira.infor.com/browse/SOHO-6612))
- `[Listview]` Fixed scrollbar size when removing items. ([#SOHO-7402](https://jira.infor.com/browse/SOHO-7402))
- `[Navigation Popup]` Fixed a bug setting initial selected value. ([#SOHO-7411](https://jira.infor.com/browse/SOHO-7411))
- `[Grid]` Added a no-margin setting for nested grids with no indentation. ([#SOHO-7495](https://jira.infor.com/browse/SOHO-7495))
- `[Grid]` Fixed positioning of checkboxes in the grid. ([#SOHO-7979](https://jira.infor.com/browse/SOHO-7979))
- `[Tabs]` Fixed bug calling add in NG applications. ([#SOHO-7511](https://jira.infor.com/browse/SOHO-7511))
- `[Listview]` Selected event now contains the dataset row. ([#SOHO-7512](https://jira.infor.com/browse/SOHO-7512))
- `[Multiselect]` Fixed incorrect showing of delselect button in certain states. ([#SOHO-7535](https://jira.infor.com/browse/SOHO-7535))
- `[Search]` Fixed bug where highlight search terms where not shown in bold. ([#SOHO-7796](https://jira.infor.com/browse/SOHO-7796))
- `[Multiselect]` Improved performance on select all. ([#SOHO-7816](https://jira.infor.com/browse/SOHO-7816))
- `[Spinbox]` Fixed problem where you could arrow up in a readonly spinbox. ([#SOHO-8025](https://jira.infor.com/browse/SOHO-8025))
- `[Dropdown]` Fixed bug selecting two items with same value. ([#SOHO-8029](https://jira.infor.com/browse/SOHO-8029))
- `[Modal]` Fixed incorrect enabling of submit on validating modals. ([#SOHO-8042](https://jira.infor.com/browse/SOHO-8042))
- `[Modal]` Fixed incorrect closing of modal on enter key. ([#SOHO-8059](https://jira.infor.com/browse/SOHO-8059))
- `[Rating]` Allow decimal values for example 4.3. ([#SOHO-8063](https://jira.infor.com/browse/SOHO-8063))
- `[Datepicker]` Prevent datepicker from scrolling to the top of the browser. ([#SOHO-8107](https://jira.infor.com/browse/SOHO-8107))
- `[Tag]` Fixed layout on Right-To-Left. ([#SOHO-8120](https://jira.infor.com/browse/SOHO-8120))
- `[Listview]` Fixed missing render event. ([#SOHO-8129](https://jira.infor.com/browse/SOHO-8129))
- `[Angular Datagrid]` Fixed maskOptions input definition. ([#SOHO-8131](https://jira.infor.com/browse/SOHO-8131))
- `[Datepicker]` Fixed several bugs on the UmAlQura Calendar. ([#SOHO-8147](https://jira.infor.com/browse/SOHO-8147))
- `[Datagrid]` Fixed bug on expanding and collapsing multiple expandable rows. ([#SOHO-8154](https://jira.infor.com/browse/SOHO-8154))
- `[Pager]` Fixed focus state clicking page numbers. ([#SOHO-4528](https://jira.infor.com/browse/SOHO-4528))
- `[SearchField]` Fixed bug initializing search field with text. ([#SOHO-4820](https://jira.infor.com/browse/SOHO-4820))
- `[ColorPicker]` Fixed bug with incorrect cursor on readonly color picker. ([#SOHO-8030](https://jira.infor.com/browse/SOHO-8030))
- `[Pie]` Fixed ui glitch on mobile when pressing slices. ([#SOHO-8141](https://jira.infor.com/browse/SOHO-8141))

### v4.8.0 Chore & Maintenance

- `[Npm Package]` Added back sass files in correct folder structure. ([#SOHO-7583](https://jira.infor.com/browse/SOHO-7583))
- `[Menu Button]` Added button functional and e2e Tests. ([#SOHO-7600](https://jira.infor.com/browse/SOHO-7600))
- `[Textarea]` Added Textarea functional and e2e Tests. ([#SOHO-7929](https://jira.infor.com/browse/SOHO-7929))
- `[ListFilter]` Added ListFilter functional and e2e Tests. ([#SOHO-7975](https://jira.infor.com/browse/SOHO-7975))
- `[Colorpicker]` Added Colorpicker functional and e2e Tests. ([#SOHO-8078](https://jira.infor.com/browse/SOHO-8078))
- `[Site / Docs]` Fixed a few broken links ([#SOHO-7993](https://jira.infor.com/browse/SOHO-7993))

(62 Jira Issues Solved This Release, Backlog Dev 186, Design 110, Unresolved 349, Test Count 380 Functional, 178 e2e )

## v4.7.0

- [Full Jira Release Notes](https://bit.ly/2HyT3zF)
- [Npm Package](https://www.npmjs.com/package/ids-enterprise)
- [IDS Enterprise Angular Change Log](https://github.com/infor-design/enterprise-ng/blob/master/docs/CHANGELOG.md)

### v4.7.0 Features

- `[Github]` The project was migrated to be open source on github with a new workflow and testing suite.
- `[Tag]` Added a Tag angular component. ([#SOHO-8005](https://jira.infor.com/browse/SOHO-8006))
- `[Validate]` Exposed validate and removeMessage methods. ([#SOHO-8003](https://jira.infor.com/browse/SOHO-8003))
- `[General]` Upgrade to Angular 6 ([#SOHO-7927](https://jira.infor.com/browse/SOHO-7927))
- `[General]` Introduced nightly versions in npm ([#SOHO-7804](https://jira.infor.com/browse/SOHO-7804))
- `[Multiselect]` A tooltip now shows if more content is selected than fits in the input. ([#SOHO-7799](https://jira.infor.com/browse/SOHO-7799))
- `[Datepicker]` Added an option to restrict moving to months that are not available to select from. ([#SOHO-7384](https://jira.infor.com/browse/SOHO-7384))
- `[Validation]` Added and icon alert([#SOHO-7225](https://jira.infor.com/browse/SOHO-7225)
- `[General]` Code is now available on ([public npm](https://www.npmjs.com/package/ids-enterprise)) ([#SOHO-7083](https://jira.infor.com/browse/SOHO-7083))

### v4.7.0 Fixes

- `[Lookup]` Fixed existing example that shows using an autocomplete on a lookup. ([#SOHO-8070](https://jira.infor.com/browse/SOHO-8070))
- `[Lookup]` Fixed existing example that shows creating a customized dialog on the lookup ([#SOHO-8069](https://jira.infor.com/browse/SOHO-8069))
- `[Lookup]` Fixed existing example that incorrectly showed a checkbox column. ([#SOHO-8068](https://jira.infor.com/browse/SOHO-8068))
- `[Line Chart]` Fixed an error when provoking the tooltip. ([#/SOHO-8051](https://jira.infor.com/browse/SOHO-8051))
- `[Module Tabs]` Fixed a bug toggling the menu on mobile. ([#/SOHO-8043](https://jira.infor.com/browse/SOHO-8043))
- `[Autocomplete]` Fixed a bug that made enter key not work to select. ([#SOHO-8036](https://jira.infor.com/browse/SOHO-8036))
- `[Tabs]` Removed an errant scrollbar that appeared sometimes on IE ([#SOHO-8034](https://jira.infor.com/browse/SOHO-8034))
- `[Datagrid]` The drill down click event now currently shows the right row information in the event data. ([#SOHO-8023](https://jira.infor.com/browse/SOHO-8023))
- `[Datagrid]` Fixed a broken nested data example. ([#SOHO-8019](https://jira.infor.com/browse/SOHO-8019))
- `[Datagrid]` Fixed a broken paging example. ([#SOHO-8013](https://jira.infor.com/browse/SOHO-8013))
- `[Datagrid]` Hyperlinks now can be clicked when in a datagrid expandable row. ([#SOHO-8009](https://jira.infor.com/browse/SOHO-8009))
- `[Popupmenu]` Removed extra padding on icon menus ([#SOHO-8006](https://jira.infor.com/browse/SOHO-8006))
- `[Spinbox]` Range limits now work correctly ([#SOHO-7999](https://jira.infor.com/browse/SOHO-7999))
- `[Dropdown]` Fixed not working filtering on nosearch option. ([#SOHO-7998](https://jira.infor.com/browse/SOHO-7998))
- `[Hierarchy]` Children layout and in general layouts where improved. ([#SOHO-7992](https://jira.infor.com/browse/SOHO-7992))
- `[Buttons]` Fixed layout issues on mobile. ([#SOHO-7982](https://jira.infor.com/browse/SOHO-7982))
- `[Datagrid]` Fixed format initialization issue ([#SOHO-7982](https://jira.infor.com/browse/SOHO-7982))
- `[Lookup]` Fixed a problem that caused the lookup to only work once. ([#SOHO-7971](https://jira.infor.com/browse/SOHO-7971))
- `[Treemap]` Fix a bug using `fixture.detectChanges()`. ([#SOHO-7969](https://jira.infor.com/browse/SOHO-7969))
- `[Textarea]` Fixed a bug that made it possible for the count to go to a negative value. ([#SOHO-7952](https://jira.infor.com/browse/SOHO-7952))
- `[Tabs]` Fixed a bug that made extra events fire. ([#SOHO-7948](https://jira.infor.com/browse/SOHO-7948))
- `[Toolbar]` Fixed a with showing icons and text in the overflowmenu. ([#SOHO-7942](https://jira.infor.com/browse/SOHO-7942))
- `[DatePicker]` Fixed an error when restricting dates. ([#SOHO-7922](https://jira.infor.com/browse/SOHO-7922))
- `[TimePicker]` Fixed sort order of times in arabic locales. ([#SOHO-7920](https://jira.infor.com/browse/SOHO-7920))
- `[Multiselect]` Fixed initialization of selected items. ([#SOHO-7916](https://jira.infor.com/browse/SOHO-7916))
- `[Line Chart]` Solved a problem clicking lines to select. ([#SOHO-7912](https://jira.infor.com/browse/SOHO-7912))
- `[Hierarchy]` Improved RTL version ([#SOHO-7888](https://jira.infor.com/browse/SOHO-7888))
- `[Datagrid]` Row click event now shows correct data when using Groups ([#SOHO-7861](https://jira.infor.com/browse/SOHO-7861))
- `[Modal]` Fixed cut of border on checkboxe focus states. ([#SOHO-7856](https://jira.infor.com/browse/SOHO-7856))
- `[Colorpicker]` Fixed cropped labels when longer ([#SOHO-7817](https://jira.infor.com/browse/SOHO-7817))
- `[Label]` Fixed cut off Thai characters ([#SOHO-7814](https://jira.infor.com/browse/SOHO-7814))
- `[Colorpicker]` Fixed styling issue on margins ([#SOHO-7776](https://jira.infor.com/browse/SOHO-7776))
- `[Hierarchy]` Fixed several layout issues and changed the paging example to show the back button on the left. ([#SOHO-7622](https://jira.infor.com/browse/SOHO-7622))
- `[Bar Chart]` Fixed RTL layout issues ([#SOHO-5196](https://jira.infor.com/browse/SOHO-5196))
- `[Lookup]` Made delimiter an option / changable ([#SOHO-4695](https://jira.infor.com/browse/SOHO-4695))

### v4.7.0 Chore & Maintenance

- `[Timepicker]` Added functional and e2e Tests ([#SOHO-7809](https://jira.infor.com/browse/SOHO-7809))
- `[General]` Restructured the project to clean up and separate the demo app from code. ([#SOHO-7803](https://jira.infor.com/browse/SOHO-7803))

(56 Jira Issues Solved This Release, Backlog Dev 218, Design 101, Unresolved 391, Test Count 232 Functional, 117 e2e )

## v4.6.0

- [Full Jira Release Notes](https://bit.ly/2jodbem)
- [Npm Package](http://npm.infor.com)
- [IDS Enterprise Angular Change Log](https://github.com/infor-design/enterprise-ng/blob/master/docs/CHANGELOG.md)

### v4.6.0 Key New Features

- `[Treemap]` New Component Added
- `[Website]` Launch of new docs site <https://design.infor.com/code/ids-enterprise/latest>
- `[Security]` Ids Now passes CSP (Content Security Policy) Compliance for info see <docs/SECURITY.md>.
- `[Toolbar]` New ["toolbar"](http://usalvlhlpool1.infor.com/4.6.0/components/toolbar-flex/list)
    - Based on css so it is much faster.
    - Expect a future breaking change from flex-toolbar to this toolbar when all features are implemented.
    - As of now collapsible search is not supported yet.

### v4.6.0 Behavior Changes

- `[App Menu]` Now automatically closes when items are clicked on mobile devices.

### v4.6.0 Improvements

- `[Angular]` Validation now allows dynamic functions.
- `[Editor]` Added a clear method.
- `[Locale]` Map iw locale to Hebrew.
- `[Locale]` Now defaults locals with no country. For example en maps to en-US es and es-ES.
- `[Color Picker]` Added option to clear the color.
- `[Angular]` Allow Formatters, Editors to work with Soho. without the migration script.
- `[Added a new labels example <http://usalvlhlpool1.infor.com/4.6.0/components/form/example-labels.html>
- `[Angular]` Added new Chart Wrappers (Line, Bar, Column ect ).
- `[Datagrid]` Added file up load editor.
- `[Editor]` Its possible to put a link on an image now.

### v4.6.0 Code Updates / Breaking Changes

- `[Templates]` The internal template engine changed for better XSS security as a result one feature is no longer supported. If you have a delimiter syntax to embed html like `{{& name}}`, change this to be `{{{name}}}`.
- `[jQuery]` Updated from 3.1.1 to 3.3.1.

### v4.6.0 Bug Fixes

- `[Angular]` Added fixes so that the `soho.migrate` script is no longer needed.
- `[Angular Datagrid]` Added filterWhenTyping option.
- `[Angular Popup]` Expose close, isOpen and keepOpen.
- `[Angular Linechart]` Added "xAxis" and "yAxis" options.
- `[Angular Treemap]` Added new wrapper.
- `[Angular Rating]` Added a rating wrapper.
- `[Angular Circle Page]` Added new wrapper.
- `[Checkbox]` Fixed issue when you click the top left of the page, would toggle the last checkbox.
- `[Composite Form]` Fixed broken swipe.
- `[Colorpicker]` Fixed cases where change did not fire.
- `[Colorpicker]` Added short field option.
- `[Completion Chart]` Added more colors.
- `[Datagrid]` Fixed some misaligned icons on short row height.
- `[Datagrid]` Fixed issue that blank dropdown filter items would not show.
- `[Datagrid]` Added click arguments for more information on editor clicks and callback data.
- `[Datagrid]` Fixed wrong data on events on second page with expandable row.
- `[Datagrid]` Fixed focus / filter bugs.
- `[Datagrid]` Fixed bug with filter dropdowns on IOS.
- `[Datagrid]` Fixed column alignment when scrolling and RTL.
- `[Datagrid]` Fixed NaN error when using the colspan example.
- `[Datagrid]` Made totals work correctly when filtering.
- `[Datagrid]` Fixed issue with focus when multiple grids on a page.
- `[Datagrid]` Removed extra rows from the grid export when using expandable rows.
- `[Datagrid]` Fixed performance of select all on paging client side.
- `[Datagrid]` Fixed text alignment on header when some columns are not filterable.
- `[Datagrid]` Fixed wrong cursor on non actionable rows.
- `[Hierarchy]` Fixed layout issues.
- `[Mask]` Fixed issue when not using decimals in the pattern option.
- `[Modal]` Allow editor and dropdown to properly block the submit button.
- `[Menu Button]` Fixed beforeOpen so it also runs on submenus.
- `[Message]` Fixed XSS vulnerability.
- `[Pager]` Added fixes for RTL.
- `[List Detail]` Improved amount of space the header takes
- `[Multiselect]` Fixed problems when using the tab key well manipulating the multiselect.
- `[Multiselect]` Fixed bug with select all not working correctly.
- `[Multiselect]` Fixed bug with required validation rule.
- `[Spinbox]` Fixed issue on short field versions.
- `[Textarea]` Fixed issue with counter when in angular and on a modal.
- `[Toast]` Fixed XSS vulnerability.
- `[Tree]` Fixed checkbox click issue.
- `[Lookup]` Fixed issue in the example when running on Edge.
- `[Validation]` Fixed broken form submit validation.
- `[Vertical Tabs]` Fix cut off header.

(98 Jira Issues Solved This Release, Backlog Dev 388, Design 105, Unresolved 595, Test Coverage 6.66%)

## v4.5.0

### v4.5.0 Key New Features

- `[Font]` Experimental new font added from IDS as explained.
- `[Datagrid]` Added support for pasting from excel.
- `[Datagrid]` Added option to specify which column stretches.

### v4.5.0 Behavior Changes

- `[Search Field]` `ESC` incorrectly cleared the field and was inconsistent. The proper key is `ctrl + backspace` (PC )/ `alt + delete` (mac) to clear all field contents. `ESC` no longer does anything.

### v4.5.0 Improvements

- `[Datagrid]` Added support for a two line title on the header.
- `[Dropdown]` Added onKeyPress override for custom key strokes.
- `[Contextual Action Panel]` Added an option to add a right side close button.
- `[Datepicker]` Added support to select ranges.
- `[Maintenence]` Added more unit tests.
- `[Maintenence]` Removed jsHint in favor of Eslint.

### v4.5.0 Code Updates / Breaking Changes

- `[Swaplist]` changed custom events `beforeswap and swapupdate` data (SOHO-7407). From `Array: list-items-moved` to `Object: from: container-info, to: container-info and items: list-items-moved`. It now uses data in a more reliable way

### v4.5.0 Bug Fixes

- `[Angular]` Added new wrappers for Radar, Bullet, Line, Pie, Sparkline.
- `[Angular Dropdown]` Fixed missing data from select event.
- `[Colorpicker]` Added better translation support.
- `[Compound Field]` Fixed layout with some field types.
- `[Datepicker]` Fixed issues with validation in certain locales.
- `[Datepicker]` Not able to validate on MMMM.
- `[Datagrid]` Fixed bug that filter did not work when it started out hidden.
- `[Datagrid]` Fixed issue with context menu not opening repeatedly.
- `[Datagrid]` Fixed bug in indeterminate paging with smaller page sizes.
- `[Datagrid]` Fixed error when editing some numbers.
- `[Datagrid]` Added support for single line markup.
- `[Datagrid]` Fixed exportable option, which was not working for both csv and xls export.
- `[Datagrid]` Fixed column sizing logic to work better with alerts and alerts plus text.
- `[Datagrid]` Fixed bug when reordering rows with expandable rows.
- `[Datagrid]` Added events for opening and closing the filter row.
- `[Datagrid]` Fixed bugs on multiselect + tree grid.
- `[Datagrid]` Fixed problems with missing data on click events when paging.
- `[Datagrid]` Fixed problems editing with paging.
- `[Datagrid]` Fixed Column alignment calling updateDataset.
- `[Datagrid]` Now passes sourceArgs for the filter row.
- `[Dropdown]` Fixed cursor on disabled items.
- `[Editor]` Added paste support for links.
- `[Editor]` Fixed bug that prevented some shortcut keys from working.
- `[Editor]` Fixed link pointers in readonly mode.
- `[Expandable Area]` Fixed bug when not working on second page.
- `[General]` Some ES6 imports missing.
- `[Personalization]` Added support for cache bust.
- `[Locale]` Fixed some months missing in some cultures.
- `[Listview]` Removed redundant resize events.
- `[Line]` Fixed problems updating data.
- `[Mask]` Fixed bug on alpha masks that ignored the last character.
- `[Modal]` Allow enter key to be stopped for forms.
- `[Modal]` Allow filter row to work if a grid is on a modal.
- `[Fileupload]` Fixed bug when running in Contextual Action Panel.
- `[Searchfield]` Fixed wrong width.
- `[Step Process]` Improved layout and responsive.
- `[Step Process]` Improved wrapping of step items.
- `[Targeted Achievement]` Fixed icon alignment.
- `[Timepicker]` Fixed error calling removePunctuation.
- `[Text Area]` Adding missing classes for use in responsive-forms.
- `[Toast]` Fixed missing animation.
- `[Tree]` Fixed a bug where if the callback is not async the node wont open.
- `[Track Dirty]` Fixed error when used on a file upload.
- `[Track Dirty]` Did not work to reset dirty on editor and Multiselect.
- `[Validation]` Fixed more extra events firing.

(67 Jira Issues Solved This Release, Backlog Dev 378, Design 105, Unresolved 585, Test Coverage 6% )<|MERGE_RESOLUTION|>--- conflicted
+++ resolved
@@ -8,18 +8,15 @@
 
 ### v4.32.0 Fixes
 
-<<<<<<< HEAD
 - `[Accordion]` Fixed a bug where disabled headers texts and icons were barely recognizable as disabled in uplift theme. ([#4065](https://github.com/infor-design/enterprise/issues/4065))
 - `[Datagrid]` Fixed an issue where the selectedRows array contents continued to multiply each time running `selectAllRows`. ([#4195](https://github.com/infor-design/enterprise/issues/4195))
 - `[Vertical Tabs]` Fixed an issue where the error icon was misaligning. ([#873](https://github.com/infor-design/enterprise-ng/issues/873))
 - `[Dropdown]` Fixed a bug where italic-style highlighting would represent a matched filter term instead of bold-style on a Dropdown List item in some cases. ([#4141](https://github.com/infor-design/enterprise/issues/4141))
 - `[Vertical Tabs]` Fixed an issue where the error icon was misaligning. ([#873](https://github.com/infor-design/enterprise-ng/issues/873))
-=======
 - `[Contextual Action Panel]` Made the close button work in cases where subcomponents are open inside the CAP. ([#4112](https://github.com/infor-design/enterprise/issues/4112))
 - `[Dropdown]` Fixed a bug where italic-style highlighting would represent a matched filter term instead of bold-style on a Dropdown List item in some cases. ([#4141](https://github.com/infor-design/enterprise/issues/4141))
 - `[Datagrid]` Fixed an issue where the selectedRows array contents continued to multiply each time running `selectAllRows`. ([#4195](https://github.com/infor-design/enterprise/issues/4195))
 - `[Vertical Tabs]` Fixed an issue where the error icon was misaligning. ([#873](https://github.com/infor-design/enterprise-ng/issues/873))
->>>>>>> c54925d9
 
 ## v4.31.0
 
