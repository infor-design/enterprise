--- conflicted
+++ resolved
@@ -18,11 +18,8 @@
 - `[Field Filter]` Fixed an issue where switching to In Range filter type with a value in the field was causesing an error. ([#3515](https://github.com/infor-design/enterprise/issues/3515))
 - `[Field Filter]` Fixed an issue where date range was not working after using other filter. ([#2764](https://github.com/infor-design/enterprise/issues/2764))
 - `[Masthead]` Fixed layout and color issues in uplift theme. ([#3526](https://github.com/infor-design/enterprise/issues/3526))
-<<<<<<< HEAD
 - `[Process Indicator]` Fixed icons that are not centered inside the circle indicators. ([#3509](https://github.com/infor-design/enterprise/issues/3509))
-=======
 - `[Personalize]` Fixed an issue that colorschanged events do not fire on set to default. ([#751](https://github.com/infor-design/enterprise-ng/issues/751))
->>>>>>> 85eac87a
 - `[Searchfield]` Correct the background color of toolbar search fields. ([#3527](https://github.com/infor-design/enterprise/issues/3527))
 - `[Spinbox]` Corrected an issue in the enable method, where it did not fully remove the readonly state. ([#3527](https://github.com/infor-design/enterprise/issues/3527))
 - `[Swaplist]` Fixed an issue where lists were overlapping on uplift theme. ([#3452](https://github.com/infor-design/enterprise/issues/3452))
