# What's New with Enterprise

## v4.28.0

### v4.28.0 Features

- `[Datepicker]` Added support for custom api callback to disable passed dates and to disable dates by years. ([#3462](https://github.com/infor-design/enterprise/issues/3462))
- `[Contextmenu]` Added support for shortcut display in menus. ([#3490](https://github.com/infor-design/enterprise/issues/3490))

### v4.28.0 Fixes

- `[Bubble Chart]` Fixed an issue where an extra axis line was shown when using the domain formatter. ([#501](https://github.com/infor-design/enterprise/issues/501))
- `[Charts]` Fixed an issue where selected items were being deselected after resizing the page. ([#323](https://github.com/infor-design/enterprise/issues/323))
- `[Datagrid]` Fixed a css issue in dark uplift mode where the group row lines were not visible. ([#3649](https://github.com/infor-design/enterprise/issues/3649))
- `[Datagrid]` Fixed some styling issues in alerts and tags, and made clickable tags available in the formatter. ([#3631](https://github.com/infor-design/enterprise/issues/3631))
- `[Datagrid]` Fixed a css issue in dark uplift mode where the group row lines were not visible . ([#3649](https://github.com/infor-design/enterprise/issues/3649))
- `[Datagrid]` Fixed lookup modal title to be visible and adjust the position to make it centered. ([#3635](https://github.com/infor-design/enterprise/issues/3635))
- `[Datagrid/Hyperlink]` Fixed layout issues with links in right text align mode. To do this refactored links to not use a psuedo element for the focus style. ([#3680](https://github.com/infor-design/enterprise/issues/3680))
- `[Datagrid]` Improved the `datagrid-default-modal-width` concept if setting a modal datagrid default with so it works on any parent. [3562](https://github.com/infor-design/enterprise/issues/3562))
<<<<<<< HEAD
- `[Dropdown]` Fixed an issue that Dropdown did not close when scrolling in some nested containers. ([#3436](https://github.com/infor-design/enterprise/issues/3436))
=======
- `[EmptyMessage]` Updated the text to be more subtle. ([#3476](https://github.com/infor-design/enterprise/issues/3476))
>>>>>>> 005b368d
- `[Fieldset]` Fixed fieldset text data overlapping in compact mode on mobile view. ([#3627](https://github.com/infor-design/enterprise/issues/3627))
- `[Hierarchy]` Added support for separators in the actions menu on a hierarchy leaf. ([#3636](https://github.com/infor-design/enterprise/issues/3636))
- `[Swaplist]` Fixed disabled swap buttons color in dark variant subtle theme. ([#3709](https://github.com/infor-design/enterprise/issues/3709))
- `[Utils]` Exposed `Soho.utils.isInViewport(elem)` for external use. ([#3436](https://github.com/infor-design/enterprise/issues/3436))

## v4.27.1

### v4.27.1 Fixes

- `[Icons]` Added a fix to support both `href` and `xlink:href` in icons. ([#3734](https://github.com/infor-design/enterprise/issues/3734))

## v4.27.0

### v4.27.0 Important Changes

- `[Hierarchy]` Removed the following deprecated options `paging: <bool>` and `mobileView: <bool>`. Instead use `layout='paging'` or `layout='mobile-only'`.
- `[Icons]` Changed the svg icons to use `href` instead of deprecated `xlink:href`. This isnt a breaking change either will work but `href` works better with Ivy in Angular. ([#3611](https://github.com/infor-design/enterprise/issues/3611))

### v4.27.0 Features

- `[Button]` Add `toData()` and related API for programmatically handling control of buttons. ([ng#467](https://github.com/infor-design/enterprise-ng/issues/467))
- `[Modal]` Created API for controlling the Modal ButtonSet. ([ng#467](https://github.com/infor-design/enterprise-ng/issues/467))
- `[Datagrid]` Added support for api setting on expand and collapse children. ([#3274](https://github.com/infor-design/enterprise/issues/3274))
- `[Datagrid]` Updated the fixedRowHeight setting to accept `auto` as an option. This will calculate the row height for all frozenRows section. If you have a lot of rows this may be slow so a number is preferred. ([#3374](https://github.com/infor-design/enterprise/issues/3374))
- `[Editor]` Added an option to set the height of the editor in `rows`. If you set this the estimated number for rows can be specified for the source and html pane. It will scroll after that. ([#3688](https://github.com/infor-design/enterprise/issues/3688))
- `[Homepage]` Added support for reordering, resizing, and removing widgets by enabling edit mode on the homepage component. ([#3531](https://github.com/infor-design/enterprise/issues/3531))
- `[Bullet Chart]` Added support to format ranges and difference values. ([#3447](https://github.com/infor-design/enterprise/issues/3447))

### v4.27.0 Fixes

- `[Accordion]` Removed stoppage of event propagation when accordion headers are clicked, in order to allow external click event listeners to propagate. ([ng#321](https://github.com/infor-design/enterprise-ng/issues/321))
- `[Bar Chart]` Fixed an issue where chart was not resizing on homepage widget resize. ([#2669](https://github.com/infor-design/enterprise/issues/2669))
- `[Blockgrid]` Fixed an issue where there was no index if the data is empty, and removed deprecated internal calls. ([#748](https://github.com/infor-design/enterprise-ng/issues/748))
- `[Busy Indicator]` Fixed an issue where it throws an error when a display delay, the busy-indicator parent removed and added via ngIf before the busyindicator shown. ([#703](https://github.com/infor-design/enterprise-ng/issues/703))
- `[Busy Indicator]` Fixed an issue where the overlay would close when closing the Modal. ([#3424](https://github.com/infor-design/enterprise/issues/3424))
- `[Busy Indicator]` Fixed an issue where position was not aligning. ([#3341](https://github.com/infor-design/enterprise/issues/3341))
- `[Colorpicker]` Fixed the dropdown icon position is too close to the right edge of the field. ([#3508](https://github.com/infor-design/enterprise/issues/3508))
- `[Contextual Action Panel]` Fixed misaligned search icon in uplift theme. ([#3630](https://github.com/infor-design/enterprise/issues/3630))
- `[Contextual Action Panel]` Fixed close icon button in getting cut off on mobile view ([#3586](https://github.com/infor-design/enterprise/issues/3586))
- `[Datagrid]` Fixed an issue where lookup editor was removing all characters following and including the '|' pipe character. ([#3556](https://github.com/infor-design/enterprise/issues/3556))
- `[Datagrid]` Fixed an issue where date range filter was unable to filter data. ([#3503](https://github.com/infor-design/enterprise/issues/3503))
- `[Datagrid]` Fixed a bug were datagrid tree would have very big text in the tree nodes on IOS. ([#3347](https://github.com/infor-design/enterprise/issues/3347))
- `[Datagrid]` Fixed a focus trap issue when using actionable mode, tab will now move up and down rows. ([#2399](https://github.com/infor-design/enterprise/issues/2399))
- `[Datagrid]` Fixed a bug when setting the UI indicator with `setSortIndicator` then it would take two clicks to sort the inverse direction. ([#3391](https://github.com/infor-design/enterprise/issues/3391))
- `[Datagrid]` Fixed an issue where date range filter was not working. ([#3337](https://github.com/infor-design/enterprise/issues/3337))
- `[Datagrid]` Fixed a bug when combining multiselect and expandable rows. If using the shift key to select multiple rows the selection would include incorrect rows. ([#2302](https://github.com/infor-design/enterprise/issues/2302))
- `[Datagrid]` Added support for dragging and reordering columns in RTL and some minor style cleanup with dragging to reorder. ([#3552](https://github.com/infor-design/enterprise/issues/3552))
- `[Datagrid]` Fixed an issue that the click event did not show the item data when the keyboard is used. ([#3645](https://github.com/infor-design/enterprise/issues/3645))
- `[Datagrid]` Fixed an issue where datagrid tree did not show empty messages. ([#3642](https://github.com/infor-design/enterprise/issues/3642))
- `[Datagrid]` Fixed an issue where grouped rows did not render when combined with frozen columns. ([#3367](https://github.com/infor-design/enterprise/issues/3367))
- `[Datagrid]` Fixed an issue where the overlay was closing after close Modal. ([#735](https://github.com/infor-design/enterprise-ng/issues/735))
- `[Datagrid]` Fixed a misaligned drag and drop column icon on IE 11. ([#3648](https://github.com/infor-design/enterprise/issues/3648))
- `[Datagrid]` Fixed an issue when using the colspan column option along with frozenColumns. ([#3416](https://github.com/infor-design/enterprise/issues/3416))
- `[Datagrid]` Fixed an issue where the empty message might still show if the amount of rows do not fill the page. ([#3697](https://github.com/infor-design/enterprise/issues/3697))
- `[Datepicker]` Fixed popover height and datepicker layout on mobile view. ([#2569](https://github.com/infor-design/enterprise/issues/3569))
- `[Datepicker]` Fixed an issue where date range with minimum range was not working. ([#3268](https://github.com/infor-design/enterprise/issues/3268))
- `[Datepicker]` Fixed an issue where date range was reverting to initial values after clearing. ([#1306](https://github.com/infor-design/enterprise/issues/1306))
- `[Datepicker]` Fixed an issue where dates would be invalid in ko-KO locale. ([#3470](https://github.com/infor-design/enterprise/issues/3470))
- `[Datepicker]` Fixed an issue where dates would be invalid in zh-TW locale. ([#3473](https://github.com/infor-design/enterprise/issues/3473))
- `[Datepicker]` Fixed an issue where AM/PM could not be set in hi-IN locale. ([#3474](https://github.com/infor-design/enterprise/issues/3474))
- `[Datepicker]` Fixed an issue where change would fire twice or when the value is still blank. ([#3423](https://github.com/infor-design/enterprise/issues/3423))
- `[Datepicker]` Fixed an issue where time would be reset to 12:00 AM when setting the time and clicking today. ([#3202](https://github.com/infor-design/enterprise/issues/3202))
- `[Dropdown]` Fixed a bug where it was not possible for Dropdowns in certain scrollable Modal regions to close on scroll. ([#2650](https://github.com/infor-design/enterprise/issues/2650))
- `[Dropdown]` Fixed a bug that dropdowns are in the wrong position if flowing up and other minor cases. ([#2068](https://github.com/infor-design/enterprise/issues/2068))
- `[Dropdown]` Fixed alignment when using dropdown in compound field. ([#3647](https://github.com/infor-design/enterprise/issues/3647))
- `[Editor]` Added ui updates to the toolbar in uplift (vibrant mode) and minor style fixes. ([#3577](https://github.com/infor-design/enterprise/issues/3577))
- `[Editor]` Added fixes to reseting the dirty indicator when used in an editor. ([#3662](https://github.com/infor-design/enterprise/issues/3662))
- `[Editor]` Fixed a width change when toggle source view when the editor is on a modal, this is also based on UI feedback that the switch was confusing, so we now disable the buttons. ([#3594](https://github.com/infor-design/enterprise/issues/3594))
- `[Editor]` Fixed an issue where bullet and number lists could not be converted to headings and regular text with the font picker. ([#2679](https://github.com/infor-design/enterprise/issues/2679))
- `[Editor]` Fixed an issue where some settings like bold and italics would not be reset consistently when applying headings and regular text with the font picker. ([#2256](https://github.com/infor-design/enterprise/issues/2256))
- `[Editor]` Fixed an issue where the dirty events did not fire changing the source view. ([#3598](https://github.com/infor-design/enterprise/issues/3598))
- `[Editor]` Adding missing bottom spacing under heading elements. ([#3288](https://github.com/infor-design/enterprise/issues/3288))
- `[Field Filter]` Fixed an issue where switching to In Range filter type with a value in the field was causing an error. ([#3515](https://github.com/infor-design/enterprise/issues/3515))
- `[Editor]` Added a font color for rest/none swatch. ([#2035](https://github.com/infor-design/enterprise/issues/2035))
- `[Field Filter]` Fixed an issue where switching to In Range filter type with a value in the field was causing an error. ([#3515](https://github.com/infor-design/enterprise/issues/3515))
- `[Field Filter]` Fixed an issue where date range was not working after using other filter. ([#2764](https://github.com/infor-design/enterprise/issues/2764))
- `[Field Filter]` Fixed an issue where stray text would be shown if the filters are hidden and then shown later. ([#3687](https://github.com/infor-design/enterprise/issues/3687))
- `[Line Chart]` Fixed an issue where x-axis labels were overlapping for small viewport on homepage widget. ([#2674](https://github.com/infor-design/enterprise/issues/2674))
- `[Lookup]` Fixed an issue where selected values were clearing when use server side data. ([#588](https://github.com/infor-design/enterprise-ng/issues/588))
- `[Locale]` Added missing Afrikaans translations. ([#3685](https://github.com/infor-design/enterprise/issues/3685))
- `[Masthead]` Fixed layout and color issues in uplift theme. ([#3526](https://github.com/infor-design/enterprise/issues/3526))
- `[Modal]` Fixed an iOS bug where after opening several Modals/Messages, it would occasionally be impossible to scroll a scrollable page area. ([#3389](https://github.com/infor-design/enterprise/issues/3389))
- `[Modal]` Fixed a bug where when iframe elements are present, focus traps could occur and cause focus on elements outside of the Modal, but within the iframe. ([#2287](https://github.com/infor-design/enterprise/issues/2287))
- `[Modal]` Added a check for preventing Tooltips inside a Modal from opening while the Modal is not visible ([#3588](https://github.com/infor-design/enterprise/issues/3588))
- `[Modal]` Fixed dropdown position when the field is required. ([#3482](https://github.com/infor-design/enterprise/issues/3482))
- `[Modal]` Fixed a regression where some Close buttons were not properly closing. ([#3615](https://github.com/infor-design/enterprise/issues/3615))
- `[Process Indicator]` Fixed icons that are not centered inside the circle indicators. ([#3509](https://github.com/infor-design/enterprise/issues/3509))
- `[Personalize]` Fixed an issue that colorschanged events do not fire on when doing a set to default ation. ([#751](https://github.com/infor-design/enterprise-ng/issues/751))
- `[Searchfield]` Correct the background color of toolbar search fields. ([#3527](https://github.com/infor-design/enterprise/issues/3527))
- `[Spinbox]` Corrected an issue in the enable method, where it did not fully remove the readonly state. ([#3527](https://github.com/infor-design/enterprise/issues/3527))
- `[Swaplist]` Fixed an issue where lists were overlapping on uplift theme. ([#3452](https://github.com/infor-design/enterprise/issues/3452))
- `[Tabs]` Fixed the position of error icon too close to the border on focus state. ([#3544](https://github.com/infor-design/enterprise/issues/3544))
- `[Tabs-Vertical]` Fixed an issue where the content cannot scroll on mobile view. ([#3542](https://github.com/infor-design/enterprise/issues/3542))
- `[Tags]` Fixed a regression on Tag Buttons, where they were visually, vertically misaligned with Tag text. ([#3604](https://github.com/infor-design/enterprise/issues/3604))
- `[Week-View]` Changed the look of the week-view and day-view day of the week so its a 3 (or 2) letter abbreviation and emphasizes the date and spans two lines. This makes all the days of the week the same length. ([#3262](https://github.com/infor-design/enterprise/issues/3262))
- `[Validation]` Fixed a bug where addMessage did not add messages to the parent. ([#711](https://github.com/infor-design/enterprise-ng/issues/711))

(87 Issues Solved this release, Backlog Enterprise 279, Backlog Ng 75, 1033 Functional Tests, 1322 e2e Test)

## v4.26.2

### v4.26.2 Fixes

- `[Textarea]` Fixed missing text in safari on disabled text areas. ([#3638](https://github.com/infor-design/enterprise/issues/3638))

## v4.26.1

### v4.26.1 Fixes

- `[Demo App]` Fixed the embedded layout to show uplift theme. ([#861](https://github.com/infor-design/website/issues/861))

## v4.26.0

### v4.26.0 Features

- `[Datagrid]` Added support for expandable row to expand across all frozen columns, and fixed span layout issues on the right side frozen columns. ([#2867](https://github.com/infor-design/enterprise/issues/2867))
- `[Datagrid]` Added a new `resizeMode` option that allows you to pick between `flex` and `fit`. `flex` will resize columns independently shifting other columns to fit the table layout if needed. `fit` will resize using the neighbor's column width. This is possible more useful when you have less columns. ([#3251](https://github.com/infor-design/enterprise/issues/3251))
- `[Icons]` Added new icons `icon-play, icon-stop, icon-record, icon-pause` for video players. ([#411](https://github.com/infor-design/design-system/issues/411))
- `[Icons]` Added new icons `icon-security-off, icon-security-on` for toggles related to security/secure items. ([#397](https://github.com/infor-design/design-system/issues/397))
- `[Searchfield]` Added a setting that makes it possible to adjust the "collapsed" size of a Toolbar Searchfield to better accommodate some use cases. ([#3296](https://github.com/infor-design/enterprise/issues/3296))

### v4.26.0 Fixes

- `[Application Menu]` Fixed bugs with filtering where it was not possible to have the filter match text within content areas, as well as general expand/collapse bugs with filtering. ([#3131](https://github.com/infor-design/enterprise/issues/3131))
- `[Application Menu]` Fixed overlap button when label is too long, and aligned dropdown icon in application menu uplift theme. ([#3133](https://github.com/infor-design/enterprise/issues/3133))
- `[Contextual Action Panel]` - Fixed shade colors of text and icon buttons in uplift theme high contrast. ([#3394](https://github.com/infor-design/enterprise/issues/3394))
- `[Calendar]` Fixed issue where on month view in events info `Date` and `Duration` fields were not working with some events and `Duration` field. Now `Duration` field support `Days, Hours and Minutes` text. ([#2777](https://github.com/infor-design/enterprise/issues/2777))
- `[Calendar]` Fixed an issue where link was not working on monthview to switch to day view when clicked on more events on that day. ([#3181](https://github.com/infor-design/enterprise/issues/3181))
- `[Calendar]` Fixed a calendar event where the start date today is not displaying as upcoming event in different timezone. ([#2776](https://github.com/infor-design/enterprise/issues/2776))
- `[Calendar]` Fixed an issue where adding an event was inconsistent in Safari. ([#3079](https://github.com/infor-design/enterprise/issues/3079))
- `[Calendar]` Fixed an issue where any event was not rendering in day and week view. ([#3222](https://github.com/infor-design/enterprise/issues/3222))
- `[Calendar]` Fixed an issue where date selection was not persist when switching from month view to week view to day view. ([#3319](https://github.com/infor-design/enterprise/issues/3319))
- `[Colors]` Fixed an incorrect ruby06 color, and made the background change on theme change now (again). ([#3448](https://github.com/infor-design/enterprise/issues/3448))
- `[Datagrid]` Fixed an issue where focus on reload data was forced to be on active cell. ([#358](https://github.com/infor-design/enterprise-ng/issues/358))
- `[Datagrid]` Fixed RTL issues in the filter row. ([#3517](https://github.com/infor-design/enterprise/issues/3517))
- `[Datagrid]` Improved the column resize behavior in speed and usability with the cursor being more accurate during resize. ([#3251](https://github.com/infor-design/enterprise/issues/3251))
- `[Datagrid]` Improved the column resize behavior to work much better in RTL mode. ([#1924](https://github.com/infor-design/enterprise/issues/1924))
- `[Datagrid]` Fixed a bug where if a filter row column is frozen the mask and editor options would not be applied. ([#2553](https://github.com/infor-design/enterprise-ng/issues/2553))
- `[Datagrid]` Fixed an issue where when using rowTemplate/expandableRows and frozenColumns on both sides the right side did not render properly. ([#2867](https://github.com/infor-design/enterprise/issues/2867))
- `[Datagrid]` Fixed an issue where height was not aligning to expandable row for frozen columns. ([#3516](https://github.com/infor-design/enterprise/issues/3516))
- `[Datagrid]` Fixed hover color should not be similar to alternate rows when hovering in uplift high contrast. ([#3338](https://github.com/infor-design/enterprise/issues/3338))
- `[Datagrid]` Fixed a demo app issue filtering decimal fields in some examples. ([#3351](https://github.com/infor-design/enterprise/issues/3351))
- `[Datagrid]` Fixed an issue where some columns were disappear after resizing the browser or after changing themes. ([#3434](https://github.com/infor-design/enterprise/issues/3434))
- `[Datagrid]` Fixed an issue that the filter row type dropdowns did not close when the grid is scrolled. ([#3216](https://github.com/infor-design/enterprise/issues/3216))
- `[Datagrid]` Added an example showing the configuration needed to filter date time fields on just dates without the time part. ([#2865](https://github.com/infor-design/enterprise/issues/2865))
- `[Datagrid]` Changed the isFilter added value to datasets to a more unique value to avoid clashes. ([#2668](https://github.com/infor-design/enterprise/issues/2668))
- `[Datagrid]` Added a `getDataset` method that will return the current dataset without any added properties. ([#2668](https://github.com/infor-design/enterprise/issues/2668))
- `[Datagrid]` Fixed an issue that when reordering filter columns the filter values would disappear. ([#2565](https://github.com/infor-design/enterprise/issues/2565))
- `[Datagrid]` Fixed an issue that dropdown lists in filter rows did not close when scrolling. ([#2056](https://github.com/infor-design/enterprise/issues/2565))
- `[Datagrid]` Added a `filterType` option to the filter event data so the type can be determined. ([#826](https://github.com/infor-design/enterprise/issues/826))
- `[Datagrid]` Add options to `toolbar.filterRow` so that instead of true/false you can set `showFilter, clearFilter, runFilter` independently. ([#1479](https://github.com/infor-design/enterprise/issues/1479))
- `[Datagrid]` Added fixes to improve the usage of the textarea editor. ([#3417](https://github.com/infor-design/enterprise/issues/3417))
- `[Datagrid]` Fixed an issue where reset to default was not working properly. ([#3487](https://github.com/infor-design/enterprise/issues/3487))
- `[Datepicker]` Fixed an issue where setting date format with comma character was not working. ([#3008](https://github.com/infor-design/enterprise/issues/3008))
- `[Editor]` Made the link and image link fields required on the dialogs. ([#3008](https://github.com/infor-design/enterprise/issues/3008))
- `[Editor]` Fixed an issue where it was possible to clear text and end up with text outside the default paragraph seperator. ([#2268](https://github.com/infor-design/enterprise/issues/2268))
- `[Fileupload]` Fixed an issue where tabbing out of a fileupload in was causing the modal dialog to disappear. ([#3458](https://github.com/infor-design/enterprise/issues/3458))
- `[Form Compact Layout]` Added support for `form-compact-layout` the remaining components. ([#3008](https://github.com/infor-design/enterprise/issues/3329))
- `[Dropdown]` Fixed a bug that was causing the `selectValue()` method not to update the visual display of the in-page Dropdown element. ([#3432](https://github.com/infor-design/enterprise/issues/3432))
- `[Forms]` Fixed an issue where radio group was overlapping fields. ([#3466](https://github.com/infor-design/enterprise/issues/3466))
- `[Forms Compact]` Fixed an issue where fileupload was misaligned in RTL mode in uplift theme. ([#3483](https://github.com/infor-design/enterprise/issues/3483))
- `[Icons]` Fixed color inconsistencies of the icons when the fields are in readonly state. ([#3176](https://github.com/infor-design/enterprise/issues/3176))
- `[Input]` Added the ability to line up data labels with inputs by adding class `field-height` to the `data` element and placing it in a responsive grid. ([#987](https://github.com/infor-design/enterprise/issues/987))
- `[Input]` Added the ability to use standalone required spans, this will help on responsive fields if they are cut off. ([#3115](https://github.com/infor-design/enterprise/issues/3115))
- `[Input/Forms]` Added the ability to add a class to rows to align the fields on the bottom, this will line up fields if they have wrapping labels or long labels with required fields. To enable this add class `flex-align-bottom` to the grid `row`. ([#443](https://github.com/infor-design/enterprise/issues/443))
- `[Locale]` Fixed an issue where formatDate() method was not working for es-419. ([#3363](https://github.com/infor-design/enterprise/issues/3363))
- `[Locale]` Fixed an issue where setting language to `nb` would error. ([#3455](https://github.com/infor-design/enterprise/issues/3455))
- `[Locale]` Fixed incorrect time separators in the no, nn, and nn locales. ([#3468](https://github.com/infor-design/enterprise/issues/3468))
- `[Locale]` Added further separation of language from formatting in date oriented components (calendar, datepicker, timepicker ect). [3244](https://github.com/infor-design/enterprise/issues/3244))
- `[Locale]` Added support for `nn` locale and language, but this will change to no language as only this is translated as its the same. ([#3455](https://github.com/infor-design/enterprise/issues/3455))
- `[Locale]` Correct the month names in Russian locale and capitalized the day names. ([#3464](https://github.com/infor-design/enterprise/issues/3464))
- `[Module Tabs]` Fixed color tab indicator and small gap below when selected/opened for all color variations in uplift theme. ([#3312](https://github.com/infor-design/enterprise/issues/3312))
- `[Modal]` Fixed colors in dark mode for the primary disabled button and error and background contrast. ([#2754](https://github.com/infor-design/enterprise/issues/2754))
- `[Pie]` Fixed an issue where initial selection was getting error. ([#3157](https://github.com/infor-design/enterprise/issues/3157))
- `[Popupmenu]` Fixed an issue where list separators were disappearing when reduced the browser zoom level e.g. 70-80%. ([#3407](https://github.com/infor-design/enterprise/issues/3407))
- `[Radar Chart]` Fixed an issue where labels was cut off for some screen sizes. ([#3320](https://github.com/infor-design/enterprise/issues/3320))
- `[Searchfield]` Fixed a bug where changing filter results while the autocomplete is open may result in the menu being positioned incorrectly. ([#3243](https://github.com/infor-design/enterprise/issues/3243))
- `[Searchfield]` Fixed a bug in Toolbar Searchfields where a component configured with `collapsible: false` and `collapseSize` defined, the searchfield would incorrectly collapse. ([NG#719](https://github.com/infor-design/enterprise-ng/issues/719))
- `[Splitter]` Fixed an issue in the destroy function where the expand button was not removed. ([#3371](https://github.com/infor-design/enterprise/issues/3371))
- `[Swaplist]` Fixed an issue where top buttons were not aligned in Firefox. ([#3425](https://github.com/infor-design/enterprise/issues/3425))
- `[Textarea]` Fixed an issue where using `rows` stopped working, and fixed the autoGrow option to work better. ([#3471](https://github.com/infor-design/enterprise/issues/3471))
- `[Toolbar]` Fixed an issue where some `destroy()` methods being called in `teardown()` were not type-checking for the `destroy()` method, and sometimes would incorrectly try to call this on an object or data property defined as `button`. ([#3449](https://github.com/infor-design/enterprise/issues/3449))
- `[Tooltip/Popover]` Fixed incorrect placement when in RTL modes, as well as some broken styles on the RTL Popover. ([#3119](https://github.com/infor-design/enterprise/issues/3119))
- `[Validation/Checkboxes]` Fixed issues with making checkboxes required, the styling did not work for it and the scrollIntoView function and validation failed to fire. Note that to add required to the checkbox you need to add an extra span, adding a class to the label will not work because the checkbox is styled using the label already. ([#3147](https://github.com/infor-design/enterprise/issues/3147))
- `[Validation]` Fixed an issue where calling removeMessage would not remove a manually added error class. ([#3318](https://github.com/infor-design/enterprise/issues/3318))

(78 Issues Solved this release, Backlog Enterprise 336, Backlog Ng 77, 989 Functional Tests, 1246 e2e Test)

## v4.25.3

### v4.25.3 Fixes

- `[Bar]` Fixed an error rendering charts with only one dataset point. ([#3505](https://github.com/infor-design/enterprise/issues/3505))
- `[Datagrid]` Fixed an issue where date range filter was unable to filter data. ([#3503](https://github.com/infor-design/enterprise/issues/3503))
- `[Datagrid]` Fixed an issue where date range filter was not working. ([#3337](https://github.com/infor-design/enterprise/issues/3337))
- `[Datepicker]` Fixed an issue where date range with minimum range was not working. ([#3268](https://github.com/infor-design/enterprise/issues/3268))
- `[Datepicker]` Fixed an issue where date range was reverting to initial values after clearing. ([#1306](https://github.com/infor-design/enterprise/issues/1306))
- `[Field Filter]` Fixed an issue where switching to In Range filter type with a value in the field was causesing an error. ([#3515](https://github.com/infor-design/enterprise/issues/3515))
- `[Field Filter]` Fixed an issue where date range was not working after using other filter. ([#2764](https://github.com/infor-design/enterprise/issues/2764))

## v4.25.2

### v4.25.2 Fixes

- `[Fileupload]` Fixed an issue where tabbing out of a fileupload in was causing the modal dialog to disappear. ([#3458](https://github.com/infor-design/enterprise/issues/3458))

## v4.25.1

### v4.25.1 Fixes

- `[Datagrid]` Fixed a bug where if there was an editor datagrid might error when loading. ([#3313](https://github.com/infor-design/enterprise/issues/3313))
- `[Mask]` Fixed a bug where leading zeroes were not possible to apply against Number Masks on standard input fields that also handled formatting for thousands separators. ([#3315](https://github.com/infor-design/enterprise/issues/3315))
- `[General]` Improved the colors of windows chrome custom scrollbars in uplift themes. ([#3413](https://github.com/infor-design/enterprise/issues/3413))

## v4.25.0

### v4.25.0 Features

- `[Fields]` Added a form level class to toggle all fields in the form to a more compact (shorter) mode called `form-layout-compact`. Added and fixed existing components so that there is now the option to have more compact forms by using shorter fields. ([#3249](https://github.com/infor-design/enterprise/issues/3249))
- `[Tag]` Added a new style for linkable tags that will work for default, info, good, error, alert, and neutral styles. ([#3113](https://github.com/infor-design/enterprise/issues/3113))
- `[Multiselect]` Added Tag Display as a new style for interacting with selected results in Multiselect components. ([#3114](https://github.com/infor-design/enterprise/issues/3114))
- `[Popdown]` Added support for tabbing into and exit out of it. ([#3218](https://github.com/infor-design/enterprise/issues/3218))
- `[Colors]` Updated design system tokens to new colors for uplift and did a pass on all three theme variants. This impacts and improves many internal colors in components and charts. ([#3007](https://github.com/infor-design/enterprise/issues/3007))

### v4.25.0 Fixes

- `[About]` Added further indication for Microsoft Edge Chrome next to the underlying chrome version. ([#3073](https://github.com/infor-design/enterprise/issues/3073))
- `[About]` Fixed a bug where the browser language was shown as the locale name, we now show browser language and IDs language and locale separate. ([#2913](https://github.com/infor-design/enterprise/issues/2913))
- `[About]` Fixed a bug where the OS version was duplicated. ([#1650](https://github.com/infor-design/enterprise/issues/1650))
- `[Accordion]` Fixed inconsistency style of focus element after clicking on a certain accordion header. ([#3082](https://github.com/infor-design/enterprise/issues/3082))
- `[Accordion]` Fixed an issue that when all panes are expanded then they could no longer be closed. ([#701](https://github.com/infor-design/enterprise-ng/issues/3217))
- `[Application Menu]` Fixed minor usability issues when attempting to filter on application menus, display of hidden filtered children, and filtering reset when a Searchfield is blurred. ([#3285](https://github.com/infor-design/enterprise/issues/3285))
- `[Application Menu]` Fixed incorrect font-size/padding around list item headers' bullet points. ([#3364](https://github.com/infor-design/enterprise/issues/3364))
- `[Application Menu]` Tweaked some font colors on the Vibrant theme. ([#3400](https://github.com/infor-design/enterprise/issues/3400))
- `[Autocomplete]` Fixed an issue where selected event was not firing when its parent is partly overflowing. ([#3072](https://github.com/infor-design/enterprise/issues/3072))
- `[Calendar]` Fixed an issue setting the legend checked elements to false in the api. ([#3170](https://github.com/infor-design/enterprise/issues/3170))
- `[Datagrid]` Fixed an issue where the data after commit edit was not in sync for tree. ([#659](https://github.com/infor-design/enterprise-ng/issues/659))
- `[Datagrid]` Fixed an issue where the add row or load new data for grouping was not working. ([#2801](https://github.com/infor-design/enterprise/issues/2801))
- `[Datagrid]` Fixed an issue where time picker filter trigger icon and text was overlapping. ([#3062](https://github.com/infor-design/enterprise/issues/3062))
- `[Datagrid]` Fixed a bug where floating point math would cause the grouping sum aggregator to round incorrectly. ([#3233](https://github.com/infor-design/enterprise/issues/3233))
- `[Datagrid]` Fixed style issues in all theme and theme variants when using the list style including grouped headers and states. ([#3265](https://github.com/infor-design/enterprise/issues/3265))
- `[Datagrid]` Fixed issues with the stretch columns minimum width. ([#3308](https://github.com/infor-design/enterprise/issues/3308))
- `[Datagrid]` Fixed an issue where converting circular structure to JSON was throwing an error. ([#3309](https://github.com/infor-design/enterprise/issues/3309))
- `[Datagrid]` Fixed an issue where focus in date picker field was not aligning. ([#3350](https://github.com/infor-design/enterprise/issues/3350))
- `[Datagrid]` Added fixes for editing lookup fields, fixed the styling of the lookup editor and improved padding, also fixed the sort indicator color. ([#3160](https://github.com/infor-design/enterprise/issues/3160))
- `[Datagrid]` Fixed a bug that made selecting blank items in lists in a dropdown not possible. ([#3313](https://github.com/infor-design/enterprise/issues/3313))
- `[Editor]` Fixed an issue where line spacing was inconsistent. ([#3335](https://github.com/infor-design/enterprise/issues/3335))
- `[General]` Added detection for wkWebView which is paired with safari. This caused issues with all black text as this browser had previously been unknown. ([#3336](https://github.com/infor-design/enterprise/issues/3336))
- `[Homepage]` Fixed an issue where the DOM order was not working for triple width widgets. ([#3101](https://github.com/infor-design/enterprise/issues/3101))
- `[Locale]` Fixed an issue where enter all digits was not working for fr-FR. ([#3217](https://github.com/infor-design/enterprise/issues/3217))
- `[Locale]` Added the ability to set a 5 digit language (`fr-FR` and `fr-CA` vs `fr`) and added separate strings for `fr-CA` vs `fr-FR`. ([#3245](https://github.com/infor-design/enterprise/issues/3245))
- `[Locale]` Changed incorrect Chinese locale year formats to the correct format as noted by translators. For example `2019年 12月`. ([#3081](https://github.com/infor-design/enterprise/issues/3081))
- `[Locale]` Corrected and added the firstDayofWeek setting for every locale. ([#3060](https://github.com/infor-design/enterprise/issues/3060))
- `[Mask]` Fixed an issue when applying Masks to input fields configured for numbers, where errors would be thrown when the Mask attempted to overwrite the input field value. ([#3315](https://github.com/infor-design/enterprise/issues/3315))
- `[Modal]` Fixed an issue where the returns focus to button after closing was not working. ([#3166](https://github.com/infor-design/enterprise/issues/3166))
- `[Multiselect]` Adjusted the placeholder color as it was too dark. ([#3276](https://github.com/infor-design/enterprise/issues/3276))
- `[Pie]` Fixed cut off line labels when something other than value is used. ([#3143](https://github.com/infor-design/enterprise/issues/3143))
- `[Popupmenu]` Switched the `attachToBody` setting to be true by default. ([#3331](https://github.com/infor-design/enterprise/issues/3331))
- `[Searchfield]` Fixed an issue where multiselect items' checkboxes and text were misaligned in RTL mode. ([#1811](https://github.com/infor-design/enterprise/issues/1811))
- `[Searchfield]` Fixed placeholder text alignment issues on Vibrant theme in Firefox. ([#3055](https://github.com/infor-design/enterprise/issues/3055))
- `[Scrollbar]` Fixed styles for windows chrome to work with all themes. ([#3172](https://github.com/infor-design/enterprise/issues/3172))
- `[Searchfield]` Fixed an overlapping text in searchfield when close icon button is showed. ([#3135](https://github.com/infor-design/enterprise/issues/3135))
- `[Tabs]` Fixed an issue where scroll was not working on mobile view for scrollable-flex layout. ([#2931](https://github.com/infor-design/enterprise/issues/2931))

(47 Issues Solved this release, Backlog Enterprise 374, Backlog Ng 96, 980 Functional Tests, 1196 e2e Test)

## v4.24.0

### v4.24.0 Important Changes

- `[Icons]` Reversed a change in previous versions to make alert icons all have a white background as this caused issues. Concerning alert icons there are now the following `icon-[name]` - which will have transparent background, in Uplift these are linear in style, in soho these are solid in style. We also add a `icon-[name]-alert` for alert icons with a white background. If you need a white background you can use these otherwise we have restored the functionality from the 4.21 version, you might need a white background in calendar icons. Also the pending icon is fixed and now orange. ([#3052](https://github.com/infor-design/enterprise/issues/3052))
- `[Datagrid]` Changed the way tables are rendered to avoid gaps at the end of the grid and fix the sizes so they work in resize. This is done by using css position: sticky for headers. It has a few consequences. The spaceColumn option which was never completed was removed. The stretchColumn option is still working but is less important now and defaults to no stretch. IE 11 will now no longer support sticky headers because it does not support css position sticky, so it will degrade in functionality. This improves all issues with columns getting out of alignment. ([#2825](https://github.com/infor-design/enterprise/issues/2825))

### v4.24.0 Deprecation

### v4.24.0 Features

- `[Datagrid]` Added support to get only changed values as return array for get modified rows method. ([#2958](https://github.com/infor-design/enterprise/issues/2958))
- `[Editor]` Replaced the `h3` and `h4` buttons with a more robust Fontpicker component. ([#2722](https://github.com/infor-design/enterprise/issues/2722))
- `[Spinbox]` Standardized Spinbox field sizes to match other input field sizes, added responsive form (fluid) functionality for Spinbox, and reworked the standard size of the Spinbox to match other form fields. ([#1344](https://github.com/infor-design/enterprise/issues/1344))

### v4.24.0 Fixes

- `[All]` Removed the property `-webkit-text-fill-color` from usage throughout out our codebase, except for one rule that changes it to `unset` if it's present. ([#3041](https://github.com/infor-design/enterprise/issues/3041))
- `[Application Menu]` Fixed issue in application menu where scrollbar is visible even if it's not needed in uplift theme. ([#3134](https://github.com/infor-design/enterprise/issues/3134))
- `[Datagrid]` Fixed an issue where the hide pager on one page setting was not working correctly when applying a filter. ([#2676](https://github.com/infor-design/enterprise/issues/2676))
- `[Datagrid]` Fixed an issue where if the grid is initialized with an empty array then updateColumns is used the resetColumns function failed. ([#690](https://github.com/infor-design/enterprise-ng/issues/690))
- `[Datagrid]` Fixed an issue where the dirty cell indicator was not updating after remove row. ([#2960](https://github.com/infor-design/enterprise/issues/2960))
- `[Datagrid]` Fixed an issue where the method getModifiedRows was not working, it had duplicate entries for the same row. ([#2908](https://github.com/infor-design/enterprise/issues/2908))
- `[Datagrid]` Fixed an issue where the personalized columns were not working when toggle columns and drag drop. ([#3004](https://github.com/infor-design/enterprise/issues/3004))
- `[Datagrid]` Fixed an issue where the grouping filter was not working after do sort. ([#3012](https://github.com/infor-design/enterprise/issues/3012))
- `[Datagrid]` Fixed an issue where the editable single column was not working. ([#3023](https://github.com/infor-design/enterprise/issues/3023))
- `[Datagrid]` Fixed an issue where when hovering a parent row the same row index in the child row will show the hover state. ([#2227](https://github.com/infor-design/enterprise/issues/2227))
- `[Datagrid]` Fixed an issue where the focus state for action button formatter was not working correctly. ([#3006](https://github.com/infor-design/enterprise/issues/3006))
- `[Datagrid]` Fixed an issue where the personalization dialog was not centered on IE 11. ([#3175](https://github.com/infor-design/enterprise/issues/3175))
- `[Datagrid]` Fixed an issue finally so that all columns will always align and will never come out of alignment. ([#2835](https://github.com/infor-design/enterprise/issues/2835))
- `[Datagrid]` Fixed an issue where in some cases when there is no data you could not scroll right. ([#2363](https://github.com/infor-design/enterprise/issues/2363))
- `[Datagrid]` Fixed an issue where in some cases where you could not scroll right over the empty message. ([#2864](https://github.com/infor-design/enterprise/issues/2864))
- `[Datagrid]` Fixed an issue where the IOS text would appear very large on group headers. ([#2224](https://github.com/infor-design/enterprise/issues/2224))
- `[Datagrid]` Fixed an issue where in some cases where if you have one column and are in edit mode resizing the page behaved strangely. ([#3193](https://github.com/infor-design/enterprise/issues/3193))
- `[Datagrid]` Changed the rendering of columns so that there will never be a gap on the left side, changed the default of stretchColumn to null which will fill. ([#1818](https://github.com/infor-design/enterprise/issues/1818))
- `[Datagrid]` Fixed an issue that hyperlinks in the datagrid would redirect. ([#3207](https://github.com/infor-design/enterprise/issues/3207))
- `[Datagrid]` Changed the behavior of column resizing to use "fit" during resize, which means adjacent columns only will be resized. ([#605](https://github.com/infor-design/enterprise/issues/605))
- `[Datagrid]` Fixed an issue that resizing the last column would create a gap. ([#1671](https://github.com/infor-design/enterprise/issues/1671))
- `[Datepicker]` Fixed missing background color on disable dates and adjusted the colors in all themes. ([#2910](https://github.com/infor-design/enterprise/issues/2910))
- `[Datepicker]` Fixed a layout issue on the focus state on colored/legend days. ([#2910](https://github.com/infor-design/enterprise/issues/2910))
- `[Datepicker]` Fixed an issue where the calendar layout was not working on ie11. ([#3226](https://github.com/infor-design/enterprise/issues/3226))
- `[Dropdown]` Fix a bug where a dropdown in a datagrid cell would sometimes not display the correct value when selected. ([#2919](https://github.com/infor-design/enterprise/issues/2919))
- `[Dropdown]` Fix a layout issue in RTL on the badges example. ([#3150](https://github.com/infor-design/enterprise/issues/3150))
- `[Editor]` Corrected CSP errors and broken images in the Editor Preview when inserting the default image. ([#2937](https://github.com/infor-design/enterprise/issues/2937))
- `[Editor]` Fixes issues with Editors configured to use Flex Toolbar, where toolbar buttons were not properly triggering selected events, and overflowed items were not triggering editor actions as expected. ([#2938](https://github.com/infor-design/enterprise/issues/2938))
- `[Editor]` The Editor now uses the same routine for stripping disallowed tags and attributes from pasted content when it transitions from the Source View to the Preview. This makes it impossible to paste/type HTML tags containing a `style` property with CSS rules that are not allowed to be applied to inline Editor elements, such as `font-family`. ([#2987](https://github.com/infor-design/enterprise/issues/2987))
- `[Editor]` Fixed a problem in Safari that would cause scrolling to occur inside Flex Toolbars unexpectedly. ([#3033](https://github.com/infor-design/enterprise/issues/3033))
- `[Editor]` Fixed many memory leaks related to view swapping and `destroy()` in the Editor. ([#3112](https://github.com/infor-design/enterprise/issues/3112))
- `[EmptyMessage]` Added a fix so that click will only fire on the button part of the empty message. ([#3139](https://github.com/infor-design/enterprise/issues/3139))
- `[Header]` Update the header placeholder text color to match better. ([#3040](https://github.com/infor-design/enterprise/issues/3040))
- `[Locale]` Fixed a problem in fi-FI where some date formats where incorrect with one digit days. ([#3019](https://github.com/infor-design/enterprise/issues/3019))
- `[Locale]` Added new conversion methods for gregorian to umalqura dates and vice versa with Locale. The fromGregorian and togregorian methods were in two separate locations ar-SA and ar-EG. These new methods gregorianToUmalqura and umalquraToGregorian now moved to to one location in locale and removed the maxDate on them. ([#3051](https://github.com/infor-design/enterprise/issues/3051))
- `[Locale]` Fixed an issue when formatting with `SSS` in the format string, the leading zeros were incorrectly removed from the millisecond output. ([#2696](https://github.com/infor-design/enterprise/issues/2696))
- `[Locale/Datagrid]` Fixed an issue in the datagrid/locale that meant if a string is provided in the current locale for a number it wont parse correctly if the decimal format is a `,` (such as nl-NL). ([#3165](https://github.com/infor-design/enterprise/issues/3165))
- `[Locale]` Fixed an issue when loading en-XX locales where some data may be mixed with en-US. ([#3208](https://github.com/infor-design/enterprise/issues/3208))
- `[Mask]` Fixed a Safari bug where certain masked values would not trigger a "change" event on the input field. ([#3002](https://github.com/infor-design/enterprise/issues/3002))
- `[Modal]` Added a new setting `overlayOpacity` that give the user to control the opacity level of the modal/message dialog overlay. ([#2975](https://github.com/infor-design/enterprise/issues/2975))
- `[Popover]` Fixed an issue where the content was disappearing when change themes on IE11. ([#2954](https://github.com/infor-design/enterprise/issues/2954))
- `[Progress]` Added the ability to init the progress and update it to zero, this was previously not working. ([#3020](https://github.com/infor-design/enterprise/issues/3020))
- `[Sparkline Chart]` Fixed an issue where an error was thrown while a sparkline chart was present during a theme chnage. ([#3159](https://github.com/infor-design/enterprise/issues/3159))
- `[Tabs Module]` Fixed missing ellipsis and spacing issue on mobile view in searchfield of tabs module when resizing the browser. ([#2940](https://github.com/infor-design/enterprise/issues/2940))
- `[Toast]` Fixed an issue where the saved position was not working for whole app. ([#3025](https://github.com/infor-design/enterprise/issues/3025))
- `[Tree]` Fixed an issue where the nodes were not rendering. ([#3194](https://github.com/infor-design/enterprise/issues/3194))

### v4.24.0 Chores & Maintenance

- `[Demoapp]` Allow the query params that affect theming/personalization (theme/variant/colors) to be appended/adjusted on the browser's URL without affecting other query parameters, or adding unnecessary paramters that weren't changed.
- `[Toolbar Searchfield]` Increased the amount of text shown when the Searchfield is not expanded, and appears similar to a button.  Also modified some styles in all themes to make alignment of the text better between the Searchfield and buttons when the Searchfield is not expanded. ([#2944](https://github.com/infor-design/enterprise/issues/2944))

(74 Issues Solved this release, Backlog Enterprise 374, Backlog Ng 85, 974 Functional Tests, 1191 e2e Test)

## v4.23.0

### v4.23.0 Deprecation

- `[Icons]` We added per theme empty state icons for both uplift (vibrant) and soho (subtle) themes. Because of this `svg-empty.html` is now deprecated. Please use the theme based files `theme-soho-svg-empty.html` and `theme-uplift-svg-empty.html`. ([#426](https://github.com/infor-design/design-system/issues/426))

### v4.23.0 Features

- `[Accordion]` Added a new setting `expanderDisplay` that can display all expander button icons in the classic style, or with all "chevron" or "plus-minus"-style icons.  Deprecated the legacy `displayChevron` setting in favor of this change. ([#2900](https://github.com/infor-design/enterprise/issues/2900))
- `[Calendar / Day View]` A new component Week View was created, you can configure it to show a single day as well, or several days so we now have a day view. ([#2780](https://github.com/infor-design/enterprise/issues/2780))
- `[Calendar / Week View]` A new component Week View was added. You can show events in a series of days. This is also integrated into view switcher in the calendar component. ([#1757](https://github.com/infor-design/enterprise/issues/1757))
- `[Empty Messages]` Added a new icon `empty-no-users`. ([#3046](https://github.com/infor-design/enterprise/issues/3046))
- `[Locale]` Added updated translation files for 16 in house languages. ([#3049](https://github.com/infor-design/enterprise/issues/3049))
- `[Modal]` Added a new setting `overlayOpacity` that gives the developer ability to control the opacity level of the modal/message dialog overlay. ([#2975](https://github.com/infor-design/enterprise/issues/2975))

### v4.23.0 Fixes

- `[Accordion]` Fixed the font color when hovered on uplift high contrast. ([#3042](https://github.com/infor-design/enterprise/issues/3042))
- `[Autocomplete]` Fixed memory leaks by preventing re-rendering of an open autocomplete list from attaching new events, adding multiple `aria-polite` elements, etc. ([#2888](https://github.com/infor-design/enterprise/issues/2888))
- `[Calendar]` Pass calendar tooltip settings down to week-view component. ([#3179](https://github.com/infor-design/enterprise/issues/3179))
- `[Calendar]` Fixed disabled legend label color on vibrant/uplift with dark Variant theme. ([#2965](https://github.com/infor-design/enterprise/issues/2965))
- `[Calendar]` Fixed missing arrow and scrolling issues in the event popup. ([#2962](https://github.com/infor-design/enterprise/issues/2962))
- `[Contextual Action Panel]` Fixed an issue where the CAP close but beforeclose event not fired. ([#2826](https://github.com/infor-design/enterprise/issues/2826))
- `[Context Menu]` Fixed a placement bug that would cut the size of the menu to an unusable size in small viewport displays. ([#2899](https://github.com/infor-design/enterprise/issues/2899))
- `[Contextual Action Panel]` Fixed placement of `(X)` close button on both standard and Flex toolbars when using the `showCloseBtn` setting. ([#2834](https://github.com/infor-design/enterprise/issues/2834))
- `[Datagrid]` Fixed column headers font color in uplift high contrast. ([#2830](https://github.com/infor-design/enterprise/issues/2830))
- `[Datagrid]` Fixed an issue where the tree children expand and collapse was not working. ([#633](https://github.com/infor-design/enterprise-ng/issues/633))
- `[Datagrid]` Fixed an issue where the pager was not updating with updated method. ([#2759](https://github.com/infor-design/enterprise/issues/2759))
- `[Datagrid]` Fixed an issue where the browser contextmenu was not showing by default. ([#2842](https://github.com/infor-design/enterprise/issues/2842))
- `[Datagrid]` Fixed an issue where string include zeroes not working with text filter. ([#2854](https://github.com/infor-design/enterprise/issues/2854))
- `[Datagrid]` Fixed an issue where the select all button for multiselect grouping was not working. ([#2895](https://github.com/infor-design/enterprise/issues/2895))
- `[Datagrid]` Fixed an issue where the select children for tree was not working. ([#2961](https://github.com/infor-design/enterprise/issues/2961))
- `[Datepicker]` Fixed an issue where the selected date was getting cleared and creating js error after changing month or year in Umalqura date and Calendar. ([#3093](https://github.com/infor-design/enterprise/issues/3093))
- `[Datepicker]` Fixed an issue where the validation after body re-initialize was not working. ([#2410](https://github.com/infor-design/enterprise/issues/2410))
- `[Datepicker]` Fixed an issue where the islamic-umalqura calendar was not working, when used with user vs settings locale and translate data was not loading from parent locale. ([#2878](https://github.com/infor-design/enterprise/issues/2878))
- `[Datepicker]` Fixed layout issues in RTL mode, also the buttons are switched the to the opposite side now. ([#3068](https://github.com/infor-design/enterprise/issues/3068))
- `[Dropdown]` Fixed an issue where the dropdown icons are misaligned in IE11 in the Uplift theme. ([#2826](https://github.com/infor-design/enterprise/issues/2912))
- `[Dropdown]` Fixed an issue where the placeholder was incorrectly renders when initially set selected item. ([#2870](https://github.com/infor-design/enterprise/issues/2870))
- `[Dropdown]` Fixed placement logic when dropdown's flip, as well as a visual bug with checkmark/icon placement on some browsers. ([#3058](https://github.com/infor-design/enterprise/issues/3058))
- `[Dropdown]` Fixed an issue where it was possible to inject xss when clearing the typeahead. ([#650](https://github.com/infor-design/enterprise-ng/issues/650))
- `[Field Filter]` Fixed an issues where the icons are not vertically centered, and layout issues when opening the dropdown in a smaller height browser. ([#2951](https://github.com/infor-design/enterprise/issues/2951))
- `[Header]` Fixed an iOS bug where the theme switcher wasn't working after Popupmenu lifecycle changes. ([#2986](https://github.com/infor-design/enterprise/issues/2986))
- `[Header Tabs]` Added a more distinct style to selected header tabs. ([infor-design/design-system#422](https://github.com/infor-design/design-system/issues/422))
- `[Hierarchy]` Fixed the border color on hierarchy cards. ([#423](https://github.com/infor-design/design-system/issues/423))
- `[Locale]` Fixed an issue where the parseDate method was not working for leap year. ([#2737](https://github.com/infor-design/enterprise/issues/2737))
- `[Locale]` Fixed an issue where some culture files does not have a name property in the calendar. ([#2880](https://github.com/infor-design/enterprise/issues/2880))
- `[Locale]` Fixed an issue where cultures with a group of space was not parsing correctly. ([#2959](https://github.com/infor-design/enterprise/issues/2959))
- `[Locale]` Fixed a problem loading nb-NO locale where it would fail to find translations and possibly error. ([#3035](https://github.com/infor-design/enterprise/issues/3035))
- `[Lookup]` Fixed missing X button in searchfield on a mobile viewport. ([#2948](https://github.com/infor-design/enterprise/issues/2948))
- `[Message]` Fixed an issue with an extra scroll bar, updated padding. ([#2964](https://github.com/infor-design/enterprise/issues/2964))
- `[Modal]` Fixed a layout issue when using 2 or more buttons on some smaller devices. ([#3014](https://github.com/infor-design/enterprise/issues/3014))
- `[Monthview]` Fixed an issue that the month/year text will reset when pressing cancel. ([#3080](https://github.com/infor-design/enterprise/issues/3080))
- `[Monthview]` Fixed a layout issue on the header in IE 11. ([#2862](https://github.com/infor-design/enterprise/issues/2862))
- `[Pie]` Fixed an issue where legends in pie chart gets cut off on mobile view. ([#902](https://github.com/infor-design/enterprise/issues/902))
- `[Popupmenu]` In mobile settings (specifically iOS), input fields will now allow for text input when also being assigned a context menu. ([#2613](https://github.com/infor-design/enterprise/issues/2613))
- `[Popupmenu]` Fixed an issue where the destroy event was bubbling up to other parent components. ([#2809](https://github.com/infor-design/enterprise/issues/2809))
- `[Popupmenu]` Fixed an issue where checkable menu items were not causing a popupmenu list to become properly formatted to fit the checkmarks when generated as part of a Flex Toolbar.  Also reworked the selection system to better handle selectable sections. ([#2989](https://github.com/infor-design/enterprise/issues/2809))
- `[Toolbar]` Fixed a bug where the dropdown/toolbar menu is being cut off on iOS device. ([#2800](https://github.com/infor-design/enterprise/issues/2800))
- `[Tooltip]` Fixed a personalization bug on Dark Themes where text colors were sometimes illegible when using certain color configurations. ([#3011](https://github.com/infor-design/enterprise/issues/3011))

### v4.23.0 Chores & Maintenance

- `[Build System]` Created separate sets linting rules for demoapp, source code, and tests, as well as a base set of rules for all environments. ([#2662](https://github.com/infor-design/enterprise/issues/2662))

(70 Issues Solved this release, Backlog Enterprise 378, Backlog Ng 82, 939 Functional Tests, 1136 e2e Test)

## v4.22.0

### v4.22.0 Deprecation

- `[Icons]` The alert icons now all have a white background allowing them to appear on colored areas. There was previously a special `-solid` version of the icons created that is now not needed, if you used the `icon-<name>-solid` icon change it to just `icon-<name>`. ([#396](https://github.com/infor-design/design-system/issues/396))

### v4.22.0 Features

- `[Build]` Replaced UglifyES in the minification script with Terser ([#2660](https://github.com/infor-design/enterprise/issues/2660))
- `[Build]` Added the Locale culture files to the minification script. `.min.js` versions of each locale are now available in the `dist/` folder. ([#2660](https://github.com/infor-design/enterprise/issues/2660))
- `[Calendar / Weekview]` Added a new week-view component that can be used standalone and ability switch to calendar week view in calendar. ([#1757](https://github.com/infor-design/enterprise/issues/1757))
- `[Application Menu]` Improved design of the App Menu Accordion's hierarchy, among other visual improvements, in the Uplift theme. ([#2739](https://github.com/infor-design/enterprise/issues/2739))
- `[Calendar]` Fixed layout issues in uplift theme. ([#2907](https://github.com/infor-design/enterprise/issues/2907))
- `[Charts]` Added support for context menu event with charts. ([#2699](https://github.com/infor-design/enterprise/issues/2699))
- `[Checkboxes]` Fixed layout issues when in grid rows. ([#2907](https://github.com/infor-design/enterprise/issues/2907))
- `[Contextual Action Panel]` Added support for passing in a full range of settings to the underlying Modal component API. ([#2433](https://github.com/infor-design/enterprise/issues/2433))
- `[Export]` Added support for separator to use custom string or object type with Export to CSV. ([#2490](https://github.com/infor-design/enterprise/issues/2490))
- `[Locale]` Added support for fetching minified culture files. ([#2660](https://github.com/infor-design/enterprise/issues/2660))
- `[Locale]` Added new translations for missing entries. ([#2896](https://github.com/infor-design/enterprise/issues/2896))
- `[Locale]` Fixed a bug that the language would reset when opening some components if a seperate language is used. ([#2982](https://github.com/infor-design/enterprise/issues/2982))
- `[Modal]` Added support for a "fullsize" sheet display at all times, or simply beneath the responsive breakpoint. ([#2433](https://github.com/infor-design/enterprise/issues/2433))
- `[Tabs-Vertical]` Added the ability to personalize Vertical Tabs in accordance with theming. ([#2824](https://github.com/infor-design/enterprise/issues/2824))
- `[Wizard]` Added support for short labels. If short labels not supplied it will add ellipsis to text and tooltip. ([#2604](https://github.com/infor-design/enterprise/issues/2604))

### v4.22.0 Fixes

- `[Accordion]` Fixed a Safari bug where accordion headers would not lose focus when another accordion header was clicked. ([#2851](https://github.com/infor-design/enterprise/issues/2851))
- `[Application Menu]` Fixed an issue where footer toolbar area was overlapping to menu content. ([#2552](https://github.com/infor-design/enterprise/issues/2552))
- `[Application Menu]` Fixed an issue where tooltip was showing white text on white background which makes text to be unreadable. ([#2811](https://github.com/infor-design/enterprise/issues/2811))
- `[Application Menu]` Fixed a bug where application menus were not dismissed when clicking directly on Popupmenu triggers in a mobile setting. ([#2831](https://github.com/infor-design/enterprise/issues/2831))
- `[Application Menu]` Fixed an issue on mobile where the body was scroll bouncing when dragging/scrolling in the app menu. ([#2434](https://github.com/infor-design/enterprise/issues/2434))
- `[Bar Chart]` Fixed an issue where labels were overwritten when use more then one chart on page. ([#2723](https://github.com/infor-design/enterprise/issues/2723))
- `[Buttons]` Adjust the contrast of buttons (tertiary) on uplift theme. ([#396](https://github.com/infor-design/design-system/issues/396))
- `[Calendar]` Fixed an issue where the upcoming event description was overlapping the upcoming duration when text is too long, adjust width of spinbox count and fixed alignment of all day checkbox in uplift light theme. ([#2778](https://github.com/infor-design/enterprise/issues/2778))
- `[Datagrid]` Fixed an issue where if you have duplicate Id's the columns many become misaligned. ([#2687](https://github.com/infor-design/enterprise/issues/2687))
- `[Datagrid]` Made the text all white on the targeted achievement formatter. ([#2730](https://github.com/infor-design/enterprise/issues/2730))
- `[Datagrid]` Fixed keyword search so that it will again work with client side paging. ([#2797](https://github.com/infor-design/enterprise/issues/2797))
- `[Datagrid]` Fixed an issue where the header and cells do not align perfectly. ([#2849](https://github.com/infor-design/enterprise/issues/2849))
- `[Datagrid]` Fixed an issue where actions menu was not opening after reload the data. ([#2876](https://github.com/infor-design/enterprise/issues/2876))
- `[Datepicker]` Moved the today button to the datepicker header and adding a setting to hide it if wanted. ([#2704](https://github.com/infor-design/enterprise/issues/2704))
- `[FieldSet]` Fixed an issue where the fieldset text in chart completion overlap when resizing the browser. ([#2610](https://github.com/infor-design/enterprise/issues/2610))
- `[Datepicker]` Fixed a bug in datepicker where the destroy method does not readd the masking functionality. [2832](https://github.com/infor-design/enterprise/issues/2832))
- `[Field Options]` Fixed an issue where the option menu is misaligned in full length input field in uplift theme. ([#2765](https://github.com/infor-design/enterprise/issues/2765))
- `[Icons]` Added and updated the following icons: icon-new, icon-calculator, icon-save-new, icon-doc-check. ([#391](https://github.com/infor-design/design-system/issues/391))
- `[Icons]` Added and updated the following icons: icon-bed, icon-user-clock, icon-phone-filled, icon-phone-empty. ([#419](https://github.com/infor-design/design-system/issues/419))
- `[Listview]` Fixed an issue where empty message would not be centered if the listview in a flex container. ([#2716](https://github.com/infor-design/enterprise/issues/2716))
- `[Locale/Initialize]` Fixed an issue where opening some components like Contextual Action Panel would change the current locale because it calls initialize when it loads. ([#2873](https://github.com/infor-design/enterprise/issues/2873))
- `[Mask]` Added an example showing how to user percent format with the locale. ([#434](https://github.com/infor-design/enterprise/issues/434))
- `[Modal]` Fixed an issue where encoded html would not be recoded on the title. ([#246](https://github.com/infor-design/enterprise/issues/246))
- `[Modal]` Fixed an issue where the page content behind the modal is still scrollable while the modal window is open on iOS devices. ([#2678](https://github.com/infor-design/enterprise/issues/2678))
- `[Popupmenu]` Prevent popupmenus from closing after exit and reentry to the popupmenu submenu structure. ([#2702](https://github.com/infor-design/enterprise/issues/2702))
- `[Swaplist]` Fixed an issue where passed data for searched items were not syncing for beforeswap event. ([#2819](https://github.com/infor-design/enterprise/issues/2819))
- `[Tabs]` Add more padding to the count styles. ([#2744](https://github.com/infor-design/enterprise/issues/2744))
- `[Tabs]` Fixed the disabled tab color. ([#396](https://github.com/infor-design/design-system/issues/396))
- `[Tabs-Module]` Fixed styling and appearance issues on an example page demonstrating the Go Button alongside a Searchfield with Categories. ([#2745](https://github.com/infor-design/enterprise/issues/2745))
- `[Tabs-Multi]` Fixed an issue where tooltip was not showing when hovering a tab with cut-off text. ([#2747](https://github.com/infor-design/enterprise/issues/2747))
- `[Toolbar Flex]` Fixed a bug in toolbar flex where the title is getting truncated even if there's enough space for it. ([#2810](https://github.com/infor-design/enterprise/issues/2810))
- `[Validation]` Fixed an issue where if the mask is set to use a time other than the default time for the locale, this was not taken into account in validation. ([#2821](https://github.com/infor-design/enterprise/issues/2821))

### v4.22.0 Chores & Maintenance

- `[Demo App]` Changed the theme switch to call the page refresh. ([#2743](https://github.com/infor-design/enterprise/issues/2743))
- `[Export]` Added support for separator to use custom string or object type with Export to CSV. ([#2490](https://github.com/infor-design/enterprise/issues/2490))

(53 Issues Solved this release, Backlog Enterprise 342, Backlog Ng 81, 892 Functional Tests, 909 e2e Test)

## v4.21.0

### v4.21.0 Deprecation

- `[Icons]` Removed the hardcoded red color of the `icon-flag` so it can be used as a normal icon. If red is desired please add an additional class of `icon-flag icon-error`. ([#2548](https://github.com/infor-design/enterprise/issues/2548))

### v4.21.0 Features

- `[Calendar]` Added the ability to show tooltip on event and event icon and the ability to fire a context menu event. ([#2518](https://github.com/infor-design/enterprise/issues/2518))
- `[Datagrid]` Added the ability to use frozen columns with tree grid. ([#2102](https://github.com/infor-design/enterprise/issues/2102))
- `[Datagrid]` Added support for a fixed row size, this can be used in some cases like frozen columns where rows may have a different size than the three row heights (normal, short, medium). ([#2101](https://github.com/infor-design/enterprise/issues/2101))
- `[Datagrid]` Added filter row editor options to api setting. ([#2648](https://github.com/infor-design/enterprise/issues/2648))
- `[Datagrid]` Fixed an issue that alert text is cut off when using the textEllipsis option. ([#2773](https://github.com/infor-design/enterprise/issues/2773))
- `[Editor]` Added events to trigger on view change. ([#2430](https://github.com/infor-design/enterprise/issues/2430))
- `[Homepage]` Added a parameter to the `resize` event that provides metadata about the Homepage's state, including a calculated container height. ([#2446](https://github.com/infor-design/enterprise/issues/2446))
- `[Locale]` Added support for big numbers (18.6) to formatNumber and parseNumber. ([#1800](https://github.com/infor-design/enterprise/issues/1800))

### v4.21.0 Fixes

- `[Application Menu]` Fixed an indentation issue with child elements in an accordion in the Angular application (enterprise-ng). ([#2616](https://github.com/infor-design/enterprise/issues/2616))
- `[AppMenu/Accordion]` Improved performance on Angular by not calling siftFor on the app menu build. ([#2767](https://github.com/infor-design/enterprise/issues/2767))
- `[AppMenu/Accordion]` Fixed a bug where the busy indicator would immediately close. ([#2767](https://github.com/infor-design/enterprise/issues/2767))
- `[Button]` Fixed an issue where updated method was not teardown and re-init. ([#2304](https://github.com/infor-design/enterprise/issues/2304))
- `[Circle Pager]` Fixed a bug where it was not showing on mobile view. ([#2589](https://github.com/infor-design/enterprise/issues/2589))
- `[Contextual Action Panel]` Fixed an issue where if the title is longer, there will be an overflow causing a white space on the right on mobile view. ([#2605](https://github.com/infor-design/enterprise/issues/2605))
- `[Custom Builds]` Fixed a problem where including components with extra punctuation (periods, etc) may cause a build to fail. ([#1322](https://github.com/infor-design/enterprise/issues/1322))
- `[Datagrid]` Fixed an issue where key navigation was not working for inlineEditor. ([#2157](https://github.com/infor-design/enterprise/issues/2157))
- `[Datagrid]` Fixed a bug where calling update rows in the filter callback will cause an infinite loop. ([#2526](https://github.com/infor-design/enterprise/issues/2526))
- `[Datagrid]` Fixed a bug where the value would clear when using a lookup editor with a mask on new rows. ([#2305](https://github.com/infor-design/enterprise/issues/2305))
- `[Datagrid]` Fixed a bug where horizontal scrolling would not work when in a card/widget. ([#1785](https://github.com/infor-design/enterprise/issues/1785))
- `[Datagrid]` Fixed an issue where dirty and row status on the same cell would cause a UI issue. ([#2641](https://github.com/infor-design/enterprise/issues/2641))
- `[Datagrid]` Changed the onKeyDown callback to fire on any key. ([#536](https://github.com/infor-design/enterprise-ng/issues/536))
- `[Datagrid]` Added a more descriptive aria-label to checkboxes if the required descriptors exist. ([#2031](https://github.com/infor-design/enterprise-ng/issues/2031))
- `[Datagrid]` Added an announcement of the selection state of a row. ([#2535](https://github.com/infor-design/enterprise/issues/2535))
- `[Datagrid]` Fixed filtering on time columns when time is a string. ([#2535](https://github.com/infor-design/enterprise/issues/2535))
- `[Datagrid]` Fixed icon layout issues on the filter row in medium rowHeight mode. ([#2709](https://github.com/infor-design/enterprise/issues/2709))
- `[Datagrid]` Fixed an issue where short row height was misaligning in Uplift theme. ([#2717](https://github.com/infor-design/enterprise/issues/2717))
- `[Datagrid]` Fixed an issue where new row and dirty cell were not working when combined. ([#2729](https://github.com/infor-design/enterprise/issues/2729))
- `[Dropdown]` Fixed an issue where tooltip on all browsers and ellipsis on firefox, ie11 was not showing with long text after update. ([#2534](https://github.com/infor-design/enterprise/issues/2534))
- `[Editor]` Fixed an issue where clear formatting was causing to break while switch mode on Firefox. ([#2424](https://github.com/infor-design/enterprise/issues/2424))
- `[Empty Message]` Fixed padding and alignment issues, the icon is now centered better. ([#2424](https://github.com/infor-design/enterprise/issues/2733))
- `[Fileupload Advanced]` Added custom errors example page. ([#2620](https://github.com/infor-design/enterprise/issues/2620))
- `[Flex Toolbar]` Fixed a lifecycle problem that was preventing Menu Buttons with a `removeOnDestroy` setting from opening. ([#2664](https://github.com/infor-design/enterprise/issues/2664))
- `[Homepage]` Fixed an issue where dynamically added widget was not positioning correctly. ([#2425](https://github.com/infor-design/enterprise/issues/2425))
- `[Icons]` Fixed an issue with partially invisible empty messages in uplift theme. ([#2474](https://github.com/infor-design/enterprise/issues/2474))
- `[Icons (Component)]` Fixed a bug where it was possible to store a full base-tag prefixed URL in the `use` setting, which shouldn't be possible. ([PR#2738](https://github.com/infor-design/enterprise/pull/2738))
- `[Locale]` Fixed a bug where getCulturePath does not work if the sohoxi.js file name has a hash part. ([#2637](https://github.com/infor-design/enterprise/issues/2637))
- `[Locale]` Fixed a bug found when using NG8 that the default us locale causes issues. It is now an official requirement that you set a locale for all components that require locale information. ([#2640](https://github.com/infor-design/enterprise/issues/2640))
- `[Locale]` Fixed an occurrence where an nonstandard locale filename was not correctly processed. ([#2684](https://github.com/infor-design/enterprise/issues/2684))
- `[Lookup]` Fixed memory leak issues after destroy. ([#2494](https://github.com/infor-design/enterprise/issues/2494))
- `[Modal]` Fixed memory leak issues after destroy. ([#2497](https://github.com/infor-design/enterprise/issues/2497))
- `[Popupmenu]` Fixed DOM leak where many arrows could be inserted in the DOM. ([#568](https://github.com/infor-design/enterprise-ng/issues/568))
- `[Pager]` Fixed a bug where clicking disabled buttons caused a refresh of the page in NG. ([#2170](https://github.com/infor-design/enterprise/issues/2170))
- `[Slider]` Updated the color variant logic to match new uplift theming. ([#2647](https://github.com/infor-design/enterprise/issues/2647))
- `[Tabs]` Fixed a memory leak caused by removing a tab. ([#2686](https://github.com/infor-design/enterprise/issues/2686))
- `[Toast]` Fixed memory leak issues after destroy. ([#2634](https://github.com/infor-design/enterprise/issues/2634))
- `[Toolbar]` Fixed the conditions for when `noSearchfieldReinvoke` destroys an inner Searchfield that's been previously invoked. ([PR#2738](https://github.com/infor-design/enterprise/pull/2738))
- `[Uplift Theme]` Various improvements to the Dark/Contrast variants, with a focus on passing WCAG ([#2541](https://github.com/infor-design/enterprise/issues/2541)) ([#2588](https://github.com/infor-design/enterprise/issues/2588))

### v4.21.0 Chores & Maintenance

- `[Custom Builds]` Improved Sass builder's ability to code split and include partials once. ([#1038](https://github.com/infor-design/enterprise/issues/1038))

(61 Issues Solved this release, Backlog Enterprise 335, Backlog Ng 76, 867 Functional Tests, 880 e2e Test)

## v4.20.0

### v4.20.0 Deprecation

- `[ListFilter]` Deprecated `startsWith` in favor of `wordStartsWith`, due to the addition of the `phraseStartsWith` filterMode. ([#1606](https://github.com/infor-design/enterprise/issues/1606))
- `[Popdown]` Deprecated `Popdown` in favor of `Popover`. Both components have similar functionality and we want to trim the code logic down. ([#2468](https://github.com/infor-design/enterprise/issues/2468))
- `[StepProcess]` Deprecated `StepProcess` as the component is no longer commonly used. We will remove it within 3-6 versions. ([#1476](https://github.com/infor-design/enterprise/issues/1476))
- `[CompositeForm]` Deprecated `CompositeForm` as the component is no longer commonly used. We will remove it within 3-6 versions. ([#1476](https://github.com/infor-design/enterprise/issues/1476))
- `[FieldOptions]` Deprecated `FieldOptions` as the component is no longer commonly used. We will remove it within 3-6 versions. ([#1476](https://github.com/infor-design/enterprise/issues/1476))

### v4.20.0 Features

- `[Datagrid]` Added support to resize column widths after a value change via the stretchColumnOnChange setting. ([#2174](https://github.com/infor-design/enterprise/issues/2174))
- `[Datagrid]` Added a Sort Function to the datagrid column to allow the value to be formatted for the sort. ([#2274](https://github.com/infor-design/enterprise/issues/2274)))
- `[Datagrid]` Added placeholder functionality to Lookup, Dropdown, and Decimal Formatters. ([#2408](https://github.com/infor-design/enterprise/issues/2408)))
- `[Datagrid]` Added support to restrict the size of a column with minWidth and maxWidth setting on the column. ([#2313](https://github.com/infor-design/enterprise/issues/2313))
- `[Datagrid]` Automatically remove nonVisibleCellError when a row is removed. ([#2436](https://github.com/infor-design/enterprise/issues/2436))
- `[Datagrid]` Fixed header alignment with textOverflow ellipsis setting. ([#2351](https://github.com/infor-design/enterprise/issues/2351))
- `[Datagrid]` Fixed an issue where code-block editor focus was not working. ([#526](https://github.com/infor-design/enterprise-ng/issues/526))
- `[Datagrid]` Automatically remove nonVisibleCellError when a row is removed. ([#2436](https://github.com/infor-design/enterprise/issues/2436))
- `[Datagrid]` Add a fix to show ellipsis text on lookups in the datagrid filter. ([#2122](https://github.com/infor-design/enterprise/issues/2122))
- `[Datagrid]` Made grouping work better with editable, including fixes to addRow, removeRow, messages, and dirty indication. ([#1851](https://github.com/infor-design/enterprise/issues/1851))
- `[Datagrid]` Changed the beforeCommitCellEdit event into a function on the column that is synchronous. ([#2442](https://github.com/infor-design/enterprise/issues/2442))
- `[Datagrid]` Fixed a bug that the selected event would fire when no rows are deselected and on initial load. ([#2472](https://github.com/infor-design/enterprise/issues/2472))
- `[Datagrid]` Removed a white background from the colorpicker editor in high contrast theme. ([#1574](https://github.com/infor-design/enterprise/issues/1574))
- `[Datepicker]` Made the showMonthYearPicker option true by default and added a newly designed panel to select the year and day. ([#1958](https://github.com/infor-design/enterprise/issues/1958))
- `[Datepicker]` Fixed a layout issue in IE 11 with the datepicker title. ([#2598](https://github.com/infor-design/enterprise/issues/2598))
- `[Datepicker]` Fixed issues with the mask when using the range picker. ([#2597](https://github.com/infor-design/enterprise/issues/2597))
- `[Dropdown]` Fixed an issue where ellipsis was not working when use firefox new tab. ([#2236](https://github.com/infor-design/enterprise/issues/2236))
- `[Form Compact]` Added checkboxes/radios, and improved visual style. ([#2193](https://github.com/infor-design/enterprise/issues/2193))
- `[Images]` Created an additional image class to apply focus state without coercing width and height. ([#2025](https://github.com/infor-design/enterprise/issues/2025))
- `[ListFilter]` Added `phraseStartsWith` filterMode for only matching a search term against the beginning of a string. ([#1606](https://github.com/infor-design/enterprise/issues/1606))
- `[Multiselect]` Changed interactions in filtered lists to no longer reset text inside the search input and the contents of the list. ([#920](https://github.com/infor-design/enterprise/issues/920))
- `[Toast]` Added api settings for drag drop and save position. ([#1876](https://github.com/infor-design/enterprise/issues/1876))
- `[Uplift Theme]` Various minor improvements. ([#2318](https://github.com/infor-design/enterprise/issues/2318))

### v4.20.0 Fixes

- `[Alerts]` Removed dirty tracker from the page due to layout issues. ([#1679](https://github.com/infor-design/enterprise/issues/1679))
- `[App Menu]` Fixed an issue where the lower toolbar inverts left and right keyboard actions. ([#2240](https://github.com/infor-design/enterprise/issues/2240))
- `[Bar Chart]` Fixed an issue where the tooltip would not show. ([#2097](https://github.com/infor-design/enterprise/issues/2097))
- `[Calendar]` Added more information to the onMonthRendered callback. ([#2419](https://github.com/infor-design/enterprise/issues/2419))
- `[Calendar]` Changed updated method so it can reinit the calendar with new data. ([#2419](https://github.com/infor-design/enterprise/issues/2419))
- `[Calendar]` Fixed stack exceeded error in angular using updated and legend. ([#2419](https://github.com/infor-design/enterprise/issues/2419))
- `[Calendar]` Added an eventclick and eventdoubleclick information to the onMonthRendered callback. ([#2419](https://github.com/infor-design/enterprise/issues/2419))
- `[Calendar]` Allow Validation of the Calendar Popup. ([#1742](https://github.com/infor-design/enterprise/issues/1742))
- `[Calendar]` Prevent double click from reopening the event popup. ([#1705](https://github.com/infor-design/enterprise/issues/1705))
- `[Calendar]` Enable vertical scrolling at short window sizes in monthview. ([#2489](https://github.com/infor-design/enterprise/issues/2489))
- `[Charts]` Made fixes so all charts change color in uplift theme. ([#2058](https://github.com/infor-design/enterprise/issues/2058))
- `[Charts]` Fixes dynamic tooltips on a bar chart. ([#2447](https://github.com/infor-design/enterprise/issues/2447))
- `[Colorpicker]` Fixed colorpicker left and right keys advanced oppositely in right-to-left mode. ([#2352](https://github.com/infor-design/enterprise/issues/2352))
- `[Column Chart]` Fixed an issue where the tooltip would not show. ([#2097](https://github.com/infor-design/enterprise/issues/2097))
- `[Datagrid]` Fixes an issue where method selectedRows() was returning incorrect information when new row added via addRow(). ([#1794](https://github.com/infor-design/enterprise/issues/1794))
- `[Datagrid]` Fixed the text width functions for better auto sized columns when using editors and special formatters. ([#2270](https://github.com/infor-design/enterprise/issues/2270))
- `[Datagrid]` Fixes the alignment of the alert and warning icons on a lookup editor. ([#2175](https://github.com/infor-design/enterprise/issues/2175))
- `[Datagrid]` Fixes tooltip on the non displayed table errors. ([#2264](https://github.com/infor-design/enterprise/issues/2264))
- `[Datagrid]` Fixes an issue with alignment when toggling the filter row. ([#2332](https://github.com/infor-design/enterprise/issues/2332))
- `[Datagrid]` Fixes an issue where method setFilterConditions() were not working for multiselect filter. ([#2414](https://github.com/infor-design/enterprise/issues/2414))
- `[Datagrid]` Fixes an error on tree grid when using server-side paging. ([#2132](https://github.com/infor-design/enterprise/issues/2132))
- `[Datagrid]` Fixed an issue where autocompletes popped up on cell editors. ([#1575](https://github.com/infor-design/enterprise/issues/1575))
- `[Datagrid]` Fixes reset columns to set the correct hidden status. ([#2315](https://github.com/infor-design/enterprise/issues/2315))
- `[Datagrid]` Fixes the filtering of null values. ([#2336](https://github.com/infor-design/enterprise/issues/2336))
- `[Datagrid]` Fixed an issue where performance was significantly slower for export methods. ([#2291](https://github.com/infor-design/enterprise/issues/2291))
- `[Datagrid]` Fixes a bug that stopped the search in datagrid personalization from working. ([#2299](https://github.com/infor-design/enterprise/issues/2299))
- `[Datagrid]` Fixes an error on tree grid when using server-side paging. ([#2132](https://github.com/infor-design/enterprise/issues/2132))
- `[Datagrid]` Fixed an issue where autocompletes popped up on cell editors. ([#1575](https://github.com/infor-design/enterprise/issues/1575))
- `[Datagrid]` Fixes the filtering of null values. ([#2336](https://github.com/infor-design/enterprise/issues/2336))
- `[Datagrid]` Fixed an issue where performance was significantly slower for export methods. ([#2291](https://github.com/infor-design/enterprise/issues/2291))
- `[Datagrid]` Fixed an issue where source would not fire on sorting. ([#2390](https://github.com/infor-design/enterprise/issues/2390))
- `[Datagrid]` Fixes the styling of non editable checkbox cells so they look disabled. ([#2340](https://github.com/infor-design/enterprise/issues/2340))
- `[Datagrid]` Changed the dynamic column tooltip function to pass the row and more details. This changes the order of parameters but since this feature is new did not consider this a breaking change. If you are using this please take note. ([#2333](https://github.com/infor-design/enterprise/issues/2333))
- `[Datagrid]` Fixed a bug is the isEditable column callback in editable tree grid where some data was missing in the callback. ([#2357](https://github.com/infor-design/enterprise/issues/2357))
- `[Datepicker]` Removed the advanceMonths option as the dropdowns for this are no longer there in the new design. ([#970](https://github.com/infor-design/enterprise/issues/970))
- `[Datepicker]` Fixed an issue where range selection was not working. ([#2569](https://github.com/infor-design/enterprise/issues/2569))
- `[Datepicker]` Fixed some issue where footer buttons were not working properly with range selection. ([#2595](https://github.com/infor-design/enterprise/issues/2595))
- `[Datepicker]` Fixed an issue where time was not updating after change on range selection. ([#2599](https://github.com/infor-design/enterprise/issues/2599))
- `[Datagrid]` Fixed a bug where deselect all would not deselect some rows when using grouping. ([#1796](https://github.com/infor-design/enterprise/issues/1796))
- `[Datagrid]` Fixed a bug where summary counts in grouping would show even if the group is collapsed. ([#2221](https://github.com/infor-design/enterprise/issues/2221))
- `[Datagrid]` Fixed issues when using paging (client side) and removeRow. ([#2590](https://github.com/infor-design/enterprise/issues/2590))
- `[Demoapp]` When displaying Uplift theme, now shows the correct alternate fonts for some locales when switching via the `locale` query string. ([#2365](https://github.com/infor-design/enterprise/issues/2365))
- `[Dropdown]` Fixed a memory leak when calling destroy. ([#2493](https://github.com/infor-design/enterprise/issues/2493))
- `[Editor]` Fixed a bug where tab or shift tab would break out of the editor when doing an indent/outdent. ([#2421](https://github.com/infor-design/enterprise/issues/2421))
- `[Editor]` Fixed a bug where the dirty indicator would be hidden above. ([#2577](https://github.com/infor-design/enterprise/issues/2577))
- `[Fieldfilter]` Fixed an issue where fields were getting wrap to second line on iPhone SE. ([#1861](https://github.com/infor-design/enterprise/issues/1861))
- `[Fieldfilter]` Fixed an issue where Dropdown was not switching mode on example page. ([#2288](https://github.com/infor-design/enterprise/issues/2288))
- `[Field Options]` Fixed an issue where input example was not working. ([#2348](https://github.com/infor-design/enterprise/issues/2348))
- `[Homepages]` Fixed an issue where personalize and chart text colors were not working with hero. ([#2097](https://github.com/infor-design/enterprise/issues/2097))
- `[Images]` Fixed an issue where images were not tabbable or receiving a visual focus state. ([#2025](https://github.com/infor-design/enterprise/issues/2025))
- `[Listview]` Fixed a bug that caused the listview to run initialize too many times. ([#2179](https://github.com/infor-design/enterprise/issues/2179))
- `[Lookup]` Added `autocomplete="off"` to lookup input fields to prevent browser interference. ([#2366](https://github.com/infor-design/enterprise/issues/2366))
- `[Lookup]` Fixed a bug that caused a filter to reapply when reopening the modal. ([#2566](https://github.com/infor-design/enterprise/issues/2566))
- `[Lookup]` Fixed a bug that caused a selections to reapply when reopening the modal. ([#2568](https://github.com/infor-design/enterprise/issues/2568))
- `[Locale]` Fixed race condition when using initialize and loading locales with a parent locale. ([#2540](https://github.com/infor-design/enterprise/issues/2540))
- `[Lookup]` Fixed a double scrollbar when the modal needs to be scrolled. ([#2586](https://github.com/infor-design/enterprise/issues/2586))
- `[Modal]` Fixed an issue where the modal component would disappear if its content had a checkbox in it in RTL. ([#332](https://github.com/infor-design/enterprise-ng/issues/332))
- `[Modal]` Fixed an issue where tabbing was very slow on large DOMs in IE 11. ([#2607](https://github.com/infor-design/enterprise/issues/2607))
- `[Personalization]` Fixed an issue where the text color was too dark. Changed the text color to be more readable in high contrast mode. ([#2539](https://github.com/infor-design/enterprise/issues/2539))
- `[Personalization]` Updated some of the colors to more readable in contrast mode. ([#2097](https://github.com/infor-design/enterprise/issues/2097))
- `[Personalization]` Fixes an issue where text color was too dark. ([#2476](https://github.com/infor-design/enterprise/issues/2476))
- `[Pager]` Fixed an issue where click was not firing on any of the buttons with ie11. ([#2560](https://github.com/infor-design/enterprise/issues/2560))
- `[Pager]` Added a complete Popupmenu settings object for configuring the Page Size Selector Button, and deprecated the `attachPageSizeMenuToBody` setting in favor of `pageSizeMenuSettings.attachToBody`. ([#2356](https://github.com/infor-design/enterprise/issues/2356))
- `[Pager]` Fixed memory leak when using the `attachToBody` setting to change the menu's render location. ([#2482](https://github.com/infor-design/enterprise/issues/2482))
- `[Popdown]` Fixed usability issue where the Popdown could close prematurely when attempting to use inner components, such as Dropdowns. ([#2092](https://github.com/infor-design/enterprise/issues/2092))
- `[Popover]` Correctly align the popover close button. ([#1576](https://github.com/infor-design/enterprise/issues/1576))
- `[Popover]` Fixed an issue where buttons inside the popover would overflow at smaller screen sizes. ([#2271](https://github.com/infor-design/enterprise/issues/2271))
- `[Popupmenu]` Fixed an issue where js error was showing after removing a menu item. ([#414](https://github.com/infor-design/enterprise-ng/issues/414))
- `[Popupmenu]` Fixed a layout issue on disabled checkboxes in multiselect popupmenus. ([#2340](https://github.com/infor-design/enterprise/issues/2340))
- `[Popupmenu]` Fixed a bug on IOS that prevented menu scrolling. ([#645](https://github.com/infor-design/enterprise/issues/645))
- `[Popupmenu]` Fixed a bug on IOS that prevented some submenus from showing. ([#1928](https://github.com/infor-design/enterprise/issues/1928))
- `[Popupmenu]` Added a type-check during building/rebuilding of submenus that prevents an error when a submenu `<ul>` tag is not present. ([#2458](https://github.com/infor-design/enterprise/issues/2458))
- `[Scatter Plot]` Fixed the incorrect color on the tooltips. ([#1066](https://github.com/infor-design/enterprise/issues/1066))
- `[Stepprocess]` Fixed an issue where a newly enabled step is not shown. ([#2391](https://github.com/infor-design/enterprise/issues/2391))
- `[Searchfield]` Fixed an issue where the close icon on a searchfield is inoperable. ([#2578](https://github.com/infor-design/enterprise/issues/2578))
- `[Searchfield]` Fixed strange alignment of text/icons on the Uplift theme. ([#2612](https://github.com/infor-design/enterprise/issues/2612))
- `[Tabs]` Fixed the more tabs button to style as disabled when the tabs component is disabled. ([#2347](https://github.com/infor-design/enterprise/issues/2347))
- `[Tabs]` Added the select method inside the hide method to ensure proper focusing of the selected tab. ([#2346](https://github.com/infor-design/enterprise/issues/2346))
- `[Tabs]` Added an independent count for adding new tabs and their associated IDs to prevent duplication. ([#2345](https://github.com/infor-design/enterprise/issues/2345))
- `[Toolbar]` Fixed memory leaks. ([#2496](https://github.com/infor-design/enterprise/issues/2496))
- `[Toolbar]` Fixed an issue where `noSearchfieldReinvoke` was not being respected during the teardown method, causing lifecycle issues in Angular. ([#2691](https://github.com/infor-design/enterprise/issues/2691))
- `[Toolbar Flex]` Removed a 100% height on the toolbar which caused issues when nested in some situations. ([#474](https://github.com/infor-design/enterprise-ng/issues/474))
- `[Listview]` Fixed search to work when not using templates. ([#466](https://github.com/infor-design/enterprise-ng/issues/466))

### v4.20.0 Chores & Maintenance

- `[Build]` Add a file verification tool to the build process to ensure all necessary files are present. ([#2384](https://github.com/infor-design/enterprise/issues/2384))
- `[Demo App]` Add the uplift theme to the theme switcher menu. ([#2335](https://github.com/infor-design/enterprise/issues/2335))
- `[Demo App]` Fixed routing issues that could cause 500 errors or crash the Demoapp. ([#2343](https://github.com/infor-design/enterprise/issues/2343))
- `[Demo App]` Fixed an issue where the sorting was wrong on compressor data. ([#2390](https://github.com/infor-design/enterprise/issues/2390))

(95 Issues Solved this release, Backlog Enterprise 296, Backlog Ng 79, 852 Functional Tests, 865 e2e Test)

## v4.19.3

- `[Datagrid]` Fixes the multiselect filter on header from reloading during serverside filtering. ([#2383](https://github.com/infor-design/enterprise/issues/2383))
- `[Datagrid]` Fixed an issue where contextmenu was not opening with first click. ([#2398](https://github.com/infor-design/enterprise/issues/2398))
- `[Datagrid / Tooltip]` Fixed an error on some datagrid cells when tooltips are attached. ([#2403](https://github.com/infor-design/enterprise/issues/2403))

## v4.19.2

- `[Build]` Fixes missing minified files in the build and a missing svg-extended.html deprecated file for backwards compatibility. ([Teams](https://bit.ly/2FlzYCT))

## v4.19.0

### v4.19.0 Deprecations

- `[CSS]` The Soho light theme CSS file has been renamed from `light-theme.css` to `theme-soho-light.css` ([1972](https://github.com/infor-design/enterprise/issues/1972))
- `[CSS]` The Soho dark theme CSS file has been renamed from `dark-theme.css` to `theme-soho-dark.css` ([1972](https://github.com/infor-design/enterprise/issues/1972))
- `[CSS]` The Soho high-contrast theme CSS file has been renamed from `high-contrast-theme.css` to `theme-soho-contrast.css` ([1972](https://github.com/infor-design/enterprise/issues/1972))
- `[Datagrid]` The older savedColumns method has been deprecated since 4.10 and is now removed. Use saveUserSettings instead. ([#1766](https://github.com/infor-design/enterprise/issues/1766))

### v4.19.0 Features

- `[App Menu]` Improved style of personalized app menu. ([#2195](https://github.com/infor-design/enterprise/pull/2195))
- `[Column]` Added support to existing custom tooltip content in the callback setting. ([#1909](https://github.com/infor-design/enterprise/issues/1909))
- `[Contextual Action Panel]` Fixed an issue where the close button was misaligned. ([#1943](https://github.com/infor-design/enterprise/issues/1943))
- `[Datagrid]` Added support for disabling rows by data or a dynamic function, rows are disabled from selection and editing. ([#1614](https://github.com/infor-design/enterprise/issues/1614))
- `[Datagrid]` Fixes a column alignment issue when resizing and sorting columns that were originally set to percentage width. ([#1797](https://github.com/infor-design/enterprise/issues/1797))
- `[Datagrid]` Fixes a column alignment issue when there are duplicate column ids. ([#1797](https://github.com/infor-design/enterprise/issues/1797))
- `[Datagrid]` Fixes a column alignment by clearing a cache to help prevent column misalignment from randomly happening. ([#1797](https://github.com/infor-design/enterprise/issues/1797))
- `[Datagrid]` Fixes an issue that caused the active page to not restore correctly when saving user settings, . ([#1766](https://github.com/infor-design/enterprise/issues/1766))
- `[Datagrid]` Fixes an issue with dropdown filters when the ids are numbers. ([#1879](https://github.com/infor-design/enterprise/issues/1879))
- `[Datagrid]` Fixed alignment issues in the new uplift theme. ([#2212](https://github.com/infor-design/enterprise/issues/2212))
- `[Datagrid]` Fixes Datagrid time filtering for string type dates. ([#2281](https://github.com/infor-design/enterprise/issues/2281))
- `[Form Compact]` Adds support for Datepicker, Timepicker, Lookup, and File Uploader fields. ([#1955](https://github.com/infor-design/enterprise/issues/1955))
- `[Keyboard]` Added a new API that you can call at anytime to see what key is being pressed at the moment. ([#1906](https://github.com/infor-design/enterprise/issues/1906))
- `[Targeted/Completion Chart]` Added back the ability to inline svg icons and hyperlinks. ([#2152](https://github.com/infor-design/enterprise/issues/2152))
- `[Themes]` Added support for multiple themes in the demo app and renamed distribute Uplift (only) theme files. ([#1972](https://github.com/infor-design/enterprise/issues/1972))

### v4.19.0 Fixes

- `[App Menu]` Fixed an issue where the menu would not be entirely colored if short. ([#2062](https://github.com/infor-design/enterprise/issues/2062))
- `[App Menu]` Changed the scroll area to the outside when using a footer. ([#2062](https://github.com/infor-design/enterprise/issues/2062))
- `[App Menu]` Expandable area updates within application menu. ([#1982](https://github.com/infor-design/enterprise/pull/1982))
- `[App Menu]` Fixed an issue where role switcher was not clickable with long title. ([#2060](https://github.com/infor-design/enterprise/issues/2060))
- `[App Menu]` Fixed an issue where it was not possible to manually add a filter field that you can control on your own. Caveat to this is if you set filterable: false it will no longer remove the filter field from the DOM, if you do that you must now do it manually. ([#2066](https://github.com/infor-design/enterprise/issues/2066))
- `[App Menu]` Added support for mobile when dismissOnClickMobile setting is true to dismiss application menu when a role is selected. ([#2520](https://github.com/infor-design/enterprise/issues/2520))
- `[App Menu]` Fixed an issue with the logo which was positioned badly when scrolling. ([#2116](https://github.com/infor-design/enterprise/issues/2116))
- `[Calendar]` Fixed some bugs having a calendar month along or just a legend, fixed the clicking of upcoming days and added a dblclick even emitter. ([#2149](https://github.com/infor-design/enterprise/issues/2149))
- `[Colorpicker]` Fixed an issue where the colorpicker label is cut off in extra small input field. ([#2023](https://github.com/infor-design/enterprise/issues/2023))
- `[Colorpicker]` Fixed an issue where the colorpickers are not responsive at mobile screen sizes. ([#1995](https://github.com/infor-design/enterprise/issues/1995))
- `[Colorpicker]` Fixed an issue where the text is not visible on IE11 after choosing a color. ([#2134](https://github.com/infor-design/enterprise/issues/2134))
- `[Completion Chart]` Cleaned up excessive padding in some cases. ([#2171](https://github.com/infor-design/enterprise/issues/2171))
- `[Context Menu]` Fixes a bug where a left click on the originating field would not close a context menu opened with a right click. ([#1992](https://github.com/infor-design/enterprise/issues/1992))
- `[Contextual Action Panel]` Fixed an issue where the CAP title is too close to the edge at small screen sizes. ([#2249](https://github.com/infor-design/enterprise/issues/2249))
- `[Datagrid]` Fixed an issue where using the context menu with datagrid was not properly destroyed which being created multiple times. ([#392](https://github.com/infor-design/enterprise-ng/issues/392))
- `[Datagrid]` Fixed charts in columns not resizing correctly to short row height. ([#1930](https://github.com/infor-design/enterprise/issues/1930))
- `[Datagrid]` Fixed an issue for xss where console.log was not sanitizing and make grid to not render. ([#1941](https://github.com/infor-design/enterprise/issues/1941))
- `[Datagrid]` Fixed charts in columns not resizing correctly to short row height. ([#1930](https://github.com/infor-design/enterprise/issues/1930))
- `[Datagrid]` Fixed a layout issue on primary buttons in expandable rows. ([#1999](https://github.com/infor-design/enterprise/issues/1999))
- `[Datagrid]` Fixed a layout issue on short row grouped header buttons. ([#2005](https://github.com/infor-design/enterprise/issues/2005))
- `[Datagrid]` Fixed an issue where disabled button color for contextual toolbar was not applying. ([#2150](https://github.com/infor-design/enterprise/issues/2150))
- `[Datagrid]` Fixed an issue for xss where console.log was not sanitizing and make grid to not render. ([#1941](https://github.com/infor-design/enterprise/issues/1941))
- `[Datagrid]` Added an onBeforeSelect call back that you can return false from to disable row selection. ([#1906](https://github.com/infor-design/enterprise/issues/1906))
- `[Datagrid]` Fixed an issue where header checkbox was not sync after removing selected rows. ([#2226](https://github.com/infor-design/enterprise/issues/2226))
- `[Datagrid]` Fixed an issue where custom filter conditions were not setting up filter button. ([#2234](https://github.com/infor-design/enterprise/issues/2234))
- `[Datagrid]` Fixed an issue where pager was not updating while removing rows. ([#1985](https://github.com/infor-design/enterprise/issues/1985))
- `[Datagrid]` Adds a function to add a visual dirty indictaor and a new function to get all modified rows. Modified means either dirty, in-progress or in error. Existing API's are not touched. ([#2091](https://github.com/infor-design/enterprise/issues/2091))
- `[Datagrid]` Fixes an error when saving columns if you have a lookup column. ([#2279](https://github.com/infor-design/enterprise/issues/2279))
- `[Datagrid]` Fixed a bug with column reset not working sometimes. ([#1921](https://github.com/infor-design/enterprise/issues/1921))
- `[Datagrid]` Fixed grouped headers not sorting when selectable is multiselect. ([#2251](https://github.com/infor-design/enterprise/issues/2251))
- `[Datagrid]` Fixed a bug where the sort indicator disappeared when changing pages. ([#2228](https://github.com/infor-design/enterprise/issues/2228))
- `[Datagrid]` Fixed rendering on modals with single columns. ([#1923](https://github.com/infor-design/enterprise/issues/1923))
- `[Datagrid]` Fixed double firing of popupmenu events. ([#2140](https://github.com/infor-design/enterprise/issues/2140))
- `[Datagrid]` Fixed incorrect pattern in filterConditions. ([#2159](https://github.com/infor-design/enterprise/issues/2159))
- `[Datepicker]` Fixed an issue loading on IE 11. ([#2183](https://github.com/infor-design/enterprise-ng/issues/2183))
- `[Dropdown]` Fixed the dropdown appearing misaligned at smaller screen sizes. ([#2248](https://github.com/infor-design/enterprise/issues/2248))
- `[Editor]` Fixed an issue where button state for toolbar buttons were wrong when clicked one after another. ([#391](https://github.com/infor-design/enterprise/issues/391))
- `[Hierarchy]` Fixed a bug where the hierarchy will only partially load with two instances on a page. ([#2205](https://github.com/infor-design/enterprise/issues/2205))
- `[Field Options]` Fixed an issue where field options were misaligning, especially spin box was focusing outside of the field. ([#1862](https://github.com/infor-design/enterprise/issues/1862))
- `[Field Options]` Fixed a border alignment issue. ([#2107](https://github.com/infor-design/enterprise/issues/2107))
- `[Fileuploader]` Fixed an issue where the fileuploader icon and close icon were misplaced and not visible in RTL after uploading a file. ([#2098](https://github.com/infor-design/enterprise/issues/2098))
- `[Fileuploader]` Fixed an issue where backspace in IE11 caused the browser to go back instead of removing the uploaded file from the input. ([#2184](https://github.com/infor-design/enterprise/issues/2184))
- `[Input]` Improved alignment of icons in the uplift theme input components. ([#2072](https://github.com/infor-design/enterprise/issues/2072))
- `[Listview]` Improved accessibility when configured as selectable (all types), as well as re-enabled accessibility e2e tests. ([#403](https://github.com/infor-design/enterprise/issues/403))
- `[Locale]` Synced up date and time patterns with the CLDR several time patterns in particular were corrected. ([#2022](https://github.com/infor-design/enterprise/issues/2022))
- `[Locale]` Fixed an issue loading duplicate locales such as en-GB where the strings are copies, before you might get undefined strings. ([#2216](https://github.com/infor-design/enterprise/issues/2216))
- `[Locale]` Added support for es-419 locale. ([#2204](https://github.com/infor-design/enterprise/issues/2204))
- `[Locale]` Restored functionality for dynamically changing fonts for some languages. ([#2144](https://github.com/infor-design/enterprise/issues/2144))
- `[Modal]` Fixed a demoapp issue where the select all checkbox wasn't selecting all. ([2225](https://github.com/infor-design/enterprise/issues/2225))
- `[Monthview]` Fixed an issue where the previous and next buttons were not correctly reversed in right-to-left mode. ([1910](https://github.com/infor-design/enterprise/issues/1910))
- `[Personalization]` Changed the default turquoise personalization to a darker one. ([#2063](https://github.com/infor-design/enterprise/issues/2063))
- `[Personalization]` Changed the default turquoise personalization to a darker one. ([#2063](https://github.com/infor-design/enterprise/issues/2063))
- `[Personalization]` Added a default option to the personalization color pickers. ([#2063](https://github.com/infor-design/enterprise/issues/2063))
- `[Personalization]` Added more classes and examples for the personalization colors so that you can personalize certain form elements. ([#2120](https://github.com/infor-design/enterprise/issues/2120))
- `[Personalization]` Added several form examples with buttons and completion chart that can be personalized. ([#1963](https://github.com/infor-design/enterprise/issues/1963))
- `[Personalization]` Added an example of normal tabs behaving like header tabs in a personalized area. ([#1962](https://github.com/infor-design/enterprise/issues/1962))
- `[Personalization]` Added completion chart and alerts to the list of header items that will work when personalized. ([#2171](https://github.com/infor-design/enterprise/issues/2171))
- `[Personalization]` Fixed a bug where the overlay would not disappear when manually loading stylesheets. ([#2258](https://github.com/infor-design/enterprise/issues/2258))
- `[Popupmenu]` Fixed an issue where disabled submenus were opening on mouseover. ([#1863](https://github.com/infor-design/enterprise/issues/1863))
- `[Radios]` Fixed an issue where in `RTL` the radio seems visually separate from it's label. ([#2096](https://github.com/infor-design/enterprise/issues/2096))
- `[Summary Form]` Updated to improve readability. ([#1765](https://github.com/infor-design/enterprise/issues/1765))
- `[Targeted Achievement]` Updated to work in uplift theme. ([#2220](https://github.com/infor-design/enterprise/issues/2220))
- `[Timepicker]` Fixed an issue where AM/PM dropdown tooltip was displaying on android devices. ([#1446](https://github.com/infor-design/enterprise/issues/1446))
- `[Timepicker]` Fixed an issue where dropdown popup was out of position on android devices. ([#2021](https://github.com/infor-design/enterprise/issues/2021))
- `[Timepicker]` Updated the Swedish translation for Set Time. ([#2153](https://github.com/infor-design/enterprise/issues/2153))
- `[Tree]` Fixed an issue where children property null was breaking tree to not render. ([#1908](https://github.com/infor-design/enterprise/issues/1908))

### v4.19.0 Chores & Maintenance

- `[General]` Updated to jquery 3.4.1 to fix a jquery bug seen occasionally. ([#2109](https://github.com/infor-design/enterprise/issues/2109))
- `[General]` Fixed relative links in several markdown files.
- `[Demo App]` Fixed CSP and handling of image paths for better support of images in examples on IDS demo sites (demo.design.infor.com). ([#1888](https://github.com/infor-design/enterprise/issues/1888))
- `[Personalize]` Separated personalization styles into standalone file for improved maintainability. ([#2127](https://github.com/infor-design/enterprise/issues/2127))

(84 Issues Solved this release, Backlog Enterprise 311, Backlog Ng 79, 839 Functional Tests, 876 e2e Test)

## v4.18.2

### v4.18.2 Fixes

- `[Autocomplete]` Fixed an XSS injection issue. ([#502](https://github.com/infor-design/enterprise-ng/issues/502)).
- `[Dropdown]` Fixed an XSS injection issue. ([#503](https://github.com/infor-design/enterprise-ng/issues/503)).

## v4.18.1

### v4.18.1 Fixes

- `[Input]` Added backwards-compatibility for previous accessibility changes to labels. ([#2118](https://github.com/infor-design/enterprise/issues/2118)). Additional information can be found in the [Form Component documentation](https://github.com/infor-design/enterprise/blob/4.18.x/src/components/form/readme.md#field-labels).

## v4.18.0

### v4.18.0 Features

- `[App Menu]` Added support for personalization by adding the `is-personalizable` class the menu will now change colors along with headers ([#1847](https://github.com/infor-design/enterprise/issues/1847))
- `[App Menu]` Added a special role switcher dropdown to change the menu role. ([#1935](https://github.com/infor-design/enterprise/issues/1935))
- `[Personalize]` Added classes for the personalization colors so that you can personalize certain form elements. ([#1847](https://github.com/infor-design/enterprise/issues/1847))
- `[Expandable Area]` Added example of a standalone button the toggles a form area. ([#1935](https://github.com/infor-design/enterprise/issues/1935))
- `[Datagrid]` Added support so if there are multiple inputs within an editor they work with the keyboard tab key. ([#355](https://github.com/infor-design/enterprise-ng/issues/355))
- `[Datagrid]` Fixed an error on IE when doing an excel export. ([#2018](https://github.com/infor-design/enterprise/issues/2018))
- `[Editor]` Added a JS setting and CSS styles to support usage of a Flex Toolbar ([#1120](https://github.com/infor-design/enterprise/issues/1120))
- `[Header]` Added a JS setting and CSS styles to support usage of a Flex Toolbar ([#1120](https://github.com/infor-design/enterprise/issues/1120))
- `[Mask]` Added a setting for passing a locale string, allowing Number masks to be localized.  This enables usage of the `groupSize` property, among others, from locale data in the Mask. ([#440](https://github.com/infor-design/enterprise/issues/440))
- `[Masthead]` Added CSS styles to support usage of a Flex Toolbar ([#1120](https://github.com/infor-design/enterprise/issues/1120))
- `[Notification]` Added example of a Widget/Card with notification and add code to truncate the text (via ellipsis) if it is lengthy. ([#1881](https://github.com/infor-design/enterprise/issues/1881))
- `[Theme/Colors]` Added new component for getting theme and color information. This is used throughout the code. There was a hidden property `Soho.theme`, if you used this in some way you should now use `Soho.theme.currentTheme`. ([#1866](https://github.com/infor-design/enterprise/issues/1866))

### v4.18.0 Fixes

- `[App Menu]` Fixed some accessibility issues on the nav menu. ([#1721](https://github.com/infor-design/enterprise/issues/1721))
- `[Busy Indicator]` Fixed a bug that causes a javascript error when the busy indicator is used on the body tag. ([#1918](https://github.com/infor-design/enterprise/issues/1918))
- `[Css/Sass]` Fixed an issue where the High Contrast theme and Uplift theme were not using the right tokens. ([#1897](https://github.com/infor-design/enterprise/pull/1897))
- `[Colors]` Fixed the color palette demo page to showcase the correct hex values based on the current theme ([#1801](https://github.com/infor-design/enterprise/issues/1801))
- `[Contextual Action Panel]` Fixed an issue where cap modal would only open the first time. ([#1993](https://github.com/infor-design/enterprise/issues/1993))
- `[Datepicker]` Fixed an issue in NG where the custom validation is removed during the teardown of a datepicker.([NG #411](https://github.com/infor-design/enterprise-ng/issues/411))
- `[Datagrid]` Fixed an issue where lookup filterConditions were not rendering. ([#1873](https://github.com/infor-design/enterprise/issues/1873))
- `[Datagrid]` Fixed an issue where when using filtering and server side paging the filter operations would cause two ajax requests. ([#2069](https://github.com/infor-design/enterprise/issues/2069))
- `[Datagrid]` Fixed issue where header columns are misaligned with body columns on load. ([#1892](https://github.com/infor-design/enterprise/issues/1892))
- `[Datagrid]` Fixed an issue where filtering was missing translation. ([#1900](https://github.com/infor-design/enterprise/issues/1900))
- `[Datagrid]` Fixed an issue with the checkbox formatter where string based 1 or 0 would not work as a dataset source. ([#1948](https://github.com/infor-design/enterprise/issues/1948))
- `[Datagrid]` Fixed a bug where text would be misaligned when repeatedly toggling the filter row. ([#1969](https://github.com/infor-design/enterprise/issues/1969))
- `[Datagrid]` Added an example of expandOnActivate on a customer editor. ([#353](https://github.com/infor-design/enterprise-ng/issues/353))
- `[Datagrid]` Added ability to pass a function to the tooltip option for custom formatting. ([#354](https://github.com/infor-design/enterprise-ng/issues/354))
- `[Datagrid]` Fixed `aria-checked` not toggling correctly on selection of multiselect checkbox. ([#1961](https://github.com/infor-design/enterprise/issues/1961))
- `[Datagrid]` Fixed incorrectly exported CSV/Excel data. ([#2001](https://github.com/infor-design/enterprise/issues/2001))
- `[Dropdown]` Changed the way dropdowns work with screen readers to be a collapsible listbox.([#404](https://github.com/infor-design/enterprise/issues/404))
- `[Dropdown]` Fixed an issue where multiselect dropdown unchecking "Select All" was not getting clear after close list with Safari browser.([#1882](https://github.com/infor-design/enterprise/issues/1882))
- `[Dropdown]` Added an example of a color dropdown showing palette colors as icons.([#2013](https://github.com/infor-design/enterprise/issues/2013))
- `[Datagrid]` Fixed a misalignment of the close icon on mobile. ([#2018](https://github.com/infor-design/enterprise/issues/2018))
- `[List/Detail]` Removed some legacy CSS code that was causing text inside of inline Toolbar Searchfields to become transparent. ([#2075](https://github.com/infor-design/enterprise/issues/2075))
- `[Listbuilder]` Fixed an issue where the text was not sanitizing. ([#1692](https://github.com/infor-design/enterprise/issues/1692))
- `[Lookup]` Fixed an issue where the tooltip was using audible text in the code block component. ([#354](https://github.com/infor-design/enterprise-ng/issues/354))
- `[Locale]` Fixed trailing zeros were getting ignored when displaying thousands values. ([#404](https://github.com/infor-design/enterprise/issues/1840))
- `[MenuButton]` Improved the way menu buttons work with screen readers.([#404](https://github.com/infor-design/enterprise/issues/404))
- `[Message]` Added an audible announce of the message type.([#964](https://github.com/infor-design/enterprise/issues/964))
- `[Message]` Change audible announce of message type added in #964 to an option that is strictly audible.([#2120](https://github.com/infor-design/enterprise/issues/2120))
- `[Modal]` Changed text and button font colors to pass accessibility checks.([#964](https://github.com/infor-design/enterprise/issues/964))
- `[Multiselect]` Fixed an issue where previous selection was still selected after clear all by "Select All" option. ([#2003](https://github.com/infor-design/enterprise/issues/2003))
- `[Notifications]` Fixed a few issues with notification background colors by using the corresponding ids-identity token for each. ([1857](https://github.com/infor-design/enterprise/issues/1857), [1865](https://github.com/infor-design/enterprise/issues/1865))
- `[Notifications]` Fixed an issue where you couldn't click the close icon in Firefox. ([1573](https://github.com/infor-design/enterprise/issues/1573))
- `[Radios]` Fixed the last radio item was being selected when clicking on the first when displayed horizontal. ([#1878](https://github.com/infor-design/enterprise/issues/1878))
- `[Signin]` Fixed accessibility issues. ([#421](https://github.com/infor-design/enterprise/issues/421))
- `[Skiplink]` Fixed a z-index issue on skip links over the nav menu. ([#1721](https://github.com/infor-design/enterprise/issues/1721))
- `[Slider]` Changed the demo so the tooltip will hide when resizing the page. ([#2033](https://github.com/infor-design/enterprise/issues/2033))
- `[Stepprocess]` Fixed rtl style issues. ([#413](https://github.com/infor-design/enterprise/issues/413))
- `[Swaplist]` Fixed disabled styling on swap header buttons. ([#2019](https://github.com/infor-design/enterprise/issues/2019))
- `[Tabs]` Fixed an issue where focus was changed after enable/disable tabs. ([#1934](https://github.com/infor-design/enterprise/issues/1934))
- `[Tabs-Module]` Fixed an issue where the close icon was outside the searchfield. ([#1704](https://github.com/infor-design/enterprise/issues/1704))
- `[Toolbar]` Fixed issues when tooltip shows on hover of toolbar ([#1622](https://github.com/infor-design/enterprise/issues/1622))
- `[Validation]` Fixed an issue where the isAlert settings set to true, the border color, control text color, control icon color was displaying the color for the alert rather than displaying the default color. ([#1922](https://github.com/infor-design/enterprise/issues/1922))

### v4.18.0 Chore & Maintenance

- `[Buttons]` Updated button disabled states with corresponding ids-identity tokens. ([1914](https://github.com/infor-design/enterprise/issues/1914)
- `[Docs]` Added a statement on supporting accessibility. ([#1540](https://github.com/infor-design/enterprise/issues/1540))
- `[Docs]` Added the supported screen readers and some notes on accessibility. ([#1722](https://github.com/infor-design/enterprise/issues/1722))

(50 Issues Solved this release, Backlog Enterprise 294, Backlog Ng 80, 809 Functional Tests, 803 e2e Test)

## v4.17.1

### v4.17.1 Fixes

- `[Datagrid]` Fixed an issue where the second to last column was having resize issues with frozen column sets.(<https://github.com/infor-design/enterprise/issues/1890>)
- `[Datagrid]` Re-align icons and items in the datagrid's "short header" configuration.(<https://github.com/infor-design/enterprise/issues/1880>)
- `[Locale]` Fixed incorrect "groupsize" for `en-US` locale.(<https://github.com/infor-design/enterprise/issues/1907>)

### v4.17.1 Chores & Maintenance

- `[Demoapp]` Fixed embedded icons example with missing icons.(<https://github.com/infor-design/enterprise/issues/1889>)
- `[Demoapp]` Fixed notification demo examples.(<https://github.com/infor-design/enterprise/issues/1893>, <https://github.com/infor-design/enterprise/pull/1896>)

(5 Issues Solved this patch release)

## v4.17.0

- [Npm Package](https://www.npmjs.com/package/ids-enterprise)
- [IDS Enterprise Angular Change Log](https://github.com/infor-design/enterprise-ng/blob/master/docs/CHANGELOG.md)

### v4.17.0 Future Deprecation

- `[Mask]` Using legacy mask options is now deprecated (was starting 4.3.2) and we will remove this in approximately 6 months from the code base. This means using the `data-mask` option and the `mode` as well as legacy patterns in favor of the newer settings and regexes. ([#439](https://github.com/infor-design/enterprise/issues/439))

### v4.17.0 Features

- `[Datagrid]` Added support for ellipsis to header text. ([#842](https://github.com/infor-design/enterprise/issues/842))
- `[Datagrid]` Added support to cancel `rowactivated` event. Now it will trigger the new event `beforerowactivated` which will wait/sync to cancel or proceed to do `rowactivated` event. ([#1021](https://github.com/infor-design/enterprise/issues/1021))
- `[Datagrid]` Added option to align grouped headers text. ([#1714](https://github.com/infor-design/enterprise/issues/1714))
- `[Datagrid]` Tabbing through a new row moves focus to next line for a lookup column. ([#1822](https://github.com/infor-design/enterprise/issues/1822))
- `[Datagrid]` Validation tooltip does not wrap words correctly across multiple lines. ([#1829](https://github.com/infor-design/enterprise/issues/1829))
- `[Dropdown]` Added support to make dropdown readonly fields optionally not tab-able. ([#1591](https://github.com/infor-design/enterprise/issues/1591))
- `[Form Compact]` Implemented design for field-heavy forms. This design is experimental, likely not production ready, and subject to change without notice. ([#1699](https://github.com/infor-design/enterprise/issues/1699))
- `[Hierarchy]` Changed the newer stacked layout to support mutiple root elements. ([#1677](https://github.com/infor-design/enterprise/issues/1677))
- `[Locale]` Added support for passing in `locale` or `language` to the `parse` and `format` and `translation` functions so they will work without changing the current locale or language. ([#462](https://github.com/infor-design/enterprise/issues/462))
- `[Locale]` Added support for setting a specific group size other than the ones in the locale. This includes using no group size. ([#462](https://github.com/infor-design/enterprise/issues/462))
- `[Locale]` Added support for showing timezones in the current language with a fall back for IE 11. ([#592](https://github.com/infor-design/enterprise/issues/592))
- `[Locale]` Added support for different group sizes. This was previously not working correctly for locales like hi-IN (using 3, 2 group sizes) and en-US (using 3, 0 group sizes). We will later make this work on masks on a separate issue. ([#441](https://github.com/infor-design/enterprise/issues/441))
- `[Locale]` Its now possible to add new locales in by adding them to the `defaultLocales` and `supportedLocales` sets. ([#402](https://github.com/infor-design/enterprise/issues/402))
- `[Locale]` Added an example to show extending locales with new strings and an api method to make it easier. because of the way this is split, if your directly adding to `Locale.cultures` you will need to adjust your code to extend from `Locale.languages` instead. ([#402](https://github.com/infor-design/enterprise/issues/402))
- `[Locale]` Added support for having a different language and locale. This is done by calling the new `setLanguage` function. ([#1552](https://github.com/infor-design/enterprise/issues//1552))
- `[Locale / Mask]` Added limited initial support for some unicode languages. This means you can convert to and from numbers typed in Devangari, Arabic, and Chinese (Financial and Simplified). ([#439](https://github.com/infor-design/enterprise/issues/439))
- `[Locale]` Added support for passing a `locale` other the the current locale to calendar, monthview, datepicker and timepicker. ([#462](https://github.com/infor-design/enterprise/issues/462))
- `[Mask]` It is now possible to type numbers in unicode such as Devangari, Arabic, and Chinese (Financial and Simplified) into the the masks that involve numbers. ([#439](https://github.com/infor-design/enterprise/issues/439))
- `[Modal]` Added an option to dictate the maximum width of the modal. ([#1802](https://github.com/infor-design/enterprise/issues/1802))
- `[Icons]` Add support for creating an svg file for the Uplift theme's (alpha) new icons from ids-identity@2.4.0 assets. ([#1759](https://github.com/infor-design/enterprise/issues/1759))
- `[Radar]` Added support to three label sizes (name, abbrName, shortName). ([#1553](https://github.com/infor-design/enterprise/issues/1553))

### v4.17.0 Fixes

- `[Accordion]` Fixed a bug where some truncated text elements were not generating a tooltip. ([#1736](https://github.com/infor-design/enterprise/issues/1736))
- `[Builder]` Cropped Header for Builder Panel When Text is Long. ([#1814](https://github.com/infor-design/enterprise/issues/1814))
- `[Calendar]` Event model title color is not correct if the modal is opened and another event is selected. ([#1739](https://github.com/infor-design/enterprise/issues/1739))
- `[Calendar]` Modal is still displayed after changing months. ([#1741](https://github.com/infor-design/enterprise/issues/1741))
- `[Calendar]` Changing some event spans is causing missing dates on the dialogs. ([#1708](https://github.com/infor-design/enterprise/issues/1708))
- `[Composite Form]` Fix a bug in IE11 where composite form content overflows to the lower container. ([#1768](https://github.com/infor-design/enterprise/issues/1768))
- `[Datagrid]` Added a fix where the column is next to the edge of the browser and the filter dropdown popup overflow the page.([#1604](https://github.com/infor-design/enterprise/issues/1604))
- `[Datagrid]` Added a fix to allow the commit of a cell edit after tabbing into a cell once having clicked into a previous cell.([#1608](https://github.com/infor-design/enterprise/issues/1608))
- `[Datagrid]` Stretch column not working in Edge browser. ([#1716](https://github.com/infor-design/enterprise/issues/1716))
- `[Datagrid]` Fixed a bug where the source callback was not called when filtering. ([#1688](https://github.com/infor-design/enterprise/issues/1688))
- `[Datagrid]` Fixed a bug where filtering Order Date with `is-not-empty` on a null value would not correctly filter out results. ([#1718](https://github.com/infor-design/enterprise/issues/1718))
- `[Datagrid]` Fixed a bug where when using the `disableClientSideFilter` setting the filtered event would not be called correctly. ([#1689](https://github.com/infor-design/enterprise/issues/1689))
- `[Datagrid]` Fixed a bug where hidden columns inside a colspan were aligning incorrectly. ([#1764](https://github.com/infor-design/enterprise/issues/1764))
- `[Dropdown]` Fixed a layout error on non inline fields with errors. ([#1770](https://github.com/infor-design/enterprise/issues/1770))
- `[Dropdown]` Fixed a bug where the dropdown did not close when tabbing if using the `noSearch` setting. ([#1731](https://github.com/infor-design/enterprise/issues/1731))
- `[Modal]` Fixed a bug where the modal can overflow the page. ([#1802](https://github.com/infor-design/enterprise/issues/1802))
- `[Radio Button]` Fixed a rendering problem on the selected state of Radio Buttons used inside of Accordion components. ([#1568](https://github.com/infor-design/enterprise/issues/1568))
- `[Radio Button]` Fixed a z-index issue that was causing radio buttons to sometimes display over top of page sections where they should have instead scrolled beneath. ([#1014](https://github.com/infor-design/enterprise/issues/1014))

### v4.17.0 Chore & Maintenance

- `[Css/Sass]` Replaced font-size numerical declarations with their ids-identity token counterpart. ([#1640](https://github.com/infor-design/enterprise/issues/1640))
- `[Demoapp]` Removed query parameter for changing fonts. ([#1747](https://github.com/infor-design/enterprise/issues/1747))
- `[Build]` Added a process to notify developers that things are being deprecated or going away. Documented the current deprecations in this system and made [notes for developers](https://github.com/infor-design/enterprise/blob/master/docs/CODING-STANDARDS.md#deprecations). ([#1747](https://github.com/infor-design/enterprise/issues/1747))

(30 Issues Solved this release, Backlog Enterprise 224, Backlog Ng 59, 785 Functional Tests, 793 e2e Test)

## v4.16.0

- [Npm Package](https://www.npmjs.com/package/ids-enterprise)
- [IDS Enterprise Angular Change Log](https://github.com/infor-design/enterprise-ng/blob/master/docs/CHANGELOG.md)

### v4.16.0 Features

- `[Busy Indicator]` Made a fix to make it possible to use a busy indicator on a modals. ([#827](https://github.com/infor-design/enterprise/issues/827))
- `[Datagrid]` Added an option to freeze columns from scrolling on the left and/or right. The new option is called `frozenColumns`. See notes on what works and doesnt with frozen column in the datagrid docs frozen column section. ([#464](https://github.com/infor-design/enterprise/issues/464))
- `[Editor]` Added new state called "preview" a non editable mode to editor. Where it only shows the HTML with no toolbar, borders etc. ([#1413](https://github.com/infor-design/enterprise/issues/1413))
- `[Field Filter]` Added support to get and set filter type programmatically. ([#1181](https://github.com/infor-design/enterprise/issues/1181))
- `[Hierarchy]` Add print media styles to decrease ink usage and increase presentability for print format. Note that you may need to enable the setting to print background images, both Mac and PC have a setting for this. ([#456](https://github.com/infor-design/enterprise/issues/456))
- `[Hierarchy]` Added a new "stacked" layout to eventually replace the current layouts. This works better responsively and prevents horizontal scrolling. ([#1629](https://github.com/infor-design/enterprise/issues/1629))
- `[Pager]` Added a "condensed" page size selector button for use on pagers in smaller containers, such as the list side of the list/detail pattern. ([#1459](https://github.com/infor-design/enterprise/issues/1459))

### v4.16.0 Future Deprecation

- `[Hierarchy]` The following options are now deprecated and will be removed approximately 2019-05-15. `paging` and `mobileView`. ([#1629](https://github.com/infor-design/enterprise/issues/1629))
- `[Hierarchy]` Stacked layout will become the default layout in favor of the existing horizontal layout, so the horizontal layout is now considered deprecated and will be removed approximately 2019-05-15. ([#1629](https://github.com/infor-design/enterprise/issues/1629))

### v4.16.0 Fixes

- `[Application Menu]` Fixed the truncation of long text in an accordion element in the application menu by adding a tooltip to truncated elements. ([#457](https://github.com/infor-design/enterprise/issues/457))
- `[Calendar]` Disable the new event modal when no template is defined. ([#1700](https://github.com/infor-design/enterprise/issues/1700))
- `[Dropdown]` Fixed a bug where the ellipsis was not showing on long text in some browsers. ([#1550](https://github.com/infor-design/enterprise/issues/1550))
- `[Datagrid]` Fixed a bug in equals filter on multiselect filters. ([#1586](https://github.com/infor-design/enterprise/issues/1586))
- `[Datagrid]` Fixed a bug where incorrect data is shown in the events in tree grid. ([#315](https://github.com/infor-design/enterprise-ng/issues/315))
- `[Datagrid]` Fixed a bug where when using minWidth on a column and sorting the column will become misaligned. ([#1481](https://github.com/infor-design/enterprise/issues/1481))
- `[Datagrid]` Fixed a bug where when resizing the last column may become invisible. ([#1456](https://github.com/infor-design/enterprise/issues/1456))
- `[Datagrid]` Fixed a bug where a checkbox column will become checked when selecting if there is no selection checkbox. ([#1641](https://github.com/infor-design/enterprise/issues/1641))
- `[Datagrid]` Fixed a bug where the last column would sometimes not render fully for buttons with longer text. ([#1246](https://github.com/infor-design/enterprise/issues/1246))
- `[Datagrid]` Fixed a bug where showMonthYearPicker did not work correctly on date filters. ([#1532](https://github.com/infor-design/enterprise-ng/issues/1532))
- `[Validation]` Fixed a bug in removeError where the icon is sometimes not removed. ([#1556](https://github.com/infor-design/enterprise/issues/1556))
- `[Datepicker]` Fixed the range picker to clear when changing months in a filter. ([#1537](https://github.com/infor-design/enterprise/issues/1537))
- `[Datepicker]` Fixed disabled dates example to validate again on disabled dates. ([#1445](https://github.com/infor-design/enterprise/issues/1445))
- `[Datagrid]` Fixed a Date Editor bug when passing a series of zeroes to a datagrid cell with an editable date. ([#1020](https://github.com/infor-design/enterprise/issues/1020))
- `[Dropdown]` Fixed a bug where a dropdown will never reopen if it is closed by clicking a menu button. ([#1670](https://github.com/infor-design/enterprise/issues/1670))
- `[Icons]` Established missing icon sourcing and sizing consistency from ids-identity icon/svg assets. ([PR#1628](https://github.com/infor-design/enterprise/pull/1628))
- `[Listview]` Addressed performance issues with paging on all platforms, especially Windows and IE/Edge browsers. As part of this, reworked all components that integrate with the Pager component to render their contents based on a dataset, as opposed to DOM elements. ([#922](https://github.com/infor-design/enterprise/issues/922))
- `[Lookup]` Fixed a bug with settings: async, server-side, and single select modes.  The grid was not deselecting the previously selected value when a new row was clicked.  If the value is preselected in the markup, the lookup modal will no longer close prematurely. ([PR#1654](https://github.com/infor-design/enterprise/issues/1654))
- `[Pager]` Made it possible to set and persist custom tooltips on first, previous, next and last pager buttons. ([#922](https://github.com/infor-design/enterprise/issues/922))
- `[Pager]` Fixed propagation of the `pagesizes` setting when using `updated()`. Previously the array was deep extended instead of being replaced outright. ([#1466](https://github.com/infor-design/enterprise/issues/1466))
- `[Tree]` Fixed a bug when calling the disable or enable methods of the tree. This was not working with ie11. ([PR#1600](https://github.com/infor-design/enterprise/issues/1600))
- `[Stepprocess]` Fixed a bug where the step folder was still selected when it was collapsed or expanded. ([#1633](https://github.com/infor-design/enterprise/issues/1633))
- `[Swaplist]` Fixed a bug where items were not able to drag anymore after make the search. ([#1703](https://github.com/infor-design/enterprise/issues/1703))
- `[Toolbar Flex]` Added the ability to pass in a `beforeOpen` callback to the More Actions menu (fixes a bug where it wasn't possible to dynamically add content to the More Actions menu in same way that was possible on the original Toolbar component)
- `[Toolbar Flex]` Fixed a bug where selected events were not bubbling up for a menu button on a flex toolbar. ([#1709](https://github.com/infor-design/enterprise/issues/1709))
- `[Stepprocess]` Disabled step selected when using the next or previous button. ([#1697](https://github.com/infor-design/enterprise/issues/1697))
- `[Tree]` Fixed a bug when calling the disable or enable methods of the tree. This was not working with ie11. ([PR#1600](https://github.com/infor-design/enterprise/issues/1600))

### v4.16.0 Chore & Maintenance

- `[Demo App]` Removed the search icon from the header on test pages as it doesn't function. ([#1449](https://github.com/infor-design/enterprise/issues/1449))
- `[Demo App]` Added a fix for incorrect links when running on windows. ([#1549](https://github.com/infor-design/enterprise/issues/1549))
- `[Docs]` Added a fix to prevent the documentation generator from failing intermittently. ([#1377](https://github.com/infor-design/enterprise/issues/1377))

(29 Issues Solved this release, Backlog Enterprise 203, Backlog Ng 69, 735 Functional Tests, 670 e2e Test)

## v4.15.0

- [Npm Package](https://www.npmjs.com/package/ids-enterprise)
- [IDS Enterprise Angular Change Log](https://github.com/infor-design/enterprise-ng/blob/master/docs/CHANGELOG.md)

### v4.15.0 Features

- `[Datagrid]` Added support for lookup in the datagrid filter. ([#653](https://github.com/infor-design/enterprise/issues/653))
- `[Datagrid]` Added support for masks on lookup editors. ([#406](https://github.com/infor-design/enterprise/issues/406))
- `[Validation]` When using legacy mode validation, made the icon dim if the text was on top of it. ([#644](https://github.com/infor-design/enterprise/issues/644))
- `[Calendar]` Now possible to edit events both with the API and by clicking/double clicking events. And other improvements. ([#1436](https://github.com/infor-design/enterprise/issues/1436))
- `[Datagrid]` Added new methods to clear dirty cells on cells, rows, and all. ([#1303](https://github.com/infor-design/enterprise/issues/1303))
- `[Tree]` Added several improvements: the ability to show a dropdown on the tree node, the ability to add nodes in between current nodes, the ability to set checkboxes for selection only on some nodes, and the ability to customize icons. ([#1364](https://github.com/infor-design/enterprise/issues/1364))
- `[Datagrid]` Added the ability to display or hide the new row indicator with a new `showNewIndicator` option. ([#1589](https://github.com/infor-design/enterprise/issues/1589))

### v4.15.0 Fixes

- `[Icons]` Icons with the word `confirm` have been changed to `success`. This is partially backwards compatible for now. We deprecated `confirm` and will remove in the next major version so rename your icons. Example `icon-confirm` to `icon-success`. ([#963](https://github.com/infor-design/enterprise/issues/963))
- `[Icons]` The alert icons now have a white background allowing them to appear on colored sections. There are now two versions, for example: `icon-error` and `icon-error-solid`. These are used in calendar. ([#1436](https://github.com/infor-design/enterprise/issues/1436))
- `[Circle Pager]` Made significant improvements to resizing, especially on tabs. ([#1284](https://github.com/infor-design/enterprise/issues/1284))
- `[Datagrid]` In high contrast mode the background is now white when editing cells. ([#1421](https://github.com/infor-design/enterprise/issues/1421))
- `[Dropdown]` Fixed an issue where filter did not work in no-search mode with the Caps Lock key. ([#1500](https://github.com/infor-design/enterprise/issues/1500))
- `[Popupmenu]` Fixed an issue when using the same menu on multiple inputs wherein destroying one instance actually destroyed all instances. ([#1025](https://github.com/infor-design/enterprise/issues/1025))
- `[Swaplist]` Fixed a bug where Shift+M did not work when typing in the search. ([#1408](https://github.com/infor-design/enterprise/issues/1408))
- `[Popupmenu]` Fixed a bug in immediate mode where right click only worked the first time. ([#1507](https://github.com/infor-design/enterprise/issues/1507))
- `[Editor]` Fixed a bug where clear formatting did not work in safari. ([#911](https://github.com/infor-design/enterprise/issues/911))
- `[Colorpicker]` Fixed a bug in Angular where the picker did not respond correctly to `editable=false` and `disabled=true`. ([#257](https://github.com/infor-design/enterprise-ng/issues/257))
- `[Locale]` Fixed a bug where the callback did not complete on nonexistent locales. ([#1267](https://github.com/infor-design/enterprise/issues/1267))
- `[Calendar]` Fixed a bug where event details remain when filtering event types. ([#1436](https://github.com/infor-design/enterprise/issues/1436))
- `[Busy Indicator]` Fixed a bug where the indicator closed when clicking on accordions. ([#281](https://github.com/infor-design/enterprise-ng/issues/281))
- `[Datagrid Tree]` Fixed the need for unique IDs on the tree nodes. ([#1361](https://github.com/infor-design/enterprise/issues/1361))
- `[Editor]` Improved the result of pasting bullet lists from MS Word. ([#1351](https://github.com/infor-design/enterprise/issues/1351))
- `[Hierarchy]` Fixed layout issues in the context menu in RTL mode. ([#1310](https://github.com/infor-design/enterprise/issues/1310))
- `[Datagrid]` Added a setting `allowChildExpandOnMatch` that optionally determines if a search/filter will show and allow nonmatching children to be shown. ([#1422](https://github.com/infor-design/enterprise/issues/1422))
- `[Datagrid]` If a link is added with a href it will now be followed when clicking, rather than needing to use the click method setting on columns. ([#1473](https://github.com/infor-design/enterprise/issues/1473))
- `[Datagrid Tree]` Fixed a bug where Expand/Collapse text is added into the +/- cell. ([#1145](https://github.com/infor-design/enterprise/issues/1145))
- `[Dropdown]` Fixed a bug in NG where two dropdowns in different components would cause each other to freeze. ([#229](https://github.com/infor-design/enterprise-ng/issues/229))
- `[Editor]` Verified a past fix where editor would not work with all buttons when in a modal. ([#408](https://github.com/infor-design/enterprise/issues/408))
- `[Datagrid Tree]` Fixed a bug in `updateRow` that caused the indent of the tree grid to collapse. ([#405](https://github.com/infor-design/enterprise/issues/405))
- `[Empty Message]` Fixed a bug where a null empty message would not be possible. This is used to show no empty message on initial load delays. ([#1467](https://github.com/infor-design/enterprise/issues/1467))
- `[Lookup]` Fixed a bug where nothing is inserted when you click a link editor in the lookup. ([#1315](https://github.com/infor-design/enterprise/issues/1315))
- `[About]` Fixed a bug where the version would not show when set. It would show the IDS version. ([#1414](https://github.com/infor-design/enterprise/issues/1414))
- `[Datagrid]` Fixed a bug in `disableClientSort` / `disableClientFilter`. It now retains visual indicators on sort and filter. ([#1248](https://github.com/infor-design/enterprise/issues/1248))
- `[Tree]` Fixed a bug where selected nodes are selected again after loading child nodes. ([#1270](https://github.com/infor-design/enterprise/issues/1270))
- `[Input]` Fixed a bug where inputs that have tooltips will not be selectable with the cursor. ([#1354](https://github.com/infor-design/enterprise/issues/1354))
- `[Accordion]` Fixed a bug where double clicking a header will open and then close the accordion. ([#1314](https://github.com/infor-design/enterprise/issues/1314))
- `[Datagrid]` Fixed a bug on hover with taller cells where the hover state would not cover the entire cell. ([#1490](https://github.com/infor-design/enterprise/issues/1490))
- `[Editor]` Fixed a bug where the image would still be shown if you press the Esc key and cancel the image dialog. ([#1489](https://github.com/infor-design/enterprise/issues/1489))
- `[Datagrid Lookup]` Added additional missing event info for ajax requests and filtering. ([#1486](https://github.com/infor-design/enterprise/issues/1486))
- `[Tabs]` Added protection from inserting HTML tags in the add method (XSS). ([#1462](https://github.com/infor-design/enterprise/issues/1462))
- `[App Menu]` Added better text wrapping for longer titles. ([#1116](https://github.com/infor-design/enterprise/issues/1116))
- `[Contextual Action Panel]` Fixed some examples so that they reopen more than one time. ([#1116](https://github.com/infor-design/enterprise/issues/506))
- `[Searchfield]` Fixed a border styling issue on longer labels in the search. ([#1500](https://github.com/infor-design/enterprise/issues/1500))
- `[Tabs Multi]` Improved the experience on mobile by collapsing the menus a bit. ([#971](https://github.com/infor-design/enterprise/issues/971))
- `[Lookup]` Fixed missing ellipsis menu on mobile devices. ([#1068](https://github.com/infor-design/enterprise/issues/1068))
- `[Accordion]` Fixed incorrect font size on p tags in the accordion. ([#1116](https://github.com/infor-design/enterprise/issues/1116))
- `[Line Chart]` Fixed and improved the legend text on mobile viewport. ([#609](https://github.com/infor-design/enterprise/issues/609))

### v4.15.0 Chore & Maintenance

- `[General]` Migrated sass to use IDS color variables. ([#1435](https://github.com/infor-design/enterprise/issues/1435))
- `[Angular]` Added all settings from 4.13 in time for future 5.1.0 ([#274](https://github.com/infor-design/enterprise-ng/issues/274))
- `[General]` Fixed some incorrect layouts. ([#1357](https://github.com/infor-design/enterprise/issues/1357))
- `[Targeted Achievement]` Removed some older non working examples. ([#520](https://github.com/infor-design/enterprise/issues/520))

(50 Issues Solved this release, Backlog Enterprise 294, Backlog Ng 80, 809 Functional Tests, 716 e2e Test)

## v4.14.0

- [Npm Package](https://www.npmjs.com/package/ids-enterprise)
- [IDS Enterprise Angular Change Log](https://github.com/infor-design/enterprise-ng/blob/master/docs/CHANGELOG.md)

### v4.14.0 Features

- `[Datepicker/Monthview]` Added a setting for the day of week the calendar starts that can be used outside of the Locale setting. ([#1179](https://github.com/infor-design/enterprise/issues/1179))
- `[Datagrid]` Made the tree datagrid work a lot better with filtering. ([#1281](https://github.com/infor-design/enterprise/issues/1281))
- `[Autocomplete/SearchField]` Added a caseSensitive filtering option. ([#385](https://github.com/infor-design/enterprise/issues/385))
- `[Datagrid]` Added an option `headerAlign` to set alignment on the header different than the rows. ([#420](https://github.com/infor-design/enterprise/issues/420))
- `[Message]` Added the ability to use certain formatter html tags in the message content. ([#379](https://github.com/infor-design/enterprise/issues/379))

### v4.14.0 Fixes

- `[Swaplist]` Fixed a bug that if you drag really fast everything disappears. ([#1195](https://github.com/infor-design/enterprise/issues/1195))
- `[Hierarchy]` Fixed a bug that part of the profile menu is cut off. ([#931](https://github.com/infor-design/enterprise/issues/931))
- `[Datagrid/Dropdown]` Fixed a bug that part of the dropdown menu is cut off. ([#1420](https://github.com/infor-design/enterprise/issues/1420))
- `[Modal]` Fixed bugs where with certain field types modal validation was not working. ([#1213](https://github.com/infor-design/enterprise/issues/1213))
- `[Dropdown]` Fixed a regression where the tooltip was not showing when data is overflowed. ([#1400](https://github.com/infor-design/enterprise/issues/1400))
- `[Tooltip]` Fixed a bugs where a tooltip would show up in unexpected places. ([#1396](https://github.com/infor-design/enterprise/issues/1396))
- `[Datagrid/Dropdown]` Fixed a bug where an error would occur if showSelectAll is used. ([#1360](https://github.com/infor-design/enterprise/issues/1360))
- `[Datagrid/Tooltip]` Fixed a bugs where a tooltip would show up in the header unexpectedly. ([#1395](https://github.com/infor-design/enterprise/issues/1395))
- `[Popupmenu]` Fixed incorrect highlighting on disabled list items.  ([#982](https://github.com/infor-design/enterprise/issues/982))
- `[Contextual Action Panel]` Fixed issues with certain styles of invoking the CAP where it would not reopen a second time. ([#1139](https://github.com/infor-design/enterprise/issues/1139))
- `[Spinbox]` Added a fix so the page will not zoom when click + and - on mobile devices. ([#1070](https://github.com/infor-design/enterprise/issues/1070))
- `[Splitter]` Removed the tooltip from the expand/collapse button as it was superfluous. ([#1180](https://github.com/infor-design/enterprise/issues/1180))
- `[Datagrid]` Added a fix so the last column when stretching will do so with percentage so it will stay when the page resize or the menu opens/closes. ([#1168](https://github.com/infor-design/enterprise/issues/1168))
- `[Datagrid]` Fixed bugs in the server side and filtering example. ([#396](https://github.com/infor-design/enterprise/issues/396))
- `[Datagrid]` Fixed a bug in applyFilter with datefields. ([#1269](https://github.com/infor-design/enterprise/issues/1269))
- `[Datagrid]` Fixed a bug in updateCellNode where sometimes it did not work. ([#1122](https://github.com/infor-design/enterprise/issues/1122))
- `[Hierarchy]` Made the empty image ring the same color as the left edge. ([#932](https://github.com/infor-design/enterprise/issues/932))
- `[Datagrid/Dropdown]` Fixed an issue that tab did not close dropdown editors. ([#1198](https://github.com/infor-design/enterprise/issues/1198))
- `[Datagrid/Dropdown]` Fixed a bug that if you click open a dropdown editor then you cannot use arrow keys to select. ([#1387](https://github.com/infor-design/enterprise/issues/1387))
- `[Datagrid/Dropdown]` Fixed a bug that if a smaller number of items the menu would be too short. ([#1298](https://github.com/infor-design/enterprise/issues/1298))
- `[Searchfield]` Fixed a bug that the search field didnt work in safari. ([#225](https://github.com/infor-design/enterprise/issues/225))
- `[Datagrid/Dropdown]` Fixed a bug that source is used the values may be cleared out when opening the list. ([#1185](https://github.com/infor-design/enterprise/issues/1185))
- `[Personalization]` Fixed a bug that when calling initialize the personalization would reset. ([#1231](https://github.com/infor-design/enterprise/issues/1231))
- `[Tabs]` Fixed the alignment of the closing icon. ([#1056](https://github.com/infor-design/enterprise/issues/1056))
- `[Dropdown]` Fixed list alignment issues on mobile. ([#1069](https://github.com/infor-design/enterprise/issues/1069))
- `[Dropdown]` Fixed issues where the listbox would not close on mobile. ([#1119](https://github.com/infor-design/enterprise/issues/1119))
- `[Dropdown]` Fixed a bug where modals would close on url hash change. ([#1207](https://github.com/infor-design/enterprise/issues/1207))
- `[Contextual Action Panel]` Fixed an issue where buttons would occasionally be out of view. ([#283](https://github.com/infor-design/enterprise/issues/283))
- `[Empty Message]` Added a new icon to indicate using the search function. ([#1325](https://github.com/infor-design/enterprise/issues/1325))
- `[Searchfield]` Added a fix for landscape mode on mobile. ([#1102](https://github.com/infor-design/enterprise/issues/1102))
- `[Datagrid]` Added a fix for hard to read fields in high contrast mode. ([#1193](https://github.com/infor-design/enterprise/issues/1193))

### v4.14.0 Chore & Maintenance

- `[General]` Fixed problems with the css mapping where the line numbers were wrong in the map files. ([#962](https://github.com/infor-design/enterprise/issues/962))
- `[Docs]` Added setting so themes can be shown in the documentation pages. ([#1327](https://github.com/infor-design/enterprise/issues/1327))
- `[Docs]` Made links to example pages open in a new window. ([#1132](https://github.com/infor-design/enterprise/issues/1132))

(43 Issues Solved this release, Backlog Enterprise 181, Backlog Ng 64, 682 Functional Tests, 612 e2e Test)

## v4.13.0

- [Npm Package](https://www.npmjs.com/package/ids-enterprise)
- [IDS Enterprise Angular Change Log](https://github.com/infor-design/enterprise-ng/blob/master/docs/CHANGELOG.md)

### v4.13.0 Features

- `[Calendar]` Added some new features such as upcoming events view, RTL, keyboard support and fixed styling issues and bugs. ([#1221](https://github.com/infor-design/enterprise/issues/1221))
- `[Flex Toolbar]` Added search field integration, so that the search field is mainly close to being able to replace the legacy toolbar. ([#269](https://github.com/infor-design/enterprise/issues/269))
- `[Bar]` Added short, medium label support for adapting the chart to responsive views. ([#1094](https://github.com/infor-design/enterprise/issues/1094))
- `[Textarea]` Added maxLength option to prevent typing over a set maximum. ([#1046](https://github.com/infor-design/enterprise/issues/1046))
- `[Textarea]` Added maxGrow option to prevent growing when typing over a set max. ([#1147](https://github.com/infor-design/enterprise/issues/1147))
- `[Datagrid]` If using the `showDirty` option the indication will now be on each cell. ([#1183](https://github.com/infor-design/enterprise/issues/1183))
- `[Datepicker]` Added an option `useCurrentTime` that will insert current time instead of noon time with date and timepickers. ([#1087](https://github.com/infor-design/enterprise/issues/1087))
- `[General]` Included an IE 11 polyfill for ES6 Promises, this is a new dependency in the package.json you should include. ([#1172](https://github.com/infor-design/enterprise/issues/1172))
- `[General]` Add translations in 38 languages including new support for Slovak (sk-SK). ([#557](https://github.com/infor-design/enterprise/issues/557))

### v4.13.0 Fixes

- `[Tooltips]` Fixed an important bug where tooltips would stick around in the page on the top corner. ([#1273](https://github.com/infor-design/enterprise/issues/1273))
- `[Tooltips]` Fixed some contrast issues on the high contrast theme. ([#1249](https://github.com/infor-design/enterprise/issues/1249))
- `[Tooltips]` Fixed a bug where Toolbar "More Actions" menu buttons could incorrectly display a tooltip overlapping an open menu. ([#1242](https://github.com/infor-design/enterprise/issues/1242))
- `[Datepicker / Timepicker]` Removed the need to use the customValidation setting. You can remove this option from your code. The logic will pick up if you added customValidation to your input by adding a data-validate option. You also may need to add `date` or `availableDate` validation to your  data-validate attribute if these validations are desired along with your custom or required validation. ([#862](https://github.com/infor-design/enterprise/issues/862))
- `[Menubutton]` Added a new setting `hideMenuArrow` you can use for buttons that don't require an arrow, such as menu buttons. ([#1088](https://github.com/infor-design/enterprise/issues/1088))
- `[Dropdown]` Fixed issues with destroy when multiple dropdown components are on the page. ([#1202](https://github.com/infor-design/enterprise/issues/1202))
- `[Datagrid]` Fixed alignment issues when using filtering with some columns that do not have a filter. ([#1124](https://github.com/infor-design/enterprise/issues/1124))
- `[Datagrid]` Fixed an error when dynamically adding context menus. ([#1216](https://github.com/infor-design/enterprise/issues/1216))
- `[Datagrid]` Added an example of dynamic intermediate paging and filtering. ([#396](https://github.com/infor-design/enterprise/issues/396))
- `[Dropdown]` Fixed alignment issues on mobile devices. ([#1069](https://github.com/infor-design/enterprise/issues/1069))
- `[Datepicker]` Fixed incorrect assumptions, causing incorrect umalqura calendar calculations. ([#1189](https://github.com/infor-design/enterprise/issues/1189))
- `[Datepicker]` Fixed an issue where the dialog would not close on click out if opening the time dropdown components first. ([#1278](https://github.com/infor-design/enterprise/issues/))
- `[General]` Added the ability to stop renderLoop. ([#214](https://github.com/infor-design/enterprise/issues/214))
- `[Datepicker]` Fixed an issue reselecting ranges with the date picker range option. ([#1197](https://github.com/infor-design/enterprise/issues/1197))
- `[Editor]` Fixed bugs on IE with background color option. ([#392](https://github.com/infor-design/enterprise/issues/392))
- `[Colorpicker]` Fixed issue where the palette is not closed on enter key / click. ([#1050](https://github.com/infor-design/enterprise/issues/1050))
- `[Accordion]` Fixed issues with context menus on the accordion. ([#639](https://github.com/infor-design/enterprise/issues/639))
- `[Searchfield]` Made no results appear not clickable. ([#329](https://github.com/infor-design/enterprise/issues/329))
- `[Datagrid]` Added an example of groups and paging. ([#435](https://github.com/infor-design/enterprise/issues/435))
- `[Editor]` Fixed the dirty indicator when using toolbar items. ([#910](https://github.com/infor-design/enterprise/issues/910))
- `[Datagrid]` Fixed a bug that made tooltips disappear when a lookup editor is closed. ([#1186](https://github.com/infor-design/enterprise/issues/1186))
- `[Datagrid]` Fixed a bug where not all rows are removed in the removeSelected function. ([#1036](https://github.com/infor-design/enterprise/issues/1036))
- `[Datagrid]` Fixed bugs in activateRow and deactivateRow in some edge cases. ([#948](https://github.com/infor-design/enterprise/issues/948))
- `[Datagrid]` Fixed formatting of tooltips on the header and filter. ([#955](https://github.com/infor-design/enterprise/issues/955))
- `[Datagrid]` Fixed wrong page number when saving the page number in localstorage and reloading. ([#798](https://github.com/infor-design/enterprise/issues/798))
- `[Tree]` Fixed issues when expanding and collapsing after dragging nodes around. ([#1183](https://github.com/infor-design/enterprise/issues/1183))
- `[ContextualActionPanel]` Fixed a bug where the CAP will be closed if clicking an accordion in it. ([#1138](https://github.com/infor-design/enterprise/issues/1138))
- `[Colorpicker]` Added a setting (customColors) to prevent adding default colors if totally custom colors are used. ([#1135](https://github.com/infor-design/enterprise/issues/1135))
- `[AppMenu]` Improved contrast in high contrast theme. ([#1146](https://github.com/infor-design/enterprise/issues/1146))
- `[Searchfield]` Fixed issue where ascenders/descenders are cut off. ([#1101](https://github.com/infor-design/enterprise/issues/1101))
- `[Tree]` Added sortstop and sortstart events. ([#1003](https://github.com/infor-design/enterprise/issues/1003))
- `[Searchfield]` Fixed some alignment issues in different browsers. ([#1106](https://github.com/infor-design/enterprise/issues/1106))
- `[Searchfield]` Fixed some contrast issues in different browsers. ([#1104](https://github.com/infor-design/enterprise/issues/1104))
- `[Searchfield]` Prevent multiple selected events from firing. ([#1259](https://github.com/infor-design/enterprise/issues/1259))
- `[Autocomplete]` Added a beforeOpen setting ([#398](https://github.com/infor-design/enterprise/issues/398))
- `[Toolbar]` Fixed an error where toolbar tried to focus a DOM item that was removed. ([#1177](https://github.com/infor-design/enterprise/issues/1177))
- `[Dropdown]` Fixed a problem where the bottom of some lists is cropped. ([#909](https://github.com/infor-design/enterprise/issues/909))
- `[General]` Fixed a few components so that they could still initialize when hidden. ([#230](https://github.com/infor-design/enterprise/issues/230))
- `[Datagrid]` Fixed missing tooltips on new row. ([#1081](https://github.com/infor-design/enterprise/issues/1081))
- `[Lookup]` Fixed a bug using select all where it would select the previous list. ([#295](https://github.com/infor-design/enterprise/issues/295))
- `[Datagrid]` Fixed missing summary row on initial render in some cases. ([#330](https://github.com/infor-design/enterprise/issues/330))
- `[Button]` Fixed alignment of text and icons. ([#973](https://github.com/infor-design/enterprise/issues/973))
- `[Datagrid]` Fixed missing source call when loading last page first. ([#1162](https://github.com/infor-design/enterprise/issues/1162))
- `[SwapList]` Made sure swap list will work in all cases and in angular. ([#152](https://github.com/infor-design/enterprise/issues/152))
- `[Toast]` Fixed a bug where some toasts on certain urls may not close. ([#1305](https://github.com/infor-design/enterprise/issues/1305))
- `[Datepicker / Lookup]` Fixed bugs where they would not load on tabs. ([#1304](https://github.com/infor-design/enterprise/issues/1304))

### v4.13.0 Chore & Maintenance

- `[General]` Added more complete visual tests. ([#978](https://github.com/infor-design/enterprise/issues/978))
- `[General]` Cleaned up some of the sample pages start at A, making sure examples work and tests are covered for better QA (on going). ([#1136](https://github.com/infor-design/enterprise/issues/1136))
- `[General]` Upgraded to ids-identity 2.0.x ([#1062](https://github.com/infor-design/enterprise/issues/1062))
- `[General]` Cleanup missing files in the directory listings. ([#985](https://github.com/infor-design/enterprise/issues/985))
- `[Angular 1.0]` We removed the angular 1.0 directives from the code and examples. These are no longer being updated. You can still use older versions of this or move on to Angular 7.x ([#1136](https://github.com/infor-design/enterprise/issues/1136))
- `[Uplift]` Included the uplift theme again as alpha for testing. It will show with a watermark and is only available via the personalize api or url params in the demo app. ([#1224](https://github.com/infor-design/enterprise/issues/1224))

(69 Issues Solved this release, Backlog Enterprise 199, Backlog Ng 63, 662 Functional Tests, 659 e2e Test)

## v4.12.0

- [Npm Package](https://www.npmjs.com/package/ids-enterprise)
- [IDS Enterprise Angular Change Log](https://github.com/infor-design/enterprise-ng/blob/master/docs/CHANGELOG.md)

### v4.12.0 Features

- `[General]` The ability to make custom/smaller builds has further been improved. We improved the component matching, made it possible to run the tests on only included components, fixed the banner, and improved the terminal functionality. Also removed/deprecated the older mapping tool. ([#417](https://github.com/infor-design/enterprise/issues/417))
- `[Message]` Added the ability to have different types (Info, Confirm, Error, Alert). ([#963](https://github.com/infor-design/enterprise/issues/963))
- `[General]` Further fixes to for xss issues. ([#683](https://github.com/infor-design/enterprise/issues/683))
- `[Pager]` Made it possible to use the pager as a standalone component. ([#250](https://github.com/infor-design/enterprise/issues/250))
- `[Editor]` Added a clear formatting button. ([#473](https://github.com/infor-design/enterprise/issues/473))
- `[Datepicker]` Added an option to show the time as current time instead of midnight. ([#889](https://github.com/infor-design/enterprise/issues/889))
- `[About]` Dialog now shows device information. ([#684](https://github.com/infor-design/enterprise/issues/684))

### v4.12.0 Fixes

- `[Datagrid Tree]` Fixed incorrect data on activated event. ([#412](https://github.com/infor-design/enterprise/issues/412))
- `[Datagrid]` Improved the export function so it works on different locales. ([#378](https://github.com/infor-design/enterprise/issues/378))
- `[Tabs]` Fixed a bug where clicking the x on tabs with a dropdowns would incorrectly open the dropdown. ([#276](https://github.com/infor-design/enterprise/issues/276))
- `[Datagrid]` Changed the `settingschange` event so it will only fire once. ([#903](https://github.com/infor-design/enterprise/issues/903))
- `[Listview]` Improved rendering performance. ([#430](https://github.com/infor-design/enterprise/issues/430))
- `[General]` Fixed issues when using base tag, that caused icons to disappear. ([#766](https://github.com/infor-design/enterprise/issues/766))
- `[Empty Message]` Made it possible to assign code to the button click if used. ([#667](https://github.com/infor-design/enterprise/issues/667))
- `[Datagrid]` Added translations for the new tooltip. ([#227](https://github.com/infor-design/enterprise/issues/227))
- `[Dropdown]` Fixed contrast issue in high contrast theme. ([#945](https://github.com/infor-design/enterprise/issues/945))
- `[Datagrid]` Reset to default did not reset dropdown columns. ([#847](https://github.com/infor-design/enterprise/issues/847))
- `[Datagrid]` Fixed bugs in keyword search highlighting with special characters. ([#849](https://github.com/infor-design/enterprise/issues/849))
- `[Datagrid]` Fixed bugs that causes NaN to appear in date fields. ([#891](https://github.com/infor-design/enterprise/issues/891))
- `[Dropdown]` Fixed issue where validation is not trigger on IOS on click out. ([#659](https://github.com/infor-design/enterprise/issues/659))
- `[Lookup]` Fixed bug in select all in multiselect with paging. ([#926](https://github.com/infor-design/enterprise/issues/926))
- `[Modal]` Fixed bug where the modal would close if hitting enter on a checkbox and inputs. ([#320](https://github.com/infor-design/enterprise/issues/320))
- `[Lookup]` Fixed bug trying to reselect a second time. ([#296](https://github.com/infor-design/enterprise/issues/296))
- `[Tabs]` Fixed behavior when closing and disabling tabs. ([#947](https://github.com/infor-design/enterprise/issues/947))
- `[Dropdown]` Fixed layout issues when using icons in the dropdown. ([#663](https://github.com/infor-design/enterprise/issues/663))
- `[Datagrid]` Fixed a bug where the tooltip did not show on validation. ([#1008](https://github.com/infor-design/enterprise/issues/1008))
- `[Tabs]` Fixed issue with opening spillover on IOS. ([#619](https://github.com/infor-design/enterprise/issues/619))
- `[Datagrid]` Fixed bugs when using `exportable: false` in certain column positions. ([#787](https://github.com/infor-design/enterprise/issues/787))
- `[Searchfield]` Removed double border. ([#328](https://github.com/infor-design/enterprise/issues/328))

### v4.12.0 Chore & Maintenance

- `[Masks]` Added missing and more documentation, cleaned up existing docs. ([#1033](https://github.com/infor-design/enterprise/issues/1033))
- `[General]` Based on design site comments, we improved some pages and fixed some missing links. ([#1034](https://github.com/infor-design/enterprise/issues/1034))
- `[Bar Chart]` Added test coverage. ([#848](https://github.com/infor-design/enterprise/issues/848))
- `[Datagrid]` Added full api test coverage. ([#242](https://github.com/infor-design/enterprise/issues/242))

(55 Issues Solved this release, Backlog Enterprise 185, Backlog Ng 50, 628 Functional Tests, 562 e2e Test)

## v4.11.0

- [Npm Package](https://www.npmjs.com/package/ids-enterprise)
- [IDS Enterprise Angular Change Log](https://github.com/infor-design/enterprise-ng/blob/master/docs/CHANGELOG.md)

### v4.11.0 Features

- `[General]` It is now possible to make custom builds. With a custom build you specify a command with a list of components that you use. This can be used to reduce the bundle size for both js and css. ([#417](https://github.com/infor-design/enterprise/issues/417))
- `[Calendar]` Added more features including: a readonly view, ability for events to span days, tooltips and notifications ([#417](https://github.com/infor-design/enterprise/issues/417))
- `[Lookup]` Added the ability to select across pages, even when doing server side paging. ([#375](https://github.com/infor-design/enterprise/issues/375))
- `[Datagrid]` Improved tooltip performance, and now tooltips show on cells that are not fully displayed. ([#447](https://github.com/infor-design/enterprise/issues/447))

### v4.11.0 Fixes

- `[Dropdown]` The onKeyDown callback was not firing if CTRL key is used. This is fixed. ([#793](https://github.com/infor-design/enterprise/issues/793))
- `[Tree]` Added a small feature to preserve the tree node states on reload. ([#792](https://github.com/infor-design/enterprise/issues/792))
- `[Tree]` Added a disable/enable method to disable/enable the whole tree. ([#752](https://github.com/infor-design/enterprise/issues/752))
- `[App Menu]` Fixed a bug clearing the search filter box. ([#702](https://github.com/infor-design/enterprise/issues/702))
- `[Column Chart]` Added a yAxis option, you can use to format the yAxis in custom ways. ([#627](https://github.com/infor-design/enterprise/issues/627))
- `[General]` More fixes to use external ids tokens. ([#708](https://github.com/infor-design/enterprise/issues/708))
- `[Datagrid]` Fixed an error calling selectRows with an integer. ([#756](https://github.com/infor-design/enterprise/issues/756))
- `[Tree]` Fixed a bug that caused newly added rows to not be draggable. ([#618](https://github.com/infor-design/enterprise/issues/618))
- `[Dropdown / Multiselect]` Re-added the ability to have a placeholder on the component. ([#832](https://github.com/infor-design/enterprise/issues/832))
- `[Datagrid]` Fixed a bug that caused dropdown filters to not save on reload of page (saveUserSettings) ([#791](https://github.com/infor-design/enterprise/issues/791))
- `[Dropdown]` Fixed a bug that caused an unneeded scrollbar. ([#786](https://github.com/infor-design/enterprise/issues/786))
- `[Tree]` Added drag events and events for when the data is changed. ([#801](https://github.com/infor-design/enterprise/issues/801))
- `[Datepicker]` Fixed a bug updating settings, where time was not changing correctly. ([#305](https://github.com/infor-design/enterprise/issues/305))
- `[Tree]` Fixed a bug where the underlying dataset was not synced up. ([#718](https://github.com/infor-design/enterprise/issues/718))
- `[Lookup]` Fixed incorrect text color on chrome. ([#762](https://github.com/infor-design/enterprise/issues/762))
- `[Editor]` Fixed duplicate ID's on the popup dialogs. ([#746](https://github.com/infor-design/enterprise/issues/746))
- `[Dropdown]` Fixed misalignment of icons on IOS. ([#657](https://github.com/infor-design/enterprise/issues/657))
- `[Demos]` Fixed a bug that caused RTL pages to sometimes load blank. ([#814](https://github.com/infor-design/enterprise/issues/814))
- `[Modal]` Fixed a bug that caused the modal to close when clicking an accordion on the modal. ([#747](https://github.com/infor-design/enterprise/issues/747))
- `[Tree]` Added a restoreOriginalState method to set the tree back to its original state. ([#751](https://github.com/infor-design/enterprise/issues/751))
- `[Datagrid]` Added an example of a nested datagrid with scrolling. ([#172](https://github.com/infor-design/enterprise/issues/172))
- `[Datagrid]` Fixed column alignment issues on grouped column examples. ([#147](https://github.com/infor-design/enterprise/issues/147))
- `[Datagrid]` Fixed bugs when dragging and resizing grouped columns. ([#374](https://github.com/infor-design/enterprise/issues/374))
- `[Validation]` Fixed a bug that caused validations with changing messages to not go away on correction. ([#640](https://github.com/infor-design/enterprise/issues/640))
- `[Datagrid]` Fixed bugs in actionable mode (enter was not moving down). ([#788](https://github.com/infor-design/enterprise/issues/788))
- `[Bar Charts]` Fixed bug that caused tooltips to occasionally not show up. ([#739](https://github.com/infor-design/enterprise/issues/739))
- `[Dirty]` Fixed appearance/contrast on high contrast theme. ([#692](https://github.com/infor-design/enterprise/issues/692))
- `[Locale]` Fixed incorrect date time format. ([#608](https://github.com/infor-design/enterprise/issues/608))
- `[Dropdown]` Fixed bug where filtering did not work with CAPS lock on. ([#608](https://github.com/infor-design/enterprise/issues/608))
- `[Accordion]` Fixed styling issue on safari. ([#282](https://github.com/infor-design/enterprise/issues/282))
- `[Dropdown]` Fixed a bug on mobile devices, where the list would close on scrolling. ([#656](https://github.com/infor-design/enterprise/issues/656))

### v4.11.0 Chore & Maintenance

- `[Textarea]` Added additional test coverage. ([#337](https://github.com/infor-design/enterprise/issues/337))
- `[Tree]` Added additional test coverage. ([#752](https://github.com/infor-design/enterprise/issues/752))
- `[Busy Indicator]` Added additional test coverage. ([#233](https://github.com/infor-design/enterprise/issues/233))
- `[Docs]` Added additional information for developers on how to use IDS. ([#721](https://github.com/infor-design/enterprise/issues/721))
- `[Docs]` Added Id's and test notes to all pages. ([#259](https://github.com/infor-design/enterprise/issues/259))
- `[Docs]` Fixed issues on the wizard docs. ([#824](https://github.com/infor-design/enterprise/issues/824))
- `[Accordion]` Added additional test coverage. ([#516](https://github.com/infor-design/enterprise/issues/516))
- `[General]` Added sass linter (stylelint). ([#767](https://github.com/infor-design/enterprise/issues/767))

(53 Issues Solved this release, Backlog Enterprise 170, Backlog Ng 41, 587 Functional Tests, 458 e2e Test)

## v4.10.0

- [Npm Package](https://www.npmjs.com/package/ids-enterprise)
- [IDS Enterprise Angular Change Log](https://github.com/infor-design/enterprise-ng/blob/master/docs/CHANGELOG.md)

### v4.10.0 Features

- `[Tooltips]` Will now activate on longpress on mobile devices. ([#400](https://github.com/infor-design/enterprise/issues/400))
- `[Contextmenu]` Will now activate on longpress on mobile devices (except when on inputs). ([#245](https://github.com/infor-design/enterprise/issues/245))
- `[Locale]` Added support for zh-Hant and zh-Hans. ([#397](https://github.com/infor-design/enterprise/issues/397))
- `[Tree]` Greatly improved rendering and expanding performance. ([#251](https://github.com/infor-design/enterprise/issues/251))
- `[General]` Internally all of the sass is now extended from [IDS Design tokens]( https://github.com/infor-design/design-system) ([#354](https://github.com/infor-design/enterprise/issues/354))
- `[Calendar]` Added initial readonly calendar. At the moment the calendar can only render events and has a filtering feature. More will be added next sprint. ([#261](https://github.com/infor-design/enterprise/issues/261))

### v4.10.0 Fixes

- `[Dropdown]` Minor Breaking Change for Xss reasons we removed the ability to set a custom hex color on icons in the dropdown. You can still pass in one of the alert colors from the colorpallette (fx alert, good, info). This was not even shown in the examples so may not be missed. ([#256](https://github.com/infor-design/enterprise/issues/256))
- `[Popupmenu]` Fixed a problem in popupmenu, if it was opened in immediate mode, submenus will be cleared of their text when the menu is eventually closed. ([#701](https://github.com/infor-design/enterprise/issues/701))
- `[Editor]` Fixed xss injection problem on the link dialog. ([#257](https://github.com/infor-design/enterprise/issues/257))
- `[Spinbox]` Fixed a height / alignment issue on spinboxes when used in short height configuration. ([#547](https://github.com/infor-design/enterprise/issues/547))
- `[Datepicker / Mask]` Fixed an issue in angular that caused using backspace to not save back to the model. ([#51](https://github.com/infor-design/enterprise-ng/issues/51))
- `[Field Options]` Fixed mobile support so they now work on touch better on IOS and Android. ([#555](https://github.com/infor-design/enterprise-ng/issues/555))
- `[Tree]` Tree with + and - for the folders was inversed visually. This was fixed, update your svg.html ([#685](https://github.com/infor-design/enterprise-ng/issues/685))
- `[Modal]` Fixed an alignment issue with the closing X on the top corner. ([#662](https://github.com/infor-design/enterprise-ng/issues/662))
- `[Popupmenu]` Fixed a visual flickering when opening dynamic submenus. ([#588](https://github.com/infor-design/enterprise/issues/588))
- `[Tree]` Added full unit and functional tests. ([#264](https://github.com/infor-design/enterprise/issues/264))
- `[Lookup]` Added full unit and functional tests. ([#344](https://github.com/infor-design/enterprise/issues/344))
- `[Datagrid]` Added more unit and functional tests. ([#242](https://github.com/infor-design/enterprise/issues/242))
- `[General]` Updated the develop tools and sample app to Node 10. During this update we set package-lock.json to be ignored in .gitignore ([#540](https://github.com/infor-design/enterprise/issues/540))
- `[Modal]` Allow beforeOpen callback to run optionally whether you have content or not passed back. ([#409](https://github.com/infor-design/enterprise/issues/409))
- `[Datagrid]` The lookup editor now supports left, right, and center align on the column settings. ([#228](https://github.com/infor-design/enterprise/issues/228))
- `[Mask]` When adding prefixes and suffixes (like % and $) if all the rest of the text is cleared, these will also now be cleared. ([#433](https://github.com/infor-design/enterprise/issues/433))
- `[Popupmenu]` Fixed low contrast selection icons in high contrast theme. ([#410](https://github.com/infor-design/enterprise/issues/410))
- `[Header Popupmenu]` Fixed missing focus state. ([#514](https://github.com/infor-design/enterprise/issues/514))
- `[Datepicker]` When using legends on days, fixed a problem that the hover states are shown incorrectly when changing month. ([#514](https://github.com/infor-design/enterprise/issues/514))
- `[Listview]` When the search field is disabled, it was not shown with disabled styling, this is fixed. ([#422](https://github.com/infor-design/enterprise/issues/422))
- `[Donut]` When having 4 or 2 sliced the tooltip would not show up on some slices. This is fixed. ([#482](https://github.com/infor-design/enterprise/issues/482))
- `[Datagrid]` Added a searchExpandableRow option so that you can control if data in expandable rows is searched/expanded. ([#480](https://github.com/infor-design/enterprise/issues/480))
- `[Multiselect]` If more items then fit are selected the tooltip was not showing on initial load, it only showed after changing values. This is fixed. ([#633](https://github.com/infor-design/enterprise/issues/633))
- `[Tooltip]` An example was added showing how you can show tooltips on disabled buttons. ([#453](https://github.com/infor-design/enterprise/issues/453))
- `[Modal]` A title with brackets in it was not escaping the text correctly. ([#246](https://github.com/infor-design/enterprise/issues/246))
- `[Modal]` Pressing enter when on inputs such as file upload no longer closes the modal. ([#321](https://github.com/infor-design/enterprise/issues/321))
- `[Locale]` Sent out translations so things like the Editor New/Same window dialog will be translated in the future. ([#511](https://github.com/infor-design/enterprise/issues/511))
- `[Nested Datagrid]` Fixed focus issues, the wrong cell in the nest was getting focused. ([#371](https://github.com/infor-design/enterprise/issues/371))

(44 Issues Solved this release, Backlog Enterprise 173, Backlog Ng 44, 565 Functional Tests, 426 e2e Test)

## v4.9.0

- [Npm Package](https://www.npmjs.com/package/ids-enterprise)
- [IDS Enterprise Angular Change Log](https://github.com/infor-design/enterprise-ng/blob/master/docs/CHANGELOG.md)

### v4.9.0 Features

- `[Datagrid]` Changed the way alerts work on rows. It now no longer requires an extra column. The rowStatus column will now be ignored so can be removed. When an alert / error / info message is added to the row the whole row will highlight. ([Check out the example.](https://bit.ly/2LC33iJ) ([#258](https://github.com/infor-design/enterprise/issues/258))
- `[Modal]` Added an option `showCloseBtn` which when set to true will show a X button on the top left corner. ([#358](https://github.com/infor-design/enterprise/issues/358))
- `[Multiselect / Dropdown]` Added the ability to see the search term during ajax requests. ([#267](https://github.com/infor-design/enterprise/issues/267))
- `[Scatterplot]` Added a scatter plot chart similar to a bubble chart but with shapes. ([Check out the example.](https://bit.ly/2K9N59M) ([#341](https://github.com/infor-design/enterprise/issues/341))
- `[Toast]` Added an option `allowLink` which when set to true will allow you to specify a `<a>` in the message content to add a link to the message. ([#341](https://github.com/infor-design/enterprise/issues/341))

### v4.9.0 Fixes

- `[Accordion]` Fixed an issue that prevented a right click menu from working on the accordion. ([#238](https://github.com/infor-design/enterprise/issues/238))
- `[Charts]` Fixed up missing empty states and selection methods so they work on all charts. ([#265](https://github.com/infor-design/enterprise/issues/265))
- `[Datagrid]` Fixed the performance of pasting from excel. ([#240](https://github.com/infor-design/enterprise/issues/240))
- `[Datagrid]` The keyword search will now clear when reloading data. ([#307](https://github.com/infor-design/enterprise/issues/307))
- `[Docs]` Fixed several noted missing pages and broken links in the docs. ([#244](https://github.com/infor-design/enterprise/issues/244))
- `[Dropdown]` Fixed bug in badges configuration. ([#270](https://github.com/infor-design/enterprise/issues/270))
- `[Flex Layout]` Fixed field-flex to work better on IE. ([#252](https://github.com/infor-design/enterprise/issues/252))
- `[Editor]` Fixed bug that made it impossible to edit the visual tab. ([#478](https://github.com/infor-design/enterprise/issues/478))
- `[Editor]` Fixed a bug with dirty indicator that caused a messed up layout. ([#241](https://github.com/infor-design/enterprise/issues/241))
- `[Lookup]` Fixed it so that select will work correctly when filtering. ([#248](https://github.com/infor-design/enterprise/issues/248))
- `[Header]` Fixed missing `More` tooltip on the header. ([#345](https://github.com/infor-design/enterprise/issues/345))
- `[Validation]` Added fixes to prevent `error` and `valid` events from going off more than once. ([#237](https://github.com/infor-design/enterprise/issues/237))
- `[Validation]` Added fixes to make multiple messages work better. There is now a `getMessages()` function that will return all erros on a field as an array. The older `getMessage()` will still return a string. ([#237](https://github.com/infor-design/enterprise/issues/237))
- `[Validation]` Fixed un-needed event handlers when using fields on a tab. ([#332](https://github.com/infor-design/enterprise/issues/332))

### v4.9.0 Chore & Maintenance

- `[Blockgrid]` Added full test coverage ([#234](https://github.com/infor-design/enterprise/issues/234))
- `[CAP]` Fixed some examples that would not close ([#283](https://github.com/infor-design/enterprise/issues/283))
- `[Datepicker]` Added full test coverage ([#243](https://github.com/infor-design/enterprise/issues/243))
- `[Datagrid]` Fixed an example so that it shows how to clear a dropdown filter. ([#254](https://github.com/infor-design/enterprise/issues/254))
- `[Docs]` Added TEAMS.MD for collecting info on the teams using ids. If you are not in the list let us know or make a pull request. ([#350](https://github.com/infor-design/enterprise/issues/350))
- `[Listview]` Fixed some links in the sample app that caused some examples to fail. ([#273](https://github.com/infor-design/enterprise/issues/273))
- `[Tabs]` Added more test coverage ([#239](https://github.com/infor-design/enterprise/issues/239))
- `[Toast]` Added full test coverage ([#232](https://github.com/infor-design/enterprise/issues/232))
- `[Testing]` Added visual regression tests, and more importantly a system for doing them via CI. ([#255](https://github.com/infor-design/enterprise/issues/255))

(34 Issues Solved this release, Backlog Enterprise 158, Backlog Ng 41, 458 Functional Tests, 297 e2e Test)

## v4.8.0

- [Npm Package](https://www.npmjs.com/package/ids-enterprise)
- [IDS Enterprise Angular Change Log](https://github.com/infor-design/enterprise-ng/blob/master/docs/CHANGELOG.md)

### v4.8.0 Features

- `[Datagrid]` Added an example of Nested Datagrids with ([basic nested grid support.](https://bit.ly/2lGKM4a)) ([#SOHO-3474](https://jira.infor.com/browse/SOHO-3474))
- `[Datagrid]` Added support for async validation. ([#SOHO-7943](https://jira.infor.com/browse/SOHO-7943))
- `[Export]` Extracted excel export code so it can be run outside the datagrid. ([#SOHO-7246](https://jira.infor.com/browse/SOHO-7246))

### v4.8.0 Fixes

- `[Searchfield / Toolbar Searchfield]` Merged code between them so there is just one component. This reduced code and fixed many bugs. ([#161](https://github.com/infor-design/enterprise/pull/161))
- `[Datagrid]` Fixed issues using expand row after hiding/showing columns. ([#SOHO-8103](https://jira.infor.com/browse/SOHO-8103))
- `[Datagrid]` Fixed issue that caused nested grids in expandable rows to hide after hiding/showing columns on the parent grid. ([#SOHO-8102](https://jira.infor.com/browse/SOHO-8102))
- `[Datagrid]` Added an example showing Math rounding on numeric columns ([#SOHO-5168](https://jira.infor.com/browse/SOHO-5168))
- `[Datagrid]` Date editors now maintain date format correctly. ([#SOHO-5861](https://jira.infor.com/browse/SOHO-5861))
- `[Datagrid]` Fixed alignment off sort indicator on centered columns. ([#SOHO-7444](https://jira.infor.com/browse/SOHO-7444))
- `[Datagrid]` Behavior Change - Sorting clicking now no longer refocuses last cell. ([#SOHO-7682](https://jira.infor.com/browse/SOHO-7682))
- `[Datagrid]` Fixed formatter error that showed NaN on some number cells. ([#SOHO-7839](https://jira.infor.com/browse/SOHO-7682))
- `[Datagrid]` Fixed a bug rendering last column in some situations. ([#SOHO-7987](https://jira.infor.com/browse/SOHO-7987))
- `[Datagrid]` Fixed incorrect data in context menu event. ([#SOHO-7991](https://jira.infor.com/browse/SOHO-7991))
- `[Dropdown]` Added an onKeyDown option so keys can be overriden. ([#SOHO-4815](https://jira.infor.com/browse/SOHO-4815))
- `[Slider]` Fixed step slider to work better jumping across steps. ([#SOHO-6271](https://jira.infor.com/browse/SOHO-6271))
- `[Tooltip]` Will strip tooltip markup to prevent xss. ([#SOHO-6522](https://jira.infor.com/browse/SOHO-6522))
- `[Contextual Action Panel]` Fixed alignment issue on x icon. ([#SOHO-6612](https://jira.infor.com/browse/SOHO-6612))
- `[Listview]` Fixed scrollbar size when removing items. ([#SOHO-7402](https://jira.infor.com/browse/SOHO-7402))
- `[Navigation Popup]` Fixed a bug setting initial selected value. ([#SOHO-7411](https://jira.infor.com/browse/SOHO-7411))
- `[Grid]` Added a no-margin setting for nested grids with no indentation. ([#SOHO-7495](https://jira.infor.com/browse/SOHO-7495))
- `[Grid]` Fixed positioning of checkboxes in the grid. ([#SOHO-7979](https://jira.infor.com/browse/SOHO-7979))
- `[Tabs]` Fixed bug calling add in NG applications. ([#SOHO-7511](https://jira.infor.com/browse/SOHO-7511))
- `[Listview]` Selected event now contains the dataset row. ([#SOHO-7512](https://jira.infor.com/browse/SOHO-7512))
- `[Multiselect]` Fixed incorrect showing of delselect button in certain states. ([#SOHO-7535](https://jira.infor.com/browse/SOHO-7535))
- `[Search]` Fixed bug where highlight search terms where not shown in bold. ([#SOHO-7796](https://jira.infor.com/browse/SOHO-7796))
- `[Multiselect]` Improved performance on select all. ([#SOHO-7816](https://jira.infor.com/browse/SOHO-7816))
- `[Spinbox]` Fixed problem where you could arrow up in a readonly spinbox. ([#SOHO-8025](https://jira.infor.com/browse/SOHO-8025))
- `[Dropdown]` Fixed bug selecting two items with same value. ([#SOHO-8029](https://jira.infor.com/browse/SOHO-8029))
- `[Modal]` Fixed incorrect enabling of submit on validating modals. ([#SOHO-8042](https://jira.infor.com/browse/SOHO-8042))
- `[Modal]` Fixed incorrect closing of modal on enter key. ([#SOHO-8059](https://jira.infor.com/browse/SOHO-8059))
- `[Rating]` Allow decimal values for example 4.3. ([#SOHO-8063](https://jira.infor.com/browse/SOHO-8063))
- `[Datepicker]` Prevent datepicker from scrolling to the top of the browser. ([#SOHO-8107](https://jira.infor.com/browse/SOHO-8107))
- `[Tag]` Fixed layout on Right-To-Left. ([#SOHO-8120](https://jira.infor.com/browse/SOHO-8120))
- `[Listview]` Fixed missing render event. ([#SOHO-8129](https://jira.infor.com/browse/SOHO-8129))
- `[Angular Datagrid]` Fixed maskOptions input definition. ([#SOHO-8131](https://jira.infor.com/browse/SOHO-8131))
- `[Datepicker]` Fixed several bugs on the UmAlQura Calendar. ([#SOHO-8147](https://jira.infor.com/browse/SOHO-8147))
- `[Datagrid]` Fixed bug on expanding and collapsing multiple expandable rows. ([#SOHO-8154](https://jira.infor.com/browse/SOHO-8154))
- `[Pager]` Fixed focus state clicking page numbers. ([#SOHO-4528](https://jira.infor.com/browse/SOHO-4528))
- `[SearchField]` Fixed bug initializing search field with text. ([#SOHO-4820](https://jira.infor.com/browse/SOHO-4820))
- `[ColorPicker]` Fixed bug with incorrect cursor on readonly color picker. ([#SOHO-8030](https://jira.infor.com/browse/SOHO-8030))
- `[Pie]` Fixed ui glitch on mobile when pressing slices. ([#SOHO-8141](https://jira.infor.com/browse/SOHO-8141))

### v4.8.0 Chore & Maintenance

- `[Npm Package]` Added back sass files in correct folder structure. ([#SOHO-7583](https://jira.infor.com/browse/SOHO-7583))
- `[Menu Button]` Added button functional and e2e tests. ([#SOHO-7600](https://jira.infor.com/browse/SOHO-7600))
- `[Textarea]` Added Textarea functional and e2e tests. ([#SOHO-7929](https://jira.infor.com/browse/SOHO-7929))
- `[ListFilter]` Added ListFilter functional and e2e tests. ([#SOHO-7975](https://jira.infor.com/browse/SOHO-7975))
- `[Colorpicker]` Added Colorpicker functional and e2e tests. ([#SOHO-8078](https://jira.infor.com/browse/SOHO-8078))
- `[Site / Docs]` Fixed a few broken links ([#SOHO-7993](https://jira.infor.com/browse/SOHO-7993))

(62 Jira Issues Solved this release, Backlog Dev 186, Design 110, Unresolved 349, Test Count 380 Functional, 178 e2e )

## v4.7.0

- [Full Jira Release Notes](https://bit.ly/2HyT3zF)
- [Npm Package](https://www.npmjs.com/package/ids-enterprise)
- [IDS Enterprise Angular Change Log](https://github.com/infor-design/enterprise-ng/blob/master/docs/CHANGELOG.md)

### v4.7.0 Features

- `[Github]` The project was migrated to be open source on github with a new workflow and testing suite.
- `[Tag]` Added a Tag angular component. ([#SOHO-8005](https://jira.infor.com/browse/SOHO-8006))
- `[Validate]` Exposed validate and removeMessage methods. ([#SOHO-8003](https://jira.infor.com/browse/SOHO-8003))
- `[General]` Upgrade to Angular 6 ([#SOHO-7927](https://jira.infor.com/browse/SOHO-7927))
- `[General]` Introduced nightly versions in npm ([#SOHO-7804](https://jira.infor.com/browse/SOHO-7804))
- `[Multiselect]` A tooltip now shows if more content is selected than fits in the input. ([#SOHO-7799](https://jira.infor.com/browse/SOHO-7799))
- `[Datepicker]` Added an option to restrict moving to months that are not available to select from. ([#SOHO-7384](https://jira.infor.com/browse/SOHO-7384))
- `[Validation]` Added and icon alert([#SOHO-7225](https://jira.infor.com/browse/SOHO-7225)
- `[General]` Code is now available on ([public npm](https://www.npmjs.com/package/ids-enterprise)) ([#SOHO-7083](https://jira.infor.com/browse/SOHO-7083))

### v4.7.0 Fixes

- `[Lookup]` Fixed existing example that shows using an autocomplete on a lookup. ([#SOHO-8070](https://jira.infor.com/browse/SOHO-8070))
- `[Lookup]` Fixed existing example that shows creating a customized dialog on the lookup ([#SOHO-8069](https://jira.infor.com/browse/SOHO-8069))
- `[Lookup]` Fixed existing example that incorrectly showed a checkbox column. ([#SOHO-8068](https://jira.infor.com/browse/SOHO-8068))
- `[Line Chart]` Fixed an error when provoking the tooltip. ([#/SOHO-8051](https://jira.infor.com/browse/SOHO-8051))
- `[Module Tabs]` Fixed a bug toggling the menu on mobile. ([#/SOHO-8043](https://jira.infor.com/browse/SOHO-8043))
- `[Autocomplete]` Fixed a bug that made enter key not work to select. ([#SOHO-8036](https://jira.infor.com/browse/SOHO-8036))
- `[Tabs]` Removed an errant scrollbar that appeared sometimes on IE ([#SOHO-8034](https://jira.infor.com/browse/SOHO-8034))
- `[Datagrid]` The drill down click event now currently shows the right row information in the event data. ([#SOHO-8023](https://jira.infor.com/browse/SOHO-8023))
- `[Datagrid]` Fixed a broken nested data example. ([#SOHO-8019](https://jira.infor.com/browse/SOHO-8019))
- `[Datagrid]` Fixed a broken paging example. ([#SOHO-8013](https://jira.infor.com/browse/SOHO-8013))
- `[Datagrid]` Hyperlinks now can be clicked when in a datagrid expandable row. ([#SOHO-8009](https://jira.infor.com/browse/SOHO-8009))
- `[Popupmenu]` Removed extra padding on icon menus ([#SOHO-8006](https://jira.infor.com/browse/SOHO-8006))
- `[Spinbox]` Range limits now work correctly ([#SOHO-7999](https://jira.infor.com/browse/SOHO-7999))
- `[Dropdown]` Fixed not working filtering on nosearch option. ([#SOHO-7998](https://jira.infor.com/browse/SOHO-7998))
- `[Hierarchy]` Children layout and in general layouts where improved. ([#SOHO-7992](https://jira.infor.com/browse/SOHO-7992))
- `[Buttons]` Fixed layout issues on mobile. ([#SOHO-7982](https://jira.infor.com/browse/SOHO-7982))
- `[Datagrid]` Fixed format initialization issue ([#SOHO-7982](https://jira.infor.com/browse/SOHO-7982))
- `[Lookup]` Fixed a problem that caused the lookup to only work once. ([#SOHO-7971](https://jira.infor.com/browse/SOHO-7971))
- `[Treemap]` Fix a bug using `fixture.detectChanges()`. ([#SOHO-7969](https://jira.infor.com/browse/SOHO-7969))
- `[Textarea]` Fixed a bug that made it possible for the count to go to a negative value. ([#SOHO-7952](https://jira.infor.com/browse/SOHO-7952))
- `[Tabs]` Fixed a bug that made extra events fire. ([#SOHO-7948](https://jira.infor.com/browse/SOHO-7948))
- `[Toolbar]` Fixed a with showing icons and text in the overflowmenu. ([#SOHO-7942](https://jira.infor.com/browse/SOHO-7942))
- `[DatePicker]` Fixed an error when restricting dates. ([#SOHO-7922](https://jira.infor.com/browse/SOHO-7922))
- `[TimePicker]` Fixed sort order of times in arabic locales. ([#SOHO-7920](https://jira.infor.com/browse/SOHO-7920))
- `[Multiselect]` Fixed initialization of selected items. ([#SOHO-7916](https://jira.infor.com/browse/SOHO-7916))
- `[Line Chart]` Solved a problem clicking lines to select. ([#SOHO-7912](https://jira.infor.com/browse/SOHO-7912))
- `[Hierarchy]` Improved RTL version ([#SOHO-7888](https://jira.infor.com/browse/SOHO-7888))
- `[Datagrid]` Row click event now shows correct data when using Groups ([#SOHO-7861](https://jira.infor.com/browse/SOHO-7861))
- `[Modal]` Fixed cut of border on checkboxe focus states. ([#SOHO-7856](https://jira.infor.com/browse/SOHO-7856))
- `[Colorpicker]` Fixed cropped labels when longer ([#SOHO-7817](https://jira.infor.com/browse/SOHO-7817))
- `[Label]` Fixed cut off Thai characters ([#SOHO-7814](https://jira.infor.com/browse/SOHO-7814))
- `[Colorpicker]` Fixed styling issue on margins ([#SOHO-7776](https://jira.infor.com/browse/SOHO-7776))
- `[Hierarchy]` Fixed several layout issues and changed the paging example to show the back button on the left. ([#SOHO-7622](https://jira.infor.com/browse/SOHO-7622))
- `[Bar Chart]` Fixed RTL layout issues ([#SOHO-5196](https://jira.infor.com/browse/SOHO-5196))
- `[Lookup]` Made delimiter an option / changable ([#SOHO-4695](https://jira.infor.com/browse/SOHO-4695))

### v4.7.0 Chore & Maintenance

- `[Timepicker]` Added functional and e2e tests ([#SOHO-7809](https://jira.infor.com/browse/SOHO-7809))
- `[General]` Restructured the project to clean up and separate the demo app from code. ([#SOHO-7803](https://jira.infor.com/browse/SOHO-7803))

(56 Jira Issues Solved this release, Backlog Dev 218, Design 101, Unresolved 391, Test Count 232 Functional, 117 e2e )

## v4.6.0

- [Full Jira Release Notes](https://bit.ly/2jodbem)
- [Npm Package](http://npm.infor.com)
- [IDS Enterprise Angular Change Log](https://github.com/infor-design/enterprise-ng/blob/master/docs/CHANGELOG.md)

### v4.6.0 Key New Features

- `[Treemap]` New Component Added
- `[Website]` Launch of new docs site <https://design.infor.com/code/ids-enterprise/latest>
- `[Security]` Ids Now passes CSP (Content Security Policy) Compliance for info see <docs/SECURITY.md>.
- `[Toolbar]` New ["toolbar"](http://usalvlhlpool1.infor.com/4.6.0/components/toolbar-flex/list)
    - Based on css so it is much faster.
    - Expect a future breaking change from flex-toolbar to this toolbar when all features are implemented.
    - As of now collapsible search is not supported yet.

### v4.6.0 Behavior Changes

- `[App Menu]` Now automatically closes when items are clicked on mobile devices.

### v4.6.0 Improvements

- `[Angular]` Validation now allows dynamic functions.
- `[Editor]` Added a clear method.
- `[Locale]` Map iw locale to Hebrew.
- `[Locale]` Now defaults locals with no country. For example en maps to en-US es and es-ES.
- `[Color Picker]` Added option to clear the color.
- `[Angular]` Allow Formatters, Editors to work with Soho. without the migration script.
- `[Added a new labels example <http://usalvlhlpool1.infor.com/4.6.0/components/form/example-labels.html>
- `[Angular]` Added new Chart Wrappers (Line, Bar, Column ect ).
- `[Datagrid]` Added file up load editor.
- `[Editor]` Its possible to put a link on an image now.

### v4.6.0 Code Updates / Breaking Changes

- `[Templates]` The internal template engine changed for better XSS security as a result one feature is no longer supported. If you have a delimiter syntax to embed html like `{{& name}}`, change this to be `{{{name}}}`.
- `[jQuery]` Updated from 3.1.1 to 3.3.1.

### v4.6.0 Bug Fixes

- `[Angular]` Added fixes so that the `soho.migrate` script is no longer needed.
- `[Angular Datagrid]` Added filterWhenTyping option.
- `[Angular Popup]` Expose close, isOpen and keepOpen.
- `[Angular Linechart]` Added "xAxis" and "yAxis" options.
- `[Angular Treemap]` Added new wrapper.
- `[Angular Rating]` Added a rating wrapper.
- `[Angular Circle Page]` Added new wrapper.
- `[Checkbox]` Fixed issue when you click the top left of the page, would toggle the last checkbox.
- `[Composite Form]` Fixed broken swipe.
- `[Colorpicker]` Fixed cases where change did not fire.
- `[Colorpicker]` Added short field option.
- `[Completion Chart]` Added more colors.
- `[Datagrid]` Fixed some misaligned icons on short row height.
- `[Datagrid]` Fixed issue that blank dropdown filter items would not show.
- `[Datagrid]` Added click arguments for more information on editor clicks and callback data.
- `[Datagrid]` Fixed wrong data on events on second page with expandable row.
- `[Datagrid]` Fixed focus / filter bugs.
- `[Datagrid]` Fixed bug with filter dropdowns on IOS.
- `[Datagrid]` Fixed column alignment when scrolling and RTL.
- `[Datagrid]` Fixed NaN error when using the colspan example.
- `[Datagrid]` Made totals work correctly when filtering.
- `[Datagrid]` Fixed issue with focus when multiple grids on a page.
- `[Datagrid]` Removed extra rows from the grid export when using expandable rows.
- `[Datagrid]` Fixed performance of select all on paging client side.
- `[Datagrid]` Fixed text alignment on header when some columns are not filterable.
- `[Datagrid]` Fixed wrong cursor on non actionable rows.
- `[Hierarchy]` Fixed layout issues.
- `[Mask]` Fixed issue when not using decimals in the pattern option.
- `[Modal]` Allow editor and dropdown to properly block the submit button.
- `[Menu Button]` Fixed beforeOpen so it also runs on submenus.
- `[Message]` Fixed XSS vulnerability.
- `[Pager]` Added fixes for RTL.
- `[List Detail]` Improved amount of space the header takes
- `[Multiselect]` Fixed problems when using the tab key well manipulating the multiselect.
- `[Multiselect]` Fixed bug with select all not working correctly.
- `[Multiselect]` Fixed bug with required validation rule.
- `[Spinbox]` Fixed issue on short field versions.
- `[Textarea]` Fixed issue with counter when in angular and on a modal.
- `[Toast]` Fixed XSS vulnerability.
- `[Tree]` Fixed checkbox click issue.
- `[Lookup]` Fixed issue in the example when running on Edge.
- `[Validation]` Fixed broken form submit validation.
- `[Vertical Tabs]` Fix cut off header.

(98 Jira Issues Solved this release, Backlog Dev 388, Design 105, Unresolved 595, Test Coverage 6.66%)

## v4.5.0

### v4.5.0 Key New Features

- `[Font]` Experimental new font added from IDS as explained.
- `[Datagrid]` Added support for pasting from excel.
- `[Datagrid]` Added option to specify which column stretches.

### v4.5.0 Behavior Changes

- `[Search Field]` `ESC` incorrectly cleared the field and was inconsistent. The proper key is `ctrl + backspace` (PC )/ `alt + delete` (mac) to clear all field contents. `ESC` no longer does anything.

### v4.5.0 Improvements

- `[Datagrid]` Added support for a two line title on the header.
- `[Dropdown]` Added onKeyPress override for custom key strokes.
- `[Contextual Action Panel]` Added an option to add a right side close button.
- `[Datepicker]` Added support to select ranges.
- `[Maintenence]` Added more unit tests.
- `[Maintenence]` Removed jsHint in favor of Eslint.

### v4.5.0 Code Updates / Breaking Changes

- `[Swaplist]` changed custom events `beforeswap and swapupdate` data (SOHO-7407). From `Array: list-items-moved` to `Object: from: container-info, to: container-info and items: list-items-moved`. It now uses data in a more reliable way

### v4.5.0 Bug Fixes

- `[Angular]` Added new wrappers for Radar, Bullet, Line, Pie, Sparkline.
- `[Angular Dropdown]` Fixed missing data from select event.
- `[Colorpicker]` Added better translation support.
- `[Compound Field]` Fixed layout with some field types.
- `[Datepicker]` Fixed issues with validation in certain locales.
- `[Datepicker]` Not able to validate on MMMM.
- `[Datagrid]` Fixed bug that filter did not work when it started out hidden.
- `[Datagrid]` Fixed issue with context menu not opening repeatedly.
- `[Datagrid]` Fixed bug in indeterminate paging with smaller page sizes.
- `[Datagrid]` Fixed error when editing some numbers.
- `[Datagrid]` Added support for single line markup.
- `[Datagrid]` Fixed exportable option, which was not working for both csv and xls export.
- `[Datagrid]` Fixed column sizing logic to work better with alerts and alerts plus text.
- `[Datagrid]` Fixed bug when reordering rows with expandable rows.
- `[Datagrid]` Added events for opening and closing the filter row.
- `[Datagrid]` Fixed bugs on multiselect + tree grid.
- `[Datagrid]` Fixed problems with missing data on click events when paging.
- `[Datagrid]` Fixed problems editing with paging.
- `[Datagrid]` Fixed Column alignment calling updateDataset.
- `[Datagrid]` Now passes sourceArgs for the filter row.
- `[Dropdown]` Fixed cursor on disabled items.
- `[Editor]` Added paste support for links.
- `[Editor]` Fixed bug that prevented some shortcut keys from working.
- `[Editor]` Fixed link pointers in readonly mode.
- `[Expandable Area]` Fixed bug when not working on second page.
- `[General]` Some ES6 imports missing.
- `[Personalization]` Added support for cache bust.
- `[Locale]` Fixed some months missing in some cultures.
- `[Listview]` Removed redundant resize events.
- `[Line]` Fixed problems updating data.
- `[Mask]` Fixed bug on alpha masks that ignored the last character.
- `[Modal]` Allow enter key to be stopped for forms.
- `[Modal]` Allow filter row to work if a grid is on a modal.
- `[Fileupload]` Fixed bug when running in Contextual Action Panel.
- `[Searchfield]` Fixed wrong width.
- `[Step Process]` Improved layout and responsive.
- `[Step Process]` Improved wrapping of step items.
- `[Targeted Achievement]` Fixed icon alignment.
- `[Timepicker]` Fixed error calling removePunctuation.
- `[Text Area]` Adding missing classes for use in responsive-forms.
- `[Toast]` Fixed missing animation.
- `[Tree]` Fixed a bug where if the callback is not async the node wont open.
- `[Track Dirty]` Fixed error when used on a file upload.
- `[Track Dirty]` Did not work to reset dirty on editor and Multiselect.
- `[Validation]` Fixed more extra events firing.

(67 Jira Issues Solved this release, Backlog Dev 378, Design 105, Unresolved 585, Test Coverage 6% )<|MERGE_RESOLUTION|>--- conflicted
+++ resolved
@@ -17,11 +17,8 @@
 - `[Datagrid]` Fixed lookup modal title to be visible and adjust the position to make it centered. ([#3635](https://github.com/infor-design/enterprise/issues/3635))
 - `[Datagrid/Hyperlink]` Fixed layout issues with links in right text align mode. To do this refactored links to not use a psuedo element for the focus style. ([#3680](https://github.com/infor-design/enterprise/issues/3680))
 - `[Datagrid]` Improved the `datagrid-default-modal-width` concept if setting a modal datagrid default with so it works on any parent. [3562](https://github.com/infor-design/enterprise/issues/3562))
-<<<<<<< HEAD
 - `[Dropdown]` Fixed an issue that Dropdown did not close when scrolling in some nested containers. ([#3436](https://github.com/infor-design/enterprise/issues/3436))
-=======
 - `[EmptyMessage]` Updated the text to be more subtle. ([#3476](https://github.com/infor-design/enterprise/issues/3476))
->>>>>>> 005b368d
 - `[Fieldset]` Fixed fieldset text data overlapping in compact mode on mobile view. ([#3627](https://github.com/infor-design/enterprise/issues/3627))
 - `[Hierarchy]` Added support for separators in the actions menu on a hierarchy leaf. ([#3636](https://github.com/infor-design/enterprise/issues/3636))
 - `[Swaplist]` Fixed disabled swap buttons color in dark variant subtle theme. ([#3709](https://github.com/infor-design/enterprise/issues/3709))
