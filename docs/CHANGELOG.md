# What's New with Enterprise

## v4.28.0

### v4.28.0 Features

### v4.28.0 Fixes

- `[Bubble Chart]` Fixed an issue where an extra axis line was shown when using the domain formatter. ([#501](https://github.com/infor-design/enterprise/issues/501))
- `[Datagrid]` Fixed a css issue in dark uplift mode where the group row lines were not visible . ([#3649](https://github.com/infor-design/enterprise/issues/3649))
<<<<<<< HEAD
- `[Datagrid]` Fixed lookup modal title to be visible and adjust the position to make it centered. ([#3635](https://github.com/infor-design/enterprise/issues/3635))
=======
- `[Datagrid/Hyperlink]` Fixed layout issues with links in right text align mode. To do this refactored links to not use a psuedo element for the focus style. ([#3680](https://github.com/infor-design/enterprise/issues/3680))
>>>>>>> 72f22b94

## v4.27.0

### v4.27.0 Features

- `[Button]` Add `toData()` and related API for programmatically handling control of buttons. ([ng#467](https://github.com/infor-design/enterprise-ng/issues/467))
- `[Modal]` Created API for controlling the Modal ButtonSet. ([ng#467](https://github.com/infor-design/enterprise-ng/issues/467))
- `[Datagrid]` Added support for api setting on expand and collapse children. ([#3274](https://github.com/infor-design/enterprise/issues/3274))
- `[Datagrid]` Updated the fixedRowHeight setting to accept `auto` as an option. This will calcualte the row height for all frozenRows section. If you have a lot of rows this may be slow so a number is prefered. ([#3374](https://github.com/infor-design/enterprise/issues/3374))
- `[Homepage]` Added support for reordering, resizing, and removing widgets by enabling edit mode on the homepage component. ([#3531](https://github.com/infor-design/enterprise/issues/3531))
- `[Bullet Chart]` Added support to format ranges and difference values. ([#3447](https://github.com/infor-design/enterprise/issues/3447))

### v4.27.0 Important Changes

- `[Hierarchy]` Removed the following deprecated options `paging: <bool>` and `mobileView: <bool>`. Instead use `layout='paging'` or `layout='mobile-only'`.
- `[Icons]` Changed the svg icons to use `href` instead of deprecated `xlink:href`. This isnt a breaking change either will work but `href` works better with Ivy in Angular. ([#3611](https://github.com/infor-design/enterprise/issues/3611))

### v4.27.0 Fixes

- `[Accordion]` Removed stoppage of event propagation when accordion headers are clicked, in order to allow external click event listeners to propagate. ([ng#321](https://github.com/infor-design/enterprise-ng/issues/321))
- `[Bar Chart]` Fixed an issue where chart was not resizing on homepage widget resize. ([#2669](https://github.com/infor-design/enterprise/issues/2669))
- `[Blockgrid]` Fixed an issue where there was no index if the data is empty, and removed deprecated internal calls. ([#748](https://github.com/infor-design/enterprise-ng/issues/748))
- `[Busy Indicator]` Fixed an issue where it throws an error when a display delay, the busy-indicator parent removed and added via ngIf before the busyindicator shown. ([#703](https://github.com/infor-design/enterprise-ng/issues/703))
- `[Busy Indicator]` Fixed an issue where the overlay would close when closing the Modal. ([#3424](https://github.com/infor-design/enterprise/issues/3424))
- `[Busy Indicator]` Fixed an issue where position was not aligning. ([#3341](https://github.com/infor-design/enterprise/issues/3341))
- `[Colorpicker]` Fixed the dropdown icon position is too close to the right edge of the field. ([#3508](https://github.com/infor-design/enterprise/issues/3508))
- `[Contextual Action Panel]` Fixed misaligned search icon in uplift theme. ([#3630](https://github.com/infor-design/enterprise/issues/3630))
- `[Contextual Action Panel]` Fixed close icon button in getting cut off on mobile view ([#3586](https://github.com/infor-design/enterprise/issues/3586))
- `[Datagrid]` Fixed an issue where lookup editor was removing all characters following and including the '|' pipe character. ([#3556](https://github.com/infor-design/enterprise/issues/3556))
- `[Datagrid]` Fixed an issue where date range filter was unable to filter data. ([#3503](https://github.com/infor-design/enterprise/issues/3503))
- `[Datagrid]` Fixed a bug were datagrid tree would have very big text in the tree nodes on IOS. ([#3347](https://github.com/infor-design/enterprise/issues/3347))
- `[Datagrid]` Fixed a focus trap issue when using actionable mode, tab will now move up and down rows. ([#2399](https://github.com/infor-design/enterprise/issues/2399))
- `[Datagrid]` Fixed a bug when setting the UI indicator with `setSortIndicator` then it would take two clicks to sort the inverse direction. ([#3391](https://github.com/infor-design/enterprise/issues/3391))
- `[Datagrid]` Fixed an issue where date range filter was not working. ([#3337](https://github.com/infor-design/enterprise/issues/3337))
- `[Datagrid]` Fixed a bug when combining multiselect and expandable rows. If using the shift key to select multiple rows the selection would include incorrect rows. ([#2302](https://github.com/infor-design/enterprise/issues/2302))
- `[Datagrid]` Added support for dragging and reordering columns in RTL and some minor style cleanup with dragging to reorder. ([#3552](https://github.com/infor-design/enterprise/issues/3552))
- `[Datagrid]` Fixed an issue that the click event did not show the item data when the keyboard is used. ([#3645](https://github.com/infor-design/enterprise/issues/3645))
- `[Datagrid]` Fixed an issue where datagrid tree did not show empty messages. ([#3642](https://github.com/infor-design/enterprise/issues/3642))
- `[Datagrid]` Fixed an issue where grouped rows did not render when combined with frozen columns. ([#3367](https://github.com/infor-design/enterprise/issues/3367))
- `[Datagrid]` Fixed an issue where the overlay was closing after close Modal. ([#735](https://github.com/infor-design/enterprise-ng/issues/735))
- `[Datagrid]` Fixed a misaligned drag and drop column icon on IE 11. ([#3648](https://github.com/infor-design/enterprise/issues/3648))
- `[Datagrid]` Fixed an issue when using the colspan column option along with frozenColumns. ([#3416](https://github.com/infor-design/enterprise/issues/3416))
- `[Datepicker]` Fixed popover height and datepicker layout on mobile view. ([#2569](https://github.com/infor-design/enterprise/issues/3569))
- `[Datepicker]` Fixed an issue where date range with minimum range was not working. ([#3268](https://github.com/infor-design/enterprise/issues/3268))
- `[Datepicker]` Fixed an issue where date range was reverting to initial values after clearing. ([#1306](https://github.com/infor-design/enterprise/issues/1306))
- `[Datepicker]` Fixed an issue where dates would be invalid in ko-KO locale. ([#3470](https://github.com/infor-design/enterprise/issues/3470))
- `[Datepicker]` Fixed an issue where dates would be invalid in zh-TW locale. ([#3473](https://github.com/infor-design/enterprise/issues/3473))
- `[Datepicker]` Fixed an issue where AM/PM could not be set in hi-IN locale. ([#3474](https://github.com/infor-design/enterprise/issues/3474))
- `[Datepicker]` Fixed an issue where change would fire twice or when the value is still blank. ([#3423](https://github.com/infor-design/enterprise/issues/3423))
- `[Datepicker]` Fixed an issue where time would be reset to 12:00 AM when setting the time and clicking today. ([#3202](https://github.com/infor-design/enterprise/issues/3202))
- `[Dropdown]` Fixed a bug where it was not possible for Dropdowns in certain scrollable Modal regions to close on scroll. ([#2650](https://github.com/infor-design/enterprise/issues/2650))
- `[Dropdown]` Fixed a bug that dropdowns are in the wrong position if flowing up and other minor cases. ([#2068](https://github.com/infor-design/enterprise/issues/2068))
- `[Dropdown]` Fixed alignment when using dropdown in compound field. ([#3647](https://github.com/infor-design/enterprise/issues/3647))
- `[Editor]` Added ui updates to the toolbar in uplift (vibrant mode) and minor style fixes. ([#3577](https://github.com/infor-design/enterprise/issues/3577))
- `[Editor]` Added fixes to reseting the dirty indicator when used in an deditor. ([#3662](https://github.com/infor-design/enterprise/issues/3662))
- `[Editor]` Fixed a width change when toggle source view when the editor is on a modal, this is also based on UI feedback that the switch was confusing, so we now disable the buttons. ([#3594](https://github.com/infor-design/enterprise/issues/3594))
- `[Editor]` Fixed an issue where bullet and number lists could not be converted to headings and regular text with the font picker. ([#2679](https://github.com/infor-design/enterprise/issues/2679))
- `[Editor]` Fixed an issue where some settings like bold and italics would not be reset consistently when applying headings and regular text with the font picker. ([#2256](https://github.com/infor-design/enterprise/issues/2256))
- `[Editor]` Fixed an issue where the dirty events did not fire changing the source view. ([#3598](https://github.com/infor-design/enterprise/issues/3598))
- `[Editor]` Adding missing bottom spacing under heading elements. ([#3288](https://github.com/infor-design/enterprise/issues/3288))
- `[Field Filter]` Fixed an issue where switching to In Range filter type with a value in the field was causing an error. ([#3515](https://github.com/infor-design/enterprise/issues/3515))
- `[Editor]` Added a font color for rest/none swatch. ([#2035](https://github.com/infor-design/enterprise/issues/2035))
- `[Field Filter]` Fixed an issue where switching to In Range filter type with a value in the field was causesing an error. ([#3515](https://github.com/infor-design/enterprise/issues/3515))
- `[Field Filter]` Fixed an issue where date range was not working after using other filter. ([#2764](https://github.com/infor-design/enterprise/issues/2764))
- `[Line Chart]` Fixed an issue where x-axis labels were overlapping for small viewport on homepage widget. ([#2674](https://github.com/infor-design/enterprise/issues/2674))
- `[Lookup]` Fixed an issue where selected values were clearing when use server side data. ([#588](https://github.com/infor-design/enterprise-ng/issues/588))
- `[Masthead]` Fixed layout and color issues in uplift theme. ([#3526](https://github.com/infor-design/enterprise/issues/3526))
- `[Modal]` Fixed an iOS bug where after opening several Modals/Messages, it would occasionally be impossible to scroll a scrollable page area. ([#3389](https://github.com/infor-design/enterprise/issues/3389))
- `[Modal]` Fixed a bug where when iframe elements are present, focus traps could occur and cause focus on elements outside of the Modal, but within the iframe. ([#2287](https://github.com/infor-design/enterprise/issues/2287))
- `[Modal]` Added a check for preventing Tooltips inside a Modal from opening while the Modal is not visible ([#3588](https://github.com/infor-design/enterprise/issues/3588))
- `[Modal]` Fixed dropdown position when the field is required. ([#3482](https://github.com/infor-design/enterprise/issues/3482))
- `[Modal]` Fixed a regression where some Close buttons were not properly closing. ([#3615](https://github.com/infor-design/enterprise/issues/3615))
- `[Process Indicator]` Fixed icons that are not centered inside the circle indicators. ([#3509](https://github.com/infor-design/enterprise/issues/3509))
- `[Personalize]` Fixed an issue that colorschanged events do not fire on set to default. ([#751](https://github.com/infor-design/enterprise-ng/issues/751))
- `[Searchfield]` Correct the background color of toolbar search fields. ([#3527](https://github.com/infor-design/enterprise/issues/3527))
- `[Spinbox]` Corrected an issue in the enable method, where it did not fully remove the readonly state. ([#3527](https://github.com/infor-design/enterprise/issues/3527))
- `[Swaplist]` Fixed an issue where lists were overlapping on uplift theme. ([#3452](https://github.com/infor-design/enterprise/issues/3452))
- `[Tabs]` Fixed the position of error icon too close to the border on focus state. ([#3544](https://github.com/infor-design/enterprise/issues/3544))
- `[Tabs-Vertical]` Fixed an issue where the content cannot scroll on mobile view. ([#3542](https://github.com/infor-design/enterprise/issues/3542))
- `[Tags]` Fixed a regression on Tag Buttons, where they were visually, vertically misaligned with Tag text. ([#3604](https://github.com/infor-design/enterprise/issues/3604))
- `[Week-View]` Changed the look of the week-view and day-view day of the week so its a 3 (or 2) letter abbreviation and emphasizes the date and spans two lines. This makes all the days of the week the same length. ([#3262](https://github.com/infor-design/enterprise/issues/3262))
- `[Validation]` Fixed a bug where addMessage did not add messages to the parent. ([#711](https://github.com/infor-design/enterprise-ng/issues/711))

(70 Issues Solved this release, Backlog Enterprise 289, Backlog Ng 76, 1033 Functional Tests, 1320 e2e Test)

## v4.26.2

### v4.26.2 Fixes

- `[Textarea]` Fixed missing text in safari on disabled text areas. ([#3638](https://github.com/infor-design/enterprise/issues/3638))

## v4.26.1

### v4.26.1 Fixes

- `[Demo App]` Fixed the embedded layout to show uplift theme. ([#861](https://github.com/infor-design/website/issues/861))

## v4.26.0

### v4.26.0 Features

- `[Datagrid]` Added support for expandable row to expand across all frozen columns, and fixed span layout issues on the right side frozen columns. ([#2867](https://github.com/infor-design/enterprise/issues/2867))
- `[Datagrid]` Added a new `resizeMode` option that allows you to pick between `flex` and `fit`. `flex` will resize columns independently shifting other columns to fit the table layout if needed. `fit` will resize using the neighbor's column width. This is possible more useful when you have less columns. ([#3251](https://github.com/infor-design/enterprise/issues/3251))
- `[Icons]` Added new icons `icon-play, icon-stop, icon-record, icon-pause` for video players. ([#411](https://github.com/infor-design/design-system/issues/411))
- `[Icons]` Added new icons `icon-security-off, icon-security-on` for toggles related to security/secure items. ([#397](https://github.com/infor-design/design-system/issues/397))
- `[Searchfield]` Added a setting that makes it possible to adjust the "collapsed" size of a Toolbar Searchfield to better accommodate some use cases. ([#3296](https://github.com/infor-design/enterprise-ng/issues/3296))

### v4.26.0 Fixes

- `[Application Menu]` Fixed bugs with filtering where it was not possible to have the filter match text within content areas, as well as general expand/collapse bugs with filtering. ([#3131](https://github.com/infor-design/enterprise/issues/3131))
- `[Application Menu]` Fixed overlap button when label is too long, and aligned dropdown icon in application menu uplift theme. ([#3133](https://github.com/infor-design/enterprise/issues/3133))
- `[Contextual Action Panel]` - Fixed shade colors of text and icon buttons in uplift theme high contrast. ([#3394](https://github.com/infor-design/enterprise/issues/3394))
- `[Calendar]` Fixed issue where on month view in events info `Date` and `Duration` fields were not working with some events and `Duration` field. Now `Duration` field support `Days, Hours and Minutes` text. ([#2777](https://github.com/infor-design/enterprise/issues/2777))
- `[Calendar]` Fixed an issue where link was not working on monthview to switch to day view when clicked on more events on that day. ([#3181](https://github.com/infor-design/enterprise/issues/3181))
- `[Calendar]` Fixed a calendar event where the start date today is not displaying as upcoming event in different timezone. ([#2776](https://github.com/infor-design/enterprise/issues/2776))
- `[Calendar]` Fixed an issue where adding an event was inconsistent in Safari. ([#3079](https://github.com/infor-design/enterprise/issues/3079))
- `[Calendar]` Fixed an issue where any event was not rendering in day and week view. ([#3222](https://github.com/infor-design/enterprise/issues/3222))
- `[Calendar]` Fixed an issue where date selection was not persist when switching from month view to week view to day view. ([#3319](https://github.com/infor-design/enterprise/issues/3319))
- `[Colors]` Fixed an incorrect ruby06 color, and made the background change on theme change now (again). ([#3448](https://github.com/infor-design/enterprise/issues/3448))
- `[Datagrid]` Fixed an issue where focus on reload data was forced to be on active cell. ([#358](https://github.com/infor-design/enterprise-ng/issues/358))
- `[Datagrid]` Fixed RTL issues in the filter row. ([#3517](https://github.com/infor-design/enterprise/issues/3517))
- `[Datagrid]` Improved the column resize behavior in speed and usability with the cursor being more accurate during resize. ([#3251](https://github.com/infor-design/enterprise/issues/3251))
- `[Datagrid]` Improved the column resize behavior to work much better in RTL mode. ([#1924](https://github.com/infor-design/enterprise/issues/1924))
- `[Datagrid]` Fixed a bug where if a filter row column is frozen the mask and editor options would not be applied. ([#2553](https://github.com/infor-design/enterprise-ng/issues/2553))
- `[Datagrid]` Fixed an issue where when using rowTemplate/expandableRows and frozenColumns on both sides the right side did not render properly. ([#2867](https://github.com/infor-design/enterprise/issues/2867))
- `[Datagrid]` Fixed an issue where height was not aligning to expandable row for frozen columns. ([#3516](https://github.com/infor-design/enterprise/issues/3516))
- `[Datagrid]` Fixed hover color should not be similar to alternate rows when hovering in uplift high contrast. ([#3338](https://github.com/infor-design/enterprise/issues/3338))
- `[Datagrid]` Fixed a demo app issue filtering decimal fields in some examples. ([#3351](https://github.com/infor-design/enterprise/issues/3351))
- `[Datagrid]` Fixed an issue where some columns were disappear after resizing the browser or after changing themes. ([#3434](https://github.com/infor-design/enterprise/issues/3434))
- `[Datagrid]` Fixed an issue that the filter row type dropdowns did not close when the grid is scrolled. ([#3216](https://github.com/infor-design/enterprise/issues/3216))
- `[Datagrid]` Added an example showing the configuration needed to filter date time fields on just dates without the time part. ([#2865](https://github.com/infor-design/enterprise/issues/2865))
- `[Datagrid]` Changed the isFilter added value to datasets to a more unique value to avoid clashes. ([#2668](https://github.com/infor-design/enterprise/issues/2668))
- `[Datagrid]` Added a `getDataset` method that will return the current dataset without any added properties. ([#2668](https://github.com/infor-design/enterprise/issues/2668))
- `[Datagrid]` Fixed an issue that when reordering filter columns the filter values would disappear. ([#2565](https://github.com/infor-design/enterprise/issues/2565))
- `[Datagrid]` Fixed an issue that dropdown lists in filter rows did not close when scrolling. ([#2056](https://github.com/infor-design/enterprise/issues/2565))
- `[Datagrid]` Added a `filterType` option to the filter event data so the type can be determined. ([#826](https://github.com/infor-design/enterprise/issues/826))
- `[Datagrid]` Add options to `toolbar.filterRow` so that instead of true/false you can set `showFilter, clearFilter, runFilter` independently. ([#1479](https://github.com/infor-design/enterprise/issues/1479))
- `[Datagrid]` Added fixes to improve the usage of the textarea editor. ([#3417](https://github.com/infor-design/enterprise/issues/3417))
- `[Datagrid]` Fixed an issue where reset to default was not working properly. ([#3487](https://github.com/infor-design/enterprise/issues/3487))
- `[Datepicker]` Fixed an issue where setting date format with comma character was not working. ([#3008](https://github.com/infor-design/enterprise/issues/3008))
- `[Editor]` Made the link and image link fields required on the dialogs. ([#3008](https://github.com/infor-design/enterprise/issues/3008))
- `[Editor]` Fixed an issue where it was possible to clear text and end up with text outside the default paragraph seperator. ([#2268](https://github.com/infor-design/enterprise/issues/2268))
- `[Fileupload]` Fixed an issue where tabbing out of a fileupload in was causing the modal dialog to disappear. ([#3458](https://github.com/infor-design/enterprise/issues/3458))
- `[Form Compact Layout]` Added support for `form-compact-layout` the remaining components. ([#3008](https://github.com/infor-design/enterprise/issues/3329))
- `[Dropdown]` Fixed a bug that was causing the `selectValue()` method not to update the visual display of the in-page Dropdown element. ([#3432](https://github.com/infor-design/enterprise/issues/3432))
- `[Forms]` Fixed an issue where radio group was overlapping fields. ([#3466](https://github.com/infor-design/enterprise/issues/3466))
- `[Forms Compact]` Fixed an issue where fileupload was misaligned in RTL mode in uplift theme. ([#3483](https://github.com/infor-design/enterprise/issues/3483))
- `[Icons]` Fixed color inconsistencies of the icons when the fields are in readonly state. ([#3176](https://github.com/infor-design/enterprise/issues/3176))
- `[Input]` Added the ability to line up data labels with inputs by adding class `field-height` to the `data` element and placing it in a responsive grid. ([#987](https://github.com/infor-design/enterprise/issues/987))
- `[Input]` Added the ability to use standalone required spans, this will help on responsive fields if they are cut off. ([#3115](https://github.com/infor-design/enterprise/issues/3115))
- `[Input/Forms]` Added the ability to add a class to rows to align the fields on the bottom, this will line up fields if they have wrapping labels or long labels with required fields. To enable this add class `flex-align-bottom` to the grid `row`. ([#443](https://github.com/infor-design/enterprise/issues/443))
- `[Locale]` Fixed an issue where formatDate() method was not working for es-419. ([#3363](https://github.com/infor-design/enterprise/issues/3363))
- `[Locale]` Fixed an issue where setting language to `nb` would error. ([#3455](https://github.com/infor-design/enterprise/issues/3455))
- `[Locale]` Fixed incorrect time separators in the no, nn, and nn locales. ([#3468](https://github.com/infor-design/enterprise/issues/3468))
- `[Locale]` Added further separation of language from formatting in date oriented components (calendar, datepicker, timepicker ect). [3244](https://github.com/infor-design/enterprise/issues/3244))
- `[Locale]` Added support for `nn` locale and language, but this will change to no language as only this is translated as its the same. ([#3455](https://github.com/infor-design/enterprise/issues/3455))
- `[Locale]` Correct the month names in Russian locale and capitalized the day names. ([#3464](https://github.com/infor-design/enterprise/issues/3464))
- `[Module Tabs]` Fixed color tab indicator and small gap below when selected/opened for all color variations in uplift theme. ([#3312](https://github.com/infor-design/enterprise/issues/3312))
- `[Modal]` Fixed colors in dark mode for the primary disabled button and error and background contrast. ([#2754](https://github.com/infor-design/enterprise/issues/2754))
- `[Pie]` Fixed an issue where initial selection was getting error. ([#3157](https://github.com/infor-design/enterprise/issues/3157))
- `[Popupmenu]` Fixed an issue where list separators were disappearing when reduced the browser zoom level e.g. 70-80%. ([#3407](https://github.com/infor-design/enterprise/issues/3407))
- `[Radar Chart]` Fixed an issue where labels was cut off for some screen sizes. ([#3320](https://github.com/infor-design/enterprise/issues/3320))
- `[Searchfield]` Fixed a bug where changing filter results while the autocomplete is open may result in the menu being positioned incorrectly. ([#3243](https://github.com/infor-design/enterprise/issues/3243))
- `[Searchfield]` Fixed a bug in Toolbar Searchfields where a component configured with `collapsible: false` and `collapseSize` defined, the searchfield would incorrectly collapse. ([NG#719](https://github.com/infor-design/enterprise-ng/issues/719))
- `[Splitter]` Fixed an issue in the destroy function where the expand button was not removed. ([#3371](https://github.com/infor-design/enterprise/issues/3371))
- `[Swaplist]` Fixed an issue where top buttons were not aligned in Firefox. ([#3425](https://github.com/infor-design/enterprise/issues/3425))
- `[Textarea]` Fixed an issue where using `rows` stopped working, and fixed the autoGrow option to work better. ([#3471](https://github.com/infor-design/enterprise/issues/3471))
- `[Toolbar]` Fixed an issue where some `destroy()` methods being called in `teardown()` were not type-checking for the `destroy()` method, and sometimes would incorrectly try to call this on an object or data property defined as `button`. ([#3449](https://github.com/infor-design/enterprise/issues/3449))
- `[Tooltip/Popover]` Fixed incorrect placement when in RTL modes, as well as some broken styles on the RTL Popover. ([#3119](https://github.com/infor-design/enterprise/issues/3119))
- `[Validation/Checkboxes]` Fixed issues with making checkboxes required, the styling did not work for it and the scrollIntoView function and validation failed to fire. Note that to add required to the checkbox you need to add an extra span, adding a class to the label will not work because the checkbox is styled using the label already. ([#3147](https://github.com/infor-design/enterprise/issues/3147))
- `[Validation]` Fixed an issue where calling removeMessage would not remove a manually added error class. ([#3318](https://github.com/infor-design/enterprise/issues/3318))

(78 Issues Solved this release, Backlog Enterprise 336, Backlog Ng 77, 989 Functional Tests, 1246 e2e Test)

## v4.25.3

### v4.25.3 Fixes

- `[Bar]` Fixed an error rendering charts with only one dataset point. ([#3505](https://github.com/infor-design/enterprise/issues/3505))
- `[Datagrid]` Fixed an issue where date range filter was unable to filter data. ([#3503](https://github.com/infor-design/enterprise/issues/3503))
- `[Datagrid]` Fixed an issue where date range filter was not working. ([#3337](https://github.com/infor-design/enterprise/issues/3337))
- `[Datepicker]` Fixed an issue where date range with minimum range was not working. ([#3268](https://github.com/infor-design/enterprise/issues/3268))
- `[Datepicker]` Fixed an issue where date range was reverting to initial values after clearing. ([#1306](https://github.com/infor-design/enterprise/issues/1306))
- `[Field Filter]` Fixed an issue where switching to In Range filter type with a value in the field was causesing an error. ([#3515](https://github.com/infor-design/enterprise/issues/3515))
- `[Field Filter]` Fixed an issue where date range was not working after using other filter. ([#2764](https://github.com/infor-design/enterprise/issues/2764))

## v4.25.2

### v4.25.2 Fixes

- `[Fileupload]` Fixed an issue where tabbing out of a fileupload in was causing the modal dialog to disappear. ([#3458](https://github.com/infor-design/enterprise/issues/3458))

## v4.25.1

### v4.25.1 Fixes

- `[Datagrid]` Fixed a bug where if there was an editor datagrid might error when loading. ([#3313](https://github.com/infor-design/enterprise/issues/3313))
- `[Mask]` Fixed a bug where leading zeroes were not possible to apply against Number Masks on standard input fields that also handled formatting for thousands separators. ([#3315](https://github.com/infor-design/enterprise/issues/3315))
- `[General]` Improved the colors of windows chrome custom scrollbars in uplift themes. ([#3413](https://github.com/infor-design/enterprise/issues/3413))

## v4.25.0

### v4.25.0 Features

- `[Fields]` Added a form level class to toggle all fields in the form to a more compact (shorter) mode called `form-layout-compact`. Added and fixed existing components so that there is now the option to have more compact forms by using shorter fields. ([#3249](https://github.com/infor-design/enterprise/issues/3249))
- `[Tag]` Added a new style for linkable tags that will work for default, info, good, error, alert, and neutral styles. ([#3113](https://github.com/infor-design/enterprise/issues/3113))
- `[Multiselect]` Added Tag Display as a new style for interacting with selected results in Multiselect components. ([#3114](https://github.com/infor-design/enterprise/issues/3114))
- `[Popdown]` Added support for tabbing into and exit out of it. ([#3218](https://github.com/infor-design/enterprise/issues/3218))
- `[Colors]` Updated design system tokens to new colors for uplift and did a pass on all three theme variants. This impacts and improves many internal colors in components and charts. ([#3007](https://github.com/infor-design/enterprise/issues/3007))

### v4.25.0 Fixes

- `[About]` Added further indication for Microsoft Edge Chrome next to the underlying chrome version. ([#3073](https://github.com/infor-design/enterprise/issues/3073))
- `[About]` Fixed a bug where the browser language was shown as the locale name, we now show browser language and IDs language and locale separate. ([#2913](https://github.com/infor-design/enterprise/issues/2913))
- `[About]` Fixed a bug where the OS version was duplicated. ([#1650](https://github.com/infor-design/enterprise/issues/1650))
- `[Accordion]` Fixed inconsistency style of focus element after clicking on a certain accordion header. ([#3082](https://github.com/infor-design/enterprise/issues/3082))
- `[Accordion]` Fixed an issue that when all panes are expanded then they could no longer be closed. ([#701](https://github.com/infor-design/enterprise-ng/issues/3217))
- `[Application Menu]` Fixed minor usability issues when attempting to filter on application menus, display of hidden filtered children, and filtering reset when a Searchfield is blurred. ([#3285](https://github.com/infor-design/enterprise/issues/3285))
- `[Application Menu]` Fixed incorrect font-size/padding around list item headers' bullet points. ([#3364](https://github.com/infor-design/enterprise/issues/3364))
- `[Application Menu]` Tweaked some font colors on the Vibrant theme. ([#3400](https://github.com/infor-design/enterprise/issues/3400))
- `[Autocomplete]` Fixed an issue where selected event was not firing when its parent is partly overflowing. ([#3072](https://github.com/infor-design/enterprise/issues/3072))
- `[Calendar]` Fixed an issue setting the legend checked elements to false in the api. ([#3170](https://github.com/infor-design/enterprise/issues/3170))
- `[Datagrid]` Fixed an issue where the data after commit edit was not in sync for tree. ([#659](https://github.com/infor-design/enterprise-ng/issues/659))
- `[Datagrid]` Fixed an issue where the add row or load new data for grouping was not working. ([#2801](https://github.com/infor-design/enterprise/issues/2801))
- `[Datagrid]` Fixed an issue where time picker filter trigger icon and text was overlapping. ([#3062](https://github.com/infor-design/enterprise/issues/3062))
- `[Datagrid]` Fixed a bug where floating point math would cause the grouping sum aggregator to round incorrectly. ([#3233](https://github.com/infor-design/enterprise/issues/3233))
- `[Datagrid]` Fixed style issues in all theme and theme variants when using the list style including grouped headers and states. ([#3265](https://github.com/infor-design/enterprise/issues/3265))
- `[Datagrid]` Fixed issues with the stretch columns minimum width. ([#3308](https://github.com/infor-design/enterprise/issues/3308))
- `[Datagrid]` Fixed an issue where converting circular structure to JSON was throwing an error. ([#3309](https://github.com/infor-design/enterprise/issues/3309))
- `[Datagrid]` Fixed an issue where focus in date picker field was not aligning. ([#3350](https://github.com/infor-design/enterprise/issues/3350))
- `[Datagrid]` Added fixes for editing lookup fields, fixed the styling of the lookup editor and improved padding, also fixed the sort indicator color. ([#3160](https://github.com/infor-design/enterprise/issues/3160))
- `[Datagrid]` Fixed a bug that made selecting blank items in lists in a dropdown not possible. ([#3313](https://github.com/infor-design/enterprise/issues/3313))
- `[Editor]` Fixed an issue where line spacing was inconsistent. ([#3335](https://github.com/infor-design/enterprise/issues/3335))
- `[General]` Added detection for wkWebView which is paired with safari. This caused issues with all black text as this browser had previously been unknown. ([#3336](https://github.com/infor-design/enterprise/issues/3336))
- `[Homepage]` Fixed an issue where the DOM order was not working for triple width widgets. ([#3101](https://github.com/infor-design/enterprise/issues/3101))
- `[Locale]` Fixed an issue where enter all digits was not working for fr-FR. ([#3217](https://github.com/infor-design/enterprise/issues/3217))
- `[Locale]` Added the ability to set a 5 digit language (`fr-FR` and `fr-CA` vs `fr`) and added separate strings for `fr-CA` vs `fr-FR`. ([#3245](https://github.com/infor-design/enterprise/issues/3245))
- `[Locale]` Changed incorrect Chinese locale year formats to the correct format as noted by translators. For example `2019年 12月`. ([#3081](https://github.com/infor-design/enterprise/issues/3081))
- `[Locale]` Corrected and added the firstDayofWeek setting for every locale. ([#3060](https://github.com/infor-design/enterprise/issues/3060))
- `[Mask]` Fixed an issue when applying Masks to input fields configured for numbers, where errors would be thrown when the Mask attempted to overwrite the input field value. ([#3315](https://github.com/infor-design/enterprise/issues/3315))
- `[Modal]` Fixed an issue where the returns focus to button after closing was not working. ([#3166](https://github.com/infor-design/enterprise/issues/3166))
- `[Multiselect]` Adjusted the placeholder color as it was too dark. ([#3276](https://github.com/infor-design/enterprise/issues/3276))
- `[Pie]` Fixed cut off line labels when something other than value is used. ([#3143](https://github.com/infor-design/enterprise/issues/3143))
- `[Popupmenu]` Switched the `attachToBody` setting to be true by default. ([#3331](https://github.com/infor-design/enterprise/issues/3331))
- `[Searchfield]` Fixed an issue where multiselect items' checkboxes and text were misaligned in RTL mode. ([#1811](https://github.com/infor-design/enterprise/issues/1811))
- `[Searchfield]` Fixed placeholder text alignment issues on Vibrant theme in Firefox. ([#3055](https://github.com/infor-design/enterprise/issues/3055))
- `[Scrollbar]` Fixed styles for windows chrome to work with all themes. ([#3172](https://github.com/infor-design/enterprise/issues/3172))
- `[Searchfield]` Fixed an overlapping text in searchfield when close icon button is showed. ([#3135](https://github.com/infor-design/enterprise/issues/3135))
- `[Tabs]` Fixed an issue where scroll was not working on mobile view for scrollable-flex layout. ([#2931](https://github.com/infor-design/enterprise/issues/2931))

(47 Issues Solved this release, Backlog Enterprise 374, Backlog Ng 96, 980 Functional Tests, 1196 e2e Test)

## v4.24.0

### v4.24.0 Important Changes

- `[Icons]` Reversed a change in previous versions to make alert icons all have a white background as this caused issues. Concerning alert icons there are now the following `icon-[name]` - which will have transparent background, in Uplift these are linear in style, in soho these are solid in style. We also add a `icon-[name]-alert` for alert icons with a white background. If you need a white background you can use these otherwise we have restored the functionality from the 4.21 version, you might need a white background in calendar icons. Also the pending icon is fixed and now orange. ([#3052](https://github.com/infor-design/enterprise/issues/3052))
- `[Datagrid]` Changed the way tables are rendered to avoid gaps at the end of the grid and fix the sizes so they work in resize. This is done by using css position: sticky for headers. It has a few consequences. The spaceColumn option which was never completed was removed. The stretchColumn option is still working but is less important now and defaults to no stretch. IE 11 will now no longer support sticky headers because it does not support css position sticky, so it will degrade in functionality. This improves all issues with columns getting out of alignment. ([#2825](https://github.com/infor-design/enterprise/issues/2825))

### v4.24.0 Deprecation

### v4.24.0 Features

- `[Datagrid]` Added support to get only changed values as return array for get modified rows method. ([#2958](https://github.com/infor-design/enterprise/issues/2958))
- `[Editor]` Replaced the `h3` and `h4` buttons with a more robust Fontpicker component. ([#2722](https://github.com/infor-design/enterprise/issues/2722))
- `[Spinbox]` Standardized Spinbox field sizes to match other input field sizes, added responsive form (fluid) functionality for Spinbox, and reworked the standard size of the Spinbox to match other form fields. ([#1344](https://github.com/infor-design/enterprise/issues/1344))

### v4.24.0 Fixes

- `[All]` Removed the property `-webkit-text-fill-color` from usage throughout out our codebase, except for one rule that changes it to `unset` if it's present. ([#3041](https://github.com/infor-design/enterprise/issues/3041))
- `[Application Menu]` Fixed issue in application menu where scrollbar is visible even if it's not needed in uplift theme. ([#3134](https://github.com/infor-design/enterprise/issues/3134))
- `[Datagrid]` Fixed an issue where the hide pager on one page setting was not working correctly when applying a filter. ([#2676](https://github.com/infor-design/enterprise/issues/2676))
- `[Datagrid]` Fixed an issue where if the grid is initialized with an empty array then updateColumns is used the resetColumns function failed. ([#690](https://github.com/infor-design/enterprise-ng/issues/690))
- `[Datagrid]` Fixed an issue where the dirty cell indicator was not updating after remove row. ([#2960](https://github.com/infor-design/enterprise/issues/2960))
- `[Datagrid]` Fixed an issue where the method getModifiedRows was not working, it had duplicate entries for the same row. ([#2908](https://github.com/infor-design/enterprise/issues/2908))
- `[Datagrid]` Fixed an issue where the personalized columns were not working when toggle columns and drag drop. ([#3004](https://github.com/infor-design/enterprise/issues/3004))
- `[Datagrid]` Fixed an issue where the grouping filter was not working after do sort. ([#3012](https://github.com/infor-design/enterprise/issues/3012))
- `[Datagrid]` Fixed an issue where the editable single column was not working. ([#3023](https://github.com/infor-design/enterprise/issues/3023))
- `[Datagrid]` Fixed an issue where when hovering a parent row the same row index in the child row will show the hover state. ([#2227](https://github.com/infor-design/enterprise/issues/2227))
- `[Datagrid]` Fixed an issue where the focus state for action button formatter was not working correctly. ([#3006](https://github.com/infor-design/enterprise/issues/3006))
- `[Datagrid]` Fixed an issue where the personalization dialog was not centered on IE 11. ([#3175](https://github.com/infor-design/enterprise/issues/3175))
- `[Datagrid]` Fixed an issue finally so that all columns will always align and will never come out of alignment. ([#2835](https://github.com/infor-design/enterprise/issues/2835))
- `[Datagrid]` Fixed an issue where in some cases when there is no data you could not scroll right. ([#2363](https://github.com/infor-design/enterprise/issues/2363))
- `[Datagrid]` Fixed an issue where in some cases where you could not scroll right over the empty message. ([#2864](https://github.com/infor-design/enterprise/issues/2864))
- `[Datagrid]` Fixed an issue where the IOS text would appear very large on group headers. ([#2224](https://github.com/infor-design/enterprise/issues/2224))
- `[Datagrid]` Fixed an issue where in some cases where if you have one column and are in edit mode resizing the page behaved strangely. ([#3193](https://github.com/infor-design/enterprise/issues/3193))
- `[Datagrid]` Changed the rendering of columns so that there will never be a gap on the left side, changed the default of stretchColumn to null which will fill. ([#1818](https://github.com/infor-design/enterprise/issues/1818))
- `[Datagrid]` Fixed an issue that hyperlinks in the datagrid would redirect. ([#3207](https://github.com/infor-design/enterprise/issues/3207))
- `[Datagrid]` Changed the behavior of column resizing to use "fit" during resize, which means adgecent columns only will be resized. ([#605](https://github.com/infor-design/enterprise/issues/605))
- `[Datagrid]` Fixed an issue that resizing the last column would create a gap. ([#1671](https://github.com/infor-design/enterprise/issues/1671))
- `[Datepicker]` Fixed missing background color on disable dates and adjusted the colors in all themes. ([#2910](https://github.com/infor-design/enterprise/issues/2910))
- `[Datepicker]` Fixed a layout issue on the focus state on colored/legend days. ([#2910](https://github.com/infor-design/enterprise/issues/2910))
- `[Datepicker]` Fixed an issue where the calendar layout was not working on ie11. ([#3226](https://github.com/infor-design/enterprise/issues/3226))
- `[Dropdown]` Fix a bug where a dropdown in a datagrid cell would sometimes not display the correct value when selected. ([#2919](https://github.com/infor-design/enterprise/issues/2919))
- `[Dropdown]` Fix a layout issue in RTL on the badges example. ([#3150](https://github.com/infor-design/enterprise/issues/3150))
- `[Editor]` Corrected CSP errors and broken images in the Editor Preview when inserting the default image. ([#2937](https://github.com/infor-design/enterprise/issues/2937))
- `[Editor]` Fixes issues with Editors configured to use Flex Toolbar, where toolbar buttons were not properly triggering selected events, and overflowed items were not triggering editor actions as expected. ([#2938](https://github.com/infor-design/enterprise/issues/2938))
- `[Editor]` The Editor now uses the same routine for stripping disallowed tags and attributes from pasted content when it transitions from the Source View to the Preview. This makes it impossible to paste/type HTML tags containing a `style` property with CSS rules that are not allowed to be applied to inline Editor elements, such as `font-family`. ([#2987](https://github.com/infor-design/enterprise/issues/2987))
- `[Editor]` Fixed a problem in Safari that would cause scrolling to occur inside Flex Toolbars unexpectedly. ([#3033](https://github.com/infor-design/enterprise/issues/3033))
- `[Editor]` Fixed many memory leaks related to view swapping and `destroy()` in the Editor. ([#3112](https://github.com/infor-design/enterprise/issues/3112))
- `[EmptyMessage]` Added a fix so that click will only fire on the button part of the empty message. ([#3139](https://github.com/infor-design/enterprise/issues/3139))
- `[Header]` Update the header placeholder text color to match better. ([#3040](https://github.com/infor-design/enterprise/issues/3040))
- `[Locale]` Fixed a problem in fi-FI where some date formats where incorrect with one digit days. ([#3019](https://github.com/infor-design/enterprise/issues/3019))
- `[Locale]` Added new conversion methods for gregorian to umalqura dates and vice versa with Locale. The fromGregorian and togregorian methods were in two separate locations ar-SA and ar-EG. These new methods gregorianToUmalqura and umalquraToGregorian now moved to to one location in locale and removed the maxDate on them. ([#3051](https://github.com/infor-design/enterprise/issues/3051))
- `[Locale]` Fixed an issue when formatting with `SSS` in the format string, the leading zeros were incorrectly removed from the millisecond output. ([#2696](https://github.com/infor-design/enterprise/issues/2696))
- `[Locale/Datagrid]` Fixed an issue in the datagrid/locale that meant if a string is provided in the current locale for a number it wont parse correctly if the decimal format is a `,` (such as nl-NL). ([#3165](https://github.com/infor-design/enterprise/issues/3165))
- `[Locale]` Fixed an issue when loading en-XX locales where some data may be mixed with en-US. ([#3208](https://github.com/infor-design/enterprise/issues/3208))
- `[Mask]` Fixed a Safari bug where certain masked values would not trigger a "change" event on the input field. ([#3002](https://github.com/infor-design/enterprise/issues/3002))
- `[Modal]` Added a new setting `overlayOpacity` that give the user to control the opacity level of the modal/message dialog overlay. ([#2975](https://github.com/infor-design/enterprise/issues/2975))
- `[Popover]` Fixed an issue where the content was disappearing when change themes on IE11. ([#2954](https://github.com/infor-design/enterprise/issues/2954))
- `[Progress]` Added the ability to init the progress and update it to zero, this was previously not working. ([#3020](https://github.com/infor-design/enterprise/issues/3020))
- `[Sparkline Chart]` Fixed an issue where an error was thrown while a sparkline chart was present during a theme chnage. ([#3159](https://github.com/infor-design/enterprise/issues/3159))
- `[Tabs Module]` Fixed missing ellipsis and spacing issue on mobile view in searchfield of tabs module when resizing the browser. ([#2940](https://github.com/infor-design/enterprise/issues/2940))
- `[Toast]` Fixed an issue where the saved position was not working for whole app. ([#3025](https://github.com/infor-design/enterprise/issues/3025))
- `[Tree]` Fixed an issue where the nodes were not rendering. ([#3194](https://github.com/infor-design/enterprise/issues/3194))

### v4.24.0 Chores & Maintenance

- `[Demoapp]` Allow the query params that affect theming/personalization (theme/variant/colors) to be appended/adjusted on the browser's URL without affecting other query parameters, or adding unnecessary paramters that weren't changed.
- `[Toolbar Searchfield]` Increased the amount of text shown when the Searchfield is not expanded, and appears similar to a button.  Also modified some styles in all themes to make alignment of the text better between the Searchfield and buttons when the Searchfield is not expanded. ([#2944](https://github.com/infor-design/enterprise/issues/2944))

(74 Issues Solved this release, Backlog Enterprise 374, Backlog Ng 85, 974 Functional Tests, 1191 e2e Test)

## v4.23.0

### v4.23.0 Deprecation

- `[Icons]` We added per theme empty state icons for both uplift (vibrant) and soho (subtle) themes. Because of this `svg-empty.html` is now deprecated. Please use the theme based files `theme-soho-svg-empty.html` and `theme-uplift-svg-empty.html`. ([#426](https://github.com/infor-design/design-system/issues/426))

### v4.23.0 Features

- `[Accordion]` Added a new setting `expanderDisplay` that can display all expander button icons in the classic style, or with all "chevron" or "plus-minus"-style icons.  Deprecated the legacy `displayChevron` setting in favor of this change. ([#2900](https://github.com/infor-design/enterprise/issues/2900))
- `[Calendar / Day View]` A new component Week View was created, you can configure it to show a single day as well, or several days so we now have a day view. ([#2780](https://github.com/infor-design/enterprise/issues/2780))
- `[Calendar / Week View]` A new component Week View was added. You can show events in a series of days. This is also integrated into view switcher in the calendar component. ([#1757](https://github.com/infor-design/enterprise/issues/1757))
- `[Empty Messages]` Added a new icon `empty-no-users`. ([#3046](https://github.com/infor-design/enterprise/issues/3046))
- `[Locale]` Added updated translation files for 16 in house languages. ([#3049](https://github.com/infor-design/enterprise/issues/3049))
- `[Modal]` Added a new setting `overlayOpacity` that gives the developer ability to control the opacity level of the modal/message dialog overlay. ([#2975](https://github.com/infor-design/enterprise/issues/2975))

### v4.23.0 Fixes

- `[Accordion]` Fixed the font color when hovered on uplift high contrast. ([#3042](https://github.com/infor-design/enterprise/issues/3042))
- `[Autocomplete]` Fixed memory leaks by preventing re-rendering of an open autocomplete list from attaching new events, adding multiple `aria-polite` elements, etc. ([#2888](https://github.com/infor-design/enterprise/issues/2888))
- `[Calendar]` Pass calendar tooltip settings down to week-view component. ([#3179](https://github.com/infor-design/enterprise/issues/3179))
- `[Calendar]` Fixed disabled legend label color on vibrant/uplift with dark Variant theme. ([#2965](https://github.com/infor-design/enterprise/issues/2965))
- `[Calendar]` Fixed missing arrow and scrolling issues in the event popup. ([#2962](https://github.com/infor-design/enterprise/issues/2962))
- `[Contextual Action Panel]` Fixed an issue where the CAP close but beforeclose event not fired. ([#2826](https://github.com/infor-design/enterprise/issues/2826))
- `[Context Menu]` Fixed a placement bug that would cut the size of the menu to an unusable size in small viewport displays. ([#2899](https://github.com/infor-design/enterprise/issues/2899))
- `[Contextual Action Panel]` Fixed placement of `(X)` close button on both standard and Flex toolbars when using the `showCloseBtn` setting. ([#2834](https://github.com/infor-design/enterprise/issues/2834))
- `[Datagrid]` Fixed column headers font color in uplift high contrast. ([#2830](https://github.com/infor-design/enterprise/issues/2830))
- `[Datagrid]` Fixed an issue where the tree children expand and collapse was not working. ([#633](https://github.com/infor-design/enterprise-ng/issues/633))
- `[Datagrid]` Fixed an issue where the pager was not updating with updated method. ([#2759](https://github.com/infor-design/enterprise/issues/2759))
- `[Datagrid]` Fixed an issue where the browser contextmenu was not showing by default. ([#2842](https://github.com/infor-design/enterprise/issues/2842))
- `[Datagrid]` Fixed an issue where string include zeroes not working with text filter. ([#2854](https://github.com/infor-design/enterprise/issues/2854))
- `[Datagrid]` Fixed an issue where the select all button for multiselect grouping was not working. ([#2895](https://github.com/infor-design/enterprise/issues/2895))
- `[Datagrid]` Fixed an issue where the select children for tree was not working. ([#2961](https://github.com/infor-design/enterprise/issues/2961))
- `[Datepicker]` Fixed an issue where the selected date was getting cleared and creating js error after changing month or year in Umalqura date and Calendar. ([#3093](https://github.com/infor-design/enterprise/issues/3093))
- `[Datepicker]` Fixed an issue where the validation after body re-initialize was not working. ([#2410](https://github.com/infor-design/enterprise/issues/2410))
- `[Datepicker]` Fixed an issue where the islamic-umalqura calendar was not working, when used with user vs settings locale and translate data was not loading from parent locale. ([#2878](https://github.com/infor-design/enterprise/issues/2878))
- `[Datepicker]` Fixed layout issues in RTL mode, also the buttons are switched the to the opposite side now. ([#3068](https://github.com/infor-design/enterprise/issues/3068))
- `[Dropdown]` Fixed an issue where the dropdown icons are misaligned in IE11 in the Uplift theme. ([#2826](https://github.com/infor-design/enterprise/issues/2912))
- `[Dropdown]` Fixed an issue where the placeholder was incorrectly renders when initially set selected item. ([#2870](https://github.com/infor-design/enterprise/issues/2870))
- `[Dropdown]` Fixed placement logic when dropdowns flip, as well as a visual bug with checkmark/icon placement on some browsers. ([#3058](https://github.com/infor-design/enterprise/issues/3058))
- `[Dropdown]` Fixed an issue where it was possible to inject xss when clearing the typehead. ([#650](https://github.com/infor-design/enterprise-ng/issues/650))
- `[Field Filter]` Fixed an issues where the icons are not vertically centered, and layout issues when opening the dropdown in a smaller height browser. ([#2951](https://github.com/infor-design/enterprise/issues/2951))
- `[Header]` Fixed an iOS bug where the theme switcher wasn't working after Popupmenu lifecycle changes. ([#2986](https://github.com/infor-design/enterprise/issues/2986))
- `[Header Tabs]` Added a more distinct style to selected header tabs. ([infor-design/design-system#422](https://github.com/infor-design/design-system/issues/422))
- `[Hierarchy]` Fixed the border color on hierarchy cards. ([#423](https://github.com/infor-design/design-system/issues/423))
- `[Locale]` Fixed an issue where the parseDate method was not working for leap year. ([#2737](https://github.com/infor-design/enterprise/issues/2737))
- `[Locale]` Fixed an issue where some culture files does not have a name property in the calendar. ([#2880](https://github.com/infor-design/enterprise/issues/2880))
- `[Locale]` Fixed an issue where cultures with a group of space was not parsing correctly. ([#2959](https://github.com/infor-design/enterprise/issues/2959))
- `[Locale]` Fixed a problem loading nb-NO locale where it would fail to find translations and possibly error. ([#3035](https://github.com/infor-design/enterprise/issues/3035))
- `[Lookup]` Fixed missing X button in searchfield on a mobile viewport. ([#2948](https://github.com/infor-design/enterprise/issues/2948))
- `[Message]` Fixed an issue with an extra scroll bar, updated padding. ([#2964](https://github.com/infor-design/enterprise/issues/2964))
- `[Modal]` Fixed a layout issue when using 2 or more buttons on some smaller devices. ([#3014](https://github.com/infor-design/enterprise/issues/3014))
- `[Monthview]` Fixed an issue that the month/year text will reset when pressing cancel. ([#3080](https://github.com/infor-design/enterprise/issues/3080))
- `[Monthview]` Fixed a layout issue on the header in IE 11. ([#2862](https://github.com/infor-design/enterprise/issues/2862))
- `[Pie]` Fixed an issue where legends in pie chart gets cut off on mobile view. ([#902](https://github.com/infor-design/enterprise/issues/902))
- `[Popupmenu]` In mobile settings (specifically iOS), input fields will now allow for text input when also being assigned a context menu. ([#2613](https://github.com/infor-design/enterprise/issues/2613))
- `[Popupmenu]` Fixed an issue where the destroy event was bubbling up to other parent components. ([#2809](https://github.com/infor-design/enterprise/issues/2809))
- `[Popupmenu]` Fixed an issue where checkable menu items were not causing a popupmenu list to become properly formatted to fit the checkmarks when generated as part of a Flex Toolbar.  Also reworked the selection system to better handle selectable sections. ([#2989](https://github.com/infor-design/enterprise/issues/2809))
- `[Toolbar]` Fixed a bug where the dropdown/toolbar menu is being cut off on iOS device. ([#2800](https://github.com/infor-design/enterprise/issues/2800))
- `[Tooltip]` Fixed a personalization bug on Dark Themes where text colors were sometimes illegible when using certain color configurations. ([#3011](https://github.com/infor-design/enterprise/issues/3011))

### v4.23.0 Chores & Maintenance

- `[Build System]` Created separate sets linting rules for demoapp, source code, and tests, as well as a base set of rules for all environments. ([#2662](https://github.com/infor-design/enterprise/issues/2662))

(70 Issues Solved this release, Backlog Enterprise 378, Backlog Ng 82, 939 Functional Tests, 1136 e2e Test)

## v4.22.0

### v4.22.0 Deprecation

- `[Icons]` The alert icons now all have a white background allowing them to appear on colored areas. There was previously a special `-solid` version of the icons created that is now not needed, if you used the `icon-<name>-solid` icon change it to just `icon-<name>`. ([#396](https://github.com/infor-design/design-system/issues/396))

### v4.22.0 Features

- `[Build]` Replaced UglifyES in the minification script with Terser ([#2660](https://github.com/infor-design/enterprise/issues/2660))
- `[Build]` Added the Locale culture files to the minification script. `.min.js` versions of each locale are now available in the `dist/` folder. ([#2660](https://github.com/infor-design/enterprise/issues/2660))
- `[Calendar / Weekview]` Added a new week-view component that can be used standalone and ability switch to calendar week view in calendar. ([#1757](https://github.com/infor-design/enterprise/issues/1757))
- `[Application Menu]` Improved design of the App Menu Accordion's hierarchy, among other visual improvements, in the Uplift theme. ([#2739](https://github.com/infor-design/enterprise/issues/2739))
- `[Calendar]` Fixed layout issues in uplift theme. ([#2907](https://github.com/infor-design/enterprise/issues/2907))
- `[Charts]` Added support for context menu event with charts. ([#2699](https://github.com/infor-design/enterprise/issues/2699))
- `[Checkboxes]` Fixed layout issues when in grid rows. ([#2907](https://github.com/infor-design/enterprise/issues/2907))
- `[Contextual Action Panel]` Added support for passing in a full range of settings to the underlying Modal component API. ([#2433](https://github.com/infor-design/enterprise/issues/2433))
- `[Export]` Added support for separator to use custom string or object type with Export to CSV. ([#2490](https://github.com/infor-design/enterprise/issues/2490))
- `[Locale]` Added support for fetching minified culture files. ([#2660](https://github.com/infor-design/enterprise/issues/2660))
- `[Locale]` Added new translations for missing entries. ([#2896](https://github.com/infor-design/enterprise/issues/2896))
- `[Locale]` Fixed a bug that the language would reset when opening some components if a seperate language is used. ([#2982](https://github.com/infor-design/enterprise/issues/2982))
- `[Modal]` Added support for a "fullsize" sheet display at all times, or simply beneath the responsive breakpoint. ([#2433](https://github.com/infor-design/enterprise/issues/2433))
- `[Tabs-Vertical]` Added the ability to personalize Vertical Tabs in accordance with theming. ([#2824](https://github.com/infor-design/enterprise/issues/2824))
- `[Wizard]` Added support for short labels. If short labels not supplied it will add ellipsis to text and tooltip. ([#2604](https://github.com/infor-design/enterprise/issues/2604))

### v4.22.0 Fixes

- `[Accordion]` Fixed a Safari bug where accordion headers would not lose focus when another accordion header was clicked. ([#2851](https://github.com/infor-design/enterprise/issues/2851))
- `[Application Menu]` Fixed an issue where footer toolbar area was overlapping to menu content. ([#2552](https://github.com/infor-design/enterprise/issues/2552))
- `[Application Menu]` Fixed an issue where tooltip was showing white text on white background which makes text to be unreadable. ([#2811](https://github.com/infor-design/enterprise/issues/2811))
- `[Application Menu]` Fixed a bug where application menus were not dismissed when clicking directly on Popupmenu triggers in a mobile setting. ([#2831](https://github.com/infor-design/enterprise/issues/2831))
- `[Application Menu]` Fixed an issue on mobile where the body was scroll bouncing when dragging/scrolling in the app menu. ([#2434](https://github.com/infor-design/enterprise/issues/2434))
- `[Bar Chart]` Fixed an issue where labels were overwritten when use more then one chart on page. ([#2723](https://github.com/infor-design/enterprise/issues/2723))
- `[Buttons]` Adjust the contrast of buttons (tertiary) on uplift theme. ([#396](https://github.com/infor-design/design-system/issues/396))
- `[Calendar]` Fixed an issue where the upcoming event description was overlapping the upcoming duration when text is too long, adjust width of spinbox count and fixed alignment of all day checkbox in uplift light theme. ([#2778](https://github.com/infor-design/enterprise/issues/2778))
- `[Datagrid]` Fixed an issue where if you have duplicate Id's the columns many become misaligned. ([#2687](https://github.com/infor-design/enterprise/issues/2687))
- `[Datagrid]` Made the text all white on the targeted achievement formatter. ([#2730](https://github.com/infor-design/enterprise/issues/2730))
- `[Datagrid]` Fixed keyword search so that it will again work with client side paging. ([#2797](https://github.com/infor-design/enterprise/issues/2797))
- `[Datagrid]` Fixed an issue where the header and cells do not align perfectly. ([#2849](https://github.com/infor-design/enterprise/issues/2849))
- `[Datagrid]` Fixed an issue where actions menu was not opening after reload the data. ([#2876](https://github.com/infor-design/enterprise/issues/2876))
- `[Datepicker]` Moved the today button to the datepicker header and adding a setting to hide it if wanted. ([#2704](https://github.com/infor-design/enterprise/issues/2704))
- `[FieldSet]` Fixed an issue where the fieldset text in chart completion overlap when resizing the browser. ([#2610](https://github.com/infor-design/enterprise/issues/2610))
- `[Datepicker]` Fixed a bug in datepicker where the destroy method does not readd the masking functionality. [2832](https://github.com/infor-design/enterprise/issues/2832))
- `[Field Options]` Fixed an issue where the option menu is misaligned in full length input field in uplift theme. ([#2765](https://github.com/infor-design/enterprise/issues/2765))
- `[Icons]` Added and updated the following icons: icon-new, icon-calculator, icon-save-new, icon-doc-check. ([#391](https://github.com/infor-design/design-system/issues/391))
- `[Icons]` Added and updated the following icons: icon-bed, icon-user-clock, icon-phone-filled, icon-phone-empty. ([#419](https://github.com/infor-design/design-system/issues/419))
- `[Listview]` Fixed an issue where empty message would not be centered if the listview in a flex container. ([#2716](https://github.com/infor-design/enterprise/issues/2716))
- `[Locale/Initialize]` Fixed an issue where opening some components like Contextual Action Panel would change the current locale because it calls initialize when it loads. ([#2873](https://github.com/infor-design/enterprise/issues/2873))
- `[Mask]` Added an example showing how to user percent format with the locale. ([#434](https://github.com/infor-design/enterprise/issues/434))
- `[Modal]` Fixed an issue where encoded html would not be recoded on the title. ([#246](https://github.com/infor-design/enterprise/issues/246))
- `[Modal]` Fixed an issue where the page content behind the modal is still scrollable while the modal window is open on iOS devices. ([#2678](https://github.com/infor-design/enterprise/issues/2678))
- `[Popupmenu]` Prevent popupmenus from closing after exit and reentry to the popupmenu submenu structure. ([#2702](https://github.com/infor-design/enterprise/issues/2702))
- `[Swaplist]` Fixed an issue where passed data for searched items were not syncing for beforeswap event. ([#2819](https://github.com/infor-design/enterprise/issues/2819))
- `[Tabs]` Add more padding to the count styles. ([#2744](https://github.com/infor-design/enterprise/issues/2744))
- `[Tabs]` Fixed the disabled tab color. ([#396](https://github.com/infor-design/design-system/issues/396))
- `[Tabs-Module]` Fixed styling and appearance issues on an example page demonstrating the Go Button alongside a Searchfield with Categories. ([#2745](https://github.com/infor-design/enterprise/issues/2745))
- `[Tabs-Multi]` Fixed an issue where tooltip was not showing when hovering a tab with cut-off text. ([#2747](https://github.com/infor-design/enterprise/issues/2747))
- `[Toolbar Flex]` Fixed a bug in toolbar flex where the title is getting truncated even if there's enough space for it. ([#2810](https://github.com/infor-design/enterprise/issues/2810))
- `[Validation]` Fixed an issue where if the mask is set to use a time other than the default time for the locale, this was not taken into account in validation. ([#2821](https://github.com/infor-design/enterprise/issues/2821))

### v4.22.0 Chores & Maintenance

- `[Demo App]` Changed the theme switch to call the page refresh. ([#2743](https://github.com/infor-design/enterprise/issues/2743))
- `[Export]` Added support for separator to use custom string or object type with Export to CSV. ([#2490](https://github.com/infor-design/enterprise/issues/2490))

(53 Issues Solved this release, Backlog Enterprise 342, Backlog Ng 81, 892 Functional Tests, 909 e2e Test)

## v4.21.0

### v4.21.0 Deprecation

- `[Icons]` Removed the hardcoded red color of the `icon-flag` so it can be used as a normal icon. If red is desired please add an additional class of `icon-flag icon-error`. ([#2548](https://github.com/infor-design/enterprise/issues/2548))

### v4.21.0 Features

- `[Calendar]` Added the ability to show tooltip on event and event icon and the ability to fire a context menu event. ([#2518](https://github.com/infor-design/enterprise/issues/2518))
- `[Datagrid]` Added the ability to use frozen columns with tree grid. ([#2102](https://github.com/infor-design/enterprise/issues/2102))
- `[Datagrid]` Added support for a fixed row size, this can be used in some cases like frozen columns where rows may have a different size than the three row heights (normal, short, medium). ([#2101](https://github.com/infor-design/enterprise/issues/2101))
- `[Datagrid]` Added filter row editor options to api setting. ([#2648](https://github.com/infor-design/enterprise/issues/2648))
- `[Datagrid]` Fixed an issue that alert text is cut off when using the textEllipsis option. ([#2773](https://github.com/infor-design/enterprise/issues/2773))
- `[Editor]` Added events to trigger on view change. ([#2430](https://github.com/infor-design/enterprise/issues/2430))
- `[Homepage]` Added a parameter to the `resize` event that provides metadata about the Homepage's state, including a calculated container height. ([#2446](https://github.com/infor-design/enterprise/issues/2446))
- `[Locale]` Added support for big numbers (18.6) to formatNumber and parseNumber. ([#1800](https://github.com/infor-design/enterprise/issues/1800))

### v4.21.0 Fixes

- `[Application Menu]` Fixed an indentation issue with child elements in an accordion in the Angular application (enterprise-ng). ([#2616](https://github.com/infor-design/enterprise/issues/2616))
- `[AppMenu/Accordion]` Improved performance on Angular by not calling siftFor on the app menu build. ([#2767](https://github.com/infor-design/enterprise/issues/2767))
- `[AppMenu/Accordion]` Fixed a bug where the busy indicator would immediately close. ([#2767](https://github.com/infor-design/enterprise/issues/2767))
- `[Button]` Fixed an issue where updated method was not teardown and re-init. ([#2304](https://github.com/infor-design/enterprise/issues/2304))
- `[Circle Pager]` Fixed a bug where it was not showing on mobile view. ([#2589](https://github.com/infor-design/enterprise/issues/2589))
- `[Contextual Action Panel]` Fixed an issue where if the title is longer, there will be an overflow causing a white space on the right on mobile view. ([#2605](https://github.com/infor-design/enterprise/issues/2605))
- `[Custom Builds]` Fixed a problem where including components with extra punctuation (periods, etc) may cause a build to fail. ([#1322](https://github.com/infor-design/enterprise/issues/1322))
- `[Datagrid]` Fixed an issue where key navigation was not working for inlineEditor. ([#2157](https://github.com/infor-design/enterprise/issues/2157))
- `[Datagrid]` Fixed a bug where calling update rows in the filter callback will cause an infinite loop. ([#2526](https://github.com/infor-design/enterprise/issues/2526))
- `[Datagrid]` Fixed a bug where the value would clear when using a lookup editor with a mask on new rows. ([#2305](https://github.com/infor-design/enterprise/issues/2305))
- `[Datagrid]` Fixed a bug where horizontal scrolling would not work when in a card/widget. ([#1785](https://github.com/infor-design/enterprise/issues/1785))
- `[Datagrid]` Fixed an issue where dirty and row status on the same cell would cause a UI issue. ([#2641](https://github.com/infor-design/enterprise/issues/2641))
- `[Datagrid]` Changed the onKeyDown callback to fire on any key. ([#536](https://github.com/infor-design/enterprise-ng/issues/536))
- `[Datagrid]` Added a more descriptive aria-label to checkboxes if the required descriptors exist. ([#2031](https://github.com/infor-design/enterprise-ng/issues/2031))
- `[Datagrid]` Added an announcement of the selection state of a row. ([#2535](https://github.com/infor-design/enterprise/issues/2535))
- `[Datagrid]` Fixed filtering on time columns when time is a string. ([#2535](https://github.com/infor-design/enterprise/issues/2535))
- `[Datagrid]` Fixed icon layout issues on the filter row in medium rowHeight mode. ([#2709](https://github.com/infor-design/enterprise/issues/2709))
- `[Datagrid]` Fixed an issue where short row height was misaligning in Uplift theme. ([#2717](https://github.com/infor-design/enterprise/issues/2717))
- `[Datagrid]` Fixed an issue where new row and dirty cell were not working when combined. ([#2729](https://github.com/infor-design/enterprise/issues/2729))
- `[Dropdown]` Fixed an issue where tooltip on all browsers and ellipsis on firefox, ie11 was not showing with long text after update. ([#2534](https://github.com/infor-design/enterprise/issues/2534))
- `[Editor]` Fixed an issue where clear formatting was causing to break while switch mode on Firefox. ([#2424](https://github.com/infor-design/enterprise/issues/2424))
- `[Empty Message]` Fixed padding and alignment issues, the icon is now centered better. ([#2424](https://github.com/infor-design/enterprise/issues/2733))
- `[Fileupload Advanced]` Added custom errors example page. ([#2620](https://github.com/infor-design/enterprise/issues/2620))
- `[Flex Toolbar]` Fixed a lifecycle problem that was preventing Menu Buttons with a `removeOnDestroy` setting from opening. ([#2664](https://github.com/infor-design/enterprise/issues/2664))
- `[Homepage]` Fixed an issue where dynamically added widget was not positioning correctly. ([#2425](https://github.com/infor-design/enterprise/issues/2425))
- `[Icons]` Fixed an issue with partially invisible empty messages in uplift theme. ([#2474](https://github.com/infor-design/enterprise/issues/2474))
- `[Icons (Component)]` Fixed a bug where it was possible to store a full base-tag prefixed URL in the `use` setting, which shouldn't be possible. ([PR#2738](https://github.com/infor-design/enterprise/pull/2738))
- `[Locale]` Fixed a bug where getCulturePath does not work if the sohoxi.js file name has a hash part. ([#2637](https://github.com/infor-design/enterprise/issues/2637))
- `[Locale]` Fixed a bug found when using NG8 that the default us locale causes issues. It is now an official requirement that you set a locale for all components that require locale information. ([#2640](https://github.com/infor-design/enterprise/issues/2640))
- `[Locale]` Fixed an occurrence where an nonstandard locale filename was not correctly processed. ([#2684](https://github.com/infor-design/enterprise/issues/2684))
- `[Lookup]` Fixed memory leak issues after destroy. ([#2494](https://github.com/infor-design/enterprise/issues/2494))
- `[Modal]` Fixed memory leak issues after destroy. ([#2497](https://github.com/infor-design/enterprise/issues/2497))
- `[Popupmenu]` Fixed DOM leak where many arrows could be inserted in the DOM. ([#568](https://github.com/infor-design/enterprise-ng/issues/568))
- `[Pager]` Fixed a bug where clicking disabled buttons caused a refresh of the page in NG. ([#2170](https://github.com/infor-design/enterprise/issues/2170))
- `[Slider]` Updated the color variant logic to match new uplift theming. ([#2647](https://github.com/infor-design/enterprise/issues/2647))
- `[Tabs]` Fixed a memory leak caused by removing a tab. ([#2686](https://github.com/infor-design/enterprise/issues/2686))
- `[Toast]` Fixed memory leak issues after destroy. ([#2634](https://github.com/infor-design/enterprise/issues/2634))
- `[Toolbar]` Fixed the conditions for when `noSearchfieldReinvoke` destroys an inner Searchfield that's been previously invoked. ([PR#2738](https://github.com/infor-design/enterprise/pull/2738))
- `[Uplift Theme]` Various improvements to the Dark/Contrast variants, with a focus on passing WCAG ([#2541](https://github.com/infor-design/enterprise/issues/2541)) ([#2588](https://github.com/infor-design/enterprise/issues/2588))

### v4.21.0 Chores & Maintenance

- `[Custom Builds]` Improved Sass builder's ability to code split and include partials once. ([#1038](https://github.com/infor-design/enterprise/issues/1038))

(61 Issues Solved this release, Backlog Enterprise 335, Backlog Ng 76, 867 Functional Tests, 880 e2e Test)

## v4.20.0

### v4.20.0 Deprecation

- `[ListFilter]` Deprecated `startsWith` in favor of `wordStartsWith`, due to the addition of the `phraseStartsWith` filterMode. ([#1606](https://github.com/infor-design/enterprise/issues/1606))
- `[Popdown]` Deprecated `Popdown` in favor of `Popover`. Both components have similar functionality and we want to trim the code logic down. ([#2468](https://github.com/infor-design/enterprise/issues/2468))
- `[StepProcess]` Deprecated `StepProcess` as the component is no longer commonly used. We will remove it within 3-6 versions. ([#1476](https://github.com/infor-design/enterprise/issues/1476))
- `[CompositeForm]` Deprecated `CompositeForm` as the component is no longer commonly used. We will remove it within 3-6 versions. ([#1476](https://github.com/infor-design/enterprise/issues/1476))
- `[FieldOptions]` Deprecated `FieldOptions` as the component is no longer commonly used. We will remove it within 3-6 versions. ([#1476](https://github.com/infor-design/enterprise/issues/1476))

### v4.20.0 Features

- `[Datagrid]` Added support to resize column widths after a value change via the stretchColumnOnChange setting. ([#2174](https://github.com/infor-design/enterprise/issues/2174))
- `[Datagrid]` Added a Sort Function to the datagrid column to allow the value to be formatted for the sort. ([#2274](https://github.com/infor-design/enterprise/issues/2274)))
- `[Datagrid]` Added placeholder functionality to Lookup, Dropdown, and Decimal Formatters. ([#2408](https://github.com/infor-design/enterprise/issues/2408)))
- `[Datagrid]` Added support to restrict the size of a column with minWidth and maxWidth setting on the column. ([#2313](https://github.com/infor-design/enterprise/issues/2313))
- `[Datagrid]` Automatically remove nonVisibleCellError when a row is removed. ([#2436](https://github.com/infor-design/enterprise/issues/2436))
- `[Datagrid]` Fixed header alignment with textOverflow ellipsis setting. ([#2351](https://github.com/infor-design/enterprise/issues/2351))
- `[Datagrid]` Fixed an issue where code-block editor focus was not working. ([#526](https://github.com/infor-design/enterprise-ng/issues/526))
- `[Datagrid]` Automatically remove nonVisibleCellError when a row is removed. ([#2436](https://github.com/infor-design/enterprise/issues/2436))
- `[Datagrid]` Add a fix to show ellipsis text on lookups in the datagrid filter. ([#2122](https://github.com/infor-design/enterprise/issues/2122))
- `[Datagrid]` Made grouping work better with editable, including fixes to addRow, removeRow, messages, and dirty indication. ([#1851](https://github.com/infor-design/enterprise/issues/1851))
- `[Datagrid]` Changed the beforeCommitCellEdit event into a function on the column that is synchronous. ([#2442](https://github.com/infor-design/enterprise/issues/2442))
- `[Datagrid]` Fixed a bug that the selected event would fire when no rows are deselected and on initial load. ([#2472](https://github.com/infor-design/enterprise/issues/2472))
- `[Datagrid]` Removed a white background from the colorpicker editor in high contrast theme. ([#1574](https://github.com/infor-design/enterprise/issues/1574))
- `[Datepicker]` Made the showMonthYearPicker option true by default and added a newly designed panel to select the year and day. ([#1958](https://github.com/infor-design/enterprise/issues/1958))
- `[Datepicker]` Fixed a layout issue in IE 11 with the datepicker title. ([#2598](https://github.com/infor-design/enterprise/issues/2598))
- `[Datepicker]` Fixed issues with the mask when using the range picker. ([#2597](https://github.com/infor-design/enterprise/issues/2597))
- `[Dropdown]` Fixed an issue where ellipsis was not working when use firefox new tab. ([#2236](https://github.com/infor-design/enterprise/issues/2236))
- `[Form Compact]` Added checkboxes/radios, and improved visual style. ([#2193](https://github.com/infor-design/enterprise/issues/2193))
- `[Images]` Created an additional image class to apply focus state without coercing width and height. ([#2025](https://github.com/infor-design/enterprise/issues/2025))
- `[ListFilter]` Added `phraseStartsWith` filterMode for only matching a search term against the beginning of a string. ([#1606](https://github.com/infor-design/enterprise/issues/1606))
- `[Multiselect]` Changed interactions in filtered lists to no longer reset text inside the search input and the contents of the list. ([#920](https://github.com/infor-design/enterprise/issues/920))
- `[Toast]` Added api settings for drag drop and save position. ([#1876](https://github.com/infor-design/enterprise/issues/1876))
- `[Uplift Theme]` Various minor improvements. ([#2318](https://github.com/infor-design/enterprise/issues/2318))

### v4.20.0 Fixes

- `[Alerts]` Removed dirty tracker from the page due to layout issues. ([#1679](https://github.com/infor-design/enterprise/issues/1679))
- `[App Menu]` Fixed an issue where the lower toolbar inverts left and right keyboard actions. ([#2240](https://github.com/infor-design/enterprise/issues/2240))
- `[Bar Chart]` Fixed an issue where the tooltip would not show. ([#2097](https://github.com/infor-design/enterprise/issues/2097))
- `[Calendar]` Added more information to the onMonthRendered callback. ([#2419](https://github.com/infor-design/enterprise/issues/2419))
- `[Calendar]` Changed updated method so it can reinit the calendar with new data. ([#2419](https://github.com/infor-design/enterprise/issues/2419))
- `[Calendar]` Fixed stack exceeded error in angular using updated and legend. ([#2419](https://github.com/infor-design/enterprise/issues/2419))
- `[Calendar]` Added an eventclick and eventdoubleclick information to the onMonthRendered callback. ([#2419](https://github.com/infor-design/enterprise/issues/2419))
- `[Calendar]` Allow Validation of the Calendar Popup. ([#1742](https://github.com/infor-design/enterprise/issues/1742))
- `[Calendar]` Prevent double click from reopening the event popup. ([#1705](https://github.com/infor-design/enterprise/issues/1705))
- `[Calendar]` Enable vertical scrolling at short window sizes in monthview. ([#2489](https://github.com/infor-design/enterprise/issues/2489))
- `[Charts]` Made fixes so all charts change color in uplift theme. ([#2058](https://github.com/infor-design/enterprise/issues/2058))
- `[Charts]` Fixes dynamic tooltips on a bar chart. ([#2447](https://github.com/infor-design/enterprise/issues/2447))
- `[Colorpicker]` Fixed colorpicker left and right keys advanced oppositely in right-to-left mode. ([#2352](https://github.com/infor-design/enterprise/issues/2352))
- `[Column Chart]` Fixed an issue where the tooltip would not show. ([#2097](https://github.com/infor-design/enterprise/issues/2097))
- `[Datagrid]` Fixes an issue where method selectedRows() was returning incorrect information when new row added via addRow(). ([#1794](https://github.com/infor-design/enterprise/issues/1794))
- `[Datagrid]` Fixed the text width functions for better auto sized columns when using editors and special formatters. ([#2270](https://github.com/infor-design/enterprise/issues/2270))
- `[Datagrid]` Fixes the alignment of the alert and warning icons on a lookup editor. ([#2175](https://github.com/infor-design/enterprise/issues/2175))
- `[Datagrid]` Fixes tooltip on the non displayed table errors. ([#2264](https://github.com/infor-design/enterprise/issues/2264))
- `[Datagrid]` Fixes an issue with alignment when toggling the filter row. ([#2332](https://github.com/infor-design/enterprise/issues/2332))
- `[Datagrid]` Fixes an issue where method setFilterConditions() were not working for multiselect filter. ([#2414](https://github.com/infor-design/enterprise/issues/2414))
- `[Datagrid]` Fixes an error on tree grid when using server-side paging. ([#2132](https://github.com/infor-design/enterprise/issues/2132))
- `[Datagrid]` Fixed an issue where autocompletes popped up on cell editors. ([#1575](https://github.com/infor-design/enterprise/issues/1575))
- `[Datagrid]` Fixes reset columns to set the correct hidden status. ([#2315](https://github.com/infor-design/enterprise/issues/2315))
- `[Datagrid]` Fixes the filtering of null values. ([#2336](https://github.com/infor-design/enterprise/issues/2336))
- `[Datagrid]` Fixed an issue where performance was significantly slower for export methods. ([#2291](https://github.com/infor-design/enterprise/issues/2291))
- `[Datagrid]` Fixes a bug that stopped the search in datagrid personalization from working. ([#2299](https://github.com/infor-design/enterprise/issues/2299))
- `[Datagrid]` Fixes an error on tree grid when using server-side paging. ([#2132](https://github.com/infor-design/enterprise/issues/2132))
- `[Datagrid]` Fixed an issue where autocompletes popped up on cell editors. ([#1575](https://github.com/infor-design/enterprise/issues/1575))
- `[Datagrid]` Fixes the filtering of null values. ([#2336](https://github.com/infor-design/enterprise/issues/2336))
- `[Datagrid]` Fixed an issue where performance was significantly slower for export methods. ([#2291](https://github.com/infor-design/enterprise/issues/2291))
- `[Datagrid]` Fixed an issue where source would not fire on sorting. ([#2390](https://github.com/infor-design/enterprise/issues/2390))
- `[Datagrid]` Fixes the styling of non editable checkbox cells so they look disabled. ([#2340](https://github.com/infor-design/enterprise/issues/2340))
- `[Datagrid]` Changed the dynamic column tooltip function to pass the row and more details. This changes the order of parameters but since this feature is new did not consider this a breaking change. If you are using this please take note. ([#2333](https://github.com/infor-design/enterprise/issues/2333))
- `[Datagrid]` Fixed a bug is the isEditable column callback in editable tree grid where some data was missing in the callback. ([#2357](https://github.com/infor-design/enterprise/issues/2357))
- `[Datepicker]` Removed the advanceMonths option as the dropdowns for this are no longer there in the new design. ([#970](https://github.com/infor-design/enterprise/issues/970))
- `[Datepicker]` Fixed an issue where range selection was not working. ([#2569](https://github.com/infor-design/enterprise/issues/2569))
- `[Datepicker]` Fixed some issue where footer buttons were not working properly with range selection. ([#2595](https://github.com/infor-design/enterprise/issues/2595))
- `[Datepicker]` Fixed an issue where time was not updating after change on range selection. ([#2599](https://github.com/infor-design/enterprise/issues/2599))
- `[Datagrid]` Fixed a bug where deselect all would not deselect some rows when using grouping. ([#1796](https://github.com/infor-design/enterprise/issues/1796))
- `[Datagrid]` Fixed a bug where summary counts in grouping would show even if the group is collapsed. ([#2221](https://github.com/infor-design/enterprise/issues/2221))
- `[Datagrid]` Fixed issues when using paging (client side) and removeRow. ([#2590](https://github.com/infor-design/enterprise/issues/2590))
- `[Demoapp]` When displaying Uplift theme, now shows the correct alternate fonts for some locales when switching via the `locale` query string. ([#2365](https://github.com/infor-design/enterprise/issues/2365))
- `[Dropdown]` Fixed a memory leak when calling destroy. ([#2493](https://github.com/infor-design/enterprise/issues/2493))
- `[Editor]` Fixed a bug where tab or shift tab would break out of the editor when doing an indent/outdent. ([#2421](https://github.com/infor-design/enterprise/issues/2421))
- `[Editor]` Fixed a bug where the dirty indicator would be hidden above. ([#2577](https://github.com/infor-design/enterprise/issues/2577))
- `[Fieldfilter]` Fixed an issue where fields were getting wrap to second line on iPhone SE. ([#1861](https://github.com/infor-design/enterprise/issues/1861))
- `[Fieldfilter]` Fixed an issue where Dropdown was not switching mode on example page. ([#2288](https://github.com/infor-design/enterprise/issues/2288))
- `[Field Options]` Fixed an issue where input example was not working. ([#2348](https://github.com/infor-design/enterprise/issues/2348))
- `[Homepages]` Fixed an issue where personalize and chart text colors were not working with hero. ([#2097](https://github.com/infor-design/enterprise/issues/2097))
- `[Images]` Fixed an issue where images were not tabbable or receiving a visual focus state. ([#2025](https://github.com/infor-design/enterprise/issues/2025))
- `[Listview]` Fixed a bug that caused the listview to run initialize too many times. ([#2179](https://github.com/infor-design/enterprise/issues/2179))
- `[Lookup]` Added `autocomplete="off"` to lookup input fields to prevent browser interference. ([#2366](https://github.com/infor-design/enterprise/issues/2366))
- `[Lookup]` Fixed a bug that caused a filter to reapply when reopening the modal. ([#2566](https://github.com/infor-design/enterprise/issues/2566))
- `[Lookup]` Fixed a bug that caused a selections to reapply when reopening the modal. ([#2568](https://github.com/infor-design/enterprise/issues/2568))
- `[Locale]` Fixed race condition when using initialize and loading locales with a parent locale. ([#2540](https://github.com/infor-design/enterprise/issues/2540))
- `[Lookup]` Fixed a double scrollbar when the modal needs to be scrolled. ([#2586](https://github.com/infor-design/enterprise/issues/2586))
- `[Modal]` Fixed an issue where the modal component would disappear if its content had a checkbox in it in RTL. ([#332](https://github.com/infor-design/enterprise-ng/issues/332))
- `[Modal]` Fixed an issue where tabbing was very slow on large DOMs in IE 11. ([#2607](https://github.com/infor-design/enterprise/issues/2607))
- `[Personalization]` Fixed an issue where the text color was too dark. Changed the text color to be more readable in high contrast mode. ([#2539](https://github.com/infor-design/enterprise/issues/2539))
- `[Personalization]` Updated some of the colors to more readable in contrast mode. ([#2097](https://github.com/infor-design/enterprise/issues/2097))
- `[Personalization]` Fixes an issue where text color was too dark. ([#2476](https://github.com/infor-design/enterprise/issues/2476))
- `[Pager]` Fixed an issue where click was not firing on any of the buttons with ie11. ([#2560](https://github.com/infor-design/enterprise/issues/2560))
- `[Pager]` Added a complete Popupmenu settings object for configuring the Page Size Selector Button, and deprecated the `attachPageSizeMenuToBody` setting in favor of `pageSizeMenuSettings.attachToBody`. ([#2356](https://github.com/infor-design/enterprise/issues/2356))
- `[Pager]` Fixed memory leak when using the `attachToBody` setting to change the menu's render location. ([#2482](https://github.com/infor-design/enterprise/issues/2482))
- `[Popdown]` Fixed usability issue where the Popdown could close prematurely when attempting to use inner components, such as Dropdowns. ([#2092](https://github.com/infor-design/enterprise/issues/2092))
- `[Popover]` Correctly align the popover close button. ([#1576](https://github.com/infor-design/enterprise/issues/1576))
- `[Popover]` Fixed an issue where buttons inside the popover would overflow at smaller screen sizes. ([#2271](https://github.com/infor-design/enterprise/issues/2271))
- `[Popupmenu]` Fixed an issue where js error was showing after removing a menu item. ([#414](https://github.com/infor-design/enterprise-ng/issues/414))
- `[Popupmenu]` Fixed a layout issue on disabled checkboxes in multiselect popupmenus. ([#2340](https://github.com/infor-design/enterprise/issues/2340))
- `[Popupmenu]` Fixed a bug on IOS that prevented menu scrolling. ([#645](https://github.com/infor-design/enterprise/issues/645))
- `[Popupmenu]` Fixed a bug on IOS that prevented some submenus from showing. ([#1928](https://github.com/infor-design/enterprise/issues/1928))
- `[Popupmenu]` Added a type-check during building/rebuilding of submenus that prevents an error when a submenu `<ul>` tag is not present. ([#2458](https://github.com/infor-design/enterprise/issues/2458))
- `[Scatter Plot]` Fixed the incorrect color on the tooltips. ([#1066](https://github.com/infor-design/enterprise/issues/1066))
- `[Stepprocess]` Fixed an issue where a newly enabled step is not shown. ([#2391](https://github.com/infor-design/enterprise/issues/2391))
- `[Searchfield]` Fixed an issue where the close icon on a searchfield is inoperable. ([#2578](https://github.com/infor-design/enterprise/issues/2578))
- `[Searchfield]` Fixed strange alignment of text/icons on the Uplift theme. ([#2612](https://github.com/infor-design/enterprise/issues/2612))
- `[Tabs]` Fixed the more tabs button to style as disabled when the tabs component is disabled. ([#2347](https://github.com/infor-design/enterprise/issues/2347))
- `[Tabs]` Added the select method inside the hide method to ensure proper focusing of the selected tab. ([#2346](https://github.com/infor-design/enterprise/issues/2346))
- `[Tabs]` Added an independent count for adding new tabs and their associated IDs to prevent duplication. ([#2345](https://github.com/infor-design/enterprise/issues/2345))
- `[Toolbar]` Fixed memory leaks. ([#2496](https://github.com/infor-design/enterprise/issues/2496))
- `[Toolbar]` Fixed an issue where `noSearchfieldReinvoke` was not being respected during the teardown method, causing lifecycle issues in Angular. ([#2691](https://github.com/infor-design/enterprise/issues/2691))
- `[Toolbar Flex]` Removed a 100% height on the toolbar which caused issues when nested in some situations. ([#474](https://github.com/infor-design/enterprise-ng/issues/474))
- `[Listview]` Fixed search to work when not using templates. ([#466](https://github.com/infor-design/enterprise-ng/issues/466))

### v4.20.0 Chores & Maintenance

- `[Build]` Add a file verification tool to the build process to ensure all necessary files are present. ([#2384](https://github.com/infor-design/enterprise/issues/2384))
- `[Demo App]` Add the uplift theme to the theme switcher menu. ([#2335](https://github.com/infor-design/enterprise/issues/2335))
- `[Demo App]` Fixed routing issues that could cause 500 errors or crash the Demoapp. ([#2343](https://github.com/infor-design/enterprise/issues/2343))
- `[Demo App]` Fixed an issue where the sorting was wrong on compressor data. ([#2390](https://github.com/infor-design/enterprise/issues/2390))

(95 Issues Solved this release, Backlog Enterprise 296, Backlog Ng 79, 852 Functional Tests, 865 e2e Test)

## v4.19.3

- `[Datagrid]` Fixes the multiselect filter on header from reloading during serverside filtering. ([#2383](https://github.com/infor-design/enterprise/issues/2383))
- `[Datagrid]` Fixed an issue where contextmenu was not opening with first click. ([#2398](https://github.com/infor-design/enterprise/issues/2398))
- `[Datagrid / Tooltip]` Fixed an error on some datagrid cells when tooltips are attached. ([#2403](https://github.com/infor-design/enterprise/issues/2403))

## v4.19.2

- `[Build]` Fixes missing minified files in the build and a missing svg-extended.html deprecated file for backwards compatibility. ([Teams](https://bit.ly/2FlzYCT))

## v4.19.0

### v4.19.0 Deprecations

- `[CSS]` The Soho light theme CSS file has been renamed from `light-theme.css` to `theme-soho-light.css` ([1972](https://github.com/infor-design/enterprise/issues/1972))
- `[CSS]` The Soho dark theme CSS file has been renamed from `dark-theme.css` to `theme-soho-dark.css` ([1972](https://github.com/infor-design/enterprise/issues/1972))
- `[CSS]` The Soho high-contrast theme CSS file has been renamed from `high-contrast-theme.css` to `theme-soho-contrast.css` ([1972](https://github.com/infor-design/enterprise/issues/1972))
- `[Datagrid]` The older savedColumns method has been deprecated since 4.10 and is now removed. Use saveUserSettings instead. ([#1766](https://github.com/infor-design/enterprise/issues/1766))

### v4.19.0 Features

- `[App Menu]` Improved style of personalized app menu. ([#2195](https://github.com/infor-design/enterprise/pull/2195))
- `[Column]` Added support to existing custom tooltip content in the callback setting. ([#1909](https://github.com/infor-design/enterprise/issues/1909))
- `[Contextual Action Panel]` Fixed an issue where the close button was misaligned. ([#1943](https://github.com/infor-design/enterprise/issues/1943))
- `[Datagrid]` Added support for disabling rows by data or a dynamic function, rows are disabled from selection and editing. ([#1614](https://github.com/infor-design/enterprise/issues/1614))
- `[Datagrid]` Fixes a column alignment issue when resizing and sorting columns that were originally set to percentage width. ([#1797](https://github.com/infor-design/enterprise/issues/1797))
- `[Datagrid]` Fixes a column alignment issue when there are duplicate column ids. ([#1797](https://github.com/infor-design/enterprise/issues/1797))
- `[Datagrid]` Fixes a column alignment by clearing a cache to help prevent column misalignment from randomly happening. ([#1797](https://github.com/infor-design/enterprise/issues/1797))
- `[Datagrid]` Fixes an issue that caused the active page to not restore correctly when saving user settings, . ([#1766](https://github.com/infor-design/enterprise/issues/1766))
- `[Datagrid]` Fixes an issue with dropdown filters when the ids are numbers. ([#1879](https://github.com/infor-design/enterprise/issues/1879))
- `[Datagrid]` Fixed alignment issues in the new uplift theme. ([#2212](https://github.com/infor-design/enterprise/issues/2212))
- `[Datagrid]` Fixes Datagrid time filtering for string type dates. ([#2281](https://github.com/infor-design/enterprise/issues/2281))
- `[Form Compact]` Adds support for Datepicker, Timepicker, Lookup, and File Uploader fields. ([#1955](https://github.com/infor-design/enterprise/issues/1955))
- `[Keyboard]` Added a new API that you can call at anytime to see what key is being pressed at the moment. ([#1906](https://github.com/infor-design/enterprise/issues/1906))
- `[Targeted/Completion Chart]` Added back the ability to inline svg icons and hyperlinks. ([#2152](https://github.com/infor-design/enterprise/issues/2152))
- `[Themes]` Added support for multiple themes in the demo app and renamed distribute Uplift (only) theme files. ([#1972](https://github.com/infor-design/enterprise/issues/1972))

### v4.19.0 Fixes

- `[App Menu]` Fixed an issue where the menu would not be entirely colored if short. ([#2062](https://github.com/infor-design/enterprise/issues/2062))
- `[App Menu]` Changed the scroll area to the outside when using a footer. ([#2062](https://github.com/infor-design/enterprise/issues/2062))
- `[App Menu]` Expandable area updates within application menu. ([#1982](https://github.com/infor-design/enterprise/pull/1982))
- `[App Menu]` Fixed an issue where role switcher was not clickable with long title. ([#2060](https://github.com/infor-design/enterprise/issues/2060))
- `[App Menu]` Fixed an issue where it was not possible to manually add a filter field that you can control on your own. Caveat to this is if you set filterable: false it will no longer remove the filter field from the DOM, if you do that you must now do it manually. ([#2066](https://github.com/infor-design/enterprise/issues/2066))
- `[App Menu]` Added support for mobile when dismissOnClickMobile setting is true to dismiss application menu when a role is selected. ([#2520](https://github.com/infor-design/enterprise/issues/2520))
- `[App Menu]` Fixed an issue with the logo which was positioned badly when scrolling. ([#2116](https://github.com/infor-design/enterprise/issues/2116))
- `[Calendar]` Fixed some bugs having a calendar month along or just a legend, fixed the clicking of upcoming days and added a dblclick even emitter. ([#2149](https://github.com/infor-design/enterprise/issues/2149))
- `[Colorpicker]` Fixed an issue where the colorpicker label is cut off in extra small input field. ([#2023](https://github.com/infor-design/enterprise/issues/2023))
- `[Colorpicker]` Fixed an issue where the colorpickers are not responsive at mobile screen sizes. ([#1995](https://github.com/infor-design/enterprise/issues/1995))
- `[Colorpicker]` Fixed an issue where the text is not visible on IE11 after choosing a color. ([#2134](https://github.com/infor-design/enterprise/issues/2134))
- `[Completion Chart]` Cleaned up excessive padding in some cases. ([#2171](https://github.com/infor-design/enterprise/issues/2171))
- `[Context Menu]` Fixes a bug where a left click on the originating field would not close a context menu opened with a right click. ([#1992](https://github.com/infor-design/enterprise/issues/1992))
- `[Contextual Action Panel]` Fixed an issue where the CAP title is too close to the edge at small screen sizes. ([#2249](https://github.com/infor-design/enterprise/issues/2249))
- `[Datagrid]` Fixed an issue where using the context menu with datagrid was not properly destroyed which being created multiple times. ([#392](https://github.com/infor-design/enterprise-ng/issues/392))
- `[Datagrid]` Fixed charts in columns not resizing correctly to short row height. ([#1930](https://github.com/infor-design/enterprise/issues/1930))
- `[Datagrid]` Fixed an issue for xss where console.log was not sanitizing and make grid to not render. ([#1941](https://github.com/infor-design/enterprise/issues/1941))
- `[Datagrid]` Fixed charts in columns not resizing correctly to short row height. ([#1930](https://github.com/infor-design/enterprise/issues/1930))
- `[Datagrid]` Fixed a layout issue on primary buttons in expandable rows. ([#1999](https://github.com/infor-design/enterprise/issues/1999))
- `[Datagrid]` Fixed a layout issue on short row grouped header buttons. ([#2005](https://github.com/infor-design/enterprise/issues/2005))
- `[Datagrid]` Fixed an issue where disabled button color for contextual toolbar was not applying. ([#2150](https://github.com/infor-design/enterprise/issues/2150))
- `[Datagrid]` Fixed an issue for xss where console.log was not sanitizing and make grid to not render. ([#1941](https://github.com/infor-design/enterprise/issues/1941))
- `[Datagrid]` Added an onBeforeSelect call back that you can return false from to disable row selection. ([#1906](https://github.com/infor-design/enterprise/issues/1906))
- `[Datagrid]` Fixed an issue where header checkbox was not sync after removing selected rows. ([#2226](https://github.com/infor-design/enterprise/issues/2226))
- `[Datagrid]` Fixed an issue where custom filter conditions were not setting up filter button. ([#2234](https://github.com/infor-design/enterprise/issues/2234))
- `[Datagrid]` Fixed an issue where pager was not updating while removing rows. ([#1985](https://github.com/infor-design/enterprise/issues/1985))
- `[Datagrid]` Adds a function to add a visual dirty indictaor and a new function to get all modified rows. Modified means either dirty, in-progress or in error. Existing API's are not touched. ([#2091](https://github.com/infor-design/enterprise/issues/2091))
- `[Datagrid]` Fixes an error when saving columns if you have a lookup column. ([#2279](https://github.com/infor-design/enterprise/issues/2279))
- `[Datagrid]` Fixed a bug with column reset not working sometimes. ([#1921](https://github.com/infor-design/enterprise/issues/1921))
- `[Datagrid]` Fixed grouped headers not sorting when selectable is multiselect. ([#2251](https://github.com/infor-design/enterprise/issues/2251))
- `[Datagrid]` Fixed a bug where the sort indicator disappeared when changing pages. ([#2228](https://github.com/infor-design/enterprise/issues/2228))
- `[Datagrid]` Fixed rendering on modals with single columns. ([#1923](https://github.com/infor-design/enterprise/issues/1923))
- `[Datagrid]` Fixed double firing of popupmenu events. ([#2140](https://github.com/infor-design/enterprise/issues/2140))
- `[Datagrid]` Fixed incorrect pattern in filterConditions. ([#2159](https://github.com/infor-design/enterprise/issues/2159))
- `[Datepicker]` Fixed an issue loading on IE 11. ([#2183](https://github.com/infor-design/enterprise-ng/issues/2183))
- `[Dropdown]` Fixed the dropdown appearing misaligned at smaller screen sizes. ([#2248](https://github.com/infor-design/enterprise/issues/2248))
- `[Editor]` Fixed an issue where button state for toolbar buttons were wrong when clicked one after another. ([#391](https://github.com/infor-design/enterprise/issues/391))
- `[Hierarchy]` Fixed a bug where the hierarchy will only partially load with two instances on a page. ([#2205](https://github.com/infor-design/enterprise/issues/2205))
- `[Field Options]` Fixed an issue where field options were misaligning, especially spin box was focusing outside of the field. ([#1862](https://github.com/infor-design/enterprise/issues/1862))
- `[Field Options]` Fixed a border alignment issue. ([#2107](https://github.com/infor-design/enterprise/issues/2107))
- `[Fileuploader]` Fixed an issue where the fileuploader icon and close icon were misplaced and not visible in RTL after uploading a file. ([#2098](https://github.com/infor-design/enterprise/issues/2098))
- `[Fileuploader]` Fixed an issue where backspace in IE11 caused the browser to go back instead of removing the uploaded file from the input. ([#2184](https://github.com/infor-design/enterprise/issues/2184))
- `[Input]` Improved alignment of icons in the uplift theme input components. ([#2072](https://github.com/infor-design/enterprise/issues/2072))
- `[Listview]` Improved accessibility when configured as selectable (all types), as well as re-enabled accessibility e2e tests. ([#403](https://github.com/infor-design/enterprise/issues/403))
- `[Locale]` Synced up date and time patterns with the CLDR several time patterns in particular were corrected. ([#2022](https://github.com/infor-design/enterprise/issues/2022))
- `[Locale]` Fixed an issue loading duplicate locales such as en-GB where the strings are copies, before you might get undefined strings. ([#2216](https://github.com/infor-design/enterprise/issues/2216))
- `[Locale]` Added support for es-419 locale. ([#2204](https://github.com/infor-design/enterprise/issues/2204))
- `[Locale]` Restored functionality for dynamically changing fonts for some languages. ([#2144](https://github.com/infor-design/enterprise/issues/2144))
- `[Modal]` Fixed a demoapp issue where the select all checkbox wasn't selecting all. ([2225](https://github.com/infor-design/enterprise/issues/2225))
- `[Monthview]` Fixed an issue where the previous and next buttons were not correctly reversed in right-to-left mode. ([1910](https://github.com/infor-design/enterprise/issues/1910))
- `[Personalization]` Changed the default turquoise personalization to a darker one. ([#2063](https://github.com/infor-design/enterprise/issues/2063))
- `[Personalization]` Changed the default turquoise personalization to a darker one. ([#2063](https://github.com/infor-design/enterprise/issues/2063))
- `[Personalization]` Added a default option to the personalization color pickers. ([#2063](https://github.com/infor-design/enterprise/issues/2063))
- `[Personalization]` Added more classes and examples for the personalization colors so that you can personalize certain form elements. ([#2120](https://github.com/infor-design/enterprise/issues/2120))
- `[Personalization]` Added several form examples with buttons and completion chart that can be personalized. ([#1963](https://github.com/infor-design/enterprise/issues/1963))
- `[Personalization]` Added an example of normal tabs behaving like header tabs in a personalized area. ([#1962](https://github.com/infor-design/enterprise/issues/1962))
- `[Personalization]` Added completion chart and alerts to the list of header items that will work when personalized. ([#2171](https://github.com/infor-design/enterprise/issues/2171))
- `[Personalization]` Fixed a bug where the overlay would not disappear when manually loading stylesheets. ([#2258](https://github.com/infor-design/enterprise/issues/2258))
- `[Popupmenu]` Fixed an issue where disabled submenus were opening on mouseover. ([#1863](https://github.com/infor-design/enterprise/issues/1863))
- `[Radios]` Fixed an issue where in `RTL` the radio seems visually separate from it's label. ([#2096](https://github.com/infor-design/enterprise/issues/2096))
- `[Summary Form]` Updated to improve readability. ([#1765](https://github.com/infor-design/enterprise/issues/1765))
- `[Targeted Achievement]` Updated to work in uplift theme. ([#2220](https://github.com/infor-design/enterprise/issues/2220))
- `[Timepicker]` Fixed an issue where AM/PM dropdown tooltip was displaying on android devices. ([#1446](https://github.com/infor-design/enterprise/issues/1446))
- `[Timepicker]` Fixed an issue where dropdown popup was out of position on android devices. ([#2021](https://github.com/infor-design/enterprise/issues/2021))
- `[Timepicker]` Updated the Swedish translation for Set Time. ([#2153](https://github.com/infor-design/enterprise/issues/2153))
- `[Tree]` Fixed an issue where children property null was breaking tree to not render. ([#1908](https://github.com/infor-design/enterprise/issues/1908))

### v4.19.0 Chores & Maintenance

- `[General]` Updated to jquery 3.4.1 to fix a jquery bug seen occasionally. ([#2109](https://github.com/infor-design/enterprise/issues/2109))
- `[General]` Fixed relative links in several markdown files.
- `[Demo App]` Fixed CSP and handling of image paths for better support of images in examples on IDS demo sites (demo.design.infor.com). ([#1888](https://github.com/infor-design/enterprise/issues/1888))
- `[Personalize]` Separated personalization styles into standalone file for improved maintainability. ([#2127](https://github.com/infor-design/enterprise/issues/2127))

(84 Issues Solved this release, Backlog Enterprise 311, Backlog Ng 79, 839 Functional Tests, 876 e2e Test)

## v4.18.2

### v4.18.2 Fixes

- `[Autocomplete]` Fixed an XSS injection issue. ([#502](https://github.com/infor-design/enterprise-ng/issues/502)).
- `[Dropdown]` Fixed an XSS injection issue. ([#503](https://github.com/infor-design/enterprise-ng/issues/503)).

## v4.18.1

### v4.18.1 Fixes

- `[Input]` Added backwards-compatibility for previous accessibility changes to labels. ([#2118](https://github.com/infor-design/enterprise/issues/2118)). Additional information can be found in the [Form Component documentation](https://github.com/infor-design/enterprise/blob/4.18.x/src/components/form/readme.md#field-labels).

## v4.18.0

### v4.18.0 Features

- `[App Menu]` Added support for personalization by adding the `is-personalizable` class the menu will now change colors along with headers ([#1847](https://github.com/infor-design/enterprise/issues/1847))
- `[App Menu]` Added a special role switcher dropdown to change the menu role. ([#1935](https://github.com/infor-design/enterprise/issues/1935))
- `[Personalize]` Added classes for the personalization colors so that you can personalize certain form elements. ([#1847](https://github.com/infor-design/enterprise/issues/1847))
- `[Expandable Area]` Added example of a standalone button the toggles a form area. ([#1935](https://github.com/infor-design/enterprise/issues/1935))
- `[Datagrid]` Added support so if there are multiple inputs within an editor they work with the keyboard tab key. ([#355](https://github.com/infor-design/enterprise-ng/issues/355))
- `[Datagrid]` Fixed an error on IE when doing an excel export. ([#2018](https://github.com/infor-design/enterprise/issues/2018))
- `[Editor]` Added a JS setting and CSS styles to support usage of a Flex Toolbar ([#1120](https://github.com/infor-design/enterprise/issues/1120))
- `[Header]` Added a JS setting and CSS styles to support usage of a Flex Toolbar ([#1120](https://github.com/infor-design/enterprise/issues/1120))
- `[Mask]` Added a setting for passing a locale string, allowing Number masks to be localized.  This enables usage of the `groupSize` property, among others, from locale data in the Mask. ([#440](https://github.com/infor-design/enterprise/issues/440))
- `[Masthead]` Added CSS styles to support usage of a Flex Toolbar ([#1120](https://github.com/infor-design/enterprise/issues/1120))
- `[Notification]` Added example of a Widget/Card with notification and add code to truncate the text (via ellipsis) if it is lengthy. ([#1881](https://github.com/infor-design/enterprise/issues/1881))
- `[Theme/Colors]` Added new component for getting theme and color information. This is used throughout the code. There was a hidden property `Soho.theme`, if you used this in some way you should now use `Soho.theme.currentTheme`. ([#1866](https://github.com/infor-design/enterprise/issues/1866))

### v4.18.0 Fixes

- `[App Menu]` Fixed some accessibility issues on the nav menu. ([#1721](https://github.com/infor-design/enterprise/issues/1721))
- `[Busy Indicator]` Fixed a bug that causes a javascript error when the busy indicator is used on the body tag. ([#1918](https://github.com/infor-design/enterprise/issues/1918))
- `[Css/Sass]` Fixed an issue where the High Contrast theme and Uplift theme were not using the right tokens. ([#1897](https://github.com/infor-design/enterprise/pull/1897))
- `[Colors]` Fixed the color palette demo page to showcase the correct hex values based on the current theme ([#1801](https://github.com/infor-design/enterprise/issues/1801))
- `[Contextual Action Panel]` Fixed an issue where cap modal would only open the first time. ([#1993](https://github.com/infor-design/enterprise/issues/1993))
- `[Datepicker]` Fixed an issue in NG where the custom validation is removed during the teardown of a datepicker.([NG #411](https://github.com/infor-design/enterprise-ng/issues/411))
- `[Datagrid]` Fixed an issue where lookup filterConditions were not rendering. ([#1873](https://github.com/infor-design/enterprise/issues/1873))
- `[Datagrid]` Fixed an issue where when using filtering and server side paging the filter operations would cause two ajax requests. ([#2069](https://github.com/infor-design/enterprise/issues/2069))
- `[Datagrid]` Fixed issue where header columns are misaligned with body columns on load. ([#1892](https://github.com/infor-design/enterprise/issues/1892))
- `[Datagrid]` Fixed an issue where filtering was missing translation. ([#1900](https://github.com/infor-design/enterprise/issues/1900))
- `[Datagrid]` Fixed an issue with the checkbox formatter where string based 1 or 0 would not work as a dataset source. ([#1948](https://github.com/infor-design/enterprise/issues/1948))
- `[Datagrid]` Fixed a bug where text would be misaligned when repeatedly toggling the filter row. ([#1969](https://github.com/infor-design/enterprise/issues/1969))
- `[Datagrid]` Added an example of expandOnActivate on a customer editor. ([#353](https://github.com/infor-design/enterprise-ng/issues/353))
- `[Datagrid]` Added ability to pass a function to the tooltip option for custom formatting. ([#354](https://github.com/infor-design/enterprise-ng/issues/354))
- `[Datagrid]` Fixed `aria-checked` not toggling correctly on selection of multiselect checkbox. ([#1961](https://github.com/infor-design/enterprise/issues/1961))
- `[Datagrid]` Fixed incorrectly exported CSV/Excel data. ([#2001](https://github.com/infor-design/enterprise/issues/2001))
- `[Dropdown]` Changed the way dropdowns work with screen readers to be a collapsible listbox.([#404](https://github.com/infor-design/enterprise/issues/404))
- `[Dropdown]` Fixed an issue where multiselect dropdown unchecking "Select All" was not getting clear after close list with Safari browser.([#1882](https://github.com/infor-design/enterprise/issues/1882))
- `[Dropdown]` Added an example of a color dropdown showing palette colors as icons.([#2013](https://github.com/infor-design/enterprise/issues/2013))
- `[Datagrid]` Fixed a misalignment of the close icon on mobile. ([#2018](https://github.com/infor-design/enterprise/issues/2018))
- `[List/Detail]` Removed some legacy CSS code that was causing text inside of inline Toolbar Searchfields to become transparent. ([#2075](https://github.com/infor-design/enterprise/issues/2075))
- `[Listbuilder]` Fixed an issue where the text was not sanitizing. ([#1692](https://github.com/infor-design/enterprise/issues/1692))
- `[Lookup]` Fixed an issue where the tooltip was using audible text in the code block component. ([#354](https://github.com/infor-design/enterprise-ng/issues/354))
- `[Locale]` Fixed trailing zeros were getting ignored when displaying thousands values. ([#404](https://github.com/infor-design/enterprise/issues/1840))
- `[MenuButton]` Improved the way menu buttons work with screen readers.([#404](https://github.com/infor-design/enterprise/issues/404))
- `[Message]` Added an audible announce of the message type.([#964](https://github.com/infor-design/enterprise/issues/964))
- `[Message]` Change audible announce of message type added in #964 to an option that is strictly audible.([#2120](https://github.com/infor-design/enterprise/issues/2120))
- `[Modal]` Changed text and button font colors to pass accessibility checks.([#964](https://github.com/infor-design/enterprise/issues/964))
- `[Multiselect]` Fixed an issue where previous selection was still selected after clear all by "Select All" option. ([#2003](https://github.com/infor-design/enterprise/issues/2003))
- `[Notifications]` Fixed a few issues with notification background colors by using the corresponding ids-identity token for each. ([1857](https://github.com/infor-design/enterprise/issues/1857), [1865](https://github.com/infor-design/enterprise/issues/1865))
- `[Notifications]` Fixed an issue where you couldn't click the close icon in Firefox. ([1573](https://github.com/infor-design/enterprise/issues/1573))
- `[Radios]` Fixed the last radio item was being selected when clicking on the first when displayed horizontal. ([#1878](https://github.com/infor-design/enterprise/issues/1878))
- `[Signin]` Fixed accessibility issues. ([#421](https://github.com/infor-design/enterprise/issues/421))
- `[Skiplink]` Fixed a z-index issue on skip links over the nav menu. ([#1721](https://github.com/infor-design/enterprise/issues/1721))
- `[Slider]` Changed the demo so the tooltip will hide when resizing the page. ([#2033](https://github.com/infor-design/enterprise/issues/2033))
- `[Stepprocess]` Fixed rtl style issues. ([#413](https://github.com/infor-design/enterprise/issues/413))
- `[Swaplist]` Fixed disabled styling on swap header buttons. ([#2019](https://github.com/infor-design/enterprise/issues/2019))
- `[Tabs]` Fixed an issue where focus was changed after enable/disable tabs. ([#1934](https://github.com/infor-design/enterprise/issues/1934))
- `[Tabs-Module]` Fixed an issue where the close icon was outside the searchfield. ([#1704](https://github.com/infor-design/enterprise/issues/1704))
- `[Toolbar]` Fixed issues when tooltip shows on hover of toolbar ([#1622](https://github.com/infor-design/enterprise/issues/1622))
- `[Validation]` Fixed an issue where the isAlert settings set to true, the border color, control text color, control icon color was displaying the color for the alert rather than displaying the default color. ([#1922](https://github.com/infor-design/enterprise/issues/1922))

### v4.18.0 Chore & Maintenance

- `[Buttons]` Updated button disabled states with corresponding ids-identity tokens. ([1914](https://github.com/infor-design/enterprise/issues/1914)
- `[Docs]` Added a statement on supporting accessibility. ([#1540](https://github.com/infor-design/enterprise/issues/1540))
- `[Docs]` Added the supported screen readers and some notes on accessibility. ([#1722](https://github.com/infor-design/enterprise/issues/1722))

(50 Issues Solved this release, Backlog Enterprise 294, Backlog Ng 80, 809 Functional Tests, 803 e2e Test)

## v4.17.1

### v4.17.1 Fixes

- `[Datagrid]` Fixed an issue where the second to last column was having resize issues with frozen column sets.(<https://github.com/infor-design/enterprise/issues/1890>)
- `[Datagrid]` Re-align icons and items in the datagrid's "short header" configuration.(<https://github.com/infor-design/enterprise/issues/1880>)
- `[Locale]` Fixed incorrect "groupsize" for `en-US` locale.(<https://github.com/infor-design/enterprise/issues/1907>)

### v4.17.1 Chores & Maintenance

- `[Demoapp]` Fixed embedded icons example with missing icons.(<https://github.com/infor-design/enterprise/issues/1889>)
- `[Demoapp]` Fixed notification demo examples.(<https://github.com/infor-design/enterprise/issues/1893>, <https://github.com/infor-design/enterprise/pull/1896>)

(5 Issues Solved this patch release)

## v4.17.0

- [Npm Package](https://www.npmjs.com/package/ids-enterprise)
- [IDS Enterprise Angular Change Log](https://github.com/infor-design/enterprise-ng/blob/master/docs/CHANGELOG.md)

### v4.17.0 Future Deprecation

- `[Mask]` Using legacy mask options is now deprecated (was starting 4.3.2) and we will remove this in approximately 6 months from the code base. This means using the `data-mask` option and the `mode` as well as legacy patterns in favor of the newer settings and regexes. ([#439](https://github.com/infor-design/enterprise/issues/439))

### v4.17.0 Features

- `[Datagrid]` Added support for ellipsis to header text. ([#842](https://github.com/infor-design/enterprise/issues/842))
- `[Datagrid]` Added support to cancel `rowactivated` event. Now it will trigger the new event `beforerowactivated` which will wait/sync to cancel or proceed to do `rowactivated` event. ([#1021](https://github.com/infor-design/enterprise/issues/1021))
- `[Datagrid]` Added option to align grouped headers text. ([#1714](https://github.com/infor-design/enterprise/issues/1714))
- `[Datagrid]` Tabbing through a new row moves focus to next line for a lookup column. ([#1822](https://github.com/infor-design/enterprise/issues/1822))
- `[Datagrid]` Validation tooltip does not wrap words correctly across multiple lines. ([#1829](https://github.com/infor-design/enterprise/issues/1829))
- `[Dropdown]` Added support to make dropdown readonly fields optionally not tab-able. ([#1591](https://github.com/infor-design/enterprise/issues/1591))
- `[Form Compact]` Implemented design for field-heavy forms. This design is experimental, likely not production ready, and subject to change without notice. ([#1699](https://github.com/infor-design/enterprise/issues/1699))
- `[Hierarchy]` Changed the newer stacked layout to support mutiple root elements. ([#1677](https://github.com/infor-design/enterprise/issues/1677))
- `[Locale]` Added support for passing in `locale` or `language` to the `parse` and `format` and `translation` functions so they will work without changing the current locale or language. ([#462](https://github.com/infor-design/enterprise/issues/462))
- `[Locale]` Added support for setting a specific group size other than the ones in the locale. This includes using no group size. ([#462](https://github.com/infor-design/enterprise/issues/462))
- `[Locale]` Added support for showing timezones in the current language with a fall back for IE 11. ([#592](https://github.com/infor-design/enterprise/issues/592))
- `[Locale]` Added support for different group sizes. This was previously not working correctly for locales like hi-IN (using 3, 2 group sizes) and en-US (using 3, 0 group sizes). We will later make this work on masks on a separate issue. ([#441](https://github.com/infor-design/enterprise/issues/441))
- `[Locale]` Its now possible to add new locales in by adding them to the `defaultLocales` and `supportedLocales` sets. ([#402](https://github.com/infor-design/enterprise/issues/402))
- `[Locale]` Added an example to show extending locales with new strings and an api method to make it easier. because of the way this is split, if your directly adding to `Locale.cultures` you will need to adjust your code to extend from `Locale.languages` instead. ([#402](https://github.com/infor-design/enterprise/issues/402))
- `[Locale]` Added support for having a different language and locale. This is done by calling the new `setLanguage` function. ([#1552](https://github.com/infor-design/enterprise/issues//1552))
- `[Locale / Mask]` Added limited initial support for some unicode languages. This means you can convert to and from numbers typed in Devangari, Arabic, and Chinese (Financial and Simplified). ([#439](https://github.com/infor-design/enterprise/issues/439))
- `[Locale]` Added support for passing a `locale` other the the current locale to calendar, monthview, datepicker and timepicker. ([#462](https://github.com/infor-design/enterprise/issues/462))
- `[Mask]` It is now possible to type numbers in unicode such as Devangari, Arabic, and Chinese (Financial and Simplified) into the the masks that involve numbers. ([#439](https://github.com/infor-design/enterprise/issues/439))
- `[Modal]` Added an option to dictate the maximum width of the modal. ([#1802](https://github.com/infor-design/enterprise/issues/1802))
- `[Icons]` Add support for creating an svg file for the Uplift theme's (alpha) new icons from ids-identity@2.4.0 assets. ([#1759](https://github.com/infor-design/enterprise/issues/1759))
- `[Radar]` Added support to three label sizes (name, abbrName, shortName). ([#1553](https://github.com/infor-design/enterprise/issues/1553))

### v4.17.0 Fixes

- `[Accordion]` Fixed a bug where some truncated text elements were not generating a tooltip. ([#1736](https://github.com/infor-design/enterprise/issues/1736))
- `[Builder]` Cropped Header for Builder Panel When Text is Long. ([#1814](https://github.com/infor-design/enterprise/issues/1814))
- `[Calendar]` Event model title color is not correct if the modal is opened and another event is selected. ([#1739](https://github.com/infor-design/enterprise/issues/1739))
- `[Calendar]` Modal is still displayed after changing months. ([#1741](https://github.com/infor-design/enterprise/issues/1741))
- `[Calendar]` Changing some event spans is causing missing dates on the dialogs. ([#1708](https://github.com/infor-design/enterprise/issues/1708))
- `[Composite Form]` Fix a bug in IE11 where composite form content overflows to the lower container. ([#1768](https://github.com/infor-design/enterprise/issues/1768))
- `[Datagrid]` Added a fix where the column is next to the edge of the browser and the filter dropdown popup overflow the page.([#1604](https://github.com/infor-design/enterprise/issues/1604))
- `[Datagrid]` Added a fix to allow the commit of a cell edit after tabbing into a cell once having clicked into a previous cell.([#1608](https://github.com/infor-design/enterprise/issues/1608))
- `[Datagrid]` Stretch column not working in Edge browser. ([#1716](https://github.com/infor-design/enterprise/issues/1716))
- `[Datagrid]` Fixed a bug where the source callback was not called when filtering. ([#1688](https://github.com/infor-design/enterprise/issues/1688))
- `[Datagrid]` Fixed a bug where filtering Order Date with `is-not-empty` on a null value would not correctly filter out results. ([#1718](https://github.com/infor-design/enterprise/issues/1718))
- `[Datagrid]` Fixed a bug where when using the `disableClientSideFilter` setting the filtered event would not be called correctly. ([#1689](https://github.com/infor-design/enterprise/issues/1689))
- `[Datagrid]` Fixed a bug where hidden columns inside a colspan were aligning incorrectly. ([#1764](https://github.com/infor-design/enterprise/issues/1764))
- `[Dropdown]` Fixed a layout error on non inline fields with errors. ([#1770](https://github.com/infor-design/enterprise/issues/1770))
- `[Dropdown]` Fixed a bug where the dropdown did not close when tabbing if using the `noSearch` setting. ([#1731](https://github.com/infor-design/enterprise/issues/1731))
- `[Modal]` Fixed a bug where the modal can overflow the page. ([#1802](https://github.com/infor-design/enterprise/issues/1802))
- `[Radio Button]` Fixed a rendering problem on the selected state of Radio Buttons used inside of Accordion components. ([#1568](https://github.com/infor-design/enterprise/issues/1568))
- `[Radio Button]` Fixed a z-index issue that was causing radio buttons to sometimes display over top of page sections where they should have instead scrolled beneath. ([#1014](https://github.com/infor-design/enterprise/issues/1014))

### v4.17.0 Chore & Maintenance

- `[Css/Sass]` Replaced font-size numerical declarations with their ids-identity token counterpart. ([#1640](https://github.com/infor-design/enterprise/issues/1640))
- `[Demoapp]` Removed query parameter for changing fonts. ([#1747](https://github.com/infor-design/enterprise/issues/1747))
- `[Build]` Added a process to notify developers that things are being deprecated or going away. Documented the current deprecations in this system and made [notes for developers](https://github.com/infor-design/enterprise/blob/master/docs/CODING-STANDARDS.md#deprecations). ([#1747](https://github.com/infor-design/enterprise/issues/1747))

(30 Issues Solved this release, Backlog Enterprise 224, Backlog Ng 59, 785 Functional Tests, 793 e2e Test)

## v4.16.0

- [Npm Package](https://www.npmjs.com/package/ids-enterprise)
- [IDS Enterprise Angular Change Log](https://github.com/infor-design/enterprise-ng/blob/master/docs/CHANGELOG.md)

### v4.16.0 Features

- `[Busy Indicator]` Made a fix to make it possible to use a busy indicator on a modals. ([#827](https://github.com/infor-design/enterprise/issues/827))
- `[Datagrid]` Added an option to freeze columns from scrolling on the left and/or right. The new option is called `frozenColumns`. See notes on what works and doesnt with frozen column in the datagrid docs frozen column section. ([#464](https://github.com/infor-design/enterprise/issues/464))
- `[Editor]` Added new state called "preview" a non editable mode to editor. Where it only shows the HTML with no toolbar, borders etc. ([#1413](https://github.com/infor-design/enterprise/issues/1413))
- `[Field Filter]` Added support to get and set filter type programmatically. ([#1181](https://github.com/infor-design/enterprise/issues/1181))
- `[Hierarchy]` Add print media styles to decrease ink usage and increase presentability for print format. Note that you may need to enable the setting to print background images, both Mac and PC have a setting for this. ([#456](https://github.com/infor-design/enterprise/issues/456))
- `[Hierarchy]` Added a new "stacked" layout to eventually replace the current layouts. This works better responsively and prevents horizontal scrolling. ([#1629](https://github.com/infor-design/enterprise/issues/1629))
- `[Pager]` Added a "condensed" page size selector button for use on pagers in smaller containers, such as the list side of the list/detail pattern. ([#1459](https://github.com/infor-design/enterprise/issues/1459))

### v4.16.0 Future Deprecation

- `[Hierarchy]` The following options are now deprecated and will be removed approximately 2019-05-15. `paging` and `mobileView`. ([#1629](https://github.com/infor-design/enterprise/issues/1629))
- `[Hierarchy]` Stacked layout will become the default layout in favor of the existing horizontal layout, so the horizontal layout is now considered deprecated and will be removed approximately 2019-05-15. ([#1629](https://github.com/infor-design/enterprise/issues/1629))

### v4.16.0 Fixes

- `[Application Menu]` Fixed the truncation of long text in an accordion element in the application menu by adding a tooltip to truncated elements. ([#457](https://github.com/infor-design/enterprise/issues/457))
- `[Calendar]` Disable the new event modal when no template is defined. ([#1700](https://github.com/infor-design/enterprise/issues/1700))
- `[Dropdown]` Fixed a bug where the ellipsis was not showing on long text in some browsers. ([#1550](https://github.com/infor-design/enterprise/issues/1550))
- `[Datagrid]` Fixed a bug in equals filter on multiselect filters. ([#1586](https://github.com/infor-design/enterprise/issues/1586))
- `[Datagrid]` Fixed a bug where incorrect data is shown in the events in tree grid. ([#315](https://github.com/infor-design/enterprise-ng/issues/315))
- `[Datagrid]` Fixed a bug where when using minWidth on a column and sorting the column will become misaligned. ([#1481](https://github.com/infor-design/enterprise/issues/1481))
- `[Datagrid]` Fixed a bug where when resizing the last column may become invisible. ([#1456](https://github.com/infor-design/enterprise/issues/1456))
- `[Datagrid]` Fixed a bug where a checkbox column will become checked when selecting if there is no selection checkbox. ([#1641](https://github.com/infor-design/enterprise/issues/1641))
- `[Datagrid]` Fixed a bug where the last column would sometimes not render fully for buttons with longer text. ([#1246](https://github.com/infor-design/enterprise/issues/1246))
- `[Datagrid]` Fixed a bug where showMonthYearPicker did not work correctly on date filters. ([#1532](https://github.com/infor-design/enterprise-ng/issues/1532))
- `[Validation]` Fixed a bug in removeError where the icon is sometimes not removed. ([#1556](https://github.com/infor-design/enterprise/issues/1556))
- `[Datepicker]` Fixed the range picker to clear when changing months in a filter. ([#1537](https://github.com/infor-design/enterprise/issues/1537))
- `[Datepicker]` Fixed disabled dates example to validate again on disabled dates. ([#1445](https://github.com/infor-design/enterprise/issues/1445))
- `[Datagrid]` Fixed a Date Editor bug when passing a series of zeroes to a datagrid cell with an editable date. ([#1020](https://github.com/infor-design/enterprise/issues/1020))
- `[Dropdown]` Fixed a bug where a dropdown will never reopen if it is closed by clicking a menu button. ([#1670](https://github.com/infor-design/enterprise/issues/1670))
- `[Icons]` Established missing icon sourcing and sizing consistency from ids-identity icon/svg assets. ([PR#1628](https://github.com/infor-design/enterprise/pull/1628))
- `[Listview]` Addressed performance issues with paging on all platforms, especially Windows and IE/Edge browsers. As part of this, reworked all components that integrate with the Pager component to render their contents based on a dataset, as opposed to DOM elements. ([#922](https://github.com/infor-design/enterprise/issues/922))
- `[Lookup]` Fixed a bug with settings: async, server-side, and single select modes.  The grid was not deselecting the previously selected value when a new row was clicked.  If the value is preselected in the markup, the lookup modal will no longer close prematurely. ([PR#1654](https://github.com/infor-design/enterprise/issues/1654))
- `[Pager]` Made it possible to set and persist custom tooltips on first, previous, next and last pager buttons. ([#922](https://github.com/infor-design/enterprise/issues/922))
- `[Pager]` Fixed propagation of the `pagesizes` setting when using `updated()`. Previously the array was deep extended instead of being replaced outright. ([#1466](https://github.com/infor-design/enterprise/issues/1466))
- `[Tree]` Fixed a bug when calling the disable or enable methods of the tree. This was not working with ie11. ([PR#1600](https://github.com/infor-design/enterprise/issues/1600))
- `[Stepprocess]` Fixed a bug where the step folder was still selected when it was collapsed or expanded. ([#1633](https://github.com/infor-design/enterprise/issues/1633))
- `[Swaplist]` Fixed a bug where items were not able to drag anymore after make the search. ([#1703](https://github.com/infor-design/enterprise/issues/1703))
- `[Toolbar Flex]` Added the ability to pass in a `beforeOpen` callback to the More Actions menu (fixes a bug where it wasn't possible to dynamically add content to the More Actions menu in same way that was possible on the original Toolbar component)
- `[Toolbar Flex]` Fixed a bug where selected events were not bubbling up for a menu button on a flex toolbar. ([#1709](https://github.com/infor-design/enterprise/issues/1709))
- `[Stepprocess]` Disabled step selected when using the next or previous button. ([#1697](https://github.com/infor-design/enterprise/issues/1697))
- `[Tree]` Fixed a bug when calling the disable or enable methods of the tree. This was not working with ie11. ([PR#1600](https://github.com/infor-design/enterprise/issues/1600))

### v4.16.0 Chore & Maintenance

- `[Demo App]` Removed the search icon from the header on test pages as it doesn't function. ([#1449](https://github.com/infor-design/enterprise/issues/1449))
- `[Demo App]` Added a fix for incorrect links when running on windows. ([#1549](https://github.com/infor-design/enterprise/issues/1549))
- `[Docs]` Added a fix to prevent the documentation generator from failing intermittently. ([#1377](https://github.com/infor-design/enterprise/issues/1377))

(29 Issues Solved this release, Backlog Enterprise 203, Backlog Ng 69, 735 Functional Tests, 670 e2e Test)

## v4.15.0

- [Npm Package](https://www.npmjs.com/package/ids-enterprise)
- [IDS Enterprise Angular Change Log](https://github.com/infor-design/enterprise-ng/blob/master/docs/CHANGELOG.md)

### v4.15.0 Features

- `[Datagrid]` Added support for lookup in the datagrid filter. ([#653](https://github.com/infor-design/enterprise/issues/653))
- `[Datagrid]` Added support for masks on lookup editors. ([#406](https://github.com/infor-design/enterprise/issues/406))
- `[Validation]` When using legacy mode validation, made the icon dim if the text was on top of it. ([#644](https://github.com/infor-design/enterprise/issues/644))
- `[Calendar]` Now possible to edit events both with the API and by clicking/double clicking events. And other improvements. ([#1436](https://github.com/infor-design/enterprise/issues/1436))
- `[Datagrid]` Added new methods to clear dirty cells on cells, rows, and all. ([#1303](https://github.com/infor-design/enterprise/issues/1303))
- `[Tree]` Added several improvements: the ability to show a dropdown on the tree node, the ability to add nodes in between current nodes, the ability to set checkboxes for selection only on some nodes, and the ability to customize icons. ([#1364](https://github.com/infor-design/enterprise/issues/1364))
- `[Datagrid]` Added the ability to display or hide the new row indicator with a new `showNewIndicator` option. ([#1589](https://github.com/infor-design/enterprise/issues/1589))

### v4.15.0 Fixes

- `[Icons]` Icons with the word `confirm` have been changed to `success`. This is partially backwards compatible for now. We deprecated `confirm` and will remove in the next major version so rename your icons. Example `icon-confirm` to `icon-success`. ([#963](https://github.com/infor-design/enterprise/issues/963))
- `[Icons]` The alert icons now have a white background allowing them to appear on colored sections. There are now two versions, for example: `icon-error` and `icon-error-solid`. These are used in calendar. ([#1436](https://github.com/infor-design/enterprise/issues/1436))
- `[Circle Pager]` Made significant improvements to resizing, especially on tabs. ([#1284](https://github.com/infor-design/enterprise/issues/1284))
- `[Datagrid]` In high contrast mode the background is now white when editing cells. ([#1421](https://github.com/infor-design/enterprise/issues/1421))
- `[Dropdown]` Fixed an issue where filter did not work in no-search mode with the Caps Lock key. ([#1500](https://github.com/infor-design/enterprise/issues/1500))
- `[Popupmenu]` Fixed an issue when using the same menu on multiple inputs wherein destroying one instance actually destroyed all instances. ([#1025](https://github.com/infor-design/enterprise/issues/1025))
- `[Swaplist]` Fixed a bug where Shift+M did not work when typing in the search. ([#1408](https://github.com/infor-design/enterprise/issues/1408))
- `[Popupmenu]` Fixed a bug in immediate mode where right click only worked the first time. ([#1507](https://github.com/infor-design/enterprise/issues/1507))
- `[Editor]` Fixed a bug where clear formatting did not work in safari. ([#911](https://github.com/infor-design/enterprise/issues/911))
- `[Colorpicker]` Fixed a bug in Angular where the picker did not respond correctly to `editable=false` and `disabled=true`. ([#257](https://github.com/infor-design/enterprise-ng/issues/257))
- `[Locale]` Fixed a bug where the callback did not complete on nonexistent locales. ([#1267](https://github.com/infor-design/enterprise/issues/1267))
- `[Calendar]` Fixed a bug where event details remain when filtering event types. ([#1436](https://github.com/infor-design/enterprise/issues/1436))
- `[Busy Indicator]` Fixed a bug where the indicator closed when clicking on accordions. ([#281](https://github.com/infor-design/enterprise-ng/issues/281))
- `[Datagrid Tree]` Fixed the need for unique IDs on the tree nodes. ([#1361](https://github.com/infor-design/enterprise/issues/1361))
- `[Editor]` Improved the result of pasting bullet lists from MS Word. ([#1351](https://github.com/infor-design/enterprise/issues/1351))
- `[Hierarchy]` Fixed layout issues in the context menu in RTL mode. ([#1310](https://github.com/infor-design/enterprise/issues/1310))
- `[Datagrid]` Added a setting `allowChildExpandOnMatch` that optionally determines if a search/filter will show and allow nonmatching children to be shown. ([#1422](https://github.com/infor-design/enterprise/issues/1422))
- `[Datagrid]` If a link is added with a href it will now be followed when clicking, rather than needing to use the click method setting on columns. ([#1473](https://github.com/infor-design/enterprise/issues/1473))
- `[Datagrid Tree]` Fixed a bug where Expand/Collapse text is added into the +/- cell. ([#1145](https://github.com/infor-design/enterprise/issues/1145))
- `[Dropdown]` Fixed a bug in NG where two dropdowns in different components would cause each other to freeze. ([#229](https://github.com/infor-design/enterprise-ng/issues/229))
- `[Editor]` Verified a past fix where editor would not work with all buttons when in a modal. ([#408](https://github.com/infor-design/enterprise/issues/408))
- `[Datagrid Tree]` Fixed a bug in `updateRow` that caused the indent of the tree grid to collapse. ([#405](https://github.com/infor-design/enterprise/issues/405))
- `[Empty Message]` Fixed a bug where a null empty message would not be possible. This is used to show no empty message on initial load delays. ([#1467](https://github.com/infor-design/enterprise/issues/1467))
- `[Lookup]` Fixed a bug where nothing is inserted when you click a link editor in the lookup. ([#1315](https://github.com/infor-design/enterprise/issues/1315))
- `[About]` Fixed a bug where the version would not show when set. It would show the IDS version. ([#1414](https://github.com/infor-design/enterprise/issues/1414))
- `[Datagrid]` Fixed a bug in `disableClientSort` / `disableClientFilter`. It now retains visual indicators on sort and filter. ([#1248](https://github.com/infor-design/enterprise/issues/1248))
- `[Tree]` Fixed a bug where selected nodes are selected again after loading child nodes. ([#1270](https://github.com/infor-design/enterprise/issues/1270))
- `[Input]` Fixed a bug where inputs that have tooltips will not be selectable with the cursor. ([#1354](https://github.com/infor-design/enterprise/issues/1354))
- `[Accordion]` Fixed a bug where double clicking a header will open and then close the accordion. ([#1314](https://github.com/infor-design/enterprise/issues/1314))
- `[Datagrid]` Fixed a bug on hover with taller cells where the hover state would not cover the entire cell. ([#1490](https://github.com/infor-design/enterprise/issues/1490))
- `[Editor]` Fixed a bug where the image would still be shown if you press the Esc key and cancel the image dialog. ([#1489](https://github.com/infor-design/enterprise/issues/1489))
- `[Datagrid Lookup]` Added additional missing event info for ajax requests and filtering. ([#1486](https://github.com/infor-design/enterprise/issues/1486))
- `[Tabs]` Added protection from inserting HTML tags in the add method (XSS). ([#1462](https://github.com/infor-design/enterprise/issues/1462))
- `[App Menu]` Added better text wrapping for longer titles. ([#1116](https://github.com/infor-design/enterprise/issues/1116))
- `[Contextual Action Panel]` Fixed some examples so that they reopen more than one time. ([#1116](https://github.com/infor-design/enterprise/issues/506))
- `[Searchfield]` Fixed a border styling issue on longer labels in the search. ([#1500](https://github.com/infor-design/enterprise/issues/1500))
- `[Tabs Multi]` Improved the experience on mobile by collapsing the menus a bit. ([#971](https://github.com/infor-design/enterprise/issues/971))
- `[Lookup]` Fixed missing ellipsis menu on mobile devices. ([#1068](https://github.com/infor-design/enterprise/issues/1068))
- `[Accordion]` Fixed incorrect font size on p tags in the accordion. ([#1116](https://github.com/infor-design/enterprise/issues/1116))
- `[Line Chart]` Fixed and improved the legend text on mobile viewport. ([#609](https://github.com/infor-design/enterprise/issues/609))

### v4.15.0 Chore & Maintenance

- `[General]` Migrated sass to use IDS color variables. ([#1435](https://github.com/infor-design/enterprise/issues/1435))
- `[Angular]` Added all settings from 4.13 in time for future 5.1.0 ([#274](https://github.com/infor-design/enterprise-ng/issues/274))
- `[General]` Fixed some incorrect layouts. ([#1357](https://github.com/infor-design/enterprise/issues/1357))
- `[Targeted Achievement]` Removed some older non working examples. ([#520](https://github.com/infor-design/enterprise/issues/520))

(50 Issues Solved this release, Backlog Enterprise 294, Backlog Ng 80, 809 Functional Tests, 716 e2e Test)

## v4.14.0

- [Npm Package](https://www.npmjs.com/package/ids-enterprise)
- [IDS Enterprise Angular Change Log](https://github.com/infor-design/enterprise-ng/blob/master/docs/CHANGELOG.md)

### v4.14.0 Features

- `[Datepicker/Monthview]` Added a setting for the day of week the calendar starts that can be used outside of the Locale setting. ([#1179](https://github.com/infor-design/enterprise/issues/1179))
- `[Datagrid]` Made the tree datagrid work a lot better with filtering. ([#1281](https://github.com/infor-design/enterprise/issues/1281))
- `[Autocomplete/SearchField]` Added a caseSensitive filtering option. ([#385](https://github.com/infor-design/enterprise/issues/385))
- `[Datagrid]` Added an option `headerAlign` to set alignment on the header different than the rows. ([#420](https://github.com/infor-design/enterprise/issues/420))
- `[Message]` Added the ability to use certain formatter html tags in the message content. ([#379](https://github.com/infor-design/enterprise/issues/379))

### v4.14.0 Fixes

- `[Swaplist]` Fixed a bug that if you drag really fast everything disappears. ([#1195](https://github.com/infor-design/enterprise/issues/1195))
- `[Hierarchy]` Fixed a bug that part of the profile menu is cut off. ([#931](https://github.com/infor-design/enterprise/issues/931))
- `[Datagrid/Dropdown]` Fixed a bug that part of the dropdown menu is cut off. ([#1420](https://github.com/infor-design/enterprise/issues/1420))
- `[Modal]` Fixed bugs where with certain field types modal validation was not working. ([#1213](https://github.com/infor-design/enterprise/issues/1213))
- `[Dropdown]` Fixed a regression where the tooltip was not showing when data is overflowed. ([#1400](https://github.com/infor-design/enterprise/issues/1400))
- `[Tooltip]` Fixed a bugs where a tooltip would show up in unexpected places. ([#1396](https://github.com/infor-design/enterprise/issues/1396))
- `[Datagrid/Dropdown]` Fixed a bug where an error would occur if showSelectAll is used. ([#1360](https://github.com/infor-design/enterprise/issues/1360))
- `[Datagrid/Tooltip]` Fixed a bugs where a tooltip would show up in the header unexpectedly. ([#1395](https://github.com/infor-design/enterprise/issues/1395))
- `[Popupmenu]` Fixed incorrect highlighting on disabled list items.  ([#982](https://github.com/infor-design/enterprise/issues/982))
- `[Contextual Action Panel]` Fixed issues with certain styles of invoking the CAP where it would not reopen a second time. ([#1139](https://github.com/infor-design/enterprise/issues/1139))
- `[Spinbox]` Added a fix so the page will not zoom when click + and - on mobile devices. ([#1070](https://github.com/infor-design/enterprise/issues/1070))
- `[Splitter]` Removed the tooltip from the expand/collapse button as it was superfluous. ([#1180](https://github.com/infor-design/enterprise/issues/1180))
- `[Datagrid]` Added a fix so the last column when stretching will do so with percentage so it will stay when the page resize or the menu opens/closes. ([#1168](https://github.com/infor-design/enterprise/issues/1168))
- `[Datagrid]` Fixed bugs in the server side and filtering example. ([#396](https://github.com/infor-design/enterprise/issues/396))
- `[Datagrid]` Fixed a bug in applyFilter with datefields. ([#1269](https://github.com/infor-design/enterprise/issues/1269))
- `[Datagrid]` Fixed a bug in updateCellNode where sometimes it did not work. ([#1122](https://github.com/infor-design/enterprise/issues/1122))
- `[Hierarchy]` Made the empty image ring the same color as the left edge. ([#932](https://github.com/infor-design/enterprise/issues/932))
- `[Datagrid/Dropdown]` Fixed an issue that tab did not close dropdown editors. ([#1198](https://github.com/infor-design/enterprise/issues/1198))
- `[Datagrid/Dropdown]` Fixed a bug that if you click open a dropdown editor then you cannot use arrow keys to select. ([#1387](https://github.com/infor-design/enterprise/issues/1387))
- `[Datagrid/Dropdown]` Fixed a bug that if a smaller number of items the menu would be too short. ([#1298](https://github.com/infor-design/enterprise/issues/1298))
- `[Searchfield]` Fixed a bug that the search field didnt work in safari. ([#225](https://github.com/infor-design/enterprise/issues/225))
- `[Datagrid/Dropdown]` Fixed a bug that source is used the values may be cleared out when opening the list. ([#1185](https://github.com/infor-design/enterprise/issues/1185))
- `[Personalization]` Fixed a bug that when calling initialize the personalization would reset. ([#1231](https://github.com/infor-design/enterprise/issues/1231))
- `[Tabs]` Fixed the alignment of the closing icon. ([#1056](https://github.com/infor-design/enterprise/issues/1056))
- `[Dropdown]` Fixed list alignment issues on mobile. ([#1069](https://github.com/infor-design/enterprise/issues/1069))
- `[Dropdown]` Fixed issues where the listbox would not close on mobile. ([#1119](https://github.com/infor-design/enterprise/issues/1119))
- `[Dropdown]` Fixed a bug where modals would close on url hash change. ([#1207](https://github.com/infor-design/enterprise/issues/1207))
- `[Contextual Action Panel]` Fixed an issue where buttons would occasionally be out of view. ([#283](https://github.com/infor-design/enterprise/issues/283))
- `[Empty Message]` Added a new icon to indicate using the search function. ([#1325](https://github.com/infor-design/enterprise/issues/1325))
- `[Searchfield]` Added a fix for landscape mode on mobile. ([#1102](https://github.com/infor-design/enterprise/issues/1102))
- `[Datagrid]` Added a fix for hard to read fields in high contrast mode. ([#1193](https://github.com/infor-design/enterprise/issues/1193))

### v4.14.0 Chore & Maintenance

- `[General]` Fixed problems with the css mapping where the line numbers were wrong in the map files. ([#962](https://github.com/infor-design/enterprise/issues/962))
- `[Docs]` Added setting so themes can be shown in the documentation pages. ([#1327](https://github.com/infor-design/enterprise/issues/1327))
- `[Docs]` Made links to example pages open in a new window. ([#1132](https://github.com/infor-design/enterprise/issues/1132))

(43 Issues Solved this release, Backlog Enterprise 181, Backlog Ng 64, 682 Functional Tests, 612 e2e Test)

## v4.13.0

- [Npm Package](https://www.npmjs.com/package/ids-enterprise)
- [IDS Enterprise Angular Change Log](https://github.com/infor-design/enterprise-ng/blob/master/docs/CHANGELOG.md)

### v4.13.0 Features

- `[Calendar]` Added some new features such as upcoming events view, RTL, keyboard support and fixed styling issues and bugs. ([#1221](https://github.com/infor-design/enterprise/issues/1221))
- `[Flex Toolbar]` Added search field integration, so that the search field is mainly close to being able to replace the legacy toolbar. ([#269](https://github.com/infor-design/enterprise/issues/269))
- `[Bar]` Added short, medium label support for adapting the chart to responsive views. ([#1094](https://github.com/infor-design/enterprise/issues/1094))
- `[Textarea]` Added maxLength option to prevent typing over a set maximum. ([#1046](https://github.com/infor-design/enterprise/issues/1046))
- `[Textarea]` Added maxGrow option to prevent growing when typing over a set max. ([#1147](https://github.com/infor-design/enterprise/issues/1147))
- `[Datagrid]` If using the `showDirty` option the indication will now be on each cell. ([#1183](https://github.com/infor-design/enterprise/issues/1183))
- `[Datepicker]` Added an option `useCurrentTime` that will insert current time instead of noon time with date and timepickers. ([#1087](https://github.com/infor-design/enterprise/issues/1087))
- `[General]` Included an IE 11 polyfill for ES6 Promises, this is a new dependency in the package.json you should include. ([#1172](https://github.com/infor-design/enterprise/issues/1172))
- `[General]` Add translations in 38 languages including new support for Slovak (sk-SK). ([#557](https://github.com/infor-design/enterprise/issues/557))

### v4.13.0 Fixes

- `[Tooltips]` Fixed an important bug where tooltips would stick around in the page on the top corner. ([#1273](https://github.com/infor-design/enterprise/issues/1273))
- `[Tooltips]` Fixed some contrast issues on the high contrast theme. ([#1249](https://github.com/infor-design/enterprise/issues/1249))
- `[Tooltips]` Fixed a bug where Toolbar "More Actions" menu buttons could incorrectly display a tooltip overlapping an open menu. ([#1242](https://github.com/infor-design/enterprise/issues/1242))
- `[Datepicker / Timepicker]` Removed the need to use the customValidation setting. You can remove this option from your code. The logic will pick up if you added customValidation to your input by adding a data-validate option. You also may need to add `date` or `availableDate` validation to your  data-validate attribute if these validations are desired along with your custom or required validation. ([#862](https://github.com/infor-design/enterprise/issues/862))
- `[Menubutton]` Added a new setting `hideMenuArrow` you can use for buttons that don't require an arrow, such as menu buttons. ([#1088](https://github.com/infor-design/enterprise/issues/1088))
- `[Dropdown]` Fixed issues with destroy when multiple dropdown components are on the page. ([#1202](https://github.com/infor-design/enterprise/issues/1202))
- `[Datagrid]` Fixed alignment issues when using filtering with some columns that do not have a filter. ([#1124](https://github.com/infor-design/enterprise/issues/1124))
- `[Datagrid]` Fixed an error when dynamically adding context menus. ([#1216](https://github.com/infor-design/enterprise/issues/1216))
- `[Datagrid]` Added an example of dynamic intermediate paging and filtering. ([#396](https://github.com/infor-design/enterprise/issues/396))
- `[Dropdown]` Fixed alignment issues on mobile devices. ([#1069](https://github.com/infor-design/enterprise/issues/1069))
- `[Datepicker]` Fixed incorrect assumptions, causing incorrect umalqura calendar calculations. ([#1189](https://github.com/infor-design/enterprise/issues/1189))
- `[Datepicker]` Fixed an issue where the dialog would not close on click out if opening the time dropdown components first. ([#1278](https://github.com/infor-design/enterprise/issues/))
- `[General]` Added the ability to stop renderLoop. ([#214](https://github.com/infor-design/enterprise/issues/214))
- `[Datepicker]` Fixed an issue reselecting ranges with the date picker range option. ([#1197](https://github.com/infor-design/enterprise/issues/1197))
- `[Editor]` Fixed bugs on IE with background color option. ([#392](https://github.com/infor-design/enterprise/issues/392))
- `[Colorpicker]` Fixed issue where the palette is not closed on enter key / click. ([#1050](https://github.com/infor-design/enterprise/issues/1050))
- `[Accordion]` Fixed issues with context menus on the accordion. ([#639](https://github.com/infor-design/enterprise/issues/639))
- `[Searchfield]` Made no results appear not clickable. ([#329](https://github.com/infor-design/enterprise/issues/329))
- `[Datagrid]` Added an example of groups and paging. ([#435](https://github.com/infor-design/enterprise/issues/435))
- `[Editor]` Fixed the dirty indicator when using toolbar items. ([#910](https://github.com/infor-design/enterprise/issues/910))
- `[Datagrid]` Fixed a bug that made tooltips disappear when a lookup editor is closed. ([#1186](https://github.com/infor-design/enterprise/issues/1186))
- `[Datagrid]` Fixed a bug where not all rows are removed in the removeSelected function. ([#1036](https://github.com/infor-design/enterprise/issues/1036))
- `[Datagrid]` Fixed bugs in activateRow and deactivateRow in some edge cases. ([#948](https://github.com/infor-design/enterprise/issues/948))
- `[Datagrid]` Fixed formatting of tooltips on the header and filter. ([#955](https://github.com/infor-design/enterprise/issues/955))
- `[Datagrid]` Fixed wrong page number when saving the page number in localstorage and reloading. ([#798](https://github.com/infor-design/enterprise/issues/798))
- `[Tree]` Fixed issues when expanding and collapsing after dragging nodes around. ([#1183](https://github.com/infor-design/enterprise/issues/1183))
- `[ContextualActionPanel]` Fixed a bug where the CAP will be closed if clicking an accordion in it. ([#1138](https://github.com/infor-design/enterprise/issues/1138))
- `[Colorpicker]` Added a setting (customColors) to prevent adding default colors if totally custom colors are used. ([#1135](https://github.com/infor-design/enterprise/issues/1135))
- `[AppMenu]` Improved contrast in high contrast theme. ([#1146](https://github.com/infor-design/enterprise/issues/1146))
- `[Searchfield]` Fixed issue where ascenders/descenders are cut off. ([#1101](https://github.com/infor-design/enterprise/issues/1101))
- `[Tree]` Added sortstop and sortstart events. ([#1003](https://github.com/infor-design/enterprise/issues/1003))
- `[Searchfield]` Fixed some alignment issues in different browsers. ([#1106](https://github.com/infor-design/enterprise/issues/1106))
- `[Searchfield]` Fixed some contrast issues in different browsers. ([#1104](https://github.com/infor-design/enterprise/issues/1104))
- `[Searchfield]` Prevent multiple selected events from firing. ([#1259](https://github.com/infor-design/enterprise/issues/1259))
- `[Autocomplete]` Added a beforeOpen setting ([#398](https://github.com/infor-design/enterprise/issues/398))
- `[Toolbar]` Fixed an error where toolbar tried to focus a DOM item that was removed. ([#1177](https://github.com/infor-design/enterprise/issues/1177))
- `[Dropdown]` Fixed a problem where the bottom of some lists is cropped. ([#909](https://github.com/infor-design/enterprise/issues/909))
- `[General]` Fixed a few components so that they could still initialize when hidden. ([#230](https://github.com/infor-design/enterprise/issues/230))
- `[Datagrid]` Fixed missing tooltips on new row. ([#1081](https://github.com/infor-design/enterprise/issues/1081))
- `[Lookup]` Fixed a bug using select all where it would select the previous list. ([#295](https://github.com/infor-design/enterprise/issues/295))
- `[Datagrid]` Fixed missing summary row on initial render in some cases. ([#330](https://github.com/infor-design/enterprise/issues/330))
- `[Button]` Fixed alignment of text and icons. ([#973](https://github.com/infor-design/enterprise/issues/973))
- `[Datagrid]` Fixed missing source call when loading last page first. ([#1162](https://github.com/infor-design/enterprise/issues/1162))
- `[SwapList]` Made sure swap list will work in all cases and in angular. ([#152](https://github.com/infor-design/enterprise/issues/152))
- `[Toast]` Fixed a bug where some toasts on certain urls may not close. ([#1305](https://github.com/infor-design/enterprise/issues/1305))
- `[Datepicker / Lookup]` Fixed bugs where they would not load on tabs. ([#1304](https://github.com/infor-design/enterprise/issues/1304))

### v4.13.0 Chore & Maintenance

- `[General]` Added more complete visual tests. ([#978](https://github.com/infor-design/enterprise/issues/978))
- `[General]` Cleaned up some of the sample pages start at A, making sure examples work and tests are covered for better QA (on going). ([#1136](https://github.com/infor-design/enterprise/issues/1136))
- `[General]` Upgraded to ids-identity 2.0.x ([#1062](https://github.com/infor-design/enterprise/issues/1062))
- `[General]` Cleanup missing files in the directory listings. ([#985](https://github.com/infor-design/enterprise/issues/985))
- `[Angular 1.0]` We removed the angular 1.0 directives from the code and examples. These are no longer being updated. You can still use older versions of this or move on to Angular 7.x ([#1136](https://github.com/infor-design/enterprise/issues/1136))
- `[Uplift]` Included the uplift theme again as alpha for testing. It will show with a watermark and is only available via the personalize api or url params in the demo app. ([#1224](https://github.com/infor-design/enterprise/issues/1224))

(69 Issues Solved this release, Backlog Enterprise 199, Backlog Ng 63, 662 Functional Tests, 659 e2e Test)

## v4.12.0

- [Npm Package](https://www.npmjs.com/package/ids-enterprise)
- [IDS Enterprise Angular Change Log](https://github.com/infor-design/enterprise-ng/blob/master/docs/CHANGELOG.md)

### v4.12.0 Features

- `[General]` The ability to make custom/smaller builds has further been improved. We improved the component matching, made it possible to run the tests on only included components, fixed the banner, and improved the terminal functionality. Also removed/deprecated the older mapping tool. ([#417](https://github.com/infor-design/enterprise/issues/417))
- `[Message]` Added the ability to have different types (Info, Confirm, Error, Alert). ([#963](https://github.com/infor-design/enterprise/issues/963))
- `[General]` Further fixes to for xss issues. ([#683](https://github.com/infor-design/enterprise/issues/683))
- `[Pager]` Made it possible to use the pager as a standalone component. ([#250](https://github.com/infor-design/enterprise/issues/250))
- `[Editor]` Added a clear formatting button. ([#473](https://github.com/infor-design/enterprise/issues/473))
- `[Datepicker]` Added an option to show the time as current time instead of midnight. ([#889](https://github.com/infor-design/enterprise/issues/889))
- `[About]` Dialog now shows device information. ([#684](https://github.com/infor-design/enterprise/issues/684))

### v4.12.0 Fixes

- `[Datagrid Tree]` Fixed incorrect data on activated event. ([#412](https://github.com/infor-design/enterprise/issues/412))
- `[Datagrid]` Improved the export function so it works on different locales. ([#378](https://github.com/infor-design/enterprise/issues/378))
- `[Tabs]` Fixed a bug where clicking the x on tabs with a dropdowns would incorrectly open the dropdown. ([#276](https://github.com/infor-design/enterprise/issues/276))
- `[Datagrid]` Changed the `settingschange` event so it will only fire once. ([#903](https://github.com/infor-design/enterprise/issues/903))
- `[Listview]` Improved rendering performance. ([#430](https://github.com/infor-design/enterprise/issues/430))
- `[General]` Fixed issues when using base tag, that caused icons to disappear. ([#766](https://github.com/infor-design/enterprise/issues/766))
- `[Empty Message]` Made it possible to assign code to the button click if used. ([#667](https://github.com/infor-design/enterprise/issues/667))
- `[Datagrid]` Added translations for the new tooltip. ([#227](https://github.com/infor-design/enterprise/issues/227))
- `[Dropdown]` Fixed contrast issue in high contrast theme. ([#945](https://github.com/infor-design/enterprise/issues/945))
- `[Datagrid]` Reset to default did not reset dropdown columns. ([#847](https://github.com/infor-design/enterprise/issues/847))
- `[Datagrid]` Fixed bugs in keyword search highlighting with special characters. ([#849](https://github.com/infor-design/enterprise/issues/849))
- `[Datagrid]` Fixed bugs that causes NaN to appear in date fields. ([#891](https://github.com/infor-design/enterprise/issues/891))
- `[Dropdown]` Fixed issue where validation is not trigger on IOS on click out. ([#659](https://github.com/infor-design/enterprise/issues/659))
- `[Lookup]` Fixed bug in select all in multiselect with paging. ([#926](https://github.com/infor-design/enterprise/issues/926))
- `[Modal]` Fixed bug where the modal would close if hitting enter on a checkbox and inputs. ([#320](https://github.com/infor-design/enterprise/issues/320))
- `[Lookup]` Fixed bug trying to reselect a second time. ([#296](https://github.com/infor-design/enterprise/issues/296))
- `[Tabs]` Fixed behavior when closing and disabling tabs. ([#947](https://github.com/infor-design/enterprise/issues/947))
- `[Dropdown]` Fixed layout issues when using icons in the dropdown. ([#663](https://github.com/infor-design/enterprise/issues/663))
- `[Datagrid]` Fixed a bug where the tooltip did not show on validation. ([#1008](https://github.com/infor-design/enterprise/issues/1008))
- `[Tabs]` Fixed issue with opening spillover on IOS. ([#619](https://github.com/infor-design/enterprise/issues/619))
- `[Datagrid]` Fixed bugs when using `exportable: false` in certain column positions. ([#787](https://github.com/infor-design/enterprise/issues/787))
- `[Searchfield]` Removed double border. ([#328](https://github.com/infor-design/enterprise/issues/328))

### v4.12.0 Chore & Maintenance

- `[Masks]` Added missing and more documentation, cleaned up existing docs. ([#1033](https://github.com/infor-design/enterprise/issues/1033))
- `[General]` Based on design site comments, we improved some pages and fixed some missing links. ([#1034](https://github.com/infor-design/enterprise/issues/1034))
- `[Bar Chart]` Added test coverage. ([#848](https://github.com/infor-design/enterprise/issues/848))
- `[Datagrid]` Added full api test coverage. ([#242](https://github.com/infor-design/enterprise/issues/242))

(55 Issues Solved this release, Backlog Enterprise 185, Backlog Ng 50, 628 Functional Tests, 562 e2e Test)

## v4.11.0

- [Npm Package](https://www.npmjs.com/package/ids-enterprise)
- [IDS Enterprise Angular Change Log](https://github.com/infor-design/enterprise-ng/blob/master/docs/CHANGELOG.md)

### v4.11.0 Features

- `[General]` It is now possible to make custom builds. With a custom build you specify a command with a list of components that you use. This can be used to reduce the bundle size for both js and css. ([#417](https://github.com/infor-design/enterprise/issues/417))
- `[Calendar]` Added more features including: a readonly view, ability for events to span days, tooltips and notifications ([#417](https://github.com/infor-design/enterprise/issues/417))
- `[Lookup]` Added the ability to select across pages, even when doing server side paging. ([#375](https://github.com/infor-design/enterprise/issues/375))
- `[Datagrid]` Improved tooltip performance, and now tooltips show on cells that are not fully displayed. ([#447](https://github.com/infor-design/enterprise/issues/447))

### v4.11.0 Fixes

- `[Dropdown]` The onKeyDown callback was not firing if CTRL key is used. This is fixed. ([#793](https://github.com/infor-design/enterprise/issues/793))
- `[Tree]` Added a small feature to preserve the tree node states on reload. ([#792](https://github.com/infor-design/enterprise/issues/792))
- `[Tree]` Added a disable/enable method to disable/enable the whole tree. ([#752](https://github.com/infor-design/enterprise/issues/752))
- `[App Menu]` Fixed a bug clearing the search filter box. ([#702](https://github.com/infor-design/enterprise/issues/702))
- `[Column Chart]` Added a yAxis option, you can use to format the yAxis in custom ways. ([#627](https://github.com/infor-design/enterprise/issues/627))
- `[General]` More fixes to use external ids tokens. ([#708](https://github.com/infor-design/enterprise/issues/708))
- `[Datagrid]` Fixed an error calling selectRows with an integer. ([#756](https://github.com/infor-design/enterprise/issues/756))
- `[Tree]` Fixed a bug that caused newly added rows to not be draggable. ([#618](https://github.com/infor-design/enterprise/issues/618))
- `[Dropdown / Multiselect]` Re-added the ability to have a placeholder on the component. ([#832](https://github.com/infor-design/enterprise/issues/832))
- `[Datagrid]` Fixed a bug that caused dropdown filters to not save on reload of page (saveUserSettings) ([#791](https://github.com/infor-design/enterprise/issues/791))
- `[Dropdown]` Fixed a bug that caused an unneeded scrollbar. ([#786](https://github.com/infor-design/enterprise/issues/786))
- `[Tree]` Added drag events and events for when the data is changed. ([#801](https://github.com/infor-design/enterprise/issues/801))
- `[Datepicker]` Fixed a bug updating settings, where time was not changing correctly. ([#305](https://github.com/infor-design/enterprise/issues/305))
- `[Tree]` Fixed a bug where the underlying dataset was not synced up. ([#718](https://github.com/infor-design/enterprise/issues/718))
- `[Lookup]` Fixed incorrect text color on chrome. ([#762](https://github.com/infor-design/enterprise/issues/762))
- `[Editor]` Fixed duplicate ID's on the popup dialogs. ([#746](https://github.com/infor-design/enterprise/issues/746))
- `[Dropdown]` Fixed misalignment of icons on IOS. ([#657](https://github.com/infor-design/enterprise/issues/657))
- `[Demos]` Fixed a bug that caused RTL pages to sometimes load blank. ([#814](https://github.com/infor-design/enterprise/issues/814))
- `[Modal]` Fixed a bug that caused the modal to close when clicking an accordion on the modal. ([#747](https://github.com/infor-design/enterprise/issues/747))
- `[Tree]` Added a restoreOriginalState method to set the tree back to its original state. ([#751](https://github.com/infor-design/enterprise/issues/751))
- `[Datagrid]` Added an example of a nested datagrid with scrolling. ([#172](https://github.com/infor-design/enterprise/issues/172))
- `[Datagrid]` Fixed column alignment issues on grouped column examples. ([#147](https://github.com/infor-design/enterprise/issues/147))
- `[Datagrid]` Fixed bugs when dragging and resizing grouped columns. ([#374](https://github.com/infor-design/enterprise/issues/374))
- `[Validation]` Fixed a bug that caused validations with changing messages to not go away on correction. ([#640](https://github.com/infor-design/enterprise/issues/640))
- `[Datagrid]` Fixed bugs in actionable mode (enter was not moving down). ([#788](https://github.com/infor-design/enterprise/issues/788))
- `[Bar Charts]` Fixed bug that caused tooltips to occasionally not show up. ([#739](https://github.com/infor-design/enterprise/issues/739))
- `[Dirty]` Fixed appearance/contrast on high contrast theme. ([#692](https://github.com/infor-design/enterprise/issues/692))
- `[Locale]` Fixed incorrect date time format. ([#608](https://github.com/infor-design/enterprise/issues/608))
- `[Dropdown]` Fixed bug where filtering did not work with CAPS lock on. ([#608](https://github.com/infor-design/enterprise/issues/608))
- `[Accordion]` Fixed styling issue on safari. ([#282](https://github.com/infor-design/enterprise/issues/282))
- `[Dropdown]` Fixed a bug on mobile devices, where the list would close on scrolling. ([#656](https://github.com/infor-design/enterprise/issues/656))

### v4.11.0 Chore & Maintenance

- `[Textarea]` Added additional test coverage. ([#337](https://github.com/infor-design/enterprise/issues/337))
- `[Tree]` Added additional test coverage. ([#752](https://github.com/infor-design/enterprise/issues/752))
- `[Busy Indicator]` Added additional test coverage. ([#233](https://github.com/infor-design/enterprise/issues/233))
- `[Docs]` Added additional information for developers on how to use IDS. ([#721](https://github.com/infor-design/enterprise/issues/721))
- `[Docs]` Added Id's and test notes to all pages. ([#259](https://github.com/infor-design/enterprise/issues/259))
- `[Docs]` Fixed issues on the wizard docs. ([#824](https://github.com/infor-design/enterprise/issues/824))
- `[Accordion]` Added additional test coverage. ([#516](https://github.com/infor-design/enterprise/issues/516))
- `[General]` Added sass linter (stylelint). ([#767](https://github.com/infor-design/enterprise/issues/767))

(53 Issues Solved this release, Backlog Enterprise 170, Backlog Ng 41, 587 Functional Tests, 458 e2e Test)

## v4.10.0

- [Npm Package](https://www.npmjs.com/package/ids-enterprise)
- [IDS Enterprise Angular Change Log](https://github.com/infor-design/enterprise-ng/blob/master/docs/CHANGELOG.md)

### v4.10.0 Features

- `[Tooltips]` Will now activate on longpress on mobile devices. ([#400](https://github.com/infor-design/enterprise/issues/400))
- `[Contextmenu]` Will now activate on longpress on mobile devices (except when on inputs). ([#245](https://github.com/infor-design/enterprise/issues/245))
- `[Locale]` Added support for zh-Hant and zh-Hans. ([#397](https://github.com/infor-design/enterprise/issues/397))
- `[Tree]` Greatly improved rendering and expanding performance. ([#251](https://github.com/infor-design/enterprise/issues/251))
- `[General]` Internally all of the sass is now extended from [IDS Design tokens]( https://github.com/infor-design/design-system) ([#354](https://github.com/infor-design/enterprise/issues/354))
- `[Calendar]` Added initial readonly calendar. At the moment the calendar can only render events and has a filtering feature. More will be added next sprint. ([#261](https://github.com/infor-design/enterprise/issues/261))

### v4.10.0 Fixes

- `[Dropdown]` Minor Breaking Change for Xss reasons we removed the ability to set a custom hex color on icons in the dropdown. You can still pass in one of the alert colors from the colorpallette (fx alert, good, info). This was not even shown in the examples so may not be missed. ([#256](https://github.com/infor-design/enterprise/issues/256))
- `[Popupmenu]` Fixed a problem in popupmenu, if it was opened in immediate mode, submenus will be cleared of their text when the menu is eventually closed. ([#701](https://github.com/infor-design/enterprise/issues/701))
- `[Editor]` Fixed xss injection problem on the link dialog. ([#257](https://github.com/infor-design/enterprise/issues/257))
- `[Spinbox]` Fixed a height / alignment issue on spinboxes when used in short height configuration. ([#547](https://github.com/infor-design/enterprise/issues/547))
- `[Datepicker / Mask]` Fixed an issue in angular that caused using backspace to not save back to the model. ([#51](https://github.com/infor-design/enterprise-ng/issues/51))
- `[Field Options]` Fixed mobile support so they now work on touch better on IOS and Android. ([#555](https://github.com/infor-design/enterprise-ng/issues/555))
- `[Tree]` Tree with + and - for the folders was inversed visually. This was fixed, update your svg.html ([#685](https://github.com/infor-design/enterprise-ng/issues/685))
- `[Modal]` Fixed an alignment issue with the closing X on the top corner. ([#662](https://github.com/infor-design/enterprise-ng/issues/662))
- `[Popupmenu]` Fixed a visual flickering when opening dynamic submenus. ([#588](https://github.com/infor-design/enterprise/issues/588))
- `[Tree]` Added full unit and functional tests. ([#264](https://github.com/infor-design/enterprise/issues/264))
- `[Lookup]` Added full unit and functional tests. ([#344](https://github.com/infor-design/enterprise/issues/344))
- `[Datagrid]` Added more unit and functional tests. ([#242](https://github.com/infor-design/enterprise/issues/242))
- `[General]` Updated the develop tools and sample app to Node 10. During this update we set package-lock.json to be ignored in .gitignore ([#540](https://github.com/infor-design/enterprise/issues/540))
- `[Modal]` Allow beforeOpen callback to run optionally whether you have content or not passed back. ([#409](https://github.com/infor-design/enterprise/issues/409))
- `[Datagrid]` The lookup editor now supports left, right, and center align on the column settings. ([#228](https://github.com/infor-design/enterprise/issues/228))
- `[Mask]` When adding prefixes and suffixes (like % and $) if all the rest of the text is cleared, these will also now be cleared. ([#433](https://github.com/infor-design/enterprise/issues/433))
- `[Popupmenu]` Fixed low contrast selection icons in high contrast theme. ([#410](https://github.com/infor-design/enterprise/issues/410))
- `[Header Popupmenu]` Fixed missing focus state. ([#514](https://github.com/infor-design/enterprise/issues/514))
- `[Datepicker]` When using legends on days, fixed a problem that the hover states are shown incorrectly when changing month. ([#514](https://github.com/infor-design/enterprise/issues/514))
- `[Listview]` When the search field is disabled, it was not shown with disabled styling, this is fixed. ([#422](https://github.com/infor-design/enterprise/issues/422))
- `[Donut]` When having 4 or 2 sliced the tooltip would not show up on some slices. This is fixed. ([#482](https://github.com/infor-design/enterprise/issues/482))
- `[Datagrid]` Added a searchExpandableRow option so that you can control if data in expandable rows is searched/expanded. ([#480](https://github.com/infor-design/enterprise/issues/480))
- `[Multiselect]` If more items then fit are selected the tooltip was not showing on initial load, it only showed after changing values. This is fixed. ([#633](https://github.com/infor-design/enterprise/issues/633))
- `[Tooltip]` An example was added showing how you can show tooltips on disabled buttons. ([#453](https://github.com/infor-design/enterprise/issues/453))
- `[Modal]` A title with brackets in it was not escaping the text correctly. ([#246](https://github.com/infor-design/enterprise/issues/246))
- `[Modal]` Pressing enter when on inputs such as file upload no longer closes the modal. ([#321](https://github.com/infor-design/enterprise/issues/321))
- `[Locale]` Sent out translations so things like the Editor New/Same window dialog will be translated in the future. ([#511](https://github.com/infor-design/enterprise/issues/511))
- `[Nested Datagrid]` Fixed focus issues, the wrong cell in the nest was getting focused. ([#371](https://github.com/infor-design/enterprise/issues/371))

(44 Issues Solved this release, Backlog Enterprise 173, Backlog Ng 44, 565 Functional Tests, 426 e2e Test)

## v4.9.0

- [Npm Package](https://www.npmjs.com/package/ids-enterprise)
- [IDS Enterprise Angular Change Log](https://github.com/infor-design/enterprise-ng/blob/master/docs/CHANGELOG.md)

### v4.9.0 Features

- `[Datagrid]` Changed the way alerts work on rows. It now no longer requires an extra column. The rowStatus column will now be ignored so can be removed. When an alert / error / info message is added to the row the whole row will highlight. ([Check out the example.](https://bit.ly/2LC33iJ) ([#258](https://github.com/infor-design/enterprise/issues/258))
- `[Modal]` Added an option `showCloseBtn` which when set to true will show a X button on the top left corner. ([#358](https://github.com/infor-design/enterprise/issues/358))
- `[Multiselect / Dropdown]` Added the ability to see the search term during ajax requests. ([#267](https://github.com/infor-design/enterprise/issues/267))
- `[Scatterplot]` Added a scatter plot chart similar to a bubble chart but with shapes. ([Check out the example.](https://bit.ly/2K9N59M) ([#341](https://github.com/infor-design/enterprise/issues/341))
- `[Toast]` Added an option `allowLink` which when set to true will allow you to specify a `<a>` in the message content to add a link to the message. ([#341](https://github.com/infor-design/enterprise/issues/341))

### v4.9.0 Fixes

- `[Accordion]` Fixed an issue that prevented a right click menu from working on the accordion. ([#238](https://github.com/infor-design/enterprise/issues/238))
- `[Charts]` Fixed up missing empty states and selection methods so they work on all charts. ([#265](https://github.com/infor-design/enterprise/issues/265))
- `[Datagrid]` Fixed the performance of pasting from excel. ([#240](https://github.com/infor-design/enterprise/issues/240))
- `[Datagrid]` The keyword search will now clear when reloading data. ([#307](https://github.com/infor-design/enterprise/issues/307))
- `[Docs]` Fixed several noted missing pages and broken links in the docs. ([#244](https://github.com/infor-design/enterprise/issues/244))
- `[Dropdown]` Fixed bug in badges configuration. ([#270](https://github.com/infor-design/enterprise/issues/270))
- `[Flex Layout]` Fixed field-flex to work better on IE. ([#252](https://github.com/infor-design/enterprise/issues/252))
- `[Editor]` Fixed bug that made it impossible to edit the visual tab. ([#478](https://github.com/infor-design/enterprise/issues/478))
- `[Editor]` Fixed a bug with dirty indicator that caused a messed up layout. ([#241](https://github.com/infor-design/enterprise/issues/241))
- `[Lookup]` Fixed it so that select will work correctly when filtering. ([#248](https://github.com/infor-design/enterprise/issues/248))
- `[Header]` Fixed missing `More` tooltip on the header. ([#345](https://github.com/infor-design/enterprise/issues/345))
- `[Validation]` Added fixes to prevent `error` and `valid` events from going off more than once. ([#237](https://github.com/infor-design/enterprise/issues/237))
- `[Validation]` Added fixes to make multiple messages work better. There is now a `getMessages()` function that will return all erros on a field as an array. The older `getMessage()` will still return a string. ([#237](https://github.com/infor-design/enterprise/issues/237))
- `[Validation]` Fixed un-needed event handlers when using fields on a tab. ([#332](https://github.com/infor-design/enterprise/issues/332))

### v4.9.0 Chore & Maintenance

- `[Blockgrid]` Added full test coverage ([#234](https://github.com/infor-design/enterprise/issues/234))
- `[CAP]` Fixed some examples that would not close ([#283](https://github.com/infor-design/enterprise/issues/283))
- `[Datepicker]` Added full test coverage ([#243](https://github.com/infor-design/enterprise/issues/243))
- `[Datagrid]` Fixed an example so that it shows how to clear a dropdown filter. ([#254](https://github.com/infor-design/enterprise/issues/254))
- `[Docs]` Added TEAMS.MD for collecting info on the teams using ids. If you are not in the list let us know or make a pull request. ([#350](https://github.com/infor-design/enterprise/issues/350))
- `[Listview]` Fixed some links in the sample app that caused some examples to fail. ([#273](https://github.com/infor-design/enterprise/issues/273))
- `[Tabs]` Added more test coverage ([#239](https://github.com/infor-design/enterprise/issues/239))
- `[Toast]` Added full test coverage ([#232](https://github.com/infor-design/enterprise/issues/232))
- `[Testing]` Added visual regression tests, and more importantly a system for doing them via CI. ([#255](https://github.com/infor-design/enterprise/issues/255))

(34 Issues Solved this release, Backlog Enterprise 158, Backlog Ng 41, 458 Functional Tests, 297 e2e Test)

## v4.8.0

- [Npm Package](https://www.npmjs.com/package/ids-enterprise)
- [IDS Enterprise Angular Change Log](https://github.com/infor-design/enterprise-ng/blob/master/docs/CHANGELOG.md)

### v4.8.0 Features

- `[Datagrid]` Added an example of Nested Datagrids with ([basic nested grid support.](https://bit.ly/2lGKM4a)) ([#SOHO-3474](https://jira.infor.com/browse/SOHO-3474))
- `[Datagrid]` Added support for async validation. ([#SOHO-7943](https://jira.infor.com/browse/SOHO-7943))
- `[Export]` Extracted excel export code so it can be run outside the datagrid. ([#SOHO-7246](https://jira.infor.com/browse/SOHO-7246))

### v4.8.0 Fixes

- `[Searchfield / Toolbar Searchfield]` Merged code between them so there is just one component. This reduced code and fixed many bugs. ([#161](https://github.com/infor-design/enterprise/pull/161))
- `[Datagrid]` Fixed issues using expand row after hiding/showing columns. ([#SOHO-8103](https://jira.infor.com/browse/SOHO-8103))
- `[Datagrid]` Fixed issue that caused nested grids in expandable rows to hide after hiding/showing columns on the parent grid. ([#SOHO-8102](https://jira.infor.com/browse/SOHO-8102))
- `[Datagrid]` Added an example showing Math rounding on numeric columns ([#SOHO-5168](https://jira.infor.com/browse/SOHO-5168))
- `[Datagrid]` Date editors now maintain date format correctly. ([#SOHO-5861](https://jira.infor.com/browse/SOHO-5861))
- `[Datagrid]` Fixed alignment off sort indicator on centered columns. ([#SOHO-7444](https://jira.infor.com/browse/SOHO-7444))
- `[Datagrid]` Behavior Change - Sorting clicking now no longer refocuses last cell. ([#SOHO-7682](https://jira.infor.com/browse/SOHO-7682))
- `[Datagrid]` Fixed formatter error that showed NaN on some number cells. ([#SOHO-7839](https://jira.infor.com/browse/SOHO-7682))
- `[Datagrid]` Fixed a bug rendering last column in some situations. ([#SOHO-7987](https://jira.infor.com/browse/SOHO-7987))
- `[Datagrid]` Fixed incorrect data in context menu event. ([#SOHO-7991](https://jira.infor.com/browse/SOHO-7991))
- `[Dropdown]` Added an onKeyDown option so keys can be overriden. ([#SOHO-4815](https://jira.infor.com/browse/SOHO-4815))
- `[Slider]` Fixed step slider to work better jumping across steps. ([#SOHO-6271](https://jira.infor.com/browse/SOHO-6271))
- `[Tooltip]` Will strip tooltip markup to prevent xss. ([#SOHO-6522](https://jira.infor.com/browse/SOHO-6522))
- `[Contextual Action Panel]` Fixed alignment issue on x icon. ([#SOHO-6612](https://jira.infor.com/browse/SOHO-6612))
- `[Listview]` Fixed scrollbar size when removing items. ([#SOHO-7402](https://jira.infor.com/browse/SOHO-7402))
- `[Navigation Popup]` Fixed a bug setting initial selected value. ([#SOHO-7411](https://jira.infor.com/browse/SOHO-7411))
- `[Grid]` Added a no-margin setting for nested grids with no indentation. ([#SOHO-7495](https://jira.infor.com/browse/SOHO-7495))
- `[Grid]` Fixed positioning of checkboxes in the grid. ([#SOHO-7979](https://jira.infor.com/browse/SOHO-7979))
- `[Tabs]` Fixed bug calling add in NG applications. ([#SOHO-7511](https://jira.infor.com/browse/SOHO-7511))
- `[Listview]` Selected event now contains the dataset row. ([#SOHO-7512](https://jira.infor.com/browse/SOHO-7512))
- `[Multiselect]` Fixed incorrect showing of delselect button in certain states. ([#SOHO-7535](https://jira.infor.com/browse/SOHO-7535))
- `[Search]` Fixed bug where highlight search terms where not shown in bold. ([#SOHO-7796](https://jira.infor.com/browse/SOHO-7796))
- `[Multiselect]` Improved performance on select all. ([#SOHO-7816](https://jira.infor.com/browse/SOHO-7816))
- `[Spinbox]` Fixed problem where you could arrow up in a readonly spinbox. ([#SOHO-8025](https://jira.infor.com/browse/SOHO-8025))
- `[Dropdown]` Fixed bug selecting two items with same value. ([#SOHO-8029](https://jira.infor.com/browse/SOHO-8029))
- `[Modal]` Fixed incorrect enabling of submit on validating modals. ([#SOHO-8042](https://jira.infor.com/browse/SOHO-8042))
- `[Modal]` Fixed incorrect closing of modal on enter key. ([#SOHO-8059](https://jira.infor.com/browse/SOHO-8059))
- `[Rating]` Allow decimal values for example 4.3. ([#SOHO-8063](https://jira.infor.com/browse/SOHO-8063))
- `[Datepicker]` Prevent datepicker from scrolling to the top of the browser. ([#SOHO-8107](https://jira.infor.com/browse/SOHO-8107))
- `[Tag]` Fixed layout on Right-To-Left. ([#SOHO-8120](https://jira.infor.com/browse/SOHO-8120))
- `[Listview]` Fixed missing render event. ([#SOHO-8129](https://jira.infor.com/browse/SOHO-8129))
- `[Angular Datagrid]` Fixed maskOptions input definition. ([#SOHO-8131](https://jira.infor.com/browse/SOHO-8131))
- `[Datepicker]` Fixed several bugs on the UmAlQura Calendar. ([#SOHO-8147](https://jira.infor.com/browse/SOHO-8147))
- `[Datagrid]` Fixed bug on expanding and collapsing multiple expandable rows. ([#SOHO-8154](https://jira.infor.com/browse/SOHO-8154))
- `[Pager]` Fixed focus state clicking page numbers. ([#SOHO-4528](https://jira.infor.com/browse/SOHO-4528))
- `[SearchField]` Fixed bug initializing search field with text. ([#SOHO-4820](https://jira.infor.com/browse/SOHO-4820))
- `[ColorPicker]` Fixed bug with incorrect cursor on readonly color picker. ([#SOHO-8030](https://jira.infor.com/browse/SOHO-8030))
- `[Pie]` Fixed ui glitch on mobile when pressing slices. ([#SOHO-8141](https://jira.infor.com/browse/SOHO-8141))

### v4.8.0 Chore & Maintenance

- `[Npm Package]` Added back sass files in correct folder structure. ([#SOHO-7583](https://jira.infor.com/browse/SOHO-7583))
- `[Menu Button]` Added button functional and e2e tests. ([#SOHO-7600](https://jira.infor.com/browse/SOHO-7600))
- `[Textarea]` Added Textarea functional and e2e tests. ([#SOHO-7929](https://jira.infor.com/browse/SOHO-7929))
- `[ListFilter]` Added ListFilter functional and e2e tests. ([#SOHO-7975](https://jira.infor.com/browse/SOHO-7975))
- `[Colorpicker]` Added Colorpicker functional and e2e tests. ([#SOHO-8078](https://jira.infor.com/browse/SOHO-8078))
- `[Site / Docs]` Fixed a few broken links ([#SOHO-7993](https://jira.infor.com/browse/SOHO-7993))

(62 Jira Issues Solved this release, Backlog Dev 186, Design 110, Unresolved 349, Test Count 380 Functional, 178 e2e )

## v4.7.0

- [Full Jira Release Notes](https://bit.ly/2HyT3zF)
- [Npm Package](https://www.npmjs.com/package/ids-enterprise)
- [IDS Enterprise Angular Change Log](https://github.com/infor-design/enterprise-ng/blob/master/docs/CHANGELOG.md)

### v4.7.0 Features

- `[Github]` The project was migrated to be open source on github with a new workflow and testing suite.
- `[Tag]` Added a Tag angular component. ([#SOHO-8005](https://jira.infor.com/browse/SOHO-8006))
- `[Validate]` Exposed validate and removeMessage methods. ([#SOHO-8003](https://jira.infor.com/browse/SOHO-8003))
- `[General]` Upgrade to Angular 6 ([#SOHO-7927](https://jira.infor.com/browse/SOHO-7927))
- `[General]` Introduced nightly versions in npm ([#SOHO-7804](https://jira.infor.com/browse/SOHO-7804))
- `[Multiselect]` A tooltip now shows if more content is selected than fits in the input. ([#SOHO-7799](https://jira.infor.com/browse/SOHO-7799))
- `[Datepicker]` Added an option to restrict moving to months that are not available to select from. ([#SOHO-7384](https://jira.infor.com/browse/SOHO-7384))
- `[Validation]` Added and icon alert([#SOHO-7225](https://jira.infor.com/browse/SOHO-7225)
- `[General]` Code is now available on ([public npm](https://www.npmjs.com/package/ids-enterprise)) ([#SOHO-7083](https://jira.infor.com/browse/SOHO-7083))

### v4.7.0 Fixes

- `[Lookup]` Fixed existing example that shows using an autocomplete on a lookup. ([#SOHO-8070](https://jira.infor.com/browse/SOHO-8070))
- `[Lookup]` Fixed existing example that shows creating a customized dialog on the lookup ([#SOHO-8069](https://jira.infor.com/browse/SOHO-8069))
- `[Lookup]` Fixed existing example that incorrectly showed a checkbox column. ([#SOHO-8068](https://jira.infor.com/browse/SOHO-8068))
- `[Line Chart]` Fixed an error when provoking the tooltip. ([#/SOHO-8051](https://jira.infor.com/browse/SOHO-8051))
- `[Module Tabs]` Fixed a bug toggling the menu on mobile. ([#/SOHO-8043](https://jira.infor.com/browse/SOHO-8043))
- `[Autocomplete]` Fixed a bug that made enter key not work to select. ([#SOHO-8036](https://jira.infor.com/browse/SOHO-8036))
- `[Tabs]` Removed an errant scrollbar that appeared sometimes on IE ([#SOHO-8034](https://jira.infor.com/browse/SOHO-8034))
- `[Datagrid]` The drill down click event now currently shows the right row information in the event data. ([#SOHO-8023](https://jira.infor.com/browse/SOHO-8023))
- `[Datagrid]` Fixed a broken nested data example. ([#SOHO-8019](https://jira.infor.com/browse/SOHO-8019))
- `[Datagrid]` Fixed a broken paging example. ([#SOHO-8013](https://jira.infor.com/browse/SOHO-8013))
- `[Datagrid]` Hyperlinks now can be clicked when in a datagrid expandable row. ([#SOHO-8009](https://jira.infor.com/browse/SOHO-8009))
- `[Popupmenu]` Removed extra padding on icon menus ([#SOHO-8006](https://jira.infor.com/browse/SOHO-8006))
- `[Spinbox]` Range limits now work correctly ([#SOHO-7999](https://jira.infor.com/browse/SOHO-7999))
- `[Dropdown]` Fixed not working filtering on nosearch option. ([#SOHO-7998](https://jira.infor.com/browse/SOHO-7998))
- `[Hierarchy]` Children layout and in general layouts where improved. ([#SOHO-7992](https://jira.infor.com/browse/SOHO-7992))
- `[Buttons]` Fixed layout issues on mobile. ([#SOHO-7982](https://jira.infor.com/browse/SOHO-7982))
- `[Datagrid]` Fixed format initialization issue ([#SOHO-7982](https://jira.infor.com/browse/SOHO-7982))
- `[Lookup]` Fixed a problem that caused the lookup to only work once. ([#SOHO-7971](https://jira.infor.com/browse/SOHO-7971))
- `[Treemap]` Fix a bug using `fixture.detectChanges()`. ([#SOHO-7969](https://jira.infor.com/browse/SOHO-7969))
- `[Textarea]` Fixed a bug that made it possible for the count to go to a negative value. ([#SOHO-7952](https://jira.infor.com/browse/SOHO-7952))
- `[Tabs]` Fixed a bug that made extra events fire. ([#SOHO-7948](https://jira.infor.com/browse/SOHO-7948))
- `[Toolbar]` Fixed a with showing icons and text in the overflowmenu. ([#SOHO-7942](https://jira.infor.com/browse/SOHO-7942))
- `[DatePicker]` Fixed an error when restricting dates. ([#SOHO-7922](https://jira.infor.com/browse/SOHO-7922))
- `[TimePicker]` Fixed sort order of times in arabic locales. ([#SOHO-7920](https://jira.infor.com/browse/SOHO-7920))
- `[Multiselect]` Fixed initialization of selected items. ([#SOHO-7916](https://jira.infor.com/browse/SOHO-7916))
- `[Line Chart]` Solved a problem clicking lines to select. ([#SOHO-7912](https://jira.infor.com/browse/SOHO-7912))
- `[Hierarchy]` Improved RTL version ([#SOHO-7888](https://jira.infor.com/browse/SOHO-7888))
- `[Datagrid]` Row click event now shows correct data when using Groups ([#SOHO-7861](https://jira.infor.com/browse/SOHO-7861))
- `[Modal]` Fixed cut of border on checkboxe focus states. ([#SOHO-7856](https://jira.infor.com/browse/SOHO-7856))
- `[Colorpicker]` Fixed cropped labels when longer ([#SOHO-7817](https://jira.infor.com/browse/SOHO-7817))
- `[Label]` Fixed cut off Thai characters ([#SOHO-7814](https://jira.infor.com/browse/SOHO-7814))
- `[Colorpicker]` Fixed styling issue on margins ([#SOHO-7776](https://jira.infor.com/browse/SOHO-7776))
- `[Hierarchy]` Fixed several layout issues and changed the paging example to show the back button on the left. ([#SOHO-7622](https://jira.infor.com/browse/SOHO-7622))
- `[Bar Chart]` Fixed RTL layout issues ([#SOHO-5196](https://jira.infor.com/browse/SOHO-5196))
- `[Lookup]` Made delimiter an option / changable ([#SOHO-4695](https://jira.infor.com/browse/SOHO-4695))

### v4.7.0 Chore & Maintenance

- `[Timepicker]` Added functional and e2e tests ([#SOHO-7809](https://jira.infor.com/browse/SOHO-7809))
- `[General]` Restructured the project to clean up and separate the demo app from code. ([#SOHO-7803](https://jira.infor.com/browse/SOHO-7803))

(56 Jira Issues Solved this release, Backlog Dev 218, Design 101, Unresolved 391, Test Count 232 Functional, 117 e2e )

## v4.6.0

- [Full Jira Release Notes](https://bit.ly/2jodbem)
- [Npm Package](http://npm.infor.com)
- [IDS Enterprise Angular Change Log](https://github.com/infor-design/enterprise-ng/blob/master/docs/CHANGELOG.md)

### v4.6.0 Key New Features

- `[Treemap]` New Component Added
- `[Website]` Launch of new docs site <https://design.infor.com/code/ids-enterprise/latest>
- `[Security]` Ids Now passes CSP (Content Security Policy) Compliance for info see <docs/SECURITY.md>.
- `[Toolbar]` New ["toolbar"](http://usalvlhlpool1.infor.com/4.6.0/components/toolbar-flex/list)
    - Based on css so it is much faster.
    - Expect a future breaking change from flex-toolbar to this toolbar when all features are implemented.
    - As of now collapsible search is not supported yet.

### v4.6.0 Behavior Changes

- `[App Menu]` Now automatically closes when items are clicked on mobile devices.

### v4.6.0 Improvements

- `[Angular]` Validation now allows dynamic functions.
- `[Editor]` Added a clear method.
- `[Locale]` Map iw locale to Hebrew.
- `[Locale]` Now defaults locals with no country. For example en maps to en-US es and es-ES.
- `[Color Picker]` Added option to clear the color.
- `[Angular]` Allow Formatters, Editors to work with Soho. without the migration script.
- `[Added a new labels example <http://usalvlhlpool1.infor.com/4.6.0/components/form/example-labels.html>
- `[Angular]` Added new Chart Wrappers (Line, Bar, Column ect ).
- `[Datagrid]` Added file up load editor.
- `[Editor]` Its possible to put a link on an image now.

### v4.6.0 Code Updates / Breaking Changes

- `[Templates]` The internal template engine changed for better XSS security as a result one feature is no longer supported. If you have a delimiter syntax to embed html like `{{& name}}`, change this to be `{{{name}}}`.
- `[jQuery]` Updated from 3.1.1 to 3.3.1.

### v4.6.0 Bug Fixes

- `[Angular]` Added fixes so that the `soho.migrate` script is no longer needed.
- `[Angular Datagrid]` Added filterWhenTyping option.
- `[Angular Popup]` Expose close, isOpen and keepOpen.
- `[Angular Linechart]` Added "xAxis" and "yAxis" options.
- `[Angular Treemap]` Added new wrapper.
- `[Angular Rating]` Added a rating wrapper.
- `[Angular Circle Page]` Added new wrapper.
- `[Checkbox]` Fixed issue when you click the top left of the page, would toggle the last checkbox.
- `[Composite Form]` Fixed broken swipe.
- `[Colorpicker]` Fixed cases where change did not fire.
- `[Colorpicker]` Added short field option.
- `[Completion Chart]` Added more colors.
- `[Datagrid]` Fixed some misaligned icons on short row height.
- `[Datagrid]` Fixed issue that blank dropdown filter items would not show.
- `[Datagrid]` Added click arguments for more information on editor clicks and callback data.
- `[Datagrid]` Fixed wrong data on events on second page with expandable row.
- `[Datagrid]` Fixed focus / filter bugs.
- `[Datagrid]` Fixed bug with filter dropdowns on IOS.
- `[Datagrid]` Fixed column alignment when scrolling and RTL.
- `[Datagrid]` Fixed NaN error when using the colspan example.
- `[Datagrid]` Made totals work correctly when filtering.
- `[Datagrid]` Fixed issue with focus when multiple grids on a page.
- `[Datagrid]` Removed extra rows from the grid export when using expandable rows.
- `[Datagrid]` Fixed performance of select all on paging client side.
- `[Datagrid]` Fixed text alignment on header when some columns are not filterable.
- `[Datagrid]` Fixed wrong cursor on non actionable rows.
- `[Hierarchy]` Fixed layout issues.
- `[Mask]` Fixed issue when not using decimals in the pattern option.
- `[Modal]` Allow editor and dropdown to properly block the submit button.
- `[Menu Button]` Fixed beforeOpen so it also runs on submenus.
- `[Message]` Fixed XSS vulnerability.
- `[Pager]` Added fixes for RTL.
- `[List Detail]` Improved amount of space the header takes
- `[Multiselect]` Fixed problems when using the tab key well manipulating the multiselect.
- `[Multiselect]` Fixed bug with select all not working correctly.
- `[Multiselect]` Fixed bug with required validation rule.
- `[Spinbox]` Fixed issue on short field versions.
- `[Textarea]` Fixed issue with counter when in angular and on a modal.
- `[Toast]` Fixed XSS vulnerability.
- `[Tree]` Fixed checkbox click issue.
- `[Lookup]` Fixed issue in the example when running on Edge.
- `[Validation]` Fixed broken form submit validation.
- `[Vertical Tabs]` Fix cut off header.

(98 Jira Issues Solved this release, Backlog Dev 388, Design 105, Unresolved 595, Test Coverage 6.66%)

## v4.5.0

### v4.5.0 Key New Features

- `[Font]` Experimental new font added from IDS as explained.
- `[Datagrid]` Added support for pasting from excel.
- `[Datagrid]` Added option to specify which column stretches.

### v4.5.0 Behavior Changes

- `[Search Field]` `ESC` incorrectly cleared the field and was inconsistent. The proper key is `ctrl + backspace` (PC )/ `alt + delete` (mac) to clear all field contents. `ESC` no longer does anything.

### v4.5.0 Improvements

- `[Datagrid]` Added support for a two line title on the header.
- `[Dropdown]` Added onKeyPress override for custom key strokes.
- `[Contextual Action Panel]` Added an option to add a right side close button.
- `[Datepicker]` Added support to select ranges.
- `[Maintenence]` Added more unit tests.
- `[Maintenence]` Removed jsHint in favor of Eslint.

### v4.5.0 Code Updates / Breaking Changes

- `[Swaplist]` changed custom events `beforeswap and swapupdate` data (SOHO-7407). From `Array: list-items-moved` to `Object: from: container-info, to: container-info and items: list-items-moved`. It now uses data in a more reliable way

### v4.5.0 Bug Fixes

- `[Angular]` Added new wrappers for Radar, Bullet, Line, Pie, Sparkline.
- `[Angular Dropdown]` Fixed missing data from select event.
- `[Colorpicker]` Added better translation support.
- `[Compound Field]` Fixed layout with some field types.
- `[Datepicker]` Fixed issues with validation in certain locales.
- `[Datepicker]` Not able to validate on MMMM.
- `[Datagrid]` Fixed bug that filter did not work when it started out hidden.
- `[Datagrid]` Fixed issue with context menu not opening repeatedly.
- `[Datagrid]` Fixed bug in indeterminate paging with smaller page sizes.
- `[Datagrid]` Fixed error when editing some numbers.
- `[Datagrid]` Added support for single line markup.
- `[Datagrid]` Fixed exportable option, which was not working for both csv and xls export.
- `[Datagrid]` Fixed column sizing logic to work better with alerts and alerts plus text.
- `[Datagrid]` Fixed bug when reordering rows with expandable rows.
- `[Datagrid]` Added events for opening and closing the filter row.
- `[Datagrid]` Fixed bugs on multiselect + tree grid.
- `[Datagrid]` Fixed problems with missing data on click events when paging.
- `[Datagrid]` Fixed problems editing with paging.
- `[Datagrid]` Fixed Column alignment calling updateDataset.
- `[Datagrid]` Now passes sourceArgs for the filter row.
- `[Dropdown]` Fixed cursor on disabled items.
- `[Editor]` Added paste support for links.
- `[Editor]` Fixed bug that prevented some shortcut keys from working.
- `[Editor]` Fixed link pointers in readonly mode.
- `[Expandable Area]` Fixed bug when not working on second page.
- `[General]` Some ES6 imports missing.
- `[Personalization]` Added support for cache bust.
- `[Locale]` Fixed some months missing in some cultures.
- `[Listview]` Removed redundant resize events.
- `[Line]` Fixed problems updating data.
- `[Mask]` Fixed bug on alpha masks that ignored the last character.
- `[Modal]` Allow enter key to be stopped for forms.
- `[Modal]` Allow filter row to work if a grid is on a modal.
- `[Fileupload]` Fixed bug when running in Contextual Action Panel.
- `[Searchfield]` Fixed wrong width.
- `[Step Process]` Improved layout and responsive.
- `[Step Process]` Improved wrapping of step items.
- `[Targeted Achievement]` Fixed icon alignment.
- `[Timepicker]` Fixed error calling removePunctuation.
- `[Text Area]` Adding missing classes for use in responsive-forms.
- `[Toast]` Fixed missing animation.
- `[Tree]` Fixed a bug where if the callback is not async the node wont open.
- `[Track Dirty]` Fixed error when used on a file upload.
- `[Track Dirty]` Did not work to reset dirty on editor and Multiselect.
- `[Validation]` Fixed more extra events firing.

(67 Jira Issues Solved this release, Backlog Dev 378, Design 105, Unresolved 585, Test Coverage 6% )<|MERGE_RESOLUTION|>--- conflicted
+++ resolved
@@ -8,11 +8,8 @@
 
 - `[Bubble Chart]` Fixed an issue where an extra axis line was shown when using the domain formatter. ([#501](https://github.com/infor-design/enterprise/issues/501))
 - `[Datagrid]` Fixed a css issue in dark uplift mode where the group row lines were not visible . ([#3649](https://github.com/infor-design/enterprise/issues/3649))
-<<<<<<< HEAD
 - `[Datagrid]` Fixed lookup modal title to be visible and adjust the position to make it centered. ([#3635](https://github.com/infor-design/enterprise/issues/3635))
-=======
 - `[Datagrid/Hyperlink]` Fixed layout issues with links in right text align mode. To do this refactored links to not use a psuedo element for the focus style. ([#3680](https://github.com/infor-design/enterprise/issues/3680))
->>>>>>> 72f22b94
 
 ## v4.27.0
 
