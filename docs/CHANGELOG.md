--- conflicted
+++ resolved
@@ -19,11 +19,8 @@
 - `[Pager]` Fixed an issue where tooltip was not working after switch to 2nd page for disable/enable buttons with standalone Pager. ([#1047](https://github.com/infor-design/enterprise-ng/issues/1047))
 - `[Locale]` Fixed a bug where very large numbers would get a zero added. ([#5308](https://github.com/infor-design/enterprise/issues/5308))
 - `[Locale]` Fixed a bug where very large numbers with negative added an extra zero in formatNumber. ([#5318](https://github.com/infor-design/enterprise/issues/5318))
-<<<<<<< HEAD
 - `[Lookup]` Fixed a regression bug where the close/clear icon were not properly aligned on mobile and tablet viewport. ([#5299](https://github.com/infor-design/enterprise/issues/5299))
-=======
 - `[Page-Patterns]` Fixed an issue where the weight range slider was overlapping the sales amount text area. ([#5284](https://github.com/infor-design/enterprise/issues/5284))
->>>>>>> 7c758227
 - `[Personalization]` Fixed an issue where hyperlinks were not showing up for dark theme. ([#5144](https://github.com/infor-design/enterprise-ng/issues/5144))
 - `[Spinbox]` Fixed a bug where spinbox and its border is not properly rendered on responsive view. ([#5146](https://github.com/infor-design/enterprise/issues/5146))
 - `[Searchfield]` Fixed a bug where the close button is not rendered properly on mobile view. ([#5182](https://github.com/infor-design/enterprise/issues/5182))
