--- conflicted
+++ resolved
@@ -11,11 +11,8 @@
 - `[Popupmenu]` In mobile settings (specifically iOS), input fields will now allow for text input when also being assigned a context menu. ([#2613](https://github.com/infor-design/enterprise/issues/2613))
 - `[Contextual Action Panel]` Fixed an issue where the CAP close but beforeclose event not fired. ([#2826](https://github.com/infor-design/enterprise/issues/2826))
 - `[Datagrid]` Fixed an issue where the pager was not updating with updated method. ([#2759](https://github.com/infor-design/enterprise/issues/2759))
-<<<<<<< HEAD
 - `[Datagrid]` Fixed an issue where the select all button for multiselect grouping was not working. ([#2895](https://github.com/infor-design/enterprise/issues/2895))
-=======
 - `[Locale]` Fixed an issue where some culture files does not have a name property in the calendar. ([#2880](https://github.com/infor-design/enterprise/issues/2880))
->>>>>>> b3c3d017
 - `[Pie]` Fixed an issue where legends in pie chart gets cut off on mobile view. ([#902](https://github.com/infor-design/enterprise/issues/902))
 - `[Popupmenu]` Fixed an issue where the destroy event was bubbling up to other parent components. ([#2809](https://github.com/infor-design/enterprise/issues/2809))
 - `[Toolbar]` Fixed a bug where the dropdown/toolbar menu is being cut off on iOS device. ([#2800](https://github.com/infor-design/enterprise/issues/2800))
