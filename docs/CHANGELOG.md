# What's New with Enterprise

<<<<<<< HEAD
## v4.18.0

### v4.18.0 Future Deprecation

### v4.18.0 Features

### v4.18.0 Fixes

- `[Colors]` Fixed color demo page to update hex values based on theme.
- `[Signin]` Fixed accessibility issues. ([#421](https://github.com/infor-design/enterprise/issues/421))
- `[Toolbar]` Fixed issues when tooltip shows on hover of toolbar ([#1622](https://github.com/infor-design/enterprise/issues/1622))
- `[Tabs-Module]` Fixed an issue where the close icon was outside the searchfield. ([#1704](https://github.com/infor-design/enterprise/issues/1704))
- `[Skiplink]` Fixed an zindex issue on skip links over the nav menu. ([#1721](https://github.com/infor-design/enterprise/issues/1721))
- `[App Menu]` Fixed some accessibility issues on the nav menu. ([#1721](https://github.com/infor-design/enterprise/issues/1721))
- `[Dropdown]` Changed the way dropdowns work with screen readers to be a collapsible listbox.([#404](https://github.com/infor-design/enterprise/issues/404))
- `[MenuButton]` Approved the way menu buttons work with screen readers.([#404](https://github.com/infor-design/enterprise/issues/404))

### v4.18.0 Chore & Maintenance

- `[Docs]` Added the supported screen readers and some notes on accessibility. ([#1722](https://github.com/infor-design/enterprise/issues/1722))
- `[Docs]` Added a statement on supporting accessibility. ([#1540](https://github.com/infor-design/enterprise/issues/1540))

(nn Issues Solved this release, Backlog Enterprise nn, Backlog Ng nn, nn Functional Tests, nn e2e Test)
=======
## v4.17.1

### v4.17.1 Fixes

- `[Datagrid]` Fixed an issue where the second to last column was having resize issues with frozen column sets.(<https://github.com/infor-design/enterprise/issues/1890>)
- `[Datagrid]` Re-align icons and items in the datagrid's "short header" configuration.(<https://github.com/infor-design/enterprise/issues/1880>)
- `[Locale]` Fixed incorrect "groupsize" for `en-US` locale.(<https://github.com/infor-design/enterprise/issues/1907>)

### v4.17.1 Chorse & Maintenance

- `[Demoapp]` Fixed embedded icons example with missing icons.(<https://github.com/infor-design/enterprise/issues/1889>)
- `[Demoapp]` Fixed notification demo examples.(<https://github.com/infor-design/enterprise/issues/1893>, <https://github.com/infor-design/enterprise/pull/1896>)

(5 Issues Solved this patch release)
>>>>>>> 757d988d

## v4.17.0

- [Npm Package](https://www.npmjs.com/package/ids-enterprise)
- [IDS Enterprise Angular Change Log](https://github.com/infor-design/enterprise-ng/blob/master/docs/CHANGELOG.md)

### v4.17.0 Future Deprecation

- `[Mask]` Using legacy mask options is now deprecated (was starting 4.3.2) and we will remove this in approximately 6 months from the code base. This means using the `data-mask` option and the `mode` as well as legacy patterns in favor of the newer settings and regexes. ([#439](https://github.com/infor-design/enterprise/issues/439))

### v4.17.0 Features

- `[Datagrid]` Added support for ellipsis to header text. ([#842](https://github.com/infor-design/enterprise/issues/842))
- `[Datagrid]` Added support to cancel `rowactivated` event. Now it will trigger the new event `beforerowactivated` which will wait/sync to cancel or proceed to do `rowactivated` event. ([#1021](https://github.com/infor-design/enterprise/issues/1021))
- `[Datagrid]` Added option to align grouped headers text. ([#1714](https://github.com/infor-design/enterprise/issues/1714))
- `[Datagrid]` Tabbing through a new row moves focus to next line for a lookup column. ([#1822](https://github.com/infor-design/enterprise/issues/1822))
- `[Datagrid]` Validation tooltip does not wrap words correctly across multiple lines. ([#1829](https://github.com/infor-design/enterprise/issues/1829))
- `[Dropdown]` Added support to make dropdown readonly fields optionally not tab-able. ([#1591](https://github.com/infor-design/enterprise/issues/1591))
- `[Form Compact]` Implemented design for field-heavy forms. This design is experimental, likely not production ready, and subject to change without notice. ([#1699](https://github.com/infor-design/enterprise/issues/1699))
- `[Hierarchy]` Changed the newer stacked layout to support mutiple root elements. ([#1677](https://github.com/infor-design/enterprise/issues/1677))
- `[Locale]` Added support for passing in `locale` or `language` to the `parse` and `format` and `translation` functions so they will work without changing the current locale or language. ([#462](https://github.com/infor-design/enterprise/issues/462))
- `[Locale]` Added support for setting a specific group size other than the ones in the locale. This includes using no group size. ([#462](https://github.com/infor-design/enterprise/issues/462))
- `[Locale]` Added support for showing timezones in the current language with a fall back for IE 11. ([#592](https://github.com/infor-design/enterprise/issues/592))
- `[Locale]` Added support for different group sizes. This was previously not working correctly for locales like hi-IN (using 3, 2 group sizes) and en-US (using 3, 0 group sizes). We will later make this work on masks on a separate issue. ([#441](https://github.com/infor-design/enterprise/issues/441))
- `[Locale]` Its now possible to add new locales in by adding them to the `defaultLocales` and `supportedLocales` sets. ([#402](https://github.com/infor-design/enterprise/issues/402))
- `[Locale]` Added an example to show extending locales with new strings and an api method to make it easier. because of the way this is split, if your directly adding to `Locale.cultures` you will need to adjust your code to extend from `Locale.languages` instead. ([#402](https://github.com/infor-design/enterprise/issues/402))
- `[Locale]` Added support for having a different language and locale. This is done by calling the new `setLanguage` function. ([#1552](https://github.com/infor-design/enterprise/issues//1552))
- `[Locale / Mask]` Added limited initial support for some unicode languages. This means you can convert to and from numbers typed in Devangari, Arabic, and Chinese (Financial and Simplified). ([#439](https://github.com/infor-design/enterprise/issues/439))
- `[Locale]` Added support for passing a `locale` other the the current locale to calendar, monthview, datepicker and timepicker. ([#462](https://github.com/infor-design/enterprise/issues/462))
- `[Mask]` It is now possible to type numbers in unicode such as Devangari, Arabic, and Chinese (Financial and Simplified) into the the masks that involve numbers. ([#439](https://github.com/infor-design/enterprise/issues/439))
- `[Modal]` Added an option to dictate the maximum width of the modal. ([#1802](https://github.com/infor-design/enterprise/issues/1802))
- `[Icons]` Add support for creating an svg file for the Uplift theme's (alpha) new icons from ids-identity@2.4.0 assets. ([#1759](https://github.com/infor-design/enterprise/issues/1759))
- `[Radar]` Added support to three label sizes (name, abbrName, shortName). ([#1553](https://github.com/infor-design/enterprise/issues/1553))

### v4.17.0 Fixes

- `[Accordion]` Fixed a bug where some truncated text elements were not generating a tooltip. ([#1736](https://github.com/infor-design/enterprise/issues/1736))
- `[Builder]` Cropped Header for Builder Panel When Text is Long. ([#1814](https://github.com/infor-design/enterprise/issues/1814))
- `[Calendar]` Event model title color is not correct if the modal is opened and another event is selected. ([#1739](https://github.com/infor-design/enterprise/issues/1739))
- `[Calendar]` Modal is still displayed after changing months. ([#1741](https://github.com/infor-design/enterprise/issues/1741))
- `[Calendar]` Changing some event spans is causing missing dates on the dialogs. ([#1708](https://github.com/infor-design/enterprise/issues/1708))
- `[Composite Form]` Fix a bug in IE11 where composite form content overflows to the lower container. ([#1768](https://github.com/infor-design/enterprise/issues/1768))
- `[Datagrid]` Added a fix where the column is next to the edge of the browser and the filter dropdown popup overflow the page.([#1604](https://github.com/infor-design/enterprise/issues/1604))
- `[Datagrid]` Added a fix to allow the commit of a cell edit after tabbing into a cell once having clicked into a previous cell.([#1608](https://github.com/infor-design/enterprise/issues/1608))
- `[Datagrid]` Stretch column not working in Edge browser. ([#1716](https://github.com/infor-design/enterprise/issues/1716))
- `[Datagrid]` Fixed a bug where the source callback was not called when filtering. ([#1688](https://github.com/infor-design/enterprise/issues/1688))
- `[Datagrid]` Fixed a bug where filtering Order Date with `is-not-empty` on a null value would not correctly filter out results. ([#1718](https://github.com/infor-design/enterprise/issues/1718))
- `[Datagrid]` Fixed a bug where when using the `disableClientSideFilter` setting the filtered event would not be called correctly. ([#1689](https://github.com/infor-design/enterprise/issues/1689))
- `[Datagrid]` Fixed a bug where hidden columns inside a colspan were aligning incorrectly. ([#1764](https://github.com/infor-design/enterprise/issues/1764))
- `[Dropdown]` Fixed a layout error on non inline fields with errors. ([#1770](https://github.com/infor-design/enterprise/issues/1770))
- `[Dropdown]` Fixed a bug where the dropdown did not close when tabbing if using the `noSearch` setting. ([#1731](https://github.com/infor-design/enterprise/issues/1731))
- `[Modal]` Fixed a bug where the modal can overflow the page. ([#1802](https://github.com/infor-design/enterprise/issues/1802))
- `[Radio Button]` Fixed a rendering problem on the selected state of Radio Buttons used inside of Accordion components. ([#1568](https://github.com/infor-design/enterprise/issues/1568))
- `[Radio Button]` Fixed a z-index issue that was causing radio buttons to sometimes display over top of page sections where they should have instead scrolled beneath. ([#1014](https://github.com/infor-design/enterprise/issues/1014))

### v4.17.0 Chore & Maintenance

- `[Css/Sass]` Replaced font-size numerical declarations with their ids-identity token counterpart. ([#1640](https://github.com/infor-design/enterprise/issues/1640))
- `[Demoapp]` Removed query parameter for changing fonts. ([#1747](https://github.com/infor-design/enterprise/issues/1747))
- `[Build]` Added a process to notify developers that things are being deprecated or going away. Documented the current deprecations in this system and made [notes for developers](https://github.com/infor-design/enterprise/blob/master/docs/CODING-STANDARDS.md#deprecations). ([#1747](https://github.com/infor-design/enterprise/issues/1747))
- `[Veracode]` Made additional fixes and mitigated in veracode. ([#1723](https://github.com/infor-design/enterprise/issues/1723))

(30 Issues Solved this release, Backlog Enterprise 224, Backlog Ng 59, 785 Functional Tests, 793 e2e Test)

## v4.16.0

- [Npm Package](https://www.npmjs.com/package/ids-enterprise)
- [IDS Enterprise Angular Change Log](https://github.com/infor-design/enterprise-ng/blob/master/docs/CHANGELOG.md)

### v4.16.0 Features

- `[Busy Indicator]` Made a fix to make it possible to use a busy indicator on a modals. ([#827](https://github.com/infor-design/enterprise/issues/827))
- `[Datagrid]` Added an option to freeze columns from scrolling on the left and/or right. The new option is called `frozenColumns`. See notes on what works and doesnt with frozen column in the datagrid docs frozen column section. ([#464](https://github.com/infor-design/enterprise/issues/464))
- `[Editor]` Added new state called "preview" a non editable mode to editor. Where it only shows the HTML with no toolbar, borders etc. ([#1413](https://github.com/infor-design/enterprise/issues/1413))
- `[Field Filter]` Added support to get and set filter type programmatically. ([#1181](https://github.com/infor-design/enterprise/issues/1181))
- `[Hierarchy]` Add print media styles to decrease ink usage and increase presentability for print format. Note that you may need to enable the setting to print background images, both Mac and PC have a setting for this. ([#456](https://github.com/infor-design/enterprise/issues/456))
- `[Hierarchy]` Added a new "stacked" layout to eventually replace the current layouts. This works better responsively and prevents horizontal scrolling. ([#1629](https://github.com/infor-design/enterprise/issues/1629))
- `[Pager]` Added a "condensed" page size selector button for use on pagers in smaller containers, such as the list side of the list/detail pattern. ([#1459](https://github.com/infor-design/enterprise/issues/1459))

### v4.16.0 Future Deprecation

- `[Hierarchy]` The following options are now deprecated and will be removed approximately 2019-05-15. `paging` and `mobileView`. ([#1629](https://github.com/infor-design/enterprise/issues/1629))
- `[Hierarchy]` Stacked layout will become the default layout in favor of the existing horizontal layout, so the horizontal layout is now considered deprecated and will be removed approximately 2019-05-15. ([#1629](https://github.com/infor-design/enterprise/issues/1629))

### v4.16.0 Fixes

- `[Application Menu]` Fixed the truncation of long text in an accordion element in the application menu by adding a tooltip to truncated elements. ([#457](https://github.com/infor-design/enterprise/issues/457))
- `[Calendar]` Disable the new event modal when no template is defined. ([#1700](https://github.com/infor-design/enterprise/issues/1700))
- `[Dropdown]` Fixed a bug where the ellipsis was not showing on long text in some browsers. ([#1550](https://github.com/infor-design/enterprise/issues/1550))
- `[Datagrid]` Fixed a bug in equals filter on multiselect filters. ([#1586](https://github.com/infor-design/enterprise/issues/1586))
- `[Datagrid]` Fixed a bug where incorrect data is shown in the events in tree grid. ([#315](https://github.com/infor-design/enterprise-ng/issues/315))
- `[Datagrid]` Fixed a bug where when using minWidth on a column and sorting the column will become misaligned. ([#1481](https://github.com/infor-design/enterprise/issues/1481))
- `[Datagrid]` Fixed a bug where when resizing the last column may become invisible. ([#1456](https://github.com/infor-design/enterprise/issues/1456))
- `[Datagrid]` Fixed a bug where a checkbox column will become checked when selecting if there is no selection checkbox. ([#1641](https://github.com/infor-design/enterprise/issues/1641))
- `[Datagrid]` Fixed a bug where the last column would sometimes not render fully for buttons with longer text. ([#1246](https://github.com/infor-design/enterprise/issues/1246))
- `[Datagrid]` Fixed a bug where showMonthYearPicker did not work correctly on date filters. ([#1532](https://github.com/infor-design/enterprise-ng/issues/1532))
- `[Validation]` Fixed a bug in removeError where the icon is sometimes not removed. ([#1556](https://github.com/infor-design/enterprise/issues/1556))
- `[Datepicker]` Fixed the range picker to clear when changing months in a filter. ([#1537](https://github.com/infor-design/enterprise/issues/1537))
- `[Datepicker]` Fixed disabled dates example to validate again on disabled dates. ([#1445](https://github.com/infor-design/enterprise/issues/1445))
- `[Datagrid]` Fixed a Date Editor bug when passing a series of zeroes to a datagrid cell with an editable date. ([#1020](https://github.com/infor-design/enterprise/issues/1020))
- `[Dropdown]` Fixed a bug where a dropdown will never reopen if it is closed by clicking a menu button. ([#1670](https://github.com/infor-design/enterprise/issues/1670))
- `[Icons]` Established missing icon sourcing and sizing consistency from ids-identity icon/svg assets. ([PR#1628](https://github.com/infor-design/enterprise/pull/1628))
- `[Listview]` Addressed performance issues with paging on all platforms, especially Windows and IE/Edge browsers. As part of this, reworked all components that integrate with the Pager component to render their contents based on a dataset, as opposed to DOM elements. ([#922](https://github.com/infor-design/enterprise/issues/922))
- `[Lookup]` Fixed a bug with settings: async, server-side, and single select modes.  The grid was not deselecting the previously selected value when a new row was clicked.  If the value is preselected in the markup, the lookup modal will no longer close prematurely. ([PR#1654](https://github.com/infor-design/enterprise/issues/1654))
- `[Pager]` Made it possible to set and persist custom tooltips on first, previous, next and last pager buttons. ([#922](https://github.com/infor-design/enterprise/issues/922))
- `[Pager]` Fixed propagation of the `pagesizes` setting when using `updated()`. Previously the array was deep extended instead of being replaced outright. ([#1466](https://github.com/infor-design/enterprise/issues/1466))
- `[Tree]` Fixed a bug when calling the disable or enable methods of the tree. This was not working with ie11. ([PR#1600](https://github.com/infor-design/enterprise/issues/1600))
- `[Stepprocess]` Fixed a bug where the step folder was still selected when it was collapsed or expanded. ([#1633](https://github.com/infor-design/enterprise/issues/1633))
- `[Swaplist]` Fixed a bug where items were not able to drag anymore after make the search. ([#1703](https://github.com/infor-design/enterprise/issues/1703))
- `[Toolbar Flex]` Added the ability to pass in a `beforeOpen` callback to the More Actions menu (fixes a bug where it wasn't possible to dynamically add content to the More Actions menu in same way that was possible on the original Toolbar component)
- `[Toolbar Flex]` Fixed a bug where selected events were not bubbling up for a menu button on a flex toolbar. ([#1709](https://github.com/infor-design/enterprise/issues/1709))
- `[Stepprocess]` Disabled step selected when using the next or previous button. ([#1697](https://github.com/infor-design/enterprise/issues/1697))
- `[Tree]` Fixed a bug when calling the disable or enable methods of the tree. This was not working with ie11. ([PR#1600](https://github.com/infor-design/enterprise/issues/1600))

### v4.16.0 Chore & Maintenance

- `[Demo App]` Removed the search icon from the header on test pages as it doesn't function. ([#1449](https://github.com/infor-design/enterprise/issues/1449))
- `[Demo App]` Added a fix for incorrect links when running on windows. ([#1549](https://github.com/infor-design/enterprise/issues/1549))
- `[Docs]` Added a fix to prevent the documentation generator from failing intermittently. ([#1377](https://github.com/infor-design/enterprise/issues/1377))

(29 Issues Solved this release, Backlog Enterprise 203, Backlog Ng 69, 735 Functional Tests, 670 e2e Test)

## v4.15.0

- [Npm Package](https://www.npmjs.com/package/ids-enterprise)
- [IDS Enterprise Angular Change Log](https://github.com/infor-design/enterprise-ng/blob/master/docs/CHANGELOG.md)

### v4.15.0 Features

- `[Datagrid]` Added support for lookup in the datagrid filter. ([#653](https://github.com/infor-design/enterprise/issues/653))
- `[Datagrid]` Added support for masks on lookup editors. ([#406](https://github.com/infor-design/enterprise/issues/406))
- `[Validation]` When using legacy mode validation, made the icon dim if the text was on top of it. ([#644](https://github.com/infor-design/enterprise/issues/644))
- `[Calendar]` Now possible to edit events both with the API and by clicking/double clicking events. And other improvements. ([#1436](https://github.com/infor-design/enterprise/issues/1436))
- `[Datagrid]` Added new methods to clear dirty cells on cells, rows, and all. ([#1303](https://github.com/infor-design/enterprise/issues/1303))
- `[Tree]` Added several improvements: the ability to show a dropdown on the tree node, the ability to add nodes in between current nodes, the ability to set checkboxes for selection only on some nodes, and the ability to customize icons. ([#1364](https://github.com/infor-design/enterprise/issues/1364))
- `[Datagrid]` Added the ability to display or hide the new row indicator with a new `showNewIndicator` option. ([#1589](https://github.com/infor-design/enterprise/issues/1589))

### v4.15.0 Fixes

- `[Icons]` Icons with the word `confirm` have been changed to `success`. This is partially backwards compatible for now. We deprecated `confirm` and will remove in the next major version so rename your icons. Example `icon-confirm` to `icon-success`. ([#963](https://github.com/infor-design/enterprise/issues/963))
- `[Icons]` The alert icons now have a white background allowing them to appear on colored sections. There are now two versions, for example: `icon-error` and `icon-error-solid`. These are used in calendar. ([#1436](https://github.com/infor-design/enterprise/issues/1436))
- `[Circle Pager]` Made significant improvements to resizing, especially on tabs. ([#1284](https://github.com/infor-design/enterprise/issues/1284))
- `[Datagrid]` In high contrast mode the background is now white when editing cells. ([#1421](https://github.com/infor-design/enterprise/issues/1421))
- `[Dropdown]` Fixed an issue where filter did not work in no-search mode with the Caps Lock key. ([#1500](https://github.com/infor-design/enterprise/issues/1500))
- `[Popupmenu]` Fixed an issue when using the same menu on multiple inputs wherein destroying one instance actually destroyed all instances. ([#1025](https://github.com/infor-design/enterprise/issues/1025))
- `[Swaplist]` Fixed a bug where Shift+M did not work when typing in the search. ([#1408](https://github.com/infor-design/enterprise/issues/1408))
- `[Popupmenu]` Fixed a bug in immediate mode where right click only worked the first time. ([#1507](https://github.com/infor-design/enterprise/issues/1507))
- `[Editor]` Fixed a bug where clear formatting did not work in safari. ([#911](https://github.com/infor-design/enterprise/issues/911))
- `[Colorpicker]` Fixed a bug in Angular where the picker did not respond correctly to `editable=false` and `disabled=true`. ([#257](https://github.com/infor-design/enterprise-ng/issues/257))
- `[Locale]` Fixed a bug where the callback did not complete on nonexistent locales. ([#1267](https://github.com/infor-design/enterprise/issues/1267))
- `[Calendar]` Fixed a bug where event details remain when filtering event types. ([#1436](https://github.com/infor-design/enterprise/issues/1436))
- `[Busy Indicator]` Fixed a bug where the indicator closed when clicking on accordions. ([#281](https://github.com/infor-design/enterprise-ng/issues/281))
- `[Datagrid Tree]` Fixed the need for unique IDs on the tree nodes. ([#1361](https://github.com/infor-design/enterprise/issues/1361))
- `[Editor]` Improved the result of pasting bullet lists from MS Word. ([#1351](https://github.com/infor-design/enterprise/issues/1351))
- `[Hierarchy]` Fixed layout issues in the context menu in RTL mode. ([#1310](https://github.com/infor-design/enterprise/issues/1310))
- `[Datagrid]` Added a setting `allowChildExpandOnMatch` that optionally determines if a search/filter will show and allow nonmatching children to be shown. ([#1422](https://github.com/infor-design/enterprise/issues/1422))
- `[Datagrid]` If a link is added with a href it will now be followed when clicking, rather than needing to use the click method setting on columns. ([#1473](https://github.com/infor-design/enterprise/issues/1473))
- `[Datagrid Tree]` Fixed a bug where Expand/Collapse text is added into the +/- cell. ([#1145](https://github.com/infor-design/enterprise/issues/1145))
- `[Dropdown]` Fixed a bug in NG where two dropdowns in different components would cause each other to freeze. ([#229](https://github.com/infor-design/enterprise-ng/issues/229))
- `[Editor]` Verified a past fix where editor would not work with all buttons when in a modal. ([#408](https://github.com/infor-design/enterprise/issues/408))
- `[Datagrid Tree]` Fixed a bug in `updateRow` that caused the indent of the tree grid to collapse. ([#405](https://github.com/infor-design/enterprise/issues/405))
- `[Empty Message]` Fixed a bug where a null empty message would not be possible. This is used to show no empty message on initial load delays. ([#1467](https://github.com/infor-design/enterprise/issues/1467))
- `[Lookup]` Fixed a bug where nothing is inserted when you click a link editor in the lookup. ([#1315](https://github.com/infor-design/enterprise/issues/1315))
- `[About]` Fixed a bug where the version would not show when set. It would show the IDS version. ([#1414](https://github.com/infor-design/enterprise/issues/1414))
- `[Datagrid]` Fixed a bug in `disableClientSort` / `disableClientFilter`. It now retains visual indicators on sort and filter. ([#1248](https://github.com/infor-design/enterprise/issues/1248))
- `[Tree]` Fixed a bug where selected nodes are selected again after loading child nodes. ([#1270](https://github.com/infor-design/enterprise/issues/1270))
- `[Input]` Fixed a bug where inputs that have tooltips will not be selectable with the cursor. ([#1354](https://github.com/infor-design/enterprise/issues/1354))
- `[Accordion]` Fixed a bug where double clicking a header will open and then close the accordion. ([#1314](https://github.com/infor-design/enterprise/issues/1314))
- `[Datagrid]` Fixed a bug on hover with taller cells where the hover state would not cover the entire cell. ([#1490](https://github.com/infor-design/enterprise/issues/1490))
- `[Editor]` Fixed a bug where the image would still be shown if you press the Esc key and cancel the image dialog. ([#1489](https://github.com/infor-design/enterprise/issues/1489))
- `[Datagrid Lookup]` Added additional missing event info for ajax requests and filtering. ([#1486](https://github.com/infor-design/enterprise/issues/1486))
- `[Tabs]` Added protection from inserting HTML tags in the add method (XSS). ([#1462](https://github.com/infor-design/enterprise/issues/1462))
- `[App Menu]` Added better text wrapping for longer titles. ([#1116](https://github.com/infor-design/enterprise/issues/1116))
- `[Contextual Action Panel]` Fixed some examples so that they reopen more than one time. ([#1116](https://github.com/infor-design/enterprise/issues/506))
- `[Searchfield]` Fixed a border styling issue on longer labels in the search. ([#1500](https://github.com/infor-design/enterprise/issues/1500))
- `[Tabs Multi]` Improved the experience on mobile by collapsing the menus a bit. ([#971](https://github.com/infor-design/enterprise/issues/971))
- `[Lookup]` Fixed missing ellipsis menu on mobile devices. ([#1068](https://github.com/infor-design/enterprise/issues/1068))
- `[Accordion]` Fixed incorrect font size on p tags in the accordion. ([#1116](https://github.com/infor-design/enterprise/issues/1116))
- `[Line Chart]` Fixed and improved the legend text on mobile viewport. ([#609](https://github.com/infor-design/enterprise/issues/609))

### v4.15.0 Chore & Maintenance

- `[General]` Migrated sass to use IDS color variables. ([#1435](https://github.com/infor-design/enterprise/issues/1435))
- `[Angular]` Added all settings from 4.13 in time for future 5.1.0 ([#274](https://github.com/infor-design/enterprise-ng/issues/274))
- `[General]` Fixed some incorrect layouts. ([#1357](https://github.com/infor-design/enterprise/issues/1357))
- `[Targeted Achievement]` Removed some older non working examples. ([#520](https://github.com/infor-design/enterprise/issues/520))

(54 Issues Solved this release, Backlog Enterprise 180, Backlog Ng 66, 705 Functional Tests, 716 e2e Test)

## v4.14.0

- [Npm Package](https://www.npmjs.com/package/ids-enterprise)
- [IDS Enterprise Angular Change Log](https://github.com/infor-design/enterprise-ng/blob/master/docs/CHANGELOG.md)

### v4.14.0 Features

- `[Datepicker/Monthview]` Added a setting for the day of week the calendar starts that can be used outside of the Locale setting. ([#1179](https://github.com/infor-design/enterprise/issues/1179))
- `[Datagrid]` Made the tree datagrid work a lot better with filtering. ([#1281](https://github.com/infor-design/enterprise/issues/1281))
- `[Autocomplete/SearchField]` Added a caseSensitive filtering option. ([#385](https://github.com/infor-design/enterprise/issues/385))
- `[Datagrid]` Added an option `headerAlign` to set alignment on the header different than the rows. ([#420](https://github.com/infor-design/enterprise/issues/420))
- `[Message]` Added the ability to use certain formatter html tags in the message content. ([#379](https://github.com/infor-design/enterprise/issues/379))

### v4.14.0 Fixes

- `[Swaplist]` Fixed a bug that if you drag really fast everything disappears. ([#1195](https://github.com/infor-design/enterprise/issues/1195))
- `[Hierarchy]` Fixed a bug that part of the profile menu is cut off. ([#931](https://github.com/infor-design/enterprise/issues/931))
- `[Datagrid/Dropdown]` Fixed a bug that part of the dropdown menu is cut off. ([#1420](https://github.com/infor-design/enterprise/issues/1420))
- `[Modal]` Fixed bugs where with certain field types modal validation was not working. ([#1213](https://github.com/infor-design/enterprise/issues/1213))
- `[Dropdown]` Fixed a regression where the tooltip was not showing when data is overflowed. ([#1400](https://github.com/infor-design/enterprise/issues/1400))
- `[Tooltip]` Fixed a bugs where a tooltip would show up in unexpected places. ([#1396](https://github.com/infor-design/enterprise/issues/1396))
- `[Datagrid/Dropdown]` Fixed a bug where an error would occur if showSelectAll is used. ([#1360](https://github.com/infor-design/enterprise/issues/1360))
- `[Datagrid/Tooltip]` Fixed a bugs where a tooltip would show up in the header unexpectedly. ([#1395](https://github.com/infor-design/enterprise/issues/1395))
- `[Popupmenu]` Fixed incorrect highlighting on disabled list items.  ([#982](https://github.com/infor-design/enterprise/issues/982))
- `[Contextual Action Panel]` Fixed issues with certain styles of invoking the CAP where it would not reopen a second time. ([#1139](https://github.com/infor-design/enterprise/issues/1139))
- `[Spinbox]` Added a fix so the page will not zoom when click + and - on mobile devices. ([#1070](https://github.com/infor-design/enterprise/issues/1070))
- `[Splitter]` Removed the tooltip from the expand/collapse button as it was superfluous. ([#1180](https://github.com/infor-design/enterprise/issues/1180))
- `[Datagrid]` Added a fix so the last column when stretching will do so with percentage so it will stay when the page resize or the menu opens/closes. ([#1168](https://github.com/infor-design/enterprise/issues/1168))
- `[Datagrid]` Fixed bugs in the server side and filtering example. ([#396](https://github.com/infor-design/enterprise/issues/396))
- `[Datagrid]` Fixed a bug in applyFilter with datefields. ([#1269](https://github.com/infor-design/enterprise/issues/1269))
- `[Datagrid]` Fixed a bug in updateCellNode where sometimes it did not work. ([#1122](https://github.com/infor-design/enterprise/issues/1122))
- `[Hierarchy]` Made the empty image ring the same color as the left edge. ([#932](https://github.com/infor-design/enterprise/issues/932))
- `[Datagrid/Dropdown]` Fixed an issue that tab did not close dropdown editors. ([#1198](https://github.com/infor-design/enterprise/issues/1198))
- `[Datagrid/Dropdown]` Fixed a bug that if you click open a dropdown editor then you cannot use arrow keys to select. ([#1387](https://github.com/infor-design/enterprise/issues/1387))
- `[Datagrid/Dropdown]` Fixed a bug that if a smaller number of items the menu would be too short. ([#1298](https://github.com/infor-design/enterprise/issues/1298))
- `[Searchfield]` Fixed a bug that the search field didnt work in safari. ([#225](https://github.com/infor-design/enterprise/issues/225))
- `[Datagrid/Dropdown]` Fixed a bug that source is used the values may be cleared out when opening the list. ([#1185](https://github.com/infor-design/enterprise/issues/1185))
- `[Personalization]` Fixed a bug that when calling initialize the personalization would reset. ([#1231](https://github.com/infor-design/enterprise/issues/1231))
- `[Tabs]` Fixed the alignment of the closing icon. ([#1056](https://github.com/infor-design/enterprise/issues/1056))
- `[Dropdown]` Fixed list alignment issues on mobile. ([#1069](https://github.com/infor-design/enterprise/issues/1069))
- `[Dropdown]` Fixed issues where the listbox would not close on mobile. ([#1119](https://github.com/infor-design/enterprise/issues/1119))
- `[Dropdown]` Fixed a bug where modals would close on url hash change. ([#1207](https://github.com/infor-design/enterprise/issues/1207))
- `[Contextual Action Panel]` Fixed an issue where buttons would occasionally be out of view. ([#283](https://github.com/infor-design/enterprise/issues/283))
- `[Empty Message]` Added a new icon to indicate using the search function. ([#1325](https://github.com/infor-design/enterprise/issues/1325))
- `[Searchfield]` Added a fix for landscape mode on mobile. ([#1102](https://github.com/infor-design/enterprise/issues/1102))
- `[Datagrid]` Added a fix for hard to read fields in high contrast mode. ([#1193](https://github.com/infor-design/enterprise/issues/1193))

### v4.14.0 Chore & Maintenance

- `[General]` Fixed problems with the css mapping where the line numbers were wrong in the map files. ([#962](https://github.com/infor-design/enterprise/issues/962))
- `[Docs]` Added setting so themes can be shown in the documentation pages. ([#1327](https://github.com/infor-design/enterprise/issues/1327))
- `[Docs]` Made links to example pages open in a new window. ([#1132](https://github.com/infor-design/enterprise/issues/1132))

(43 Issues Solved this release, Backlog Enterprise 181, Backlog Ng 64, 682 Functional Tests, 612 e2e Test)

## v4.13.0

- [Npm Package](https://www.npmjs.com/package/ids-enterprise)
- [IDS Enterprise Angular Change Log](https://github.com/infor-design/enterprise-ng/blob/master/docs/CHANGELOG.md)

### v4.13.0 Features

- `[Calendar]` Added some new features such as upcoming events view, RTL, keyboard support and fixed styling issues and bugs. ([#1221](https://github.com/infor-design/enterprise/issues/1221))
- `[Flex Toolbar]` Added search field integration, so that the search field is mainly close to being able to replace the legacy toolbar. ([#269](https://github.com/infor-design/enterprise/issues/269))
- `[Bar]` Added short, medium label support for adapting the chart to responsive views. ([#1094](https://github.com/infor-design/enterprise/issues/1094))
- `[Textarea]` Added maxLength option to prevent typing over a set maximum. ([#1046](https://github.com/infor-design/enterprise/issues/1046))
- `[Textarea]` Added maxGrow option to prevent growing when typing over a set max. ([#1147](https://github.com/infor-design/enterprise/issues/1147))
- `[Datagrid]` If using the `showDirty` option the indication will now be on each cell. ([#1183](https://github.com/infor-design/enterprise/issues/1183))
- `[Datepicker]` Added an option `useCurrentTime` that will insert current time instead of noon time with date and timepickers. ([#1087](https://github.com/infor-design/enterprise/issues/1087))
- `[General]` Included an IE 11 polyfill for ES6 Promises, this is a new dependency in the package.json you should include. ([#1172](https://github.com/infor-design/enterprise/issues/1172))
- `[General]` Add translations in 38 languages including new support for Slovak (sk-SK). ([#557](https://github.com/infor-design/enterprise/issues/557))

### v4.13.0 Fixes

- `[Tooltips]` Fixed an important bug where tooltips would stick around in the page on the top corner. ([#1273](https://github.com/infor-design/enterprise/issues/1273))
- `[Tooltips]` Fixed some contrast issues on the high contrast theme. ([#1249](https://github.com/infor-design/enterprise/issues/1249))
- `[Tooltips]` Fixed a bug where Toolbar "More Actions" menu buttons could incorrectly display a tooltip overlapping an open menu. ([#1242](https://github.com/infor-design/enterprise/issues/1242))
- `[Datepicker / Timepicker]` Removed the need to use the customValidation setting. You can remove this option from your code. The logic will pick up if you added customValidation to your input by adding a data-validate option. You also may need to add `date` or `availableDate` validation to your  data-validate attribute if these validations are desired along with your custom or required validation. ([#862](https://github.com/infor-design/enterprise/issues/862))
- `[Menubutton]` Added a new setting `hideMenuArrow` you can use for buttons that don't require an arrow, such as menu buttons. ([#1088](https://github.com/infor-design/enterprise/issues/1088))
- `[Dropdown]` Fixed issues with destroy when multiple dropdown components are on the page. ([#1202](https://github.com/infor-design/enterprise/issues/1202))
- `[Datagrid]` Fixed alignment issues when using filtering with some columns that do not have a filter. ([#1124](https://github.com/infor-design/enterprise/issues/1124))
- `[Datagrid]` Fixed an error when dynamically adding context menus. ([#1216](https://github.com/infor-design/enterprise/issues/1216))
- `[Datagrid]` Added an example of dynamic intermediate paging and filtering. ([#396](https://github.com/infor-design/enterprise/issues/396))
- `[Dropdown]` Fixed alignment issues on mobile devices. ([#1069](https://github.com/infor-design/enterprise/issues/1069))
- `[Datepicker]` Fixed incorrect assumptions, causing incorrect umalqura calendar calculations. ([#1189](https://github.com/infor-design/enterprise/issues/1189))
- `[Datepicker]` Fixed an issue where the dialog would not close on click out if opening the time dropdown components first. ([#1278](https://github.com/infor-design/enterprise/issues/))
- `[General]` Added the ability to stop renderLoop. ([#214](https://github.com/infor-design/enterprise/issues/214))
- `[Datepicker]` Fixed an issue reselecting ranges with the date picker range option. ([#1197](https://github.com/infor-design/enterprise/issues/1197))
- `[Editor]` Fixed bugs on IE with background color option. ([#392](https://github.com/infor-design/enterprise/issues/392))
- `[Colorpicker]` Fixed issue where the palette is not closed on enter key / click. ([#1050](https://github.com/infor-design/enterprise/issues/1050))
- `[Accordion]` Fixed issues with context menus on the accordion. ([#639](https://github.com/infor-design/enterprise/issues/639))
- `[Searchfield]` Made no results appear not clickable. ([#329](https://github.com/infor-design/enterprise/issues/329))
- `[Datagrid]` Added an example of groups and paging. ([#435](https://github.com/infor-design/enterprise/issues/435))
- `[Editor]` Fixed the dirty indicator when using toolbar items. ([#910](https://github.com/infor-design/enterprise/issues/910))
- `[Datagrid]` Fixed a bug that made tooltips disappear when a lookup editor is closed. ([#1186](https://github.com/infor-design/enterprise/issues/1186))
- `[Datagrid]` Fixed a bug where not all rows are removed in the removeSelected function. ([#1036](https://github.com/infor-design/enterprise/issues/1036))
- `[Datagrid]` Fixed bugs in activateRow and deactivateRow in some edge cases. ([#948](https://github.com/infor-design/enterprise/issues/948))
- `[Datagrid]` Fixed formatting of tooltips on the header and filter. ([#955](https://github.com/infor-design/enterprise/issues/955))
- `[Datagrid]` Fixed wrong page number when saving the page number in localstorage and reloading. ([#798](https://github.com/infor-design/enterprise/issues/798))
- `[Tree]` Fixed issues when expanding and collapsing after dragging nodes around. ([#1183](https://github.com/infor-design/enterprise/issues/1183))
- `[ContextualActionPanel]` Fixed a bug where the CAP will be closed if clicking an accordion in it. ([#1138](https://github.com/infor-design/enterprise/issues/1138))
- `[Colorpicker]` Added a setting (customColors) to prevent adding default colors if totally custom colors are used. ([#1135](https://github.com/infor-design/enterprise/issues/1135))
- `[AppMenu]` Improved contrast in high contrast theme. ([#1146](https://github.com/infor-design/enterprise/issues/1146))
- `[Searchfield]` Fixed issue where ascenders/descenders are cut off. ([#1101](https://github.com/infor-design/enterprise/issues/1101))
- `[Tree]` Added sortstop and sortstart events. ([#1003](https://github.com/infor-design/enterprise/issues/1003))
- `[Searchfield]` Fixed some alignment issues in different browsers. ([#1106](https://github.com/infor-design/enterprise/issues/1106))
- `[Searchfield]` Fixed some contrast issues in different browsers. ([#1104](https://github.com/infor-design/enterprise/issues/1104))
- `[Searchfield]` Prevent multiple selected events from firing. ([#1259](https://github.com/infor-design/enterprise/issues/1259))
- `[Autocomplete]` Added a beforeOpen setting ([#398](https://github.com/infor-design/enterprise/issues/398))
- `[Toolbar]` Fixed an error where toolbar tried to focus a DOM item that was removed. ([#1177](https://github.com/infor-design/enterprise/issues/1177))
- `[Dropdown]` Fixed a problem where the bottom of some lists is cropped. ([#909](https://github.com/infor-design/enterprise/issues/909))
- `[General]` Fixed a few components so that they could still initialize when hidden. ([#230](https://github.com/infor-design/enterprise/issues/230))
- `[Datagrid]` Fixed missing tooltips on new row. ([#1081](https://github.com/infor-design/enterprise/issues/1081))
- `[Lookup]` Fixed a bug using select all where it would select the previous list. ([#295](https://github.com/infor-design/enterprise/issues/295))
- `[Datagrid]` Fixed missing summary row on initial render in some cases. ([#330](https://github.com/infor-design/enterprise/issues/330))
- `[Button]` Fixed alignment of text and icons. ([#973](https://github.com/infor-design/enterprise/issues/973))
- `[Datagrid]` Fixed missing source call when loading last page first. ([#1162](https://github.com/infor-design/enterprise/issues/1162))
- `[SwapList]` Made sure swap list will work in all cases and in angular. ([#152](https://github.com/infor-design/enterprise/issues/152))
- `[Toast]` Fixed a bug where some toasts on certain urls may not close. ([#1305](https://github.com/infor-design/enterprise/issues/1305))
- `[Datepicker / Lookup]` Fixed bugs where they would not load on tabs. ([#1304](https://github.com/infor-design/enterprise/issues/1304))

### v4.13.0 Chore & Maintenance

- `[General]` Added more complete visual tests. ([#978](https://github.com/infor-design/enterprise/issues/978))
- `[General]` Cleaned up some of the sample pages start at A, making sure examples work and tests are covered for better QA (on going). ([#1136](https://github.com/infor-design/enterprise/issues/1136))
- `[General]` Upgraded to ids-identity 2.0.x ([#1062](https://github.com/infor-design/enterprise/issues/1062))
- `[General]` Cleanup missing files in the directory listings. ([#985](https://github.com/infor-design/enterprise/issues/985))
- `[Demo App]` Removed response headers for less Veracode errors. ([#959](https://github.com/infor-design/enterprise/issues/959))
- `[Angular 1.0]` We removed the angular 1.0 directives from the code and examples. These are no longer being updated. You can still use older versions of this or move on to Angular 7.x ([#1136](https://github.com/infor-design/enterprise/issues/1136))
- `[Uplift]` Included the uplift theme again as alpha for testing. It will show with a watermark and is only available via the personalize api or url params in the demo app. ([#1224](https://github.com/infor-design/enterprise/issues/1224))

(69 Issues Solved this release, Backlog Enterprise 199, Backlog Ng 63, 662 Functional Tests, 659 e2e Test)

## v4.12.0

- [Npm Package](https://www.npmjs.com/package/ids-enterprise)
- [IDS Enterprise Angular Change Log](https://github.com/infor-design/enterprise-ng/blob/master/docs/CHANGELOG.md)

### v4.12.0 Features

- `[General]` The ability to make custom/smaller builds has further been improved. We improved the component matching, made it possible to run the tests on only included components, fixed the banner, and improved the terminal functionality. Also removed/deprecated the older mapping tool. ([#417](https://github.com/infor-design/enterprise/issues/417))
- `[Message]` Added the ability to have different types (Info, Confirm, Error, Alert). ([#963](https://github.com/infor-design/enterprise/issues/963))
- `[General]` Further fixes to pass veracode scans. Now passing conditionally. ([#683](https://github.com/infor-design/enterprise/issues/683))
- `[Pager]` Made it possible to use the pager as a standalone component. ([#250](https://github.com/infor-design/enterprise/issues/250))
- `[Editor]` Added a clear formatting button. ([#473](https://github.com/infor-design/enterprise/issues/473))
- `[Datepicker]` Added an option to show the time as current time instead of midnight. ([#889](https://github.com/infor-design/enterprise/issues/889))
- `[About]` Dialog now shows device information. ([#684](https://github.com/infor-design/enterprise/issues/684))

### v4.12.0 Fixes

- `[Datagrid Tree]` Fixed incorrect data on activated event. ([#412](https://github.com/infor-design/enterprise/issues/412))
- `[Datagrid]` Improved the export function so it works on different locales. ([#378](https://github.com/infor-design/enterprise/issues/378))
- `[Tabs]` Fixed a bug where clicking the x on tabs with a dropdowns would incorrectly open the dropdown. ([#276](https://github.com/infor-design/enterprise/issues/276))
- `[Datagrid]` Changed the `settingschange` event so it will only fire once. ([#903](https://github.com/infor-design/enterprise/issues/903))
- `[Listview]` Improved rendering performance. ([#430](https://github.com/infor-design/enterprise/issues/430))
- `[General]` Fixed issues when using base tag, that caused icons to disappear. ([#766](https://github.com/infor-design/enterprise/issues/766))
- `[Empty Message]` Made it possible to assign code to the button click if used. ([#667](https://github.com/infor-design/enterprise/issues/667))
- `[Datagrid]` Added translations for the new tooltip. ([#227](https://github.com/infor-design/enterprise/issues/227))
- `[Dropdown]` Fixed contrast issue in high contrast theme. ([#945](https://github.com/infor-design/enterprise/issues/945))
- `[Datagrid]` Reset to default did not reset dropdown columns. ([#847](https://github.com/infor-design/enterprise/issues/847))
- `[Datagrid]` Fixed bugs in keyword search highlighting with special characters. ([#849](https://github.com/infor-design/enterprise/issues/849))
- `[Datagrid]` Fixed bugs that causes NaN to appear in date fields. ([#891](https://github.com/infor-design/enterprise/issues/891))
- `[Dropdown]` Fixed issue where validation is not trigger on IOS on click out. ([#659](https://github.com/infor-design/enterprise/issues/659))
- `[Lookup]` Fixed bug in select all in multiselect with paging. ([#926](https://github.com/infor-design/enterprise/issues/926))
- `[Modal]` Fixed bug where the modal would close if hitting enter on a checkbox and inputs. ([#320](https://github.com/infor-design/enterprise/issues/320))
- `[Lookup]` Fixed bug trying to reselect a second time. ([#296](https://github.com/infor-design/enterprise/issues/296))
- `[Tabs]` Fixed behavior when closing and disabling tabs. ([#947](https://github.com/infor-design/enterprise/issues/947))
- `[Dropdown]` Fixed layout issues when using icons in the dropdown. ([#663](https://github.com/infor-design/enterprise/issues/663))
- `[Datagrid]` Fixed a bug where the tooltip did not show on validation. ([#1008](https://github.com/infor-design/enterprise/issues/1008))
- `[Tabs]` Fixed issue with opening spillover on IOS. ([#619](https://github.com/infor-design/enterprise/issues/619))
- `[Datagrid]` Fixed bugs when using `exportable: false` in certain column positions. ([#787](https://github.com/infor-design/enterprise/issues/787))
- `[Searchfield]` Removed double border. ([#328](https://github.com/infor-design/enterprise/issues/328))

### v4.12.0 Chore & Maintenance

- `[Masks]` Added missing and more documentation, cleaned up existing docs. ([#1033](https://github.com/infor-design/enterprise/issues/1033))
- `[General]` Based on design site comments, we improved some pages and fixed some missing links. ([#1034](https://github.com/infor-design/enterprise/issues/1034))
- `[Bar Chart]` Added test coverage. ([#848](https://github.com/infor-design/enterprise/issues/848))
- `[Datagrid]` Added full api test coverage. ([#242](https://github.com/infor-design/enterprise/issues/242))

(55 Issues Solved this release, Backlog Enterprise 185, Backlog Ng 50, 628 Functional Tests, 562 e2e Test)

## v4.11.0

- [Npm Package](https://www.npmjs.com/package/ids-enterprise)
- [IDS Enterprise Angular Change Log](https://github.com/infor-design/enterprise-ng/blob/master/docs/CHANGELOG.md)

### v4.11.0 Features

- `[General]` It is now possible to make custom builds. With a custom build you specify a command with a list of components that you use. This can be used to reduce the bundle size for both js and css. ([#417](https://github.com/infor-design/enterprise/issues/417))
- `[Calendar]` Added more features including: a readonly view, ability for events to span days, tooltips and notifications ([#417](https://github.com/infor-design/enterprise/issues/417))
- `[Lookup]` Added the ability to select across pages, even when doing server side paging. ([#375](https://github.com/infor-design/enterprise/issues/375))
- `[Datagrid]` Improved tooltip performance, and now tooltips show on cells that are not fully displayed. ([#447](https://github.com/infor-design/enterprise/issues/447))

### v4.11.0 Fixes

- `[Dropdown]` The onKeyDown callback was not firing if CTRL key is used. This is fixed. ([#793](https://github.com/infor-design/enterprise/issues/793))
- `[Tree]` Added a small feature to preserve the tree node states on reload. ([#792](https://github.com/infor-design/enterprise/issues/792))
- `[Tree]` Added a disable/enable method to disable/enable the whole tree. ([#752](https://github.com/infor-design/enterprise/issues/752))
- `[App Menu]` Fixed a bug clearing the search filter box. ([#702](https://github.com/infor-design/enterprise/issues/702))
- `[Column Chart]` Added a yAxis option, you can use to format the yAxis in custom ways. ([#627](https://github.com/infor-design/enterprise/issues/627))
- `[General]` More fixes to use external ids tokens. ([#708](https://github.com/infor-design/enterprise/issues/708))
- `[Datagrid]` Fixed an error calling selectRows with an integer. ([#756](https://github.com/infor-design/enterprise/issues/756))
- `[Tree]` Fixed a bug that caused newly added rows to not be draggable. ([#618](https://github.com/infor-design/enterprise/issues/618))
- `[Dropdown / Multiselect]` Re-added the ability to have a placeholder on the component. ([#832](https://github.com/infor-design/enterprise/issues/832))
- `[Datagrid]` Fixed a bug that caused dropdown filters to not save on reload of page (saveUserSettings) ([#791](https://github.com/infor-design/enterprise/issues/791))
- `[Dropdown]` Fixed a bug that caused an unneeded scrollbar. ([#786](https://github.com/infor-design/enterprise/issues/786))
- `[Tree]` Added drag events and events for when the data is changed. ([#801](https://github.com/infor-design/enterprise/issues/801))
- `[Datepicker]` Fixed a bug updating settings, where time was not changing correctly. ([#305](https://github.com/infor-design/enterprise/issues/305))
- `[Tree]` Fixed a bug where the underlying dataset was not synced up. ([#718](https://github.com/infor-design/enterprise/issues/718))
- `[Lookup]` Fixed incorrect text color on chrome. ([#762](https://github.com/infor-design/enterprise/issues/762))
- `[Editor]` Fixed duplicate ID's on the popup dialogs. ([#746](https://github.com/infor-design/enterprise/issues/746))
- `[Dropdown]` Fixed misalignment of icons on IOS. ([#657](https://github.com/infor-design/enterprise/issues/657))
- `[Demos]` Fixed a bug that caused RTL pages to sometimes load blank. ([#814](https://github.com/infor-design/enterprise/issues/814))
- `[Modal]` Fixed a bug that caused the modal to close when clicking an accordion on the modal. ([#747](https://github.com/infor-design/enterprise/issues/747))
- `[Tree]` Added a restoreOriginalState method to set the tree back to its original state. ([#751](https://github.com/infor-design/enterprise/issues/751))
- `[Datagrid]` Added an example of a nested datagrid with scrolling. ([#172](https://github.com/infor-design/enterprise/issues/172))
- `[Datagrid]` Fixed column alignment issues on grouped column examples. ([#147](https://github.com/infor-design/enterprise/issues/147))
- `[Datagrid]` Fixed bugs when dragging and resizing grouped columns. ([#374](https://github.com/infor-design/enterprise/issues/374))
- `[Validation]` Fixed a bug that caused validations with changing messages to not go away on correction. ([#640](https://github.com/infor-design/enterprise/issues/640))
- `[Datagrid]` Fixed bugs in actionable mode (enter was not moving down). ([#788](https://github.com/infor-design/enterprise/issues/788))
- `[Bar Charts]` Fixed bug that caused tooltips to occasionally not show up. ([#739](https://github.com/infor-design/enterprise/issues/739))
- `[Dirty]` Fixed appearance/contrast on high contrast theme. ([#692](https://github.com/infor-design/enterprise/issues/692))
- `[Locale]` Fixed incorrect date time format. ([#608](https://github.com/infor-design/enterprise/issues/608))
- `[Dropdown]` Fixed bug where filtering did not work with CAPS lock on. ([#608](https://github.com/infor-design/enterprise/issues/608))
- `[Accordion]` Fixed styling issue on safari. ([#282](https://github.com/infor-design/enterprise/issues/282))
- `[Dropdown]` Fixed a bug on mobile devices, where the list would close on scrolling. ([#656](https://github.com/infor-design/enterprise/issues/656))

### v4.11.0 Chore & Maintenance

- `[Textarea]` Added additional test coverage. ([#337](https://github.com/infor-design/enterprise/issues/337))
- `[Tree]` Added additional test coverage. ([#752](https://github.com/infor-design/enterprise/issues/752))
- `[Busy Indicator]` Added additional test coverage. ([#233](https://github.com/infor-design/enterprise/issues/233))
- `[Docs]` Added additional information for developers on how to use IDS. ([#721](https://github.com/infor-design/enterprise/issues/721))
- `[Docs]` Added Id's and test notes to all pages. ([#259](https://github.com/infor-design/enterprise/issues/259))
- `[Docs]` Fixed issues on the wizard docs. ([#824](https://github.com/infor-design/enterprise/issues/824))
- `[Accordion]` Added additional test coverage. ([#516](https://github.com/infor-design/enterprise/issues/516))
- `[General]` Added sass linter (stylelint). ([#767](https://github.com/infor-design/enterprise/issues/767))

(53 Issues Solved this release, Backlog Enterprise 170, Backlog Ng 41, 587 Functional Tests, 458 e2e Test)

## v4.10.0

- [Npm Package](https://www.npmjs.com/package/ids-enterprise)
- [IDS Enterprise Angular Change Log](https://github.com/infor-design/enterprise-ng/blob/master/docs/CHANGELOG.md)

### v4.10.0 Features

- `[General]` Changed the code to pass Veracode scans. The IDS components now pass ISO at 86 rating. The rest of the flaws are mitigated with fixes such as stripping tags. As a result we went fairly aggressive with what we strip. If teams are doing something special we don't have tests for there is potential for customizations being stripped. ([#256](https://github.com/infor-design/enterprise/issues/256))
- `[Tooltips]` Will now activate on longpress on mobile devices. ([#400](https://github.com/infor-design/enterprise/issues/400))
- `[Contextmenu]` Will now activate on longpress on mobile devices (except when on inputs). ([#245](https://github.com/infor-design/enterprise/issues/245))
- `[Locale]` Added support for zh-Hant and zh-Hans. ([#397](https://github.com/infor-design/enterprise/issues/397))
- `[Tree]` Greatly improved rendering and expanding performance. ([#251](https://github.com/infor-design/enterprise/issues/251))
- `[General]` Internally all of the sass is now extended from [IDS Design tokens]( https://github.com/infor-design/design-system) ([#354](https://github.com/infor-design/enterprise/issues/354))
- `[Calendar]` Added initial readonly calendar. At the moment the calendar can only render events and has a filtering feature. More will be added next sprint. ([#261](https://github.com/infor-design/enterprise/issues/261))

### v4.10.0 Fixes

- `[Dropdown]` Minor Breaking Change for Xss reasons we removed the ability to set a custom hex color on icons in the dropdown. You can still pass in one of the alert colors from the colorpallette (fx alert, good, info). This was not even shown in the examples so may not be missed. ([#256](https://github.com/infor-design/enterprise/issues/256))
- `[Popupmenu]` Fixed a problem in popupmenu, if it was opened in immediate mode, submenus will be cleared of their text when the menu is eventually closed. ([#701](https://github.com/infor-design/enterprise/issues/701))
- `[Editor]` Fixed xss injection problem on the link dialog. ([#257](https://github.com/infor-design/enterprise/issues/257))
- `[Spinbox]` Fixed a height / alignment issue on spinboxes when used in short height configuration. ([#547](https://github.com/infor-design/enterprise/issues/547))
- `[Datepicker / Mask]` Fixed an issue in angular that caused using backspace to not save back to the model. ([#51](https://github.com/infor-design/enterprise-ng/issues/51))
- `[Field Options]` Fixed mobile support so they now work on touch better on IOS and Android. ([#555](https://github.com/infor-design/enterprise-ng/issues/555))
- `[Tree]` Tree with + and - for the folders was inversed visually. This was fixed, update your svg.html ([#685](https://github.com/infor-design/enterprise-ng/issues/685))
- `[Modal]` Fixed an alignment issue with the closing X on the top corner. ([#662](https://github.com/infor-design/enterprise-ng/issues/662))
- `[Popupmenu]` Fixed a visual flickering when opening dynamic submenus. ([#588](https://github.com/infor-design/enterprise/issues/588))
- `[Tree]` Added full unit and functional tests. ([#264](https://github.com/infor-design/enterprise/issues/264))
- `[Lookup]` Added full unit and functional tests. ([#344](https://github.com/infor-design/enterprise/issues/344))
- `[Datagrid]` Added more unit and functional tests. ([#242](https://github.com/infor-design/enterprise/issues/242))
- `[General]` Updated the develop tools and sample app to Node 10. During this update we set package-lock.json to be ignored in .gitignore ([#540](https://github.com/infor-design/enterprise/issues/540))
- `[Modal]` Allow beforeOpen callback to run optionally whether you have content or not passed back. ([#409](https://github.com/infor-design/enterprise/issues/409))
- `[Datagrid]` The lookup editor now supports left, right, and center align on the column settings. ([#228](https://github.com/infor-design/enterprise/issues/228))
- `[Mask]` When adding prefixes and suffixes (like % and $) if all the rest of the text is cleared, these will also now be cleared. ([#433](https://github.com/infor-design/enterprise/issues/433))
- `[Popupmenu]` Fixed low contrast selection icons in high contrast theme. ([#410](https://github.com/infor-design/enterprise/issues/410))
- `[Header Popupmenu]` Fixed missing focus state. ([#514](https://github.com/infor-design/enterprise/issues/514))
- `[Datepicker]` When using legends on days, fixed a problem that the hover states are shown incorrectly when changing month. ([#514](https://github.com/infor-design/enterprise/issues/514))
- `[Listview]` When the search field is disabled, it was not shown with disabled styling, this is fixed. ([#422](https://github.com/infor-design/enterprise/issues/422))
- `[Donut]` When having 4 or 2 sliced the tooltip would not show up on some slices. This is fixed. ([#482](https://github.com/infor-design/enterprise/issues/482))
- `[Datagrid]` Added a searchExpandableRow option so that you can control if data in expandable rows is searched/expanded. ([#480](https://github.com/infor-design/enterprise/issues/480))
- `[Multiselect]` If more items then fit are selected the tooltip was not showing on initial load, it only showed after changing values. This is fixed. ([#633](https://github.com/infor-design/enterprise/issues/633))
- `[Tooltip]` An example was added showing how you can show tooltips on disabled buttons. ([#453](https://github.com/infor-design/enterprise/issues/453))
- `[Modal]` A title with brackets in it was not escaping the text correctly. ([#246](https://github.com/infor-design/enterprise/issues/246))
- `[Modal]` Pressing enter when on inputs such as file upload no longer closes the modal. ([#321](https://github.com/infor-design/enterprise/issues/321))
- `[Locale]` Sent out translations so things like the Editor New/Same window dialog will be translated in the future. ([#511](https://github.com/infor-design/enterprise/issues/511))
- `[Nested Datagrid]` Fixed focus issues, the wrong cell in the nest was getting focused. ([#371](https://github.com/infor-design/enterprise/issues/371))

(44 Issues Solved this release, Backlog Enterprise 173, Backlog Ng 44, 565 Functional Tests, 426 e2e Test)

## v4.9.0

- [Npm Package](https://www.npmjs.com/package/ids-enterprise)
- [IDS Enterprise Angular Change Log](https://github.com/infor-design/enterprise-ng/blob/master/docs/CHANGELOG.md)

### v4.9.0 Features

- `[Datagrid]` Changed the way alerts work on rows. It now no longer requires an extra column. The rowStatus column will now be ignored so can be removed. When an alert / error / info message is added to the row the whole row will highlight. ([Check out the example.](https://bit.ly/2LC33iJ) ([#258](https://github.com/infor-design/enterprise/issues/258))
- `[Modal]` Added an option `showCloseBtn` which when set to true will show a X button on the top left corner. ([#358](https://github.com/infor-design/enterprise/issues/358))
- `[Multiselect / Dropdown]` Added the ability to see the search term during ajax requests. ([#267](https://github.com/infor-design/enterprise/issues/267))
- `[Scatterplot]` Added a scatter plot chart similar to a bubble chart but with shapes. ([Check out the example.](https://bit.ly/2K9N59M) ([#341](https://github.com/infor-design/enterprise/issues/341))
- `[Toast]` Added an option `allowLink` which when set to true will allow you to specify a `<a>` in the message content to add a link to the message. ([#341](https://github.com/infor-design/enterprise/issues/341))

### v4.9.0 Fixes

- `[Accordion]` Fixed an issue that prevented a right click menu from working on the accordion. ([#238](https://github.com/infor-design/enterprise/issues/238))
- `[Charts]` Fixed up missing empty states and selection methods so they work on all charts. ([#265](https://github.com/infor-design/enterprise/issues/265))
- `[Datagrid]` Fixed the performance of pasting from excel. ([#240](https://github.com/infor-design/enterprise/issues/240))
- `[Datagrid]` The keyword search will now clear when reloading data. ([#307](https://github.com/infor-design/enterprise/issues/307))
- `[Docs]` Fixed several noted missing pages and broken links in the docs. ([#244](https://github.com/infor-design/enterprise/issues/244))
- `[Dropdown]` Fixed bug in badges configuration. ([#270](https://github.com/infor-design/enterprise/issues/270))
- `[Flex Layout]` Fixed field-flex to work better on IE. ([#252](https://github.com/infor-design/enterprise/issues/252))
- `[Editor]` Fixed bug that made it impossible to edit the visual tab. ([#478](https://github.com/infor-design/enterprise/issues/478))
- `[Editor]` Fixed a bug with dirty indicator that caused a messed up layout. ([#241](https://github.com/infor-design/enterprise/issues/241))
- `[Lookup]` Fixed it so that select will work correctly when filtering. ([#248](https://github.com/infor-design/enterprise/issues/248))
- `[Header]` Fixed missing `More` tooltip on the header. ([#345](https://github.com/infor-design/enterprise/issues/345))
- `[Validation]` Added fixes to prevent `error` and `valid` events from going off more than once. ([#237](https://github.com/infor-design/enterprise/issues/237))
- `[Validation]` Added fixes to make multiple messages work better. There is now a `getMessages()` function that will return all erros on a field as an array. The older `getMessage()` will still return a string. ([#237](https://github.com/infor-design/enterprise/issues/237))
- `[Validation]` Fixed un-needed event handlers when using fields on a tab. ([#332](https://github.com/infor-design/enterprise/issues/332))

### v4.9.0 Chore & Maintenance

- `[Blockgrid]` Added full test coverage ([#234](https://github.com/infor-design/enterprise/issues/234))
- `[CAP]` Fixed some examples that would not close ([#283](https://github.com/infor-design/enterprise/issues/283))
- `[Datepicker]` Added full test coverage ([#243](https://github.com/infor-design/enterprise/issues/243))
- `[Datagrid]` Fixed an example so that it shows how to clear a dropdown filter. ([#254](https://github.com/infor-design/enterprise/issues/254))
- `[Docs]` Added TEAMS.MD for collecting info on the teams using ids. If you are not in the list let us know or make a pull request. ([#350](https://github.com/infor-design/enterprise/issues/350))
- `[Listview]` Fixed some links in the sample app that caused some examples to fail. ([#273](https://github.com/infor-design/enterprise/issues/273))
- `[Tabs]` Added more test coverage ([#239](https://github.com/infor-design/enterprise/issues/239))
- `[Toast]` Added full test coverage ([#232](https://github.com/infor-design/enterprise/issues/232))
- `[Testing]` Added visual regression tests, and more importantly a system for doing them via CI. ([#255](https://github.com/infor-design/enterprise/issues/255))

(34 Issues Solved this release, Backlog Enterprise 158, Backlog Ng 41, 458 Functional Tests, 297 e2e Test)

## v4.8.0

- [Npm Package](https://www.npmjs.com/package/ids-enterprise)
- [IDS Enterprise Angular Change Log](https://github.com/infor-design/enterprise-ng/blob/master/docs/CHANGELOG.md)

### v4.8.0 Features

- `[Datagrid]` Added an example of Nested Datagrids with ([basic nested grid support.](https://bit.ly/2lGKM4a)) ([#SOHO-3474](https://jira.infor.com/browse/SOHO-3474))
- `[Datagrid]` Added support for async validation. ([#SOHO-7943](https://jira.infor.com/browse/SOHO-7943))
- `[Export]` Extracted excel export code so it can be run outside the datagrid. ([#SOHO-7246](https://jira.infor.com/browse/SOHO-7246))

### v4.8.0 Fixes

- `[Searchfield / Toolbar Searchfield]` Merged code between them so there is just one component. This reduced code and fixed many bugs. ([#161](https://github.com/infor-design/enterprise/pull/161))
- `[Datagrid]` Fixed issues using expand row after hiding/showing columns. ([#SOHO-8103](https://jira.infor.com/browse/SOHO-8103))
- `[Datagrid]` Fixed issue that caused nested grids in expandable rows to hide after hiding/showing columns on the parent grid. ([#SOHO-8102](https://jira.infor.com/browse/SOHO-8102))
- `[Datagrid]` Added an example showing Math rounding on numeric columns ([#SOHO-5168](https://jira.infor.com/browse/SOHO-5168))
- `[Datagrid]` Date editors now maintain date format correctly. ([#SOHO-5861](https://jira.infor.com/browse/SOHO-5861))
- `[Datagrid]` Fixed alignment off sort indicator on centered columns. ([#SOHO-7444](https://jira.infor.com/browse/SOHO-7444))
- `[Datagrid]` Behavior Change - Sorting clicking now no longer refocuses last cell. ([#SOHO-7682](https://jira.infor.com/browse/SOHO-7682))
- `[Datagrid]` Fixed formatter error that showed NaN on some number cells. ([#SOHO-7839](https://jira.infor.com/browse/SOHO-7682))
- `[Datagrid]` Fixed a bug rendering last column in some situations. ([#SOHO-7987](https://jira.infor.com/browse/SOHO-7987))
- `[Datagrid]` Fixed incorrect data in context menu event. ([#SOHO-7991](https://jira.infor.com/browse/SOHO-7991))
- `[Dropdown]` Added an onKeyDown option so keys can be overriden. ([#SOHO-4815](https://jira.infor.com/browse/SOHO-4815))
- `[Slider]` Fixed step slider to work better jumping across steps. ([#SOHO-6271](https://jira.infor.com/browse/SOHO-6271))
- `[Tooltip]` Will strip tooltip markup to prevent xss. ([#SOHO-6522](https://jira.infor.com/browse/SOHO-6522))
- `[Contextual Action Panel]` Fixed alignment issue on x icon. ([#SOHO-6612](https://jira.infor.com/browse/SOHO-6612))
- `[Listview]` Fixed scrollbar size when removing items. ([#SOHO-7402](https://jira.infor.com/browse/SOHO-7402))
- `[Navigation Popup]` Fixed a bug setting initial selected value. ([#SOHO-7411](https://jira.infor.com/browse/SOHO-7411))
- `[Grid]` Added a no-margin setting for nested grids with no indentation. ([#SOHO-7495](https://jira.infor.com/browse/SOHO-7495))
- `[Grid]` Fixed positioning of checkboxes in the grid. ([#SOHO-7979](https://jira.infor.com/browse/SOHO-7979))
- `[Tabs]` Fixed bug calling add in NG applications. ([#SOHO-7511](https://jira.infor.com/browse/SOHO-7511))
- `[Listview]` Selected event now contains the dataset row. ([#SOHO-7512](https://jira.infor.com/browse/SOHO-7512))
- `[Multiselect]` Fixed incorrect showing of delselect button in certain states. ([#SOHO-7535](https://jira.infor.com/browse/SOHO-7535))
- `[Search]` Fixed bug where highlight search terms where not shown in bold. ([#SOHO-7796](https://jira.infor.com/browse/SOHO-7796))
- `[Multiselect]` Improved performance on select all. ([#SOHO-7816](https://jira.infor.com/browse/SOHO-7816))
- `[Spinbox]` Fixed problem where you could arrow up in a readonly spinbox. ([#SOHO-8025](https://jira.infor.com/browse/SOHO-8025))
- `[Dropdown]` Fixed bug selecting two items with same value. ([#SOHO-8029](https://jira.infor.com/browse/SOHO-8029))
- `[Modal]` Fixed incorrect enabling of submit on validating modals. ([#SOHO-8042](https://jira.infor.com/browse/SOHO-8042))
- `[Modal]` Fixed incorrect closing of modal on enter key. ([#SOHO-8059](https://jira.infor.com/browse/SOHO-8059))
- `[Rating]` Allow decimal values for example 4.3. ([#SOHO-8063](https://jira.infor.com/browse/SOHO-8063))
- `[Datepicker]` Prevent datepicker from scrolling to the top of the browser. ([#SOHO-8107](https://jira.infor.com/browse/SOHO-8107))
- `[Tag]` Fixed layout on Right-To-Left. ([#SOHO-8120](https://jira.infor.com/browse/SOHO-8120))
- `[Listview]` Fixed missing render event. ([#SOHO-8129](https://jira.infor.com/browse/SOHO-8129))
- `[Angular Datagrid]` Fixed maskOptions input definition. ([#SOHO-8131](https://jira.infor.com/browse/SOHO-8131))
- `[Datepicker]` Fixed several bugs on the UmAlQura Calendar. ([#SOHO-8147](https://jira.infor.com/browse/SOHO-8147))
- `[Datagrid]` Fixed bug on expanding and collapsing multiple expandable rows. ([#SOHO-8154](https://jira.infor.com/browse/SOHO-8154))
- `[Pager]` Fixed focus state clicking page numbers. ([#SOHO-4528](https://jira.infor.com/browse/SOHO-4528))
- `[SearchField]` Fixed bug initializing search field with text. ([#SOHO-4820](https://jira.infor.com/browse/SOHO-4820))
- `[ColorPicker]` Fixed bug with incorrect cursor on readonly color picker. ([#SOHO-8030](https://jira.infor.com/browse/SOHO-8030))
- `[Pie]` Fixed ui glitch on mobile when pressing slices. ([#SOHO-8141](https://jira.infor.com/browse/SOHO-8141))

### v4.8.0 Chore & Maintenance

- `[Npm Package]` Added back sass files in correct folder structure. ([#SOHO-7583](https://jira.infor.com/browse/SOHO-7583))
- `[Menu Button]` Added button functional and e2e tests. ([#SOHO-7600](https://jira.infor.com/browse/SOHO-7600))
- `[Textarea]` Added Textarea functional and e2e tests. ([#SOHO-7929](https://jira.infor.com/browse/SOHO-7929))
- `[ListFilter]` Added ListFilter functional and e2e tests. ([#SOHO-7975](https://jira.infor.com/browse/SOHO-7975))
- `[Colorpicker]` Added Colorpicker functional and e2e tests. ([#SOHO-8078](https://jira.infor.com/browse/SOHO-8078))
- `[Site / Docs]` Fixed a few broken links ([#SOHO-7993](https://jira.infor.com/browse/SOHO-7993))

(62 Jira Issues Solved this release, Backlog Dev 186, Design 110, Unresolved 349, Test Count 380 Functional, 178 e2e )

## v4.7.0

- [Full Jira Release Notes](https://bit.ly/2HyT3zF)
- [Npm Package](https://www.npmjs.com/package/ids-enterprise)
- [IDS Enterprise Angular Change Log](https://github.com/infor-design/enterprise-ng/blob/master/docs/CHANGELOG.md)

### v4.7.0 Features

- `[Github]` The project was migrated to be open source on github with a new workflow and testing suite.
- `[Tag]` Added a Tag angular component. ([#SOHO-8005](https://jira.infor.com/browse/SOHO-8006))
- `[Validate]` Exposed validate and removeMessage methods. ([#SOHO-8003](https://jira.infor.com/browse/SOHO-8003))
- `[General]` Upgrade to Angular 6 ([#SOHO-7927](https://jira.infor.com/browse/SOHO-7927))
- `[General]` Introduced nightly versions in npm ([#SOHO-7804](https://jira.infor.com/browse/SOHO-7804))
- `[Multiselect]` A tooltip now shows if more content is selected than fits in the input. ([#SOHO-7799](https://jira.infor.com/browse/SOHO-7799))
- `[Datepicker]` Added an option to restrict moving to months that are not available to select from. ([#SOHO-7384](https://jira.infor.com/browse/SOHO-7384))
- `[Validation]` Added and icon alert([#SOHO-7225](https://jira.infor.com/browse/SOHO-7225)
- `[General]` Code is now available on ([public npm](https://www.npmjs.com/package/ids-enterprise)) ([#SOHO-7083](https://jira.infor.com/browse/SOHO-7083))

### v4.7.0 Fixes

- `[Lookup]` Fixed existing example that shows using an autocomplete on a lookup. ([#SOHO-8070](https://jira.infor.com/browse/SOHO-8070))
- `[Lookup]` Fixed existing example that shows creating a customized dialog on the lookup ([#SOHO-8069](https://jira.infor.com/browse/SOHO-8069))
- `[Lookup]` Fixed existing example that incorrectly showed a checkbox column. ([#SOHO-8068](https://jira.infor.com/browse/SOHO-8068))
- `[Line Chart]` Fixed an error when provoking the tooltip. ([#/SOHO-8051](https://jira.infor.com/browse/SOHO-8051))
- `[Module Tabs]` Fixed a bug toggling the menu on mobile. ([#/SOHO-8043](https://jira.infor.com/browse/SOHO-8043))
- `[Autocomplete]` Fixed a bug that made enter key not work to select. ([#SOHO-8036](https://jira.infor.com/browse/SOHO-8036))
- `[Tabs]` Removed an errant scrollbar that appeared sometimes on IE ([#SOHO-8034](https://jira.infor.com/browse/SOHO-8034))
- `[Datagrid]` The drill down click event now currently shows the right row information in the event data. ([#SOHO-8023](https://jira.infor.com/browse/SOHO-8023))
- `[Datagrid]` Fixed a broken nested data example. ([#SOHO-8019](https://jira.infor.com/browse/SOHO-8019))
- `[Datagrid]` Fixed a broken paging example. ([#SOHO-8013](https://jira.infor.com/browse/SOHO-8013))
- `[Datagrid]` Hyperlinks now can be clicked when in a datagrid expandable row. ([#SOHO-8009](https://jira.infor.com/browse/SOHO-8009))
- `[Popupmenu]` Removed extra padding on icon menus ([#SOHO-8006](https://jira.infor.com/browse/SOHO-8006))
- `[Spinbox]` Range limits now work correctly ([#SOHO-7999](https://jira.infor.com/browse/SOHO-7999))
- `[Dropdown]` Fixed not working filtering on nosearch option. ([#SOHO-7998](https://jira.infor.com/browse/SOHO-7998))
- `[Hierarchy]` Children layout and in general layouts where improved. ([#SOHO-7992](https://jira.infor.com/browse/SOHO-7992))
- `[Buttons]` Fixed layout issues on mobile. ([#SOHO-7982](https://jira.infor.com/browse/SOHO-7982))
- `[Datagrid]` Fixed format initialization issue ([#SOHO-7982](https://jira.infor.com/browse/SOHO-7982))
- `[Lookup]` Fixed a problem that caused the lookup to only work once. ([#SOHO-7971](https://jira.infor.com/browse/SOHO-7971))
- `[Treemap]` Fix a bug using `fixture.detectChanges()`. ([#SOHO-7969](https://jira.infor.com/browse/SOHO-7969))
- `[Textarea]` Fixed a bug that made it possible for the count to go to a negative value. ([#SOHO-7952](https://jira.infor.com/browse/SOHO-7952))
- `[Tabs]` Fixed a bug that made extra events fire. ([#SOHO-7948](https://jira.infor.com/browse/SOHO-7948))
- `[Toolbar]` Fixed a with showing icons and text in the overflowmenu. ([#SOHO-7942](https://jira.infor.com/browse/SOHO-7942))
- `[DatePicker]` Fixed an error when restricting dates. ([#SOHO-7922](https://jira.infor.com/browse/SOHO-7922))
- `[TimePicker]` Fixed sort order of times in arabic locales. ([#SOHO-7920](https://jira.infor.com/browse/SOHO-7920))
- `[Multiselect]` Fixed initialization of selected items. ([#SOHO-7916](https://jira.infor.com/browse/SOHO-7916))
- `[Line Chart]` Solved a problem clicking lines to select. ([#SOHO-7912](https://jira.infor.com/browse/SOHO-7912))
- `[Hierarchy]` Improved RTL version ([#SOHO-7888](https://jira.infor.com/browse/SOHO-7888))
- `[Datagrid]` Row click event now shows correct data when using Groups ([#SOHO-7861](https://jira.infor.com/browse/SOHO-7861))
- `[Modal]` Fixed cut of border on checkboxe focus states. ([#SOHO-7856](https://jira.infor.com/browse/SOHO-7856))
- `[Colorpicker]` Fixed cropped labels when longer ([#SOHO-7817](https://jira.infor.com/browse/SOHO-7817))
- `[Label]` Fixed cut off Thai characters ([#SOHO-7814](https://jira.infor.com/browse/SOHO-7814))
- `[Colorpicker]` Fixed styling issue on margins ([#SOHO-7776](https://jira.infor.com/browse/SOHO-7776))
- `[Hierarchy]` Fixed several layout issues and changed the paging example to show the back button on the left. ([#SOHO-7622](https://jira.infor.com/browse/SOHO-7622))
- `[Bar Chart]` Fixed RTL layout issues ([#SOHO-5196](https://jira.infor.com/browse/SOHO-5196))
- `[Lookup]` Made delimiter an option / changable ([#SOHO-4695](https://jira.infor.com/browse/SOHO-4695))

### v4.7.0 Chore & Maintenance

- `[Timepicker]` Added functional and e2e tests ([#SOHO-7809](https://jira.infor.com/browse/SOHO-7809))
- `[General]` Restructured the project to clean up and separate the demo app from code. ([#SOHO-7803](https://jira.infor.com/browse/SOHO-7803))

(56 Jira Issues Solved this release, Backlog Dev 218, Design 101, Unresolved 391, Test Count 232 Functional, 117 e2e )

## v4.6.0

- [Full Jira Release Notes](https://bit.ly/2jodbem)
- [Npm Package](http://npm.infor.com)
- [IDS Enterprise Angular Change Log](https://github.com/infor-design/enterprise-ng/blob/master/docs/CHANGELOG.md)

### v4.6.0 Key New Features

- `[Treemap]` New Component Added
- `[Website]` Launch of new docs site <https://design.infor.com/code/ids-enterprise/latest>
- `[Security]` Ids Now passes CSP (Content Security Policy) Compliance for info see <docs/SECURITY.md>.
- `[Toolbar]` New ["toolbar"](http://usalvlhlpool1.infor.com/4.6.0/components/toolbar-flex/list)
    - Based on css so it is much faster.
    - Expect a future breaking change from flex-toolbar to this toolbar when all features are implemented.
    - As of now collapsible search is not supported yet.

### v4.6.0 Behavior Changes

- `[App Menu]` Now automatically closes when items are clicked on mobile devices.

### v4.6.0 Improvements

- `[Angular]` Validation now allows dynamic functions.
- `[Editor]` Added a clear method.
- `[Locale]` Map iw locale to Hebrew.
- `[Locale]` Now defaults locals with no country. For example en maps to en-US es and es-ES.
- `[Color Picker]` Added option to clear the color.
- `[Angular]` Allow Formatters, Editors to work with Soho. without the migration script.
- `[Added a new labels example <http://usalvlhlpool1.infor.com/4.6.0/components/form/example-labels.html>
- `[Angular]` Added new Chart Wrappers (Line, Bar, Column ect ).
- `[Datagrid]` Added file up load editor.
- `[Editor]` Its possible to put a link on an image now.

### v4.6.0 Code Updates / Breaking Changes

- `[Templates]` The internal template engine changed for better XSS security as a result one feature is no longer supported. If you have a delimiter syntax to embed html like `{{& name}}`, change this to be `{{{name}}}`.
- `[jQuery]` Updated from 3.1.1 to 3.3.1.

### v4.6.0 Bug Fixes

- `[Angular]` Added fixes so that the `soho.migrate` script is no longer needed.
- `[Angular Datagrid]` Added filterWhenTyping option.
- `[Angular Popup]` Expose close, isOpen and keepOpen.
- `[Angular Linechart]` Added "xAxis" and "yAxis" options.
- `[Angular Treemap]` Added new wrapper.
- `[Angular Rating]` Added a rating wrapper.
- `[Angular Circle Page]` Added new wrapper.
- `[Checkbox]` Fixed issue when you click the top left of the page, would toggle the last checkbox.
- `[Composite Form]` Fixed broken swipe.
- `[Colorpicker]` Fixed cases where change did not fire.
- `[Colorpicker]` Added short field option.
- `[Completion Chart]` Added more colors.
- `[Datagrid]` Fixed some misaligned icons on short row height.
- `[Datagrid]` Fixed issue that blank dropdown filter items would not show.
- `[Datagrid]` Added click arguments for more information on editor clicks and callback data.
- `[Datagrid]` Fixed wrong data on events on second page with expandable row.
- `[Datagrid]` Fixed focus / filter bugs.
- `[Datagrid]` Fixed bug with filter dropdowns on IOS.
- `[Datagrid]` Fixed column alignment when scrolling and RTL.
- `[Datagrid]` Fixed NaN error when using the colspan example.
- `[Datagrid]` Made totals work correctly when filtering.
- `[Datagrid]` Fixed issue with focus when multiple grids on a page.
- `[Datagrid]` Removed extra rows from the grid export when using expandable rows.
- `[Datagrid]` Fixed performance of select all on paging client side.
- `[Datagrid]` Fixed text alignment on header when some columns are not filterable.
- `[Datagrid]` Fixed wrong cursor on non actionable rows.
- `[Hierarchy]` Fixed layout issues.
- `[Mask]` Fixed issue when not using decimals in the pattern option.
- `[Modal]` Allow editor and dropdown to properly block the submit button.
- `[Menu Button]` Fixed beforeOpen so it also runs on submenus.
- `[Message]` Fixed XSS vulnerability.
- `[Pager]` Added fixes for RTL.
- `[List Detail]` Improved amount of space the header takes
- `[Multiselect]` Fixed problems when using the tab key well manipulating the multiselect.
- `[Multiselect]` Fixed bug with select all not working correctly.
- `[Multiselect]` Fixed bug with required validation rule.
- `[Spinbox]` Fixed issue on short field versions.
- `[Textarea]` Fixed issue with counter when in angular and on a modal.
- `[Toast]` Fixed XSS vulnerability.
- `[Tree]` Fixed checkbox click issue.
- `[Lookup]` Fixed issue in the example when running on Edge.
- `[Validation]` Fixed broken form submit validation.
- `[Vertical Tabs]` Fix cut off header.

(98 Jira Issues Solved this release, Backlog Dev 388, Design 105, Unresolved 595, Test Coverage 6.66%)

## v4.5.0

### v4.5.0 Key New Features

- `[Font]` Experimental new font added from IDS as explained.
- `[Datagrid]` Added support for pasting from excel.
- `[Datagrid]` Added option to specify which column stretches.

### v4.5.0 Behavior Changes

- `[Search Field]` `ESC` incorrectly cleared the field and was inconsistent. The proper key is `ctrl + backspace` (PC )/ `alt + delete` (mac) to clear all field contents. `ESC` no longer does anything.

### v4.5.0 Improvements

- `[Datagrid]` Added support for a two line title on the header.
- `[Dropdown]` Added onKeyPress override for custom key strokes.
- `[Contextual Action Panel]` Added an option to add a right side close button.
- `[Datepicker]` Added support to select ranges.
- `[Maintenence]` Added more unit tests.
- `[Maintenence]` Removed jsHint in favor of Eslint.

### v4.5.0 Code Updates / Breaking Changes

- `[Swaplist]` changed custom events `beforeswap and swapupdate` data (SOHO-7407). From `Array: list-items-moved` to `Object: from: container-info, to: container-info and items: list-items-moved`. It now uses data in a more reliable way

### v4.5.0 Bug Fixes

- `[Angular]` Added new wrappers for Radar, Bullet, Line, Pie, Sparkline.
- `[Angular Dropdown]` Fixed missing data from select event.
- `[Colorpicker]` Added better translation support.
- `[Compound Field]` Fixed layout with some field types.
- `[Datepicker]` Fixed issues with validation in certain locales.
- `[Datepicker]` Not able to validate on MMMM.
- `[Datagrid]` Fixed bug that filter did not work when it started out hidden.
- `[Datagrid]` Fixed issue with context menu not opening repeatedly.
- `[Datagrid]` Fixed bug in indeterminate paging with smaller page sizes.
- `[Datagrid]` Fixed error when editing some numbers.
- `[Datagrid]` Added support for single line markup.
- `[Datagrid]` Fixed exportable option, which was not working for both csv and xls export.
- `[Datagrid]` Fixed column sizing logic to work better with alerts and alerts plus text.
- `[Datagrid]` Fixed bug when reordering rows with expandable rows.
- `[Datagrid]` Added events for opening and closing the filter row.
- `[Datagrid]` Fixed bugs on multiselect + tree grid.
- `[Datagrid]` Fixed problems with missing data on click events when paging.
- `[Datagrid]` Fixed problems editing with paging.
- `[Datagrid]` Fixed Column alignment calling updateDataset.
- `[Datagrid]` Now passes sourceArgs for the filter row.
- `[Dropdown]` Fixed cursor on disabled items.
- `[Editor]` Added paste support for links.
- `[Editor]` Fixed bug that prevented some shortcut keys from working.
- `[Editor]` Fixed link pointers in readonly mode.
- `[Expandable Area]` Fixed bug when not working on second page.
- `[General]` Some ES6 imports missing.
- `[Personalization]` Added support for cache bust.
- `[Locale]` Fixed some months missing in some cultures.
- `[Listview]` Removed redundant resize events.
- `[Line]` Fixed problems updating data.
- `[Mask]` Fixed bug on alpha masks that ignored the last character.
- `[Modal]` Allow enter key to be stopped for forms.
- `[Modal]` Allow filter row to work if a grid is on a modal.
- `[Fileupload]` Fixed bug when running in Contextual Action Panel.
- `[Searchfield]` Fixed wrong width.
- `[Step Process]` Improved layout and responsive.
- `[Step Process]` Improved wrapping of step items.
- `[Targeted Achievement]` Fixed icon alignment.
- `[Timepicker]` Fixed error calling removePunctuation.
- `[Text Area]` Adding missing classes for use in responsive-forms.
- `[Toast]` Fixed missing animation.
- `[Tree]` Fixed a bug where if the callback is not async the node wont open.
- `[Track Dirty]` Fixed error when used on a file upload.
- `[Track Dirty]` Did not work to reset dirty on editor and Multiselect.
- `[Validation]` Fixed more extra events firing.

(67 Jira Issues Solved this release, Backlog Dev 378, Design 105, Unresolved 585, Test Coverage 6% )<|MERGE_RESOLUTION|>--- conflicted
+++ resolved
@@ -1,6 +1,5 @@
 # What's New with Enterprise
 
-<<<<<<< HEAD
 ## v4.18.0
 
 ### v4.18.0 Future Deprecation
@@ -9,22 +8,22 @@
 
 ### v4.18.0 Fixes
 
+- `[App Menu]` Fixed some accessibility issues on the nav menu. ([#1721](https://github.com/infor-design/enterprise/issues/1721))
 - `[Colors]` Fixed color demo page to update hex values based on theme.
-- `[Signin]` Fixed accessibility issues. ([#421](https://github.com/infor-design/enterprise/issues/421))
-- `[Toolbar]` Fixed issues when tooltip shows on hover of toolbar ([#1622](https://github.com/infor-design/enterprise/issues/1622))
-- `[Tabs-Module]` Fixed an issue where the close icon was outside the searchfield. ([#1704](https://github.com/infor-design/enterprise/issues/1704))
-- `[Skiplink]` Fixed an zindex issue on skip links over the nav menu. ([#1721](https://github.com/infor-design/enterprise/issues/1721))
-- `[App Menu]` Fixed some accessibility issues on the nav menu. ([#1721](https://github.com/infor-design/enterprise/issues/1721))
 - `[Dropdown]` Changed the way dropdowns work with screen readers to be a collapsible listbox.([#404](https://github.com/infor-design/enterprise/issues/404))
 - `[MenuButton]` Approved the way menu buttons work with screen readers.([#404](https://github.com/infor-design/enterprise/issues/404))
+- `[Signin]` Fixed accessibility issues. ([#421](https://github.com/infor-design/enterprise/issues/421))
+- `[Skiplink]` Fixed an zindex issue on skip links over the nav menu. ([#1721](https://github.com/infor-design/enterprise/issues/1721))
+- `[Tabs-Module]` Fixed an issue where the close icon was outside the searchfield. ([#1704](https://github.com/infor-design/enterprise/issues/1704))
+- `[Toolbar]` Fixed issues when tooltip shows on hover of toolbar ([#1622](https://github.com/infor-design/enterprise/issues/1622))
 
 ### v4.18.0 Chore & Maintenance
 
+- `[Docs]` Added a statement on supporting accessibility. ([#1540](https://github.com/infor-design/enterprise/issues/1540))
 - `[Docs]` Added the supported screen readers and some notes on accessibility. ([#1722](https://github.com/infor-design/enterprise/issues/1722))
-- `[Docs]` Added a statement on supporting accessibility. ([#1540](https://github.com/infor-design/enterprise/issues/1540))
 
 (nn Issues Solved this release, Backlog Enterprise nn, Backlog Ng nn, nn Functional Tests, nn e2e Test)
-=======
+
 ## v4.17.1
 
 ### v4.17.1 Fixes
@@ -39,7 +38,6 @@
 - `[Demoapp]` Fixed notification demo examples.(<https://github.com/infor-design/enterprise/issues/1893>, <https://github.com/infor-design/enterprise/pull/1896>)
 
 (5 Issues Solved this patch release)
->>>>>>> 757d988d
 
 ## v4.17.0
 
