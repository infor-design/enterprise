# What's New with Enterprise

## v4.34.0

### v4.34.0 Fixes

- `[Datepicker]` Fixed an issue where range highlight was not aligning for Mac/Safari. ([#4352](https://github.com/infor-design/enterprise/issues/4352))
- `[Datagrid]` Fixed an issue where the double click event was not firing for checkbox columns. ([#4381](https://github.com/infor-design/enterprise/issues/4381))
<<<<<<< HEAD
- `[Datagrid]` Fixed an issue where the dropdown in a datagrid would stay open when clicking to the next page of results. ([#4396](https://github.com/infor-design/enterprise/issues/4396))
=======
- `[Datagrid]` Fixed an issue where calling setFocus on the datagrid would stop open menus from working. ([#4429](https://github.com/infor-design/enterprise/issues/4429))
>>>>>>> cc225f41
- `[Favorites]` Removed the favorites component as its not really a component, info on it can be found under buttons in the toggle example. ([#4405](https://github.com/infor-design/enterprise/issues/4405))
- `[MenuButton]` Removed the menubutton component sections as its not really a component, info on it can be found under buttons in the MenuButton examples. ([#4416](https://github.com/infor-design/enterprise/issues/4416))
- `[List Detail]` Fixed css height for list detail in responsive view ([#4426](https://github.com/infor-design/enterprise/issues/4426))

## v4.33.0

### v4.33.0 Features

- `[Locale]` Added a new dateTimeMillis and timeStampMillis format if milliseconds are needed. ([#4384](https://github.com/infor-design/enterprise/issues/4384))
- `[Toast]` Added a setting to enable setting ids or other attributes on the toast element. ([#4275](https://github.com/infor-design/enterprise/issues/4275))

### v4.33.0 Fixes

- `[Autocomplete]` Fix a bug when connected to NG where pressing the enter key would not select Autocomplete items/. ([ng#901](https://github.com/infor-design/enterprise-ng/issues/901))
- `[Calendar]` Removed some extra keyboard stops when tabing. ([#4318](https://github.com/infor-design/enterprise/issues/4318))
- `[Colorpicker]` Fixed an issue where the colorpicker closes when pressing or clicking outside the swatch. ([#3559](https://github.com/infor-design/enterprise/issues/3559))
- `[Datagrid]` Fixed an issue where activated row on 2nd or any subsequent page was not highlighting for mixed selection mode. ([ng#900](https://github.com/infor-design/enterprise-ng/issues/900))
- `[Datagrid]` Added support to disable column buttons. ([1590](https://github.com/infor-design/enterprise/issues/1590))
- `[Datagrid]` Fixed an issue where short field icon padding was misaligned in RTL mode. ([#1812](https://github.com/infor-design/enterprise/issues/1812))
- `[Datagrid]` Added support to `In Range` filter operator for numeric columns. ([#3988](https://github.com/infor-design/enterprise/issues/3988))
- `[Datagrid]` Fixed an issue where filter was not working if user types slow in the filter input for treegrid. ([#4270](https://github.com/infor-design/enterprise/issues/4270))
- `[Datagrid]` Fixed an issue where the icons right text was truncated for extra-small row height. ([#4355](https://github.com/infor-design/enterprise/issues/4355))
- `[Datagrid]` Fixed an issue where the column icons and content was overlapping. ([#4264](https://github.com/infor-design/enterprise/issues/4264))
- `[Datagrid]` Fixed an issue where using flex toolbar as a custom toolbar did not work. ([#4385](https://github.com/infor-design/enterprise/issues/4385))
- `[Datepicker]` Added missing off screen text for the picker buttons in the datepicker month/year view. ([#4318](https://github.com/infor-design/enterprise/issues/4318))
- `[Editor]` Fixed a bug where the Fontpicker's displayed style wasn't updating to match the current text selection in some cases. ([#4309](https://github.com/infor-design/enterprise/issues/4309))
- `[Editor]` Fixed a bug where b tags in an empty p tag would be stripped. ([#4411](https://github.com/infor-design/enterprise/issues/4411))
- `[Locale]` Added a new translation token for Records Per Page with no number. ([#4334](https://github.com/infor-design/enterprise/issues/4334))
- `[Locale]` Fixed an max stack error when setting `nb-NO` as a language. ([#874](https://github.com/infor-design/enterprise-ng/issues/874))
- `[Lookup]` Fixed an issue where the event `beforeShow` was only triggered the first time. ([#899](https://github.com/infor-design/enterprise-ng/issues/899))
- `[Lookup]` Fixed a bug where the lookup count doesn't update correctly. ([#4312](https://github.com/infor-design/enterprise/issues/4312))
- `[Mask]` Enabled editable sections of Date masks.  Editing within a section will no longer incorrectly alter values that may already exist in a date field's other editable sections. ([#4079](https://github.com/infor-design/enterprise/issues/4079))
- `[Modal Manager]` Modals now pass `isCancelled` properly when the Modal Manager API detects a request to close by using the Escape key. ([#4298](https://github.com/infor-design/enterprise/issues/4298))
- `[Pager]` Fixed an error when using arrow keys to select in the pagesize selector. ([#4383](https://github.com/infor-design/enterprise/issues/4383))
- `[Searchfield]` Allow for search terms to include special characters. ([#4291](https://github.com/infor-design/enterprise/issues/4291))
- `[Stepprocess]` Fixed a bug where padding and scrolling was missing. Note that this pattern will eventually be removed and we do not suggest any one use it for new development. ([#4249](https://github.com/infor-design/enterprise/issues/4249))
- `[Tabs]` Fixed multiple bugs where error icon in tabs and the animation bar were not properly aligned in RTL uplift theme. ([#4326](https://github.com/infor-design/enterprise/issues/4326))
- `[Tabs]` Fixed a bug where removing a nested tab would cause an error due to being invisible. ([#4356](https://github.com/infor-design/enterprise/issues/4356))
- `[Tabs]` Fixed a bug where the focus/activated state does not display correctly in RTL. ([#4332](https://github.com/infor-design/enterprise/issues/4332))
- `[Toolbar Flex]` Fixed detection of overflow in some toolbars where items were not properly displaying all overflowed items in the "More Actions" menu. ([#4296](https://github.com/infor-design/enterprise/issues/4296))
- `[Toolbar Flex]` Fixed an issue where in some examples/cases the first item did not get an initial tabindex. ([#4418](https://github.com/infor-design/enterprise/issues/4418))
- `[Tree]` Fixed an issue where calling togglenode without first doing a select/unselect was not working properly. ([#3927](https://github.com/infor-design/enterprise/issues/3927))
- `[Tree]` Fixed a bug that adding icons in with the tree text would encode it when using addNode. ([#4305](https://github.com/infor-design/enterprise/issues/4305))
- `[Validation]` Fixed an issue where after the execution `resetForm()` was not resting dropdown and editor the fields. ([#4259](https://github.com/infor-design/enterprise/issues/4259))

(48 Issues Solved This Release, Backlog Enterprise 184, Backlog Ng 48, 1084 Functional Tests, 1530 e2e Tests)

## v4.32.0

### v4.32.0 Important Notes

- `[Colors]` In Uplift (Vibrant) theme there is no longer any colors in graphite. All are slate. This involved bringing in a new version 3.0 of the design system with some breaking changes you should not if using the tokens directly. See the [design system change log](https://github.com/infor-design/design-system/blob/master/docs/CHANGELOG.md) for details. ([#4206](https://github.com/infor-design/enterprise/issues/4206))

### v4.32.0 Features

- `[Breadcrumb]` Add truncated style and made it the default for all Breadcrumb lists. ([#4091](https://github.com/infor-design/enterprise/issues/4091))
- `[Datagrid]` Add a new `RowNumber` formatter that will show a row number column that remains the same no matter how the grid is sorted. ([#1904](https://github.com/infor-design/enterprise/issues/1904))
- `[Datepicker]` Added the ability to use the range selection in date picker when using the UmAlQura Calendar (RTL). ([#4227](https://github.com/infor-design/enterprise/issues/4227))
- `[Homepage]` Added ability to support a 5 column option. ([#4101](https://github.com/infor-design/enterprise/issues/4101))
- `[Locale]` Added an example page to test translation strings more accurately. ([#4189](https://github.com/infor-design/enterprise/issues/4189))

### v4.32.0 Fixes

- `[Accordion]` Fixed a bug where disabled headers texts and icons were barely recognizable as disabled in uplift theme. ([#4065](https://github.com/infor-design/enterprise/issues/4065))
- `[Accordion]` Fixed a bug in the vibrant theme where nested header text was not showing because the width was pushing it to the next line. ([#4145](https://github.com/infor-design/enterprise/issues/4145))
- `[Application Menu]` Fixed too much spacing level when there's an icon in accordion header in uplift theme. ([#4202](http://localhost:4000/components/applicationmenu/test-six-levels-icons.html?theme=uplift&variant=light&colors=0066D4))
- `[Contextual Action Panel]` Made the close button work in cases where subcomponents are open inside the CAP. ([#4112](https://github.com/infor-design/enterprise/issues/4112))
- `[Colorpicker]` The sizes were inconsistent with other components in width so we adjusted them. ([#4310](https://github.com/infor-design/enterprise/issues/4310))
- `[Datagrid]` Fixed an issue where the selectedRows array contents continued to multiply each time running `selectAllRows`. ([#4195](https://github.com/infor-design/enterprise/issues/4195))
- `[Datagrid]` Fixed an issue where the dynamic tooltip was not working properly. ([#4260](https://github.com/infor-design/enterprise/issues/4260))
- `[Datagrid]` Fixed an issue where the check box filter was not working. ([#4271](https://github.com/infor-design/enterprise/issues/4271))
- `[Datagrid]` Fixed an issue where the filter and paging for treegrid was not working properly. ([#4293](https://github.com/infor-design/enterprise/issues/4293))
- `[Datepicker]` Fixed an issue where the minute and second interval for timepicker was not working properly when use along useCurrentTime setting. ([#4230](https://github.com/infor-design/enterprise/issues/4230))
- `[Dropdown]` Fixed a bug where italic-style highlighting would represent a matched filter term instead of bold-style on a Dropdown List item in some cases. ([#4141](https://github.com/infor-design/enterprise/issues/4141))
- `[Editor]` Fixed issue with incorrect padding when using bullets in RTL mode. ([#4327](https://github.com/infor-design/enterprise/issues/4327))
- `[General]` Fixed high contrast error color to have better contrast. ([#4344](https://github.com/infor-design/enterprise/issues/4344))
- `[FileUploadAdvanced]` Fixed an issue where the method `status.setCompleted()` not firing event `fileremoved`. ([#4294](https://github.com/infor-design/enterprise/issues/4294))
- `[Homepage]` Fixed an issue where the columns were not showing properly after resize by using the maximize button. ([#894](https://github.com/infor-design/enterprise-ng/issues/894))
- `[Homepage]` Fixed an issue where the columns were not showing properly after resize browser window. ([#895](https://github.com/infor-design/enterprise-ng/issues/895))
- `[Input]` Fixed a bug where the text input error state border color would be wrong in the vibrant, dark and high contrast. ([#4248](https://github.com/infor-design/enterprise/issues/4248))
- `[Locale]` Fixed issues with some timezone and datetime formats. ([#4297](https://github.com/infor-design/enterprise/issues/4297))
- `[Popupmenu]` Fixed a minor issue with the shortcut text on small breakpoints. ([#3984](https://github.com/infor-design/enterprise/issues/3984))
- `[Popover]` Fixed a a regression where passing a popover content as a hash link to an ID no longer worked. ([#4281](https://github.com/infor-design/enterprise/issues/4281))
- `[Personalize]` Fixed an issue regarding the layout and scroll ability of a page. ([#3330](https://github.com/infor-design/enterprise/issues/3330))
- `[Searchfield]` Added a shadow to the focus state of searchfields with category buttons. ([#4181](https://github.com/infor-design/enterprise-ng/issues/4181))
- `[Splitter]` Fixes an issue where the collapse button was not working when splitter is on the right. ([#1730](https://github.com/infor-design/enterprise-ng/issues/1730))
- `[Tabs]` Added detection for width/height/style changes on a Tabs component, which now triggers a resize event. ([ng#860](https://github.com/infor-design/enterprise-ng/issues/860))
- `[Tabs]` Fixed a small error by removing a - 1 involved with testing. ([#4093](https://github.com/infor-design/enterprise/issues/4093))
- `[Tabs]` Fixed a bug where using `#` in a Tab title was not possible. ([#4179](https://github.com/infor-design/enterprise/issues/4179))
- `[Tabs Header]` Fixed a bug where the add icon were too small and the page form layout has a big space on top of it. ([#4289](https://github.com/infor-design/enterprise/issues/4289))
- `[Toolbar Flex]` Fixed a bug where in some cases a un-needed scrollbar would appear. [[#4325](https://github.com/infor-design/enterprise/issues/4325)]
- `[Toolbar Searchfield]` Fixed a bug where the searchfield doesn't perfectly align together with flex toolbar. [[#4226](https://github.com/infor-design/enterprise/issues/4226)]
- `[Tree]` Fixed an issue where the return focus state was not working properly after closing the context menu. ([#4252](https://github.com/infor-design/enterprise/issues/4252))
- `[Vertical Tabs]` Fixed an issue where the error icon was misaligning. ([#873](https://github.com/infor-design/enterprise-ng/issues/873))

(49 Issues Solved This Release, Backlog Enterprise 196, Backlog Ng 51, 1079 Functional Tests, 1525 e2e Tests)

## v4.31.2

### v4.31.2 Fixes

- `[Datagrid]` Added the ability to resize frozen columns, if you do not want this you must set columns to `resizable: false`. ([#3852](https://github.com/infor-design/enterprise/issues/3852))
- `[Datagrid]` Fixed hideColumn method to check if the column is hidden. ([#3852](https://github.com/infor-design/enterprise/issues/3852))
- `[Popdown]` Added a safety check to the destroy. ([#3852](https://github.com/infor-design/enterprise/issues/3852))

## v4.31.1

### v4.31.1 Fixes

- `[Datagrid]` Fixed a bug with icon alignment in editors in small or xtra small layout. ([#4266](https://github.com/infor-design/enterprise/issues/4266))
- `[Datagrid]` Fixed selection checkbox alignment. ([#4266](https://github.com/infor-design/enterprise/issues/4266))

## v4.31.0

### v4.31.0 Important Notes

- `[Buttons]` We reverted an inner Css rule that set all 'btn' classes to use contains vs starts with since this caused issues. One consequence is that if you use a class `dismissible-btn` it should now be `btn-dismissible`. This is a possible breaking change but for most cases this button is added by the tags component. ([#4120](https://github.com/infor-design/enterprise/issues/4120))

### v4.31.0 Features

- `[Calendar]` Added the ability to override an event `color` and `borderColor` see docs for details. ([#3923](https://github.com/infor-design/enterprise/issues/3923))
- `[Calendar]` Added the ability to use the monthview legend setting to colorsize day backgrounds. To use this set the `dayLegend` property. And this uses the same format for legend in the monthView. Just renamed it to avoid confusing with the event legend. ([#3893](https://github.com/infor-design/enterprise/issues/3893))
- `[Datagrid]` Added a `spacerColumn` setting, with this setting the last column fills any empty space instead of stretching everything out. ([#4032](https://github.com/infor-design/enterprise/issues/4032))
- `[Datagrid]` Added a `columnSizing` setting which impacts how the column widths are auto calculated. Options are: `both` (default), `data` or `header` (including filter). ([#4017](https://github.com/infor-design/enterprise/issues/4017))
- `[Datagrid]` Added the setting for empty message small height. ([#3609](https://github.com/infor-design/enterprise/issues/3609))
- `[Datagrid]` Fixed an alignment issue on rows when using alerts and tags with frozen columns and short row. ([#4237](https://github.com/infor-design/enterprise/issues/4237))
- `[Datagrid]` Fixed an alignment issue on hiding and showing rows when using grouped headers and frozen columns together. ([#4247](https://github.com/infor-design/enterprise/issues/4247))
- `[Datepicker]` Added the ability to use +/- to increment the day in the calendar. This is in addition to arrow key functionality. This works in the field or when the calendar is open. ([#4001](https://github.com/infor-design/enterprise/issues/4001))
- `[Masthead]` Added the ability use user images, status and initials in the masthead and masthead menu buttons. ([#800](https://github.com/infor-design/enterprise-ng/issues/800))
- `[MultiSelect]` Fixed an issue update multiselect on ajax with values already selected. ([#885](https://github.com/infor-design/enterprise-ng/issues/885))
- `[Tree]` Added option to add new child node on top or bottom. ([#3915](https://github.com/infor-design/enterprise/issues/3915))
- `[General]` Moved all the examples, patterns and layouts into their own sections or with the components they live with page patterns can now be found at `components/page-patterns` and layouts at `components/page-layouts`. Added a first pass of docs about these as well as more doc updates to forms, autocomplete and grid. ([#428](https://github.com/infor-design/enterprise/issues/428))

### v4.31.0 Fixes

- `[Application Menu]` Fixed an issue where the Header was unable to hide for RTL and ie11. ([#2154](https://github.com/infor-design/enterprise/issues/2154))
- `[Application Menu]` Fixed a bug where the border top color is wrong in uplift dark and high contrast theme. ([#4042](https://github.com/infor-design/enterprise/issues/4042))
- `[Application Menu]` Fixed a bug where some buttons did not have labels for the icon buttons in toolbars. Check your application if you use this pattern. ([#4085](https://github.com/infor-design/enterprise/issues/4085))
- `[Autocomplete]` Fixed an issue where the JavaScript error was thrown for ie11. ([#4148](https://github.com/infor-design/enterprise/issues/4148))
- `[Blockgrid]` Fixed an issue with paged datasets that would occasionally cause a JS console error. ([ng#836](https://github.com/infor-design/enterprise-ng/issues/836))
- `[Blockgrid]` Fixed a bug where first/last pager buttons would show and be disabled by default (buttons are now hidden by default). ([ng#836](https://github.com/infor-design/enterprise-ng/issues/836))
- `[Buttons]` Reverted an inner Css rule change that set 'btn' classes to contains vs starts with. ([#4120](https://github.com/infor-design/enterprise/issues/4120))
- `[Datagrid]` Fixed an issue when hiding columns after loading a datagrid up with grouped headers and frozen columns. ([#4218](https://github.com/infor-design/enterprise/issues/4218))
- `[Datagrid]` Fixed an issue where the rows were not render properly when use method `updateDataset()` for treegrid. ([#4213](https://github.com/infor-design/enterprise/issues/4213))
- `[Datagrid]` Fixed an issue where the tooltip for tree grid was not working properly. ([#827](https://github.com/infor-design/enterprise-ng/issues/827))
- `[Datagrid]` Fixed an issue where the keyword search was not working for server side paging. ([#3977](https://github.com/infor-design/enterprise/issues/3977))
- `[Datagrid]` Fixed a bug that nested datagrid columns could not be clicked. ([#4197](https://github.com/infor-design/enterprise/issues/4197))
- `[Datagrid]` Fixed an issue where the 'value' and 'oldValue' on cell change event were showing escaped. ([#4028](https://github.com/infor-design/enterprise/issues/4028))
- `[Datagrid]` Fixed an issue where the keyword search was not working for group headers. ([#4068](https://github.com/infor-design/enterprise/issues/4068))
- `[Datagrid]` Fixed an issue where the column filter results were inconsistent for tree grid. ([#4031](https://github.com/infor-design/enterprise/issues/4031))
- `[Datagrid]` Fixed an issue where the data was not exporting to excel when using the groupable setting. ([#4081](https://github.com/infor-design/enterprise/issues/4081))
- `[Datagrid]` Fixed an issue where if a context menu is opened and then closed with ESC the focus would be reset to the top of the page. ([#4085](https://github.com/infor-design/enterprise/issues/4085))
- `[Datagrid]` Fixed an issue where the tooltip would not show up if you focus a cell with ellipsis text with the keyboard. ([#4085](https://github.com/infor-design/enterprise/issues/4085))
- `[Datagrid]` Made the header checkbox focusable. ([#4085](https://github.com/infor-design/enterprise/issues/4085))
- `[Datagrid]` The selection checkbox cell had aria-selected on it which was incorrect. ([#4085](https://github.com/infor-design/enterprise/issues/4085))
- `[Datagrid]` Changed the auto width sizing of columns to include the padding of the rowHeight (16 16 8 8). So the column sizes are now more compact in lower rowHeight settings. Also to do this the grid is now rerendered when changing rowHeight. ([#4016](https://github.com/infor-design/enterprise/issues/4016))
- `[Datagrid]` Fixed a design QA bug where the column and data cell padding was not following the design system. Its now using 16px large, 16px medium, 8 px short and 8 px extar-short for text indenting. ([#4154](https://github.com/infor-design/enterprise/issues/4154))
- `[Datagrid]` Fixed an issue where the client side selection was not working. ([#4138](https://github.com/infor-design/enterprise/issues/4138))
- `[Datagrid]` Changed invalid css fill-available property. ([#4133](https://github.com/infor-design/enterprise/issues/4133))
- `[Datagrid]` Fixed issue where double keydown was required to open dropdown lists in datagrid cell. ([#3980](https://github.com/infor-design/enterprise/issues/3980))
- `[Datagrid]` Fixed an issue where the time picker editor was switching between AM and PM when set to 12:00. ([#4149](https://github.com/infor-design/enterprise/issues/4149))
- `[Datepicker]` Fixed a number of translation issues in the datepicker component. ([#4046](https://github.com/infor-design/enterprise/issues/4046))
- `[Datepicker]` Fixed a bug that the datepicker would focus the field when closing the month and year pane. ([#4085](https://github.com/infor-design/enterprise/issues/4085))
- `[Datepicker]` Fixed a bug where two dates may appear selected when moving forward/back in the picker dialog. ([#4018](https://github.com/infor-design/enterprise/issues/4018))
- `[Datepicker]` Fixed a bug where an error may occur if using the gregorian calendar on ar-SA locale. ([#4130](https://github.com/infor-design/enterprise/issues/4130))
- `[Dropdown]` Fixed an issue where "phraseStartsWith" does not filter the list after deleting a character. ([#4047](https://github.com/infor-design/enterprise/issues/4047))
- `[Dropdown]` Fixed a bug when backspacing in windows or fn + delete in Mac OS would render a ascii character in the input field. ([#4020](https://github.com/infor-design/enterprise/issues/4020))
- `[Editor]` Fixed a number of translation issues in the editor component. ([#4049](https://github.com/infor-design/enterprise/issues/4049))
- `[Editor]` Fixed an issue where the selection for shift + arrow keys was not working properly. ([#4070](https://github.com/infor-design/enterprise/issues/4070))
- `[Locale]` The Added placeholder for missing Thai `Locale` translation. ([#4041](https://github.com/infor-design/enterprise/issues/4041))
- `[Locale]` The Added placeholder for incorrect French `SetTime` translation. ([#4045](https://github.com/infor-design/enterprise/issues/4045))
- `[Lookup]` Fixed a bug where values are duplicated when selecting row on other pages and when paging is activated. ([#758](https://github.com/infor-design/enterprise-ng/issues/758))
- `[Locale]` Added July 2020 translation strings from the translation team. ([#4045](https://github.com/infor-design/enterprise/issues/4045))
- `[Mask]` Added the ability to pass date/time formats to the Mask API that do not contain separators or other literals. ([#3963](https://github.com/infor-design/enterprise/issues/3963))
- `[Masthead]` Added updated color and styles for uplift theme. ([#800](https://github.com/infor-design/enterprise-ng/issues/800))
- `[Mask]` Improved example pages in the demoapp, added some to the documentation index page for Mask. ([#556](https://github.com/infor-design/enterprise/issues/556))
- `[Modal]` Reverted nested modal behavior to being visually stacked, instead of one-at-a-time. Made it possible to show one-at-a-time via `hideUnderneath` setting. ([#3910](https://github.com/infor-design/enterprise/issues/3910))
- `[Multiselect]` Fixed an issue where multiselect fields with tags were not rendering properly. ([#4139](https://github.com/infor-design/enterprise/issues/4139))
- `[Popupmenu]` Fixed an issue where the icons were overlapping. ([#4201](https://github.com/infor-design/enterprise/issues/4201))
- `[Popupmenu]` Fixed a bug that the aria items are in the wrong place. Its now using [this guide](https://www.w3.org/TR/wai-aria-practices/examples/menu-button/menu-button-links.html). ([#4085](https://github.com/infor-design/enterprise/issues/4085))
- `[Popupmenu]` Fixed a bug where the heading doesn't display properly with multi-select menu. ([#3926](https://github.com/infor-design/enterprise/issues/3926))
- `[Searchfield]` Fixed an issue where some of the searchfield examples did not have focus states. ([#1060](https://github.com/infor-design/enterprise/issues/1060))
- `[Searchfield]` The `clear` function was misnamed as it didnt clear, it made the field clearable. Now we have a `clear` and `makeClearable` function. ([#4173](https://github.com/infor-design/enterprise/issues/4173))
- `[Textarea]` Fixed inconsistencies on styling of disabled field when using disable function, now the label will disable on all components when using this function. In general the label should be dimmed on disabled fields as per the design. ([#3917](https://github.com/infor-design/enterprise/issues/3917))
- `[Timepicker]` Fixed inconsistencies on readonly styling throughout different themes and variants. ([#4152](https://github.com/infor-design/enterprise/issues/4152))
- `[Toast]` Fixed a bug where the toast message doesn't close when pressing escape, and when it has multiple trigger elements and uses unique id's. ([#3986](https://github.com/infor-design/enterprise/issues/3986))
- `[Tooltip]` Fixed a bug where the title doesn't display when the title starts with '#'. ([#2512](https://github.com/infor-design/enterprise/issues/2512))
- `[Tooltip]` Fixed an issue where the tooltip would not show up if you focus a button with the keyboard. ([#4085](https://github.com/infor-design/enterprise/issues/4085))
- `[Tree]` Fixed an issue where the tree node still shows folder icon after all children and `children` property deleted. ([#4026](https://github.com/infor-design/enterprise/issues/4026))
- `[Tree]` Fixed an issue where the custom icon was changing back to default on toggle after use of method updateNode(). ([#4027](https://github.com/infor-design/enterprise/issues/4027))

(81 Issues Solved This Release, Backlog Enterprise 183, Backlog Ng 48, 1077 Functional Tests, 1489 e2e Tests)

## v4.30.1

### v4.30.1 Fixes

- `[Datepicker]` Fixed the datepicker in ar-SA setting timestamps would null the times in some situations. ([#4160](https://github.com/infor-design/enterprise/issues/4160))
- `[Datagrid]` The last row border was removed but this was incorrect, reverted this. ([#4140](https://github.com/infor-design/enterprise/issues/4140))
- `[Datagrid]` Fixed an alignment issue in datagrid filter that caused some fields to be misaligned. ([#4151](https://github.com/infor-design/enterprise/issues/4151))
- `[Datagrid]` Fixed an alignment issue with column colspan. In some situations it was not rendering correctly causing some cells to be misaligned. ([#4109](https://github.com/infor-design/enterprise/issues/4109))
- `[Datagrid]` Changed invalid css fill-available property. ([#4133](https://github.com/infor-design/enterprise/issues/4133))
- `[Locale]` Fixed a bug with MMMM dd format in ar-SA. ([#4160](https://github.com/infor-design/enterprise/issues/4160))
- `[Locale]` Changed the arguments names for better symmetry fromGregorian == toUmalqura and toGregorian === options.fromUmalqura. ([#4160](https://github.com/infor-design/enterprise/issues4160))

(71 Issues Solved This Release, Backlog Enterprise 197, Backlog Ng 53, 1078 Functional Tests, 1482 e2e Tests)

## v4.30.0

### v4.30.0 Announcements

- `[Datagrid]` The rowHeight setting has been changed to support extra-small, small, medium and large. short and normal are deprecated. If you have a custom toolbar you may need to update your [markup](https://github.com/infor-design/enterprise/blob/master/app/views/components/datagrid/example-custom-toolbar.html#L40-L44). ([#3755](https://github.com/infor-design/enterprise/issues/3755))

### v4.30.0 Features

- `[Breadcrumb]` Javascript Component API is now available. ([infor-design/enterprise-ng#700](https://github.com/infor-design/enterprise-ng/issues/700))
- `[Custom Builds]` The build script can now produce an ES Module version of the components that can be imported by your application. ([#3771](https://github.com/infor-design/enterprise/issues/3771))
- `[Datagrid]` Added a setting disableRowDeselection that if enabled does not allow selected rows to be toggled to deselected. ([#3791](https://github.com/infor-design/enterprise/issues/3791))
- `[Datagrid]` Added an additional row size extra-small. This row size may need a bit of further fleshing out. All of the previous row sizes have been renamed but using the old settings are supported but deprecated. The new sizes are Extra Small, Small, Medium, Large (Normal). ([#3755](https://github.com/infor-design/enterprise/issues/3755))
- `[Demoapp]` Added the ability to set runtime flags for persisting settings that were previously only possible to set via URL query parameters. ([n/a])
- `[Demoapp]` Added the ability to set runtime flags for persisting settings that were previously only possible to set via URL query parameters. ([n/a])
- `[Icons]` Changed the tree node icon to be more meaningful in uplift theme. Added a print-preview icon. This replaces the update-preview icon which has confusing meaning but was not removed.
- `[Searchfield]` Added the ability to clear the searchfield by calling a public clear() function. ([#3810](https://github.com/infor-design/enterprise/issues/3810))
- `[Tree]` Added a setting to support to expanding/collapsing when clicking only the icon portion of the tree node. ([#3730](https://github.com/infor-design/enterprise/issues/3730))
- `[Tree]` Added the ability to have separate icon button for expand/collapse and children count. ([#3847](https://github.com/infor-design/enterprise/issues/3847))

### v4.30.0 Fixes

- `[Accordion]` Fixed an issue where the chevron icon is not properly centered in Safari. ([#2161](https://github.com/infor-design/enterprise/issues/2161))
- `[Application Menu]` Fixed an issue where the dropdown icon is not properly centered in Safari. ([#3766](https://github.com/infor-design/enterprise/issues/3766))
- `[Accordion]` Fixed issue where hidden headers were not excluded from tab navigation. ([#3835](https://github.com/infor-design/enterprise/issues/3835))
- `[Calendar]` Fixed a bug that when setting accordions to allowOnePane it did not work. ([#3773](https://github.com/infor-design/enterprise/issues/3773))
- `[Calendar]` Fixed a bug where the accordion sections would show a line on hover in high contrast mode. ([#2779](https://github.com/infor-design/enterprise/issues/2779))
- `[Calendar]` Fixed a bug where the days would be out of alignment if the end and starts dates intersect. ([#1725](https://github.com/infor-design/enterprise/issues/1725))
- `[Contextual Action Panel]` Fixed an issue where the searchfield should be collapsible on mobile view. ([#918](https://github.com/infor-design/enterprise/issues/918))
- `[Counts]` Revamped the look and feel of widget counts in uplift theme. ([#3666](https://github.com/infor-design/enterprise/issues/3666))
- `[Datagrid]` Fixed an issue where the table doesn't filled the datagrid wrapper inside of modal. ([#3897](https://github.com/infor-design/enterprise/issues/3897))
- `[Datagrid]` Fix a bug with columns with buttons, they had an unneeded animation that caused states to be delayed when painting. ([#3808](https://github.com/infor-design/enterprise/issues/3808))
- `[Datagrid]` Fixed an issue where example page for filter and pager was not working properly. ([#3856](https://github.com/infor-design/enterprise/issues/3856))
- `[Datagrid]` Fix a bug with cellNavigation false, the focus state was still visible. ([#3937](https://github.com/infor-design/enterprise/issues/3937))
- `[Datagrid]` Updated example page for keyword search to fix error state. ([#3961](https://github.com/infor-design/enterprise/issues/3961))
- `[Datagrid]` Fix a bug with cellNavigation false, the focus state was incorrect on stretched rows in IE. ([#1644](https://github.com/infor-design/enterprise/issues/1644))
- `[Datagrid]` Fixed an issue where an extra border is shown in grid list mode and RTL. ([#3895](https://github.com/infor-design/enterprise/issues/3895))
- `[Datagrid]` Fixed a bug inside validateRow when passing in a zero the function would exit. ([#4002](https://github.com/infor-design/enterprise/issues/4002))
- `[Datagrid]` Fixed an issue where select all using keyboard in multiSelect/mixedSelect was not working. ([#3921](https://github.com/infor-design/enterprise/issues/3921))
- `[Datagrid]` Fix a bug with columns with buttons, they had an unneeded animation that caused states to be delayed when painting. ([#3808](https://github.com/infor-design/enterprise/issues/3808))
- `[Datagrid]` Fixed an issue where data was not in sync for row reorder and paging. ([#3749](https://github.com/infor-design/enterprise/issues/3749))
- `[Datagrid]` Fixed an issue where using selectRowsAcrossPages setting the selected rows were reseting by filter, to use this feature you may need to set columnIds in the settings to form whats unique for the row. ([#3601](https://github.com/infor-design/enterprise/issues/3601))
- `[Datagrid]` Fixed an issue where when using the contentTooltip setting on a datagrid on a modal, the column would expand when hovering rows. ([#3541](https://github.com/infor-design/enterprise/issues/3541))
- `[Datagrid]` Fixed an issue the arrow on tooltips flowed in the wrong direction. ([#3854](https://github.com/infor-design/enterprise/issues/3854))
- `[Datagrid]` Fixed an issue where readonly and checkbox cells would show up on the summary row. ([#3862](https://github.com/infor-design/enterprise/issues/3862))
- `[Datagrid]` Fixed an issue where text in nested objects where not encoded correctly. ([#4058](https://github.com/infor-design/enterprise/issues/3862))
- `[Datagrid]` Fixed an issue where text editor style editors are not saved properly. ([#4058](https://github.com/infor-design/enterprise/issues/4058))
- `[Datagrid]` Fixed an issue where checkboxes in an expandable area could not be checked. ([#4062](https://github.com/infor-design/enterprise/issues/4062))
- `[Datagrid]` Fix a bug where multiselect checkboxes were misaligned in a modal. ([#4086](https://github.com/infor-design/enterprise/issues/4086))
- `[Datepicker]` Fixed an issue where some languages like fr-CA and pt-BR (that are languages in a non default locale), would error when opening the picker. ([#4035](https://github.com/infor-design/enterprise/issues/4035))
- `[Datepicker]` Fixed an issue where change did not fire when rangeselecting the same day. ([#4075](https://github.com/infor-design/enterprise/issues/4075))
- `[Datepicker]` Fixed an issue where change did not fire when selecting today after having a cleared value in the field. ([#853](https://github.com/infor-design/enterprise-ng/issues/853))
- `[Dropdown]` Changed the keyboard dropdown so it will select the active item when tabbing out. ([#3028](https://github.com/infor-design/enterprise/issues/3028))
- `[Dropdown]` Fixed an issue where the search field does not stay in the initial position. ([#2659](https://github.com/infor-design/enterprise/issues/2659))
- `[Dropdown]` Fixed an issue where the search field does not stay in the initial position. ([#2659](https://github.com/infor-design/enterprise/issues/2659))
- `[Editor]` Fixed missing tooltips. ([#issues](https://github.com/infor-design/enterprise/issues/issues))
- `[Field Options]` Fixed an issue where the focus style was not aligning. ([#3628](https://github.com/infor-design/enterprise/issues/3628))
- `[Hierarchy]` Fixed an issue selection causes tab selection to be removed. ([#3597](https://github.com/infor-design/enterprise/issues/3597))
- `[Icons]` Fixed an issue with the amend icon in uplift theme. The meaning was lost on a design change and it has been updated. ([#3613](https://github.com/infor-design/enterprise/issues/3613))
- `[Locale]` Changed results text to lower case. ([#3974](https://github.com/infor-design/enterprise/issues/3974))
- `[Locale]` Fixed abbreviated chinese month translations. ([#4034](https://github.com/infor-design/enterprise/issues/4034))
- `[Lookup]` Fixed an issue in the min width examples that showed up in Safari only. ([#3949](https://github.com/infor-design/enterprise/issues/3949))
- `[Lookup]` Added example page for server side keyword search. ([#2806](https://github.com/infor-design/enterprise/issues/2806))
- `[Lookup]` Fixed a bug that the required validation would not reset from empty in certain cases. ([#810](https://github.com/infor-design/enterprise-ng/issues/810))
- `[Lookup]` Fixed an issue in the min width examples that showed up in Safari only. ([#3949](https://github.com/infor-design/enterprise/issues/3949))
- `[Popover]` Corrected the tabindex order of Popover elements when the Popover is contained within a Modal. ([#3644](https://github.com/infor-design/enterprise/issues/3644))
- `[Mask]` Fixed issue where languages with `,` as decimal were causing the fields to only show `.` instead of the actual characters that were input. ([#3933](https://github.com/infor-design/enterprise/issues/3933))
- `[Multiselect]` Fixed a bug that would incorrectly cause both text and tags to be rendered on the page when using the Select All checkbox. ([#3767](https://github.com/infor-design/enterprise/issues/3767))
- `[Multiselect]` When using the `showSelectAll` setting, if no selectable options are present, the Select All checkbox will now remain hidden and unusable. ([#3777](https://github.com/infor-design/enterprise/issues/3777))
- `[Multiselect]` Changed "Select All" checkbox's default behavior to only select items that match the current search filter, if a search filter is present.  The original filter behavior is available by setting `selectAllFilterOnly` to false. ([#3845](https://github.com/infor-design/enterprise/issues/3845))
- `[Textarea]` Added tests to show that the textarea count text is translated. ([#3807](https://github.com/infor-design/enterprise/issues/3807))
- `[Tooltip]` Fixed tooltip behavior so clicking and mousing out will not show the tooltip and fixed tooltip delay. ([#4050](https://github.com/infor-design/enterprise/issues/#4050))
- `[Tree]` Fixed an issue where previous text selection was not clearing after clicked to any tree-node. ([#3794](https://github.com/infor-design/enterprise/issues/3794))

(75 Issues Solved This Release, Backlog Enterprise 235, Backlog Ng 62, 1071 Functional Tests, 1448 e2e Tests)

## v4.29.0

### v4.29.0 Announcements

- `[General]` Heads Up that effective October 31, 2020 we will no longer support IE 11. Until that date we will test IE 11 but only critical issues will be fixed. See the linked issue for more details. ([#3756](https://github.com/infor-design/enterprise/issues/3756))

### v4.29.0 Features

- `[Accordion]` Added the ability to call collapse and expand with a header ID. ([#783](https://github.com/infor-design/enterprise-ng/issues/783))
- `[Lookup]` Added a tooltip functionality when the data is overflowed. ([#3703](https://github.com/infor-design/enterprise/issues/3703))
- `[Lookup]` Added a clear (x icon) button to clear the field. ([#740](https://github.com/infor-design/enterprise/issues/740))
- `[Lookup]` Added a clear (x icon) button and apply button inside of modal so there are now two options to clear the field. ([#2507](https://github.com/infor-design/enterprise/issues/2507))
- `[Lookup]` Fixed a bug where validation did not work if the lookup is non-editable (select only). ([#3950](https://github.com/infor-design/enterprise/issues/3950))
- `[Multiselect]` Moved the functionality for displaying the Multiselect List's searchfield underneath/above the pseudo element into a configurable setting. ([#3864](https://github.com/infor-design/enterprise/issues/3864))
- `[Popdown]` Fixed some integration problems with nested Lookups that were causing closing to happen prematurely. ([ng#760](https://github.com/infor-design/enterprise-ng/issues/760))
- `[Slider]` Added the ability to set position of the tooltip. ([#3746](https://github.com/infor-design/enterprise/issues/3746))
- `[Toast]` Added the ability to dismiss toasts via keyboard. ([#3521](https://github.com/infor-design/enterprise/issues/3521))
- `[Homepage]` Homepage edit events (resize, reorder, remove widgets) now fire on widget elements too ([#3679](https://github.com/infor-design/enterprise/issues/3679))

### v4.29.0 Fixes

- `[About]` Fixed a bug where About dialogs disappeared when being closed by the Modal Manager API. ([#3898](https://github.com/infor-design/enterprise/issues/3898))
- `[Application Menu]` Fixed personalization regressions on Soho theme ([#3704](github.com/infor-design/enterprise/issues/3704))
- `[General]` We Updated a lot of development dependencies. Most important things to note are: we now support node 12 for development and this is recommended, from tests 13 will also work. Node 14 will not work. We updated jQuery to 3.5.1 as a client side dependency and d3 to 5.16.0. If copying files from the `dist` folder note that the d3 file is called d3.v5.js. ([#1690](https://github.com/infor-design/enterprise/issues/1690))
- `[Bar Chart]` Fixed an issue where height was not calculating properly when used other elements along content container. ([#2670](https://github.com/infor-design/enterprise/issues/2670))
- `[Application Menu]` - Made it possible for App Menu Toolbars to dismiss the menu when the `dismissOnClickMobile` setting is true. ([#2831](https://github.com/infor-design/enterprise/issues/2831))
- `[Calendar/Weekview/Monthview]` Added more docs and exposed them on the design site. ([#3575](https://github.com/infor-design/enterprise/issues/3758))
- `[Checkbox]` Fixed an issue where the error icon was inconsistent between subtle and vibrant themes. ([#3575](https://github.com/infor-design/enterprise/issues/3575))
- `[Column Chart]` Fixed an issue where height was not calculating properly when used other elements along content container. ([#2670](https://github.com/infor-design/enterprise/issues/2670))
- `[Datagrid]` Fixed an issue where blank tooltip was showing when use Alert Formatter and no text. ([#2852](https://github.com/infor-design/enterprise/issues/2852))
- `[Datagrid]` Fixed a bug where the datagrid had blocked the clicking of buttons in an empty message area. ([#3922](https://github.com/infor-design/enterprise/issues/3922))
- `[Datagrid]` Fixed an issue where keyword search results were breaking the html markup for icons and badges. ([#3855](https://github.com/infor-design/enterprise/issues/3855))
- `[Datagrid]` Fixed an issue where keyword search results were breaking the html markup for hyperlink. ([#3731](https://github.com/infor-design/enterprise/issues/3731))
- `[Datagrid]` Fixed an issue where keyword search results were not showing for paging, if searched from other than 1st page it came blank table. ([#3629](https://github.com/infor-design/enterprise/issues/3629))
- `[Datagrid]` Fixed an issue where contents filtertype was not working on example page. ([#2887](https://github.com/infor-design/enterprise/issues/2887))
- `[Datagrid]` Fixed a bug in some themes, where the multi line cell would not be lined up correctly with a single line of data. ([#2703](https://github.com/infor-design/enterprise/issues/2703))
- `[Datagrid]` Fixed visibility of sort icons when toggling and when the column is in active. ([#3692](https://github.com/infor-design/enterprise/issues/3692))
- `[Datagrid]` Fixed a bug where the data passed to resultsText was incorrect in the case of reseting a filter. ([#2177](https://github.com/infor-design/enterprise/issues/2177))
- `[Datagrid/General]` Fixed an additional bug where when loading the datagrid with a columns object that contain recursive objects the grid would crash in saveColumns. [3759](https://github.com/infor-design/enterprise/issues/3759))
- `[Datepicker]` Fixed a bug where the modal would take aspects of the personalize colors by mistake. ([#3997](https://github.com/infor-design/enterprise/issues/3997))
- `[Dropdown]` Fixed tooltip content gets cut off inside of modal. ([#3106](https://github.com/infor-design/enterprise/issues/3106))
- `[DemoApp]` Fixed an issue with some pages in the design site where the did not have a height. ([#878](https://github.com/infor-design/website/issues/878))
- `[Fonts]` A note that the Source Sans Pro font thats used in the new theme and served at google fonts, now have a fix for the issue that capitalized letters and numbers had different heights. You may need to release any special caching. ([#1789](https://github.com/infor-design/enterprise/issues/1789))
- `[Form]` Fix broken links in the form readme file. ([#818](https://github.com/infor-design/website/issues/818))
- `[Line Chart]` Fixed an issue where height was not calculating properly when used other elements along content container. ([#2670](https://github.com/infor-design/enterprise/issues/2670))
- `[Locale]` Fixed the es-419 date time value, as it was incorrectly using the medium length date format. ([#3830](https://github.com/infor-design/enterprise/issues/3830))
- `[Modal]` Fixed the inconsistencies of spacing on required fields. ([#3587](https://github.com/infor-design/enterprise/issues/3587))
- `[Modal]` Fixed a bug where the title would overflow too soon. ([#3996](https://github.com/infor-design/enterprise/issues/3996))
- `[Multiselect]` Added ability to detect selected items from incoming data via `callSource()`. ([#2656](https://github.com/infor-design/enterprise/issues/2656))
- `[Multiselect]` Added support to api settings to `allTextString` and `selectedTextString` for custom headers. ([#3554](https://github.com/infor-design/enterprise/issues/3554))
- `[Pie Chart]` Fixed an issue where height was not calculating properly when used other elements along content container. ([#2670](https://github.com/infor-design/enterprise/issues/2670))
- `[Pie]` Fixed an issue where rounds decimal places for percent values were not working. ([#3599](https://github.com/infor-design/enterprise/issues/3599))
- `[Pie/Donut]` Fixed an issue where placing legend on bottom was not working for Homepage widget/Cards. ([#3560](https://github.com/infor-design/enterprise/issues/3560))
- `[Pager]` Reduced the space between buttons. ([#1942](https://github.com/infor-design/enterprise/issues/1942))
- `[Popupmenu]` Fixed an issue the shortcut text leaves gap when no icons are present. ([#3849](https://github.com/infor-design/enterprise/issues/3849))
- `[Tabs]` Fixed info and alert icons alignment on tabs and inside of modal. ([#2695](https://github.com/infor-design/enterprise/issues/2695))
- `[Tabs]` Fixes an issue where the search bar background color was going to transparent on smaller breakpoints. ([#3871](https://github.com/infor-design/enterprise/issues/3871))
- `[Notification]` Fixed an issue where the icons were lagging in the animation. ([#2099](https://github.com/infor-design/enterprise/issues/2099))
- `[Tree]` Fixed an issue where data was not in sync for children property. ([#1690](https://github.com/infor-design/enterprise/issues/1690))
- `[Splitter]` Fixed an issue the drag handle characters render incorrectly. ([#1458](https://github.com/infor-design/enterprise/issues/1458))
- `[Splitter]` Fixed an issue where dragging for RTL direction was not working. ([#1813](https://github.com/infor-design/enterprise/issues/1813))
- `[Spinbox]` Fixed an issue where a two or more digit min value would make it difficult to type in the spinbox. To fix this the values will only be validated on blur by default. ([#3909](https://github.com/infor-design/enterprise/issues/3909))
- `[Spinbox]` Fixed an issue where the number mask did not match the max value of the spinbox. ([#3939](https://github.com/infor-design/enterprise/issues/3939))
- `[Slider]` Improved the sliding so that decimal values would not trigger the change event. ([#787](https://github.com/infor-design/enterprise-ng/issues/787))
- `[Slider]` Reduced the number of change events that fire while sliding. ([#788](https://github.com/infor-design/enterprise-ng/issues/788))
- `[Swaplist]` Fixed an issue where dragging items more than once was not working on Android or iOS devices. ([#1423](https://github.com/infor-design/enterprise/issues/1423))
- `[Tree]` Fixed an issue where tree could not be expanded when using multiselect mode in IE 11. ([#3936](https://github.com/infor-design/enterprise/issues/3936))
- `[Tabs]` Fixed an issue where calling destroy did not remove the add tab button. ([#1439](https://github.com/infor-design/enterprise/issues/1439))
- `[Vertical Tabs]` Made personalization possible. ([#3029](https://github.com/infor-design/enterprise/issues/3029))

(64 Issues Solved This Release, Backlog Enterprise 248, Backlog Ng 69, 1149 Functional Tests, 1404 e2e Tests)

## v4.28.5

### v4.28.5 Fixes

- `[Datepicker]` Fixed an issue where change events did not fire consistently. ([#4087](https://github.com/infor-design/enterprise/issues/4087))

## v4.28.4

### v4.28.4 Fixes

- `[Datagrid]` Fixed an issue where checkboxes in an expandable area could not be checked. ([#4062](https://github.com/infor-design/enterprise/issues/4062))

## v4.28.3

### v4.28.3 Fixes

- `[Datepicker]` Fixed an issue where change did not fire when rangeselecting the same day. ([#4075](https://github.com/infor-design/enterprise/issues/4075))
- `[Datepicker]` Fixed an issue where change did not fire when selecting today after having a cleared value in the field. ([#853](https://github.com/infor-design/enterprise-ng/issues/853))

## v4.28.2

### v4.28.2 Fixes

- `[Splitter]` Fixed an issue where the splitter would remove the modal overlay in some cases. ([#3982](https://github.com/infor-design/enterprise/issues/3982))

## v4.28.1

### v4.28.1 Fixes

- `[Datagrid]` Fixed a bug where the datagrid had blocked the clicking of buttons in an empty message area. ([#3922](https://github.com/infor-design/enterprise/issues/3922))
- `[Datagrid]` Added ability to set the datagrid emptymessage as primary. ([#3922](https://github.com/infor-design/enterprise/issues/3922))

## v4.28.0

### v4.28.0 Important Changes

- `[Pager]` The Deprecated `pager` getter method was removed. Use `pagerAPI` instead for the same thing if accessing this internal object directly. ([#3759](https://github.com/infor-design/enterprise/issues/3759))

### v4.28.0 Features

- `[Bar Chart]` Added support to ellipsis for yaxis labels. ([#3702](https://github.com/infor-design/enterprise/issues/3702))
- `[Contextmenu]` Added support for shortcut display in menus. ([#3490](https://github.com/infor-design/enterprise/issues/3490))
- `[Datepicker]` Added support for custom api callback to disable passed dates and to disable dates by years. ([#3462](https://github.com/infor-design/enterprise/issues/3462))
- `[Datagrid]` Added and fixed up datagrid grouping aggregators. There is now aggregators for avg, count, list, max, min and sum. In addition null and undefined data will not cause issues. ([#3752](https://github.com/infor-design/enterprise/issues/3752))
- `[Error Page]` Added a new example showing a static error page. For example for a 404 page or generic error. ([#281](https://github.com/infor-design/design-system/issues/281))
- `[FileUploadAdvanced]` Added support to api settings `maxFiles` to limit number of uploads. ([#3512](https://github.com/infor-design/enterprise/issues/3512))
- `[FileUploadAdvanced]` Added support to fire event `fileremoved` for attached file removed. ([#3548](https://github.com/infor-design/enterprise/issues/3548))
- `[Line Chart]` Added support to ellipsis for yaxis labels. ([#3702](https://github.com/infor-design/enterprise/issues/3702))
- `[Modal]` Improved handling of multiple Modal windows stemming from a single trigger element. ([ng#705](https://github.com/infor-design/enterprise-ng/issues/705))

### v4.28.0 Fixes

- `[Accordion]` Fixed a regression where updating individual headers within an Accordion was no longer working ([#3826](https://github.com/infor-design/enterprise/issues/3070))
- `[Application Menu]` Fixed the icons on breaking apart it's appearance when zooming out the browser in IE11, uplift theme. ([#3070](https://github.com/infor-design/enterprise/issues/3070))
- `[Application Menu]` Fixed misalignment/size of bullet icons in the accordion on Android devices. ([#1429](http://localhost:4000/components/applicationmenu/test-six-levels.html))
- `[Application Menu]` Add keyboard support for closing Role Switcher panel ([#3477](https://github.com/infor-design/enterprise/issues/3477))
- `[Autocomplete]` Added a check to prevent the autocomplete from incorrectly stealing form focus, by checking for inner focus before opening a list on typeahead. ([#3639](https://github.com/infor-design/enterprise/issues/3070))
- `[Autocomplete]` Fixed an issue where an change event was not firing when selecting from the menu. ([#804](https://github.com/infor-design/enterprise/issues/804))
- `[Bubble Chart]` Fixed an issue where an extra axis line was shown when using the domain formatter. ([#501](https://github.com/infor-design/enterprise/issues/501))
- `[Bullet Chart]` Added support to format ranges and difference values. ([#3447](https://github.com/infor-design/enterprise/issues/3447))
- `[Button]` Fixed the button disabled method to no longer use class `is-disabled`. ([#3447](https://github.com/infor-design/enterprise-ng/issues/799))
- `[Charts]` Fixed an issue where selected items were being deselected after resizing the page. ([#323](https://github.com/infor-design/enterprise/issues/323))
- `[Colorpicker]` Fixed an issue where the color swatches shift when the colorpicker has a scrollbar. ([#2266](https://github.com/infor-design/enterprise/issues/2266))
- `[Custom Builds]` Fixed issues related to custom building Datagrid. ([#3784](https://github.com/infor-design/enterprise/issues/3784))
- `[Custom Builds]` Fixed issues related to custom building Locale. ([#3839](https://github.com/infor-design/enterprise/issues/3839))
- `[Custom Builds]` Fixed issues related to custom building Modal. ([#3822](https://github.com/infor-design/enterprise/issues/3822))
- `[Datagrid]` Fixed an issue where row data was not available for serializer with Treegrid. ([#3663](https://github.com/infor-design/enterprise/issues/3724))
- `[ContextualActionPanel]` Fixed an issue where toolbars in CAP are not torn down on destroy. ([#3785](https://github.com/infor-design/enterprise/issues/3785))
- `[ContextualActionPanel]` Fixed an issue where nested caps or closing and reopening caps would not work. ([#801](https://github.com/infor-design/enterprise-ng/issues/801))
- `[Datagrid]` Fixed a css issue in dark uplift mode where the group row lines were not visible. ([#3649](https://github.com/infor-design/enterprise/issues/3649))
- `[Datagrid]` Fixed some styling issues in alerts and tags, and made clickable tags available in the formatter. ([#3631](https://github.com/infor-design/enterprise/issues/3631))
- `[Datagrid]` Fixed a css issue in dark uplift mode where the group row lines were not visible . ([#3649](https://github.com/infor-design/enterprise/issues/3649))
- `[Datagrid]` Fixed lookup modal title to be visible and adjust the position to make it centered. ([#3635](https://github.com/infor-design/enterprise/issues/3635))
- `[Datagrid]` Fixed an issue where selected rows are not reset when calling loadData. ([#3718](https://github.com/infor-design/enterprise/issues/3718))
- `[Datagrid]` Fixed an issue where if using grouping totals and hiding and showing columns the page is not refreshed properly. ([#2564](https://github.com/infor-design/enterprise/issues/2564)
- `[Datagrid]` Fixed an issue the selected row header icon is the wrong state when using allowSelectAcrossPages. ([#3043](https://github.com/infor-design/enterprise/issues/3043)
- `[Datagrid]` Improved the `datagrid-default-modal-width` concept if setting a modal datagrid default with so it works on any parent. [3562](https://github.com/infor-design/enterprise/issues/3562))
- `[Datagrid]` Fixed a bug in the indeterminate paging example, that the select checkbox would not work and be out of sync when changing pages. [2230](https://github.com/infor-design/enterprise/issues/2230))
- `[Datagrid]` Fixed a bug when resizing the first column of the center pane when using frozen columns, the resize would jump out the size of the frozen section. [3741](https://github.com/infor-design/enterprise/issues/3741))
- `[Datagrid]` Fixed an issue where the filter condition leaves two selected if you just reorder. ([#3779](https://github.com/infor-design/enterprise/issues/3779))
- `[Datagrid/General]` Fixed a bug where when loading the datagrid with a columns object that contain recursive objects the grid would crash. [3759](https://github.com/infor-design/enterprise/issues/3759))
- `[Datagrid/Hyperlink]` Fixed layout issues with links in right text align mode. To do this refactored links to not use a psuedo element for the focus style. ([#3680](https://github.com/infor-design/enterprise/issues/3680))
- `[Datepicker]` Fixed a bug where for some locales like `af-ZA` and `fi_FI` with dots in the day periods, setting 24 hr time to AM did not work. [3750](https://github.com/infor-design/enterprise/issues/3750))
- `[Datepicker]` Fixed a bug where date picker erred on arabic dates. [3804](https://github.com/infor-design/enterprise/issues/3804))
- `[Datepicker]` Fixed a bug where date picker could not change arabic dates. [3819](https://github.com/infor-design/enterprise/issues/3819))
- `[Datepicker]` Fixed a bug the month only picker would error the second time opened. [3817](https://github.com/infor-design/enterprise/issues/3817))
- `[Datepicker]` Added fix for dates with month and day only format where day is first, this was incorrectly validating as invalid. ([#3833](https://github.com/infor-design/enterprise/issues/3833))
- `[Demoapp]` Fixed incorrect directory list hyperlinks in listview and listbuilder components. ([1783](https://github.com/infor-design/enterprise/issues/1783))
- `[Demoapp]` Did cleanup on the icons and patterns links. ([3790](https://github.com/infor-design/enterprise/issues/3790))
- `[Demoapp]` When deployed on a proxy the icons page would not change contents when changing theme. ([3790](https://github.com/infor-design/enterprise/issues/3790))
- `[Dropdown]` Fixed an issue that Dropdown did not close when scrolling in some nested containers. ([#3436](https://github.com/infor-design/enterprise/issues/3436))
- `[EmptyMessage]` Updated the text to be more subtle. ([#3476](https://github.com/infor-design/enterprise/issues/3476))
- `[Fieldset]` Fixed fieldset text data overlapping in compact mode on mobile view. ([#3627](https://github.com/infor-design/enterprise/issues/3627))
- `[General]` Added a number of small accessibility fixes base on older testing feedback. ([#1539](https://github.com/infor-design/enterprise/issues/1539))
- `[Hierarchy]` Added support for separators in the actions menu on a hierarchy leaf. ([#3636](https://github.com/infor-design/enterprise/issues/3636))
- `[Hierarchy]` Fixed an issue where clicking the "More Actions" menu trigger wouldn't open the menu anymore. ([#3873](https://github.com/infor-design/enterprise/issues/3873))
- `[Lookup]` Fixed an issue where `keywordFilter: true` and `filterable: true` used together cause the lookup modal to break. ([#3772](https://github.com/infor-design/enterprise/issues/3772))
- `[Masthead]` Fixed layout and color issues in uplift theme. ([#3526](https://github.com/infor-design/enterprise/issues/3526))
- `[Modal]` Fixed modal title to a two line with ellipsis when it's too long. ([#3479](https://github.com/infor-design/enterprise/issues/3479))
- `[Multiselect]` Fixed tags dismiss button on mobile devices. ([#3640](https://github.com/infor-design/enterprise/issues/3640))
- `[Icons]` Added new locked/unlocked icons in ids-identity [#3732](https://github.com/infor-design/enterprise/issues/3732)
- `[Radar Chart]` Fixed an issue where labels were cutoff at desktop view. ([#3510](https://github.com/infor-design/enterprise/issues/3510))
- `[Splitter]` Fixed an issue where collapse button was misaligned. ([#3825](https://github.com/infor-design/enterprise/issues/3825))
- `[Swaplist]` Fixed disabled swap buttons color in dark variant subtle theme. ([#3709](https://github.com/infor-design/enterprise/issues/3709))
- `[Utils]` Exposed `Soho.utils.isInViewport(elem)` for external use. ([#3436](https://github.com/infor-design/enterprise/issues/3436))
- `[Toolbar]` Improved the placeholder text color to be more visible in uplift (dark variant). ([#3727](https://github.com/infor-design/enterprise/issues/3727))
- `[Tree]` Fixed an issue where use `UpdateNode()` method the data was not sync. ([#3724](https://github.com/infor-design/enterprise/issues/3724))

(71 Issues Solved This Release, Backlog Enterprise 260, Backlog Ng 82, 1048 Functional Tests, 1370 e2e Tests)

## v4.27.4

### v4.27.4 Fixes

`[Button]` Fixed the button disabled method to no longer use class `is-disabled`. ([#3447](https://github.com/infor-design/enterprise-ng/issues/801))
`[Button]` Fixed a regression where some buttons would get a 100% width on mobile. ([#801](https://github.com/infor-design/enterprise-ng/issues/801))

## v4.27.3

### v4.27.3 Fixes

- `[Datagrid]` Fixed a bug in the indeterminate paging example, that the select checkbox would not work and be out of sync when changing pages. [2230](https://github.com/infor-design/enterprise/issues/2230))

## v4.27.2

### v4.27.2 Fixes

- `[Datagrid]` Fixed an issue in datagrid frozen columns, actions that re-render like sorting may cause rendering issues. ([#3735](https://github.com/infor-design/enterprise/issues/3735))
- `[Datagrid]` Fixed an issue in lookup datagrid editors that clicking a trigger in the cell would commit the cell causing editing not to work in some cases. ([#785](https://github.com/infor-design/enterprise-ng/issues/785))

## v4.27.1

### v4.27.1 Fixes

- `[Icons]` Added a fix to support both `href` and `xlink:href` in icons. ([#3734](https://github.com/infor-design/enterprise/issues/3734))

## v4.27.0

### v4.27.0 Important Changes

- `[Hierarchy]` Removed the following deprecated options `paging: <bool>` and `mobileView: <bool>`. Instead use `layout='paging'` or `layout='mobile-only'`.
- `[Icons]` Changed the svg icons to use `href` instead of deprecated `xlink:href`. This isnt a breaking change either will work but `href` works better with Ivy in Angular. ([#3611](https://github.com/infor-design/enterprise/issues/3611))

### v4.27.0 Features

- `[Button]` Add `toData()` and related API for programmatically handling control of buttons. ([ng#467](https://github.com/infor-design/enterprise-ng/issues/467))
- `[Calendar]` Enhanced the look and feel of monthview calendar by displaying legend and calendar event on mobile view. ([#925](https://github.com/infor-design/enterprise/issues/925))
- `[Modal]` Created API for controlling the Modal ButtonSet. ([ng#467](https://github.com/infor-design/enterprise-ng/issues/467))
- `[Datagrid]` Added support for api setting on expand and collapse children. ([#3274](https://github.com/infor-design/enterprise/issues/3274))
- `[Datagrid]` Updated the fixedRowHeight setting to accept `auto` as an option. This will calculate the row height for all frozenRows section. If you have a lot of rows this may be slow so a number is preferred. ([#3374](https://github.com/infor-design/enterprise/issues/3374))
- `[Editor]` Added an option to set the height of the editor in `rows`. If you set this the estimated number for rows can be specified for the source and html pane. It will scroll after that. ([#3688](https://github.com/infor-design/enterprise/issues/3688))
- `[Homepage]` Added support for reordering, resizing, and removing widgets by enabling edit mode on the homepage component. ([#3531](https://github.com/infor-design/enterprise/issues/3531))

### v4.27.0 Fixes

- `[Accordion]` Removed stoppage of event propagation when accordion headers are clicked, in order to allow external click event listeners to propagate. ([ng#321](https://github.com/infor-design/enterprise-ng/issues/321))
- `[Bar Chart]` Fixed an issue where chart was not resizing on homepage widget resize. ([#2669](https://github.com/infor-design/enterprise/issues/2669))
- `[Blockgrid]` Fixed an issue where there was no index if the data is empty, and removed deprecated internal calls. ([#748](https://github.com/infor-design/enterprise-ng/issues/748))
- `[Busy Indicator]` Fixed an issue where it throws an error when a display delay, the busy-indicator parent removed and added via ngIf before the busyindicator shown. ([#703](https://github.com/infor-design/enterprise-ng/issues/703))
- `[Busy Indicator]` Fixed an issue where the overlay would close when closing the Modal. ([#3424](https://github.com/infor-design/enterprise/issues/3424))
- `[Busy Indicator]` Fixed an issue where position was not aligning. ([#3341](https://github.com/infor-design/enterprise/issues/3341))
- `[Colorpicker]` Fixed the dropdown icon position is too close to the right edge of the field. ([#3508](https://github.com/infor-design/enterprise/issues/3508))
- `[Contextual Action Panel]` Fixed misaligned search icon in uplift theme. ([#3630](https://github.com/infor-design/enterprise/issues/3630))
- `[Contextual Action Panel]` Fixed close icon button in getting cut off on mobile view ([#3586](https://github.com/infor-design/enterprise/issues/3586))
- `[Datagrid]` Fixed an issue where lookup editor was removing all characters following and including the '|' pipe character. ([#3556](https://github.com/infor-design/enterprise/issues/3556))
- `[Datagrid]` Fixed an issue where date range filter was unable to filter data. ([#3503](https://github.com/infor-design/enterprise/issues/3503))
- `[Datagrid]` Fixed a bug were datagrid tree would have very big text in the tree nodes on IOS. ([#3347](https://github.com/infor-design/enterprise/issues/3347))
- `[Datagrid]` Fixed a focus trap issue when using actionable mode, tab will now move up and down rows. ([#2399](https://github.com/infor-design/enterprise/issues/2399))
- `[Datagrid]` Fixed a bug when setting the UI indicator with `setSortIndicator` then it would take two clicks to sort the inverse direction. ([#3391](https://github.com/infor-design/enterprise/issues/3391))
- `[Datagrid]` Fixed an issue where date range filter was not working. ([#3337](https://github.com/infor-design/enterprise/issues/3337))
- `[Datagrid]` Fixed a bug when combining multiselect and expandable rows. If using the shift key to select multiple rows the selection would include incorrect rows. ([#2302](https://github.com/infor-design/enterprise/issues/2302))
- `[Datagrid]` Added support for dragging and reordering columns in RTL and some minor style cleanup with dragging to reorder. ([#3552](https://github.com/infor-design/enterprise/issues/3552))
- `[Datagrid]` Fixed an issue that the click event did not show the item data when the keyboard is used. ([#3645](https://github.com/infor-design/enterprise/issues/3645))
- `[Datagrid]` Fixed an issue where datagrid tree did not show empty messages. ([#3642](https://github.com/infor-design/enterprise/issues/3642))
- `[Datagrid]` Fixed an issue where grouped rows did not render when combined with frozen columns. ([#3367](https://github.com/infor-design/enterprise/issues/3367))
- `[Datagrid]` Fixed an issue where the overlay was closing after close Modal. ([#735](https://github.com/infor-design/enterprise-ng/issues/735))
- `[Datagrid]` Fixed a misaligned drag and drop column icon on IE 11. ([#3648](https://github.com/infor-design/enterprise/issues/3648))
- `[Datagrid]` Fixed an issue when using the colspan column option along with frozenColumns. ([#3416](https://github.com/infor-design/enterprise/issues/3416))
- `[Datagrid]` Fixed an issue where the empty message might still show if the amount of rows do not fill the page. ([#3697](https://github.com/infor-design/enterprise/issues/3697))
- `[Datepicker]` Fixed popover height and datepicker layout on mobile view. ([#2569](https://github.com/infor-design/enterprise/issues/3569))
- `[Datepicker]` Fixed an issue where date range with minimum range was not working. ([#3268](https://github.com/infor-design/enterprise/issues/3268))
- `[Datepicker]` Fixed an issue where date range was reverting to initial values after clearing. ([#1306](https://github.com/infor-design/enterprise/issues/1306))
- `[Datepicker]` Fixed an issue where dates would be invalid in ko-KO locale. ([#3470](https://github.com/infor-design/enterprise/issues/3470))
- `[Datepicker]` Fixed an issue where dates would be invalid in zh-TW locale. ([#3473](https://github.com/infor-design/enterprise/issues/3473))
- `[Datepicker]` Fixed an issue where AM/PM could not be set in hi-IN locale. ([#3474](https://github.com/infor-design/enterprise/issues/3474))
- `[Datepicker]` Fixed an issue where change would fire twice or when the value is still blank. ([#3423](https://github.com/infor-design/enterprise/issues/3423))
- `[Datepicker]` Fixed an issue where time would be reset to 12:00 AM when setting the time and clicking today. ([#3202](https://github.com/infor-design/enterprise/issues/3202))
- `[Dropdown]` Fixed a bug where it was not possible for Dropdowns in certain scrollable Modal regions to close on scroll. ([#2650](https://github.com/infor-design/enterprise/issues/2650))
- `[Dropdown]` Fixed a bug that dropdowns are in the wrong position if flowing up and other minor cases. ([#2068](https://github.com/infor-design/enterprise/issues/2068))
- `[Dropdown]` Fixed alignment when using dropdown in compound field. ([#3647](https://github.com/infor-design/enterprise/issues/3647))
- `[Editor]` Added ui updates to the toolbar in uplift (vibrant mode) and minor style fixes. ([#3577](https://github.com/infor-design/enterprise/issues/3577))
- `[Editor]` Added fixes to reseting the dirty indicator when used in an editor. ([#3662](https://github.com/infor-design/enterprise/issues/3662))
- `[Editor]` Fixed a width change when toggle source view when the editor is on a modal, this is also based on UI feedback that the switch was confusing, so we now disable the buttons. ([#3594](https://github.com/infor-design/enterprise/issues/3594))
- `[Editor]` Fixed an issue where bullet and number lists could not be converted to headings and regular text with the font picker. ([#2679](https://github.com/infor-design/enterprise/issues/2679))
- `[Editor]` Fixed an issue where some settings like bold and italics would not be reset consistently when applying headings and regular text with the font picker. ([#2256](https://github.com/infor-design/enterprise/issues/2256))
- `[Editor]` Fixed an issue where the dirty events did not fire changing the source view. ([#3598](https://github.com/infor-design/enterprise/issues/3598))
- `[Editor]` Adding missing bottom spacing under heading elements. ([#3288](https://github.com/infor-design/enterprise/issues/3288))
- `[Field Filter]` Fixed an issue where switching to In Range filter type with a value in the field was causing an error. ([#3515](https://github.com/infor-design/enterprise/issues/3515))
- `[Editor]` Added a font color for rest/none swatch. ([#2035](https://github.com/infor-design/enterprise/issues/2035))
- `[Field Filter]` Fixed an issue where switching to In Range filter type with a value in the field was causing an error. ([#3515](https://github.com/infor-design/enterprise/issues/3515))
- `[Field Filter]` Fixed an issue where date range was not working after using other filter. ([#2764](https://github.com/infor-design/enterprise/issues/2764))
- `[Field Filter]` Fixed an issue where stray text would be shown if the filters are hidden and then shown later. ([#3687](https://github.com/infor-design/enterprise/issues/3687))
- `[Line Chart]` Fixed an issue where x-axis labels were overlapping for small viewport on homepage widget. ([#2674](https://github.com/infor-design/enterprise/issues/2674))
- `[Lookup]` Fixed an issue where selected values were clearing when use server side data. ([#588](https://github.com/infor-design/enterprise-ng/issues/588))
- `[Locale]` Added missing Afrikaans translations. ([#3685](https://github.com/infor-design/enterprise/issues/3685))
- `[Masthead]` Fixed layout and color issues in uplift theme. ([#3526](https://github.com/infor-design/enterprise/issues/3526))
- `[Modal]` Fixed an iOS bug where after opening several Modals/Messages, it would occasionally be impossible to scroll a scrollable page area. ([#3389](https://github.com/infor-design/enterprise/issues/3389))
- `[Modal]` Fixed a bug where when iframe elements are present, focus traps could occur and cause focus on elements outside of the Modal, but within the iframe. ([#2287](https://github.com/infor-design/enterprise/issues/2287))
- `[Modal]` Added a check for preventing Tooltips inside a Modal from opening while the Modal is not visible ([#3588](https://github.com/infor-design/enterprise/issues/3588))
- `[Modal]` Fixed dropdown position when the field is required. ([#3482](https://github.com/infor-design/enterprise/issues/3482))
- `[Modal]` Fixed a regression where some Close buttons were not properly closing. ([#3615](https://github.com/infor-design/enterprise/issues/3615))
- `[Process Indicator]` Fixed icons that are not centered inside the circle indicators. ([#3509](https://github.com/infor-design/enterprise/issues/3509))
- `[Personalize]` Fixed an issue that colorschanged events do not fire on when doing a set to default ation. ([#751](https://github.com/infor-design/enterprise-ng/issues/751))
- `[Searchfield]` Correct the background color of toolbar search fields. ([#3527](https://github.com/infor-design/enterprise/issues/3527))
- `[Spinbox]` Corrected an issue in the enable method, where it did not fully remove the readonly state. ([#3527](https://github.com/infor-design/enterprise/issues/3527))
- `[Swaplist]` Fixed an issue where lists were overlapping on uplift theme. ([#3452](https://github.com/infor-design/enterprise/issues/3452))
- `[Tabs]` Fixed the position of error icon too close to the border on focus state. ([#3544](https://github.com/infor-design/enterprise/issues/3544))
- `[Tabs-Vertical]` Fixed an issue where the content cannot scroll on mobile view. ([#3542](https://github.com/infor-design/enterprise/issues/3542))
- `[Tags]` Fixed a regression on Tag Buttons, where they were visually, vertically misaligned with Tag text. ([#3604](https://github.com/infor-design/enterprise/issues/3604))
- `[Week-View]` Changed the look of the week-view and day-view day of the week so its a 3 (or 2) letter abbreviation and emphasizes the date and spans two lines. This makes all the days of the week the same length. ([#3262](https://github.com/infor-design/enterprise/issues/3262))
- `[Validation]` Fixed a bug where addMessage did not add messages to the parent. ([#711](https://github.com/infor-design/enterprise-ng/issues/711))

(87 Issues Solved This Release, Backlog Enterprise 279, Backlog Ng 75, 1033 Functional Tests, 1322 e2e Tests)

## v4.26.2

### v4.26.2 Fixes

- `[Textarea]` Fixed missing text in safari on disabled text areas. ([#3638](https://github.com/infor-design/enterprise/issues/3638))

## v4.26.1

### v4.26.1 Fixes

- `[Demo App]` Fixed the embedded layout to show uplift theme. ([#861](https://github.com/infor-design/website/issues/861))

## v4.26.0

### v4.26.0 Features

- `[Datagrid]` Added support for expandable row to expand across all frozen columns, and fixed span layout issues on the right side frozen columns. ([#2867](https://github.com/infor-design/enterprise/issues/2867))
- `[Datagrid]` Added a new `resizeMode` option that allows you to pick between `flex` and `fit`. `flex` will resize columns independently shifting other columns to fit the table layout if needed. `fit` will resize using the neighbor's column width. This is possible more useful when you have less columns. ([#3251](https://github.com/infor-design/enterprise/issues/3251))
- `[Calendar]` Made the monthview, weekview and calendar work in RTL mode and added official support for UmAlQura calendar. ([#2788](https://github.com/infor-design/enterprise/issues/2788))
- `[Icons]` Added new icons `icon-play, icon-stop, icon-record, icon-pause` for video players. ([#411](https://github.com/infor-design/design-system/issues/411))
- `[Icons]` Added new icons `icon-security-off, icon-security-on` for toggles related to security/secure items. ([#397](https://github.com/infor-design/design-system/issues/397))
- `[Searchfield]` Added a setting that makes it possible to adjust the "collapsed" size of a Toolbar Searchfield to better accommodate some use cases. ([#3296](https://github.com/infor-design/enterprise/issues/3296))

### v4.26.0 Fixes

- `[Application Menu]` Fixed bugs with filtering where it was not possible to have the filter match text within content areas, as well as general expand/collapse bugs with filtering. ([#3131](https://github.com/infor-design/enterprise/issues/3131))
- `[Application Menu]` Fixed overlap button when label is too long, and aligned dropdown icon in application menu uplift theme. ([#3133](https://github.com/infor-design/enterprise/issues/3133))
[Contextual Action Panel] - Fixed shade colors of text and icon buttons in uplift theme high contrast. (#3394)
- `[Accordion]` - Fixed an issue with a missing border on the last element in certain states. ([#3885](https://github.com/infor-design/enterprise/issues/3885))
- `[Calendar]` Fixed issue where on month view in events info `Date` and `Duration` fields were not working with some events and `Duration` field. Now `Duration` field support `Days, Hours and Minutes` text. ([#2777](https://github.com/infor-design/enterprise/issues/2777))
- `[Calendar]` Fixed an issue where link was not working on monthview to switch to day view when clicked on more events on that day. ([#3181](https://github.com/infor-design/enterprise/issues/3181))
- `[Calendar]` Fixed a calendar event where the start date today is not displaying as upcoming event in different timezone. ([#2776](https://github.com/infor-design/enterprise/issues/2776))
- `[Calendar]` Fixed an issue where adding an event was inconsistent in Safari. ([#3079](https://github.com/infor-design/enterprise/issues/3079))
- `[Calendar]` Fixed an issue where any event was not rendering in day and week view. ([#3222](https://github.com/infor-design/enterprise/issues/3222))
- `[Calendar]` Fixed an issue where date selection was not persist when switching from month view to week view to day view. ([#3319](https://github.com/infor-design/enterprise/issues/3319))
- `[Colors]` Fixed an incorrect ruby06 color, and made the background change on theme change now (again). ([#3448](https://github.com/infor-design/enterprise/issues/3448))
- `[Datagrid]` Fixed an issue where focus on reload data was forced to be on active cell. ([#358](https://github.com/infor-design/enterprise-ng/issues/358))
- `[Datagrid]` Fixed RTL issues in the filter row. ([#3517](https://github.com/infor-design/enterprise/issues/3517))
- `[Datagrid]` Improved the column resize behavior in speed and usability with the cursor being more accurate during resize. ([#3251](https://github.com/infor-design/enterprise/issues/3251))
- `[Datagrid]` Improved the column resize behavior to work much better in RTL mode. ([#1924](https://github.com/infor-design/enterprise/issues/1924))
- `[Datagrid]` Fixed a bug where if a filter row column is frozen the mask and editor options would not be applied. ([#2553](https://github.com/infor-design/enterprise-ng/issues/2553))
- `[Datagrid]` Fixed an issue where when using rowTemplate/expandableRows and frozenColumns on both sides the right side did not render properly. ([#2867](https://github.com/infor-design/enterprise/issues/2867))
- `[Datagrid]` Fixed an issue where height was not aligning to expandable row for frozen columns. ([#3516](https://github.com/infor-design/enterprise/issues/3516))
- `[Datagrid]` Fixed hover color should not be similar to alternate rows when hovering in uplift high contrast. ([#3338](https://github.com/infor-design/enterprise/issues/3338))
- `[Datagrid]` Fixed a demo app issue filtering decimal fields in some examples. ([#3351](https://github.com/infor-design/enterprise/issues/3351))
- `[Datagrid]` Fixed an issue where some columns were disappear after resizing the browser or after changing themes. ([#3434](https://github.com/infor-design/enterprise/issues/3434))
- `[Datagrid]` Fixed an issue that the filter row type dropdowns did not close when the grid is scrolled. ([#3216](https://github.com/infor-design/enterprise/issues/3216))
- `[Datagrid]` Added an example showing the configuration needed to filter date time fields on just dates without the time part. ([#2865](https://github.com/infor-design/enterprise/issues/2865))
- `[Datagrid]` Changed the isFilter added value to datasets to a more unique value to avoid clashes. ([#2668](https://github.com/infor-design/enterprise/issues/2668))
- `[Datagrid]` Added a `getDataset` method that will return the current dataset without any added properties. ([#2668](https://github.com/infor-design/enterprise/issues/2668))
- `[Datagrid]` Fixed an issue that when reordering filter columns the filter values would disappear. ([#2565](https://github.com/infor-design/enterprise/issues/2565))
- `[Datagrid]` Fixed an issue that dropdown lists in filter rows did not close when scrolling. ([#2056](https://github.com/infor-design/enterprise/issues/2565))
- `[Datagrid]` Added a `filterType` option to the filter event data so the type can be determined. ([#826](https://github.com/infor-design/enterprise/issues/826))
- `[Datagrid]` Add options to `toolbar.filterRow` so that instead of true/false you can set `showFilter, clearFilter, runFilter` independently. ([#1479](https://github.com/infor-design/enterprise/issues/1479))
- `[Datagrid]` Added fixes to improve the usage of the textarea editor. ([#3417](https://github.com/infor-design/enterprise/issues/3417))
- `[Datagrid]` Fixed an issue where reset to default was not working properly. ([#3487](https://github.com/infor-design/enterprise/issues/3487))
- `[Datepicker]` Fixed an issue where setting date format with comma character was not working. ([#3008](https://github.com/infor-design/enterprise/issues/3008))
- `[Editor]` Made the link and image link fields required on the dialogs. ([#3008](https://github.com/infor-design/enterprise/issues/3008))
- `[Editor]` Fixed an issue where it was possible to clear text and end up with text outside the default paragraph seperator. ([#2268](https://github.com/infor-design/enterprise/issues/2268))
- `[Fileupload]` Fixed an issue where tabbing out of a fileupload in was causing the modal dialog to disappear. ([#3458](https://github.com/infor-design/enterprise/issues/3458))
- `[Form Compact Layout]` Added support for `form-compact-layout` the remaining components. ([#3008](https://github.com/infor-design/enterprise/issues/3329))
- `[Dropdown]` Fixed a bug that was causing the `selectValue()` method not to update the visual display of the in-page Dropdown element. ([#3432](https://github.com/infor-design/enterprise/issues/3432))
- `[Forms]` Fixed an issue where radio group was overlapping fields. ([#3466](https://github.com/infor-design/enterprise/issues/3466))
- `[Forms Compact]` Fixed an issue where fileupload was misaligned in RTL mode in uplift theme. ([#3483](https://github.com/infor-design/enterprise/issues/3483))
- `[Icons]` Fixed color inconsistencies of the icons when the fields are in readonly state. ([#3176](https://github.com/infor-design/enterprise/issues/3176))
- `[Input]` Added the ability to line up data labels with inputs by adding class `field-height` to the `data` element and placing it in a responsive grid. ([#987](https://github.com/infor-design/enterprise/issues/987))
- `[Input]` Added the ability to use standalone required spans, this will help on responsive fields if they are cut off. ([#3115](https://github.com/infor-design/enterprise/issues/3115))
- `[Input/Forms]` Added the ability to add a class to rows to align the fields on the bottom, this will line up fields if they have wrapping labels or long labels with required fields. To enable this add class `flex-align-bottom` to the grid `row`. ([#443](https://github.com/infor-design/enterprise/issues/443))
- `[Locale]` Fixed an issue where formatDate() method was not working for es-419. ([#3363](https://github.com/infor-design/enterprise/issues/3363))
- `[Locale]` Fixed an issue where setting language to `nb` would error. ([#3455](https://github.com/infor-design/enterprise/issues/3455))
- `[Locale]` Fixed incorrect time separators in the no, nn, and nn locales. ([#3468](https://github.com/infor-design/enterprise/issues/3468))
- `[Locale]` Added further separation of language from formatting in date oriented components (calendar, datepicker, timepicker ect). [3244](https://github.com/infor-design/enterprise/issues/3244))
- `[Locale]` Added support for `nn` locale and language, but this will change to no language as only this is translated as its the same. ([#3455](https://github.com/infor-design/enterprise/issues/3455))
- `[Locale]` Correct the month names in Russian locale and capitalized the day names. ([#3464](https://github.com/infor-design/enterprise/issues/3464))
- `[Module Tabs]` Fixed color tab indicator and small gap below when selected/opened for all color variations in uplift theme. ([#3312](https://github.com/infor-design/enterprise/issues/3312))
- `[Modal]` Fixed colors in dark mode for the primary disabled button and error and background contrast. ([#2754](https://github.com/infor-design/enterprise/issues/2754))
- `[Pie]` Fixed an issue where initial selection was getting error. ([#3157](https://github.com/infor-design/enterprise/issues/3157))
- `[Popupmenu]` Fixed an issue where list separators were disappearing when reduced the browser zoom level e.g. 70-80%. ([#3407](https://github.com/infor-design/enterprise/issues/3407))
- `[Radar Chart]` Fixed an issue where labels was cut off for some screen sizes. ([#3320](https://github.com/infor-design/enterprise/issues/3320))
- `[Searchfield]` Fixed a bug where changing filter results while the autocomplete is open may result in the menu being positioned incorrectly. ([#3243](https://github.com/infor-design/enterprise/issues/3243))
- `[Searchfield]` Fixed a bug in Toolbar Searchfields where a component configured with `collapsible: false` and `collapseSize` defined, the searchfield would incorrectly collapse. ([NG#719](https://github.com/infor-design/enterprise-ng/issues/719))
- `[Splitter]` Fixed an issue in the destroy function where the expand button was not removed. ([#3371](https://github.com/infor-design/enterprise/issues/3371))
- `[Swaplist]` Fixed an issue where top buttons were not aligned in Firefox. ([#3425](https://github.com/infor-design/enterprise/issues/3425))
- `[Textarea]` Fixed an issue where using `rows` stopped working, and fixed the autoGrow option to work better. ([#3471](https://github.com/infor-design/enterprise/issues/3471))
- `[Toolbar]` Fixed an issue where some `destroy()` methods being called in `teardown()` were not type-checking for the `destroy()` method, and sometimes would incorrectly try to call this on an object or data property defined as `button`. ([#3449](https://github.com/infor-design/enterprise/issues/3449))
- `[Tooltip/Popover]` Fixed incorrect placement when in RTL modes, as well as some broken styles on the RTL Popover. ([#3119](https://github.com/infor-design/enterprise/issues/3119))
- `[Validation/Checkboxes]` Fixed issues with making checkboxes required, the styling did not work for it and the scrollIntoView function and validation failed to fire. Note that to add required to the checkbox you need to add an extra span, adding a class to the label will not work because the checkbox is styled using the label already. ([#3147](https://github.com/infor-design/enterprise/issues/3147))
- `[Validation]` Fixed an issue where calling removeMessage would not remove a manually added error class. ([#3318](https://github.com/infor-design/enterprise/issues/3318))

(78 Issues Solved This Release, Backlog Enterprise 336, Backlog Ng 77, 989 Functional Tests, 1246 e2e Tests)

## v4.25.3

### v4.25.3 Fixes

- `[Bar]` Fixed an error rendering charts with only one dataset point. ([#3505](https://github.com/infor-design/enterprise/issues/3505))
- `[Datagrid]` Fixed an issue where date range filter was unable to filter data. ([#3503](https://github.com/infor-design/enterprise/issues/3503))
- `[Datagrid]` Fixed an issue where date range filter was not working. ([#3337](https://github.com/infor-design/enterprise/issues/3337))
- `[Datepicker]` Fixed an issue where date range with minimum range was not working. ([#3268](https://github.com/infor-design/enterprise/issues/3268))
- `[Datepicker]` Fixed an issue where date range was reverting to initial values after clearing. ([#1306](https://github.com/infor-design/enterprise/issues/1306))
- `[Field Filter]` Fixed an issue where switching to In Range filter type with a value in the field was causesing an error. ([#3515](https://github.com/infor-design/enterprise/issues/3515))
- `[Field Filter]` Fixed an issue where date range was not working after using other filter. ([#2764](https://github.com/infor-design/enterprise/issues/2764))

## v4.25.2

### v4.25.2 Fixes

- `[Fileupload]` Fixed an issue where tabbing out of a fileupload in was causing the modal dialog to disappear. ([#3458](https://github.com/infor-design/enterprise/issues/3458))

## v4.25.1

### v4.25.1 Fixes

- `[Datagrid]` Fixed a bug where if there was an editor datagrid might error when loading. ([#3313](https://github.com/infor-design/enterprise/issues/3313))
- `[Mask]` Fixed a bug where leading zeroes were not possible to apply against Number Masks on standard input fields that also handled formatting for thousands separators. ([#3315](https://github.com/infor-design/enterprise/issues/3315))
- `[General]` Improved the colors of windows chrome custom scrollbars in uplift themes. ([#3413](https://github.com/infor-design/enterprise/issues/3413))

## v4.25.0

### v4.25.0 Features

- `[Fields]` Added a form level class to toggle all fields in the form to a more compact (shorter) mode called `form-layout-compact`. Added and fixed existing components so that there is now the option to have more compact forms by using shorter fields. ([#3249](https://github.com/infor-design/enterprise/issues/3249))
- `[Tag]` Added a new style for linkable tags that will work for default, info, good, error, alert, and neutral styles. ([#3113](https://github.com/infor-design/enterprise/issues/3113))
- `[Multiselect]` Added Tag Display as a new style for interacting with selected results in Multiselect components. ([#3114](https://github.com/infor-design/enterprise/issues/3114))
- `[Popdown]` Added support for tabbing into and exit out of it. ([#3218](https://github.com/infor-design/enterprise/issues/3218))
- `[Colors]` Updated design system tokens to new colors for uplift and did a pass on all three theme variants. This impacts and improves many internal colors in components and charts. ([#3007](https://github.com/infor-design/enterprise/issues/3007))

### v4.25.0 Fixes

- `[About]` Added further indication for Microsoft Edge Chrome next to the underlying chrome version. ([#3073](https://github.com/infor-design/enterprise/issues/3073))
- `[About]` Fixed a bug where the browser language was shown as the locale name, we now show browser language and IDs language and locale separate. ([#2913](https://github.com/infor-design/enterprise/issues/2913))
- `[About]` Fixed a bug where the OS version was duplicated. ([#1650](https://github.com/infor-design/enterprise/issues/1650))
- `[Accordion]` Fixed inconsistency style of focus element after clicking on a certain accordion header. ([#3082](https://github.com/infor-design/enterprise/issues/3082))
- `[Accordion]` Fixed an issue that when all panes are expanded then they could no longer be closed. ([#701](https://github.com/infor-design/enterprise-ng/issues/3217))
- `[Application Menu]` Fixed minor usability issues when attempting to filter on application menus, display of hidden filtered children, and filtering reset when a Searchfield is blurred. ([#3285](https://github.com/infor-design/enterprise/issues/3285))
- `[Application Menu]` Fixed incorrect font-size/padding around list item headers' bullet points. ([#3364](https://github.com/infor-design/enterprise/issues/3364))
- `[Application Menu]` Tweaked some font colors on the Vibrant theme. ([#3400](https://github.com/infor-design/enterprise/issues/3400))
- `[Autocomplete]` Fixed an issue where selected event was not firing when its parent is partly overflowing. ([#3072](https://github.com/infor-design/enterprise/issues/3072))
- `[Calendar]` Fixed an issue setting the legend checked elements to false in the api. ([#3170](https://github.com/infor-design/enterprise/issues/3170))
- `[Datagrid]` Fixed an issue where the data after commit edit was not in sync for tree. ([#659](https://github.com/infor-design/enterprise-ng/issues/659))
- `[Datagrid]` Fixed an issue where the add row or load new data for grouping was not working. ([#2801](https://github.com/infor-design/enterprise/issues/2801))
- `[Datagrid]` Fixed an issue where time picker filter trigger icon and text was overlapping. ([#3062](https://github.com/infor-design/enterprise/issues/3062))
- `[Datagrid]` Fixed a bug where floating point math would cause the grouping sum aggregator to round incorrectly. ([#3233](https://github.com/infor-design/enterprise/issues/3233))
- `[Datagrid]` Fixed style issues in all theme and theme variants when using the list style including grouped headers and states. ([#3265](https://github.com/infor-design/enterprise/issues/3265))
- `[Datagrid]` Fixed issues with the stretch columns minimum width. ([#3308](https://github.com/infor-design/enterprise/issues/3308))
- `[Datagrid]` Fixed an issue where converting circular structure to JSON was throwing an error. ([#3309](https://github.com/infor-design/enterprise/issues/3309))
- `[Datagrid]` Fixed an issue where focus in date picker field was not aligning. ([#3350](https://github.com/infor-design/enterprise/issues/3350))
- `[Datagrid]` Added fixes for editing lookup fields, fixed the styling of the lookup editor and improved padding, also fixed the sort indicator color. ([#3160](https://github.com/infor-design/enterprise/issues/3160))
- `[Datagrid]` Fixed a bug that made selecting blank items in lists in a dropdown not possible. ([#3313](https://github.com/infor-design/enterprise/issues/3313))
- `[Editor]` Fixed an issue where line spacing was inconsistent. ([#3335](https://github.com/infor-design/enterprise/issues/3335))
- `[General]` Added detection for wkWebView which is paired with safari. This caused issues with all black text as this browser had previously been unknown. ([#3336](https://github.com/infor-design/enterprise/issues/3336))
- `[Homepage]` Fixed an issue where the DOM order was not working for triple width widgets. ([#3101](https://github.com/infor-design/enterprise/issues/3101))
- `[Locale]` Fixed an issue where enter all digits was not working for fr-FR. ([#3217](https://github.com/infor-design/enterprise/issues/3217))
- `[Locale]` Added the ability to set a 5 digit language (`fr-FR` and `fr-CA` vs `fr`) and added separate strings for `fr-CA` vs `fr-FR`. ([#3245](https://github.com/infor-design/enterprise/issues/3245))
- `[Locale]` Changed incorrect Chinese locale year formats to the correct format as noted by translators. For example `2019年 12月`. ([#3081](https://github.com/infor-design/enterprise/issues/3081))
- `[Locale]` Corrected and added the firstDayofWeek setting for every locale. ([#3060](https://github.com/infor-design/enterprise/issues/3060))
- `[Mask]` Fixed an issue when applying Masks to input fields configured for numbers, where errors would be thrown when the Mask attempted to overwrite the input field value. ([#3315](https://github.com/infor-design/enterprise/issues/3315))
- `[Modal]` Fixed an issue where the returns focus to button after closing was not working. ([#3166](https://github.com/infor-design/enterprise/issues/3166))
- `[Multiselect]` Adjusted the placeholder color as it was too dark. ([#3276](https://github.com/infor-design/enterprise/issues/3276))
- `[Pie]` Fixed cut off line labels when something other than value is used. ([#3143](https://github.com/infor-design/enterprise/issues/3143))
- `[Popupmenu]` Switched the `attachToBody` setting to be true by default. ([#3331](https://github.com/infor-design/enterprise/issues/3331))
- `[Searchfield]` Fixed an issue where multiselect items' checkboxes and text were misaligned in RTL mode. ([#1811](https://github.com/infor-design/enterprise/issues/1811))
- `[Searchfield]` Fixed placeholder text alignment issues on Vibrant theme in Firefox. ([#3055](https://github.com/infor-design/enterprise/issues/3055))
- `[Scrollbar]` Fixed styles for windows chrome to work with all themes. ([#3172](https://github.com/infor-design/enterprise/issues/3172))
- `[Searchfield]` Fixed an overlapping text in searchfield when close icon button is showed. ([#3135](https://github.com/infor-design/enterprise/issues/3135))
- `[Tabs]` Fixed an issue where scroll was not working on mobile view for scrollable-flex layout. ([#2931](https://github.com/infor-design/enterprise/issues/2931))

(47 Issues Solved This Release, Backlog Enterprise 374, Backlog Ng 96, 980 Functional Tests, 1196 e2e Tests)

## v4.24.0

### v4.24.0 Important Changes

- `[Icons]` Reversed a change in previous versions to make alert icons all have a white background as this caused issues. Concerning alert icons there are now the following `icon-[name]` - which will have transparent background, in Uplift these are linear in style, in soho these are solid in style. We also add a `icon-[name]-alert` for alert icons with a white background. If you need a white background you can use these otherwise we have restored the functionality from the 4.21 version, you might need a white background in calendar icons. Also the pending icon is fixed and now orange. ([#3052](https://github.com/infor-design/enterprise/issues/3052))
- `[Datagrid]` Changed the way tables are rendered to avoid gaps at the end of the grid and fix the sizes so they work in resize. This is done by using css position: sticky for headers. It has a few consequences. The spaceColumn option which was never completed was removed. The stretchColumn option is still working but is less important now and defaults to no stretch. IE 11 will now no longer support sticky headers because it does not support css position sticky, so it will degrade in functionality. This improves all issues with columns getting out of alignment. ([#2825](https://github.com/infor-design/enterprise/issues/2825))

### v4.24.0 Deprecation

### v4.24.0 Features

- `[Datagrid]` Added support to get only changed values as return array for get modified rows method. ([#2958](https://github.com/infor-design/enterprise/issues/2958))
- `[Editor]` Replaced the `h3` and `h4` buttons with a more robust Fontpicker component. ([#2722](https://github.com/infor-design/enterprise/issues/2722))
- `[Spinbox]` Standardized Spinbox field sizes to match other input field sizes, added responsive form (fluid) functionality for Spinbox, and reworked the standard size of the Spinbox to match other form fields. ([#1344](https://github.com/infor-design/enterprise/issues/1344))

### v4.24.0 Fixes

- `[All]` Removed the property `-webkit-text-fill-color` from usage throughout out our codebase, except for one rule that changes it to `unset` if it's present. ([#3041](https://github.com/infor-design/enterprise/issues/3041))
- `[Application Menu]` Fixed issue in application menu where scrollbar is visible even if it's not needed in uplift theme. ([#3134](https://github.com/infor-design/enterprise/issues/3134))
- `[Datagrid]` Fixed an issue where the hide pager on one page setting was not working correctly when applying a filter. ([#2676](https://github.com/infor-design/enterprise/issues/2676))
- `[Datagrid]` Fixed an issue where if the grid is initialized with an empty array then updateColumns is used the resetColumns function failed. ([#690](https://github.com/infor-design/enterprise-ng/issues/690))
- `[Datagrid]` Fixed an issue where the dirty cell indicator was not updating after remove row. ([#2960](https://github.com/infor-design/enterprise/issues/2960))
- `[Datagrid]` Fixed an issue where the method getModifiedRows was not working, it had duplicate entries for the same row. ([#2908](https://github.com/infor-design/enterprise/issues/2908))
- `[Datagrid]` Fixed an issue where the personalized columns were not working when toggle columns and drag drop. ([#3004](https://github.com/infor-design/enterprise/issues/3004))
- `[Datagrid]` Fixed an issue where the grouping filter was not working after do sort. ([#3012](https://github.com/infor-design/enterprise/issues/3012))
- `[Datagrid]` Fixed an issue where the editable single column was not working. ([#3023](https://github.com/infor-design/enterprise/issues/3023))
- `[Datagrid]` Fixed an issue where when hovering a parent row the same row index in the child row will show the hover state. ([#2227](https://github.com/infor-design/enterprise/issues/2227))
- `[Datagrid]` Fixed an issue where the focus state for action button formatter was not working correctly. ([#3006](https://github.com/infor-design/enterprise/issues/3006))
- `[Datagrid]` Fixed an issue where the personalization dialog was not centered on IE 11. ([#3175](https://github.com/infor-design/enterprise/issues/3175))
- `[Datagrid]` Fixed an issue finally so that all columns will always align and will never come out of alignment. ([#2835](https://github.com/infor-design/enterprise/issues/2835))
- `[Datagrid]` Fixed an issue where in some cases when there is no data you could not scroll right. ([#2363](https://github.com/infor-design/enterprise/issues/2363))
- `[Datagrid]` Fixed an issue where in some cases where you could not scroll right over the empty message. ([#2864](https://github.com/infor-design/enterprise/issues/2864))
- `[Datagrid]` Fixed an issue where the IOS text would appear very large on group headers. ([#2224](https://github.com/infor-design/enterprise/issues/2224))
- `[Datagrid]` Fixed an issue where in some cases where if you have one column and are in edit mode resizing the page behaved strangely. ([#3193](https://github.com/infor-design/enterprise/issues/3193))
- `[Datagrid]` Changed the rendering of columns so that there will never be a gap on the left side, changed the default of stretchColumn to null which will fill. ([#1818](https://github.com/infor-design/enterprise/issues/1818))
- `[Datagrid]` Fixed an issue that hyperlinks in the datagrid would redirect. ([#3207](https://github.com/infor-design/enterprise/issues/3207))
- `[Datagrid]` Changed the behavior of column resizing to use "fit" during resize, which means adjacent columns only will be resized. ([#605](https://github.com/infor-design/enterprise/issues/605))
- `[Datagrid]` Fixed an issue that resizing the last column would create a gap. ([#1671](https://github.com/infor-design/enterprise/issues/1671))
- `[Datepicker]` Fixed missing background color on disable dates and adjusted the colors in all themes. ([#2910](https://github.com/infor-design/enterprise/issues/2910))
- `[Datepicker]` Fixed a layout issue on the focus state on colored/legend days. ([#2910](https://github.com/infor-design/enterprise/issues/2910))
- `[Datepicker]` Fixed an issue where the calendar layout was not working on ie11. ([#3226](https://github.com/infor-design/enterprise/issues/3226))
- `[Dropdown]` Fix a bug where a dropdown in a datagrid cell would sometimes not display the correct value when selected. ([#2919](https://github.com/infor-design/enterprise/issues/2919))
- `[Dropdown]` Fix a layout issue in RTL on the badges example. ([#3150](https://github.com/infor-design/enterprise/issues/3150))
- `[Editor]` Corrected CSP errors and broken images in the Editor Preview when inserting the default image. ([#2937](https://github.com/infor-design/enterprise/issues/2937))
- `[Editor]` Fixes issues with Editors configured to use Flex Toolbar, where toolbar buttons were not properly triggering selected events, and overflowed items were not triggering editor actions as expected. ([#2938](https://github.com/infor-design/enterprise/issues/2938))
- `[Editor]` The Editor now uses the same routine for stripping disallowed tags and attributes from pasted content when it transitions from the Source View to the Preview. This makes it impossible to paste/type HTML tags containing a `style` property with CSS rules that are not allowed to be applied to inline Editor elements, such as `font-family`. ([#2987](https://github.com/infor-design/enterprise/issues/2987))
- `[Editor]` Fixed a problem in Safari that would cause scrolling to occur inside Flex Toolbars unexpectedly. ([#3033](https://github.com/infor-design/enterprise/issues/3033))
- `[Editor]` Fixed many memory leaks related to view swapping and `destroy()` in the Editor. ([#3112](https://github.com/infor-design/enterprise/issues/3112))
- `[EmptyMessage]` Added a fix so that click will only fire on the button part of the empty message. ([#3139](https://github.com/infor-design/enterprise/issues/3139))
- `[Header]` Update the header placeholder text color to match better. ([#3040](https://github.com/infor-design/enterprise/issues/3040))
- `[Locale]` Fixed a problem in fi-FI where some date formats where incorrect with one digit days. ([#3019](https://github.com/infor-design/enterprise/issues/3019))
- `[Locale]` Added new conversion methods for gregorian to umalqura dates and vice versa with Locale. The fromGregorian and togregorian methods were in two separate locations ar-SA and ar-EG. These new methods gregorianToUmalqura and umalquraToGregorian now moved to to one location in locale and removed the maxDate on them. ([#3051](https://github.com/infor-design/enterprise/issues/3051))
- `[Locale]` Fixed an issue when formatting with `SSS` in the format string, the leading zeros were incorrectly removed from the millisecond output. ([#2696](https://github.com/infor-design/enterprise/issues/2696))
- `[Locale/Datagrid]` Fixed an issue in the datagrid/locale that meant if a string is provided in the current locale for a number it wont parse correctly if the decimal format is a `,` (such as nl-NL). ([#3165](https://github.com/infor-design/enterprise/issues/3165))
- `[Locale]` Fixed an issue when loading en-XX locales where some data may be mixed with en-US. ([#3208](https://github.com/infor-design/enterprise/issues/3208))
- `[Mask]` Fixed a Safari bug where certain masked values would not trigger a "change" event on the input field. ([#3002](https://github.com/infor-design/enterprise/issues/3002))
- `[Modal]` Added a new setting `overlayOpacity` that give the user to control the opacity level of the modal/message dialog overlay. ([#2975](https://github.com/infor-design/enterprise/issues/2975))
- `[Popover]` Fixed an issue where the content was disappearing when change themes on IE11. ([#2954](https://github.com/infor-design/enterprise/issues/2954))
- `[Progress]` Added the ability to init the progress and update it to zero, this was previously not working. ([#3020](https://github.com/infor-design/enterprise/issues/3020))
- `[Sparkline Chart]` Fixed an issue where an error was thrown while a sparkline chart was present during a theme chnage. ([#3159](https://github.com/infor-design/enterprise/issues/3159))
- `[Tabs Module]` Fixed missing ellipsis and spacing issue on mobile view in searchfield of tabs module when resizing the browser. ([#2940](https://github.com/infor-design/enterprise/issues/2940))
- `[Toast]` Fixed an issue where the saved position was not working for whole app. ([#3025](https://github.com/infor-design/enterprise/issues/3025))
- `[Tree]` Fixed an issue where the nodes were not rendering. ([#3194](https://github.com/infor-design/enterprise/issues/3194))

### v4.24.0 Chores & Maintenance

- `[Demoapp]` Allow the query params that affect theming/personalization (theme/variant/colors) to be appended/adjusted on the browser's URL without affecting other query parameters, or adding unnecessary paramters that weren't changed.
- `[Toolbar Searchfield]` Increased the amount of text shown when the Searchfield is not expanded, and appears similar to a button.  Also modified some styles in all themes to make alignment of the text better between the Searchfield and buttons when the Searchfield is not expanded. ([#2944](https://github.com/infor-design/enterprise/issues/2944))

(74 Issues Solved This Release, Backlog Enterprise 374, Backlog Ng 85, 974 Functional Tests, 1191 e2e Tests)

## v4.23.0

### v4.23.0 Deprecation

- `[Icons]` We added per theme empty state icons for both uplift (vibrant) and soho (subtle) themes. Because of this `svg-empty.html` is now deprecated. Please use the theme based files `theme-soho-svg-empty.html` and `theme-uplift-svg-empty.html`. ([#426](https://github.com/infor-design/design-system/issues/426))

### v4.23.0 Features

- `[Accordion]` Added a new setting `expanderDisplay` that can display all expander button icons in the classic style, or with all "chevron" or "plus-minus"-style icons.  Deprecated the legacy `displayChevron` setting in favor of this change. ([#2900](https://github.com/infor-design/enterprise/issues/2900))
- `[Calendar / Day View]` A new component Week View was created, you can configure it to show a single day as well, or several days so we now have a day view. ([#2780](https://github.com/infor-design/enterprise/issues/2780))
- `[Calendar / Week View]` A new component Week View was added. You can show events in a series of days. This is also integrated into view switcher in the calendar component. ([#1757](https://github.com/infor-design/enterprise/issues/1757))
- `[Empty Messages]` Added a new icon `empty-no-users`. ([#3046](https://github.com/infor-design/enterprise/issues/3046))
- `[Locale]` Added updated translation files for 16 in house languages. ([#3049](https://github.com/infor-design/enterprise/issues/3049))
- `[Modal]` Added a new setting `overlayOpacity` that gives the developer ability to control the opacity level of the modal/message dialog overlay. ([#2975](https://github.com/infor-design/enterprise/issues/2975))

### v4.23.0 Fixes

- `[Accordion]` Fixed the font color when hovered on uplift high contrast. ([#3042](https://github.com/infor-design/enterprise/issues/3042))
- `[Autocomplete]` Fixed memory leaks by preventing re-rendering of an open autocomplete list from attaching new events, adding multiple `aria-polite` elements, etc. ([#2888](https://github.com/infor-design/enterprise/issues/2888))
- `[Calendar]` Pass calendar tooltip settings down to week-view component. ([#3179](https://github.com/infor-design/enterprise/issues/3179))
- `[Calendar]` Fixed disabled legend label color on vibrant/uplift with dark Variant theme. ([#2965](https://github.com/infor-design/enterprise/issues/2965))
- `[Calendar]` Fixed missing arrow and scrolling issues in the event popup. ([#2962](https://github.com/infor-design/enterprise/issues/2962))
- `[Contextual Action Panel]` Fixed an issue where the CAP close but beforeclose event not fired. ([#2826](https://github.com/infor-design/enterprise/issues/2826))
- `[Context Menu]` Fixed a placement bug that would cut the size of the menu to an unusable size in small viewport displays. ([#2899](https://github.com/infor-design/enterprise/issues/2899))
- `[Contextual Action Panel]` Fixed placement of `(X)` close button on both standard and Flex toolbars when using the `showCloseBtn` setting. ([#2834](https://github.com/infor-design/enterprise/issues/2834))
- `[Datagrid]` Fixed column headers font color in uplift high contrast. ([#2830](https://github.com/infor-design/enterprise/issues/2830))
- `[Datagrid]` Fixed an issue where the tree children expand and collapse was not working. ([#633](https://github.com/infor-design/enterprise-ng/issues/633))
- `[Datagrid]` Fixed an issue where the pager was not updating with updated method. ([#2759](https://github.com/infor-design/enterprise/issues/2759))
- `[Datagrid]` Fixed an issue where the browser contextmenu was not showing by default. ([#2842](https://github.com/infor-design/enterprise/issues/2842))
- `[Datagrid]` Fixed an issue where string include zeroes not working with text filter. ([#2854](https://github.com/infor-design/enterprise/issues/2854))
- `[Datagrid]` Fixed an issue where the select all button for multiselect grouping was not working. ([#2895](https://github.com/infor-design/enterprise/issues/2895))
- `[Datagrid]` Fixed an issue where the select children for tree was not working. ([#2961](https://github.com/infor-design/enterprise/issues/2961))
- `[Datepicker]` Fixed an issue where the selected date was getting cleared and creating js error after changing month or year in Umalqura date and Calendar. ([#3093](https://github.com/infor-design/enterprise/issues/3093))
- `[Datepicker]` Fixed an issue where the validation after body re-initialize was not working. ([#2410](https://github.com/infor-design/enterprise/issues/2410))
- `[Datepicker]` Fixed an issue where the islamic-umalqura calendar was not working, when used with user vs settings locale and translate data was not loading from parent locale. ([#2878](https://github.com/infor-design/enterprise/issues/2878))
- `[Datepicker]` Fixed layout issues in RTL mode, also the buttons are switched the to the opposite side now. ([#3068](https://github.com/infor-design/enterprise/issues/3068))
- `[Dropdown]` Fixed an issue where the dropdown icons are misaligned in IE11 in the Uplift theme. ([#2826](https://github.com/infor-design/enterprise/issues/2912))
- `[Dropdown]` Fixed an issue where the placeholder was incorrectly renders when initially set selected item. ([#2870](https://github.com/infor-design/enterprise/issues/2870))
- `[Dropdown]` Fixed placement logic when dropdown's flip, as well as a visual bug with checkmark/icon placement on some browsers. ([#3058](https://github.com/infor-design/enterprise/issues/3058))
- `[Dropdown]` Fixed an issue where it was possible to inject xss when clearing the typeahead. ([#650](https://github.com/infor-design/enterprise-ng/issues/650))
- `[Field Filter]` Fixed an issues where the icons are not vertically centered, and layout issues when opening the dropdown in a smaller height browser. ([#2951](https://github.com/infor-design/enterprise/issues/2951))
- `[Header]` Fixed an iOS bug where the theme switcher wasn't working after Popupmenu lifecycle changes. ([#2986](https://github.com/infor-design/enterprise/issues/2986))
- `[Header Tabs]` Added a more distinct style to selected header tabs. ([infor-design/design-system#422](https://github.com/infor-design/design-system/issues/422))
- `[Hierarchy]` Fixed the border color on hierarchy cards. ([#423](https://github.com/infor-design/design-system/issues/423))
- `[Locale]` Fixed an issue where the parseDate method was not working for leap year. ([#2737](https://github.com/infor-design/enterprise/issues/2737))
- `[Locale]` Fixed an issue where some culture files does not have a name property in the calendar. ([#2880](https://github.com/infor-design/enterprise/issues/2880))
- `[Locale]` Fixed an issue where cultures with a group of space was not parsing correctly. ([#2959](https://github.com/infor-design/enterprise/issues/2959))
- `[Locale]` Fixed a problem loading nb-NO locale where it would fail to find translations and possibly error. ([#3035](https://github.com/infor-design/enterprise/issues/3035))
- `[Lookup]` Fixed missing X button in searchfield on a mobile viewport. ([#2948](https://github.com/infor-design/enterprise/issues/2948))
- `[Message]` Fixed an issue with an extra scroll bar, updated padding. ([#2964](https://github.com/infor-design/enterprise/issues/2964))
- `[Modal]` Fixed a layout issue when using 2 or more buttons on some smaller devices. ([#3014](https://github.com/infor-design/enterprise/issues/3014))
- `[Monthview]` Fixed an issue that the month/year text will reset when pressing cancel. ([#3080](https://github.com/infor-design/enterprise/issues/3080))
- `[Monthview]` Fixed a layout issue on the header in IE 11. ([#2862](https://github.com/infor-design/enterprise/issues/2862))
- `[Pie]` Fixed an issue where legends in pie chart gets cut off on mobile view. ([#902](https://github.com/infor-design/enterprise/issues/902))
- `[Popupmenu]` In mobile settings (specifically iOS), input fields will now allow for text input when also being assigned a context menu. ([#2613](https://github.com/infor-design/enterprise/issues/2613))
- `[Popupmenu]` Fixed an issue where the destroy event was bubbling up to other parent components. ([#2809](https://github.com/infor-design/enterprise/issues/2809))
- `[Popupmenu]` Fixed an issue where checkable menu items were not causing a popupmenu list to become properly formatted to fit the checkmarks when generated as part of a Flex Toolbar.  Also reworked the selection system to better handle selectable sections. ([#2989](https://github.com/infor-design/enterprise/issues/2809))
- `[Toolbar]` Fixed a bug where the dropdown/toolbar menu is being cut off on iOS device. ([#2800](https://github.com/infor-design/enterprise/issues/2800))
- `[Tooltip]` Fixed a personalization bug on Dark Themes where text colors were sometimes illegible when using certain color configurations. ([#3011](https://github.com/infor-design/enterprise/issues/3011))

### v4.23.0 Chores & Maintenance

- `[Build System]` Created separate sets linting rules for demoapp, source code, and tests, as well as a base set of rules for all environments. ([#2662](https://github.com/infor-design/enterprise/issues/2662))

(70 Issues Solved This Release, Backlog Enterprise 378, Backlog Ng 82, 939 Functional Tests, 1136 e2e Tests)

## v4.22.0

### v4.22.0 Deprecation

- `[Icons]` The alert icons now all have a white background allowing them to appear on colored areas. There was previously a special `-solid` version of the icons created that is now not needed, if you used the `icon-<name>-solid` icon change it to just `icon-<name>`. ([#396](https://github.com/infor-design/design-system/issues/396))

### v4.22.0 Features

- `[Build]` Replaced UglifyES in the minification script with Terser ([#2660](https://github.com/infor-design/enterprise/issues/2660))
- `[Build]` Added the Locale culture files to the minification script. `.min.js` versions of each locale are now available in the `dist/` folder. ([#2660](https://github.com/infor-design/enterprise/issues/2660))
- `[Calendar / Weekview]` Added a new week-view component that can be used standalone and ability switch to calendar week view in calendar. ([#1757](https://github.com/infor-design/enterprise/issues/1757))
- `[Application Menu]` Improved design of the App Menu Accordion's hierarchy, among other visual improvements, in the Uplift theme. ([#2739](https://github.com/infor-design/enterprise/issues/2739))
- `[Calendar]` Fixed layout issues in uplift theme. ([#2907](https://github.com/infor-design/enterprise/issues/2907))
- `[Charts]` Added support for context menu event with charts. ([#2699](https://github.com/infor-design/enterprise/issues/2699))
- `[Checkboxes]` Fixed layout issues when in grid rows. ([#2907](https://github.com/infor-design/enterprise/issues/2907))
- `[Contextual Action Panel]` Added support for passing in a full range of settings to the underlying Modal component API. ([#2433](https://github.com/infor-design/enterprise/issues/2433))
- `[Export]` Added support for separator to use custom string or object type with Export to CSV. ([#2490](https://github.com/infor-design/enterprise/issues/2490))
- `[Locale]` Added support for fetching minified culture files. ([#2660](https://github.com/infor-design/enterprise/issues/2660))
- `[Locale]` Added new translations for missing entries. ([#2896](https://github.com/infor-design/enterprise/issues/2896))
- `[Locale]` Fixed a bug that the language would reset when opening some components if a seperate language is used. ([#2982](https://github.com/infor-design/enterprise/issues/2982))
- `[Modal]` Added support for a "fullsize" sheet display at all times, or simply beneath the responsive breakpoint. ([#2433](https://github.com/infor-design/enterprise/issues/2433))
- `[Tabs-Vertical]` Added the ability to personalize Vertical Tabs in accordance with theming. ([#2824](https://github.com/infor-design/enterprise/issues/2824))
- `[Wizard]` Added support for short labels. If short labels not supplied it will add ellipsis to text and tooltip. ([#2604](https://github.com/infor-design/enterprise/issues/2604))

### v4.22.0 Fixes

- `[Accordion]` Fixed a Safari bug where accordion headers would not lose focus when another accordion header was clicked. ([#2851](https://github.com/infor-design/enterprise/issues/2851))
- `[Application Menu]` Fixed an issue where footer toolbar area was overlapping to menu content. ([#2552](https://github.com/infor-design/enterprise/issues/2552))
- `[Application Menu]` Fixed an issue where tooltip was showing white text on white background which makes text to be unreadable. ([#2811](https://github.com/infor-design/enterprise/issues/2811))
- `[Application Menu]` Fixed a bug where application menus were not dismissed when clicking directly on Popupmenu triggers in a mobile setting. ([#2831](https://github.com/infor-design/enterprise/issues/2831))
- `[Application Menu]` Fixed an issue on mobile where the body was scroll bouncing when dragging/scrolling in the app menu. ([#2434](https://github.com/infor-design/enterprise/issues/2434))
- `[Bar Chart]` Fixed an issue where labels were overwritten when use more then one chart on page. ([#2723](https://github.com/infor-design/enterprise/issues/2723))
- `[Buttons]` Adjust the contrast of buttons (tertiary) on uplift theme. ([#396](https://github.com/infor-design/design-system/issues/396))
- `[Calendar]` Fixed an issue where the upcoming event description was overlapping the upcoming duration when text is too long, adjust width of spinbox count and fixed alignment of all day checkbox in uplift light theme. ([#2778](https://github.com/infor-design/enterprise/issues/2778))
- `[Datagrid]` Fixed an issue where if you have duplicate Id's the columns many become misaligned. ([#2687](https://github.com/infor-design/enterprise/issues/2687))
- `[Datagrid]` Made the text all white on the targeted achievement formatter. ([#2730](https://github.com/infor-design/enterprise/issues/2730))
- `[Datagrid]` Fixed keyword search so that it will again work with client side paging. ([#2797](https://github.com/infor-design/enterprise/issues/2797))
- `[Datagrid]` Fixed an issue where the header and cells do not align perfectly. ([#2849](https://github.com/infor-design/enterprise/issues/2849))
- `[Datagrid]` Fixed an issue where actions menu was not opening after reload the data. ([#2876](https://github.com/infor-design/enterprise/issues/2876))
- `[Datepicker]` Moved the today button to the datepicker header and adding a setting to hide it if wanted. ([#2704](https://github.com/infor-design/enterprise/issues/2704))
- `[FieldSet]` Fixed an issue where the fieldset text in chart completion overlap when resizing the browser. ([#2610](https://github.com/infor-design/enterprise/issues/2610))
- `[Datepicker]` Fixed a bug in datepicker where the destroy method does not readd the masking functionality. [2832](https://github.com/infor-design/enterprise/issues/2832))
- `[Field Options]` Fixed an issue where the option menu is misaligned in full length input field in uplift theme. ([#2765](https://github.com/infor-design/enterprise/issues/2765))
- `[Icons]` Added and updated the following icons: icon-new, icon-calculator, icon-save-new, icon-doc-check. ([#391](https://github.com/infor-design/design-system/issues/391))
- `[Icons]` Added and updated the following icons: icon-bed, icon-user-clock, icon-phone-filled, icon-phone-empty. ([#419](https://github.com/infor-design/design-system/issues/419))
- `[Listview]` Fixed an issue where empty message would not be centered if the listview in a flex container. ([#2716](https://github.com/infor-design/enterprise/issues/2716))
- `[Locale/Initialize]` Fixed an issue where opening some components like Contextual Action Panel would change the current locale because it calls initialize when it loads. ([#2873](https://github.com/infor-design/enterprise/issues/2873))
- `[Mask]` Added an example showing how to user percent format with the locale. ([#434](https://github.com/infor-design/enterprise/issues/434))
- `[Modal]` Fixed an issue where encoded html would not be recoded on the title. ([#246](https://github.com/infor-design/enterprise/issues/246))
- `[Modal]` Fixed an issue where the page content behind the modal is still scrollable while the modal window is open on iOS devices. ([#2678](https://github.com/infor-design/enterprise/issues/2678))
- `[Popupmenu]` Prevent popupmenus from closing after exit and reentry to the popupmenu submenu structure. ([#2702](https://github.com/infor-design/enterprise/issues/2702))
- `[Swaplist]` Fixed an issue where passed data for searched items were not syncing for beforeswap event. ([#2819](https://github.com/infor-design/enterprise/issues/2819))
- `[Tabs]` Add more padding to the count styles. ([#2744](https://github.com/infor-design/enterprise/issues/2744))
- `[Tabs]` Fixed the disabled tab color. ([#396](https://github.com/infor-design/design-system/issues/396))
- `[Tabs-Module]` Fixed styling and appearance issues on an example page demonstrating the Go Button alongside a Searchfield with Categories. ([#2745](https://github.com/infor-design/enterprise/issues/2745))
- `[Tabs-Multi]` Fixed an issue where tooltip was not showing when hovering a tab with cut-off text. ([#2747](https://github.com/infor-design/enterprise/issues/2747))
- `[Toolbar Flex]` Fixed a bug in toolbar flex where the title is getting truncated even if there's enough space for it. ([#2810](https://github.com/infor-design/enterprise/issues/2810))
- `[Validation]` Fixed an issue where if the mask is set to use a time other than the default time for the locale, this was not taken into account in validation. ([#2821](https://github.com/infor-design/enterprise/issues/2821))

### v4.22.0 Chores & Maintenance

- `[Demo App]` Changed the theme switch to call the page refresh. ([#2743](https://github.com/infor-design/enterprise/issues/2743))
- `[Export]` Added support for separator to use custom string or object type with Export to CSV. ([#2490](https://github.com/infor-design/enterprise/issues/2490))

(53 Issues Solved This Release, Backlog Enterprise 342, Backlog Ng 81, 892 Functional Tests, 909 e2e Tests)

## v4.21.0

### v4.21.0 Deprecation

- `[Icons]` Removed the hardcoded red color of the `icon-flag` so it can be used as a normal icon. If red is desired please add an additional class of `icon-flag icon-error`. ([#2548](https://github.com/infor-design/enterprise/issues/2548))

### v4.21.0 Features

- `[Calendar]` Added the ability to show tooltip on event and event icon and the ability to fire a context menu event. ([#2518](https://github.com/infor-design/enterprise/issues/2518))
- `[Datagrid]` Added the ability to use frozen columns with tree grid. ([#2102](https://github.com/infor-design/enterprise/issues/2102))
- `[Datagrid]` Added support for a fixed row size, this can be used in some cases like frozen columns where rows may have a different size than the three row heights (normal, short, medium). ([#2101](https://github.com/infor-design/enterprise/issues/2101))
- `[Datagrid]` Added filter row editor options to api setting. ([#2648](https://github.com/infor-design/enterprise/issues/2648))
- `[Datagrid]` Fixed an issue that alert text is cut off when using the textEllipsis option. ([#2773](https://github.com/infor-design/enterprise/issues/2773))
- `[Editor]` Added events to trigger on view change. ([#2430](https://github.com/infor-design/enterprise/issues/2430))
- `[Homepage]` Added a parameter to the `resize` event that provides metadata about the Homepage's state, including a calculated container height. ([#2446](https://github.com/infor-design/enterprise/issues/2446))
- `[Locale]` Added support for big numbers (18.6) to formatNumber and parseNumber. ([#1800](https://github.com/infor-design/enterprise/issues/1800))

### v4.21.0 Fixes

- `[Application Menu]` Fixed an indentation issue with child elements in an accordion in the Angular application (enterprise-ng). ([#2616](https://github.com/infor-design/enterprise/issues/2616))
- `[AppMenu/Accordion]` Improved performance on Angular by not calling siftFor on the app menu build. ([#2767](https://github.com/infor-design/enterprise/issues/2767))
- `[AppMenu/Accordion]` Fixed a bug where the busy indicator would immediately close. ([#2767](https://github.com/infor-design/enterprise/issues/2767))
- `[Button]` Fixed an issue where updated method was not teardown and re-init. ([#2304](https://github.com/infor-design/enterprise/issues/2304))
- `[Circle Pager]` Fixed a bug where it was not showing on mobile view. ([#2589](https://github.com/infor-design/enterprise/issues/2589))
- `[Contextual Action Panel]` Fixed an issue where if the title is longer, there will be an overflow causing a white space on the right on mobile view. ([#2605](https://github.com/infor-design/enterprise/issues/2605))
- `[Custom Builds]` Fixed a problem where including components with extra punctuation (periods, etc) may cause a build to fail. ([#1322](https://github.com/infor-design/enterprise/issues/1322))
- `[Datagrid]` Fixed an issue where key navigation was not working for inlineEditor. ([#2157](https://github.com/infor-design/enterprise/issues/2157))
- `[Datagrid]` Fixed a bug where calling update rows in the filter callback will cause an infinite loop. ([#2526](https://github.com/infor-design/enterprise/issues/2526))
- `[Datagrid]` Fixed a bug where the value would clear when using a lookup editor with a mask on new rows. ([#2305](https://github.com/infor-design/enterprise/issues/2305))
- `[Datagrid]` Fixed a bug where horizontal scrolling would not work when in a card/widget. ([#1785](https://github.com/infor-design/enterprise/issues/1785))
- `[Datagrid]` Fixed an issue where dirty and row status on the same cell would cause a UI issue. ([#2641](https://github.com/infor-design/enterprise/issues/2641))
- `[Datagrid]` Changed the onKeyDown callback to fire on any key. ([#536](https://github.com/infor-design/enterprise-ng/issues/536))
- `[Datagrid]` Added a more descriptive aria-label to checkboxes if the required descriptors exist. ([#2031](https://github.com/infor-design/enterprise-ng/issues/2031))
- `[Datagrid]` Added an announcement of the selection state of a row. ([#2535](https://github.com/infor-design/enterprise/issues/2535))
- `[Datagrid]` Fixed filtering on time columns when time is a string. ([#2535](https://github.com/infor-design/enterprise/issues/2535))
- `[Datagrid]` Fixed icon layout issues on the filter row in medium rowHeight mode. ([#2709](https://github.com/infor-design/enterprise/issues/2709))
- `[Datagrid]` Fixed an issue where short row height was misaligning in Uplift theme. ([#2717](https://github.com/infor-design/enterprise/issues/2717))
- `[Datagrid]` Fixed an issue where new row and dirty cell were not working when combined. ([#2729](https://github.com/infor-design/enterprise/issues/2729))
- `[Dropdown]` Fixed an issue where tooltip on all browsers and ellipsis on firefox, ie11 was not showing with long text after update. ([#2534](https://github.com/infor-design/enterprise/issues/2534))
- `[Editor]` Fixed an issue where clear formatting was causing to break while switch mode on Firefox. ([#2424](https://github.com/infor-design/enterprise/issues/2424))
- `[Empty Message]` Fixed padding and alignment issues, the icon is now centered better. ([#2424](https://github.com/infor-design/enterprise/issues/2733))
- `[Fileupload Advanced]` Added custom errors example page. ([#2620](https://github.com/infor-design/enterprise/issues/2620))
- `[Flex Toolbar]` Fixed a lifecycle problem that was preventing Menu Buttons with a `removeOnDestroy` setting from opening. ([#2664](https://github.com/infor-design/enterprise/issues/2664))
- `[Homepage]` Fixed an issue where dynamically added widget was not positioning correctly. ([#2425](https://github.com/infor-design/enterprise/issues/2425))
- `[Icons]` Fixed an issue with partially invisible empty messages in uplift theme. ([#2474](https://github.com/infor-design/enterprise/issues/2474))
- `[Icons (Component)]` Fixed a bug where it was possible to store a full base-tag prefixed URL in the `use` setting, which shouldn't be possible. ([PR#2738](https://github.com/infor-design/enterprise/pull/2738))
- `[Locale]` Fixed a bug where getCulturePath does not work if the sohoxi.js file name has a hash part. ([#2637](https://github.com/infor-design/enterprise/issues/2637))
- `[Locale]` Fixed a bug found when using NG8 that the default us locale causes issues. It is now an official requirement that you set a locale for all components that require locale information. ([#2640](https://github.com/infor-design/enterprise/issues/2640))
- `[Locale]` Fixed an occurrence where an nonstandard locale filename was not correctly processed. ([#2684](https://github.com/infor-design/enterprise/issues/2684))
- `[Lookup]` Fixed memory leak issues after destroy. ([#2494](https://github.com/infor-design/enterprise/issues/2494))
- `[Modal]` Fixed memory leak issues after destroy. ([#2497](https://github.com/infor-design/enterprise/issues/2497))
- `[Popupmenu]` Fixed DOM leak where many arrows could be inserted in the DOM. ([#568](https://github.com/infor-design/enterprise-ng/issues/568))
- `[Pager]` Fixed a bug where clicking disabled buttons caused a refresh of the page in NG. ([#2170](https://github.com/infor-design/enterprise/issues/2170))
- `[Slider]` Updated the color variant logic to match new uplift theming. ([#2647](https://github.com/infor-design/enterprise/issues/2647))
- `[Tabs]` Fixed a memory leak caused by removing a tab. ([#2686](https://github.com/infor-design/enterprise/issues/2686))
- `[Toast]` Fixed memory leak issues after destroy. ([#2634](https://github.com/infor-design/enterprise/issues/2634))
- `[Toolbar]` Fixed the conditions for when `noSearchfieldReinvoke` destroys an inner Searchfield that's been previously invoked. ([PR#2738](https://github.com/infor-design/enterprise/pull/2738))
- `[Uplift Theme]` Various improvements to the Dark/Contrast variants, with a focus on passing WCAG ([#2541](https://github.com/infor-design/enterprise/issues/2541)) ([#2588](https://github.com/infor-design/enterprise/issues/2588))

### v4.21.0 Chores & Maintenance

- `[Custom Builds]` Improved Sass builder's ability to code split and include partials once. ([#1038](https://github.com/infor-design/enterprise/issues/1038))

(61 Issues Solved This Release, Backlog Enterprise 335, Backlog Ng 76, 867 Functional Tests, 880 e2e Tests)

## v4.20.0

### v4.20.0 Deprecation

- `[ListFilter]` Deprecated `startsWith` in favor of `wordStartsWith`, due to the addition of the `phraseStartsWith` filterMode. ([#1606](https://github.com/infor-design/enterprise/issues/1606))
- `[Popdown]` Deprecated `Popdown` in favor of `Popover`. Both components have similar functionality and we want to trim the code logic down. ([#2468](https://github.com/infor-design/enterprise/issues/2468))
- `[StepProcess]` Deprecated `StepProcess` as the component is no longer commonly used. We will remove it within 3-6 versions. ([#1476](https://github.com/infor-design/enterprise/issues/1476))
- `[CompositeForm]` Deprecated `CompositeForm` as the component is no longer commonly used. We will remove it within 3-6 versions. ([#1476](https://github.com/infor-design/enterprise/issues/1476))
- `[FieldOptions]` Deprecated `FieldOptions` as the component is no longer commonly used. We will remove it within 3-6 versions. ([#1476](https://github.com/infor-design/enterprise/issues/1476))

### v4.20.0 Features

- `[Datagrid]` Added support to resize column widths after a value change via the stretchColumnOnChange setting. ([#2174](https://github.com/infor-design/enterprise/issues/2174))
- `[Datagrid]` Added a Sort Function to the datagrid column to allow the value to be formatted for the sort. ([#2274](https://github.com/infor-design/enterprise/issues/2274)))
- `[Datagrid]` Added placeholder functionality to Lookup, Dropdown, and Decimal Formatters. ([#2408](https://github.com/infor-design/enterprise/issues/2408)))
- `[Datagrid]` Added support to restrict the size of a column with minWidth and maxWidth setting on the column. ([#2313](https://github.com/infor-design/enterprise/issues/2313))
- `[Datagrid]` Automatically remove nonVisibleCellError when a row is removed. ([#2436](https://github.com/infor-design/enterprise/issues/2436))
- `[Datagrid]` Fixed header alignment with textOverflow ellipsis setting. ([#2351](https://github.com/infor-design/enterprise/issues/2351))
- `[Datagrid]` Fixed an issue where code-block editor focus was not working. ([#526](https://github.com/infor-design/enterprise-ng/issues/526))
- `[Datagrid]` Automatically remove nonVisibleCellError when a row is removed. ([#2436](https://github.com/infor-design/enterprise/issues/2436))
- `[Datagrid]` Add a fix to show ellipsis text on lookups in the datagrid filter. ([#2122](https://github.com/infor-design/enterprise/issues/2122))
- `[Datagrid]` Made grouping work better with editable, including fixes to addRow, removeRow, messages, and dirty indication. ([#1851](https://github.com/infor-design/enterprise/issues/1851))
- `[Datagrid]` Changed the beforeCommitCellEdit event into a function on the column that is synchronous. ([#2442](https://github.com/infor-design/enterprise/issues/2442))
- `[Datagrid]` Fixed a bug that the selected event would fire when no rows are deselected and on initial load. ([#2472](https://github.com/infor-design/enterprise/issues/2472))
- `[Datagrid]` Removed a white background from the colorpicker editor in high contrast theme. ([#1574](https://github.com/infor-design/enterprise/issues/1574))
- `[Datepicker]` Made the showMonthYearPicker option true by default and added a newly designed panel to select the year and day. ([#1958](https://github.com/infor-design/enterprise/issues/1958))
- `[Datepicker]` Fixed a layout issue in IE 11 with the datepicker title. ([#2598](https://github.com/infor-design/enterprise/issues/2598))
- `[Datepicker]` Fixed issues with the mask when using the range picker. ([#2597](https://github.com/infor-design/enterprise/issues/2597))
- `[Dropdown]` Fixed an issue where ellipsis was not working when use firefox new tab. ([#2236](https://github.com/infor-design/enterprise/issues/2236))
- `[Form Compact]` Added checkboxes/radios, and improved visual style. ([#2193](https://github.com/infor-design/enterprise/issues/2193))
- `[Images]` Created an additional image class to apply focus state without coercing width and height. ([#2025](https://github.com/infor-design/enterprise/issues/2025))
- `[ListFilter]` Added `phraseStartsWith` filterMode for only matching a search term against the beginning of a string. ([#1606](https://github.com/infor-design/enterprise/issues/1606))
- `[Multiselect]` Changed interactions in filtered lists to no longer reset text inside the search input and the contents of the list. ([#920](https://github.com/infor-design/enterprise/issues/920))
- `[Toast]` Added api settings for drag drop and save position. ([#1876](https://github.com/infor-design/enterprise/issues/1876))
- `[Uplift Theme]` Various minor improvements. ([#2318](https://github.com/infor-design/enterprise/issues/2318))

### v4.20.0 Fixes

- `[Alerts]` Removed dirty tracker from the page due to layout issues. ([#1679](https://github.com/infor-design/enterprise/issues/1679))
- `[App Menu]` Fixed an issue where the lower toolbar inverts left and right keyboard actions. ([#2240](https://github.com/infor-design/enterprise/issues/2240))
- `[Bar Chart]` Fixed an issue where the tooltip would not show. ([#2097](https://github.com/infor-design/enterprise/issues/2097))
- `[Calendar]` Added more information to the onMonthRendered callback. ([#2419](https://github.com/infor-design/enterprise/issues/2419))
- `[Calendar]` Changed updated method so it can reinit the calendar with new data. ([#2419](https://github.com/infor-design/enterprise/issues/2419))
- `[Calendar]` Fixed stack exceeded error in angular using updated and legend. ([#2419](https://github.com/infor-design/enterprise/issues/2419))
- `[Calendar]` Added an eventclick and eventdoubleclick information to the onMonthRendered callback. ([#2419](https://github.com/infor-design/enterprise/issues/2419))
- `[Calendar]` Allow Validation of the Calendar Popup. ([#1742](https://github.com/infor-design/enterprise/issues/1742))
- `[Calendar]` Prevent double click from reopening the event popup. ([#1705](https://github.com/infor-design/enterprise/issues/1705))
- `[Calendar]` Enable vertical scrolling at short window sizes in monthview. ([#2489](https://github.com/infor-design/enterprise/issues/2489))
- `[Charts]` Made fixes so all charts change color in uplift theme. ([#2058](https://github.com/infor-design/enterprise/issues/2058))
- `[Charts]` Fixes dynamic tooltips on a bar chart. ([#2447](https://github.com/infor-design/enterprise/issues/2447))
- `[Colorpicker]` Fixed colorpicker left and right keys advanced oppositely in right-to-left mode. ([#2352](https://github.com/infor-design/enterprise/issues/2352))
- `[Column Chart]` Fixed an issue where the tooltip would not show. ([#2097](https://github.com/infor-design/enterprise/issues/2097))
- `[Datagrid]` Fixes an issue where method selectedRows() was returning incorrect information when new row added via addRow(). ([#1794](https://github.com/infor-design/enterprise/issues/1794))
- `[Datagrid]` Fixed the text width functions for better auto sized columns when using editors and special formatters. ([#2270](https://github.com/infor-design/enterprise/issues/2270))
- `[Datagrid]` Fixes the alignment of the alert and warning icons on a lookup editor. ([#2175](https://github.com/infor-design/enterprise/issues/2175))
- `[Datagrid]` Fixes tooltip on the non displayed table errors. ([#2264](https://github.com/infor-design/enterprise/issues/2264))
- `[Datagrid]` Fixes an issue with alignment when toggling the filter row. ([#2332](https://github.com/infor-design/enterprise/issues/2332))
- `[Datagrid]` Fixes an issue where method setFilterConditions() were not working for multiselect filter. ([#2414](https://github.com/infor-design/enterprise/issues/2414))
- `[Datagrid]` Fixes an error on tree grid when using server-side paging. ([#2132](https://github.com/infor-design/enterprise/issues/2132))
- `[Datagrid]` Fixed an issue where autocompletes popped up on cell editors. ([#1575](https://github.com/infor-design/enterprise/issues/1575))
- `[Datagrid]` Fixes reset columns to set the correct hidden status. ([#2315](https://github.com/infor-design/enterprise/issues/2315))
- `[Datagrid]` Fixes the filtering of null values. ([#2336](https://github.com/infor-design/enterprise/issues/2336))
- `[Datagrid]` Fixed an issue where performance was significantly slower for export methods. ([#2291](https://github.com/infor-design/enterprise/issues/2291))
- `[Datagrid]` Fixes a bug that stopped the search in datagrid personalization from working. ([#2299](https://github.com/infor-design/enterprise/issues/2299))
- `[Datagrid]` Fixes an error on tree grid when using server-side paging. ([#2132](https://github.com/infor-design/enterprise/issues/2132))
- `[Datagrid]` Fixed an issue where autocompletes popped up on cell editors. ([#1575](https://github.com/infor-design/enterprise/issues/1575))
- `[Datagrid]` Fixes the filtering of null values. ([#2336](https://github.com/infor-design/enterprise/issues/2336))
- `[Datagrid]` Fixed an issue where performance was significantly slower for export methods. ([#2291](https://github.com/infor-design/enterprise/issues/2291))
- `[Datagrid]` Fixed an issue where source would not fire on sorting. ([#2390](https://github.com/infor-design/enterprise/issues/2390))
- `[Datagrid]` Fixes the styling of non editable checkbox cells so they look disabled. ([#2340](https://github.com/infor-design/enterprise/issues/2340))
- `[Datagrid]` Changed the dynamic column tooltip function to pass the row and more details. This changes the order of parameters but since this feature is new did not consider this a breaking change. If you are using this please take note. ([#2333](https://github.com/infor-design/enterprise/issues/2333))
- `[Datagrid]` Fixed a bug is the isEditable column callback in editable tree grid where some data was missing in the callback. ([#2357](https://github.com/infor-design/enterprise/issues/2357))
- `[Datepicker]` Removed the advanceMonths option as the dropdowns for this are no longer there in the new design. ([#970](https://github.com/infor-design/enterprise/issues/970))
- `[Datepicker]` Fixed an issue where range selection was not working. ([#2569](https://github.com/infor-design/enterprise/issues/2569))
- `[Datepicker]` Fixed some issue where footer buttons were not working properly with range selection. ([#2595](https://github.com/infor-design/enterprise/issues/2595))
- `[Datepicker]` Fixed an issue where time was not updating after change on range selection. ([#2599](https://github.com/infor-design/enterprise/issues/2599))
- `[Datagrid]` Fixed a bug where deselect all would not deselect some rows when using grouping. ([#1796](https://github.com/infor-design/enterprise/issues/1796))
- `[Datagrid]` Fixed a bug where summary counts in grouping would show even if the group is collapsed. ([#2221](https://github.com/infor-design/enterprise/issues/2221))
- `[Datagrid]` Fixed issues when using paging (client side) and removeRow. ([#2590](https://github.com/infor-design/enterprise/issues/2590))
- `[Demoapp]` When displaying Uplift theme, now shows the correct alternate fonts for some locales when switching via the `locale` query string. ([#2365](https://github.com/infor-design/enterprise/issues/2365))
- `[Dropdown]` Fixed a memory leak when calling destroy. ([#2493](https://github.com/infor-design/enterprise/issues/2493))
- `[Editor]` Fixed a bug where tab or shift tab would break out of the editor when doing an indent/outdent. ([#2421](https://github.com/infor-design/enterprise/issues/2421))
- `[Editor]` Fixed a bug where the dirty indicator would be hidden above. ([#2577](https://github.com/infor-design/enterprise/issues/2577))
- `[Fieldfilter]` Fixed an issue where fields were getting wrap to second line on iPhone SE. ([#1861](https://github.com/infor-design/enterprise/issues/1861))
- `[Fieldfilter]` Fixed an issue where Dropdown was not switching mode on example page. ([#2288](https://github.com/infor-design/enterprise/issues/2288))
- `[Field Options]` Fixed an issue where input example was not working. ([#2348](https://github.com/infor-design/enterprise/issues/2348))
- `[Homepages]` Fixed an issue where personalize and chart text colors were not working with hero. ([#2097](https://github.com/infor-design/enterprise/issues/2097))
- `[Images]` Fixed an issue where images were not tabbable or receiving a visual focus state. ([#2025](https://github.com/infor-design/enterprise/issues/2025))
- `[Listview]` Fixed a bug that caused the listview to run initialize too many times. ([#2179](https://github.com/infor-design/enterprise/issues/2179))
- `[Lookup]` Added `autocomplete="off"` to lookup input fields to prevent browser interference. ([#2366](https://github.com/infor-design/enterprise/issues/2366))
- `[Lookup]` Fixed a bug that caused a filter to reapply when reopening the modal. ([#2566](https://github.com/infor-design/enterprise/issues/2566))
- `[Lookup]` Fixed a bug that caused a selections to reapply when reopening the modal. ([#2568](https://github.com/infor-design/enterprise/issues/2568))
- `[Locale]` Fixed race condition when using initialize and loading locales with a parent locale. ([#2540](https://github.com/infor-design/enterprise/issues/2540))
- `[Lookup]` Fixed a double scrollbar when the modal needs to be scrolled. ([#2586](https://github.com/infor-design/enterprise/issues/2586))
- `[Modal]` Fixed an issue where the modal component would disappear if its content had a checkbox in it in RTL. ([#332](https://github.com/infor-design/enterprise-ng/issues/332))
- `[Modal]` Fixed an issue where tabbing was very slow on large DOMs in IE 11. ([#2607](https://github.com/infor-design/enterprise/issues/2607))
- `[Personalization]` Fixed an issue where the text color was too dark. Changed the text color to be more readable in high contrast mode. ([#2539](https://github.com/infor-design/enterprise/issues/2539))
- `[Personalization]` Updated some of the colors to more readable in contrast mode. ([#2097](https://github.com/infor-design/enterprise/issues/2097))
- `[Personalization]` Fixes an issue where text color was too dark. ([#2476](https://github.com/infor-design/enterprise/issues/2476))
- `[Pager]` Fixed an issue where click was not firing on any of the buttons with ie11. ([#2560](https://github.com/infor-design/enterprise/issues/2560))
- `[Pager]` Added a complete Popupmenu settings object for configuring the Page Size Selector Button, and deprecated the `attachPageSizeMenuToBody` setting in favor of `pageSizeMenuSettings.attachToBody`. ([#2356](https://github.com/infor-design/enterprise/issues/2356))
- `[Pager]` Fixed memory leak when using the `attachToBody` setting to change the menu's render location. ([#2482](https://github.com/infor-design/enterprise/issues/2482))
- `[Popdown]` Fixed usability issue where the Popdown could close prematurely when attempting to use inner components, such as Dropdowns. ([#2092](https://github.com/infor-design/enterprise/issues/2092))
- `[Popover]` Correctly align the popover close button. ([#1576](https://github.com/infor-design/enterprise/issues/1576))
- `[Popover]` Fixed an issue where buttons inside the popover would overflow at smaller screen sizes. ([#2271](https://github.com/infor-design/enterprise/issues/2271))
- `[Popupmenu]` Fixed an issue where js error was showing after removing a menu item. ([#414](https://github.com/infor-design/enterprise-ng/issues/414))
- `[Popupmenu]` Fixed a layout issue on disabled checkboxes in multiselect popupmenus. ([#2340](https://github.com/infor-design/enterprise/issues/2340))
- `[Popupmenu]` Fixed a bug on IOS that prevented menu scrolling. ([#645](https://github.com/infor-design/enterprise/issues/645))
- `[Popupmenu]` Fixed a bug on IOS that prevented some submenus from showing. ([#1928](https://github.com/infor-design/enterprise/issues/1928))
- `[Popupmenu]` Added a type-check during building/rebuilding of submenus that prevents an error when a submenu `<ul>` tag is not present. ([#2458](https://github.com/infor-design/enterprise/issues/2458))
- `[Scatter Plot]` Fixed the incorrect color on the tooltips. ([#1066](https://github.com/infor-design/enterprise/issues/1066))
- `[Stepprocess]` Fixed an issue where a newly enabled step is not shown. ([#2391](https://github.com/infor-design/enterprise/issues/2391))
- `[Searchfield]` Fixed an issue where the close icon on a searchfield is inoperable. ([#2578](https://github.com/infor-design/enterprise/issues/2578))
- `[Searchfield]` Fixed strange alignment of text/icons on the Uplift theme. ([#2612](https://github.com/infor-design/enterprise/issues/2612))
- `[Tabs]` Fixed the more tabs button to style as disabled when the tabs component is disabled. ([#2347](https://github.com/infor-design/enterprise/issues/2347))
- `[Tabs]` Added the select method inside the hide method to ensure proper focusing of the selected tab. ([#2346](https://github.com/infor-design/enterprise/issues/2346))
- `[Tabs]` Added an independent count for adding new tabs and their associated IDs to prevent duplication. ([#2345](https://github.com/infor-design/enterprise/issues/2345))
- `[Toolbar]` Fixed memory leaks. ([#2496](https://github.com/infor-design/enterprise/issues/2496))
- `[Toolbar]` Fixed an issue where `noSearchfieldReinvoke` was not being respected during the teardown method, causing lifecycle issues in Angular. ([#2691](https://github.com/infor-design/enterprise/issues/2691))
- `[Toolbar Flex]` Removed a 100% height on the toolbar which caused issues when nested in some situations. ([#474](https://github.com/infor-design/enterprise-ng/issues/474))
- `[Listview]` Fixed search to work when not using templates. ([#466](https://github.com/infor-design/enterprise-ng/issues/466))

### v4.20.0 Chores & Maintenance

- `[Build]` Add a file verification tool to the build process to ensure all necessary files are present. ([#2384](https://github.com/infor-design/enterprise/issues/2384))
- `[Demo App]` Add the uplift theme to the theme switcher menu. ([#2335](https://github.com/infor-design/enterprise/issues/2335))
- `[Demo App]` Fixed routing issues that could cause 500 errors or crash the Demoapp. ([#2343](https://github.com/infor-design/enterprise/issues/2343))
- `[Demo App]` Fixed an issue where the sorting was wrong on compressor data. ([#2390](https://github.com/infor-design/enterprise/issues/2390))

(95 Issues Solved This Release, Backlog Enterprise 296, Backlog Ng 79, 852 Functional Tests, 865 e2e Tests)

## v4.19.3

- `[Datagrid]` Fixes the multiselect filter on header from reloading during serverside filtering. ([#2383](https://github.com/infor-design/enterprise/issues/2383))
- `[Datagrid]` Fixed an issue where contextmenu was not opening with first click. ([#2398](https://github.com/infor-design/enterprise/issues/2398))
- `[Datagrid / Tooltip]` Fixed an error on some datagrid cells when tooltips are attached. ([#2403](https://github.com/infor-design/enterprise/issues/2403))

## v4.19.2

- `[Build]` Fixes missing minified files in the build and a missing svg-extended.html deprecated file for backwards compatibility. ([Teams](https://bit.ly/2FlzYCT))

## v4.19.0

### v4.19.0 Deprecations

- `[CSS]` The Soho light theme CSS file has been renamed from `light-theme.css` to `theme-soho-light.css` ([1972](https://github.com/infor-design/enterprise/issues/1972))
- `[CSS]` The Soho dark theme CSS file has been renamed from `dark-theme.css` to `theme-soho-dark.css` ([1972](https://github.com/infor-design/enterprise/issues/1972))
- `[CSS]` The Soho high-contrast theme CSS file has been renamed from `high-contrast-theme.css` to `theme-soho-contrast.css` ([1972](https://github.com/infor-design/enterprise/issues/1972))
- `[Datagrid]` The older savedColumns method has been deprecated since 4.10 and is now removed. Use saveUserSettings instead. ([#1766](https://github.com/infor-design/enterprise/issues/1766))

### v4.19.0 Features

- `[App Menu]` Improved style of personalized app menu. ([#2195](https://github.com/infor-design/enterprise/pull/2195))
- `[Column]` Added support to existing custom tooltip content in the callback setting. ([#1909](https://github.com/infor-design/enterprise/issues/1909))
- `[Contextual Action Panel]` Fixed an issue where the close button was misaligned. ([#1943](https://github.com/infor-design/enterprise/issues/1943))
- `[Datagrid]` Added support for disabling rows by data or a dynamic function, rows are disabled from selection and editing. ([#1614](https://github.com/infor-design/enterprise/issues/1614))
- `[Datagrid]` Fixes a column alignment issue when resizing and sorting columns that were originally set to percentage width. ([#1797](https://github.com/infor-design/enterprise/issues/1797))
- `[Datagrid]` Fixes a column alignment issue when there are duplicate column ids. ([#1797](https://github.com/infor-design/enterprise/issues/1797))
- `[Datagrid]` Fixes a column alignment by clearing a cache to help prevent column misalignment from randomly happening. ([#1797](https://github.com/infor-design/enterprise/issues/1797))
- `[Datagrid]` Fixes an issue that caused the active page to not restore correctly when saving user settings, . ([#1766](https://github.com/infor-design/enterprise/issues/1766))
- `[Datagrid]` Fixes an issue with dropdown filters when the ids are numbers. ([#1879](https://github.com/infor-design/enterprise/issues/1879))
- `[Datagrid]` Fixed alignment issues in the new uplift theme. ([#2212](https://github.com/infor-design/enterprise/issues/2212))
- `[Datagrid]` Fixes Datagrid time filtering for string type dates. ([#2281](https://github.com/infor-design/enterprise/issues/2281))
- `[Form Compact]` Adds support for Datepicker, Timepicker, Lookup, and File Uploader fields. ([#1955](https://github.com/infor-design/enterprise/issues/1955))
- `[Keyboard]` Added a new API that you can call at anytime to see what key is being pressed at the moment. ([#1906](https://github.com/infor-design/enterprise/issues/1906))
- `[Targeted/Completion Chart]` Added back the ability to inline svg icons and hyperlinks. ([#2152](https://github.com/infor-design/enterprise/issues/2152))
- `[Themes]` Added support for multiple themes in the demo app and renamed distribute Uplift (only) theme files. ([#1972](https://github.com/infor-design/enterprise/issues/1972))

### v4.19.0 Fixes

- `[App Menu]` Fixed an issue where the menu would not be entirely colored if short. ([#2062](https://github.com/infor-design/enterprise/issues/2062))
- `[App Menu]` Changed the scroll area to the outside when using a footer. ([#2062](https://github.com/infor-design/enterprise/issues/2062))
- `[App Menu]` Expandable area updates within application menu. ([#1982](https://github.com/infor-design/enterprise/pull/1982))
- `[App Menu]` Fixed an issue where role switcher was not clickable with long title. ([#2060](https://github.com/infor-design/enterprise/issues/2060))
- `[App Menu]` Fixed an issue where it was not possible to manually add a filter field that you can control on your own. Caveat to this is if you set filterable: false it will no longer remove the filter field from the DOM, if you do that you must now do it manually. ([#2066](https://github.com/infor-design/enterprise/issues/2066))
- `[App Menu]` Added support for mobile when dismissOnClickMobile setting is true to dismiss application menu when a role is selected. ([#2520](https://github.com/infor-design/enterprise/issues/2520))
- `[App Menu]` Fixed an issue with the logo which was positioned badly when scrolling. ([#2116](https://github.com/infor-design/enterprise/issues/2116))
- `[Calendar]` Fixed some bugs having a calendar month along or just a legend, fixed the clicking of upcoming days and added a dblclick even emitter. ([#2149](https://github.com/infor-design/enterprise/issues/2149))
- `[Colorpicker]` Fixed an issue where the colorpicker label is cut off in extra small input field. ([#2023](https://github.com/infor-design/enterprise/issues/2023))
- `[Colorpicker]` Fixed an issue where the colorpickers are not responsive at mobile screen sizes. ([#1995](https://github.com/infor-design/enterprise/issues/1995))
- `[Colorpicker]` Fixed an issue where the text is not visible on IE11 after choosing a color. ([#2134](https://github.com/infor-design/enterprise/issues/2134))
- `[Completion Chart]` Cleaned up excessive padding in some cases. ([#2171](https://github.com/infor-design/enterprise/issues/2171))
- `[Context Menu]` Fixes a bug where a left click on the originating field would not close a context menu opened with a right click. ([#1992](https://github.com/infor-design/enterprise/issues/1992))
- `[Contextual Action Panel]` Fixed an issue where the CAP title is too close to the edge at small screen sizes. ([#2249](https://github.com/infor-design/enterprise/issues/2249))
- `[Datagrid]` Fixed an issue where using the context menu with datagrid was not properly destroyed which being created multiple times. ([#392](https://github.com/infor-design/enterprise-ng/issues/392))
- `[Datagrid]` Fixed charts in columns not resizing correctly to short row height. ([#1930](https://github.com/infor-design/enterprise/issues/1930))
- `[Datagrid]` Fixed an issue for xss where console.log was not sanitizing and make grid to not render. ([#1941](https://github.com/infor-design/enterprise/issues/1941))
- `[Datagrid]` Fixed charts in columns not resizing correctly to short row height. ([#1930](https://github.com/infor-design/enterprise/issues/1930))
- `[Datagrid]` Fixed a layout issue on primary buttons in expandable rows. ([#1999](https://github.com/infor-design/enterprise/issues/1999))
- `[Datagrid]` Fixed a layout issue on short row grouped header buttons. ([#2005](https://github.com/infor-design/enterprise/issues/2005))
- `[Datagrid]` Fixed an issue where disabled button color for contextual toolbar was not applying. ([#2150](https://github.com/infor-design/enterprise/issues/2150))
- `[Datagrid]` Fixed an issue for xss where console.log was not sanitizing and make grid to not render. ([#1941](https://github.com/infor-design/enterprise/issues/1941))
- `[Datagrid]` Added an onBeforeSelect call back that you can return false from to disable row selection. ([#1906](https://github.com/infor-design/enterprise/issues/1906))
- `[Datagrid]` Fixed an issue where header checkbox was not sync after removing selected rows. ([#2226](https://github.com/infor-design/enterprise/issues/2226))
- `[Datagrid]` Fixed an issue where custom filter conditions were not setting up filter button. ([#2234](https://github.com/infor-design/enterprise/issues/2234))
- `[Datagrid]` Fixed an issue where pager was not updating while removing rows. ([#1985](https://github.com/infor-design/enterprise/issues/1985))
- `[Datagrid]` Adds a function to add a visual dirty indictaor and a new function to get all modified rows. Modified means either dirty, in-progress or in error. Existing API's are not touched. ([#2091](https://github.com/infor-design/enterprise/issues/2091))
- `[Datagrid]` Fixes an error when saving columns if you have a lookup column. ([#2279](https://github.com/infor-design/enterprise/issues/2279))
- `[Datagrid]` Fixed a bug with column reset not working sometimes. ([#1921](https://github.com/infor-design/enterprise/issues/1921))
- `[Datagrid]` Fixed grouped headers not sorting when selectable is multiselect. ([#2251](https://github.com/infor-design/enterprise/issues/2251))
- `[Datagrid]` Fixed a bug where the sort indicator disappeared when changing pages. ([#2228](https://github.com/infor-design/enterprise/issues/2228))
- `[Datagrid]` Fixed rendering on modals with single columns. ([#1923](https://github.com/infor-design/enterprise/issues/1923))
- `[Datagrid]` Fixed double firing of popupmenu events. ([#2140](https://github.com/infor-design/enterprise/issues/2140))
- `[Datagrid]` Fixed incorrect pattern in filterConditions. ([#2159](https://github.com/infor-design/enterprise/issues/2159))
- `[Datepicker]` Fixed an issue loading on IE 11. ([#2183](https://github.com/infor-design/enterprise-ng/issues/2183))
- `[Dropdown]` Fixed the dropdown appearing misaligned at smaller screen sizes. ([#2248](https://github.com/infor-design/enterprise/issues/2248))
- `[Editor]` Fixed an issue where button state for toolbar buttons were wrong when clicked one after another. ([#391](https://github.com/infor-design/enterprise/issues/391))
- `[Hierarchy]` Fixed a bug where the hierarchy will only partially load with two instances on a page. ([#2205](https://github.com/infor-design/enterprise/issues/2205))
- `[Field Options]` Fixed an issue where field options were misaligning, especially spin box was focusing outside of the field. ([#1862](https://github.com/infor-design/enterprise/issues/1862))
- `[Field Options]` Fixed a border alignment issue. ([#2107](https://github.com/infor-design/enterprise/issues/2107))
- `[Fileuploader]` Fixed an issue where the fileuploader icon and close icon were misplaced and not visible in RTL after uploading a file. ([#2098](https://github.com/infor-design/enterprise/issues/2098))
- `[Fileuploader]` Fixed an issue where backspace in IE11 caused the browser to go back instead of removing the uploaded file from the input. ([#2184](https://github.com/infor-design/enterprise/issues/2184))
- `[Input]` Improved alignment of icons in the uplift theme input components. ([#2072](https://github.com/infor-design/enterprise/issues/2072))
- `[Listview]` Improved accessibility when configured as selectable (all types), as well as re-enabled accessibility e2e Tests. ([#403](https://github.com/infor-design/enterprise/issues/403))
- `[Locale]` Synced up date and time patterns with the CLDR several time patterns in particular were corrected. ([#2022](https://github.com/infor-design/enterprise/issues/2022))
- `[Locale]` Fixed an issue loading duplicate locales such as en-GB where the strings are copies, before you might get undefined strings. ([#2216](https://github.com/infor-design/enterprise/issues/2216))
- `[Locale]` Added support for es-419 locale. ([#2204](https://github.com/infor-design/enterprise/issues/2204))
- `[Locale]` Restored functionality for dynamically changing fonts for some languages. ([#2144](https://github.com/infor-design/enterprise/issues/2144))
- `[Modal]` Fixed a demoapp issue where the select all checkbox wasn't selecting all. ([2225](https://github.com/infor-design/enterprise/issues/2225))
- `[Monthview]` Fixed an issue where the previous and next buttons were not correctly reversed in right-to-left mode. ([1910](https://github.com/infor-design/enterprise/issues/1910))
- `[Personalization]` Changed the default turquoise personalization to a darker one. ([#2063](https://github.com/infor-design/enterprise/issues/2063))
- `[Personalization]` Changed the default turquoise personalization to a darker one. ([#2063](https://github.com/infor-design/enterprise/issues/2063))
- `[Personalization]` Added a default option to the personalization color pickers. ([#2063](https://github.com/infor-design/enterprise/issues/2063))
- `[Personalization]` Added more classes and examples for the personalization colors so that you can personalize certain form elements. ([#2120](https://github.com/infor-design/enterprise/issues/2120))
- `[Personalization]` Added several form examples with buttons and completion chart that can be personalized. ([#1963](https://github.com/infor-design/enterprise/issues/1963))
- `[Personalization]` Added an example of normal tabs behaving like header tabs in a personalized area. ([#1962](https://github.com/infor-design/enterprise/issues/1962))
- `[Personalization]` Added completion chart and alerts to the list of header items that will work when personalized. ([#2171](https://github.com/infor-design/enterprise/issues/2171))
- `[Personalization]` Fixed a bug where the overlay would not disappear when manually loading stylesheets. ([#2258](https://github.com/infor-design/enterprise/issues/2258))
- `[Popupmenu]` Fixed an issue where disabled submenus were opening on mouseover. ([#1863](https://github.com/infor-design/enterprise/issues/1863))
- `[Radios]` Fixed an issue where in `RTL` the radio seems visually separate from it's label. ([#2096](https://github.com/infor-design/enterprise/issues/2096))
- `[Summary Form]` Updated to improve readability. ([#1765](https://github.com/infor-design/enterprise/issues/1765))
- `[Targeted Achievement]` Updated to work in uplift theme. ([#2220](https://github.com/infor-design/enterprise/issues/2220))
- `[Timepicker]` Fixed an issue where AM/PM dropdown tooltip was displaying on android devices. ([#1446](https://github.com/infor-design/enterprise/issues/1446))
- `[Timepicker]` Fixed an issue where dropdown popup was out of position on android devices. ([#2021](https://github.com/infor-design/enterprise/issues/2021))
- `[Timepicker]` Updated the Swedish translation for Set Time. ([#2153](https://github.com/infor-design/enterprise/issues/2153))
- `[Tree]` Fixed an issue where children property null was breaking tree to not render. ([#1908](https://github.com/infor-design/enterprise/issues/1908))

### v4.19.0 Chores & Maintenance

- `[General]` Updated to jquery 3.4.1 to fix a jquery bug seen occasionally. ([#2109](https://github.com/infor-design/enterprise/issues/2109))
- `[General]` Fixed relative links in several markdown files.
- `[Demo App]` Fixed CSP and handling of image paths for better support of images in examples on IDS demo sites (demo.design.infor.com). ([#1888](https://github.com/infor-design/enterprise/issues/1888))
- `[Personalize]` Separated personalization styles into standalone file for improved maintainability. ([#2127](https://github.com/infor-design/enterprise/issues/2127))

(84 Issues Solved This Release, Backlog Enterprise 311, Backlog Ng 79, 839 Functional Tests, 876 e2e Tests)

## v4.18.2

### v4.18.2 Fixes

- `[Autocomplete]` Fixed an XSS injection issue. ([#502](https://github.com/infor-design/enterprise-ng/issues/502)).
- `[Dropdown]` Fixed an XSS injection issue. ([#503](https://github.com/infor-design/enterprise-ng/issues/503)).

## v4.18.1

### v4.18.1 Fixes

- `[Input]` Added backwards-compatibility for previous accessibility changes to labels. ([#2118](https://github.com/infor-design/enterprise/issues/2118)). Additional information can be found in the [Form Component documentation](https://github.com/infor-design/enterprise/blob/4.18.x/src/components/form/readme.md#field-labels).

## v4.18.0

### v4.18.0 Features

- `[App Menu]` Added support for personalization by adding the `is-personalizable` class the menu will now change colors along with headers ([#1847](https://github.com/infor-design/enterprise/issues/1847))
- `[App Menu]` Added a special role switcher dropdown to change the menu role. ([#1935](https://github.com/infor-design/enterprise/issues/1935))
- `[Personalize]` Added classes for the personalization colors so that you can personalize certain form elements. ([#1847](https://github.com/infor-design/enterprise/issues/1847))
- `[Expandable Area]` Added example of a standalone button the toggles a form area. ([#1935](https://github.com/infor-design/enterprise/issues/1935))
- `[Datagrid]` Added support so if there are multiple inputs within an editor they work with the keyboard tab key. ([#355](https://github.com/infor-design/enterprise-ng/issues/355))
- `[Datagrid]` Fixed an error on IE when doing an excel export. ([#2018](https://github.com/infor-design/enterprise/issues/2018))
- `[Editor]` Added a JS setting and CSS styles to support usage of a Flex Toolbar ([#1120](https://github.com/infor-design/enterprise/issues/1120))
- `[Header]` Added a JS setting and CSS styles to support usage of a Flex Toolbar ([#1120](https://github.com/infor-design/enterprise/issues/1120))
- `[Mask]` Added a setting for passing a locale string, allowing Number masks to be localized.  This enables usage of the `groupSize` property, among others, from locale data in the Mask. ([#440](https://github.com/infor-design/enterprise/issues/440))
- `[Masthead]` Added CSS styles to support usage of a Flex Toolbar ([#1120](https://github.com/infor-design/enterprise/issues/1120))
- `[Notification]` Added example of a Widget/Card with notification and add code to truncate the text (via ellipsis) if it is lengthy. ([#1881](https://github.com/infor-design/enterprise/issues/1881))
- `[Theme/Colors]` Added new component for getting theme and color information. This is used throughout the code. There was a hidden property `Soho.theme`, if you used this in some way you should now use `Soho.theme.currentTheme`. ([#1866](https://github.com/infor-design/enterprise/issues/1866))

### v4.18.0 Fixes

- `[App Menu]` Fixed some accessibility issues on the nav menu. ([#1721](https://github.com/infor-design/enterprise/issues/1721))
- `[Busy Indicator]` Fixed a bug that causes a javascript error when the busy indicator is used on the body tag. ([#1918](https://github.com/infor-design/enterprise/issues/1918))
- `[Css/Sass]` Fixed an issue where the High Contrast theme and Uplift theme were not using the right tokens. ([#1897](https://github.com/infor-design/enterprise/pull/1897))
- `[Colors]` Fixed the color palette demo page to showcase the correct hex values based on the current theme ([#1801](https://github.com/infor-design/enterprise/issues/1801))
- `[Contextual Action Panel]` Fixed an issue where cap modal would only open the first time. ([#1993](https://github.com/infor-design/enterprise/issues/1993))
- `[Datepicker]` Fixed an issue in NG where the custom validation is removed during the teardown of a datepicker.([NG #411](https://github.com/infor-design/enterprise-ng/issues/411))
- `[Datagrid]` Fixed an issue where lookup filterConditions were not rendering. ([#1873](https://github.com/infor-design/enterprise/issues/1873))
- `[Datagrid]` Fixed an issue where when using filtering and server side paging the filter operations would cause two ajax requests. ([#2069](https://github.com/infor-design/enterprise/issues/2069))
- `[Datagrid]` Fixed issue where header columns are misaligned with body columns on load. ([#1892](https://github.com/infor-design/enterprise/issues/1892))
- `[Datagrid]` Fixed an issue where filtering was missing translation. ([#1900](https://github.com/infor-design/enterprise/issues/1900))
- `[Datagrid]` Fixed an issue with the checkbox formatter where string based 1 or 0 would not work as a dataset source. ([#1948](https://github.com/infor-design/enterprise/issues/1948))
- `[Datagrid]` Fixed a bug where text would be misaligned when repeatedly toggling the filter row. ([#1969](https://github.com/infor-design/enterprise/issues/1969))
- `[Datagrid]` Added an example of expandOnActivate on a customer editor. ([#353](https://github.com/infor-design/enterprise-ng/issues/353))
- `[Datagrid]` Added ability to pass a function to the tooltip option for custom formatting. ([#354](https://github.com/infor-design/enterprise-ng/issues/354))
- `[Datagrid]` Fixed `aria-checked` not toggling correctly on selection of multiselect checkbox. ([#1961](https://github.com/infor-design/enterprise/issues/1961))
- `[Datagrid]` Fixed incorrectly exported CSV/Excel data. ([#2001](https://github.com/infor-design/enterprise/issues/2001))
- `[Dropdown]` Changed the way dropdowns work with screen readers to be a collapsible listbox.([#404](https://github.com/infor-design/enterprise/issues/404))
- `[Dropdown]` Fixed an issue where multiselect dropdown unchecking "Select All" was not getting clear after close list with Safari browser.([#1882](https://github.com/infor-design/enterprise/issues/1882))
- `[Dropdown]` Added an example of a color dropdown showing palette colors as icons.([#2013](https://github.com/infor-design/enterprise/issues/2013))
- `[Datagrid]` Fixed a misalignment of the close icon on mobile. ([#2018](https://github.com/infor-design/enterprise/issues/2018))
- `[List/Detail]` Removed some legacy CSS code that was causing text inside of inline Toolbar Searchfields to become transparent. ([#2075](https://github.com/infor-design/enterprise/issues/2075))
- `[Listbuilder]` Fixed an issue where the text was not sanitizing. ([#1692](https://github.com/infor-design/enterprise/issues/1692))
- `[Lookup]` Fixed an issue where the tooltip was using audible text in the code block component. ([#354](https://github.com/infor-design/enterprise-ng/issues/354))
- `[Locale]` Fixed trailing zeros were getting ignored when displaying thousands values. ([#404](https://github.com/infor-design/enterprise/issues/1840))
- `[MenuButton]` Improved the way menu buttons work with screen readers.([#404](https://github.com/infor-design/enterprise/issues/404))
- `[Message]` Added an audible announce of the message type.([#964](https://github.com/infor-design/enterprise/issues/964))
- `[Message]` Change audible announce of message type added in #964 to an option that is strictly audible.([#2120](https://github.com/infor-design/enterprise/issues/2120))
- `[Modal]` Changed text and button font colors to pass accessibility checks.([#964](https://github.com/infor-design/enterprise/issues/964))
- `[Multiselect]` Fixed an issue where previous selection was still selected after clear all by "Select All" option. ([#2003](https://github.com/infor-design/enterprise/issues/2003))
- `[Notifications]` Fixed a few issues with notification background colors by using the corresponding ids-identity token for each. ([1857](https://github.com/infor-design/enterprise/issues/1857), [1865](https://github.com/infor-design/enterprise/issues/1865))
- `[Notifications]` Fixed an issue where you couldn't click the close icon in Firefox. ([1573](https://github.com/infor-design/enterprise/issues/1573))
- `[Radios]` Fixed the last radio item was being selected when clicking on the first when displayed horizontal. ([#1878](https://github.com/infor-design/enterprise/issues/1878))
- `[Signin]` Fixed accessibility issues. ([#421](https://github.com/infor-design/enterprise/issues/421))
- `[Skiplink]` Fixed a z-index issue on skip links over the nav menu. ([#1721](https://github.com/infor-design/enterprise/issues/1721))
- `[Slider]` Changed the demo so the tooltip will hide when resizing the page. ([#2033](https://github.com/infor-design/enterprise/issues/2033))
- `[Stepprocess]` Fixed rtl style issues. ([#413](https://github.com/infor-design/enterprise/issues/413))
- `[Swaplist]` Fixed disabled styling on swap header buttons. ([#2019](https://github.com/infor-design/enterprise/issues/2019))
- `[Tabs]` Fixed an issue where focus was changed after enable/disable tabs. ([#1934](https://github.com/infor-design/enterprise/issues/1934))
- `[Tabs-Module]` Fixed an issue where the close icon was outside the searchfield. ([#1704](https://github.com/infor-design/enterprise/issues/1704))
- `[Toolbar]` Fixed issues when tooltip shows on hover of toolbar ([#1622](https://github.com/infor-design/enterprise/issues/1622))
- `[Validation]` Fixed an issue where the isAlert settings set to true, the border color, control text color, control icon color was displaying the color for the alert rather than displaying the default color. ([#1922](https://github.com/infor-design/enterprise/issues/1922))

### v4.18.0 Chore & Maintenance

- `[Buttons]` Updated button disabled states with corresponding ids-identity tokens. ([1914](https://github.com/infor-design/enterprise/issues/1914)
- `[Docs]` Added a statement on supporting accessibility. ([#1540](https://github.com/infor-design/enterprise/issues/1540))
- `[Docs]` Added the supported screen readers and some notes on accessibility. ([#1722](https://github.com/infor-design/enterprise/issues/1722))

(50 Issues Solved This Release, Backlog Enterprise 294, Backlog Ng 80, 809 Functional Tests, 803 e2e Tests)

## v4.17.1

### v4.17.1 Fixes

- `[Datagrid]` Fixed an issue where the second to last column was having resize issues with frozen column sets.(<https://github.com/infor-design/enterprise/issues/1890>)
- `[Datagrid]` Re-align icons and items in the datagrid's "short header" configuration.(<https://github.com/infor-design/enterprise/issues/1880>)
- `[Locale]` Fixed incorrect "groupsize" for `en-US` locale.(<https://github.com/infor-design/enterprise/issues/1907>)

### v4.17.1 Chores & Maintenance

- `[Demoapp]` Fixed embedded icons example with missing icons.(<https://github.com/infor-design/enterprise/issues/1889>)
- `[Demoapp]` Fixed notification demo examples.(<https://github.com/infor-design/enterprise/issues/1893>, <https://github.com/infor-design/enterprise/pull/1896>)

(5 Issues Solved this patch release)

## v4.17.0

- [Npm Package](https://www.npmjs.com/package/ids-enterprise)
- [IDS Enterprise Angular Change Log](https://github.com/infor-design/enterprise-ng/blob/master/docs/CHANGELOG.md)

### v4.17.0 Future Deprecation

- `[Mask]` Using legacy mask options is now deprecated (was starting 4.3.2) and we will remove this in approximately 6 months from the code base. This means using the `data-mask` option and the `mode` as well as legacy patterns in favor of the newer settings and regexes. ([#439](https://github.com/infor-design/enterprise/issues/439))

### v4.17.0 Features

- `[Datagrid]` Added support for ellipsis to header text. ([#842](https://github.com/infor-design/enterprise/issues/842))
- `[Datagrid]` Added support to cancel `rowactivated` event. Now it will trigger the new event `beforerowactivated` which will wait/sync to cancel or proceed to do `rowactivated` event. ([#1021](https://github.com/infor-design/enterprise/issues/1021))
- `[Datagrid]` Added option to align grouped headers text. ([#1714](https://github.com/infor-design/enterprise/issues/1714))
- `[Datagrid]` Tabbing through a new row moves focus to next line for a lookup column. ([#1822](https://github.com/infor-design/enterprise/issues/1822))
- `[Datagrid]` Validation tooltip does not wrap words correctly across multiple lines. ([#1829](https://github.com/infor-design/enterprise/issues/1829))
- `[Dropdown]` Added support to make dropdown readonly fields optionally not tab-able. ([#1591](https://github.com/infor-design/enterprise/issues/1591))
- `[Form Compact]` Implemented design for field-heavy forms. This design is experimental, likely not production ready, and subject to change without notice. ([#1699](https://github.com/infor-design/enterprise/issues/1699))
- `[Hierarchy]` Changed the newer stacked layout to support mutiple root elements. ([#1677](https://github.com/infor-design/enterprise/issues/1677))
- `[Locale]` Added support for passing in `locale` or `language` to the `parse` and `format` and `translation` functions so they will work without changing the current locale or language. ([#462](https://github.com/infor-design/enterprise/issues/462))
- `[Locale]` Added support for setting a specific group size other than the ones in the locale. This includes using no group size. ([#462](https://github.com/infor-design/enterprise/issues/462))
- `[Locale]` Added support for showing timezones in the current language with a fall back for IE 11. ([#592](https://github.com/infor-design/enterprise/issues/592))
- `[Locale]` Added support for different group sizes. This was previously not working correctly for locales like hi-IN (using 3, 2 group sizes) and en-US (using 3, 0 group sizes). We will later make this work on masks on a separate issue. ([#441](https://github.com/infor-design/enterprise/issues/441))
- `[Locale]` Its now possible to add new locales in by adding them to the `defaultLocales` and `supportedLocales` sets. ([#402](https://github.com/infor-design/enterprise/issues/402))
- `[Locale]` Added an example to show extending locales with new strings and an api method to make it easier. because of the way this is split, if your directly adding to `Locale.cultures` you will need to adjust your code to extend from `Locale.languages` instead. ([#402](https://github.com/infor-design/enterprise/issues/402))
- `[Locale]` Added support for having a different language and locale. This is done by calling the new `setLanguage` function. ([#1552](https://github.com/infor-design/enterprise/issues//1552))
- `[Locale / Mask]` Added limited initial support for some unicode languages. This means you can convert to and from numbers typed in Devangari, Arabic, and Chinese (Financial and Simplified). ([#439](https://github.com/infor-design/enterprise/issues/439))
- `[Locale]` Added support for passing a `locale` other the the current locale to calendar, monthview, datepicker and timepicker. ([#462](https://github.com/infor-design/enterprise/issues/462))
- `[Mask]` It is now possible to type numbers in unicode such as Devangari, Arabic, and Chinese (Financial and Simplified) into the the masks that involve numbers. ([#439](https://github.com/infor-design/enterprise/issues/439))
- `[Modal]` Added an option to dictate the maximum width of the modal. ([#1802](https://github.com/infor-design/enterprise/issues/1802))
- `[Icons]` Add support for creating an svg file for the Uplift theme's (alpha) new icons from ids-identity@2.4.0 assets. ([#1759](https://github.com/infor-design/enterprise/issues/1759))
- `[Radar]` Added support to three label sizes (name, abbrName, shortName). ([#1553](https://github.com/infor-design/enterprise/issues/1553))

### v4.17.0 Fixes

- `[Accordion]` Fixed a bug where some truncated text elements were not generating a tooltip. ([#1736](https://github.com/infor-design/enterprise/issues/1736))
- `[Builder]` Cropped Header for Builder Panel When Text is Long. ([#1814](https://github.com/infor-design/enterprise/issues/1814))
- `[Calendar]` Event model title color is not correct if the modal is opened and another event is selected. ([#1739](https://github.com/infor-design/enterprise/issues/1739))
- `[Calendar]` Modal is still displayed after changing months. ([#1741](https://github.com/infor-design/enterprise/issues/1741))
- `[Calendar]` Changing some event spans is causing missing dates on the dialogs. ([#1708](https://github.com/infor-design/enterprise/issues/1708))
- `[Composite Form]` Fix a bug in IE11 where composite form content overflows to the lower container. ([#1768](https://github.com/infor-design/enterprise/issues/1768))
- `[Datagrid]` Added a fix where the column is next to the edge of the browser and the filter dropdown popup overflow the page.([#1604](https://github.com/infor-design/enterprise/issues/1604))
- `[Datagrid]` Added a fix to allow the commit of a cell edit after tabbing into a cell once having clicked into a previous cell.([#1608](https://github.com/infor-design/enterprise/issues/1608))
- `[Datagrid]` Stretch column not working in Edge browser. ([#1716](https://github.com/infor-design/enterprise/issues/1716))
- `[Datagrid]` Fixed a bug where the source callback was not called when filtering. ([#1688](https://github.com/infor-design/enterprise/issues/1688))
- `[Datagrid]` Fixed a bug where filtering Order Date with `is-not-empty` on a null value would not correctly filter out results. ([#1718](https://github.com/infor-design/enterprise/issues/1718))
- `[Datagrid]` Fixed a bug where when using the `disableClientSideFilter` setting the filtered event would not be called correctly. ([#1689](https://github.com/infor-design/enterprise/issues/1689))
- `[Datagrid]` Fixed a bug where hidden columns inside a colspan were aligning incorrectly. ([#1764](https://github.com/infor-design/enterprise/issues/1764))
- `[Dropdown]` Fixed a layout error on non inline fields with errors. ([#1770](https://github.com/infor-design/enterprise/issues/1770))
- `[Dropdown]` Fixed a bug where the dropdown did not close when tabbing if using the `noSearch` setting. ([#1731](https://github.com/infor-design/enterprise/issues/1731))
- `[Modal]` Fixed a bug where the modal can overflow the page. ([#1802](https://github.com/infor-design/enterprise/issues/1802))
- `[Radio Button]` Fixed a rendering problem on the selected state of Radio Buttons used inside of Accordion components. ([#1568](https://github.com/infor-design/enterprise/issues/1568))
- `[Radio Button]` Fixed a z-index issue that was causing radio buttons to sometimes display over top of page sections where they should have instead scrolled beneath. ([#1014](https://github.com/infor-design/enterprise/issues/1014))

### v4.17.0 Chore & Maintenance

- `[Css/Sass]` Replaced font-size numerical declarations with their ids-identity token counterpart. ([#1640](https://github.com/infor-design/enterprise/issues/1640))
- `[Demoapp]` Removed query parameter for changing fonts. ([#1747](https://github.com/infor-design/enterprise/issues/1747))
- `[Build]` Added a process to notify developers that things are being deprecated or going away. Documented the current deprecations in this system and made [notes for developers](https://github.com/infor-design/enterprise/blob/master/docs/CODING-STANDARDS.md#deprecations). ([#1747](https://github.com/infor-design/enterprise/issues/1747))

(30 Issues Solved This Release, Backlog Enterprise 224, Backlog Ng 59, 785 Functional Tests, 793 e2e Tests)

## v4.16.0

- [Npm Package](https://www.npmjs.com/package/ids-enterprise)
- [IDS Enterprise Angular Change Log](https://github.com/infor-design/enterprise-ng/blob/master/docs/CHANGELOG.md)

### v4.16.0 Features

- `[Busy Indicator]` Made a fix to make it possible to use a busy indicator on a modals. ([#827](https://github.com/infor-design/enterprise/issues/827))
- `[Datagrid]` Added an option to freeze columns from scrolling on the left and/or right. The new option is called `frozenColumns`. See notes on what works and doesnt with frozen column in the datagrid docs frozen column section. ([#464](https://github.com/infor-design/enterprise/issues/464))
- `[Editor]` Added new state called "preview" a non editable mode to editor. Where it only shows the HTML with no toolbar, borders etc. ([#1413](https://github.com/infor-design/enterprise/issues/1413))
- `[Field Filter]` Added support to get and set filter type programmatically. ([#1181](https://github.com/infor-design/enterprise/issues/1181))
- `[Hierarchy]` Add print media styles to decrease ink usage and increase presentability for print format. Note that you may need to enable the setting to print background images, both Mac and PC have a setting for this. ([#456](https://github.com/infor-design/enterprise/issues/456))
- `[Hierarchy]` Added a new "stacked" layout to eventually replace the current layouts. This works better responsively and prevents horizontal scrolling. ([#1629](https://github.com/infor-design/enterprise/issues/1629))
- `[Pager]` Added a "condensed" page size selector button for use on pagers in smaller containers, such as the list side of the list/detail pattern. ([#1459](https://github.com/infor-design/enterprise/issues/1459))

### v4.16.0 Future Deprecation

- `[Hierarchy]` The following options are now deprecated and will be removed approximately 2019-05-15. `paging` and `mobileView`. ([#1629](https://github.com/infor-design/enterprise/issues/1629))
- `[Hierarchy]` Stacked layout will become the default layout in favor of the existing horizontal layout, so the horizontal layout is now considered deprecated and will be removed approximately 2019-05-15. ([#1629](https://github.com/infor-design/enterprise/issues/1629))

### v4.16.0 Fixes

- `[Application Menu]` Fixed the truncation of long text in an accordion element in the application menu by adding a tooltip to truncated elements. ([#457](https://github.com/infor-design/enterprise/issues/457))
- `[Calendar]` Disable the new event modal when no template is defined. ([#1700](https://github.com/infor-design/enterprise/issues/1700))
- `[Dropdown]` Fixed a bug where the ellipsis was not showing on long text in some browsers. ([#1550](https://github.com/infor-design/enterprise/issues/1550))
- `[Datagrid]` Fixed a bug in equals filter on multiselect filters. ([#1586](https://github.com/infor-design/enterprise/issues/1586))
- `[Datagrid]` Fixed a bug where incorrect data is shown in the events in tree grid. ([#315](https://github.com/infor-design/enterprise-ng/issues/315))
- `[Datagrid]` Fixed a bug where when using minWidth on a column and sorting the column will become misaligned. ([#1481](https://github.com/infor-design/enterprise/issues/1481))
- `[Datagrid]` Fixed a bug where when resizing the last column may become invisible. ([#1456](https://github.com/infor-design/enterprise/issues/1456))
- `[Datagrid]` Fixed a bug where a checkbox column will become checked when selecting if there is no selection checkbox. ([#1641](https://github.com/infor-design/enterprise/issues/1641))
- `[Datagrid]` Fixed a bug where the last column would sometimes not render fully for buttons with longer text. ([#1246](https://github.com/infor-design/enterprise/issues/1246))
- `[Datagrid]` Fixed a bug where showMonthYearPicker did not work correctly on date filters. ([#1532](https://github.com/infor-design/enterprise-ng/issues/1532))
- `[Validation]` Fixed a bug in removeError where the icon is sometimes not removed. ([#1556](https://github.com/infor-design/enterprise/issues/1556))
- `[Datepicker]` Fixed the range picker to clear when changing months in a filter. ([#1537](https://github.com/infor-design/enterprise/issues/1537))
- `[Datepicker]` Fixed disabled dates example to validate again on disabled dates. ([#1445](https://github.com/infor-design/enterprise/issues/1445))
- `[Datagrid]` Fixed a Date Editor bug when passing a series of zeroes to a datagrid cell with an editable date. ([#1020](https://github.com/infor-design/enterprise/issues/1020))
- `[Dropdown]` Fixed a bug where a dropdown will never reopen if it is closed by clicking a menu button. ([#1670](https://github.com/infor-design/enterprise/issues/1670))
- `[Icons]` Established missing icon sourcing and sizing consistency from ids-identity icon/svg assets. ([PR#1628](https://github.com/infor-design/enterprise/pull/1628))
- `[Listview]` Addressed performance issues with paging on all platforms, especially Windows and IE/Edge browsers. As part of this, reworked all components that integrate with the Pager component to render their contents based on a dataset, as opposed to DOM elements. ([#922](https://github.com/infor-design/enterprise/issues/922))
- `[Lookup]` Fixed a bug with settings: async, server-side, and single select modes.  The grid was not deselecting the previously selected value when a new row was clicked.  If the value is preselected in the markup, the lookup modal will no longer close prematurely. ([PR#1654](https://github.com/infor-design/enterprise/issues/1654))
- `[Pager]` Made it possible to set and persist custom tooltips on first, previous, next and last pager buttons. ([#922](https://github.com/infor-design/enterprise/issues/922))
- `[Pager]` Fixed propagation of the `pagesizes` setting when using `updated()`. Previously the array was deep extended instead of being replaced outright. ([#1466](https://github.com/infor-design/enterprise/issues/1466))
- `[Tree]` Fixed a bug when calling the disable or enable methods of the tree. This was not working with ie11. ([PR#1600](https://github.com/infor-design/enterprise/issues/1600))
- `[Stepprocess]` Fixed a bug where the step folder was still selected when it was collapsed or expanded. ([#1633](https://github.com/infor-design/enterprise/issues/1633))
- `[Swaplist]` Fixed a bug where items were not able to drag anymore after make the search. ([#1703](https://github.com/infor-design/enterprise/issues/1703))
- `[Toolbar Flex]` Added the ability to pass in a `beforeOpen` callback to the More Actions menu (fixes a bug where it wasn't possible to dynamically add content to the More Actions menu in same way that was possible on the original Toolbar component)
- `[Toolbar Flex]` Fixed a bug where selected events were not bubbling up for a menu button on a flex toolbar. ([#1709](https://github.com/infor-design/enterprise/issues/1709))
- `[Stepprocess]` Disabled step selected when using the next or previous button. ([#1697](https://github.com/infor-design/enterprise/issues/1697))
- `[Tree]` Fixed a bug when calling the disable or enable methods of the tree. This was not working with ie11. ([PR#1600](https://github.com/infor-design/enterprise/issues/1600))

### v4.16.0 Chore & Maintenance

- `[Demo App]` Removed the search icon from the header on test pages as it doesn't function. ([#1449](https://github.com/infor-design/enterprise/issues/1449))
- `[Demo App]` Added a fix for incorrect links when running on windows. ([#1549](https://github.com/infor-design/enterprise/issues/1549))
- `[Docs]` Added a fix to prevent the documentation generator from failing intermittently. ([#1377](https://github.com/infor-design/enterprise/issues/1377))

(29 Issues Solved This Release, Backlog Enterprise 203, Backlog Ng 69, 735 Functional Tests, 670 e2e Tests)

## v4.15.0

- [Npm Package](https://www.npmjs.com/package/ids-enterprise)
- [IDS Enterprise Angular Change Log](https://github.com/infor-design/enterprise-ng/blob/master/docs/CHANGELOG.md)

### v4.15.0 Features

- `[Datagrid]` Added support for lookup in the datagrid filter. ([#653](https://github.com/infor-design/enterprise/issues/653))
- `[Datagrid]` Added support for masks on lookup editors. ([#406](https://github.com/infor-design/enterprise/issues/406))
- `[Validation]` When using legacy mode validation, made the icon dim if the text was on top of it. ([#644](https://github.com/infor-design/enterprise/issues/644))
- `[Calendar]` Now possible to edit events both with the API and by clicking/double clicking events. And other improvements. ([#1436](https://github.com/infor-design/enterprise/issues/1436))
- `[Datagrid]` Added new methods to clear dirty cells on cells, rows, and all. ([#1303](https://github.com/infor-design/enterprise/issues/1303))
- `[Tree]` Added several improvements: the ability to show a dropdown on the tree node, the ability to add nodes in between current nodes, the ability to set checkboxes for selection only on some nodes, and the ability to customize icons. ([#1364](https://github.com/infor-design/enterprise/issues/1364))
- `[Datagrid]` Added the ability to display or hide the new row indicator with a new `showNewIndicator` option. ([#1589](https://github.com/infor-design/enterprise/issues/1589))

### v4.15.0 Fixes

- `[Icons]` Icons with the word `confirm` have been changed to `success`. This is partially backwards compatible for now. We deprecated `confirm` and will remove in the next major version so rename your icons. Example `icon-confirm` to `icon-success`. ([#963](https://github.com/infor-design/enterprise/issues/963))
- `[Icons]` The alert icons now have a white background allowing them to appear on colored sections. There are now two versions, for example: `icon-error` and `icon-error-solid`. These are used in calendar. ([#1436](https://github.com/infor-design/enterprise/issues/1436))
- `[Circle Pager]` Made significant improvements to resizing, especially on tabs. ([#1284](https://github.com/infor-design/enterprise/issues/1284))
- `[Datagrid]` In high contrast mode the background is now white when editing cells. ([#1421](https://github.com/infor-design/enterprise/issues/1421))
- `[Dropdown]` Fixed an issue where filter did not work in no-search mode with the Caps Lock key. ([#1500](https://github.com/infor-design/enterprise/issues/1500))
- `[Popupmenu]` Fixed an issue when using the same menu on multiple inputs wherein destroying one instance actually destroyed all instances. ([#1025](https://github.com/infor-design/enterprise/issues/1025))
- `[Swaplist]` Fixed a bug where Shift+M did not work when typing in the search. ([#1408](https://github.com/infor-design/enterprise/issues/1408))
- `[Popupmenu]` Fixed a bug in immediate mode where right click only worked the first time. ([#1507](https://github.com/infor-design/enterprise/issues/1507))
- `[Editor]` Fixed a bug where clear formatting did not work in safari. ([#911](https://github.com/infor-design/enterprise/issues/911))
- `[Colorpicker]` Fixed a bug in Angular where the picker did not respond correctly to `editable=false` and `disabled=true`. ([#257](https://github.com/infor-design/enterprise-ng/issues/257))
- `[Locale]` Fixed a bug where the callback did not complete on nonexistent locales. ([#1267](https://github.com/infor-design/enterprise/issues/1267))
- `[Calendar]` Fixed a bug where event details remain when filtering event types. ([#1436](https://github.com/infor-design/enterprise/issues/1436))
- `[Busy Indicator]` Fixed a bug where the indicator closed when clicking on accordions. ([#281](https://github.com/infor-design/enterprise-ng/issues/281))
- `[Datagrid Tree]` Fixed the need for unique IDs on the tree nodes. ([#1361](https://github.com/infor-design/enterprise/issues/1361))
- `[Editor]` Improved the result of pasting bullet lists from MS Word. ([#1351](https://github.com/infor-design/enterprise/issues/1351))
- `[Hierarchy]` Fixed layout issues in the context menu in RTL mode. ([#1310](https://github.com/infor-design/enterprise/issues/1310))
- `[Datagrid]` Added a setting `allowChildExpandOnMatch` that optionally determines if a search/filter will show and allow nonmatching children to be shown. ([#1422](https://github.com/infor-design/enterprise/issues/1422))
- `[Datagrid]` If a link is added with a href it will now be followed when clicking, rather than needing to use the click method setting on columns. ([#1473](https://github.com/infor-design/enterprise/issues/1473))
- `[Datagrid Tree]` Fixed a bug where Expand/Collapse text is added into the +/- cell. ([#1145](https://github.com/infor-design/enterprise/issues/1145))
- `[Dropdown]` Fixed a bug in NG where two dropdowns in different components would cause each other to freeze. ([#229](https://github.com/infor-design/enterprise-ng/issues/229))
- `[Editor]` Verified a past fix where editor would not work with all buttons when in a modal. ([#408](https://github.com/infor-design/enterprise/issues/408))
- `[Datagrid Tree]` Fixed a bug in `updateRow` that caused the indent of the tree grid to collapse. ([#405](https://github.com/infor-design/enterprise/issues/405))
- `[Empty Message]` Fixed a bug where a null empty message would not be possible. This is used to show no empty message on initial load delays. ([#1467](https://github.com/infor-design/enterprise/issues/1467))
- `[Lookup]` Fixed a bug where nothing is inserted when you click a link editor in the lookup. ([#1315](https://github.com/infor-design/enterprise/issues/1315))
- `[About]` Fixed a bug where the version would not show when set. It would show the IDS version. ([#1414](https://github.com/infor-design/enterprise/issues/1414))
- `[Datagrid]` Fixed a bug in `disableClientSort` / `disableClientFilter`. It now retains visual indicators on sort and filter. ([#1248](https://github.com/infor-design/enterprise/issues/1248))
- `[Tree]` Fixed a bug where selected nodes are selected again after loading child nodes. ([#1270](https://github.com/infor-design/enterprise/issues/1270))
- `[Input]` Fixed a bug where inputs that have tooltips will not be selectable with the cursor. ([#1354](https://github.com/infor-design/enterprise/issues/1354))
- `[Accordion]` Fixed a bug where double clicking a header will open and then close the accordion. ([#1314](https://github.com/infor-design/enterprise/issues/1314))
- `[Datagrid]` Fixed a bug on hover with taller cells where the hover state would not cover the entire cell. ([#1490](https://github.com/infor-design/enterprise/issues/1490))
- `[Editor]` Fixed a bug where the image would still be shown if you press the Esc key and cancel the image dialog. ([#1489](https://github.com/infor-design/enterprise/issues/1489))
- `[Datagrid Lookup]` Added additional missing event info for ajax requests and filtering. ([#1486](https://github.com/infor-design/enterprise/issues/1486))
- `[Tabs]` Added protection from inserting HTML tags in the add method (XSS). ([#1462](https://github.com/infor-design/enterprise/issues/1462))
- `[App Menu]` Added better text wrapping for longer titles. ([#1116](https://github.com/infor-design/enterprise/issues/1116))
- `[Contextual Action Panel]` Fixed some examples so that they reopen more than one time. ([#1116](https://github.com/infor-design/enterprise/issues/506))
- `[Searchfield]` Fixed a border styling issue on longer labels in the search. ([#1500](https://github.com/infor-design/enterprise/issues/1500))
- `[Tabs Multi]` Improved the experience on mobile by collapsing the menus a bit. ([#971](https://github.com/infor-design/enterprise/issues/971))
- `[Lookup]` Fixed missing ellipsis menu on mobile devices. ([#1068](https://github.com/infor-design/enterprise/issues/1068))
- `[Accordion]` Fixed incorrect font size on p tags in the accordion. ([#1116](https://github.com/infor-design/enterprise/issues/1116))
- `[Line Chart]` Fixed and improved the legend text on mobile viewport. ([#609](https://github.com/infor-design/enterprise/issues/609))

### v4.15.0 Chore & Maintenance

- `[General]` Migrated sass to use IDS color variables. ([#1435](https://github.com/infor-design/enterprise/issues/1435))
- `[Angular]` Added all settings from 4.13 in time for future 5.1.0 ([#274](https://github.com/infor-design/enterprise-ng/issues/274))
- `[General]` Fixed some incorrect layouts. ([#1357](https://github.com/infor-design/enterprise/issues/1357))
- `[Targeted Achievement]` Removed some older non working examples. ([#520](https://github.com/infor-design/enterprise/issues/520))

(50 Issues Solved This Release, Backlog Enterprise 294, Backlog Ng 80, 809 Functional Tests, 716 e2e Tests)

## v4.14.0

- [Npm Package](https://www.npmjs.com/package/ids-enterprise)
- [IDS Enterprise Angular Change Log](https://github.com/infor-design/enterprise-ng/blob/master/docs/CHANGELOG.md)

### v4.14.0 Features

- `[Datepicker/Monthview]` Added a setting for the day of week the calendar starts that can be used outside of the Locale setting. ([#1179](https://github.com/infor-design/enterprise/issues/1179))
- `[Datagrid]` Made the tree datagrid work a lot better with filtering. ([#1281](https://github.com/infor-design/enterprise/issues/1281))
- `[Autocomplete/SearchField]` Added a caseSensitive filtering option. ([#385](https://github.com/infor-design/enterprise/issues/385))
- `[Datagrid]` Added an option `headerAlign` to set alignment on the header different than the rows. ([#420](https://github.com/infor-design/enterprise/issues/420))
- `[Message]` Added the ability to use certain formatter html tags in the message content. ([#379](https://github.com/infor-design/enterprise/issues/379))

### v4.14.0 Fixes

- `[Swaplist]` Fixed a bug that if you drag really fast everything disappears. ([#1195](https://github.com/infor-design/enterprise/issues/1195))
- `[Hierarchy]` Fixed a bug that part of the profile menu is cut off. ([#931](https://github.com/infor-design/enterprise/issues/931))
- `[Datagrid/Dropdown]` Fixed a bug that part of the dropdown menu is cut off. ([#1420](https://github.com/infor-design/enterprise/issues/1420))
- `[Modal]` Fixed bugs where with certain field types modal validation was not working. ([#1213](https://github.com/infor-design/enterprise/issues/1213))
- `[Dropdown]` Fixed a regression where the tooltip was not showing when data is overflowed. ([#1400](https://github.com/infor-design/enterprise/issues/1400))
- `[Tooltip]` Fixed a bugs where a tooltip would show up in unexpected places. ([#1396](https://github.com/infor-design/enterprise/issues/1396))
- `[Datagrid/Dropdown]` Fixed a bug where an error would occur if showSelectAll is used. ([#1360](https://github.com/infor-design/enterprise/issues/1360))
- `[Datagrid/Tooltip]` Fixed a bugs where a tooltip would show up in the header unexpectedly. ([#1395](https://github.com/infor-design/enterprise/issues/1395))
- `[Popupmenu]` Fixed incorrect highlighting on disabled list items.  ([#982](https://github.com/infor-design/enterprise/issues/982))
- `[Contextual Action Panel]` Fixed issues with certain styles of invoking the CAP where it would not reopen a second time. ([#1139](https://github.com/infor-design/enterprise/issues/1139))
- `[Spinbox]` Added a fix so the page will not zoom when click + and - on mobile devices. ([#1070](https://github.com/infor-design/enterprise/issues/1070))
- `[Splitter]` Removed the tooltip from the expand/collapse button as it was superfluous. ([#1180](https://github.com/infor-design/enterprise/issues/1180))
- `[Datagrid]` Added a fix so the last column when stretching will do so with percentage so it will stay when the page resize or the menu opens/closes. ([#1168](https://github.com/infor-design/enterprise/issues/1168))
- `[Datagrid]` Fixed bugs in the server side and filtering example. ([#396](https://github.com/infor-design/enterprise/issues/396))
- `[Datagrid]` Fixed a bug in applyFilter with datefields. ([#1269](https://github.com/infor-design/enterprise/issues/1269))
- `[Datagrid]` Fixed a bug in updateCellNode where sometimes it did not work. ([#1122](https://github.com/infor-design/enterprise/issues/1122))
- `[Hierarchy]` Made the empty image ring the same color as the left edge. ([#932](https://github.com/infor-design/enterprise/issues/932))
- `[Datagrid/Dropdown]` Fixed an issue that tab did not close dropdown editors. ([#1198](https://github.com/infor-design/enterprise/issues/1198))
- `[Datagrid/Dropdown]` Fixed a bug that if you click open a dropdown editor then you cannot use arrow keys to select. ([#1387](https://github.com/infor-design/enterprise/issues/1387))
- `[Datagrid/Dropdown]` Fixed a bug that if a smaller number of items the menu would be too short. ([#1298](https://github.com/infor-design/enterprise/issues/1298))
- `[Searchfield]` Fixed a bug that the search field didnt work in safari. ([#225](https://github.com/infor-design/enterprise/issues/225))
- `[Datagrid/Dropdown]` Fixed a bug that source is used the values may be cleared out when opening the list. ([#1185](https://github.com/infor-design/enterprise/issues/1185))
- `[Personalization]` Fixed a bug that when calling initialize the personalization would reset. ([#1231](https://github.com/infor-design/enterprise/issues/1231))
- `[Tabs]` Fixed the alignment of the closing icon. ([#1056](https://github.com/infor-design/enterprise/issues/1056))
- `[Dropdown]` Fixed list alignment issues on mobile. ([#1069](https://github.com/infor-design/enterprise/issues/1069))
- `[Dropdown]` Fixed issues where the listbox would not close on mobile. ([#1119](https://github.com/infor-design/enterprise/issues/1119))
- `[Dropdown]` Fixed a bug where modals would close on url hash change. ([#1207](https://github.com/infor-design/enterprise/issues/1207))
- `[Contextual Action Panel]` Fixed an issue where buttons would occasionally be out of view. ([#283](https://github.com/infor-design/enterprise/issues/283))
- `[Empty Message]` Added a new icon to indicate using the search function. ([#1325](https://github.com/infor-design/enterprise/issues/1325))
- `[Searchfield]` Added a fix for landscape mode on mobile. ([#1102](https://github.com/infor-design/enterprise/issues/1102))
- `[Datagrid]` Added a fix for hard to read fields in high contrast mode. ([#1193](https://github.com/infor-design/enterprise/issues/1193))

### v4.14.0 Chore & Maintenance

- `[General]` Fixed problems with the css mapping where the line numbers were wrong in the map files. ([#962](https://github.com/infor-design/enterprise/issues/962))
- `[Docs]` Added setting so themes can be shown in the documentation pages. ([#1327](https://github.com/infor-design/enterprise/issues/1327))
- `[Docs]` Made links to example pages open in a new window. ([#1132](https://github.com/infor-design/enterprise/issues/1132))

(43 Issues Solved This Release, Backlog Enterprise 181, Backlog Ng 64, 682 Functional Tests, 612 e2e Tests)

## v4.13.0

- [Npm Package](https://www.npmjs.com/package/ids-enterprise)
- [IDS Enterprise Angular Change Log](https://github.com/infor-design/enterprise-ng/blob/master/docs/CHANGELOG.md)

### v4.13.0 Features

- `[Calendar]` Added some new features such as upcoming events view, RTL, keyboard support and fixed styling issues and bugs. ([#1221](https://github.com/infor-design/enterprise/issues/1221))
- `[Flex Toolbar]` Added search field integration, so that the search field is mainly close to being able to replace the legacy toolbar. ([#269](https://github.com/infor-design/enterprise/issues/269))
- `[Bar]` Added short, medium label support for adapting the chart to responsive views. ([#1094](https://github.com/infor-design/enterprise/issues/1094))
- `[Textarea]` Added maxLength option to prevent typing over a set maximum. ([#1046](https://github.com/infor-design/enterprise/issues/1046))
- `[Textarea]` Added maxGrow option to prevent growing when typing over a set max. ([#1147](https://github.com/infor-design/enterprise/issues/1147))
- `[Datagrid]` If using the `showDirty` option the indication will now be on each cell. ([#1183](https://github.com/infor-design/enterprise/issues/1183))
- `[Datepicker]` Added an option `useCurrentTime` that will insert current time instead of noon time with date and timepickers. ([#1087](https://github.com/infor-design/enterprise/issues/1087))
- `[General]` Included an IE 11 polyfill for ES6 Promises, this is a new dependency in the package.json you should include. ([#1172](https://github.com/infor-design/enterprise/issues/1172))
- `[General]` Add translations in 38 languages including new support for Slovak (sk-SK). ([#557](https://github.com/infor-design/enterprise/issues/557))

### v4.13.0 Fixes

- `[Tooltips]` Fixed an important bug where tooltips would stick around in the page on the top corner. ([#1273](https://github.com/infor-design/enterprise/issues/1273))
- `[Tooltips]` Fixed some contrast issues on the high contrast theme. ([#1249](https://github.com/infor-design/enterprise/issues/1249))
- `[Tooltips]` Fixed a bug where Toolbar "More Actions" menu buttons could incorrectly display a tooltip overlapping an open menu. ([#1242](https://github.com/infor-design/enterprise/issues/1242))
- `[Datepicker / Timepicker]` Removed the need to use the customValidation setting. You can remove this option from your code. The logic will pick up if you added customValidation to your input by adding a data-validate option. You also may need to add `date` or `availableDate` validation to your  data-validate attribute if these validations are desired along with your custom or required validation. ([#862](https://github.com/infor-design/enterprise/issues/862))
- `[Menubutton]` Added a new setting `hideMenuArrow` you can use for buttons that don't require an arrow, such as menu buttons. ([#1088](https://github.com/infor-design/enterprise/issues/1088))
- `[Dropdown]` Fixed issues with destroy when multiple dropdown components are on the page. ([#1202](https://github.com/infor-design/enterprise/issues/1202))
- `[Datagrid]` Fixed alignment issues when using filtering with some columns that do not have a filter. ([#1124](https://github.com/infor-design/enterprise/issues/1124))
- `[Datagrid]` Fixed an error when dynamically adding context menus. ([#1216](https://github.com/infor-design/enterprise/issues/1216))
- `[Datagrid]` Added an example of dynamic intermediate paging and filtering. ([#396](https://github.com/infor-design/enterprise/issues/396))
- `[Dropdown]` Fixed alignment issues on mobile devices. ([#1069](https://github.com/infor-design/enterprise/issues/1069))
- `[Datepicker]` Fixed incorrect assumptions, causing incorrect umalqura calendar calculations. ([#1189](https://github.com/infor-design/enterprise/issues/1189))
- `[Datepicker]` Fixed an issue where the dialog would not close on click out if opening the time dropdown components first. ([#1278](https://github.com/infor-design/enterprise/issues/))
- `[General]` Added the ability to stop renderLoop. ([#214](https://github.com/infor-design/enterprise/issues/214))
- `[Datepicker]` Fixed an issue reselecting ranges with the date picker range option. ([#1197](https://github.com/infor-design/enterprise/issues/1197))
- `[Editor]` Fixed bugs on IE with background color option. ([#392](https://github.com/infor-design/enterprise/issues/392))
- `[Colorpicker]` Fixed issue where the palette is not closed on enter key / click. ([#1050](https://github.com/infor-design/enterprise/issues/1050))
- `[Accordion]` Fixed issues with context menus on the accordion. ([#639](https://github.com/infor-design/enterprise/issues/639))
- `[Searchfield]` Made no results appear not clickable. ([#329](https://github.com/infor-design/enterprise/issues/329))
- `[Datagrid]` Added an example of groups and paging. ([#435](https://github.com/infor-design/enterprise/issues/435))
- `[Editor]` Fixed the dirty indicator when using toolbar items. ([#910](https://github.com/infor-design/enterprise/issues/910))
- `[Datagrid]` Fixed a bug that made tooltips disappear when a lookup editor is closed. ([#1186](https://github.com/infor-design/enterprise/issues/1186))
- `[Datagrid]` Fixed a bug where not all rows are removed in the removeSelected function. ([#1036](https://github.com/infor-design/enterprise/issues/1036))
- `[Datagrid]` Fixed bugs in activateRow and deactivateRow in some edge cases. ([#948](https://github.com/infor-design/enterprise/issues/948))
- `[Datagrid]` Fixed formatting of tooltips on the header and filter. ([#955](https://github.com/infor-design/enterprise/issues/955))
- `[Datagrid]` Fixed wrong page number when saving the page number in localstorage and reloading. ([#798](https://github.com/infor-design/enterprise/issues/798))
- `[Tree]` Fixed issues when expanding and collapsing after dragging nodes around. ([#1183](https://github.com/infor-design/enterprise/issues/1183))
- `[ContextualActionPanel]` Fixed a bug where the CAP will be closed if clicking an accordion in it. ([#1138](https://github.com/infor-design/enterprise/issues/1138))
- `[Colorpicker]` Added a setting (customColors) to prevent adding default colors if totally custom colors are used. ([#1135](https://github.com/infor-design/enterprise/issues/1135))
- `[AppMenu]` Improved contrast in high contrast theme. ([#1146](https://github.com/infor-design/enterprise/issues/1146))
- `[Searchfield]` Fixed issue where ascenders/descenders are cut off. ([#1101](https://github.com/infor-design/enterprise/issues/1101))
- `[Tree]` Added sortstop and sortstart events. ([#1003](https://github.com/infor-design/enterprise/issues/1003))
- `[Searchfield]` Fixed some alignment issues in different browsers. ([#1106](https://github.com/infor-design/enterprise/issues/1106))
- `[Searchfield]` Fixed some contrast issues in different browsers. ([#1104](https://github.com/infor-design/enterprise/issues/1104))
- `[Searchfield]` Prevent multiple selected events from firing. ([#1259](https://github.com/infor-design/enterprise/issues/1259))
- `[Autocomplete]` Added a beforeOpen setting ([#398](https://github.com/infor-design/enterprise/issues/398))
- `[Toolbar]` Fixed an error where toolbar tried to focus a DOM item that was removed. ([#1177](https://github.com/infor-design/enterprise/issues/1177))
- `[Dropdown]` Fixed a problem where the bottom of some lists is cropped. ([#909](https://github.com/infor-design/enterprise/issues/909))
- `[General]` Fixed a few components so that they could still initialize when hidden. ([#230](https://github.com/infor-design/enterprise/issues/230))
- `[Datagrid]` Fixed missing tooltips on new row. ([#1081](https://github.com/infor-design/enterprise/issues/1081))
- `[Lookup]` Fixed a bug using select all where it would select the previous list. ([#295](https://github.com/infor-design/enterprise/issues/295))
- `[Datagrid]` Fixed missing summary row on initial render in some cases. ([#330](https://github.com/infor-design/enterprise/issues/330))
- `[Button]` Fixed alignment of text and icons. ([#973](https://github.com/infor-design/enterprise/issues/973))
- `[Datagrid]` Fixed missing source call when loading last page first. ([#1162](https://github.com/infor-design/enterprise/issues/1162))
- `[SwapList]` Made sure swap list will work in all cases and in angular. ([#152](https://github.com/infor-design/enterprise/issues/152))
- `[Toast]` Fixed a bug where some toasts on certain urls may not close. ([#1305](https://github.com/infor-design/enterprise/issues/1305))
- `[Datepicker / Lookup]` Fixed bugs where they would not load on tabs. ([#1304](https://github.com/infor-design/enterprise/issues/1304))

### v4.13.0 Chore & Maintenance

- `[General]` Added more complete visual tests. ([#978](https://github.com/infor-design/enterprise/issues/978))
- `[General]` Cleaned up some of the sample pages start at A, making sure examples work and tests are covered for better QA (on going). ([#1136](https://github.com/infor-design/enterprise/issues/1136))
- `[General]` Upgraded to ids-identity 2.0.x ([#1062](https://github.com/infor-design/enterprise/issues/1062))
- `[General]` Cleanup missing files in the directory listings. ([#985](https://github.com/infor-design/enterprise/issues/985))
- `[Angular 1.0]` We removed the angular 1.0 directives from the code and examples. These are no longer being updated. You can still use older versions of this or move on to Angular 7.x ([#1136](https://github.com/infor-design/enterprise/issues/1136))
- `[Uplift]` Included the uplift theme again as alpha for testing. It will show with a watermark and is only available via the personalize api or url params in the demo app. ([#1224](https://github.com/infor-design/enterprise/issues/1224))

(69 Issues Solved This Release, Backlog Enterprise 199, Backlog Ng 63, 662 Functional Tests, 659 e2e Tests)

## v4.12.0

- [Npm Package](https://www.npmjs.com/package/ids-enterprise)
- [IDS Enterprise Angular Change Log](https://github.com/infor-design/enterprise-ng/blob/master/docs/CHANGELOG.md)

### v4.12.0 Features

- `[General]` The ability to make custom/smaller builds has further been improved. We improved the component matching, made it possible to run the tests on only included components, fixed the banner, and improved the terminal functionality. Also removed/deprecated the older mapping tool. ([#417](https://github.com/infor-design/enterprise/issues/417))
- `[Message]` Added the ability to have different types (Info, Confirm, Error, Alert). ([#963](https://github.com/infor-design/enterprise/issues/963))
- `[General]` Further fixes to for xss issues. ([#683](https://github.com/infor-design/enterprise/issues/683))
- `[Pager]` Made it possible to use the pager as a standalone component. ([#250](https://github.com/infor-design/enterprise/issues/250))
- `[Editor]` Added a clear formatting button. ([#473](https://github.com/infor-design/enterprise/issues/473))
- `[Datepicker]` Added an option to show the time as current time instead of midnight. ([#889](https://github.com/infor-design/enterprise/issues/889))
- `[About]` Dialog now shows device information. ([#684](https://github.com/infor-design/enterprise/issues/684))

### v4.12.0 Fixes

- `[Datagrid Tree]` Fixed incorrect data on activated event. ([#412](https://github.com/infor-design/enterprise/issues/412))
- `[Datagrid]` Improved the export function so it works on different locales. ([#378](https://github.com/infor-design/enterprise/issues/378))
- `[Tabs]` Fixed a bug where clicking the x on tabs with a dropdowns would incorrectly open the dropdown. ([#276](https://github.com/infor-design/enterprise/issues/276))
- `[Datagrid]` Changed the `settingschange` event so it will only fire once. ([#903](https://github.com/infor-design/enterprise/issues/903))
- `[Listview]` Improved rendering performance. ([#430](https://github.com/infor-design/enterprise/issues/430))
- `[General]` Fixed issues when using base tag, that caused icons to disappear. ([#766](https://github.com/infor-design/enterprise/issues/766))
- `[Empty Message]` Made it possible to assign code to the button click if used. ([#667](https://github.com/infor-design/enterprise/issues/667))
- `[Datagrid]` Added translations for the new tooltip. ([#227](https://github.com/infor-design/enterprise/issues/227))
- `[Dropdown]` Fixed contrast issue in high contrast theme. ([#945](https://github.com/infor-design/enterprise/issues/945))
- `[Datagrid]` Reset to default did not reset dropdown columns. ([#847](https://github.com/infor-design/enterprise/issues/847))
- `[Datagrid]` Fixed bugs in keyword search highlighting with special characters. ([#849](https://github.com/infor-design/enterprise/issues/849))
- `[Datagrid]` Fixed bugs that causes NaN to appear in date fields. ([#891](https://github.com/infor-design/enterprise/issues/891))
- `[Dropdown]` Fixed issue where validation is not trigger on IOS on click out. ([#659](https://github.com/infor-design/enterprise/issues/659))
- `[Lookup]` Fixed bug in select all in multiselect with paging. ([#926](https://github.com/infor-design/enterprise/issues/926))
- `[Modal]` Fixed bug where the modal would close if hitting enter on a checkbox and inputs. ([#320](https://github.com/infor-design/enterprise/issues/320))
- `[Lookup]` Fixed bug trying to reselect a second time. ([#296](https://github.com/infor-design/enterprise/issues/296))
- `[Tabs]` Fixed behavior when closing and disabling tabs. ([#947](https://github.com/infor-design/enterprise/issues/947))
- `[Dropdown]` Fixed layout issues when using icons in the dropdown. ([#663](https://github.com/infor-design/enterprise/issues/663))
- `[Datagrid]` Fixed a bug where the tooltip did not show on validation. ([#1008](https://github.com/infor-design/enterprise/issues/1008))
- `[Tabs]` Fixed issue with opening spillover on IOS. ([#619](https://github.com/infor-design/enterprise/issues/619))
- `[Datagrid]` Fixed bugs when using `exportable: false` in certain column positions. ([#787](https://github.com/infor-design/enterprise/issues/787))
- `[Searchfield]` Removed double border. ([#328](https://github.com/infor-design/enterprise/issues/328))

### v4.12.0 Chore & Maintenance

- `[Masks]` Added missing and more documentation, cleaned up existing docs. ([#1033](https://github.com/infor-design/enterprise/issues/1033))
- `[General]` Based on design site comments, we improved some pages and fixed some missing links. ([#1034](https://github.com/infor-design/enterprise/issues/1034))
- `[Bar Chart]` Added test coverage. ([#848](https://github.com/infor-design/enterprise/issues/848))
- `[Datagrid]` Added full api test coverage. ([#242](https://github.com/infor-design/enterprise/issues/242))

(55 Issues Solved This Release, Backlog Enterprise 185, Backlog Ng 50, 628 Functional Tests, 562 e2e Tests)

## v4.11.0

- [Npm Package](https://www.npmjs.com/package/ids-enterprise)
- [IDS Enterprise Angular Change Log](https://github.com/infor-design/enterprise-ng/blob/master/docs/CHANGELOG.md)

### v4.11.0 Features

- `[General]` It is now possible to make custom builds. With a custom build you specify a command with a list of components that you use. This can be used to reduce the bundle size for both js and css. ([#417](https://github.com/infor-design/enterprise/issues/417))
- `[Calendar]` Added more features including: a readonly view, ability for events to span days, tooltips and notifications ([#417](https://github.com/infor-design/enterprise/issues/417))
- `[Lookup]` Added the ability to select across pages, even when doing server side paging. ([#375](https://github.com/infor-design/enterprise/issues/375))
- `[Datagrid]` Improved tooltip performance, and now tooltips show on cells that are not fully displayed. ([#447](https://github.com/infor-design/enterprise/issues/447))

### v4.11.0 Fixes

- `[Dropdown]` The onKeyDown callback was not firing if CTRL key is used. This is fixed. ([#793](https://github.com/infor-design/enterprise/issues/793))
- `[Tree]` Added a small feature to preserve the tree node states on reload. ([#792](https://github.com/infor-design/enterprise/issues/792))
- `[Tree]` Added a disable/enable method to disable/enable the whole tree. ([#752](https://github.com/infor-design/enterprise/issues/752))
- `[App Menu]` Fixed a bug clearing the search filter box. ([#702](https://github.com/infor-design/enterprise/issues/702))
- `[Column Chart]` Added a yAxis option, you can use to format the yAxis in custom ways. ([#627](https://github.com/infor-design/enterprise/issues/627))
- `[General]` More fixes to use external ids tokens. ([#708](https://github.com/infor-design/enterprise/issues/708))
- `[Datagrid]` Fixed an error calling selectRows with an integer. ([#756](https://github.com/infor-design/enterprise/issues/756))
- `[Tree]` Fixed a bug that caused newly added rows to not be draggable. ([#618](https://github.com/infor-design/enterprise/issues/618))
- `[Dropdown / Multiselect]` Re-added the ability to have a placeholder on the component. ([#832](https://github.com/infor-design/enterprise/issues/832))
- `[Datagrid]` Fixed a bug that caused dropdown filters to not save on reload of page (saveUserSettings) ([#791](https://github.com/infor-design/enterprise/issues/791))
- `[Dropdown]` Fixed a bug that caused an unneeded scrollbar. ([#786](https://github.com/infor-design/enterprise/issues/786))
- `[Tree]` Added drag events and events for when the data is changed. ([#801](https://github.com/infor-design/enterprise/issues/801))
- `[Datepicker]` Fixed a bug updating settings, where time was not changing correctly. ([#305](https://github.com/infor-design/enterprise/issues/305))
- `[Tree]` Fixed a bug where the underlying dataset was not synced up. ([#718](https://github.com/infor-design/enterprise/issues/718))
- `[Lookup]` Fixed incorrect text color on chrome. ([#762](https://github.com/infor-design/enterprise/issues/762))
- `[Editor]` Fixed duplicate ID's on the popup dialogs. ([#746](https://github.com/infor-design/enterprise/issues/746))
- `[Dropdown]` Fixed misalignment of icons on IOS. ([#657](https://github.com/infor-design/enterprise/issues/657))
- `[Demos]` Fixed a bug that caused RTL pages to sometimes load blank. ([#814](https://github.com/infor-design/enterprise/issues/814))
- `[Modal]` Fixed a bug that caused the modal to close when clicking an accordion on the modal. ([#747](https://github.com/infor-design/enterprise/issues/747))
- `[Tree]` Added a restoreOriginalState method to set the tree back to its original state. ([#751](https://github.com/infor-design/enterprise/issues/751))
- `[Datagrid]` Added an example of a nested datagrid with scrolling. ([#172](https://github.com/infor-design/enterprise/issues/172))
- `[Datagrid]` Fixed column alignment issues on grouped column examples. ([#147](https://github.com/infor-design/enterprise/issues/147))
- `[Datagrid]` Fixed bugs when dragging and resizing grouped columns. ([#374](https://github.com/infor-design/enterprise/issues/374))
- `[Validation]` Fixed a bug that caused validations with changing messages to not go away on correction. ([#640](https://github.com/infor-design/enterprise/issues/640))
- `[Datagrid]` Fixed bugs in actionable mode (enter was not moving down). ([#788](https://github.com/infor-design/enterprise/issues/788))
- `[Bar Charts]` Fixed bug that caused tooltips to occasionally not show up. ([#739](https://github.com/infor-design/enterprise/issues/739))
- `[Dirty]` Fixed appearance/contrast on high contrast theme. ([#692](https://github.com/infor-design/enterprise/issues/692))
- `[Locale]` Fixed incorrect date time format. ([#608](https://github.com/infor-design/enterprise/issues/608))
- `[Dropdown]` Fixed bug where filtering did not work with CAPS lock on. ([#608](https://github.com/infor-design/enterprise/issues/608))
- `[Accordion]` Fixed styling issue on safari. ([#282](https://github.com/infor-design/enterprise/issues/282))
- `[Dropdown]` Fixed a bug on mobile devices, where the list would close on scrolling. ([#656](https://github.com/infor-design/enterprise/issues/656))

### v4.11.0 Chore & Maintenance

- `[Textarea]` Added additional test coverage. ([#337](https://github.com/infor-design/enterprise/issues/337))
- `[Tree]` Added additional test coverage. ([#752](https://github.com/infor-design/enterprise/issues/752))
- `[Busy Indicator]` Added additional test coverage. ([#233](https://github.com/infor-design/enterprise/issues/233))
- `[Docs]` Added additional information for developers on how to use IDS. ([#721](https://github.com/infor-design/enterprise/issues/721))
- `[Docs]` Added Id's and test notes to all pages. ([#259](https://github.com/infor-design/enterprise/issues/259))
- `[Docs]` Fixed issues on the wizard docs. ([#824](https://github.com/infor-design/enterprise/issues/824))
- `[Accordion]` Added additional test coverage. ([#516](https://github.com/infor-design/enterprise/issues/516))
- `[General]` Added sass linter (stylelint). ([#767](https://github.com/infor-design/enterprise/issues/767))

(53 Issues Solved This Release, Backlog Enterprise 170, Backlog Ng 41, 587 Functional Tests, 458 e2e Tests)

## v4.10.0

- [Npm Package](https://www.npmjs.com/package/ids-enterprise)
- [IDS Enterprise Angular Change Log](https://github.com/infor-design/enterprise-ng/blob/master/docs/CHANGELOG.md)

### v4.10.0 Features

- `[Tooltips]` Will now activate on longpress on mobile devices. ([#400](https://github.com/infor-design/enterprise/issues/400))
- `[Contextmenu]` Will now activate on longpress on mobile devices (except when on inputs). ([#245](https://github.com/infor-design/enterprise/issues/245))
- `[Locale]` Added support for zh-Hant and zh-Hans. ([#397](https://github.com/infor-design/enterprise/issues/397))
- `[Tree]` Greatly improved rendering and expanding performance. ([#251](https://github.com/infor-design/enterprise/issues/251))
- `[General]` Internally all of the sass is now extended from [IDS Design tokens]( https://github.com/infor-design/design-system) ([#354](https://github.com/infor-design/enterprise/issues/354))
- `[Calendar]` Added initial readonly calendar. At the moment the calendar can only render events and has a filtering feature. More will be added next sprint. ([#261](https://github.com/infor-design/enterprise/issues/261))

### v4.10.0 Fixes

- `[Dropdown]` Minor Breaking Change for Xss reasons we removed the ability to set a custom hex color on icons in the dropdown. You can still pass in one of the alert colors from the colorpalette (fx alert, good, info). This was not even shown in the examples so may not be missed. ([#256](https://github.com/infor-design/enterprise/issues/256))
- `[Popupmenu]` Fixed a problem in popupmenu, if it was opened in immediate mode, submenus will be cleared of their text when the menu is eventually closed. ([#701](https://github.com/infor-design/enterprise/issues/701))
- `[Editor]` Fixed xss injection problem on the link dialog. ([#257](https://github.com/infor-design/enterprise/issues/257))
- `[Spinbox]` Fixed a height / alignment issue on spinboxes when used in short height configuration. ([#547](https://github.com/infor-design/enterprise/issues/547))
- `[Datepicker / Mask]` Fixed an issue in angular that caused using backspace to not save back to the model. ([#51](https://github.com/infor-design/enterprise-ng/issues/51))
- `[Field Options]` Fixed mobile support so they now work on touch better on IOS and Android. ([#555](https://github.com/infor-design/enterprise-ng/issues/555))
- `[Tree]` Tree with + and - for the folders was inversed visually. This was fixed, update your svg.html ([#685](https://github.com/infor-design/enterprise-ng/issues/685))
- `[Modal]` Fixed an alignment issue with the closing X on the top corner. ([#662](https://github.com/infor-design/enterprise-ng/issues/662))
- `[Popupmenu]` Fixed a visual flickering when opening dynamic submenus. ([#588](https://github.com/infor-design/enterprise/issues/588))
- `[Tree]` Added full unit and functional tests. ([#264](https://github.com/infor-design/enterprise/issues/264))
- `[Lookup]` Added full unit and functional tests. ([#344](https://github.com/infor-design/enterprise/issues/344))
- `[Datagrid]` Added more unit and functional tests. ([#242](https://github.com/infor-design/enterprise/issues/242))
- `[General]` Updated the develop tools and sample app to Node 10. During this update we set package-lock.json to be ignored in .gitignore ([#540](https://github.com/infor-design/enterprise/issues/540))
- `[Modal]` Allow beforeOpen callback to run optionally whether you have content or not passed back. ([#409](https://github.com/infor-design/enterprise/issues/409))
- `[Datagrid]` The lookup editor now supports left, right, and center align on the column settings. ([#228](https://github.com/infor-design/enterprise/issues/228))
- `[Mask]` When adding prefixes and suffixes (like % and $) if all the rest of the text is cleared, these will also now be cleared. ([#433](https://github.com/infor-design/enterprise/issues/433))
- `[Popupmenu]` Fixed low contrast selection icons in high contrast theme. ([#410](https://github.com/infor-design/enterprise/issues/410))
- `[Header Popupmenu]` Fixed missing focus state. ([#514](https://github.com/infor-design/enterprise/issues/514))
- `[Datepicker]` When using legends on days, fixed a problem that the hover states are shown incorrectly when changing month. ([#514](https://github.com/infor-design/enterprise/issues/514))
- `[Listview]` When the search field is disabled, it was not shown with disabled styling, this is fixed. ([#422](https://github.com/infor-design/enterprise/issues/422))
- `[Donut]` When having 4 or 2 sliced the tooltip would not show up on some slices. This is fixed. ([#482](https://github.com/infor-design/enterprise/issues/482))
- `[Datagrid]` Added a searchExpandableRow option so that you can control if data in expandable rows is searched/expanded. ([#480](https://github.com/infor-design/enterprise/issues/480))
- `[Multiselect]` If more items then fit are selected the tooltip was not showing on initial load, it only showed after changing values. This is fixed. ([#633](https://github.com/infor-design/enterprise/issues/633))
- `[Tooltip]` An example was added showing how you can show tooltips on disabled buttons. ([#453](https://github.com/infor-design/enterprise/issues/453))
- `[Modal]` A title with brackets in it was not escaping the text correctly. ([#246](https://github.com/infor-design/enterprise/issues/246))
- `[Modal]` Pressing enter when on inputs such as file upload no longer closes the modal. ([#321](https://github.com/infor-design/enterprise/issues/321))
- `[Locale]` Sent out translations so things like the Editor New/Same window dialog will be translated in the future. ([#511](https://github.com/infor-design/enterprise/issues/511))
- `[Nested Datagrid]` Fixed focus issues, the wrong cell in the nest was getting focused. ([#371](https://github.com/infor-design/enterprise/issues/371))

(44 Issues Solved This Release, Backlog Enterprise 173, Backlog Ng 44, 565 Functional Tests, 426 e2e Tests)

## v4.9.0

- [Npm Package](https://www.npmjs.com/package/ids-enterprise)
- [IDS Enterprise Angular Change Log](https://github.com/infor-design/enterprise-ng/blob/master/docs/CHANGELOG.md)

### v4.9.0 Features

- `[Datagrid]` Changed the way alerts work on rows. It now no longer requires an extra column. The rowStatus column will now be ignored so can be removed. When an alert / error / info message is added to the row the whole row will highlight. ([Check out the example.](https://bit.ly/2LC33iJ) ([#258](https://github.com/infor-design/enterprise/issues/258))
- `[Modal]` Added an option `showCloseBtn` which when set to true will show a X button on the top left corner. ([#358](https://github.com/infor-design/enterprise/issues/358))
- `[Multiselect / Dropdown]` Added the ability to see the search term during ajax requests. ([#267](https://github.com/infor-design/enterprise/issues/267))
- `[Scatterplot]` Added a scatter plot chart similar to a bubble chart but with shapes. ([Check out the example.](https://bit.ly/2K9N59M) ([#341](https://github.com/infor-design/enterprise/issues/341))
- `[Toast]` Added an option `allowLink` which when set to true will allow you to specify a `<a>` in the message content to add a link to the message. ([#341](https://github.com/infor-design/enterprise/issues/341))

### v4.9.0 Fixes

- `[Accordion]` Fixed an issue that prevented a right click menu from working on the accordion. ([#238](https://github.com/infor-design/enterprise/issues/238))
- `[Charts]` Fixed up missing empty states and selection methods so they work on all charts. ([#265](https://github.com/infor-design/enterprise/issues/265))
- `[Datagrid]` Fixed the performance of pasting from excel. ([#240](https://github.com/infor-design/enterprise/issues/240))
- `[Datagrid]` The keyword search will now clear when reloading data. ([#307](https://github.com/infor-design/enterprise/issues/307))
- `[Docs]` Fixed several noted missing pages and broken links in the docs. ([#244](https://github.com/infor-design/enterprise/issues/244))
- `[Dropdown]` Fixed bug in badges configuration. ([#270](https://github.com/infor-design/enterprise/issues/270))
- `[Flex Layout]` Fixed field-flex to work better on IE. ([#252](https://github.com/infor-design/enterprise/issues/252))
- `[Editor]` Fixed bug that made it impossible to edit the visual tab. ([#478](https://github.com/infor-design/enterprise/issues/478))
- `[Editor]` Fixed a bug with dirty indicator that caused a messed up layout. ([#241](https://github.com/infor-design/enterprise/issues/241))
- `[Lookup]` Fixed it so that select will work correctly when filtering. ([#248](https://github.com/infor-design/enterprise/issues/248))
- `[Header]` Fixed missing `More` tooltip on the header. ([#345](https://github.com/infor-design/enterprise/issues/345))
- `[Validation]` Added fixes to prevent `error` and `valid` events from going off more than once. ([#237](https://github.com/infor-design/enterprise/issues/237))
- `[Validation]` Added fixes to make multiple messages work better. There is now a `getMessages()` function that will return all erros on a field as an array. The older `getMessage()` will still return a string. ([#237](https://github.com/infor-design/enterprise/issues/237))
- `[Validation]` Fixed un-needed event handlers when using fields on a tab. ([#332](https://github.com/infor-design/enterprise/issues/332))

### v4.9.0 Chore & Maintenance

- `[Blockgrid]` Added full test coverage ([#234](https://github.com/infor-design/enterprise/issues/234))
- `[CAP]` Fixed some examples that would not close ([#283](https://github.com/infor-design/enterprise/issues/283))
- `[Datepicker]` Added full test coverage ([#243](https://github.com/infor-design/enterprise/issues/243))
- `[Datagrid]` Fixed an example so that it shows how to clear a dropdown filter. ([#254](https://github.com/infor-design/enterprise/issues/254))
- `[Docs]` Added TEAMS.MD for collecting info on the teams using ids. If you are not in the list let us know or make a pull request. ([#350](https://github.com/infor-design/enterprise/issues/350))
- `[Listview]` Fixed some links in the sample app that caused some examples to fail. ([#273](https://github.com/infor-design/enterprise/issues/273))
- `[Tabs]` Added more test coverage ([#239](https://github.com/infor-design/enterprise/issues/239))
- `[Toast]` Added full test coverage ([#232](https://github.com/infor-design/enterprise/issues/232))
- `[Testing]` Added visual regression tests, and more importantly a system for doing them via CI. ([#255](https://github.com/infor-design/enterprise/issues/255))

(34 Issues Solved This Release, Backlog Enterprise 158, Backlog Ng 41, 458 Functional Tests, 297 e2e Tests)

## v4.8.0

- [Npm Package](https://www.npmjs.com/package/ids-enterprise)
- [IDS Enterprise Angular Change Log](https://github.com/infor-design/enterprise-ng/blob/master/docs/CHANGELOG.md)

### v4.8.0 Features

- `[Datagrid]` Added an example of Nested Datagrids with ([basic nested grid support.](https://bit.ly/2lGKM4a)) ([#SOHO-3474](https://jira.infor.com/browse/SOHO-3474))
- `[Datagrid]` Added support for async validation. ([#SOHO-7943](https://jira.infor.com/browse/SOHO-7943))
- `[Export]` Extracted excel export code so it can be run outside the datagrid. ([#SOHO-7246](https://jira.infor.com/browse/SOHO-7246))

### v4.8.0 Fixes

- `[Searchfield / Toolbar Searchfield]` Merged code between them so there is just one component. This reduced code and fixed many bugs. ([#161](https://github.com/infor-design/enterprise/pull/161))
- `[Datagrid]` Fixed issues using expand row after hiding/showing columns. ([#SOHO-8103](https://jira.infor.com/browse/SOHO-8103))
- `[Datagrid]` Fixed issue that caused nested grids in expandable rows to hide after hiding/showing columns on the parent grid. ([#SOHO-8102](https://jira.infor.com/browse/SOHO-8102))
- `[Datagrid]` Added an example showing Math rounding on numeric columns ([#SOHO-5168](https://jira.infor.com/browse/SOHO-5168))
- `[Datagrid]` Date editors now maintain date format correctly. ([#SOHO-5861](https://jira.infor.com/browse/SOHO-5861))
- `[Datagrid]` Fixed alignment off sort indicator on centered columns. ([#SOHO-7444](https://jira.infor.com/browse/SOHO-7444))
- `[Datagrid]` Behavior Change - Sorting clicking now no longer refocuses last cell. ([#SOHO-7682](https://jira.infor.com/browse/SOHO-7682))
- `[Datagrid]` Fixed formatter error that showed NaN on some number cells. ([#SOHO-7839](https://jira.infor.com/browse/SOHO-7682))
- `[Datagrid]` Fixed a bug rendering last column in some situations. ([#SOHO-7987](https://jira.infor.com/browse/SOHO-7987))
- `[Datagrid]` Fixed incorrect data in context menu event. ([#SOHO-7991](https://jira.infor.com/browse/SOHO-7991))
- `[Dropdown]` Added an onKeyDown option so keys can be overriden. ([#SOHO-4815](https://jira.infor.com/browse/SOHO-4815))
- `[Slider]` Fixed step slider to work better jumping across steps. ([#SOHO-6271](https://jira.infor.com/browse/SOHO-6271))
- `[Tooltip]` Will strip tooltip markup to prevent xss. ([#SOHO-6522](https://jira.infor.com/browse/SOHO-6522))
- `[Contextual Action Panel]` Fixed alignment issue on x icon. ([#SOHO-6612](https://jira.infor.com/browse/SOHO-6612))
- `[Listview]` Fixed scrollbar size when removing items. ([#SOHO-7402](https://jira.infor.com/browse/SOHO-7402))
- `[Navigation Popup]` Fixed a bug setting initial selected value. ([#SOHO-7411](https://jira.infor.com/browse/SOHO-7411))
- `[Grid]` Added a no-margin setting for nested grids with no indentation. ([#SOHO-7495](https://jira.infor.com/browse/SOHO-7495))
- `[Grid]` Fixed positioning of checkboxes in the grid. ([#SOHO-7979](https://jira.infor.com/browse/SOHO-7979))
- `[Tabs]` Fixed bug calling add in NG applications. ([#SOHO-7511](https://jira.infor.com/browse/SOHO-7511))
- `[Listview]` Selected event now contains the dataset row. ([#SOHO-7512](https://jira.infor.com/browse/SOHO-7512))
- `[Multiselect]` Fixed incorrect showing of delselect button in certain states. ([#SOHO-7535](https://jira.infor.com/browse/SOHO-7535))
- `[Search]` Fixed bug where highlight search terms where not shown in bold. ([#SOHO-7796](https://jira.infor.com/browse/SOHO-7796))
- `[Multiselect]` Improved performance on select all. ([#SOHO-7816](https://jira.infor.com/browse/SOHO-7816))
- `[Spinbox]` Fixed problem where you could arrow up in a readonly spinbox. ([#SOHO-8025](https://jira.infor.com/browse/SOHO-8025))
- `[Dropdown]` Fixed bug selecting two items with same value. ([#SOHO-8029](https://jira.infor.com/browse/SOHO-8029))
- `[Modal]` Fixed incorrect enabling of submit on validating modals. ([#SOHO-8042](https://jira.infor.com/browse/SOHO-8042))
- `[Modal]` Fixed incorrect closing of modal on enter key. ([#SOHO-8059](https://jira.infor.com/browse/SOHO-8059))
- `[Rating]` Allow decimal values for example 4.3. ([#SOHO-8063](https://jira.infor.com/browse/SOHO-8063))
- `[Datepicker]` Prevent datepicker from scrolling to the top of the browser. ([#SOHO-8107](https://jira.infor.com/browse/SOHO-8107))
- `[Tag]` Fixed layout on Right-To-Left. ([#SOHO-8120](https://jira.infor.com/browse/SOHO-8120))
- `[Listview]` Fixed missing render event. ([#SOHO-8129](https://jira.infor.com/browse/SOHO-8129))
- `[Angular Datagrid]` Fixed maskOptions input definition. ([#SOHO-8131](https://jira.infor.com/browse/SOHO-8131))
- `[Datepicker]` Fixed several bugs on the UmAlQura Calendar. ([#SOHO-8147](https://jira.infor.com/browse/SOHO-8147))
- `[Datagrid]` Fixed bug on expanding and collapsing multiple expandable rows. ([#SOHO-8154](https://jira.infor.com/browse/SOHO-8154))
- `[Pager]` Fixed focus state clicking page numbers. ([#SOHO-4528](https://jira.infor.com/browse/SOHO-4528))
- `[SearchField]` Fixed bug initializing search field with text. ([#SOHO-4820](https://jira.infor.com/browse/SOHO-4820))
- `[ColorPicker]` Fixed bug with incorrect cursor on readonly color picker. ([#SOHO-8030](https://jira.infor.com/browse/SOHO-8030))
- `[Pie]` Fixed ui glitch on mobile when pressing slices. ([#SOHO-8141](https://jira.infor.com/browse/SOHO-8141))

### v4.8.0 Chore & Maintenance

- `[Npm Package]` Added back sass files in correct folder structure. ([#SOHO-7583](https://jira.infor.com/browse/SOHO-7583))
- `[Menu Button]` Added button functional and e2e Tests. ([#SOHO-7600](https://jira.infor.com/browse/SOHO-7600))
- `[Textarea]` Added Textarea functional and e2e Tests. ([#SOHO-7929](https://jira.infor.com/browse/SOHO-7929))
- `[ListFilter]` Added ListFilter functional and e2e Tests. ([#SOHO-7975](https://jira.infor.com/browse/SOHO-7975))
- `[Colorpicker]` Added Colorpicker functional and e2e Tests. ([#SOHO-8078](https://jira.infor.com/browse/SOHO-8078))
- `[Site / Docs]` Fixed a few broken links ([#SOHO-7993](https://jira.infor.com/browse/SOHO-7993))

(62 Jira Issues Solved This Release, Backlog Dev 186, Design 110, Unresolved 349, Test Count 380 Functional, 178 e2e )

## v4.7.0

- [Full Jira Release Notes](https://bit.ly/2HyT3zF)
- [Npm Package](https://www.npmjs.com/package/ids-enterprise)
- [IDS Enterprise Angular Change Log](https://github.com/infor-design/enterprise-ng/blob/master/docs/CHANGELOG.md)

### v4.7.0 Features

- `[Github]` The project was migrated to be open source on github with a new workflow and testing suite.
- `[Tag]` Added a Tag angular component. ([#SOHO-8005](https://jira.infor.com/browse/SOHO-8006))
- `[Validate]` Exposed validate and removeMessage methods. ([#SOHO-8003](https://jira.infor.com/browse/SOHO-8003))
- `[General]` Upgrade to Angular 6 ([#SOHO-7927](https://jira.infor.com/browse/SOHO-7927))
- `[General]` Introduced nightly versions in npm ([#SOHO-7804](https://jira.infor.com/browse/SOHO-7804))
- `[Multiselect]` A tooltip now shows if more content is selected than fits in the input. ([#SOHO-7799](https://jira.infor.com/browse/SOHO-7799))
- `[Datepicker]` Added an option to restrict moving to months that are not available to select from. ([#SOHO-7384](https://jira.infor.com/browse/SOHO-7384))
- `[Validation]` Added and icon alert([#SOHO-7225](https://jira.infor.com/browse/SOHO-7225)
- `[General]` Code is now available on ([public npm](https://www.npmjs.com/package/ids-enterprise)) ([#SOHO-7083](https://jira.infor.com/browse/SOHO-7083))

### v4.7.0 Fixes

- `[Lookup]` Fixed existing example that shows using an autocomplete on a lookup. ([#SOHO-8070](https://jira.infor.com/browse/SOHO-8070))
- `[Lookup]` Fixed existing example that shows creating a customized dialog on the lookup ([#SOHO-8069](https://jira.infor.com/browse/SOHO-8069))
- `[Lookup]` Fixed existing example that incorrectly showed a checkbox column. ([#SOHO-8068](https://jira.infor.com/browse/SOHO-8068))
- `[Line Chart]` Fixed an error when provoking the tooltip. ([#/SOHO-8051](https://jira.infor.com/browse/SOHO-8051))
- `[Module Tabs]` Fixed a bug toggling the menu on mobile. ([#/SOHO-8043](https://jira.infor.com/browse/SOHO-8043))
- `[Autocomplete]` Fixed a bug that made enter key not work to select. ([#SOHO-8036](https://jira.infor.com/browse/SOHO-8036))
- `[Tabs]` Removed an errant scrollbar that appeared sometimes on IE ([#SOHO-8034](https://jira.infor.com/browse/SOHO-8034))
- `[Datagrid]` The drill down click event now currently shows the right row information in the event data. ([#SOHO-8023](https://jira.infor.com/browse/SOHO-8023))
- `[Datagrid]` Fixed a broken nested data example. ([#SOHO-8019](https://jira.infor.com/browse/SOHO-8019))
- `[Datagrid]` Fixed a broken paging example. ([#SOHO-8013](https://jira.infor.com/browse/SOHO-8013))
- `[Datagrid]` Hyperlinks now can be clicked when in a datagrid expandable row. ([#SOHO-8009](https://jira.infor.com/browse/SOHO-8009))
- `[Popupmenu]` Removed extra padding on icon menus ([#SOHO-8006](https://jira.infor.com/browse/SOHO-8006))
- `[Spinbox]` Range limits now work correctly ([#SOHO-7999](https://jira.infor.com/browse/SOHO-7999))
- `[Dropdown]` Fixed not working filtering on nosearch option. ([#SOHO-7998](https://jira.infor.com/browse/SOHO-7998))
- `[Hierarchy]` Children layout and in general layouts where improved. ([#SOHO-7992](https://jira.infor.com/browse/SOHO-7992))
- `[Buttons]` Fixed layout issues on mobile. ([#SOHO-7982](https://jira.infor.com/browse/SOHO-7982))
- `[Datagrid]` Fixed format initialization issue ([#SOHO-7982](https://jira.infor.com/browse/SOHO-7982))
- `[Lookup]` Fixed a problem that caused the lookup to only work once. ([#SOHO-7971](https://jira.infor.com/browse/SOHO-7971))
- `[Treemap]` Fix a bug using `fixture.detectChanges()`. ([#SOHO-7969](https://jira.infor.com/browse/SOHO-7969))
- `[Textarea]` Fixed a bug that made it possible for the count to go to a negative value. ([#SOHO-7952](https://jira.infor.com/browse/SOHO-7952))
- `[Tabs]` Fixed a bug that made extra events fire. ([#SOHO-7948](https://jira.infor.com/browse/SOHO-7948))
- `[Toolbar]` Fixed a with showing icons and text in the overflowmenu. ([#SOHO-7942](https://jira.infor.com/browse/SOHO-7942))
- `[DatePicker]` Fixed an error when restricting dates. ([#SOHO-7922](https://jira.infor.com/browse/SOHO-7922))
- `[TimePicker]` Fixed sort order of times in arabic locales. ([#SOHO-7920](https://jira.infor.com/browse/SOHO-7920))
- `[Multiselect]` Fixed initialization of selected items. ([#SOHO-7916](https://jira.infor.com/browse/SOHO-7916))
- `[Line Chart]` Solved a problem clicking lines to select. ([#SOHO-7912](https://jira.infor.com/browse/SOHO-7912))
- `[Hierarchy]` Improved RTL version ([#SOHO-7888](https://jira.infor.com/browse/SOHO-7888))
- `[Datagrid]` Row click event now shows correct data when using Groups ([#SOHO-7861](https://jira.infor.com/browse/SOHO-7861))
- `[Modal]` Fixed cut of border on checkboxe focus states. ([#SOHO-7856](https://jira.infor.com/browse/SOHO-7856))
- `[Colorpicker]` Fixed cropped labels when longer ([#SOHO-7817](https://jira.infor.com/browse/SOHO-7817))
- `[Label]` Fixed cut off Thai characters ([#SOHO-7814](https://jira.infor.com/browse/SOHO-7814))
- `[Colorpicker]` Fixed styling issue on margins ([#SOHO-7776](https://jira.infor.com/browse/SOHO-7776))
- `[Hierarchy]` Fixed several layout issues and changed the paging example to show the back button on the left. ([#SOHO-7622](https://jira.infor.com/browse/SOHO-7622))
- `[Bar Chart]` Fixed RTL layout issues ([#SOHO-5196](https://jira.infor.com/browse/SOHO-5196))
- `[Lookup]` Made delimiter an option / changable ([#SOHO-4695](https://jira.infor.com/browse/SOHO-4695))

### v4.7.0 Chore & Maintenance

- `[Timepicker]` Added functional and e2e Tests ([#SOHO-7809](https://jira.infor.com/browse/SOHO-7809))
- `[General]` Restructured the project to clean up and separate the demo app from code. ([#SOHO-7803](https://jira.infor.com/browse/SOHO-7803))

(56 Jira Issues Solved This Release, Backlog Dev 218, Design 101, Unresolved 391, Test Count 232 Functional, 117 e2e )

## v4.6.0

- [Full Jira Release Notes](https://bit.ly/2jodbem)
- [Npm Package](http://npm.infor.com)
- [IDS Enterprise Angular Change Log](https://github.com/infor-design/enterprise-ng/blob/master/docs/CHANGELOG.md)

### v4.6.0 Key New Features

- `[Treemap]` New Component Added
- `[Website]` Launch of new docs site <https://design.infor.com/code/ids-enterprise/latest>
- `[Security]` Ids Now passes CSP (Content Security Policy) Compliance for info see <docs/SECURITY.md>.
- `[Toolbar]` New ["toolbar"](http://usalvlhlpool1.infor.com/4.6.0/components/toolbar-flex/list)
    - Based on css so it is much faster.
    - Expect a future breaking change from flex-toolbar to this toolbar when all features are implemented.
    - As of now collapsible search is not supported yet.

### v4.6.0 Behavior Changes

- `[App Menu]` Now automatically closes when items are clicked on mobile devices.

### v4.6.0 Improvements

- `[Angular]` Validation now allows dynamic functions.
- `[Editor]` Added a clear method.
- `[Locale]` Map iw locale to Hebrew.
- `[Locale]` Now defaults locals with no country. For example en maps to en-US es and es-ES.
- `[Color Picker]` Added option to clear the color.
- `[Angular]` Allow Formatters, Editors to work with Soho. without the migration script.
- `[Added a new labels example <http://usalvlhlpool1.infor.com/4.6.0/components/form/example-labels.html>
- `[Angular]` Added new Chart Wrappers (Line, Bar, Column ect ).
- `[Datagrid]` Added file up load editor.
- `[Editor]` Its possible to put a link on an image now.

### v4.6.0 Code Updates / Breaking Changes

- `[Templates]` The internal template engine changed for better XSS security as a result one feature is no longer supported. If you have a delimiter syntax to embed html like `{{& name}}`, change this to be `{{{name}}}`.
- `[jQuery]` Updated from 3.1.1 to 3.3.1.

### v4.6.0 Bug Fixes

- `[Angular]` Added fixes so that the `soho.migrate` script is no longer needed.
- `[Angular Datagrid]` Added filterWhenTyping option.
- `[Angular Popup]` Expose close, isOpen and keepOpen.
- `[Angular Linechart]` Added "xAxis" and "yAxis" options.
- `[Angular Treemap]` Added new wrapper.
- `[Angular Rating]` Added a rating wrapper.
- `[Angular Circle Page]` Added new wrapper.
- `[Checkbox]` Fixed issue when you click the top left of the page, would toggle the last checkbox.
- `[Composite Form]` Fixed broken swipe.
- `[Colorpicker]` Fixed cases where change did not fire.
- `[Colorpicker]` Added short field option.
- `[Completion Chart]` Added more colors.
- `[Datagrid]` Fixed some misaligned icons on short row height.
- `[Datagrid]` Fixed issue that blank dropdown filter items would not show.
- `[Datagrid]` Added click arguments for more information on editor clicks and callback data.
- `[Datagrid]` Fixed wrong data on events on second page with expandable row.
- `[Datagrid]` Fixed focus / filter bugs.
- `[Datagrid]` Fixed bug with filter dropdowns on IOS.
- `[Datagrid]` Fixed column alignment when scrolling and RTL.
- `[Datagrid]` Fixed NaN error when using the colspan example.
- `[Datagrid]` Made totals work correctly when filtering.
- `[Datagrid]` Fixed issue with focus when multiple grids on a page.
- `[Datagrid]` Removed extra rows from the grid export when using expandable rows.
- `[Datagrid]` Fixed performance of select all on paging client side.
- `[Datagrid]` Fixed text alignment on header when some columns are not filterable.
- `[Datagrid]` Fixed wrong cursor on non actionable rows.
- `[Hierarchy]` Fixed layout issues.
- `[Mask]` Fixed issue when not using decimals in the pattern option.
- `[Modal]` Allow editor and dropdown to properly block the submit button.
- `[Menu Button]` Fixed beforeOpen so it also runs on submenus.
- `[Message]` Fixed XSS vulnerability.
- `[Pager]` Added fixes for RTL.
- `[List Detail]` Improved amount of space the header takes
- `[Multiselect]` Fixed problems when using the tab key well manipulating the multiselect.
- `[Multiselect]` Fixed bug with select all not working correctly.
- `[Multiselect]` Fixed bug with required validation rule.
- `[Spinbox]` Fixed issue on short field versions.
- `[Textarea]` Fixed issue with counter when in angular and on a modal.
- `[Toast]` Fixed XSS vulnerability.
- `[Tree]` Fixed checkbox click issue.
- `[Lookup]` Fixed issue in the example when running on Edge.
- `[Validation]` Fixed broken form submit validation.
- `[Vertical Tabs]` Fix cut off header.

(98 Jira Issues Solved This Release, Backlog Dev 388, Design 105, Unresolved 595, Test Coverage 6.66%)

## v4.5.0

### v4.5.0 Key New Features

- `[Font]` Experimental new font added from IDS as explained.
- `[Datagrid]` Added support for pasting from excel.
- `[Datagrid]` Added option to specify which column stretches.

### v4.5.0 Behavior Changes

- `[Search Field]` `ESC` incorrectly cleared the field and was inconsistent. The proper key is `ctrl + backspace` (PC )/ `alt + delete` (mac) to clear all field contents. `ESC` no longer does anything.

### v4.5.0 Improvements

- `[Datagrid]` Added support for a two line title on the header.
- `[Dropdown]` Added onKeyPress override for custom key strokes.
- `[Contextual Action Panel]` Added an option to add a right side close button.
- `[Datepicker]` Added support to select ranges.
- `[Maintenence]` Added more unit tests.
- `[Maintenence]` Removed jsHint in favor of Eslint.

### v4.5.0 Code Updates / Breaking Changes

- `[Swaplist]` changed custom events `beforeswap and swapupdate` data (SOHO-7407). From `Array: list-items-moved` to `Object: from: container-info, to: container-info and items: list-items-moved`. It now uses data in a more reliable way

### v4.5.0 Bug Fixes

- `[Angular]` Added new wrappers for Radar, Bullet, Line, Pie, Sparkline.
- `[Angular Dropdown]` Fixed missing data from select event.
- `[Colorpicker]` Added better translation support.
- `[Compound Field]` Fixed layout with some field types.
- `[Datepicker]` Fixed issues with validation in certain locales.
- `[Datepicker]` Not able to validate on MMMM.
- `[Datagrid]` Fixed bug that filter did not work when it started out hidden.
- `[Datagrid]` Fixed issue with context menu not opening repeatedly.
- `[Datagrid]` Fixed bug in indeterminate paging with smaller page sizes.
- `[Datagrid]` Fixed error when editing some numbers.
- `[Datagrid]` Added support for single line markup.
- `[Datagrid]` Fixed exportable option, which was not working for both csv and xls export.
- `[Datagrid]` Fixed column sizing logic to work better with alerts and alerts plus text.
- `[Datagrid]` Fixed bug when reordering rows with expandable rows.
- `[Datagrid]` Added events for opening and closing the filter row.
- `[Datagrid]` Fixed bugs on multiselect + tree grid.
- `[Datagrid]` Fixed problems with missing data on click events when paging.
- `[Datagrid]` Fixed problems editing with paging.
- `[Datagrid]` Fixed Column alignment calling updateDataset.
- `[Datagrid]` Now passes sourceArgs for the filter row.
- `[Dropdown]` Fixed cursor on disabled items.
- `[Editor]` Added paste support for links.
- `[Editor]` Fixed bug that prevented some shortcut keys from working.
- `[Editor]` Fixed link pointers in readonly mode.
- `[Expandable Area]` Fixed bug when not working on second page.
- `[General]` Some ES6 imports missing.
- `[Personalization]` Added support for cache bust.
- `[Locale]` Fixed some months missing in some cultures.
- `[Listview]` Removed redundant resize events.
- `[Line]` Fixed problems updating data.
- `[Mask]` Fixed bug on alpha masks that ignored the last character.
- `[Modal]` Allow enter key to be stopped for forms.
- `[Modal]` Allow filter row to work if a grid is on a modal.
- `[Fileupload]` Fixed bug when running in Contextual Action Panel.
- `[Searchfield]` Fixed wrong width.
- `[Step Process]` Improved layout and responsive.
- `[Step Process]` Improved wrapping of step items.
- `[Targeted Achievement]` Fixed icon alignment.
- `[Timepicker]` Fixed error calling removePunctuation.
- `[Text Area]` Adding missing classes for use in responsive-forms.
- `[Toast]` Fixed missing animation.
- `[Tree]` Fixed a bug where if the callback is not async the node wont open.
- `[Track Dirty]` Fixed error when used on a file upload.
- `[Track Dirty]` Did not work to reset dirty on editor and Multiselect.
- `[Validation]` Fixed more extra events firing.

(67 Jira Issues Solved This Release, Backlog Dev 378, Design 105, Unresolved 585, Test Coverage 6% )<|MERGE_RESOLUTION|>--- conflicted
+++ resolved
@@ -6,11 +6,8 @@
 
 - `[Datepicker]` Fixed an issue where range highlight was not aligning for Mac/Safari. ([#4352](https://github.com/infor-design/enterprise/issues/4352))
 - `[Datagrid]` Fixed an issue where the double click event was not firing for checkbox columns. ([#4381](https://github.com/infor-design/enterprise/issues/4381))
-<<<<<<< HEAD
 - `[Datagrid]` Fixed an issue where the dropdown in a datagrid would stay open when clicking to the next page of results. ([#4396](https://github.com/infor-design/enterprise/issues/4396))
-=======
 - `[Datagrid]` Fixed an issue where calling setFocus on the datagrid would stop open menus from working. ([#4429](https://github.com/infor-design/enterprise/issues/4429))
->>>>>>> cc225f41
 - `[Favorites]` Removed the favorites component as its not really a component, info on it can be found under buttons in the toggle example. ([#4405](https://github.com/infor-design/enterprise/issues/4405))
 - `[MenuButton]` Removed the menubutton component sections as its not really a component, info on it can be found under buttons in the MenuButton examples. ([#4416](https://github.com/infor-design/enterprise/issues/4416))
 - `[List Detail]` Fixed css height for list detail in responsive view ([#4426](https://github.com/infor-design/enterprise/issues/4426))
