--- conflicted
+++ resolved
@@ -7,11 +7,8 @@
 - `[Datagrid]` Fixed a bug were datagrid tree would have very big text in the tree nodes on IOS. ([#3347](https://github.com/infor-design/enterprise/issues/3347))
 - `[Datagrid]` Fixed a bug when setting the UI indicator with `setSortIndicator` then it would take two clicks to sort the inverse direction. ([#3391](https://github.com/infor-design/enterprise/issues/3391))
 - `[Searchfield]` Correct the background color of toolbar search fields. ([#3527](https://github.com/infor-design/enterprise/issues/3527))
-<<<<<<< HEAD
 - `[Spinbox]` Corrected an issue in the enable method, where it did not fully remove the readonly state. ([#3527](https://github.com/infor-design/enterprise/issues/3527))
-=======
 - `[Swaplist]` Fixed an issue where lists were overlapping on uplift theme. ([#3452](https://github.com/infor-design/enterprise/issues/3452))
->>>>>>> 215fa1eb
 
 ## v4.26.0
 
