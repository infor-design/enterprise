--- conflicted
+++ resolved
@@ -11,15 +11,12 @@
 ### v4.23.0 Fixes
 
 - `[Contextual Action Panel]` Fixed an issue where the CAP close but beforeclose event not fired. ([#2826](https://github.com/infor-design/enterprise/issues/2826))
-<<<<<<< HEAD
 - `[Contextual Action Panel]` Fixed placement of `(X)` close button on both standard and Flex toolbars when using the `showCloseBtn` setting. ([#2834](https://github.com/infor-design/enterprise/issues/2834))
-=======
-- `[Hierarchy]` Fixed the border color on hierarchy cards. ([#423](https://github.com/infor-design/design-system/issues/423))
->>>>>>> fb465fb8
 - `[Datagrid]` Fixed an issue where the pager was not updating with updated method. ([#2759](https://github.com/infor-design/enterprise/issues/2759))
 - `[Datagrid]` Fixed an issue where string include zeroes not working with text filter. ([#2854](https://github.com/infor-design/enterprise/issues/2854))
 - `[Datagrid]` Fixed an issue where the select all button for multiselect grouping was not working. ([#2895](https://github.com/infor-design/enterprise/issues/2895))
 - `[Dropdown]` Fixed an issue where the dropdown icons are misaligned in IE11 in the Uplift theme. ([#2826](https://github.com/infor-design/enterprise/issues/2912))
+- `[Hierarchy]` Fixed the border color on hierarchy cards. ([#423](https://github.com/infor-design/design-system/issues/423))
 - `[Locale]` Fixed an issue where some culture files does not have a name property in the calendar. ([#2880](https://github.com/infor-design/enterprise/issues/2880))
 - `[Locale]` Fixed an issue where cultures with a group of space was not parsing correctly. ([#2959](https://github.com/infor-design/enterprise/issues/2959))
 - `[Pie]` Fixed an issue where legends in pie chart gets cut off on mobile view. ([#902](https://github.com/infor-design/enterprise/issues/902))
