# What's New with Enterprise

## v4.64.0

## v4.64.0 Fixes

- `[Datagrid]` Fixed row height of extra-small rows on editable datagrid with icon columns. ([#6284](https://github.com/infor-design/enterprise/issues/6284))
- `[Datagrid]` Added trimSpaces option for leading spaces upon blur. ([#6244](https://github.com/infor-design/enterprise/issues/6244))
- `[Datepicker]` Fixed a bug where selecting a date that's consecutive to the previous range won't select that date. ([#6272](https://github.com/infor-design/enterprise/issues/6272))
<<<<<<< HEAD
- `[Bar Stacked]` Fixed a bug where chart tooltip total shows 99.999 instead of 100 on 100% Stacked Bar Chart. ([#6236](https://github.com/infor-design/enterprise/issues/6326))
=======
- `[Icons]` Fixed the inconsistency between solid and outlined icons. ([#6165](https://github.com/infor-design/enterprise/issues/6165))
- `[Icons]` Changed the error color to change in themes in some areas. ([#6273](https://github.com/infor-design/enterprise/issues/6273))
- `[Listview]` Fixed a bug where the search icon is misaligned in Firefox and Safari. ([#6390](https://github.com/infor-design/enterprise/issues/6390))
>>>>>>> 61c3a344
- `[WeekView]` Fixed a bug where 'today' date is not being rendered properly. ([#6260](https://github.com/infor-design/enterprise/issues/6260))

## v4.63.0

## v4.63.0 Fixes

- `[Accordion]` Added expand animation back. ([#6268](https://github.com/infor-design/enterprise/issues/6268))
- `[Badges]` Fixed a bug where in badges is not properly aligned in Contrast Mode. ([#6273](https://github.com/infor-design/enterprise/issues/6273))
- `[Button]` Fixed a bug where notification badges are not destroyed when updating the button settings. ([NG#1241](https://github.com/infor-design/enterprise-ng/issues/1241))
- `[Calendar]` Allowed product devs to add custom css class to event labels in Calendar Component. ([#6304](https://github.com/infor-design/enterprise/issues/6304))
- `[Calendar]` Fixed the thickness of right and bottom border. ([#6246](https://github.com/infor-design/enterprise/issues/6246))
- `[Card]` Fixed a regression bug where the flex toolbar's position was not properly aligned when selecting listview items. ([#6346](https://github.com/infor-design/enterprise/issues/6346)]
- `[Charts]` Fixed the misalignment of the legend and legend color with the highlight of the selected legend. ([#6301](https://github.com/infor-design/enterprise/issues/6301))
- `[ContextualActionPanel]` Moved notification to appropriate location and trigger redraw of styles. ([#6264](https://github.com/infor-design/enterprise/issues/6264))
- `[ContextualActionPanel]` Added close CAP function to a demo example. ([#6274](https://github.com/infor-design/enterprise/issues/6274))
- `[Datagrid]` Fixed misaligned lookup icon button upon click/editing. ([#6233](https://github.com/infor-design/enterprise/issues/6233))
- `[Datagrid]` Fixed a bug where tooltip is not displayed even when settings is turned on in disabled rows. ([#6128](https://github.com/infor-design/enterprise/issues/6128))
- `[Datagrid]` Fixed misaligned lookup icon button upon click/editing. ([#6233](https://github.com/infor-design/enterprise/issues/6233))
- `[Datepicker]` Fixed a bug on setValue() when pass an empty string for clearing field. ([#6168](https://github.com/infor-design/enterprise/issues/6168))
- `[Datepicker]` Fixed a bug on datepicker not clearing in angular version. ([NG#1256](https://github.com/infor-design/enterprise-ng/issues/1256))
- `[Dropdown]` Fixed on keydown events not working when dropdown is nested in label. ([NG#1262](https://github.com/infor-design/enterprise-ng/issues/1262))
- `[Editor]` Fixed editor where toolbar is being focused on after pressing bold/italic keys instead of the text itself. ([#5262](https://github.com/infor-design/enterprise-ng/issues/5262))
- `[Field-Filter]` Fixed alignment of filter icons and text field. ([#5866](https://github.com/infor-design/enterprise/issues/5866))
- `[Field-Options]` Fixed field options label overflow. ([#6255](https://github.com/infor-design/enterprise/issues/6255))
- `[Field-Options]` Fixed a bug where in the text and highlight box are not fit accordingly. ([#6322](https://github.com/infor-design/enterprise/issues/6322))
- `[Field-Options]` Fixed alignment of field options in the Color Picker when in compact mode in Safari and alignment of search icon in Clearable Searchfield. ([#6256](https://github.com/infor-design/enterprise/issues/6256))
- `[Form-Compact]` Fixed alignment of Field 16 and Field 18 in Safari. ([#6345](https://github.com/infor-design/enterprise/issues/6345))
- `[General]` Fixed memory leaks in listview, toolbar, datagrid, cards and header. ([NG#1275](https://github.com/infor-design/enterprise-ng/issues/1275))
- `[Listview]` Added flex toolbar for multiselect listview. ([NG#1249](https://github.com/infor-design/enterprise-ng/issues/1249))
- `[Listview]` Adjusted spaces between the search icon and filter wrapper. ([#6007](https://github.com/infor-design/enterprise/issues/6007))
- `[Listview]` Changed the font size of heading, subheading, and micro in Listview Component. ([#4996](https://github.com/infor-design/enterprise/issues/4996))
- `[Modal]` Fixed on too wide minimum width when close button is enabled. ([NG#1240](https://github.com/infor-design/enterprise-ng/issues/1240))
- `[Searchfield]` Fixed on searchfield clear button not working in Safari. ([6185](https://github.com/infor-design/enterprise-ng/issues/6185))
- `[Searchfield]` Fixed UI issues on the new searchfield design. ([#6331](https://github.com/infor-design/enterprise/issues/6331))
- `[Sink Page]` Fixed misaligned search icon toolbar in sink page. ([#6369](https://github.com/infor-design/enterprise/issues/6369))
- `[Sink Page]` Fixed close icon position in Datagrid section Personalized Column. ([#6375](https://github.com/infor-design/enterprise/issues/6375))
- `[Slider]` Fixed background color of slider in a modal in new dark theme. ([6211](https://github.com/infor-design/enterprise-ng/issues/6211))
- `[Swaplist]` Fixed a bug in swaplist where the filter is not behaving correctly on certain key search. ([#6222](https://github.com/infor-design/enterprise/issues/6222))
- `[SwipeAction]` Fixed scrollbar being visible in firefox. ([#6312](https://github.com/infor-design/enterprise/issues/6312))
- `[Tabs]` Fixed Z-index conflict between modal overlay and draggable module tabs. ([#6297](https://github.com/infor-design/enterprise/issues/6297))
- `[Tabs]` Fixed a bug where the tab activated events are fired on closing a tab. ([#1452](https://github.com/infor-design/enterprise/issues/1452))
- `[Tabs Module` Fixed the new UI searchfield design in Tabs Module component. ([#6348](https://github.com/infor-design/enterprise/issues/6348))
- `[Targeted-Achievement]` Added tooltip on icon in targeted-achievement chart ([#6308](https://github.com/infor-design/enterprise/issues/6308))
- `[TextArea]` Fixed medium size text area when in responsive view. ([#6334](https://github.com/infor-design/enterprise/issues/6334))
- `[Validation]` Updated example page to include validation event for email field. ([#6296](https://github.com/infor-design/enterprise/issues/6296))

## v4.63.0 Features

- `[Datagrid]` Added close button on file error message ([#6178](https://github.com/infor-design/enterprise/issues/6178))
- `[Datagrid]` Added puppeteer script for fallback image tooltip text. ([#6278](https://github.com/infor-design/enterprise/issues/6278))
- `[File Upload]` Added close button on file error message. ([#6229](https://github.com/infor-design/enterprise/issues/6229))
- `[Searchfield]` Implemented a new design for searchfield. ([#5865](https://github.com/infor-design/enterprise/issues/5865))

(40 Issues Solved This Release, Backlog Enterprise 191, Backlog Ng 42, 1101 Functional Tests, 1576 e2e Tests, 295 Puppeteer Tests)

## v4.62.0

## v4.62.0 Features

- `[Datagrid]` Added tooltip for fallback image. ([#6178](https://github.com/infor-design/enterprise/issues/6178))
- `[Datepicker]` Added legend load for datepicker. ([NG#1261](https://github.com/infor-design/enterprise-ng/issues/1261))
- `[File Upload]` Added setFailed status ([#5671](https://github.com/infor-design/enterprise/issues/5671))
- `[Icon]` Created a puppeteer script for the new launch icon. ([#5854](https://github.com/infor-design/enterprise/issues/5854))
- `[Icon]` Created a puppeteer script for the new mobile icon. ([#6199](https://github.com/infor-design/enterprise/issues/6199))
- `[Listview]` Added filters in Listview Component. ([#6007](https://github.com/infor-design/enterprise/issues/6007))
- `[Spinbox]` Created a puppeteer script for Spinbox Field sizes on mobile. ([#5843](https://github.com/infor-design/enterprise/issues/5843))
- `[ToolbarFlex]` Allow toolbar flex navigation buttons to have notification badge. ([NG#1235](https://github.com/infor-design/enterprise-ng/issues/1235))

## v4.62.1 Features

- `[Calendar]` Allow product devs to add custom css class to event labels in Calendar Component. ([#6304](https://github.com/infor-design/enterprise/issues/6304))

## v4.62.0 Fixes

- `[ApplicationMenu]` Remove a Safari-specific style rule the misaligns the button svg arrow. ([#5722](https://github.com/infor-design/enterprise/issues/5722))
- `[Arrange]` Fix an alignment issue in the demo app. ([#5281](https://github.com/infor-design/enterprise/issues/5281))
- `[Calendar]` Fix day of the week to show three letters as default in range calendar. ([#6193](https://github.com/infor-design/enterprise/issues/6193))
- `[ContextualActionPanel]` Fix an issue with the example page where the Contextual Action Panel is not initialized on open. ([#6065](https://github.com/infor-design/enterprise/issues/6065))
- `[ContextualActionPanel]` Remove unnecessary markup injection behavior from example. ([#6065](https://github.com/infor-design/enterprise/issues/6065))
- `[Datagrid]` Fixed a regression bug where the datepicker icon button and time value upon click were misaligned. ([#6198](https://github.com/infor-design/enterprise/issues/6198))
- `[Datagrid]` Show pagesize selector even in hidePagerOnOnePage mode ([#3706](https://github.com/infor-design/enterprise/issues/3706))
- `[Datagrid]` Corrected a filter type in a demo app page. ([#5497](https://github.com/infor-design/enterprise/issues/5497))
- `[Datagrid]` Remove widths in demo app page to prevent truncation of column. ([#5495](https://github.com/infor-design/enterprise/issues/5495))
- `[Datagrid]` Fixed a regression bug where the datepicker icon button and time value upon click were misaligned. ([#6198](https://github.com/infor-design/enterprise/issues/6198))
- `[Dropdown]` Fixed multiple accessibility issues with multiselect dropdown. ([#6075](https://github.com/infor-design/enterprise/issues/6075))
- `[Dropdown]` Fixed an overflow issue on Windows 10 Chrome. ([#4940](https://github.com/infor-design/enterprise/issues/4940))
- `[Editor]` Fix on editor changing text in another editor. ([NG#1232](https://github.com/infor-design/enterprise-ng/issues/1232))
- `[FileUploadAdvanced]` Fixed a missing link in french locale. ([#6226](https://github.com/infor-design/enterprise/issues/6226))
- `[Homepage]` Fixed instability of the visual tests. ([#6179](https://github.com/infor-design/enterprise/issues/6179))
- `[Lookup]` Remove unnecessary filter from example page. ([#5677](https://github.com/infor-design/enterprise/issues/5677))
- `[Modal]` Updated close method that will close even if there are subcomponents opened. ([#6048](https://github.com/infor-design/enterprise/issues/6048))
- `[Modal]` Fix a demo app issue where the proper settings were not added to the required key in the validation object. ([#5571](https://github.com/infor-design/enterprise/issues/5571))
- `[Tabs/Module]` Override fill style of search icon created by 'soho-personalization'. Fix alignment of close icon in specific circumstance. ([#6207](https://github.com/infor-design/enterprise/issues/6207))
- `[Searchfield]` Fix on searchfield categories where popup wrapper gets duplicated whenever update is called. ([NG#1186](https://github.com/infor-design/enterprise-ng/issues/1186))
- `[Searchfield/Header]` Enhanced the font colors, background colors for the searchfield inside of the header & subheader. ([#6047](https://github.com/infor-design/enterprise/issues/6047))
- `[Tabs]` Fix a bug where tabs indicator is not properly aligned in RTL. ([#6068](https://github.com/infor-design/enterprise/issues/6068))
- `[Tabs/Module]` Fixed a bug the personalization color was the same as the tab color. ([#6236](https://github.com/infor-design/enterprise/issues/6236))
- `[Tag]` Fix on tag text not showing when placed inside a popover. ([#6092](https://github.com/infor-design/enterprise/issues/6092))
- `[Toolbar]` Fixed an issue where the input disappears in toolbar at mobile size. ([#5388](https://github.com/infor-design/enterprise/issues/5388))
- `[Tooltip]` Fixed the `maxWidth` setting to work properly. ([#6100](https://github.com/infor-design/enterprise/issues/6100))
- `[Widget]` Fix on drag image including the overflow area. ([NG#1216](https://github.com/infor-design/enterprise-ng/issues/1216))

(47 Issues Solved This Release, Backlog Enterprise 187, Backlog Ng 37, 1101 Functional Tests, 1574 e2e Tests, 293 Puppeteer Tests)

## v4.61.1

## v4.61.1 Fixes

- `[Datagrid]` Fixed a regression bug where the datepicker icon button and time value upon click were misaligned. ([#6198](https://github.com/infor-design/enterprise/issues/6198))
- `[Tag]` Fix on tag text not showing when placed inside a popover. ([#6092](https://github.com/infor-design/enterprise/issues/6092))
- `[Tooltip]` Fixed the `maxWidth` setting to work properly. ([#6100](https://github.com/infor-design/enterprise/issues/6100))
- `[Widget]` Fix on drag image including the overflow area. ([NG#1216](https://github.com/infor-design/enterprise-ng/issues/1216))

## v4.61.0 Features

- `[ApplicationMenu]` Converted protractor test suites to puppeteer. ([#5835](https://github.com/infor-design/enterprise/issues/5835))
- `[Bar]` Fixed an issue with legend text overlapping. ([#6113](https://github.com/infor-design/enterprise/issues/6113)
- `[Bar]` Converted protractor test suites to puppeteer. ([#5838](https://github.com/infor-design/enterprise/issues/5838)
- `[Bar Stacked]` Converted protractor test suites to puppeteer. ([#5840](https://github.com/infor-design/enterprise/issues/5840))
- `[ContextualActionPanel]` Added setting for cssClass option. ([#1215](https://github.com/infor-design/enterprise-ng/issues/1215))
- `[Datagrid]` Added visual test for responsive view with puppeteer. ([#5844](https://github.com/infor-design/enterprise/issues/5844))
- `[Datagrid]` Changed where image events are added. ([#5442](https://github.com/infor-design/enterprise/issues/5442))
- `[Datepicker]` Added setting in datepicker where you can disable masking input. ([#6080](https://github.com/infor-design/enterprise/issues/6080))
- `[Editor]` Fix a bug where dirty tracker is not reset when using lots of new line in Edge. ([#6032](https://github.com/infor-design/enterprise/issues/6032))
- `[Card]` Fix a memory leak on events. ([#6155](https://github.com/infor-design/enterprise/issues/6155))
- `[Card]` Create a Puppeteer Script for Actionable Button Card ([#6062](https://github.com/infor-design/enterprise/issues/6062))
- `[General]` Added jest image snapshot for visual regression testing with puppeteer. ([#6105](https://github.com/infor-design/enterprise/issues/6105))
- `[General]` Removed global inline function that adds disabled labels to disabled inputs. ([#6131](https://github.com/infor-design/enterprise/issues/6131))
- `[Hierarchy]` Converted the old protractor e2e test suites to puppeteer tests. ([#5833](https://github.com/infor-design/enterprise/issues/5833))
- `[Homepage]` Added homepage puppeteer test scripts and snapshots. ([#5831](https://github.com/infor-design/enterprise/issues/5831))
- `[Icons]` Design removed some deprecated icons. If you are using `info-field` -> should use `icon-info`. If you are using `info-field-solid` -> should use `icon-info-alert`. If you are using `info-field-alert` -> should use `icon-info-alert`. ([#6091](https://github.com/infor-design/enterprise/issues/6091))
- `[Icons]` Update icon design for `icon-mobile`. ([#6144](https://github.com/infor-design/enterprise/issues/6144))
- `[Locale]` Refined some Latvian translations. ([#5969](https://github.com/infor-design/enterprise/issues/5969))
- `[Locale]` Refined some Lithuanian translations. ([#5960](https://github.com/infor-design/enterprise/issues/5960))
- `[Locale]` Refined some Filipino translations. ([#5864](https://github.com/infor-design/enterprise/issues/5864))
- `[Locale]` Refined some Japanese translations. ([#6115](https://github.com/infor-design/enterprise/issues/6115))
- `[Locale]` Added puppeteer script for PH translation ([#6150](https://github.com/infor-design/enterprise/pull/6150))
- `[Process Indicator]` Fixes a double line separator issue on Windows10 Chrome. ([#5997](https://github.com/infor-design/enterprise/issues/5997))
- `[Swipe-action]` Added a Puppeteer Script for Swipe Container. ([#6129](https://github.com/infor-design/enterprise/issues/6129))
- `[Tag]` The dismiss button was missing a button type causing the form to submit. ([#6149](https://github.com/infor-design/enterprise/issues/6149))

## v4.61.0 Fixes

- `[Column Grouped]` Fix an issue where columns with small values were floating above the baseline axis. ([#6109](https://github.com/infor-design/enterprise/issues/6109))
- `[Chart]` Fix collision of legend text and color block. ([#6113](https://github.com/infor-design/enterprise/issues/6113))
- `[ContextualActionPanel]` Fixed UI issues where the toolbars inside of the body moved to the CAPs header instead of retaining to its original place. ([#6041](https://github.com/infor-design/enterprise/issues/6041))
- `[ContextualActionPanel]` Update and fix example-markup page to a working example. ([#6065](https://github.com/infor-design/enterprise/issues/6065))
- `[Datagrid]` Fix a bug in timepicker inside datagrid where hours is reset 0 when changing it to 12. ([#6076](https://github.com/infor-design/enterprise/issues/6076))
- `[Datagrid]` Fix on value not shown in lookup cell in safari. ([#6003](https://github.com/infor-design/enterprise/issues/6003))
- `[Datagrid]` Fix a bug in datagrid where text is align right when using mask options in filter. ([#5999](https://github.com/infor-design/enterprise/issues/5999))
- `[Datagrid]` Fix a bug in datagrid where datepicker range having an exception when having values before changing to range type. ([#6008](https://github.com/infor-design/enterprise/issues/6008))
- `[Datepicker]` Fix on the flickering behavior when range datepicker is shown. ([#6098](https://github.com/infor-design/enterprise/issues/6098))
- `[Dropdown]` Fix on dropdown multiselect where change event is not triggered when clicking X. ([#6098](https://github.com/infor-design/enterprise/issues/6098))
- `[Editor]` Fix a bug in editor where CTRL-H (add hyperlink) breaks the interface. ([#6015](https://github.com/infor-design/enterprise/issues/6015))
- `[Modal]` Changed maximum modal width. ([#6024](https://github.com/infor-design/enterprise/issues/6024))
- `[Dropdown]` Fix a misaligned input in Classic Theme in Firefox. ([#6096](https://github.com/infor-design/enterprise/issues/6096))
- `[Dropdown]` Fix an issue specific to Windows 10 and Chrome where entering a capital letter (Shift + T, e.g.) after opening the dropdown does not focus the entry associated with the letter pressed. ([#6069](https://github.com/infor-design/enterprise/issues/6069))
- `[Dropdown]` Fix on dropdown multiselect where change event is not triggered when clicking X. ([#6098](https://github.com/infor-design/enterprise/issues/6098))
- `[Donut]` Fix center tooltip showing on wrong donut chart when multiple donut charts. ([#6103](https://github.com/infor-design/enterprise/issues/6103))
- `[Editor]` Fix a bug in editor where CTRL-H (add hyperlink) breaks the interface. ([#6015](https://github.com/infor-design/enterprise/issues/6015))
- `[Hyperlinks]` Remove margin and padding from hyperlinks. ([#5991](https://github.com/infor-design/enterprise/issues/5991))
- `[Masthead]` Remove actions button from header in example page. ([#5959](https://github.com/infor-design/enterprise/issues/5959))
- `[Searchfield]` Fix a bug in NG where searchfield is in full width even when it's collapsible. ([NG#1225](https://github.com/infor-design/enterprise-ng/issues/1225))
- `[Spinbox]` Spinbox should update to correct value when Enter is pressed. ([#6036](https://github.com/infor-design/enterprise/issues/6036))
- `[Tabs]` Fixed a bug where the tabs container is focused in Windows10 on Firefox. ([#6110](https://github.com/infor-design/enterprise/issues/6110))
- `[Tabs Module]` Fixes a misaligned search field close button icon. ([#6126](https://github.com/infor-design/enterprise/issues/6126))
- `[Timepicker]` Fix a bug in timepicker where hours reset to 1 when changing period. ([#6049](https://github.com/infor-design/enterprise/issues/6049))
- `[Timepicker]` Fix a bug in timepicker where hours is not properly created when changing from AM/PM. ([#6104](https://github.com/infor-design/enterprise/issues/6104))

(41 Issues Solved This Release, Backlog Enterprise 198, Backlog Ng 38, 1100 Functional Tests, 1635 e2e Tests, 321 Puppeteer Tests)

## v4.60.3

## v4.60.3 Fixes

- `[Tabs/Module]` Fixed a bug the personalization color was the same as the tab color. ([#6236](https://github.com/infor-design/enterprise/issues/6236))

## v4.60.2

## v4.60.2 Fixes

- `[Datagrid]` Fixed a regression bug where the datepicker icon button and time value upon click were misaligned. ([#6198](https://github.com/infor-design/enterprise/issues/6198))

## v4.60.1 Fixes

- `[Column Grouped]` Fix an issue where columns with small values were floating above the baseline axis. ([#6109](https://github.com/infor-design/enterprise/issues/6109))
- `[Datepicker]` Added setting in datepicker where you can disable masking input. ([#6080](https://github.com/infor-design/enterprise/issues/6080))
- `[Datagrid]` Fix a bug in timepicker inside datagrid where hours is reset 0 when changing it to 12. ([#6076](https://github.com/infor-design/enterprise/issues/6076))
- `[Datagrid]` Fix on value not shown in lookup cell in safari. ([#6003](https://github.com/infor-design/enterprise/issues/6003))
- `[Donut]` Fix center tooltip showing on wrong donut chart when multiple donut charts. ([#6103](https://github.com/infor-design/enterprise/issues/6103))
- `[Dropdown]` Fix an issue specific to Windows 10 and Chrome where entering a capital letter (Shift + T, e.g.) after opening the dropdown does not focus the entry associated with the letter pressed. ([#6069](https://github.com/infor-design/enterprise/issues/6069))
- `[Dropdown]` Fix a misaligned input in Classic Theme in Firefox. ([#6096](https://github.com/infor-design/enterprise/issues/6096))
- `[General]` Removed global inline function that adds disabled labels to disabled inputs. ([#6131](https://github.com/infor-design/enterprise/issues/6131))
- `[Tabs]` Fixed a bug where the tabs container is focused in Windows10 on Firefox. ([#6110](https://github.com/infor-design/enterprise/issues/6110))
- `[Timepicker]` Fix a bug in timepicker where hours reset to 1 when changing period. ([#6049](https://github.com/infor-design/enterprise/issues/6049))
- `[Timepicker]` Fix a bug in timepicker where hours is not properly created when changing from AM/PM. ([#6104](https://github.com/infor-design/enterprise/issues/6104))

## v4.60.0 Features

- `[Application Menu]` Added puppeteer tests for resizable application menu. ([#5755](https://github.com/infor-design/enterprise/issues/5755))
- `[Badges]` Update styling of badges. ([#5608](https://github.com/infor-design/enterprise/issues/5608))
- `[Badges/Tags]` Corrected the colors of badges/tags for better accessibility contrast. ([#5673](https://github.com/infor-design/enterprise/issues/5673))
- `[Button]` Fix a bug where updated settings not properly rendering disabled state. ([#5928](https://github.com/infor-design/enterprise/issues/5928))
- `[Calendar]` Added puppeteer script for event colors and legend. ([#6084](https://github.com/infor-design/enterprise/pull/6084))
- `[Card]` Added actionable button card by using `<button>` or `<a>` tags. ([#5768](https://github.com/infor-design/enterprise/issues/5768))
- `[Card]` Added actionable button card by using `<button>` or `<a>` tags. ([#5768](https://github.com/infor-design/enterprise/issues/5768))
- `[Datagrid]` Fix a will add a setting in column to toggle the clearing of cells. ([#5849](https://github.com/infor-design/enterprise/issues/5849))
- `[Dropdown]` Create a Puppeteer Script for Enter key opens dropdown list, when it should only be used to select items within an open list. ([#5842](https://github.com/infor-design/enterprise/issues/5842))
- `[Fileupload]` Added puppeteer test to check that progress bar is present when uploading a file. ([#5808](https://github.com/infor-design/enterprise/issues/5808))
- `[Monthview]` Added ability to update legend on month change. ([#5988](https://github.com/infor-design/enterprise/issues/5988))
- `[Popupmenu]` Correctly position dismissible close icon inside Popupmenu. ([#6083](https://github.com/infor-design/enterprise/issues/6083))
- `[Swipe Container]` Added mobile enhancements and style changes. ([#5615](https://github.com/infor-design/enterprise/issues/5615))
- `[Tooltip]` Converted the tooltip protractor test suites to puppeteer. ([#5830](https://github.com/infor-design/enterprise/issues/5830))

## v4.60.0 Fixes

- `[About/Form]` Fixed a translation issue where there's a space before the colon that is incorrect in French Locales. ([#5817](https://github.com/infor-design/enterprise/issues/5817))
- `[About]` Added event exposure in about component. ([NG#1124](https://github.com/infor-design/enterprise-ng/issues/1124))
- `[Actionsheet]` Fixed an Angular issue where the `renderRootElems` method was not re-rendered when going to other action sheet test pages due to SPA routing concept. ([NG#1188](https://github.com/infor-design/enterprise-ng/issues/1188))
- `[Calendar]` Fixed an issue where you could not have more than one in the same page. ([#6042](https://github.com/infor-design/enterprise/issues/6042))
- `[Column]` Fix a bug where bar size is still showing even the value is zero in column chart. ([#5911](https://github.com/infor-design/enterprise/issues/5911))
- `[Datagrid]` Fix a bug where targeted achievement colors are not displaying correctly when using other locales. ([#5972](https://github.com/infor-design/enterprise/issues/5972))
- `[Datagrid]` Fix a bug in datagrid where filterable headers cannot be tab through in modal. ([#5735](https://github.com/infor-design/enterprise/issues/5735))
- `[Datagrid]` Fix a bug in datagrid where stretch column last broke and the resize would loose the last column. ([#6063](https://github.com/infor-design/enterprise/issues/6063))
- `[Datagrid]` Fix a bug where leading spaces not triggering dirty indicator in editable data cell. ([#5927](https://github.com/infor-design/enterprise/issues/5927))
- `[Datagrid]` Fix Edit Input Date Field on medium row height in Datagrid. ([#5955](https://github.com/infor-design/enterprise/issues/5955))
- `[Datagrid]` Fixed close icon alignment on mobile viewport. ([#6023](https://github.com/infor-design/enterprise/issues/6023))
- `[Datagrid]` Fixed close icon alignment on mobile viewport, Safari browser. ([#5946](https://github.com/infor-design/enterprise/issues/5946))
- `[Datagrid]` Fixed UI alignment of close icon button on mobile view. ([#5947](https://github.com/infor-design/enterprise/issues/5947))
- `[Datagrid]` Fixed file upload icon alignment in datagrid. ([#5846](https://github.com/infor-design/enterprise/issues/5846))
- `[Datepicker]` Fix on initial range values not showing in datepicker. ([NG#1200](https://github.com/infor-design/enterprise-ng/issues/1200))
- `[Dropdown]` Fixed a regression bug where pressing function keys while the dropdown has focus causes letters to be typed. ([#4976](https://github.com/infor-design/enterprise/issues/4976))
- `[Editor]` Changed selector for for image value selection from id to name. ([#5915](https://github.com/infor-design/enterprise/issues/5915))
- `[Editor]` Fix a bug which changes the approach intended by the user after typing in editor. ([#5937](https://github.com/infor-design/enterprise/issues/5937))
- `[Editor]` Fix a bug which clears list format when it's not part of the selected text. ([#5592](https://github.com/infor-design/enterprise/issues/5592))
- `[Editor]` Changed language on the link dialog to use the term "link" for better translations. ([#5987](https://github.com/infor-design/enterprise/issues/5987))
- `[Export]` Added data sanitization in Export to CSV. ([#5982](https://github.com/infor-design/enterprise/issues/5982))
- `[Field Options]` Fixed UI alignment of close icon button (searchfield) in Field Options. ([#5983](https://github.com/infor-design/enterprise/issues/5983))
- `[General]` Fixed several memory leaks with the attached data object. ([#6020](https://github.com/infor-design/enterprise/issues/6020))
- `[Header]` Fixed a regression bug where the buttonset was not properly aligned correctly. ([#6039](https://github.com/infor-design/enterprise/issues/6039))
- `[Icon]` Fixed the translate icon so it can take a color, fixed the tag icon as it was rendered oddly. ([#5870](https://github.com/infor-design/enterprise/issues/5870))
- `[Listbuilder]` Fix on disable bug: Will not enable on call to enable() after disable() twice. ([#5885](https://github.com/infor-design/enterprise/issues/5885))
- `[Locale]` Changed the text from Insert Anchor to Insert Hyperlink. Some translations my still reference anchor until updated from the translation team. ([#5987](https://github.com/infor-design/enterprise/issues/5987))
- `[Modal]` Fixed a bug on hidden elements not focusable when it is turned visible. ([#6086](https://github.com/infor-design/enterprise/issues/6086))
- `[Modal]` Fixed a regression bug where elements inside of the tab panel were being disabled when its `li` tab is not selected (is-selected class) initially. ([NG#1210](https://github.com/infor-design/enterprise-ng/issues/1210))
- `[Searchfield]` Fixed UI alignment of close icon button (searchfield) in Datagrid. ([#5954](https://github.com/infor-design/enterprise/issues/5954))
- `[Tabs Module]` Fixed UI alignment of close icon button on mobile view([#5951](https://github.com/infor-design/enterprise/issues/5951))
- `[Tooltip]` Fixed a bug where the inner html value of the tooltip adds unnecessary whitespace and new line when getting the text value. ([#6059](https://github.com/infor-design/enterprise/issues/6059))

(52 Issues Solved This Release, Backlog Enterprise 222, Backlog Ng 35, 1100 Functional Tests, 1695 e2e Tests, 263 Puppeteer Tests)

## v4.59.4 Fixes

- `[Modal]` Reverted problematic issue. ([#6086](https://github.com/infor-design/enterprise/issues/6086))

## v4.59.3 Fixes

- `[Modal]` Fixed a bug on hidden elements not focusable when it is turned visible. ([#6086](https://github.com/infor-design/enterprise/issues/6086))

## v4.59.2 Fixes

- `[Calendar]` Fixed an issue where you could not have more than one in the same page. ([#6042](https://github.com/infor-design/enterprise/issues/6042))
- `[Header]` Fixed a regression bug where the buttonset was not properly aligned correctly. ([#6039](https://github.com/infor-design/enterprise/issues/6039))

## v4.59.1 Fixes

- `[Modal]` Fixed a regression bug where elements inside of the tab panel were being disabled when its `li` tab is not selected (is-selected class) initially. ([NG#1210](https://github.com/infor-design/enterprise-ng/issues/1210))

## v4.59.0 Markup Changes

- `[About]` Changed the OS Version to not show the version. This is because this information is incorrect and the correct information is no longer given by newer versions of Operating systems in any browser. or this reason the version is removed from the OS field on the about dialog. ([#5813](https://github.com/infor-design/enterprise/issues/5813))

## v4.59.0 Fixes

- `[Calendar]` Added an option to configure month label to use abbreviation and changed month label to display on the first day of the months rendered in calendar. ([#5941](https://github.com/infor-design/enterprise/issues/5941))
- `[Calendar]` Fixed the personalize column checkbox not syncing when having two datagrids. ([#5859](https://github.com/infor-design/enterprise/issues/5859))
- `[Cards]` Added focus state on selected cards. ([#5684](https://github.com/infor-design/enterprise/issues/5684))
- `[Colorpicker]` Fixed a bug where the red diagonal line that goes beyond its border when field-short/form-layout-compact is used. ([#5744](https://github.com/infor-design/enterprise/issues/5744))
- `[Datagrid]` Fixed a bug where the maskOptions function is never called when the grid has filtering. ([#5847](https://github.com/infor-design/enterprise/issues/5847))
- `[Calendar]` Fixed the personalize column checkbox not syncing when having two datagrids. ([#5859](https://github.com/infor-design/enterprise/issues/5859))
- `[Fieldset]` Implemented design improvements. ([#5638](https://github.com/infor-design/enterprise/issues/5638))
- `[Fileupload-Advanced]` Fixed a bug where it cannot add a new file after removing the old one. ([#5598](https://github.com/infor-design/enterprise/issues/5598))
- `[Datagrid]` Fixed a bug where the maskOptions function is never called when the grid has filtering. ([#5847](https://github.com/infor-design/enterprise/issues/5847))
- `[Datagrid]` Fixed a bug where fileupload value is undefined when trying to upload. ([#5846](https://github.com/infor-design/enterprise/issues/5846))
- `[Dropdown]` Clear search matches after an item is selected. ([#5632](https://github.com/infor-design/enterprise/issues/5632))
- `[Dropdown]` Shorten filter delay for single character entries. ([#5793](https://github.com/infor-design/enterprise/issues/5793))
- `[Fieldset]` Implemented design improvements. ([#5638](https://github.com/infor-design/enterprise/issues/5638))
- `[Linechart]` Added default values on line width and y-axis when data in dataset is blank. ([#1172](https://github.com/infor-design/enterprise-ng/issues/1172))
- `[Listview]` Fixed a bug where the alert icons in RTL were missing. ([#5827](https://github.com/infor-design/enterprise/issues/5827))
- `[Locale]` Fixed latvian translation for records per page. ([#5969](https://github.com/infor-design/enterprise/issues/5969))
- `[Locale]` Fixed latvian translation for Select All. ([#5895](https://github.com/infor-design/enterprise/issues/5895))
- `[Locale]` Capitalized the finnish translation for seconds. ([#5894](https://github.com/infor-design/enterprise/issues/5894))
- `[Locale]` Added missing translations for font picker. ([#5784](https://github.com/infor-design/enterprise/issues/5784))
- `[Modal]` Fixed a close button overlapped when title is long. ([#5795](https://github.com/infor-design/enterprise/issues/5795))
- `[Modal]` Modal exits if Escape key is pressed in datagrid. ([#5796](https://github.com/infor-design/enterprise/issues/5796))
- `[Modal]` Fixed modal focus issues with inline display none. ([#5875](https://github.com/infor-design/enterprise/issues/5875))
- `[Searchfield]` Fixed a bug where the close button icon is overlapping with the search icon in RTL. ([#5807](https://github.com/infor-design/enterprise/issues/5807))
- `[Spinbox]` Fixed a bug where the spinbox controls still show the ripple effect even it's disabled. ([#5719](https://github.com/infor-design/enterprise/issues/5719))
- `[Tabs]` Added the ability to set the position of counts via settings (top & bottom), removed the counts in spillover, and positioned the counts depending on the current locale. ([#5258](https://github.com/infor-design/enterprise/issues/5258))
- `[Tabs Module]` Fixed the searcfield menu inside of tabs module in responsive layout. ([#6320](https://github.com/infor-design/enterprise/issues/6320))
- `[Toolbar]` Fixed an issue where things in the page get scrambled if you have a button with undefined ids. ([#1194](https://github.com/infor-design/enterprise-ng/issues/1194))

## v4.59.0 Features

- `[Calendar]` Modify validations to allow custom colors. ([#5743](https://github.com/infor-design/enterprise/issues/5743))
- `[Accordion]` Adjusted spacing and hitboxes for Mobile Enhancements. ([#5611](https://github.com/infor-design/enterprise/issues/5611))
- `[Area]` Converted the area protractor test suites to puppeteer. ([#5834](https://github.com/infor-design/enterprise/issues/5834))
- `[Cards]` Added mobile enhancements and style changes. ([#5609](https://github.com/infor-design/enterprise/issues/5609))
- `[Button]` Added test scripts for button. ([#5851](https://github.com/infor-design/enterprise/issues/5851))
- `[BusyIndicator]` Added hide event. ([#5794](https://github.com/infor-design/enterprise/issues/5794))
- `[Column]` Added example page for legend colors. ([#5761](https://github.com/infor-design/enterprise/issues/5761))
- `[Datagrid]` Added datagrid feature using arrow keys to select. ([#5713](https://github.com/infor-design/enterprise/issues/5713))
- `[Datagrid]` Added exportToCsv option for datagrid toolbar. ([#5786](https://github.com/infor-design/enterprise/issues/5786))
- `[Datagrid]` Added new event `filteroperatorchanged` to datagrid. ([#5899](https://github.com/infor-design/enterprise/issues/5899))
- `[File Upload]` Added puppeteer tests for file upload. ([#5808](https://github.com/infor-design/enterprise/issues/5808))
- `[Toolbar-Flex]` Added responsive design for searchfield with categories and basic searchfield. ([#5619](https://github.com/infor-design/enterprise/issues/5619))
- `[Timepicker]` Added settings in timepicker to limit the hours that can be selected. ([#5880](https://github.com/infor-design/enterprise/issues/5880))
- `[TrackDirty]` Converted the trackdirty protractor test suites to puppeteer. ([#5829](https://github.com/infor-design/enterprise/issues/5829))

(47 Issues Solved This Release, Backlog Enterprise 219, Backlog Ng 34, 1100 Functional Tests, 1692 e2e Tests, 179 Puppeteer Tests)

## v4.58.3 Fixes

- `[Datagrid]` Added new event `filteroperatorchanged` to datagrid. ([#5899](https://github.com/infor-design/enterprise/issues/5899))

## v4.58.2 Fixes

- `[Toolbar]` Fixed an issue where things in the page get scrambled if you have a button with undefined ids. ([#1194](https://github.com/infor-design/enterprise-ng/issues/1194))

## v4.58.1 Fixes

- `[Misc]` Fixed several security issues with xss (details hidden). ([#GSHA](https://github.com/infor-design/enterprise/security/advisories))

## v4.58.0 Features

- `[Accordion]` Added puppeteer tests for accordion. ([#5836](https://github.com/infor-design/enterprise/issues/5836))
- `[App Menu]` Fixed a bug causing re-invoke of the entire Application Menu and its child components whenever a new App Menu trigger is added to the stored `triggers` array. ([#5480](https://github.com/infor-design/enterprise/issues/5480))
- `[Actionsheet]` Added puppeteer tests for actionsheet. ([#5832](https://github.com/infor-design/enterprise/issues/5832))
- `[Column]` Added support to add a line chart in column-grouped. ([#4598](https://github.com/infor-design/enterprise/issues/4598))
- `[Column]` Added feature to rotate labels. ([#5773](https://github.com/infor-design/enterprise/issues/5773))
- `[Column Chart]` Added the ability to add axis labels in column-grouped chart. ([#5721](https://github.com/infor-design/enterprise/issues/5721))
- `[Datagrid]` Added option to format numbers and dates based on current locale. ([#5663](https://github.com/infor-design/enterprise/issues/5663))
- `[Slider]` Added support for tooltip to show on load in slider. ([#3747](https://github.com/infor-design/enterprise/issues/3747))

## v4.58.0 Fixes

- `[Modal]` Added option to disable primary trigger on field. ([#5728](https://github.com/infor-design/enterprise/issues/5728))
- `[Calendar]` Fix the header days where it should be seen when scrolled down. ([#5742](https://github.com/infor-design/enterprise/issues/5742))
- `[Datagrid]` Tab doesn't go to cells if cellNavigation is false. ([#5734](https://github.com/infor-design/enterprise/issues/5734))
- `[Calendar]` Fix the header days where it should be seen when scrolled down. ([#5742](https://github.com/infor-design/enterprise/issues/5742))
- `[Contextmenu/Popupmenu]` Fixed breaking of shared menu if a datagrid is present on the page. ([#5818](https://github.com/infor-design/enterprise/issues/5818))
- `[Datagrid]` Tab doesn't go to cells if cellNavigation is false. ([#5734](https://github.com/infor-design/enterprise/issues/5734))
- `[Dropdown]` Clear search matches after an item is selected. ([#5632](https://github.com/infor-design/enterprise/issues/5632))
- `[Locale]` Fix issue in parsing date when AM/PM comes first before Hours (a:hh:mm). ([#5129](https://github.com/infor-design/enterprise/issues/5129))
- `[Modal]` Added option to disable primary trigger on field. ([#5728](https://github.com/infor-design/enterprise/issues/5728))
- `[Searchfield]` Save input value when searchfield collapses but is not cleared via button click or key. ([#5792](https://github.com/infor-design/enterprise/issues/5792))
- `[Tabs]` Fixed regression bug where tabs are no longer working inside the modal. ([#5867](https://github.com/infor-design/enterprise/issues/5867))
- `[Tabs]` Fix focus indicator in Sink Page. ([#5714](https://github.com/infor-design/enterprise/issues/5714))
- `[Tabs-Vertical]` Fixed on Tabs Vertical Aria and Roles. ([#5712](https://github.com/infor-design/enterprise/issues/5712))
- `[Toolbar Searchfield]` Fixed the height the collapse button on a smaller viewport (`766px` and below). ([#5791](https://github.com/infor-design/enterprise/issues/5791))
- `[Lookup]` Rows are selected based on the initial values in the input field. ([#1132](https://github.com/infor-design/enterprise-ng/issues/1132))

(30 Issues Solved This Release, Backlog Enterprise 224, Backlog Ng 33, 1269 Functional Tests, 1689 e2e Tests, 167 Puppeteer Tests)

## v4.57.2 Fixes

- `[Misc]` Fixed several security issues with xss (details hidden). ([#GSHA](https://github.com/infor-design/enterprise/security/advisories))

## v4.57.1 Fixes

- `[Tabs]` Fixed regression bug where tabs are no longer working inside the modal. ([#5867](https://github.com/infor-design/enterprise/issues/5867))

## v4.57.0 Features

- `[Accordion]` Added the ability to have a notification badge in accordion headers. ([#5594](https://github.com/infor-design/enterprise/issues/5594))
- `[Breadcrumb]` Added hitbox styles for breadcrumb. ([#5408](https://github.com/infor-design/enterprise/issues/5408))
- `[Button]` Added the ability to have a hitbox. With this feature, it will have a better tapping/clicking on smaller devices. ([#5568](https://github.com/infor-design/enterprise/issues/5568))
- `[Button]` Added the ability to have a notification badge in buttons. ([#5594](https://github.com/infor-design/enterprise/issues/5594))
- `[Calendar]` Added hitbox option for calendar. ([#5602](https://github.com/infor-design/enterprise/issues/5602))
- `[Checkbox]` Added hitbox area styles for checkboxes. ([#5603](https://github.com/infor-design/enterprise/issues/5603))
- `[Datagrid]` Added Datagrid Fallback Image when image cannot be loaded. ([#5442](https://github.com/infor-design/enterprise/issues/5442))
- `[File Upload]` Show progress percent while file is uploading. ([#3934](https://github.com/infor-design/enterprise/issues/3934))
- `[Input]` Added a new form style `form-layout-large` to input component. ([#5606](https://github.com/infor-design/enterprise/issues/5606))
- `[Icon]` Updated several icons see issue for details. ([#5774](https://github.com/infor-design/enterprise/issues/5774))
- `[Message]` Changed some stylings on mobile experience. ([#5567](https://github.com/infor-design/enterprise/issues/5567))
- `[Modal]` Adjusted stylings on mobile viewport. ([#5601](https://github.com/infor-design/enterprise/issues/5601))
- `[Notification]` Added tooltip in notification. ([#5562](https://github.com/infor-design/enterprise/issues/5562))
- `[Notification]` Added close functions (by ID and latest) in notification. ([#5562](https://github.com/infor-design/enterprise/issues/5562))
- `[Datagrid]` Added support for text filter types to specify a selected filter condition. ([#5750](https://github.com/infor-design/enterprise/issues/5750))
- `[Environment]` Fixed `ie` css class included to html tag for Edge browser. ([#5587](https://github.com/infor-design/enterprise/issues/5587))

### v4.57.0 Markup Changes

- `[Tabs]` Some of the aria attributes have been changed, see the issue for details.([#5712](https://github.com/infor-design/enterprise/issues/5712))
- `[Notification Badge]` Rename methods in Notification Badge for better readability. ([#1169](https://github.com/infor-design/enterprise-ng/issues/1169))

## v4.57.0 Fixes

- `[ApplicationMenu]` Fix for broken UI in Safari when hiding and expanding the navigation menu. ([#5620](https://github.com/infor-design/enterprise/issues/5620))
- `[ApplicationMenu]` Fix application menu broken UI on first render. ([#5766](https://github.com/infor-design/enterprise/issues/5766))
- `[Calendar]` Removed the example legend in the default settings. ([#1130](https://github.com/infor-design/enterprise-ng/issues/1130))
- `[Cards]` Fixed misaligned list within expandable cards pane. ([#5223](https://github.com/infor-design/enterprise/issues/5223))
- `[Counts]` Updated the font size of `xl-text` from `50px` to `48px`. ([#5588](https://github.com/infor-design/enterprise/issues/5588))
- `[Counts]` Fixed title and icon position when in RTL. ([#5566](https://github.com/infor-design/enterprise/issues/5566))
- `[Datagrid]` Removed margin in icon when size is small or extra small. ([#5726](https://github.com/infor-design/enterprise/issues/5726))
- `[Datagrid]` Added additional check for vertical scroll. ([#1154](https://github.com/infor-design/enterprise-ng/issues/1154))
- `[Datepicker]` Fix on default legends being shown regardless if settings have custom legends. ([#5683](https://github.com/infor-design/enterprise/issues/5683))
- `[EmptyMessage]` Added `16px` spacings in the empty message container. ([#5639](https://github.com/infor-design/enterprise/issues/5639))
- `[FieldFilter]` Fixed missing trigger icons on short field filter options. ([#5727](https://github.com/infor-design/enterprise/issues/5727))
- `[Form]` Fixed misaligned trigger icon of datepicker on safari. ([#5751](https://github.com/infor-design/enterprise/issues/5751))
- `[Header]` Fix on Advanced Search not seen on headers when changing colors. ([#5782](https://github.com/infor-design/enterprise/issues/5782))
- `[Locale]` Fixed currency position and a translation on `tl-PH` locale. ([#5695](https://github.com/infor-design/enterprise/issues/5695))
- `[Lookup]` Fix an uncentered lookup icon in composite form. ([#5657](https://github.com/infor-design/enterprise/issues/5657))
- `[Searchfield]` Fix on uneven searchfield in firefox. ([#5620](https://github.com/infor-design/enterprise/issues/5620))
- `[Searchfield]` Fix on uneven searchfield in firefox. ([#5695](https://github.com/infor-design/enterprise/issues/5695))
- `[Searchfield]` Fix on misaligned close button on mobile view. ([#5782](https://github.com/infor-design/enterprise/issues/5782))
- `[Searchfield]` Change width when parent container becomes smaller. ([#4696](https://github.com/infor-design/enterprise/issues/4696))
- `[Spinbox]` Remove functionality of Home and End buttons on Spinbox. ([#5659](https://github.com/infor-design/enterprise/issues/5659))
- `[Spinbox]` Fix spinbox misalignment on sample sizes. ([#5733](https://github.com/infor-design/enterprise/issues/5733))
- `[Tabs]` Fix a bug on vertical tabs scroll on panel containers. ([#5565](https://github.com/infor-design/enterprise/issues/5565))
- `[Treemap]` Fix Treemap's misaligned footer-text on the new theme. ([#5365](https://github.com/infor-design/enterprise/issues/5365))

(41 Issues Solved This Release, Backlog Enterprise 192, Backlog Ng 28, 1166 Functional Tests, 1712 e2e Tests, 150 Puppeteer Tests)

## v4.56.0 Features

- `[ContextualActionPanel]` Changed the color of the toolbar header in the new theme. ([#5685](https://github.com/infor-design/enterprise/issues/5685))
- `[Charts]` Added ability to disable the selection of the charts including the legend. ([#2736](https://github.com/infor-design/enterprise/issues/2736))
- `[Datagrid]` Adds the ability to update values of a specific column on Datagrid. ([#3491](https://github.com/infor-design/enterprise/issues/3491))
- `[Icon]` Updated the launch icon to be less bulky. ([#5595](https://github.com/infor-design/enterprise/issues/5595))
- `[Locale]` Added a new locale tl-PH for phillipines (tagalog). ([#5695](https://github.com/infor-design/enterprise/issues/5695))
- `[Tabs]` Adds the ability to split the tabs. ([#4600](https://github.com/infor-design/enterprise/issues/4600))
- `[Toolbar Flex]` Adds control of buttonset areas via the Buttonset API. ([NG#1101](https://github.com/infor-design/enterprise-ng/issues/1101))

## v4.56.0 Fixes

- `[BusyIndicator]` Sized and Aligned busy indicator within a compact form field. ([#5655](https://github.com/infor-design/enterprise/issues/5655))
- `[Calendar]` Calendar event IDs can support numbers. ([#5556](https://github.com/infor-design/enterprise/issues/5556))
- `[Calendar]` Fixed wrong color on icons on the header. ([#5647](https://github.com/infor-design/enterprise/issues/5647))
- `[Calendar]` Fixed markForRefresh for display range in calendar. ([#5675](https://github.com/infor-design/enterprise/issues/5675))
- `[Calendar]` Adds the ability to support cross year date range in calendar. ([#5675](https://github.com/infor-design/enterprise/issues/5675))
- `[Calendar]` Fixed additional row due to DST for display range in calendar. ([#5675](https://github.com/infor-design/enterprise/issues/5675))
- `[Datagrid]` Date format should reflect in date filter when range option is selected. ([#4864](https://github.com/infor-design/enterprise/issues/4864))
- `[Datagrid]` Add test page for `selectAllCurrentPage` with toolbar count. ([#4921](https://github.com/infor-design/enterprise/issues/4921))
- `[Datepicker]` Fix on datepicker header not being shown in smaller screens. ([#5550](https://github.com/infor-design/enterprise/issues/5550))
- `[Datagrid]` Fixed an issue where the selection idx was not updating after append/update data to child nodes for tree. ([#5631](https://github.com/infor-design/enterprise/issues/5631))
- `[Datagrid]` Fixed a bug where row status is not properly rendered on Tree List. ([#5552](https://github.com/infor-design/enterprise/issues/5552))
- `[Dropdown]` Fixed disabling of function keys F1 to F12. ([#4976](https://github.com/infor-design/enterprise/issues/4976))
- `[Dropdown]` Fixed a bug where selecting the first item on the list doesn't trigger the `change` event that will select the value immediately. ([NG#1102](https://github.com/infor-design/enterprise-ng/issues/1102))
- `[Dropdown]` Fixed an accessibility issue where the error message was unannounced using a screen reader. ([#5130](https://github.com/infor-design/enterprise/issues/5130))
- `[Homepage]` Fix on homepage example charts misaligned when on mobile. ([#5650](https://github.com/infor-design/enterprise/issues/5650))
- `[Popupmenu]` Fixed an not released issue where opening menus limited the ability to click after. ([#5648/#5649](https://github.com/infor-design/enterprise/issues/5648))
- `[Popupmenu]` Allow switches to be clickable in popupmenu for backwards compatibility. ([#1127](https://github.com/infor-design/enterprise-ng/issues/1127))
- `[Icons]` Fix sizes on some of the icons in classic mode. ([#5626](https://github.com/infor-design/enterprise/issues/5626))
- `[Icons]` Fix sizes on some of the icons in tree in classic mode. ([#5626](https://github.com/infor-design/enterprise/issues/5626))
- `[Line Chart]` Fixed a bug where the line chart was not positioned correctly when all the values were zero. ([#5640](https://github.com/infor-design/enterprise/issues/5640))
- `[Listview]` Fixed the links example to better show disabled links. ([#5678](https://github.com/infor-design/enterprise/issues/5678))
- `[Locale]` Fixed an additional case where large numbers cannot be formatted correctly. ([#5605](https://github.com/infor-design/enterprise/issues/5605))
- `[Locale]` Expanded support from 10 to 20 decimal places. Max number is 21, 20 now. ([#5622](https://github.com/infor-design/enterprise/issues/5622))
- `[Tabs]` Fix a bug where tabs indicator is not aligned when scaled down. ([#5164](https://github.com/infor-design/enterprise/issues/5164))
- `[Tabs]` Fix a bug where tabs indicator is not aligned on RTL. ([#5541](https://github.com/infor-design/enterprise/issues/5541))
- `[Tree]` Fix on return item when calling addNode. ([#5334](https://github.com/infor-design/enterprise/issues/5334))

(44 Issues Solved This Release, Backlog Enterprise 176, Backlog Ng 25, 1134 Functional Tests, 1693 e2e Tests)

## v4.55.3 Fixes

- `[Datagrid]` Fixed an issue where the selection idx was not updating after append/update data to child nodes for tree. ([#5631](https://github.com/infor-design/enterprise/issues/5631))
- `[Locale]` Fixed a bug where very large numbers would get a zero added. ([#5308](https://github.com/infor-design/enterprise/issues/5308))
- `[Locale]` Fixed a bug where very large numbers with negative added an extra zero in formatNumber. ([#5318](https://github.com/infor-design/enterprise/issues/5318))
- `[Locale]` Expanded support from 10 to 20 decimal places. Max number is 21, 20 now. ([#5622](https://github.com/infor-design/enterprise/issues/5622))

## v4.55.2 Fixes

- `[Icons]` Fix sizes on some of the icons in classic mode. ([#5626](https://github.com/infor-design/enterprise/issues/5626))

## v4.55.1 Fixes

- `[Locale]` Fixed an additional case where large numbers cannot be formatted correctly. ([#5605](https://github.com/infor-design/enterprise/issues/5605))

## v4.55.0 Features

- `[ApplicationMenu]` Added the ability to resize the app menu. ([#5193](https://github.com/infor-design/enterprise/issues/5193))
- `[Completion Chart]` Added tooltip in completion chart. ([#5346](https://github.com/infor-design/enterprise/issues/5346))
- `[Custom Builds]` Fixed a bug where importing the base Charts API directly would cause an error. ([#5463](https://github.com/infor-design/enterprise/issues/5463))
- `[Datagrid]` Adds the ability to have a selection radio buttons on Datagrid. ([#5384](https://github.com/infor-design/enterprise/issues/5384))
- `[Datagrid]` Added a `verticalScrollToEnd` property when you reached the end of the datagrid list. ([#5435](https://github.com/infor-design/enterprise/issues/5435))
- `[Datagrid]` Added separate mask options for filter row. ([#5519](https://github.com/infor-design/enterprise/issues/5519))
- `[Editor]` Added support for `ol` type attribute to be able to use the other list styles (`alphabetically ordered (lowercase and uppercase)`, and `roman numbers (lowercase and uppercase)`) of `ol` tag. ([#5462](https://github.com/infor-design/enterprise/issues/5462))
- `[Icons]` Now generating the icons from figma instead of sketch, this should be of low impact but keep your eye on icons in general as they have all changed in generation and log any issues found. ([#5170](https://github.com/infor-design/enterprise/issues/5170))
- `[Lookup]` Fixed a bug for short field and its icons not rendering properly. ([#5541](https://github.com/infor-design/enterprise/issues/5541))
- `[Message]` Add info status handling to message.([#5459](https://github.com/infor-design/enterprise/issues/5459))
- `[Message]` Add an optional close button setting to dismiss the message. ([#5464](https://github.com/infor-design/enterprise/issues/5464))
- `[Modal]` Added the ability to have a custom tooltip on modal close button. ([#5391](https://github.com/infor-design/enterprise/issues/5391))
- `[Swaplist]` Added option to copy items from lists instead of moving them. ([#5513](https://github.com/infor-design/enterprise/issues/5513))
- `[Popdown]` Added a click outside event in popdown. ([#3618](https://github.com/infor-design/enterprise/issues/3618))
- `[Timepicker]` Fixed a bug for timepicker icon not rendering properly. ([#5558](https://github.com/infor-design/enterprise/issues/5558))
- `[Typography]` New typography paragraph text style. ([#5325](https://github.com/infor-design/enterprise/issues/5325))

## v4.55.0 Fixes

- `[Cards]` Fixed a bug card group toolbar overlaps then disappears after clicking the checkboxes. ([#5445](https://github.com/infor-design/enterprise/issues/5445))
- `[Calendar]` Fixed month label not set on first enabled date of the month. ([#5581](https://github.com/infor-design/enterprise/issues/5581))
- `[Calendar]` Fix on overlap in today text and calendar view changer when in mobile. ([#5438](https://github.com/infor-design/enterprise/issues/5438))
- `[Charts]` Fixed a bug where automation ids is not properly rendered on legend, text and slices. ([#5441](https://github.com/infor-design/enterprise/issues/5441))
- `[Datagrid]` Fixed a bug where the checkbox overlaps with the label when `editorOptions.multiple` is set to true. Also added formatters and editor for multiselect. ([NG#1075](https://github.com/infor-design/enterprise-ng/issues/1075))
- `[Datagrid]` Fixed an issue where tree list indentation is not left aligned when row has no children and datagrid row height is extra small or small. ([#5487](https://github.com/infor-design/enterprise/issues/5487))
- `[Message]` Added maxWidth setting to allow message to go full width when title is long. ([#5443](https://github.com/infor-design/enterprise/issues/5443))
- `[Datagrid]` Fix unescaped HTML of range value to match escaped HTML of data value. ([#4832](https://github.com/infor-design/enterprise/issues/4832))
- `[Datagrid]` Fix an XSS vulnerability in the name property of the columns objects array. ([#5428](https://github.com/infor-design/enterprise/issues/5428))
- `[Datagrid]` Fixed an issue where the excel export did not download in MS Edge. ([#5507](https://github.com/infor-design/enterprise/issues/5507))
- `[Editor]` Fixed an issue where font color was not working and extra spaces were get removed. ([#5137](https://github.com/infor-design/enterprise/issues/5137))
- `[EmptyMessage]` Fixed a bug where the empty message chart were not properly rendered when using auto height widget/card. ([#5527](https://github.com/infor-design/enterprise/issues/5527))
- `[Hierarchy]` Fixed line and icon alignment in hierarchy when in rtl format. ([#5544](https://github.com/infor-design/enterprise/issues/5544))
- `[Message]` Added maxWidth setting to allow message to go full width when title is long. ([#5443](https://github.com/infor-design/enterprise/issues/5443))
- `[Modal]` Fixed a bug where events are not properly called when calling stacked dialogs. ([#5471](https://github.com/infor-design/enterprise/issues/5471))
- `[Timepicker]` Fixed a bug where the chinese time format doesn't render correctly after selecting time and periods (AM/PM). ([#5420](https://github.com/infor-design/enterprise/issues/5420))
- `[Tree]` Fixed an issue where lengthy node text doesn't wrap to lines and cuts off. ([#5499](https://github.com/infor-design/enterprise/issues/5499))

(51 Issues Solved This Release, Backlog Enterprise 129, Backlog Ng 29, 1222 Functional Tests, 1693 e2e Tests)

## v4.54.3 Fixes

- `[Locale]` Fixed a bug where very large numbers would get a zero added. ([#5308](https://github.com/infor-design/enterprise/issues/5308))
- `[Locale]` Fixed a bug where very large numbers with negative added an extra zero in formatNumber. ([#5318](https://github.com/infor-design/enterprise/issues/5318))
- `[Locale]` Expanded support from 10 to 20 decimal places. Max number is 21, 20 now. ([#5622](https://github.com/infor-design/enterprise/issues/5622))

## v4.54.2 Fixes

- `[Locale]` Fixed an additional case where large numbers cannot be formatted correctly. ([#5605](https://github.com/infor-design/enterprise/issues/5605))

## v4.54.1 Fixes

- `[Datagrid]` Added separate mask options for filter row. ([#5519](https://github.com/infor-design/enterprise/issues/5519))

## v4.54.0 Features

- `[Cards]` Added the ability of single and multi selection of cards. ([#5253](https://github.com/infor-design/enterprise/issues/5253))
- `[Datagrid]` Added support to row reorder for groupable settings. ([#5233](https://github.com/infor-design/enterprise/issues/5233))
- `[Donut]` Added the ability to add center tooltip for Donut. ([#5302](https://github.com/infor-design/enterprise/issues/5302))
- `[Notification Badge]` Added Notification Badge component that has the ability to move to any corner of the icon element. ([#5344](https://github.com/infor-design/enterprise/issues/5344))

## v4.54.0 Fixes

- `[Blockgrid]` Added additional design with no image ([#5379](https://github.com/infor-design/enterprise/issues/5379))
- `[Charts]` Fixed a bug where the vertical grid line strokes were invisible when in High Contrast and Colors was non-Default ([#5301](https://github.com/infor-design/enterprise/issues/5301))
- `[CirclePager]` Fixed a bug where the slides were not properly showing for RTL languages ([#2885](https://github.com/infor-design/enterprise/issues/2885))
- `[CirclePager]` Fixed a bug where the CSS was the same for all of the circles in homepage/example-hero-widget ([#5337](https://github.com/infor-design/enterprise/issues/5337))
- `[ContextualActionPanel]` Added `title` prop in CAP to control the title via `modaSettings`, and added missing `beforeclose` event. ([NG#1048](https://github.com/infor-design/enterprise-ng/issues/1048))
- `[ContextMenu]` Fixed a bug where field option is not rendered properly on mobile ([#5335](https://github.com/infor-design/enterprise/issues/5335))
- `[Datagrid]` - Fixed a bug where the row height cut off the focus ring on the Action Item buttons for Classic/New mode and XS, S, M settings ([#5394](https://github.com/infor-design/enterprise/issues/5394))
- `[Datagrid]` - Fixed a bug where the selection color would bleed through clickable tags. ([#5533](https://github.com/infor-design/enterprise/issues/5533))
- `[Datagrid]` Fixed an issue where toggling the selectable setting did not correctly enable the checkbox. ([#5482](https://github.com/infor-design/enterprise/issues/5482))
- `[Datagrid]` Fixed an issue where row reorder handle align was not right for extra small and small height. ([#5233](https://github.com/infor-design/enterprise/issues/5233))
- `[Datagrid]` - Fixed a bug where the first two columns row heights did not match the others for the Medium setting ([#5366](https://github.com/infor-design/enterprise/issues/5366))
- `[Datagrid]` - Fixed a bug where the font color on tags was black when a row was hovered over in dark mode. Font color now white. ([#5289](https://github.com/infor-design/enterprise/issues/5289))
- `[Datagrid]` Fixed a bug where the font color on tags was black when a row was hovered over in dark mode. Font color now white. ([#5289](https://github.com/infor-design/enterprise/issues/5289))
- `[Datagrid]` Fixed issues with NaN displaying on Decimal and Dropdown inputs when blank options are selected. ([#5395](https://github.com/infor-design/enterprise/issues/5395))
- `[Datagrid]` - Fixed a bug where the row height cut off the focus ring on the Action Item buttons for Classic/New mode and XS, S, M settings ([#5394](https://github.com/infor-design/enterprise/issues/5394))
- `[Datagrid]` Fixed a bug where the font color on tags was black when a row was hovered over in dark mode. Font color now white. ([#5289](https://github.com/infor-design/enterprise/issues/5289))
- `[Datagrid]` Fixed issues with NaN displaying on Decimal and Dropdown inputs when blank options are selected. ([#5395](https://github.com/infor-design/enterprise/issues/5395))
- `[Datagrid]` Delete key should fire event in dropdown search. ([#5402](https://github.com/infor-design/enterprise/issues/5402))
- `[Datepicker]` Fixed a bug where the -/+ keys were not detected in datepicker. ([#5353](https://github.com/infor-design/enterprise/issues/5353))
- `[Datagrid]` Fixed a bug that prevented the headers of the right frozen columns as well as the order date column from being exported properly. ([#5332](https://github.com/infor-design/enterprise/issues/5332))
- `[Datagrid]` Fixed a bug where the font color on tags was black when a row was hovered over in dark mode. Font color now white. ([#5289](https://github.com/infor-design/enterprise/issues/5289))
- `[Datagrid]` Fixed issues with NaN displaying on Decimal and Dropdown inputs when blank options are selected. ([#5395](https://github.com/infor-design/enterprise/issues/5395))
- `[Datagrid]` Fixed a bug where filter options were unable to reopen after doing pagination and clicking other filter options. ([#5286](https://github.com/infor-design/enterprise/issues/5286))
- `[Datepicker]` Fixed a bug where the -/+ keys were not detected in datepicker. ([#5353](https://github.com/infor-design/enterprise/issues/5353))
- `[Donut]` Changed legend design when item exceeds maximum width of chart. ([#5292](https://github.com/infor-design/enterprise/issues/5292))
- `[Dropdown]` Fixed a bug where backspace in Dropdown is not working when pressed. ([#5113](https://github.com/infor-design/enterprise/issues/5113))
- `[Editor]` Added tooltip in fontpicker. ([#5472](https://github.com/infor-design/enterprise/issues/5472))
- `[Fileupload]` Fixed a bug where the required asterisk does not appear on the labels associated with required fields. ([#5285](https://github.com/infor-design/enterprise/issues/5285))
- `[Homepage]` Adjusted height and width of example homepage ([#5425](https://github.com/infor-design/enterprise/issues/5425))
- `[Icon]` Changed button icon colors to slate6 ([#5307](https://github.com/infor-design/enterprise/issues/5307))
- `[Input]` Fixed a bug where clear icon were not properly aligned with the input field in classic mode. ([#5324](https://github.com/infor-design/enterprise/issues/5324))
- `[Locale]` Fixed an issue with the finish time format. ([#5447](https://github.com/infor-design/enterprise/issues/5447))
- `[Lookup]` Fixed an issue where in autoApply with single select the modal will close when paging. ([#5466](https://github.com/infor-design/enterprise/issues/5466))
- `[Lookup]` Fixed an issue where selection for server side and paging was not working. ([#986](https://github.com/infor-design/enterprise-ng/issues/986))
- `[Lookup]` Added api setting to allow duplicate selected value to input element. ([#986](https://github.com/infor-design/enterprise-ng/issues/986))
- `[Modal]` Enter key will trigger primary button when in an input field. ([#5198](https://github.com/infor-design/enterprise/issues/5198))
- `[Monthview]` Fixed a bug where a vertical scroll is showing when it is unnecessary. ([#5350](https://github.com/infor-design/enterprise/issues/5350))
- `[Multiselect]` Fixed a regression bug where clear icon were not properly aligned on compact mode. ([#5396](https://github.com/infor-design/enterprise/issues/5396))
- `[Personalize]` Added css to remove color gradient on overflowing horizontal tab headers. fix is limited to personalize styling ([#5303](https://github.com/infor-design/enterprise/issues/5303))
- `[Popdown]` Remove deprecation console warning. We still consider this component deprecated but will not remove until 5.0 version. The warning was only removed for now. ([#1070](https://github.com/infor-design/enterprise-ng/issues/1070))
- `[ToolbarFlex]` updated logic to account for the AllowTabs property and set toolbar items with a tab-index of 0 when allowTabs is ture ([#5387](https://github.com/infor-design/enterprise/issues/5387))
- `[Tabs]` Remove tabs animation when clicking tabs. ([#4818](https://github.com/infor-design/enterprise-ng/issues/4818))

(40 Issues Solved This Release, Backlog Enterprise 145, Backlog Ng 24, 1195 Functional Tests, 1697 e2e Tests)

### v4.54.0 Markup Changes

- `[TrackDirty]` Removed Track Dirty from the main components list and integrated the underlying examples into their corresponding individual components.([#5319](https://github.com/infor-design/enterprise/issues/5319))

## v4.53.5 Fixes

- `[Lookup]` Fixed two additional issues where selection for server side and paging was not working. ([#986](https://github.com/infor-design/enterprise-ng/issues/986))
- `[Lookup]` Fixed an issue where in autoApply with single select the modal will close when paging. ([#5466](https://github.com/infor-design/enterprise/issues/5466))

## v4.53.3 Fixes

- `[Lookup]` Fixed an issue where selection for server side and paging was not working. ([#986](https://github.com/infor-design/enterprise-ng/issues/986))

## v4.53.0 Features

- `[Action Sheet]` Added a mobile device-friendly action sheet component. ([#5256](https://github.com/infor-design/enterprise/issues/5256))
- `[Cards]` Added card variations (Status, Hyperlink and Photo Card) with improve hitboxes for tapping. ([#5250](https://github.com/infor-design/enterprise/issues/5250))
- `[Cards]` Added improvements to the expandable cards and made a jQuery instance to be available in the angular wrapper. ([#5252](https://github.com/infor-design/enterprise/issues/5252))
- `[ContextualActionPanel]` Added vertical tabs example on the Contextual Action Panel. ([#5234](https://github.com/infor-design/enterprise/issues/5234))
- `[Swipe Action]` Added a mobile device-friendly swipe action component. ([#5254](https://github.com/infor-design/enterprise/issues/5254))

## v4.53.0 Fixes

- `[Application Menu]` Fixed a bug where the menu list will not properly rendered on autocomplete if you type a character that is not available in the list. ([#4863](https://github.com/infor-design/enterprise/issues/4863))
- `[Calendar]` Fixed a bug where calendar event is not rendered on WeekView if add event (modal) is used before add event (api). ([#5236](https://github.com/infor-design/enterprise/issues/5236))
- `[Circle Pager]` Fixed size interactions and changes for mobile view port. ([#5251](https://github.com/infor-design/enterprise/issues/5251))
- `[Datagrid]` Fixed an issue where personalize column headers were not rendering properly. ([#5361](https://github.com/infor-design/enterprise/issues/5361))
- `[Datagrid]` Fixed a bug where animation blue circle is off-center. ([#5246](https://github.com/infor-design/enterprise/issues/5246))
- `[Datagrid]` Fixed a bug where hovering lookup cells showed a grey background. ([#5157](https://github.com/infor-design/enterprise/issues/5157))
- `[Datagrid]` Fixed an issue for xss where special characters was not sanitizing and make grid to not render. ([#975](https://github.com/infor-design/enterprise-ng/issues/975))
- `[Datagrid]` Fixed a bug where the home and end key should behave as default when in editable cell and not shifting to the first and end row in datagrid. ([#5179](https://github.com/infor-design/enterprise/issues/5179))
- `[Datepicker]` Fixed a bug where the setting attributes were missing in datepicker input and datepicker trigger on NG wrapper. ([#1044](https://github.com/infor-design/enterprise-ng/issues/1044))
- `[Datepicker]` Fixed a bug where the selection range was not being properly rendered in mobile. ([#5211](https://github.com/infor-design/enterprise/issues/5211))
- `[Datepicker]` Made the `autocomplete` attribute configurable by using the `autocompleteAttribute` setting. ([#5092](https://github.com/infor-design/enterprise/issues/5092))
- `[Dropdown]` Made the `noSearch` setting prevent filtering using the Dropdown's search input element as expected. ([#5159](https://github.com/infor-design/enterprise/issues/5159))
- `[Dropdown]` Prevented the Dropdown from re-selecting and firing change events if the same value is picked from its list. ([#5159](https://github.com/infor-design/enterprise/issues/5159))
- `[Dropdown]` Fixed a bug that resulted in the updatable dropdown value being changed when selecting the more actions button. ([#5222](https://github.com/infor-design/enterprise/issues/5222))
- `[Editor]` Fixed a bug where automation id attributes are not properly rendered on editor elements. ([#5082](https://github.com/infor-design/enterprise/issues/5082))
- `[Lookup]` Fixed a bug where lookup attributes are not added in the cancel and apply/save button. ([#5202](https://github.com/infor-design/enterprise/issues/5202))
- `[Lookup]` Exposed two events from the datagrid `afterpaging` and `selected` for more flexibility. ([#986](https://github.com/infor-design/enterprise-ng/issues/986))
- `[Locale]` Fixed a bug where very large numbers with negative added an extra zero in formatNumber. ([#5308](https://github.com/infor-design/enterprise/issues/5308))
- `[Locale]` Fixed a bug where very large numbers would get a zero added. ([#5308](https://github.com/infor-design/enterprise/issues/5308))
- `[Locale]` Fixed a bug where very large numbers with negative added an extra zero in formatNumber. ([#5318](https://github.com/infor-design/enterprise/issues/5318))
- `[Lookup]` Fixed a regression bug where the close/clear icon were not properly aligned on mobile and tablet viewport. ([#5299](https://github.com/infor-design/enterprise/issues/5299))
- `[Lookup]` Fixed a bug where rows become unselected when reopened. ([#5261](https://github.com/infor-design/enterprise/issues/5261))
- `[Modal]` Added the ability to set the tabindex. ([#5358](https://github.com/infor-design/enterprise/issues/5358))
- `[Monthview]` Fixed an issue where month year pick list was misaligning for inpage. ([#5345](https://github.com/infor-design/enterprise/issues/5345))
- `[Multiselect]` Fixed a regression bug where close icon in badge/tags were not properly aligned. ([#5351](https://github.com/infor-design/enterprise/issues/5351))
- `[Page-Patterns]` Fixed an issue where the weight range slider was overlapping the sales amount text area. ([#5284](https://github.com/infor-design/enterprise/issues/5284))
- `[Pager]` Fixed an issue where tooltip was not working after switch to 2nd page for disable/enable buttons with standalone Pager. ([#1047](https://github.com/infor-design/enterprise-ng/issues/1047))
- `[Personalization]` Fixed a bug where user was unable to see highlighted text in the header when using the new light default theme. ([#5219](https://github.com/infor-design/enterprise/issues/5219))
- `[Personalization]` Fixed an issue where hyperlinks were not showing up for dark theme. ([#5144](https://github.com/infor-design/enterprise-ng/issues/5144))
- `[Popupmenu]` Fixed a bug where unwanted link/hash occurs if the menu if the menu is destroyed when clicking a menu item. ([#NG1046](https://github.com/infor-design/enterprise-ng/issues/1046))
- `[Spinbox]` Fixed a bug where spinbox and its border is not properly rendered on responsive view. ([#5146](https://github.com/infor-design/enterprise/issues/5146))
- `[Searchfield]` Fixed a bug where the close button is not rendered properly on mobile view. ([#5182](https://github.com/infor-design/enterprise/issues/5182))
- `[Searchfield]` Fixed a bug where the search icon in search field is not aligned properly on firefox view. ([#5290](https://github.com/infor-design/enterprise/issues/5290))
- `[Searchfield]` Made the `autocomplete` attribute configurable by using the `autocompleteAttribute` setting. ([#5092](https://github.com/infor-design/enterprise/issues/5092))
- `[Searchfield]` Fixed a bug where the button does not have the same height as the searchfield input. ([#5314](https://github.com/infor-design/enterprise/issues/5314))
- `[Searchbar]` Fixed a bug where searchbar overlapped the "Websites" header when browser is minimized or viewed in mobile. ([#5248](https://github.com/infor-design/enterprise/issues/5248))
- `[Slider]` Fixed a bug where the slider produces NaN value on tooltip. ([#5336](https://github.com/infor-design/enterprise/issues/5336))
- `[Splitter]` Fixed position of splitter button. ([#5121](https://github.com/infor-design/enterprise/issues/5121))
- `[Tooltip/Popover]` Split the Popover and Tooltip into separate components. ([#5197](https://github.com/infor-design/enterprise/issues/5197))

(52 Issues Solved This Release, Backlog Enterprise 147, Backlog Ng 28, 1095 Functional Tests, 1668 e2e Tests)

## v4.52.3 Fixes

- `[Locale]` Expanded support from 10 to 20 decimal places. Max number is 21, 20 now. ([#5622](https://github.com/infor-design/enterprise/issues/5622))

## v4.52.2 Fixes

- `[Locale]` Fixed a bug where very large numbers would get a zero added. ([#5308](https://github.com/infor-design/enterprise/issues/5308))
- `[Locale]` Fixed a bug where very large numbers with negative added an extra zero in formatNumber. ([#5318](https://github.com/infor-design/enterprise/issues/5318))

## v4.52.1 Fixes

- `[Datagrid]` Fixed an issue where personalize column headers were not rendering properly. ([#5361](https://github.com/infor-design/enterprise/issues/5361))

## v4.52.0

### v4.52.0 Markup Changes

- `[Datagrid]` When fixing bugs in datagrid hover states we removed the use of `is-focused` on table `td` elements. ([#5091](https://github.com/infor-design/enterprise/issues/5091))

### v4.52.0 Fixes

- `[Application Menu]` Fixed a bug where the expanded accordion were incorrectly coloured as selected when uses the personalization colors. ([#5128](https://github.com/infor-design/enterprise/issues/5128))
- `[About]` Fixed a bug where overflowing scrollbar in About Modal is shown on a smaller viewport. ([#5206](https://github.com/infor-design/enterprise/issues/5206))
- `[Bar Chart]` Fixed an issue where onerror script was able to execute. ([#1030](https://github.com/infor-design/enterprise-ng/issues/1030))
- `[Calendar]` Fixed a bug where if the calendar event is not set to whole day then the week view and day view will not properly render on UI. ([#5195](https://github.com/infor-design/enterprise/issues/5195))
- `[Datagrid]` Fixed a bug where changing a selection mode between single and mixed on a datagrid with frozen columns were not properly rendered on UI. ([#5067](https://github.com/infor-design/enterprise/issues/5067))
- `[Datagrid]` Fixed a bug where filter options were not opening anymore after doing sorting on server-side paging. ([#5073](https://github.com/infor-design/enterprise/issues/5073))
- `[Datagrid/Lookup]` Fixed a bug where unselecting all items in an active page affects other selected items on other pages. ([#4503](https://github.com/infor-design/enterprise/issues/4503))
- `[Datagrid]` When fixing bugs in datagrid hover states we removed the use of `is-focused` on table `td` elements. ([#5091](https://github.com/infor-design/enterprise/issues/5091))
- `[Datagrid/Lookup]` Fixed a bug where the plus minus icon animation was cut off. ([#4962](https://github.com/infor-design/enterprise/issues/4962))
- `[Datagrid]` Fixed a bug where unselecting all items in an active page affects other selected items on other pages. ([#4503](https://github.com/infor-design/enterprise/issues/4503))
- `[Datagrid]` Fixed a bug where the tag text in the column is not shown properly when hovering it on Alternate Row Shading. ([#5210](https://github.com/infor-design/enterprise/issues/5210))
- `[Datagrid]` Fixed a bug where the clear filter icons position were not properly aligned with the lookup. ([#5239](https://github.com/infor-design/enterprise/issues/5239))
- `[Dropdown]` Fixed a bug where automatic highlighting of a blank option after opening the list was not working ([#5095](https://github.com/infor-design/enterprise/issues/5095))
- `[Dropdown/Multiselect]` Fixed a bug where the id attribute prefix were missing from the dropdown list when searching with typeahead settings. ([#5053](https://github.com/infor-design/enterprise/issues/5053))
- `[Field Options]` Fixed misalignment of field options for the colorpicker, clearable input field, and clearable searchfield with its close icon. ([#5139](https://github.com/infor-design/enterprise/issues/5139))
- `[Field Options]` Fixed misalignment of close button in searchfield with field options. ([#5138](https://github.com/infor-design/enterprise/issues/5138))
- `[Homepage]` Fixed an issue where remove card event was not triggered on card/widget. ([#4798](https://github.com/infor-design/enterprise/issues/4798))
- `[Locale]` Changed the start day of the week to monday as per translation team request. ([#5199](https://github.com/infor-design/enterprise/issues/5199))
- `[Mask/Datagrid]` Fixed a bug in number masks where entering a decimal while the field's entire text content was selected could cause unexpected formatting. ([#4974](https://github.com/infor-design/enterprise/issues/4974))
- `[Monthview]` Fixed an issue where selected date was not stay on provided day/month/year. ([#5064](https://github.com/infor-design/enterprise/issues/5064))
- `[Monthview]` Added support for mobile view. ([#5075](https://github.com/infor-design/enterprise/issues/5075))
- `[Spinbox]` Fixed a bug where spinbox and its border is not properly rendered on responsive view. ([#5146](https://github.com/infor-design/enterprise/issues/5146))
- `[Tabs Module]` Fixed a bug where long tab labels overflowed behind the close icon. ([#5187](https://github.com/infor-design/enterprise/issues/5187))

(33 Issues Solved This Release, Backlog Enterprise 134, Backlog Ng 34, 1183 Functional Tests, 1652 e2e Tests)

## v4.51.4

### v4.51.4 Fixes

- `[Locale]` Fixed a bug where very large numbers would get a zero added. ([#5308](https://github.com/infor-design/enterprise/issues/5308))

## v4.51.3

### v4.51.3 Fixes

- `[Locale]` Fixed a bug where very large numbers with negative added an extra zero in formatNumber. ([#5308](https://github.com/infor-design/enterprise/issues/5308))
- `[Mask/Datagrid]` Fixed a bug in number masks where entering a decimal while the field's entire text content was selected could cause unexpected formatting. ([#4974](https://github.com/infor-design/enterprise/issues/4974))

## v4.51.2

### v4.51.2 Fixes

- `[Locale]` Fixed a bug where very large numbers with negative added an extra zero in formatNumber. ([#5308](https://github.com/infor-design/enterprise/issues/5308))
- `[Mask/Datagrid]` Fixed a bug in number masks where entering a decimal while the field's entire text content was selected could cause unexpected formatting. ([#4974](https://github.com/infor-design/enterprise/issues/4974))

## v4.51.1

### v4.51.1 Fixes

- `[Datagrid]` Fixed a bug where cells with a leading space triggered the dirty indicator even without changing the cell value on second blur/selection. ([#4825](https://github.com/infor-design/enterprise/issues/4825))
- `[Radio]` Fixed a bug where legend tag blinks when clicking the radio buttons. ([#4901](https://github.com/infor-design/enterprise/issues/4901))

## v4.51.0

### v4.51.0 Markup Changes

- `[About]` The version in the html section of the document was not added correctly and is now showing the correct version string. ([#5069](https://github.com/infor-design/enterprise/issues/5069))
- `[Datagrid]` Fixed a bug where cells with a leading space triggered the dirty indicator even without changing the cell value on second blur/selection. ([#4825](https://github.com/infor-design/enterprise/issues/4825))
- `[Datepicker/Monthview/Calendar]` We changed all Chinese locales to have monday as the first day of the week and this could impact scripts. ([#5147](https://github.com/infor-design/enterprise/issues/5147))
- `[Dropdown]` We added  `aria-readonly` to all readonly dropdowns. ([#5107](https://github.com/infor-design/enterprise/issues/5107))
- `[Dropdown]` Dropdowns are now appended to the section in the page with `role="main"` there should be just one of these sections in each page. ([#1033](https://github.com/infor-design/enterprise-ng/issues/1033))
- `[Input]` If using the password reveal feature, note that we change dit from using a `type="password"` to using a class to toggle the state. ([#5099](https://github.com/infor-design/enterprise/issues/5099))
- `[Pager]` When fixing an accessibility complaint on pager we made all pager buttons tabable and removed the `tabindex` this could impact some test scripts. ([#4862](https://github.com/infor-design/enterprise/issues/4862))
- `[Tabs]` We add the ability to drag tabs, if this is enabled there are a number of sort properties and classes that have been added that may need to be scripted in the future. ([#4520](https://github.com/infor-design/enterprise/issues/4520))

### v4.51.0 Fixes

- `[Circlepager]` Fixed a bug where circle buttons doesn't work on smaller viewport and first initialization of the page. ([#4966](https://github.com/infor-design/enterprise/issues/4966))
- `[General]` The master branch is now called main. Also cleaned up some language in the repo known to be less inclusive. ([#5027](https://github.com/infor-design/enterprise/issues/5027))
- `[Datagrid]` Fixed an issue where stretching the last column of a table was not consistent when resizing the window. ([#5045](https://github.com/infor-design/enterprise/issues/5045))
- `[Datagrid]` Fixed an issue where time format HHmm was not working for time picker editor. ([#4926](https://github.com/infor-design/enterprise/issues/4926))
- `[Datagrid]` Fixed an issue where setting stretchColumn to 'last' did not stretch the last column in the table. ([#4913](https://github.com/infor-design/enterprise/issues/4913))
- `[Datagrid]` Fixed an issue where when focusing dropdowns and then using arrow key, it would move across the grid columns leaving multiple open dropdowns. ([#4851](https://github.com/infor-design/enterprise/issues/4851))
- `[Datagrid]` Fixed an issue where the copy paste html to editable cell was cause to generate new cells. ([#4848](https://github.com/infor-design/enterprise/issues/4848))
- `[Datagrid]` Fixed some visual glitches related to focus/hover state and editable date/time cells. ([#5091](https://github.com/infor-design/enterprise/issues/5091))
- `[Datepicker]` Fixed an issue where time was changing, if selected time was before noon for Danish language locale da-DK. ([#4987](https://github.com/infor-design/enterprise/issues/4987))
- `[Datepicker]` Removed deprecation warning for close method. ([#5120](https://github.com/infor-design/enterprise/issues/5120))
- `[Dropdown]` Fixed a bug where the dropdown list gets detached to the input field. ([5056](https://github.com/infor-design/enterprise/issues/5056))
- `[Dropdown]` Improved accessibility on readonly dropdowns by adding the aria-readonly property. ([#5107](https://github.com/infor-design/enterprise/issues/5107))
- `[Editor]` Fixed a bug where the anchor link does not firing the change event. ([#5141](https://github.com/infor-design/enterprise/issues/5141))
- `[Editor]` Fixed a bug that links would not wrap in the editor when multiline. ([#5145](https://github.com/infor-design/enterprise/issues/5145))
- `[General]` Fixed incorrect version that was showing up as `[Object]` in the about dialog and html. ([#5069](https://github.com/infor-design/enterprise/issues/5069))
- `[Hierarchy]` Improved accessibility on readonly dropdowns by adding the aria-readonly property. ([#5107](https://github.com/infor-design/enterprise/issues/5107))
- `[Hierarchy]` Fixed an issue where the action refs passed around were broken. ([#5124](https://github.com/infor-design/enterprise/issues/5124))
- `[Listview]` Fixed a bug where changing selectable setting from 'mixed' to 'single' does not remove checkboxes. ([#5048](https://github.com/infor-design/enterprise/issues/5048))
- `[Locale]` Fixed an issue where the date and available date validation was not working for Croatian locale hr-HR. ([#4964](https://github.com/infor-design/enterprise/issues/4964))
- `[Locale]` Fixed an issue where the am/pm dot was causing issue to parseDate() method for greek language. ([#4793](https://github.com/infor-design/enterprise/issues/4793))
- `[Locale]` Fixed all chinese locales to have monday as the first day of the week. ([#5147](https://github.com/infor-design/enterprise/issues/5147))
- `[Lookup]` Fixed an issue where readonly lookups showed up as enabled. ([#5149](https://github.com/infor-design/enterprise/issues/5149))
- `[Multiselect]` Fixed a bug where the position of dropdown list was not correct when selecting multiple items on mobile. ([#5021](https://github.com/infor-design/enterprise/issues/5021))
- `[Modal]` Fixed a bug that prevented modals from closing while a tooltip was displayed inside ([#5047](https://github.com/infor-design/enterprise/issues/5047))
- `[Pager]` Fixed an accessibility issue to use tabs instead arrow keys. ([#4862](https://github.com/infor-design/enterprise/issues/4862))
- `[Password]` Changed the password reveal feature to not use `text="password"` and use css instead. This makes it possible to hide autocomplete. ([#5098](https://github.com/infor-design/enterprise/issues/5098))
- `[Radio]` Fixed a bug where legend tag blinks when clicking the radio buttons. ([#4901](https://github.com/infor-design/enterprise/issues/4901))
- `[Tabs]` Fixed a bug where where if urls contain a href with a forward slash (paths), then this would error. Note that in this situation you need to make sure the tab panel is linked without the hash. ([#5014](https://github.com/infor-design/enterprise/issues/5014))
- `[Tabs]` Added support to sortable drag and drop tabs. Non touch devices it good with almost every type of tabs `Module`, `Vertical`, `Header`, `Scrollable` and `Regular`. For touch devices only support with `Module` and `Vertical` Tabs. ([#4520](https://github.com/infor-design/enterprise/issues/4520))
- `[Tabs]` Changed the `rename()` method to also modify a tab's corresponding "More Tabs" menu item, if the menu is open. ([#5105](https://github.com/infor-design/enterprise/issues/5105))
- `[Toast]` Fixed a bug where toast message were unable to drag down to it's current position when `position` sets to 'bottom right'. ([#5015](https://github.com/infor-design/enterprise/issues/5015))
- `[Toolbar]` Add fix for invisible inputs in the toolbar. ([#5122](https://github.com/infor-design/enterprise/issues/5122))
- `[Toolbar]` Prevent individual buttons from getting stuck inside the Toolbar's overflow menu ([#4857](https://github.com/infor-design/enterprise/issues/4857))
- `[Tree]` Added api support for collapse/expand node methods. ([#4707](https://github.com/infor-design/enterprise/issues/4707))

(42 Issues Solved This Release, Backlog Enterprise 166, Backlog Ng 28, 1081 Functional Tests, 1647 e2e Tests)

## v4.50.4

### v4.50.4 Fixes

- `[Locale]` Fixed a bug where very large numbers with negative added an extra zero in formatNumber. ([#5308](https://github.com/infor-design/enterprise/issues/5308))

## v4.50.3

### v4.50.3 Fixes

- `[Lookup]` Fixed an issue where readonly lookups showed up as enabled. ([#5149](https://github.com/infor-design/enterprise/issues/5149))

## v4.50.2

### v4.50.2 Fixes

- `[General]` Fixed incorrect version that was showing up as `[Object]` in the about dialog and html. ([#5069](https://github.com/infor-design/enterprise/issues/5069))

## v4.50.1

### v4.50.1 Fixes

- `[Datagrid]` Set the tabbable feature off for the datagrid editors. ([#5089](https://github.com/infor-design/enterprise/issues/5089))
- `[Datagrid]` Fixed issues with misalignment on filter fields with icons. ([#5063](https://github.com/infor-design/enterprise/issues/5063))
- `[Lookup]` Fixed a bug where non editable lookups could not be clicked/opened. ([#5062](https://github.com/infor-design/enterprise/issues/5062))
- `[Lookup]` Fixed a bug where non strict / non editable lookups could not be clicked/opened. ([#5087](https://github.com/infor-design/enterprise/issues/5087))

## v4.50.0

### v4.50.0 Important Notes

- `[General]` We bumped the version from 4.39 (four - thirty nine) to 4.50 (four - fifty) to correspond with the general release of Soho (IDS) Design system 4.5 so the versions sync up better. We could not use 4.5 since it was already in use previously. ([#5012](https://github.com/infor-design/enterprise/issues/5012))
- `[General]` We Updated development dependencies. Most important things to note are: we now support node 14 for development and this is recommended. ([#4998](https://github.com/infor-design/enterprise/issues/4998))
- `[Tabs]` Changed the target element from 'li' to 'a' to be consistent. ([#4566](https://github.com/infor-design/enterprise/issues/4566))

### v4.50.0 Fixes

- `[Breadcrumb]` Changed the colors for disabled breadcrumbs to make them lighter than the enabled ones. ([#4917](https://github.com/infor-design/enterprise/issues/4917))
- `[Bar Chart]` Added support for double click to Bar, Bar Grouped, Bar Stacked. ([#3229](https://github.com/infor-design/enterprise/issues/3229))
- `[Bullet Chart]` Added support for double click. ([#3229](https://github.com/infor-design/enterprise/issues/3229))
- `[BusyIndicator]` Fixed a bug that caused the busy-indicator to show below the busy indicator container. ([#4953](https://github.com/infor-design/enterprise/issues/4953))
- `[Color Picker]`Fix issue with text disappearing and improve responsiveness when there isn't space horizontally ([#4930](https://github.com/infor-design/enterprise/issues/4930))
- `[Column Chart]` Added support for double click to Column, Column Grouped, Column Stacked, Column Stacked-singular and Column Positive Negative. ([#3229](https://github.com/infor-design/enterprise/issues/3229))
- `[Datagrid]` Added api setting `allowChildExpandOnMatchOnly` with Datagrid. It will show/hide children match only or all of them this setting only will effect if use with `allowChildExpandOnMatch:true`. ([#4209](https://github.com/infor-design/enterprise/issues/4209))
- `[Datagrid]` Fixed a bug where filter dropdown menus did not close when focusing a filter input. ([#4766](https://github.com/infor-design/enterprise/issues/4766))
- `[Datagrid]` Fixed an issue where the keyboard was not working to sort data for sortable columns. ([#4858](https://github.com/infor-design/enterprise/issues/4858))
- `[Datagrid]` Fixed an issue where the keyboard was not working to select all from header checkbox. ([#4859](https://github.com/infor-design/enterprise/issues/4859))
- `[Datagrid]` Fixed an issue where the selection was getting clear after use pagesize dropdown for client side paging. ([#4915](https://github.com/infor-design/enterprise/issues/4915))
- `[Datagrid]` Fixed an error seen clicking items if using a flex toolbar for the datagrid toolbar. ([#4941](https://github.com/infor-design/enterprise/issues/4941))
- `[Datagrid]` Only show row status when dirty indicator and row status both exist to address conflicting visual issue. ([#4918](https://github.com/infor-design/enterprise/issues/4918))
- `[Datagrid]` Fixed an issue where selecting a row added background to row-status. ([#4918](https://github.com/infor-design/enterprise/issues/4918))
- `[Datagrid]` Fixed an issue where the filter menu would not reopen in some cases. ([#4995](https://github.com/infor-design/enterprise/issues/4995))
- `[Datepicker]` Added a setting that replaces the trigger icon with an actual button for better accessibility, enabled by default. ([#4820](https://github.com/infor-design/enterprise/issues/4820))
- `[Datepicker]` Updated validation.js to check if date picker contains a time value ([#4888](https://github.com/infor-design/enterprise/issues/4888))
- `[Datepicker]` Fixed a UI issue where the apply and cancel buttons were unable to see on small screens. ([#4950](https://github.com/infor-design/enterprise/issues/4950))
- `[Datagrid]` Clean up hover appearance of datagrid actions button when the grid is viewed as a list. ([#4963](https://github.com/infor-design/enterprise/issues/4963))
- `[Editor]`Adjusted the editor to not treat separators after headers as leading and removing them. ([#4751](https://github.com/infor-design/enterprise/issues/4751))
- `[Environment]`Updated the regular expression search criteria from Edge to Edg to resolve the EDGE is not detected issue. ([#4603](https://github.com/infor-design/enterprise/issues/4603))
- `[Field Filter]` Fixed a UI issues where the input field has a missing border and the dropdown list does not properly align when it opened. ([#4982](https://github.com/infor-design/enterprise/issues/4982))
- `[Editor]`Adjusted the editor to not treat separators after headers as leading and removing them. ([#4751](https://github.com/infor-design/enterprise/issues/4751))
- `[General]` Can run stylelint command on W10 cmd for development ([#4993](https://github.com/infor-design/enterprise/issues/4993))
- `[General]` We Updated jQuery to use 3.6.0. ([#1690](https://github.com/infor-design/enterprise/issues/1690))
- `[Header]` Removed breadcrumb coloring from current class, which was causing the wrong kind of emphasis for breadcrumbs in headers. ([#5003](https://github.com/infor-design/enterprise/issues/5003))
- `[Input]` Changed the disabled search field color for Safari to match that of other browsers. ([#4611](https://github.com/infor-design/enterprise/issues/4611))
- `[Lookup]` Isolated the scss/css .close.icon class inside of .modal-content and removed any extra top property to fix the alignment issue.([#4933](https://github.com/infor-design/enterprise/issues/4933))
- `[Lookup]` Added a setting that replaces the trigger icon with an actual button for better accessibility, enabled by default. ([#4820](https://github.com/infor-design/enterprise/issues/4820))
- `[Lookup]` fix close button alignment issue. ([#5088](https://github.com/infor-design/enterprise/issues/5088))
- `[Line Chart]` Added support for double click to Area, Bubble, Line and Scatterplot. ([#3229](https://github.com/infor-design/enterprise/issues/3229))
- `[Message]` Added automation id's to the message's modal main area dialog as well with `modal` prefix. ([#4871](https://github.com/infor-design/enterprise/issues/4871))
- `[Modal]` Fixed a bug where full size responsive setting doesn't work on android phones in landscape mode. ([#4451](https://github.com/infor-design/enterprise/issues/4451))
- `[Pie Chart]` Added support for double click to Pie and Donut. ([#3229](https://github.com/infor-design/enterprise/issues/3229))
- `[Pie Chart]` Fixed bug were pie chart type does not remove old class name ([#3144](https://github.com/infor-design/enterprise/issues/3144))
- `[Pie Chart]` Improved the accessibility of legend items with roles and offscreen labels. ([#4831](https://github.com/infor-design/enterprise/issues/4831))
- `[Radar Chart]` Added support for double click. ([#3229](https://github.com/infor-design/enterprise/issues/3229))
- `[Rating]` Fixed color of the un-checked rating star. ([#4853](https://github.com/infor-design/enterprise/issues/4853))
- `[Popupmenu]` Fixed a lifecycle issue on menus that are shared between trigger elements, where these menus were incorrectly being torn down. ([NG#987](https://github.com/infor-design/enterprise-ng/issues/987))
- `[Searchfield]` Fixed alignment issues with the close button in various scenarios ([#4989](https://github.com/infor-design/enterprise/issues/4989), [#5096](https://github.com/infor-design/enterprise/issues/5096), [#5158](https://github.com/infor-design/enterprise/issues/4989), [#5090](https://github.com/infor-design/enterprise/issues/4989))
- `[Switch]` Adjust styles to be more discernable between checked and checked+disabled ([#4341](https://github.com/infor-design/enterprise/issues/4341))
- `[Tabs (Horizontal/Header)]` Fixed bug with the placement of the focus state in RTL mode, and other minor visual improvements. ([#4877](https://github.com/infor-design/enterprise/issues/4877))
- `[Tabs Module]` Fixed a bug where clear button was missing when clearable setting is activated in tabs module searchfield. ([#4898](https://github.com/infor-design/enterprise/issues/4898))
- `[Textarea]` Fixed a bug where the textarea options like autogrow, autoGrowMaxHeight doesn't work after the initialization inside of the accordion. ([#4977](https://github.com/infor-design/enterprise/issues/4977))
- `[Timepicker]` Added a setting that replaces the trigger icon with an actual button for better accessibility, enabled by default. ([#4820](https://github.com/infor-design/enterprise/issues/4820))
- `[Toast]` Fixed a bug where the first toast in the page is not announced to screen readers. ([#4519](https://github.com/infor-design/enterprise/issues/4519))
- `[Tooltip]` Fixed a bug in tooltip that prevented linking id-based tooltip content. ([#4827](https://github.com/infor-design/enterprise/issues/4827))

(48 Issues Solved This Release, Backlog Enterprise 152, Backlog Ng 32, 1086 Functional Tests, 1640 e2e Tests)

## v4.38.1

### v4.38.1 Fixes

- `[BusyIndicator]` Fixed a bug that caused the busy-indicator to show below the busy indicator container. ([#4953](https://github.com/infor-design/enterprise/issues/4953))

## v4.38.0

### v4.38.0 Important Changes

- `[Themes]` Renamed the concept of themes to versions and renamed uplift to new and soho to classic. The new/uplift theme is now the default and its recommend you use it as your default. The old scripts and names will still work ok but new copies with the new names are added for you. In addition Variants are now called Modes. But we got rid of the older script names from 2017 as they have been deprecated for a while now. In addition the ids-identity package thats included was bumped to 4.0 if using tokens directly from this the paths there have been changed to reflect the new names. ([#2606](https://github.com/infor-design/enterprise/issues/2606))

### v4.38.0 Fixes

- `[Application Menu]` Fixed visibility of expander icon on classic theme. ([#4874](https://github.com/infor-design/enterprise/issues/4874))
- `[Accordion]` Fixed an issue where the afterexpand and aftercollapse events fired before the states are set.  ([#4838](https://github.com/infor-design/enterprise/issues/4838))
- `[Breadcrumb]` Fixed unnecessary scrollbar in safari on a flex toolbar. ([#4839](https://github.com/infor-design/enterprise/issues/4839))
- `[Calendar]` Fixed calendar event details listview on mobile perspective. ([#4886](https://github.com/infor-design/enterprise/issues/4886))
- `[Datagrid]` Fixed an issue with missing scrollbars when in frozen column mode on wide screens. ([#4922](https://github.com/infor-design/enterprise/issues/4922))
- `[Datagrid]` Added the ability to use shift click to select in mixed selection mode. ([#4748](https://github.com/infor-design/enterprise/issues/4748))
- `[Datagrid]` Fixed alignment issue when editing. ([#4814](https://github.com/infor-design/enterprise/issues/4814))
- `[Datagrid]` Added a fix for checkbox aria cells, the aria was in the wrong location. ([#4790](https://github.com/infor-design/enterprise/issues/4790))
- `[Datagrid]` Fixed a bug where shift+f10 did not open the context menu in the Datagrid. ([#4614](https://github.com/infor-design/enterprise/issues/4614))
- `[Datagrid]` Fixed an issue where tooltips on buttons in the contextual action toolbar in datagrid would never show up. ([#4876](https://github.com/infor-design/enterprise/issues/4876))
- `[Datagrid]` Fixed an issue where when using selectAllCurrentPage the deselect all did not trigger an event. ([#4916](https://github.com/infor-design/enterprise/issues/4916))
- `[Datagrid]` Fixed an issue where when using a scroll-flex container to contain datagrid it did not show the Y scrollbar. ([#4914](https://github.com/infor-design/enterprise/issues/4914))
- `[EmptyMessage]` Fixed an issue where you may get double the click handlers. ([#4889](https://github.com/infor-design/enterprise/issues/4889))
- `[Environment]` Fixed feature detection classes and routines on IPad 13 and up. ([#4855](https://github.com/infor-design/enterprise/issues/4855))
- `[Fileupload Advanced]` Fixed a bug where the disable and enable methods were not working correctly. ([#4872](https://github.com/infor-design/enterprise/issues/4872))
- `[General]` Increased windows custom css scrollbars from 8px to 12px. ([#4837](https://github.com/infor-design/enterprise/issues/4837))
- `[Input]` Fixed a bug where the cursor overlapped the icon in right aligned lookup and input fields when selecting the field. ([#4718](https://github.com/infor-design/enterprise/issues/4718))
- `[ListView]` Fixed an issue selecting after focusing the list with the keyboard. ([#4621](https://github.com/infor-design/enterprise/issues/4621))
- `[Lookup]` Fixed an issue with select all across pages in lookup. ([#4503](https://github.com/infor-design/enterprise/issues/4503))
- `[Lookup]` Fixed an issue clearing selections with selectAcrossPages. ([#4539](https://github.com/infor-design/enterprise/issues/4539))
- `[Message]` Fixed multiple events were firing. ([#953](https://github.com/infor-design/enterprise-ng/issues/953))
- `[Popover]` Fixed a bug where the close button did not get an automation ID and added automation ID to the title. ([#4743](https://github.com/infor-design/enterprise/issues/4743))
- `[Locale/Multiselect]` Fixed a bug where translations could not be made correctly on All label and Selected Label, so we dropped having the label in the field. You can use the allTextString and selectedTextString if you want something special. ([#4505](https://github.com/infor-design/enterprise/issues/4505))
- `[Locale]` Fixed a bug in Estonian translations. ([#4805](https://github.com/infor-design/enterprise/issues/4805))
- `[Locale]` Fixed several bugs in Greek translations. ([#4791](https://github.com/infor-design/enterprise/issues/4791))
- `[Locale]` Fixed a bug in Turkish translations. ([#4788](https://github.com/infor-design/enterprise/issues/4788))
- `[Locale]` Fixed a bug in Thai translations. ([#4738](https://github.com/infor-design/enterprise/issues/4738))
- `[Searchfield]` Fixed an accessibility issue where the X was not tabbable with the keyboard. To fix this added a tabbable setting which is on by default. If you want it off you can set it to false but you would pass accessibility testing. ([#4815](https://github.com/infor-design/enterprise/issues/4815))
- `[Tabs]` Fixed an iOS bug that was preventing dismissible tabs to be dismissed by tap. ([#4763](https://github.com/infor-design/enterprise/issues/4763))
- `[Tabs Module]` Fixed positioning of the icon in tabs module. ([#4842](https://github.com/infor-design/enterprise/issues/4842))
- `[Tabs Module]` Fixed the focus border of the home button and make it tabbable in tabs module. ([#4850](https://github.com/infor-design/enterprise/issues/4850))
- `[Tabs Vertical]` Fixed black hover state in new (uplift) theme contrast mode. ([#4867](https://github.com/infor-design/enterprise/issues/4867))
- `[Validation]` Fixed an issue where validation messages did not have the correct aria for accessibility. ([#4830](https://github.com/infor-design/enterprise/issues/4830))
- `[TabsModule]` Fixed positioning of the icon in tabs module. ([#4842](https://github.com/infor-design/enterprise/issues/4842))
- `[Timepicker]` Improved accessibility on both the input field and its inner picker elements. ([#4403](https://github.com/infor-design/enterprise/issues/4403))

(37 Issues Solved This Release, Backlog Enterprise 136, Backlog Ng 32, 1082 Functional Tests, 1638 e2e Tests)

## v4.37.3

### v4.37.3 Fixes

- `[BusyIndicator]` Fixed a bug that caused the busy-indicator to show below the busy indicator container. ([#4953](https://github.com/infor-design/enterprise/issues/4953))

### v4.37.2 Fixes

- `[Datagrid]` Fixed an issue with missing scrollbars when in frozen column mode on wide screens. ([#4922](https://github.com/infor-design/enterprise/issues/4922))

## v4.37.1

### v4.37.1 Fixes

- `[General]` Increased windows custom css scrollbars from 8px to 12px. ([#4837](https://github.com/infor-design/enterprise/issues/4837))
- `[Datagrid]` Fixed an issue where when using a scroll-flex container to contain datagrid it did not show the Y scrollbar. ([#4914](https://github.com/infor-design/enterprise/issues/4914))

## v4.37.0

### v4.37.0 Features

- `[FileUpload]` Added the ability to drag files onto the file upload field like in 3.x versions. ([#4723](https://github.com/infor-design/enterprise/issues/4723))
- `[Datagrid]` Added the ability to edit columns formatted with tags and badges with an Input editor. ([#4637](https://github.com/infor-design/enterprise/issues/4637))
- `[Datagrid]` Added the ability to pass a locale numberFormat to the TargetedAchievement formatter and also set the default to two decimals. ([#4802](https://github.com/infor-design/enterprise/issues/4802))
- `[Dropdown]` Added basic virtual scrolling to dropdown for if you have thousands of items. Only basic dropdown functionality will work with this setting but it improved performance on larger dropdown lists. ([#4708](https://github.com/infor-design/enterprise/issues/4708))
- `[Sidebar]` Added the ability to hide and show the side bar with the list detail view. ([#4394](https://github.com/infor-design/enterprise/issues/4394))

### v4.37.0 Fixes

- `[App Menu]` Fixed a regression bug  where the searchfield icon duplicated and were not properly aligned with the searchfield. ([#4737](https://github.com/infor-design/enterprise/issues/4737))
- `[App Menu]` Removed the close button animation on the hamburger button when app menus open. ([#4756](https://github.com/infor-design/enterprise/issues/4756))
- `[Bar Chart]` Fixed an issue where the data was passing wrong for grouped type custom tooltip. ([#4548](https://github.com/infor-design/enterprise/issues/4548))
- `[Busy Indicator]` Fixed an error was showing when called `close()` method too soon after `activate()`. ([#980](https://github.com/infor-design/enterprise-ng/issues/980))
- `[Calendar]` Fixed a regression where clicking Legend checkboxes was no longer possible. ([#4746](https://github.com/infor-design/enterprise/issues/4746))
- `[Checkboxes]` Fixed a bug where if checkboxes are in a specific relative layout the checkboxes may click the wrong one. ([#4808](https://github.com/infor-design/enterprise/issues/4808))
- `[Column Chart]` Fixed an issue where the data was passing wrong for grouped type custom tooltip. ([#4548](https://github.com/infor-design/enterprise/issues/4548))
- `[Datagrid]` Fixed an issue where the filter border on readonly lookups was not displayed in high contrast mode. ([#4724](https://github.com/infor-design/enterprise/issues/4724))
- `[Datagrid]` Added missing aria row group role to the datagrid. ([#4479](https://github.com/infor-design/enterprise/issues/4479))
- `[Datagrid]` Fixed a bug where when setting a group and decimal out of the current locale then editing would not work. ([#4806](https://github.com/infor-design/enterprise/issues/4806))
- `[Dropdown]` Fixed an issue where some elements did not correctly get an id in the dropdown. ([#4742](https://github.com/infor-design/enterprise/issues/4742))
- `[Dropdown]` Fixed a bug where you could click the label and focus a disabled dropdown. ([#4739](https://github.com/infor-design/enterprise/issues/4739))
- `[Homepage]` Fixed the wrong metadata was sending for resize, reorder and remove card events. ([#4798](https://github.com/infor-design/enterprise/issues/4798))
- `[Locale]` Fixed an issue where if the 11th digit is a zero the formatNumbers and truncateDecimals function will loose a digit. ([#4656](https://github.com/infor-design/enterprise/issues/4656))
- `[Modal]` Improved detection of non-focusable elements when a Modal is configured to auto focus one of its inner components. ([#4740](https://github.com/infor-design/enterprise/issues/4740))
- `[Module Tabs]` Fixed a bug related to automatic linking of Application Menu trigger tabs in Angular environments ([#4736](https://github.com/infor-design/enterprise/issues/4736))
- `[ProcessIndicator]` Fixed a layout issue on the index page and added a rejected icon. ([#4770](https://github.com/infor-design/enterprise/issues/4770))
- `[Rating]` Fixed an issue where the rating was not clear on toggle. ([#4571](https://github.com/infor-design/enterprise/issues/4571))
- `[Splitter]` Fixed the splitter was dragging to wrong direction in RTL. ([#1813](https://github.com/infor-design/enterprise/issues/1813))
- `[Swaplist]` Fixed an issue where the user attributes need to be override existing attributes. ([#4694](https://github.com/infor-design/enterprise/issues/4694))
- `[Tabs]` Fixed a bug where the info icon were not aligned correctly in the tab, and info message were not visible. ([#4711](https://github.com/infor-design/enterprise/issues/4711))
- `[Tabs]` Fixed a bug where the tab key would move through tabs rather than moving to the tab content. ([#4745](https://github.com/infor-design/enterprise/issues/4745))
- `[Toolbar Searchfield]` Fixed a bug where the toolbar searchfield were unable to focused when tabbing through the page. ([#4683](https://github.com/infor-design/enterprise/issues/4683))
- `[Toolbar Searchfield]` Fixed a bug where the search bar were showing extra outline when focused. ([#4682](https://github.com/infor-design/enterprise/issues/4682))
- `[Track Dirty]` Fixed an error that was showing when using dirty indicator within a tab component. ([#936](https://github.com/infor-design/enterprise-ng/issues/936))
- `[Tree]` Fixed an issue where the character entity was stripped for addNode() method. ([#4694](https://github.com/infor-design/enterprise/issues/4694))

(49 Issues Solved This Release, Backlog Enterprise 137, Backlog Ng 35, 1082 Functional Tests, 1639 e2e Tests)

## v4.36.2

### v4.36.2 Fixes

- `[App Menu]` Removed the close button animation on the hamburger button when app menus open. ([#4756](https://github.com/infor-design/enterprise/issues/4756))
- `[App Menu]` Fixed a regression bug  where the searchfield icon duplicated and were not properly aligned with the searchfield. ([#4737](https://github.com/infor-design/enterprise/issues/4737))
- `[Calendar]` Fixed a regression where clicking Legend checkboxes was no longer possible. ([#4746](https://github.com/infor-design/enterprise/issues/4746))
- `[FileUpload]` Added the ability to drag files onto the file upload field like in 3.x versions. ([#4723](https://github.com/infor-design/enterprise/issues/4723))
- `[Modal]` Improved detection of non-focusable elements when a Modal is configured to auto focus one of its inner components. ([#4740](https://github.com/infor-design/enterprise/issues/4740))
- `[Locale]` Fixed an issue where if the 11th digit is a zero the formatNumbers and truncateDecimals function will loose a digit. ([#4656](https://github.com/infor-design/enterprise/issues/4656))
- `[Rating]` Fixed an issue where the rating was not clear on toggle. ([#4571](https://github.com/infor-design/enterprise/issues/4571))

## v4.36.1

### v4.36.1 Fixes

- `[Calendar]` Fixed a regression where clicking Legend checkboxes was no longer possible. ([#4746](https://github.com/infor-design/enterprise/issues/4746))
- `[Dropdown]` Fixed an issue where some elements did not correctly get an id in the dropdow n. ([#4742](https://github.com/infor-design/enterprise/issues/4742))
- `[Editor]` Fixed a follow up issue with readonly links in the editor. ([#4702](https://github.com/infor-design/enterprise/issues/4702))

## v4.36.0

### v4.36.0 Important Changes

- `[Datagrid]` Fixed a bug where the datagrid header checkbox had the wrong aria-checked state when only some rows are selected, this change occured because the aria-checked was not on the focusable element so was not announced. If using automation scripts on this attribute, you should be aware and adjust accordingly. ([#4491](https://github.com/infor-design/enterprise/issues/4491))

### v4.36.0 Features

- `[Datagrid]` Made the summary row sticky on the bottom of the datagrid. ([#4645](https://github.com/infor-design/enterprise/issues/4645))
- `[Lookup]` Added a clear callback function like the click callback that fires when clicking the clear X if enabled. ([#4693](https://github.com/infor-design/enterprise/issues/4693))
- `[Tabs]` Added a setting for making the text on Module Tabs' optional Application Menu trigger only accessible to screen readers. ([#4590](https://github.com/infor-design/enterprise/issues/4590))

### v4.36.0 Fixes

- `[Application Menu]` Fixed an issue with filtering where nested items matching the filter were not always displayed. ([#4592](https://github.com/infor-design/enterprise/issues/4592))
- `[Column Chart]` Fixed an alignment issue with the labels in grouped column charts. ([#4645](https://github.com/infor-design/enterprise/issues/4645))
- `[Datagrid]` Fixed a bug where filterWhenTyping did not work on lookup filter columns. ([#4678](https://github.com/infor-design/enterprise/issues/4678))
- `[Datagrid]` Fixed an issue where updateRow will not correctly sync and merge data. ([#4674](https://github.com/infor-design/enterprise/issues/4674))
- `[Datagrid]` Fixed a bug where the error icon overlapped to the calendar icon when a row has been selected and hovered. ([#4670](https://github.com/infor-design/enterprise/issues/4670))
- `[Datagrid]` Fixed a bug where multiselect would loose selection across pages when using selectRowsAcrossPages. ([#954](https://github.com/infor-design/enterprise-ng/issues/954))
- `[Datagrid]` Made a fix that when calling applyFilter the lookup checkbox did not update. ([#4693](https://github.com/infor-design/enterprise/issues/4693))
- `[Datagrid]` Added the datagrid api to the current clearArguments setting's callback. ([#4693](https://github.com/infor-design/enterprise/issues/4693))
- `[Datagrid]` Fixed the inbuilt date validation to use the datagrid column settings for date fields. ([#4693](https://github.com/infor-design/enterprise/issues/4730))
- `[Dropdown]` Fixed a bug where the tooltips are invoked for each dropdown item. This was slow with a lot of items. ([#4672](https://github.com/infor-design/enterprise/issues/4672))
- `[Dropdown]` Fixed a bug where mouseup was used rather than click to open the list and this was inconsistent. ([#4638](https://github.com/infor-design/enterprise/issues/4638))
- `[Editor]` Fixed an issue where the dirty indicator was not reset when the contents contain `<br>` tags. ([#4624](https://github.com/infor-design/enterprise/issues/4624))
- `[Editor]` Fixed a bug where hyperlinks were not clickable in readonly state. ([#4702](https://github.com/infor-design/enterprise/issues/4702))
- `[Homepage]` Fixed a bug where the border behaves differently and does not change back correctly when hovering in editable mode. ([#4640](https://github.com/infor-design/enterprise/issues/4640))
- `[Homepage]` Added support for small size (260x260) widgets and six columns. ([#4663](https://github.com/infor-design/enterprise/issues/4663))
- `[Homepage]` Fixed an issue where the animation was not working on widget removed. ([#4686](https://github.com/infor-design/enterprise/issues/4686))
- `[Homepage]` Fixed a bug where the border behaves differently and does not change back correctly when hovering in editable mode. ([#4640](https://github.com/infor-design/enterprise/issues/4640))
- `[Listview]` Fixed an issue where the contextmenu was not open on longpress and text as not selectable for iOS device. ([#4655](https://github.com/infor-design/enterprise/issues/4655))
- `[Locale]` Don't attempt to set d3 locale if d3 is not being used ([#4668](https://github.com/infor-design/enterprise/issues/4486))
- `[Modal]` Fixed a bug where the autofocus was not working on anchor tag inside of the modal and moving the first button as a default focus if there's no `isDefault` property set up.
- `[Pager]` Fixed a bug that automation id's are not added when the attachToBody is used. ([#4692](https://github.com/infor-design/enterprise/issues/4692))
- `[Rating]` Fixed a bug with the readonly function, it did not toggle the readonly state correctly. ([#958](https://github.com/infor-design/enterprise-ng/issues/958))
- `[Tabs]` Added support for a "More Actions" button to exist beside horizontal/header tabs. ([#4532](https://github.com/infor-design/enterprise/issues/4532))
- `[Tree]` Fixed an issue where the parent value was get deleted after use `addNode()` method. ([#4486](https://github.com/infor-design/enterprise/issues/4486))
- `[Wizard]` Fixed a slight layout issue with the highlighted step in RTL mode. ([#4714](https://github.com/infor-design/enterprise/issues/4714))

(42 Issues Solved This Release, Backlog Enterprise 136, Backlog Ng 32, 1084 Functional Tests, 1642 e2e Tests)

## v4.35.4

### v4.35.4 Fixes

- `[Datagrid]` Added the datagrid api to the current clearArguments setting's callback. ([#4693](https://github.com/infor-design/enterprise/issues/4693))

## v4.35.3

### v4.35.3 Fixes

- `[Datagrid]` Made a fix that when calling applyFilter the lookup checkbox did not update. ([#4693](https://github.com/infor-design/enterprise/issues/4693))
- `[Dropdown]` Fixed a bug where the tooltips are invoked for each dropdown item. This was slow with a lot of items. ([#4672](https://github.com/infor-design/enterprise/issues/4672))
- `[Dropdown]` Fixed a bug where mouseup was used rather than click to open the list and this was inconsistent. ([#4638](https://github.com/infor-design/enterprise/issues/4638))
- `[Lookup]` Added a clear callback function like the click callback that fires when clicking the clear X if enabled. ([#4693](https://github.com/infor-design/enterprise/issues/4693))
- `[Pager]` Fixed a bug that automation id's are not added when the attachToBody is used. ([#4692](https://github.com/infor-design/enterprise/issues/4692))
- `[Rating]` Fixed a bug with the readonly function, it did not toggle the readonly state correctly. ([#958](https://github.com/infor-design/enterprise-ng/issues/958))

## v4.35.2

### v4.35.2 Fixes

- `[Datagrid]` Fixed an additional issue where updateRow will cause rows to no longer be reorderable. ([#4674](https://github.com/infor-design/enterprise/issues/4674))

## v4.35.1

### v4.35.1 Fixes

- `[Datagrid]` Fixed an issue where updateRow will not correctly sync and merge data. ([#4674](https://github.com/infor-design/enterprise/issues/4674))
- `[Datagrid]` Fixed a bug where filterWhenTyping did not work on lookup filter columns. ([#4678](https://github.com/infor-design/enterprise/issues/4678))
- `[Editor]` Fixed an issue where the dirty indicator was not reset when the contents contain `<br>` tags. ([#4624](https://github.com/infor-design/enterprise/issues/4624))

## v4.35.0

### v4.35.0 Important Notes

- `[Breadcrumb]` We added support for the use of `span` in place of `a` tags inside Breadcrumb List Items at the component API level.  In order to facilitate this, some internal API methods had to be changed to recognize the list item instead of the anchor.  If you rely on the Breadcrumb API and reference breadcrumb item anchor tags, please note that before adopting this version, you should change your code to instead reference the list items, or only use the BreadcrumbItem API.

### v4.35.0 Features

- `[Datagrid]` Added support to select all rows on current page only for client side paging. ([#4265](https://github.com/infor-design/enterprise/issues/4265))
- `[Datagrid]` Added a new ProcessIndicator formatter. ([#3918](https://github.com/infor-design/enterprise/issues/3918))
- `[Dropdown]` Improved behavior of list item navigation/selection when a Dropdown is configured with "no search" mode activated. ([#4483](https://github.com/infor-design/enterprise/issues/4483))
- `[Lookup]` Added the ability to change the lookup icon. ([#4527](https://github.com/infor-design/enterprise/issues/4527))
- `[ProcessIndicator]` Added: labels, more icon support, and a content areas and made it responsive. ([#3918](https://github.com/infor-design/enterprise/issues/3918))

### v4.35.0 Fixes

- `[Application Menu]` Fixed accessibility issues getting redundant info in expand/collapse button. ([#4462](https://github.com/infor-design/enterprise/issues/4462))
- `[Application Menu]` Fixed accessibility issues with missing instructional text and incorrect aria-role assignments on the App Menu triggers (hamburger buttons) and Role switcher buttons. ([#4489](https://github.com/infor-design/enterprise/issues/4489))
- `[About]` Made it possible to close About dialogs that previously had open, nested Modals present. ([NG#915](https://github.com/infor-design/enterprise-ng/issues/915))
- `[Badges]` Fixed alignment issues in uplift theme. ([#4578](https://github.com/infor-design/enterprise/issues/4578))
- `[Busy Indicator]` Fixed an issue where the whole page and parent div was shifts when active. ([#746](https://github.com/infor-design/enterprise-ng/issues/746))
- `[Button]` Fixed the tooltip in action button to be not visible when there's no title attribute. ([#4473](https://github.com/infor-design/enterprise/issues/4473))
- `[Column Chart]` Fixed a minor alignment issue in the xAxis labels ([#4460](https://github.com/infor-design/enterprise/issues/4460))
- `[Colorpicker]` Fixed an issue where values were not being selecting when multiple colopickers are present. ([#4146](https://github.com/infor-design/enterprise/issues/4146))
- `[Datagrid]` Fix a bug where changing selectable on the fly did not change the select behavior. ([#4575](https://github.com/infor-design/enterprise/issues/4575))
- `[Datagrid]` Fixed an issue where the click event was not fire for hyperlinks keyword search results. ([#4550](https://github.com/infor-design/enterprise/issues/4550))
- `[Datagrid]` Added api setting for selection on enter edit mode. ([#4485](https://github.com/infor-design/enterprise/issues/4485))
- `[Datagrid]` Fixed a bug where the onPostRenderCell function would get an empty container if using frozen columns. ([#947](https://github.com/infor-design/enterprise-ng/issues/947))
- `[Datagrid]` Fix a bug where changing selectable on the fly did not change the select behavior. ([#4575](https://github.com/infor-design/enterprise/issues/4575))
- `[Dropdown]` Fixed a bug where the last option icon changes when searching/filtering in dropdown search field. ([#4474](https://github.com/infor-design/enterprise/issues/4474))
- `[Editor/Fontpicker]` Fixed a bug where the label relationship were not valid in the editor role. Adding aria-labelledby will fix the association for both editor and the label. Also, added an audible label in fontpicker. ([#4454](https://github.com/infor-design/enterprise/issues/4454))
- `[Field Options]` Fixed an issue where the action button was misaligned for safari. ([#4610](https://github.com/infor-design/enterprise/issues/4610))
- `[FileUploadAdvanced]` Fixed an issue where abort method was not working properly to remove the file block when upload fails. ([#938](https://github.com/infor-design/enterprise-ng/issues/938))
- `[Header]` Fixed a bug where the searchfield automatically expands when clicking the app menu button. ([#4617](https://github.com/infor-design/enterprise/issues/4617))
- `[Lookup]` Fixed some layout issues when using the editable and clearable options on the filter row. ([#4527](https://github.com/infor-design/enterprise/issues/4527))
- `[Lookup]` Fixed incorrect counts when using allowSelectAcrossPages. ([#4316](https://github.com/infor-design/enterprise/issues/4316))
- `[Mask]` Fixed broken date/time masks in the `sv-SE` locale. ([#4613](https://github.com/infor-design/enterprise/issues/4613))
- `[Tree]` Fixed an issue where the character entity references were render differently for parent and child levels. ([#4512](https://github.com/infor-design/enterprise/issues/4512))
- `[Tooltip/Pager]` Fixed an issue where the tooltip would show at the top when clicking paging buttons. ([#218](https://github.com/infor-design/enterprise-ng/issues/218))

(40 Issues Solved This Release, Backlog Enterprise 173, Backlog Ng 42, 1083 Functional Tests, 1638 e2e Tests)

## v4.34.3

### v4.34.3 Fixes

- `[Lookup]` Added the ability to change the lookup icon. ([#4527](https://github.com/infor-design/enterprise/issues/4527))
- `[Lookup]` Fixed some layout issues when using the editable and clearable options on the filter row. ([#4527](https://github.com/infor-design/enterprise/issues/4527))

## v4.34.2

### v4.34.2 Fixes

- `[Dropdown/Autocomplete]` Fix a bug where these components would fail in IE 11. Note that IE 11 isn't "supported" but we fixed these issues to give teams more time to migrate. ([#4608](https://github.com/infor-design/enterprise/issues/4608))
- `[General]` Fix a bug where the regex scripts will error on Big Sur. ([#4612](https://github.com/infor-design/enterprise/issues/4612))

## v4.34.1

### v4.34.1 Fixes

- `[Datagrid]` Fix a bug where changing selectable on the fly did not change the select behavior. ([#4575](https://github.com/infor-design/enterprise/issues/4575)

## v4.34.0

### v4.34.0 Features

- `[All Components]` Added `attributes` setting to set automation id's and id's. ([#4498](https://github.com/infor-design/enterprise/issues/4498))
- `[Datagrid]` Added a limited experimental sticky header feature. ([#3993](https://github.com/infor-design/enterprise/issues/3993))
- `[Input]` Add a `revealText` plugin that will add a button to password fields to hide and show sensitive information such as SIN or passwords. ([#4098](https://github.com/infor-design/enterprise/issues/4098))
- `[Listview]` Added a new setting `allowDeselect` which will make it such that if you select an item you cant deselect, you can only select another item. ([#4376](https://github.com/infor-design/enterprise/issues/4376))
- `[Locale]` Added a new set of translations from the translation team. ([#4501](https://github.com/infor-design/enterprise/issues/4501))
- `[Locale/Charts]` The numbers inside charts are now formatted using the current locale's, number settings. This can be disabled/changed in some charts by passing in a localeInfo object to override the default settings. ([#4437](https://github.com/infor-design/enterprise/issues/4437))
- `[Treemap]` Added ability to show a tooltip. ([#2794](https://github.com/infor-design/enterprise/issues/2794))

### v4.34.0 Fixes

- `[Autocomplete]` Fixed an issue where a slow and incomplete ajax request would cause the dropdown to briefly show wrong contents. ([#4387](https://github.com/infor-design/enterprise/issues/4387))
- `[Breadcrumb]` Fixed an issue where css only breadcrumbs were missing styles. ([#4501](https://github.com/infor-design/enterprise/issues/4501))
- `[Datepicker]` Fixed an issue where range highlight was not aligning for Mac/Safari. ([#4352](https://github.com/infor-design/enterprise/issues/4352))
- `[Datagrid]` Fixed an issue with a custom toolbar, where buttons would click twice. ([#4471](https://github.com/infor-design/enterprise/issues/4471))
- `[Datagrid]` Fixed an issue where the special characters (é, à, ü, û, ...) export to csv was not generated them correctly. ([#4347](https://github.com/infor-design/enterprise/issues/4347))
- `[Datagrid]` Fixed an issue where the leading spaces were removed on editing cells. ([#4380](https://github.com/infor-design/enterprise/issues/4380))
- `[Datagrid]` Fixed an issue where the double click event was not firing for checkbox columns. ([#4381](https://github.com/infor-design/enterprise/issues/4381))
- `[Datagrid]` Fixed an issue where the dropdown in a datagrid would stay open when clicking to the next page of results. ([#4396](https://github.com/infor-design/enterprise/issues/4396))
- `[Datagrid]` Fixed a bug where a scroll bar shows even when there's no data in datagrid. ([#4228](https://github.com/infor-design/enterprise/issues/4228))
- `[Datagrid]` Fixed an issue where calling setFocus on the datagrid would stop open menus from working. ([#4429](https://github.com/infor-design/enterprise/issues/4429))
- `[Datagrid]` To allow for some script tools to work we now set draggable to true. ([#4490](https://github.com/infor-design/enterprise/issues/4490))
- `[Datagrid]` Fixed an error on the filter box on the personalization dialog where it would error if there is a column with no name field. ([#4495](https://github.com/infor-design/enterprise/issues/4495))
- `[Datagrid]` Fixed links when changing personalization as they would inherit the wrong color. ([#4481](https://github.com/infor-design/enterprise/issues/4481))
- `[Datagrid]` Fixed a bug where seaching with the search on the toolbar would not highlight results. ([#4488](https://github.com/infor-design/enterprise/issues/4488))
- `[Datagrid]` Fixed an issue with a custom toolbar, where buttons would click twice. ([#4471](https://github.com/infor-design/enterprise/issues/4471))
- `[Datagrid]` Fixed a bug in updateRow where it did not sync up all data passed in with the dataset. ([#4476](https://github.com/infor-design/enterprise/issues/4476))
- `[Datepicker]` Changed the month/year picker to skip 10 years instead of one. ([#4388](https://github.com/infor-design/enterprise/issues/4388))
- `[Dropdown]` Improved the behavior of the `noSearch` dropdown when using the keyboard. ([#4388](https://github.com/infor-design/enterprise/issues/4388))
- `[Editor]` Fixed an issue where the focus was getting lost after pressing toolbar buttons. ([#4335](https://github.com/infor-design/enterprise/issues/4335))
- `[Editor]` Fixed an issue where the color picker was not opening the popup for overflow menu and had name as undefined in list. ([#4398](https://github.com/infor-design/enterprise/issues/4398))
- `[Editor]` Fixed an issue where font-size tags are stripped from the css. ([#4557](https://github.com/infor-design/enterprise/issues/4557))
- `[Favorites]` Removed the favorites component as its not really a component, info on it can be found under buttons in the toggle example. ([#4405](https://github.com/infor-design/enterprise/issues/4405))
- `[Fieldset]` Fixed a bug where summary form data gets cut off on a smaller viewport. ([#3861](https://github.com/infor-design/enterprise/issues/3861))
- `[Homepage]` Fixed an issue where the four column widgets were incorrectly positioned, left aligned on large screen. ([#4541](https://github.com/infor-design/enterprise/issues/4541))
- `[List Detail]` Fixed css height for list detail in responsive view ([#4426](https://github.com/infor-design/enterprise/issues/4426))
- `[Listview]` Fixed a bug where readonly and non-selectable listview should not have hover state. ([#4452](https://github.com/infor-design/enterprise/issues/4452))
- `[Lookup]` Fixed a bug where the filter header together with the checkbox column is not properly align. ([#3774](https://github.com/infor-design/enterprise/issues/3774))
- `[MenuButton]` Removed the menubutton component sections as its not really a component, info on it can be found under buttons in the MenuButton examples. ([#4416](https://github.com/infor-design/enterprise/issues/4416))
- `[Message]` Added support for lists in the message, also fixed a problem when doing so, with screen readers. ([#4400](https://github.com/infor-design/enterprise/issues/4400))
- `[Message]` Added the `noRefocus` setting that will feed through to the modal. ([#4507](https://github.com/infor-design/enterprise/issues/4507))
- `[Splitter]` Added missing audible labels in splitter collapse button and splitter handle. ([#4404](https://github.com/infor-design/enterprise/issues/4404))
- `[Tabs Module]` Fixed a bug where tab items were not centered correctly in uplift theme. ([#4538](https://github.com/infor-design/enterprise/issues/4538))
- `[Treemap]` Fixed a bug where small slices may show a "tip" below the chart. ([#2794](https://github.com/infor-design/enterprise/issues/2794))

(56 Issues Solved This Release, Backlog Enterprise 185, Backlog Ng 42, 1082 Functional Tests, 1612 e2e Tests)

## v4.33.2

### v4.33.2 Fixes

`[General]` Fix a bug where the regex blows up on Mac Big Sur. ([#4612](https://github.com/infor-design/enterprise/issues/4612))

## v4.33.1

### v4.33.1 Fixes

- `[Breadcrumb]` Fixed an issue were css only breadcrumbs were missing styles. ([#4501](https://github.com/infor-design/enterprise/issues/4501))

## v4.33.0

### v4.33.0 Features

- `[Locale]` Added a new dateTimeMillis and timeStampMillis format if milliseconds are needed. ([#4384](https://github.com/infor-design/enterprise/issues/4384))
- `[Toast]` Added a setting to enable setting ids or other attributes on the toast element. ([#4275](https://github.com/infor-design/enterprise/issues/4275))

### v4.33.0 Fixes

- `[Autocomplete]` Fix a bug when connected to NG where pressing the enter key would not select Autocomplete items/. ([ng#901](https://github.com/infor-design/enterprise-ng/issues/901))
- `[Autocomplete]` Fixed an issue where the Searchfield items were not selectable after 'All results for "xx"' was selected. ([#4446](https://github.com/infor-design/enterprise/issues/4446))
- `[Calendar]` Removed some extra keyboard stops when tabing. ([#4318](https://github.com/infor-design/enterprise/issues/4318))
- `[Calendar]` Fixed a bug where the incorrect color was shown when events are added with the dialog. ([#4439](https://github.com/infor-design/enterprise/issues/4439))
- `[Colorpicker]` Fixed an issue where the colorpicker closes when pressing or clicking outside the swatch. ([#3559](https://github.com/infor-design/enterprise/issues/3559))
- `[Datagrid]` Fixed an issue where activated row on 2nd or any subsequent page was not highlighting for mixed selection mode. ([ng#900](https://github.com/infor-design/enterprise-ng/issues/900))
- `[Datagrid]` Added support to disable column buttons. ([1590](https://github.com/infor-design/enterprise/issues/1590))
- `[Datagrid]` Fixed an issue where short field icon padding was misaligned in RTL mode. ([#1812](https://github.com/infor-design/enterprise/issues/1812))
- `[Datagrid]` Added support to `In Range` filter operator for numeric columns. ([#3988](https://github.com/infor-design/enterprise/issues/3988))
- `[Datagrid]` Fixed an issue where filter was not working if user types slow in the filter input for treegrid. ([#4270](https://github.com/infor-design/enterprise/issues/4270))
- `[Datagrid]` Fixed an issue where the icons right text was truncated for extra-small row height. ([#4355](https://github.com/infor-design/enterprise/issues/4355))
- `[Datagrid]` Fixed an issue where the column icons and content was overlapping. ([#4264](https://github.com/infor-design/enterprise/issues/4264))
- `[Datagrid]` Fixed an issue where using flex toolbar as a custom toolbar did not work. ([#4385](https://github.com/infor-design/enterprise/issues/4385))
- `[Datepicker]` Added missing off screen text for the picker buttons in the datepicker month/year view. ([#4318](https://github.com/infor-design/enterprise/issues/4318))
- `[Editor]` Fixed a bug where the Fontpicker's displayed style wasn't updating to match the current text selection in some cases. ([#4309](https://github.com/infor-design/enterprise/issues/4309))
- `[Editor]` Fixed a bug where b tags in an empty p tag would be stripped. ([#4411](https://github.com/infor-design/enterprise/issues/4411))
- `[Locale]` Added a new translation token for Records Per Page with no number. ([#4334](https://github.com/infor-design/enterprise/issues/4334))
- `[Locale]` Fixed an max stack error when setting `nb-NO` as a language. ([#874](https://github.com/infor-design/enterprise-ng/issues/874))
- `[Lookup]` Fixed an issue where the event `beforeShow` was only triggered the first time. ([#899](https://github.com/infor-design/enterprise-ng/issues/899))
- `[Lookup]` Fixed a bug where the lookup count doesn't update correctly. ([#4312](https://github.com/infor-design/enterprise/issues/4312))
- `[Mask]` Enabled editable sections of Date masks.  Editing within a section will no longer incorrectly alter values that may already exist in a date field's other editable sections. ([#4079](https://github.com/infor-design/enterprise/issues/4079))
- `[Modal Manager]` Modals now pass `isCancelled` properly when the Modal Manager API detects a request to close by using the Escape key. ([#4298](https://github.com/infor-design/enterprise/issues/4298))
- `[Pager]` Fixed an error when using arrow keys to select in the pagesize selector. ([#4383](https://github.com/infor-design/enterprise/issues/4383))
- `[Searchfield]` Allow for search terms to include special characters. ([#4291](https://github.com/infor-design/enterprise/issues/4291))
- `[Stepprocess]` Fixed a bug where padding and scrolling was missing. Note that this pattern will eventually be removed and we do not suggest any one use it for new development. ([#4249](https://github.com/infor-design/enterprise/issues/4249))
- `[Tabs]` Fixed multiple bugs where error icon in tabs and the animation bar were not properly aligned in RTL uplift theme. ([#4326](https://github.com/infor-design/enterprise/issues/4326))
- `[Tabs]` Fixed a bug where removing a nested tab would cause an error due to being invisible. ([#4356](https://github.com/infor-design/enterprise/issues/4356))
- `[Tabs]` Fixed a bug where the focus/activated state does not display correctly in RTL. ([#4332](https://github.com/infor-design/enterprise/issues/4332))
- `[Toolbar Flex]` Fixed detection of overflow in some toolbars where items were not properly displaying all overflowed items in the "More Actions" menu. ([#4296](https://github.com/infor-design/enterprise/issues/4296))
- `[Toolbar Flex]` Fixed an issue where in some examples/cases the first item did not get an initial tabindex. ([#4418](https://github.com/infor-design/enterprise/issues/4418))
- `[Tree]` Fixed an issue where calling togglenode without first doing a select/unselect was not working properly. ([#3927](https://github.com/infor-design/enterprise/issues/3927))
- `[Tree]` Fixed a bug that adding icons in with the tree text would encode it when using addNode. ([#4305](https://github.com/infor-design/enterprise/issues/4305))
- `[Validation]` Fixed an issue where after the execution `resetForm()` was not resting dropdown and editor the fields. ([#4259](https://github.com/infor-design/enterprise/issues/4259))

(48 Issues Solved This Release, Backlog Enterprise 184, Backlog Ng 48, 1084 Functional Tests, 1530 e2e Tests)

## v4.32.0

### v4.32.0 Important Notes

- `[Colors]` In Uplift (Vibrant) theme there is no longer any colors in graphite. All are slate. This involved bringing in a new version 3.0 of the design system with some breaking changes you should not if using the tokens directly. See the [design system change log](https://github.com/infor-design/design-system/blob/main/docs/CHANGELOG.md) for details. ([#4206](https://github.com/infor-design/enterprise/issues/4206))

### v4.32.0 Features

- `[Breadcrumb]` Add truncated style and made it the default for all Breadcrumb lists. ([#4091](https://github.com/infor-design/enterprise/issues/4091))
- `[Datagrid]` Add a new `RowNumber` formatter that will show a row number column that remains the same no matter how the grid is sorted. ([#1904](https://github.com/infor-design/enterprise/issues/1904))
- `[Datepicker]` Added the ability to use the range selection in date picker when using the UmAlQura Calendar (RTL). ([#4227](https://github.com/infor-design/enterprise/issues/4227))
- `[Homepage]` Added ability to support a 5 column option. ([#4101](https://github.com/infor-design/enterprise/issues/4101))
- `[Locale]` Added an example page to test translation strings more accurately. ([#4189](https://github.com/infor-design/enterprise/issues/4189))

### v4.32.0 Fixes

- `[Accordion]` Fixed a bug where disabled headers texts and icons were barely recognizable as disabled in uplift theme. ([#4065](https://github.com/infor-design/enterprise/issues/4065))
- `[Accordion]` Fixed a bug in the vibrant theme where nested header text was not showing because the width was pushing it to the next line. ([#4145](https://github.com/infor-design/enterprise/issues/4145))
- `[Application Menu]` Fixed too much spacing level when there's an icon in accordion header in uplift theme. ([#4202](http://localhost:4000/components/applicationmenu/test-six-levels-icons.html?theme=uplift&variant=light&colors=0066D4))
- `[Contextual Action Panel]` Made the close button work in cases where subcomponents are open inside the CAP. ([#4112](https://github.com/infor-design/enterprise/issues/4112))
- `[Colorpicker]` The sizes were inconsistent with other components in width so we adjusted them. ([#4310](https://github.com/infor-design/enterprise/issues/4310))
- `[Datagrid]` Fixed an issue where the selectedRows array contents continued to multiply each time running `selectAllRows`. ([#4195](https://github.com/infor-design/enterprise/issues/4195))
- `[Datagrid]` Fixed an issue where the dynamic tooltip was not working properly. ([#4260](https://github.com/infor-design/enterprise/issues/4260))
- `[Datagrid]` Fixed an issue where the check box filter was not working. ([#4271](https://github.com/infor-design/enterprise/issues/4271))
- `[Datagrid]` Fixed an issue where the filter and paging for treegrid was not working properly. ([#4293](https://github.com/infor-design/enterprise/issues/4293))
- `[Datepicker]` Fixed an issue where the minute and second interval for timepicker was not working properly when use along useCurrentTime setting. ([#4230](https://github.com/infor-design/enterprise/issues/4230))
- `[Dropdown]` Fixed a bug where italic-style highlighting would represent a matched filter term instead of bold-style on a Dropdown List item in some cases. ([#4141](https://github.com/infor-design/enterprise/issues/4141))
- `[Editor]` Fixed issue with incorrect padding when using bullets in RTL mode. ([#4327](https://github.com/infor-design/enterprise/issues/4327))
- `[General]` Fixed high contrast error color to have better contrast. ([#4344](https://github.com/infor-design/enterprise/issues/4344))
- `[FileUploadAdvanced]` Fixed an issue where the method `status.setCompleted()` not firing event `fileremoved`. ([#4294](https://github.com/infor-design/enterprise/issues/4294))
- `[Homepage]` Fixed an issue where the columns were not showing properly after resize by using the maximize button. ([#894](https://github.com/infor-design/enterprise-ng/issues/894))
- `[Homepage]` Fixed an issue where the columns were not showing properly after resize browser window. ([#895](https://github.com/infor-design/enterprise-ng/issues/895))
- `[Input]` Fixed a bug where the text input error state border color would be wrong in the vibrant, dark and high contrast. ([#4248](https://github.com/infor-design/enterprise/issues/4248))
- `[Locale]` Fixed issues with some timezone and datetime formats. ([#4297](https://github.com/infor-design/enterprise/issues/4297))
- `[Popupmenu]` Fixed a minor issue with the shortcut text on small breakpoints. ([#3984](https://github.com/infor-design/enterprise/issues/3984))
- `[Popover]` Fixed a regression where passing a popover content as a hash link to an ID no longer worked. ([#4281](https://github.com/infor-design/enterprise/issues/4281))
- `[Personalize]` Fixed an issue regarding the layout and scroll ability of a page. ([#3330](https://github.com/infor-design/enterprise/issues/3330))
- `[Searchfield]` Added a shadow to the focus state of searchfields with category buttons. ([#4181](https://github.com/infor-design/enterprise-ng/issues/4181))
- `[Splitter]` Fixes an issue where the collapse button was not working when splitter is on the right. ([#1730](https://github.com/infor-design/enterprise-ng/issues/1730))
- `[Tabs]` Added detection for width/height/style changes on a Tabs component, which now triggers a resize event. ([ng#860](https://github.com/infor-design/enterprise-ng/issues/860))
- `[Tabs]` Fixed a small error by removing a - 1 involved with testing. ([#4093](https://github.com/infor-design/enterprise/issues/4093))
- `[Tabs]` Fixed a bug where using `#` in a Tab title was not possible. ([#4179](https://github.com/infor-design/enterprise/issues/4179))
- `[Tabs Header]` Fixed a bug where the add icon were too small and the page form layout has a big space on top of it. ([#4289](https://github.com/infor-design/enterprise/issues/4289))
- `[Toolbar Flex]` Fixed a bug where in some cases a un-needed scrollbar would appear. [[#4325](https://github.com/infor-design/enterprise/issues/4325)]
- `[Toolbar Searchfield]` Fixed a bug where the searchfield doesn't perfectly align together with flex toolbar. [[#4226](https://github.com/infor-design/enterprise/issues/4226)]
- `[Tree]` Fixed an issue where the return focus state was not working properly after closing the context menu. ([#4252](https://github.com/infor-design/enterprise/issues/4252))
- `[Vertical Tabs]` Fixed an issue where the error icon was misaligning. ([#873](https://github.com/infor-design/enterprise-ng/issues/873))

(49 Issues Solved This Release, Backlog Enterprise 196, Backlog Ng 51, 1079 Functional Tests, 1525 e2e Tests)

## v4.31.5

### v4.31.5 Fixes

- `[General]` Fix a bug where the regex blows up on Mac Big Sur. ([#4612](https://github.com/infor-design/enterprise/issues/4612))

## v4.31.4

### v4.31.4 Fixes

- `[Datagrid]` Fixed an issue where the icons right text was truncated for extra-small row height. ([#4355](https://github.com/infor-design/enterprise/issues/4355))

## v4.31.3

### v4.31.3 Fixes

- `[Editor]` Fixed a bug where b tags in an empty p tag would be stripped. ([#4411](https://github.com/infor-design/enterprise/issues/4411))

## v4.31.2

### v4.31.2 Fixes

- `[Datagrid]` Added the ability to resize frozen columns, if you do not want this you must set columns to `resizable: false`. ([#3852](https://github.com/infor-design/enterprise/issues/3852))
- `[Datagrid]` Fixed hideColumn method to check if the column is hidden. ([#3852](https://github.com/infor-design/enterprise/issues/3852))
- `[Popdown]` Added a safety check to the destroy. ([#3852](https://github.com/infor-design/enterprise/issues/3852))

## v4.31.1

### v4.31.1 Fixes

- `[Datagrid]` Fixed a bug with icon alignment in editors in small or xtra small layout. ([#4266](https://github.com/infor-design/enterprise/issues/4266))
- `[Datagrid]` Fixed selection checkbox alignment. ([#4266](https://github.com/infor-design/enterprise/issues/4266))

## v4.31.0

### v4.31.0 Important Notes

- `[Buttons]` We reverted an inner Css rule that set all 'btn' classes to use contains vs starts with since this caused issues. One consequence is that if you use a class `dismissible-btn` it should now be `btn-dismissible`. This is a possible breaking change but for most cases this button is added by the tags component. ([#4120](https://github.com/infor-design/enterprise/issues/4120))

### v4.31.0 Features

- `[Calendar]` Added the ability to override an event `color` and `borderColor` see docs for details. ([#3923](https://github.com/infor-design/enterprise/issues/3923))
- `[Calendar]` Added the ability to use the monthview legend setting to colorsize day backgrounds. To use this set the `dayLegend` property. And this uses the same format for legend in the monthView. Just renamed it to avoid confusing with the event legend. ([#3893](https://github.com/infor-design/enterprise/issues/3893))
- `[Datagrid]` Added a `spacerColumn` setting, with this setting the last column fills any empty space instead of stretching everything out. ([#4032](https://github.com/infor-design/enterprise/issues/4032))
- `[Datagrid]` Added a `columnSizing` setting which impacts how the column widths are auto calculated. Options are: `both` (default), `data` or `header` (including filter). ([#4017](https://github.com/infor-design/enterprise/issues/4017))
- `[Datagrid]` Added the setting for empty message small height. ([#3609](https://github.com/infor-design/enterprise/issues/3609))
- `[Datagrid]` Fixed an alignment issue on rows when using alerts and tags with frozen columns and short row. ([#4237](https://github.com/infor-design/enterprise/issues/4237))
- `[Datagrid]` Fixed an alignment issue on hiding and showing rows when using grouped headers and frozen columns together. ([#4247](https://github.com/infor-design/enterprise/issues/4247))
- `[Datepicker]` Added the ability to use +/- to increment the day in the calendar. This is in addition to arrow key functionality. This works in the field or when the calendar is open. ([#4001](https://github.com/infor-design/enterprise/issues/4001))
- `[Masthead]` Added the ability use user images, status and initials in the masthead and masthead menu buttons. ([#800](https://github.com/infor-design/enterprise-ng/issues/800))
- `[MultiSelect]` Fixed an issue update multiselect on ajax with values already selected. ([#885](https://github.com/infor-design/enterprise-ng/issues/885))
- `[Tree]` Added option to add new child node on top or bottom. ([#3915](https://github.com/infor-design/enterprise/issues/3915))
- `[General]` Moved all the examples, patterns and layouts into their own sections or with the components they live with page patterns can now be found at `components/page-patterns` and layouts at `components/page-layouts`. Added a first pass of docs about these as well as more doc updates to forms, autocomplete and grid. ([#428](https://github.com/infor-design/enterprise/issues/428))

### v4.31.0 Fixes

- `[Application Menu]` Fixed an issue where the Header was unable to hide for RTL and ie11. ([#2154](https://github.com/infor-design/enterprise/issues/2154))
- `[Application Menu]` Fixed a bug where the border top color is wrong in uplift dark and high contrast theme. ([#4042](https://github.com/infor-design/enterprise/issues/4042))
- `[Application Menu]` Fixed a bug where some buttons did not have labels for the icon buttons in toolbars. Check your application if you use this pattern. ([#4085](https://github.com/infor-design/enterprise/issues/4085))
- `[Autocomplete]` Fixed an issue where the JavaScript error was thrown for ie11. ([#4148](https://github.com/infor-design/enterprise/issues/4148))
- `[Blockgrid]` Fixed an issue with paged datasets that would occasionally cause a JS console error. ([ng#836](https://github.com/infor-design/enterprise-ng/issues/836))
- `[Blockgrid]` Fixed a bug where first/last pager buttons would show and be disabled by default (buttons are now hidden by default). ([ng#836](https://github.com/infor-design/enterprise-ng/issues/836))
- `[Buttons]` Reverted an inner Css rule change that set 'btn' classes to contains vs starts with. ([#4120](https://github.com/infor-design/enterprise/issues/4120))
- `[Datagrid]` Fixed an issue when hiding columns after loading a datagrid up with grouped headers and frozen columns. ([#4218](https://github.com/infor-design/enterprise/issues/4218))
- `[Datagrid]` Fixed an issue where the rows where not render properly when use method `updateDataset()` for treegrid. ([#4213](https://github.com/infor-design/enterprise/issues/4213))
- `[Datagrid]` Fixed an issue where the tooltip for tree grid was not working properly. ([#827](https://github.com/infor-design/enterprise-ng/issues/827))
- `[Datagrid]` Fixed an issue where the keyword search was not working for server side paging. ([#3977](https://github.com/infor-design/enterprise/issues/3977))
- `[Datagrid]` Fixed a bug that nested datagrid columns could not be clicked. ([#4197](https://github.com/infor-design/enterprise/issues/4197))
- `[Datagrid]` Fixed an issue where the 'value' and 'oldValue' on cell change event where showing escaped. ([#4028](https://github.com/infor-design/enterprise/issues/4028))
- `[Datagrid]` Fixed an issue where the keyword search was not working for group headers. ([#4068](https://github.com/infor-design/enterprise/issues/4068))
- `[Datagrid]` Fixed an issue where the column filter results were inconsistent for tree grid. ([#4031](https://github.com/infor-design/enterprise/issues/4031))
- `[Datagrid]` Fixed an issue where the data was not exporting to excel when using the groupable setting. ([#4081](https://github.com/infor-design/enterprise/issues/4081))
- `[Datagrid]` Fixed an issue where if a context menu is opened and then closed with ESC the focus would be reset to the top of the page. ([#4085](https://github.com/infor-design/enterprise/issues/4085))
- `[Datagrid]` Fixed an issue where the tooltip would not show up if you focus a cell with ellipsis text with the keyboard. ([#4085](https://github.com/infor-design/enterprise/issues/4085))
- `[Datagrid]` Made the header checkbox focusable. ([#4085](https://github.com/infor-design/enterprise/issues/4085))
- `[Datagrid]` The selection checkbox cell had aria-selected on it which was incorrect. ([#4085](https://github.com/infor-design/enterprise/issues/4085))
- `[Datagrid]` Changed the auto width sizing of columns to include the padding of the rowHeight (16 16 8 8). So the column sizes are now more compact in lower rowHeight settings. Also to do this the grid is now rerendered when changing rowHeight. ([#4016](https://github.com/infor-design/enterprise/issues/4016))
- `[Datagrid]` Fixed a design QA bug where the column and data cell padding was not following the design system. Its now using 16px large, 16px medium, 8 px short and 8 px extar-short for text indenting. ([#4154](https://github.com/infor-design/enterprise/issues/4154))
- `[Datagrid]` Fixed an issue where the client side selection was not working. ([#4138](https://github.com/infor-design/enterprise/issues/4138))
- `[Datagrid]` Changed invalid css fill-available property. ([#4133](https://github.com/infor-design/enterprise/issues/4133))
- `[Datagrid]` Fixed issue where double keydown was required to open dropdown lists in datagrid cell. ([#3980](https://github.com/infor-design/enterprise/issues/3980))
- `[Datagrid]` Fixed an issue where the time picker editor was switching between AM and PM when set to 12:00. ([#4149](https://github.com/infor-design/enterprise/issues/4149))
- `[Datepicker]` Fixed a number of translation issues in the datepicker component. ([#4046](https://github.com/infor-design/enterprise/issues/4046))
- `[Datepicker]` Fixed a bug that the datepicker would focus the field when closing the month and year pane. ([#4085](https://github.com/infor-design/enterprise/issues/4085))
- `[Datepicker]` Fixed a bug where two dates may appear selected when moving forward/back in the picker dialog. ([#4018](https://github.com/infor-design/enterprise/issues/4018))
- `[Datepicker]` Fixed a bug where an error may occur if using the gregorian calendar on ar-SA locale. ([#4130](https://github.com/infor-design/enterprise/issues/4130))
- `[Dropdown]` Fixed an issue where "phraseStartsWith" does not filter the list after deleting a character. ([#4047](https://github.com/infor-design/enterprise/issues/4047))
- `[Dropdown]` Fixed a bug when backspacing in windows or fn + delete in Mac OS would render a ascii character in the input field. ([#4020](https://github.com/infor-design/enterprise/issues/4020))
- `[Editor]` Fixed a number of translation issues in the editor component. ([#4049](https://github.com/infor-design/enterprise/issues/4049))
- `[Editor]` Fixed an issue where the selection for shift + arrow keys was not working properly. ([#4070](https://github.com/infor-design/enterprise/issues/4070))
- `[Locale]` The Added placeholder for missing Thai `Locale` translation. ([#4041](https://github.com/infor-design/enterprise/issues/4041))
- `[Locale]` The Added placeholder for incorrect French `SetTime` translation. ([#4045](https://github.com/infor-design/enterprise/issues/4045))
- `[Lookup]` Fixed a bug where values are duplicated when selecting row on other pages and when paging is activated. ([#758](https://github.com/infor-design/enterprise-ng/issues/758))
- `[Locale]` Added July 2020 translation strings from the translation team. ([#4045](https://github.com/infor-design/enterprise/issues/4045))
- `[Mask]` Added the ability to pass date/time formats to the Mask API that do not contain separators or other literals. ([#3963](https://github.com/infor-design/enterprise/issues/3963))
- `[Masthead]` Added updated color and styles for uplift theme. ([#800](https://github.com/infor-design/enterprise-ng/issues/800))
- `[Mask]` Improved example pages in the demoapp, added some to the documentation index page for Mask. ([#556](https://github.com/infor-design/enterprise/issues/556))
- `[Modal]` Reverted nested modal behavior to being visually stacked, instead of one-at-a-time. Made it possible to show one-at-a-time via `hideUnderneath` setting. ([#3910](https://github.com/infor-design/enterprise/issues/3910))
- `[Multiselect]` Fixed an issue where multiselect fields with tags were not rendering properly. ([#4139](https://github.com/infor-design/enterprise/issues/4139))
- `[Popupmenu]` Fixed an issue where the icons were overlapping. ([#4201](https://github.com/infor-design/enterprise/issues/4201))
- `[Popupmenu]` Fixed a bug that the aria items are in the wrong place. Its now using [this guide](https://www.w3.org/TR/wai-aria-practices/examples/menu-button/menu-button-links.html). ([#4085](https://github.com/infor-design/enterprise/issues/4085))
- `[Popupmenu]` Fixed a bug where the heading doesn't display properly with multi-select menu. ([#3926](https://github.com/infor-design/enterprise/issues/3926))
- `[Searchfield]` Fixed an issue where some of the searchfield examples did not have focus states. ([#1060](https://github.com/infor-design/enterprise/issues/1060))
- `[Searchfield]` The `clear` function was misnamed as it didnt clear, it made the field clearable. Now we have a `clear` and `makeClearable` function. ([#4173](https://github.com/infor-design/enterprise/issues/4173))
- `[Textarea]` Fixed inconsistencies on styling of disabled field when using disable function, now the label will disable on all components when using this function. In general the label should be dimmed on disabled fields as per the design. ([#3917](https://github.com/infor-design/enterprise/issues/3917))
- `[Timepicker]` Fixed inconsistencies on readonly styling throughout different themes and variants. ([#4152](https://github.com/infor-design/enterprise/issues/4152))
- `[Toast]` Fixed a bug where the toast message doesn't close when pressing escape, and when it has multiple trigger elements and uses unique id's. ([#3986](https://github.com/infor-design/enterprise/issues/3986))
- `[Tooltip]` Fixed a bug where the title doesn't display when the title starts with '#'. ([#2512](https://github.com/infor-design/enterprise/issues/2512))
- `[Tooltip]` Fixed an issue where the tooltip would not show up if you focus a button with the keyboard. ([#4085](https://github.com/infor-design/enterprise/issues/4085))
- `[Tree]` Fixed an issue where the tree node still shows folder icon after all children and `children` property deleted. ([#4026](https://github.com/infor-design/enterprise/issues/4026))
- `[Tree]` Fixed an issue where the custom icon was changing back to default on toggle after use of method updateNode(). ([#4027](https://github.com/infor-design/enterprise/issues/4027))

(81 Issues Solved This Release, Backlog Enterprise 183, Backlog Ng 48, 1077 Functional Tests, 1489 e2e Tests)

## v4.30.1

### v4.30.1 Fixes

- `[Datepicker]` Fixed the datepicker in ar-SA setting timestamps would null the times in some situations. ([#4160](https://github.com/infor-design/enterprise/issues/4160))
- `[Datagrid]` The last row border was removed but this was incorrect, reverted this. ([#4140](https://github.com/infor-design/enterprise/issues/4140))
- `[Datagrid]` Fixed an alignment issue in datagrid filter that caused some fields to be misaligned. ([#4151](https://github.com/infor-design/enterprise/issues/4151))
- `[Datagrid]` Fixed an alignment issue with column colspan. In some situations it was not rendering correctly causing some cells to be misaligned. ([#4109](https://github.com/infor-design/enterprise/issues/4109))
- `[Datagrid]` Changed invalid css fill-available property. ([#4133](https://github.com/infor-design/enterprise/issues/4133))
- `[Locale]` Fixed a bug with MMMM dd format in ar-SA. ([#4160](https://github.com/infor-design/enterprise/issues/4160))
- `[Locale]` Changed the arguments names for better symmetry fromGregorian == toUmalqura and toGregorian === options.fromUmalqura. ([#4160](https://github.com/infor-design/enterprise/issues4160))

(71 Issues Solved This Release, Backlog Enterprise 197, Backlog Ng 53, 1078 Functional Tests, 1482 e2e Tests)

## v4.30.0

### v4.30.0 Announcements

- `[Datagrid]` The rowHeight setting has been changed to support extra-small, small, medium and large. short and normal are deprecated. If you have a custom toolbar you may need to update your [markup](https://github.com/infor-design/enterprise/blob/main/app/views/components/datagrid/example-custom-toolbar.html#L40-L44). ([#3755](https://github.com/infor-design/enterprise/issues/3755))

### v4.30.0 Features

- `[Breadcrumb]` Javascript Component API is now available. ([infor-design/enterprise-ng#700](https://github.com/infor-design/enterprise-ng/issues/700))
- `[Custom Builds]` The build script can now produce an ES Module version of the components that can be imported by your application. ([#3771](https://github.com/infor-design/enterprise/issues/3771))
- `[Datagrid]` Added a setting disableRowDeselection that if enabled does not allow selected rows to be toggled to deselected. ([#3791](https://github.com/infor-design/enterprise/issues/3791))
- `[Datagrid]` Added an additional row size extra-small. This row size may need a bit of further fleshing out. All of the previous row sizes have been renamed but using the old settings are supported but deprecated. The new sizes are Extra Small, Small, Medium, Large (Normal). ([#3755](https://github.com/infor-design/enterprise/issues/3755))
- `[Demoapp]` Added the ability to set runtime flags for persisting settings that were previously only possible to set via URL query parameters. ([n/a])
- `[Icons]` Changed the tree node icon to be more meaningful in uplift theme. Added a print-preview icon. This replaces the update-preview icon which has confusing meaning but was not removed.
- `[Searchfield]` Added the ability to clear the searchfield by calling a public clear() function. ([#3810](https://github.com/infor-design/enterprise/issues/3810))
- `[Tree]` Added a setting to support to expanding/collapsing when clicking only the icon portion of the tree node. ([#3730](https://github.com/infor-design/enterprise/issues/3730))
- `[Tree]` Added the ability to have separate icon button for expand/collapse and children count. ([#3847](https://github.com/infor-design/enterprise/issues/3847))

### v4.30.0 Fixes

- `[Accordion]` Fixed an issue where the chevron icon is not properly centered in Safari. ([#2161](https://github.com/infor-design/enterprise/issues/2161))
- `[Application Menu]` Fixed an issue where the dropdown icon is not properly centered in Safari. ([#3766](https://github.com/infor-design/enterprise/issues/3766))
- `[Accordion]` Fixed issue where hidden headers were not excluded from tab navigation. ([#3835](https://github.com/infor-design/enterprise/issues/3835))
- `[Calendar]` Fixed a bug that when setting accordions to allowOnePane it did not work. ([#3773](https://github.com/infor-design/enterprise/issues/3773))
- `[Calendar]` Fixed a bug where the accordion sections would show a line on hover in high contrast mode. ([#2779](https://github.com/infor-design/enterprise/issues/2779))
- `[Calendar]` Fixed a bug where the days would be out of alignment if the end and starts dates intersect. ([#1725](https://github.com/infor-design/enterprise/issues/1725))
- `[Contextual Action Panel]` Fixed an issue where the searchfield should be collapsible on mobile view. ([#918](https://github.com/infor-design/enterprise/issues/918))
- `[Counts]` Revamped the look and feel of widget counts in uplift theme. ([#3666](https://github.com/infor-design/enterprise/issues/3666))
- `[Datagrid]` Fixed an issue where the table doesn't filled the datagrid wrapper inside of modal. ([#3897](https://github.com/infor-design/enterprise/issues/3897))
- `[Datagrid]` Fix a bug with columns with buttons, they had an unneeded animation that caused states to be delayed when painting. ([#3808](https://github.com/infor-design/enterprise/issues/3808))
- `[Datagrid]` Fixed an issue where example page for filter and pager was not working properly. ([#3856](https://github.com/infor-design/enterprise/issues/3856))
- `[Datagrid]` Fix a bug with cellNavigation false, the focus state was still visible. ([#3937](https://github.com/infor-design/enterprise/issues/3937))
- `[Datagrid]` Updated example page for keyword search to fix error state. ([#3961](https://github.com/infor-design/enterprise/issues/3961))
- `[Datagrid]` Fix a bug with cellNavigation false, the focus state was incorrect on stretched rows in IE. ([#1644](https://github.com/infor-design/enterprise/issues/1644))
- `[Datagrid]` Fixed an issue where an extra border is shown in grid list mode and RTL. ([#3895](https://github.com/infor-design/enterprise/issues/3895))
- `[Datagrid]` Fixed a bug inside validateRow when passing in a zero the function would exit. ([#4002](https://github.com/infor-design/enterprise/issues/4002))
- `[Datagrid]` Fixed an issue where select all using keyboard in multiSelect/mixedSelect was not working. ([#3921](https://github.com/infor-design/enterprise/issues/3921))
- `[Datagrid]` Fix a bug with columns with buttons, they had an unneeded animation that caused states to be delayed when painting. ([#3808](https://github.com/infor-design/enterprise/issues/3808))
- `[Datagrid]` Fixed an issue where data was not in sync for row reorder and paging. ([#3749](https://github.com/infor-design/enterprise/issues/3749))
- `[Datagrid]` Fixed an issue where using selectRowsAcrossPages setting the selected rows were reseting by filter, to use this feature you may need to set columnIds in the settings to form whats unique for the row. ([#3601](https://github.com/infor-design/enterprise/issues/3601))
- `[Datagrid]` Fixed an issue where when using the contentTooltip setting on a datagrid on a modal, the column would expand when hovering rows. ([#3541](https://github.com/infor-design/enterprise/issues/3541))
- `[Datagrid]` Fixed an issue the arrow on tooltips flowed in the wrong direction. ([#3854](https://github.com/infor-design/enterprise/issues/3854))
- `[Datagrid]` Fixed an issue where readonly and checkbox cells would show up on the summary row. ([#3862](https://github.com/infor-design/enterprise/issues/3862))
- `[Datagrid]` Fixed an issue where text in nested objects where not encoded correctly. ([#4058](https://github.com/infor-design/enterprise/issues/3862))
- `[Datagrid]` Fixed an issue where text editor style editors are not saved properly. ([#4058](https://github.com/infor-design/enterprise/issues/4058))
- `[Datagrid]` Fixed an issue where checkboxes in an expandable area could not be checked. ([#4062](https://github.com/infor-design/enterprise/issues/4062))
- `[Datagrid]` Fix a bug where multiselect checkboxes were misaligned in a modal. ([#4086](https://github.com/infor-design/enterprise/issues/4086))
- `[Datepicker]` Fixed an issue where some languages like fr-CA and pt-BR (that are languages in a non default locale), would error when opening the picker. ([#4035](https://github.com/infor-design/enterprise/issues/4035))
- `[Datepicker]` Fixed an issue where change did not fire when rangeselecting the same day. ([#4075](https://github.com/infor-design/enterprise/issues/4075))
- `[Datepicker]` Fixed an issue where change did not fire when selecting today after having a cleared value in the field. ([#853](https://github.com/infor-design/enterprise-ng/issues/853))
- `[Dropdown]` Changed the keyboard dropdown so it will select the active item when tabbing out. ([#3028](https://github.com/infor-design/enterprise/issues/3028))
- `[Dropdown]` Fixed an issue where the search field does not stay in the initial position. ([#2659](https://github.com/infor-design/enterprise/issues/2659))
- `[Dropdown]` Fixed an issue where the search field does not stay in the initial position. ([#2659](https://github.com/infor-design/enterprise/issues/2659))
- `[Editor]` Fixed missing tooltips. ([#issues](https://github.com/infor-design/enterprise/issues/issues))
- `[Field Options]` Fixed an issue where the focus style was not aligning. ([#3628](https://github.com/infor-design/enterprise/issues/3628))
- `[Hierarchy]` Fixed an issue selection causes tab selection to be removed. ([#3597](https://github.com/infor-design/enterprise/issues/3597))
- `[Icons]` Fixed an issue with the amend icon in uplift theme. The meaning was lost on a design change and it has been updated. ([#3613](https://github.com/infor-design/enterprise/issues/3613))
- `[Locale]` Changed results text to lower case. ([#3974](https://github.com/infor-design/enterprise/issues/3974))
- `[Locale]` Fixed abbreviated chinese month translations. ([#4034](https://github.com/infor-design/enterprise/issues/4034))
- `[Lookup]` Fixed an issue in the min width examples that showed up in Safari only. ([#3949](https://github.com/infor-design/enterprise/issues/3949))
- `[Lookup]` Added example page for server side keyword search. ([#2806](https://github.com/infor-design/enterprise/issues/2806))
- `[Lookup]` Fixed a bug that the required validation would not reset from empty in certain cases. ([#810](https://github.com/infor-design/enterprise-ng/issues/810))
- `[Lookup]` Fixed an issue in the min width examples that showed up in Safari only. ([#3949](https://github.com/infor-design/enterprise/issues/3949))
- `[Popover]` Corrected the tabindex order of Popover elements when the Popover is contained within a Modal. ([#3644](https://github.com/infor-design/enterprise/issues/3644))
- `[Mask]` Fixed issue where languages with `,` as decimal were causing the fields to only show `.` instead of the actual characters that were input. ([#3933](https://github.com/infor-design/enterprise/issues/3933))
- `[Multiselect]` Fixed a bug that would incorrectly cause both text and tags to be rendered on the page when using the Select All checkbox. ([#3767](https://github.com/infor-design/enterprise/issues/3767))
- `[Multiselect]` When using the `showSelectAll` setting, if no selectable options are present, the Select All checkbox will now remain hidden and unusable. ([#3777](https://github.com/infor-design/enterprise/issues/3777))
- `[Multiselect]` Changed "Select All" checkbox's default behavior to only select items that match the current search filter, if a search filter is present.  The original filter behavior is available by setting `selectAllFilterOnly` to false. ([#3845](https://github.com/infor-design/enterprise/issues/3845))
- `[Textarea]` Added tests to show that the textarea count text is translated. ([#3807](https://github.com/infor-design/enterprise/issues/3807))
- `[Tooltip]` Fixed tooltip behavior so clicking and mousing out will not show the tooltip and fixed tooltip delay. ([#4050](https://github.com/infor-design/enterprise/issues/#4050))
- `[Tree]` Fixed an issue where previous text selection was not clearing after clicked to any tree-node. ([#3794](https://github.com/infor-design/enterprise/issues/3794))

(75 Issues Solved This Release, Backlog Enterprise 235, Backlog Ng 62, 1071 Functional Tests, 1448 e2e Tests)

## v4.29.0

### v4.29.0 Announcements

- `[General]` Heads Up that effective October 31, 2020 we will no longer support IE 11. Until that date we will test IE 11 but only critical issues will be fixed. See the linked issue for more details. ([#3756](https://github.com/infor-design/enterprise/issues/3756))

### v4.29.0 Features

- `[Accordion]` Added the ability to call collapse and expand with a header ID. ([#783](https://github.com/infor-design/enterprise-ng/issues/783))
- `[Lookup]` Added a tooltip functionality when the data is overflowed. ([#3703](https://github.com/infor-design/enterprise/issues/3703))
- `[Lookup]` Added a clear (x icon) button to clear the field. ([#740](https://github.com/infor-design/enterprise/issues/740))
- `[Lookup]` Added a clear (x icon) button and apply button inside of modal so there are now two options to clear the field. ([#2507](https://github.com/infor-design/enterprise/issues/2507))
- `[Lookup]` Fixed a bug where validation did not work if the lookup is non-editable (select only). ([#3950](https://github.com/infor-design/enterprise/issues/3950))
- `[Multiselect]` Moved the functionality for displaying the Multiselect List's searchfield underneath/above the pseudo element into a configurable setting. ([#3864](https://github.com/infor-design/enterprise/issues/3864))
- `[Popdown]` Fixed some integration problems with nested Lookups that were causing closing to happen prematurely. ([ng#760](https://github.com/infor-design/enterprise-ng/issues/760))
- `[Slider]` Added the ability to set position of the tooltip. ([#3746](https://github.com/infor-design/enterprise/issues/3746))
- `[Toast]` Added the ability to dismiss toasts via keyboard. ([#3521](https://github.com/infor-design/enterprise/issues/3521))
- `[Homepage]` Homepage edit events (resize, reorder, remove widgets) now fire on widget elements too ([#3679](https://github.com/infor-design/enterprise/issues/3679))

### v4.29.0 Fixes

- `[About]` Fixed a bug where About dialogs disappeared when being closed by the Modal Manager API. ([#3898](https://github.com/infor-design/enterprise/issues/3898))
- `[Application Menu]` Fixed personalization regressions on Soho theme ([#3704](github.com/infor-design/enterprise/issues/3704))
- `[General]` We Updated a lot of development dependencies. Most important things to note are: we now support node 12 for development and this is recommended, from tests 13 will also work. Node 14 will not work. We updated jQuery to 3.5.1 as a client side dependency and d3 to 5.16.0. If copying files from the `dist` folder note that the d3 file is called d3.v5.js. ([#1690](https://github.com/infor-design/enterprise/issues/1690))
- `[Bar Chart]` Fixed an issue where height was not calculating properly when used other elements along content container. ([#2670](https://github.com/infor-design/enterprise/issues/2670))
- `[Application Menu]` - Made it possible for App Menu Toolbars to dismiss the menu when the `dismissOnClickMobile` setting is true. ([#2831](https://github.com/infor-design/enterprise/issues/2831))
- `[Calendar/Weekview/Monthview]` Added more docs and exposed them on the design site. ([#3575](https://github.com/infor-design/enterprise/issues/3758))
- `[Checkbox]` Fixed an issue where the error icon was inconsistent between subtle and vibrant themes. ([#3575](https://github.com/infor-design/enterprise/issues/3575))
- `[Column Chart]` Fixed an issue where height was not calculating properly when used other elements along content container. ([#2670](https://github.com/infor-design/enterprise/issues/2670))
- `[Datagrid]` Fixed an issue where blank tooltip was showing when use Alert Formatter and no text. ([#2852](https://github.com/infor-design/enterprise/issues/2852))
- `[Datagrid]` Fixed a bug where the datagrid had blocked the clicking of buttons in an empty message area. ([#3922](https://github.com/infor-design/enterprise/issues/3922))
- `[Datagrid]` Fixed an issue where keyword search results were breaking the html markup for icons and badges. ([#3855](https://github.com/infor-design/enterprise/issues/3855))
- `[Datagrid]` Fixed an issue where keyword search results were breaking the html markup for hyperlink. ([#3731](https://github.com/infor-design/enterprise/issues/3731))
- `[Datagrid]` Fixed an issue where keyword search results were not showing for paging, if searched from other than 1st page it came blank table. ([#3629](https://github.com/infor-design/enterprise/issues/3629))
- `[Datagrid]` Fixed an issue where contents filtertype was not working on example page. ([#2887](https://github.com/infor-design/enterprise/issues/2887))
- `[Datagrid]` Fixed a bug in some themes, where the multi line cell would not be lined up correctly with a single line of data. ([#2703](https://github.com/infor-design/enterprise/issues/2703))
- `[Datagrid]` Fixed visibility of sort icons when toggling and when the column is in active. ([#3692](https://github.com/infor-design/enterprise/issues/3692))
- `[Datagrid]` Fixed a bug where the data passed to resultsText was incorrect in the case of reseting a filter. ([#2177](https://github.com/infor-design/enterprise/issues/2177))
- `[Datagrid/General]` Fixed an additional bug where when loading the datagrid with a columns object that contain recursive objects the grid would crash in saveColumns. [3759](https://github.com/infor-design/enterprise/issues/3759))
- `[Datepicker]` Fixed a bug where the modal would take aspects of the personalize colors by mistake. ([#3997](https://github.com/infor-design/enterprise/issues/3997))
- `[Dropdown]` Fixed tooltip content gets cut off inside of modal. ([#3106](https://github.com/infor-design/enterprise/issues/3106))
- `[DemoApp]` Fixed an issue with some pages in the design site where the did not have a height. ([#878](https://github.com/infor-design/website/issues/878))
- `[Fonts]` A note that the Source Sans Pro font thats used in the new theme and served at google fonts, now have a fix for the issue that capitalized letters and numbers had different heights. You may need to release any special caching. ([#1789](https://github.com/infor-design/enterprise/issues/1789))
- `[Form]` Fix broken links in the form readme file. ([#818](https://github.com/infor-design/website/issues/818))
- `[Line Chart]` Fixed an issue where height was not calculating properly when used other elements along content container. ([#2670](https://github.com/infor-design/enterprise/issues/2670))
- `[Locale]` Fixed the es-419 date time value, as it was incorrectly using the medium length date format. ([#3830](https://github.com/infor-design/enterprise/issues/3830))
- `[Modal]` Fixed the inconsistencies of spacing on required fields. ([#3587](https://github.com/infor-design/enterprise/issues/3587))
- `[Modal]` Fixed a bug where the title would overflow too soon. ([#3996](https://github.com/infor-design/enterprise/issues/3996))
- `[Multiselect]` Added ability to detect selected items from incoming data via `callSource()`. ([#2656](https://github.com/infor-design/enterprise/issues/2656))
- `[Multiselect]` Added support to api settings to `allTextString` and `selectedTextString` for custom headers. ([#3554](https://github.com/infor-design/enterprise/issues/3554))
- `[Pie Chart]` Fixed an issue where height was not calculating properly when used other elements along content container. ([#2670](https://github.com/infor-design/enterprise/issues/2670))
- `[Pie]` Fixed an issue where rounds decimal places for percent values were not working. ([#3599](https://github.com/infor-design/enterprise/issues/3599))
- `[Pie/Donut]` Fixed an issue where placing legend on bottom was not working for Homepage widget/Cards. ([#3560](https://github.com/infor-design/enterprise/issues/3560))
- `[Pager]` Reduced the space between buttons. ([#1942](https://github.com/infor-design/enterprise/issues/1942))
- `[Popupmenu]` Fixed an issue the shortcut text leaves gap when no icons are present. ([#3849](https://github.com/infor-design/enterprise/issues/3849))
- `[Tabs]` Fixed info and alert icons alignment on tabs and inside of modal. ([#2695](https://github.com/infor-design/enterprise/issues/2695))
- `[Tabs]` Fixes an issue where the search bar background color was going to transparent on smaller breakpoints. ([#3871](https://github.com/infor-design/enterprise/issues/3871))
- `[Notification]` Fixed an issue where the icons were lagging in the animation. ([#2099](https://github.com/infor-design/enterprise/issues/2099))
- `[Tree]` Fixed an issue where data was not in sync for children property. ([#1690](https://github.com/infor-design/enterprise/issues/1690))
- `[Splitter]` Fixed an issue the drag handle characters render incorrectly. ([#1458](https://github.com/infor-design/enterprise/issues/1458))
- `[Splitter]` Fixed an issue where dragging for RTL direction was not working. ([#1813](https://github.com/infor-design/enterprise/issues/1813))
- `[Spinbox]` Fixed an issue where a two or more digit min value would make it difficult to type in the spinbox. To fix this the values will only be validated on blur by default. ([#3909](https://github.com/infor-design/enterprise/issues/3909))
- `[Spinbox]` Fixed an issue where the number mask did not match the max value of the spinbox. ([#3939](https://github.com/infor-design/enterprise/issues/3939))
- `[Slider]` Improved the sliding so that decimal values would not trigger the change event. ([#787](https://github.com/infor-design/enterprise-ng/issues/787))
- `[Slider]` Reduced the number of change events that fire while sliding. ([#788](https://github.com/infor-design/enterprise-ng/issues/788))
- `[Swaplist]` Fixed an issue where dragging items more than once was not working on Android or iOS devices. ([#1423](https://github.com/infor-design/enterprise/issues/1423))
- `[Tree]` Fixed an issue where tree could not be expanded when using multiselect mode in IE 11. ([#3936](https://github.com/infor-design/enterprise/issues/3936))
- `[Tabs]` Fixed an issue where calling destroy did not remove the add tab button. ([#1439](https://github.com/infor-design/enterprise/issues/1439))
- `[Vertical Tabs]` Made personalization possible. ([#3029](https://github.com/infor-design/enterprise/issues/3029))

(64 Issues Solved This Release, Backlog Enterprise 248, Backlog Ng 69, 1149 Functional Tests, 1404 e2e Tests)

## v4.28.5

### v4.28.5 Fixes

- `[Datepicker]` Fixed an issue where change events did not fire consistently. ([#4087](https://github.com/infor-design/enterprise/issues/4087))

## v4.28.4

### v4.28.4 Fixes

- `[Datagrid]` Fixed an issue where checkboxes in an expandable area could not be checked. ([#4062](https://github.com/infor-design/enterprise/issues/4062))

## v4.28.3

### v4.28.3 Fixes

- `[Datepicker]` Fixed an issue where change did not fire when rangeselecting the same day. ([#4075](https://github.com/infor-design/enterprise/issues/4075))
- `[Datepicker]` Fixed an issue where change did not fire when selecting today after having a cleared value in the field. ([#853](https://github.com/infor-design/enterprise-ng/issues/853))

## v4.28.2

### v4.28.2 Fixes

- `[Splitter]` Fixed an issue where the splitter would remove the modal overlay in some cases. ([#3982](https://github.com/infor-design/enterprise/issues/3982))

## v4.28.1

### v4.28.1 Fixes

- `[Datagrid]` Fixed a bug where the datagrid had blocked the clicking of buttons in an empty message area. ([#3922](https://github.com/infor-design/enterprise/issues/3922))
- `[Datagrid]` Added ability to set the datagrid emptymessage as primary. ([#3922](https://github.com/infor-design/enterprise/issues/3922))

## v4.28.0

### v4.28.0 Important Changes

- `[Pager]` The Deprecated `pager` getter method was removed. Use `pagerAPI` instead for the same thing if accessing this internal object directly. ([#3759](https://github.com/infor-design/enterprise/issues/3759))

### v4.28.0 Features

- `[Bar Chart]` Added support to ellipsis for yaxis labels. ([#3702](https://github.com/infor-design/enterprise/issues/3702))
- `[Contextmenu]` Added support for shortcut display in menus. ([#3490](https://github.com/infor-design/enterprise/issues/3490))
- `[Datepicker]` Added support for custom api callback to disable passed dates and to disable dates by years. ([#3462](https://github.com/infor-design/enterprise/issues/3462))
- `[Datagrid]` Added and fixed up datagrid grouping aggregators. There is now aggregators for avg, count, list, max, min and sum. In addition null and undefined data will not cause issues. ([#3752](https://github.com/infor-design/enterprise/issues/3752))
- `[Error Page]` Added a new example showing a static error page. For example for a 404 page or generic error. ([#281](https://github.com/infor-design/design-system/issues/281))
- `[FileUploadAdvanced]` Added support to api settings `maxFiles` to limit number of uploads. ([#3512](https://github.com/infor-design/enterprise/issues/3512))
- `[FileUploadAdvanced]` Added support to fire event `fileremoved` for attached file removed. ([#3548](https://github.com/infor-design/enterprise/issues/3548))
- `[Line Chart]` Added support to ellipsis for yaxis labels. ([#3702](https://github.com/infor-design/enterprise/issues/3702))
- `[Modal]` Improved handling of multiple Modal windows stemming from a single trigger element. ([ng#705](https://github.com/infor-design/enterprise-ng/issues/705))

### v4.28.0 Fixes

- `[Accordion]` Fixed a regression where updating individual headers within an Accordion was no longer working ([#3826](https://github.com/infor-design/enterprise/issues/3070))
- `[Application Menu]` Fixed the icons on breaking apart it's appearance when zooming out the browser in IE11, uplift theme. ([#3070](https://github.com/infor-design/enterprise/issues/3070))
- `[Application Menu]` Fixed misalignment/size of bullet icons in the accordion on Android devices. ([#1429](http://localhost:4000/components/applicationmenu/test-six-levels.html))
- `[Application Menu]` Add keyboard support for closing Role Switcher panel ([#3477](https://github.com/infor-design/enterprise/issues/3477))
- `[Autocomplete]` Added a check to prevent the autocomplete from incorrectly stealing form focus, by checking for inner focus before opening a list on typeahead. ([#3639](https://github.com/infor-design/enterprise/issues/3070))
- `[Autocomplete]` Fixed an issue where an change event was not firing when selecting from the menu. ([#804](https://github.com/infor-design/enterprise/issues/804))
- `[Bubble Chart]` Fixed an issue where an extra axis line was shown when using the domain formatter. ([#501](https://github.com/infor-design/enterprise/issues/501))
- `[Bullet Chart]` Added support to format ranges and difference values. ([#3447](https://github.com/infor-design/enterprise/issues/3447))
- `[Button]` Fixed the button disabled method to no longer use class `is-disabled`. ([#3447](https://github.com/infor-design/enterprise-ng/issues/799))
- `[Charts]` Fixed an issue where selected items were being deselected after resizing the page. ([#323](https://github.com/infor-design/enterprise/issues/323))
- `[Colorpicker]` Fixed an issue where the color swatches shift when the colorpicker has a scrollbar. ([#2266](https://github.com/infor-design/enterprise/issues/2266))
- `[Custom Builds]` Fixed issues related to custom building Datagrid. ([#3784](https://github.com/infor-design/enterprise/issues/3784))
- `[Custom Builds]` Fixed issues related to custom building Locale. ([#3839](https://github.com/infor-design/enterprise/issues/3839))
- `[Custom Builds]` Fixed issues related to custom building Modal. ([#3822](https://github.com/infor-design/enterprise/issues/3822))
- `[Datagrid]` Fixed an issue where row data was not available for serializer with Treegrid. ([#3663](https://github.com/infor-design/enterprise/issues/3724))
- `[ContextualActionPanel]` Fixed an issue where toolbars in CAP are not torn down on destroy. ([#3785](https://github.com/infor-design/enterprise/issues/3785))
- `[ContextualActionPanel]` Fixed an issue where nested caps or closing and reopening caps would not work. ([#801](https://github.com/infor-design/enterprise-ng/issues/801))
- `[Datagrid]` Fixed a css issue in dark uplift mode where the group row lines were not visible. ([#3649](https://github.com/infor-design/enterprise/issues/3649))
- `[Datagrid]` Fixed some styling issues in alerts and tags, and made clickable tags available in the formatter. ([#3631](https://github.com/infor-design/enterprise/issues/3631))
- `[Datagrid]` Fixed a css issue in dark uplift mode where the group row lines were not visible . ([#3649](https://github.com/infor-design/enterprise/issues/3649))
- `[Datagrid]` Fixed lookup modal title to be visible and adjust the position to make it centered. ([#3635](https://github.com/infor-design/enterprise/issues/3635))
- `[Datagrid]` Fixed an issue where selected rows are not reset when calling loadData. ([#3718](https://github.com/infor-design/enterprise/issues/3718))
- `[Datagrid]` Fixed an issue where if using grouping totals and hiding and showing columns the page is not refreshed properly. ([#2564](https://github.com/infor-design/enterprise/issues/2564)
- `[Datagrid]` Fixed an issue the selected row header icon is the wrong state when using allowSelectAcrossPages. ([#3043](https://github.com/infor-design/enterprise/issues/3043)
- `[Datagrid]` Improved the `datagrid-default-modal-width` concept if setting a modal datagrid default with so it works on any parent. [3562](https://github.com/infor-design/enterprise/issues/3562))
- `[Datagrid]` Fixed a bug in the indeterminate paging example, that the select checkbox would not work and be out of sync when changing pages. [2230](https://github.com/infor-design/enterprise/issues/2230))
- `[Datagrid]` Fixed a bug when resizing the first column of the center pane when using frozen columns, the resize would jump out the size of the frozen section. [3741](https://github.com/infor-design/enterprise/issues/3741))
- `[Datagrid]` Fixed an issue where the filter condition leaves two selected if you just reorder. ([#3779](https://github.com/infor-design/enterprise/issues/3779))
- `[Datagrid/General]` Fixed a bug where when loading the datagrid with a columns object that contain recursive objects the grid would crash. [3759](https://github.com/infor-design/enterprise/issues/3759))
- `[Datagrid/Hyperlink]` Fixed layout issues with links in right text align mode. To do this refactored links to not use a psuedo element for the focus style. ([#3680](https://github.com/infor-design/enterprise/issues/3680))
- `[Datepicker]` Fixed a bug where for some locales like `af-ZA` and `fi_FI` with dots in the day periods, setting 24 hr time to AM did not work. [3750](https://github.com/infor-design/enterprise/issues/3750))
- `[Datepicker]` Fixed a bug where date picker erred on arabic dates. [3804](https://github.com/infor-design/enterprise/issues/3804))
- `[Datepicker]` Fixed a bug where date picker could not change arabic dates. [3819](https://github.com/infor-design/enterprise/issues/3819))
- `[Datepicker]` Fixed a bug the month only picker would error the second time opened. [3817](https://github.com/infor-design/enterprise/issues/3817))
- `[Datepicker]` Added fix for dates with month and day only format where day is first, this was incorrectly validating as invalid. ([#3833](https://github.com/infor-design/enterprise/issues/3833))
- `[Demoapp]` Fixed incorrect directory list hyperlinks in listview and listbuilder components. ([1783](https://github.com/infor-design/enterprise/issues/1783))
- `[Demoapp]` Did cleanup on the icons and patterns links. ([3790](https://github.com/infor-design/enterprise/issues/3790))
- `[Demoapp]` When deployed on a proxy the icons page would not change contents when changing theme. ([3790](https://github.com/infor-design/enterprise/issues/3790))
- `[Dropdown]` Fixed an issue that Dropdown did not close when scrolling in some nested containers. ([#3436](https://github.com/infor-design/enterprise/issues/3436))
- `[EmptyMessage]` Updated the text to be more subtle. ([#3476](https://github.com/infor-design/enterprise/issues/3476))
- `[Fieldset]` Fixed fieldset text data overlapping in compact mode on mobile view. ([#3627](https://github.com/infor-design/enterprise/issues/3627))
- `[General]` Added a number of small accessibility fixes base on older testing feedback. ([#1539](https://github.com/infor-design/enterprise/issues/1539))
- `[Hierarchy]` Added support for separators in the actions menu on a hierarchy leaf. ([#3636](https://github.com/infor-design/enterprise/issues/3636))
- `[Hierarchy]` Fixed an issue where clicking the "More Actions" menu trigger wouldn't open the menu anymore. ([#3873](https://github.com/infor-design/enterprise/issues/3873))
- `[Lookup]` Fixed an issue where `keywordFilter: true` and `filterable: true` used together cause the lookup modal to break. ([#3772](https://github.com/infor-design/enterprise/issues/3772))
- `[Masthead]` Fixed layout and color issues in uplift theme. ([#3526](https://github.com/infor-design/enterprise/issues/3526))
- `[Modal]` Fixed modal title to a two line with ellipsis when it's too long. ([#3479](https://github.com/infor-design/enterprise/issues/3479))
- `[Multiselect]` Fixed tags dismiss button on mobile devices. ([#3640](https://github.com/infor-design/enterprise/issues/3640))
- `[Icons]` Added new locked/unlocked icons in ids-identity [#3732](https://github.com/infor-design/enterprise/issues/3732)
- `[Radar Chart]` Fixed an issue where labels were cutoff at desktop view. ([#3510](https://github.com/infor-design/enterprise/issues/3510))
- `[Splitter]` Fixed an issue where collapse button was misaligned. ([#3825](https://github.com/infor-design/enterprise/issues/3825))
- `[Swaplist]` Fixed disabled swap buttons color in dark variant subtle theme. ([#3709](https://github.com/infor-design/enterprise/issues/3709))
- `[Utils]` Exposed `Soho.utils.isInViewport(elem)` for external use. ([#3436](https://github.com/infor-design/enterprise/issues/3436))
- `[Toolbar]` Improved the placeholder text color to be more visible in uplift (dark variant). ([#3727](https://github.com/infor-design/enterprise/issues/3727))
- `[Tree]` Fixed an issue where use `UpdateNode()` method the data was not sync. ([#3724](https://github.com/infor-design/enterprise/issues/3724))

(71 Issues Solved This Release, Backlog Enterprise 260, Backlog Ng 82, 1048 Functional Tests, 1370 e2e Tests)

## v4.27.4

### v4.27.4 Fixes

`[Button]` Fixed the button disabled method to no longer use class `is-disabled`. ([#3447](https://github.com/infor-design/enterprise-ng/issues/801))
`[Button]` Fixed a regression where some buttons would get a 100% width on mobile. ([#801](https://github.com/infor-design/enterprise-ng/issues/801))

## v4.27.3

### v4.27.3 Fixes

- `[Datagrid]` Fixed a bug in the indeterminate paging example, that the select checkbox would not work and be out of sync when changing pages. [2230](https://github.com/infor-design/enterprise/issues/2230))

## v4.27.2

### v4.27.2 Fixes

- `[Datagrid]` Fixed an issue in datagrid frozen columns, actions that re-render like sorting may cause rendering issues. ([#3735](https://github.com/infor-design/enterprise/issues/3735))
- `[Datagrid]` Fixed an issue in lookup datagrid editors that clicking a trigger in the cell would commit the cell causing editing not to work in some cases. ([#785](https://github.com/infor-design/enterprise-ng/issues/785))

## v4.27.1

### v4.27.1 Fixes

- `[Icons]` Added a fix to support both `href` and `xlink:href` in icons. ([#3734](https://github.com/infor-design/enterprise/issues/3734))

## v4.27.0

### v4.27.0 Important Changes

- `[Hierarchy]` Removed the following deprecated options `paging: <bool>` and `mobileView: <bool>`. Instead use `layout='paging'` or `layout='mobile-only'`.
- `[Icons]` Changed the svg icons to use `href` instead of deprecated `xlink:href`. This isnt a breaking change either will work but `href` works better with Ivy in Angular. ([#3611](https://github.com/infor-design/enterprise/issues/3611))

### v4.27.0 Features

- `[Button]` Add `toData()` and related API for programmatically handling control of buttons. ([ng#467](https://github.com/infor-design/enterprise-ng/issues/467))
- `[Calendar]` Enhanced the look and feel of monthview calendar by displaying legend and calendar event on mobile view. ([#925](https://github.com/infor-design/enterprise/issues/925))
- `[Modal]` Created API for controlling the Modal ButtonSet. ([ng#467](https://github.com/infor-design/enterprise-ng/issues/467))
- `[Datagrid]` Added support for api setting on expand and collapse children. ([#3274](https://github.com/infor-design/enterprise/issues/3274))
- `[Datagrid]` Updated the fixedRowHeight setting to accept `auto` as an option. This will calculate the row height for all frozenRows section. If you have a lot of rows this may be slow so a number is preferred. ([#3374](https://github.com/infor-design/enterprise/issues/3374))
- `[Editor]` Added an option to set the height of the editor in `rows`. If you set this the estimated number for rows can be specified for the source and html pane. It will scroll after that. ([#3688](https://github.com/infor-design/enterprise/issues/3688))
- `[Homepage]` Added support for reordering, resizing, and removing widgets by enabling edit mode on the homepage component. ([#3531](https://github.com/infor-design/enterprise/issues/3531))

### v4.27.0 Fixes

- `[Accordion]` Removed stoppage of event propagation when accordion headers are clicked, in order to allow external click event listeners to propagate. ([ng#321](https://github.com/infor-design/enterprise-ng/issues/321))
- `[Bar Chart]` Fixed an issue where chart was not resizing on homepage widget resize. ([#2669](https://github.com/infor-design/enterprise/issues/2669))
- `[Blockgrid]` Fixed an issue where there was no index if the data is empty, and removed deprecated internal calls. ([#748](https://github.com/infor-design/enterprise-ng/issues/748))
- `[Busy Indicator]` Fixed an issue where it throws an error when a display delay, the busy-indicator parent removed and added via ngIf before the busyindicator shown. ([#703](https://github.com/infor-design/enterprise-ng/issues/703))
- `[Busy Indicator]` Fixed an issue where the overlay would close when closing the Modal. ([#3424](https://github.com/infor-design/enterprise/issues/3424))
- `[Busy Indicator]` Fixed an issue where position was not aligning. ([#3341](https://github.com/infor-design/enterprise/issues/3341))
- `[Colorpicker]` Fixed the dropdown icon position is too close to the right edge of the field. ([#3508](https://github.com/infor-design/enterprise/issues/3508))
- `[Contextual Action Panel]` Fixed misaligned search icon in uplift theme. ([#3630](https://github.com/infor-design/enterprise/issues/3630))
- `[Contextual Action Panel]` Fixed close icon button in getting cut off on mobile view ([#3586](https://github.com/infor-design/enterprise/issues/3586))
- `[Datagrid]` Fixed an issue where lookup editor was removing all characters following and including the '|' pipe character. ([#3556](https://github.com/infor-design/enterprise/issues/3556))
- `[Datagrid]` Fixed an issue where date range filter was unable to filter data. ([#3503](https://github.com/infor-design/enterprise/issues/3503))
- `[Datagrid]` Fixed a bug where datagrid tree would have very big text in the tree nodes on IOS. ([#3347](https://github.com/infor-design/enterprise/issues/3347))
- `[Datagrid]` Fixed a focus trap issue when using actionable mode, tab will now move up and down rows. ([#2399](https://github.com/infor-design/enterprise/issues/2399))
- `[Datagrid]` Fixed a bug when setting the UI indicator with `setSortIndicator` then it would take two clicks to sort the inverse direction. ([#3391](https://github.com/infor-design/enterprise/issues/3391))
- `[Datagrid]` Fixed an issue where date range filter was not working. ([#3337](https://github.com/infor-design/enterprise/issues/3337))
- `[Datagrid]` Fixed a bug when combining multiselect and expandable rows. If using the shift key to select multiple rows the selection would include incorrect rows. ([#2302](https://github.com/infor-design/enterprise/issues/2302))
- `[Datagrid]` Added support for dragging and reordering columns in RTL and some minor style cleanup with dragging to reorder. ([#3552](https://github.com/infor-design/enterprise/issues/3552))
- `[Datagrid]` Fixed an issue that the click event did not show the item data when the keyboard is used. ([#3645](https://github.com/infor-design/enterprise/issues/3645))
- `[Datagrid]` Fixed an issue where datagrid tree did not show empty messages. ([#3642](https://github.com/infor-design/enterprise/issues/3642))
- `[Datagrid]` Fixed an issue where grouped rows did not render when combined with frozen columns. ([#3367](https://github.com/infor-design/enterprise/issues/3367))
- `[Datagrid]` Fixed an issue where the overlay was closing after close Modal. ([#735](https://github.com/infor-design/enterprise-ng/issues/735))
- `[Datagrid]` Fixed a misaligned drag and drop column icon on IE 11. ([#3648](https://github.com/infor-design/enterprise/issues/3648))
- `[Datagrid]` Fixed an issue when using the colspan column option along with frozenColumns. ([#3416](https://github.com/infor-design/enterprise/issues/3416))
- `[Datagrid]` Fixed an issue where the empty message might still show if the amount of rows do not fill the page. ([#3697](https://github.com/infor-design/enterprise/issues/3697))
- `[Datepicker]` Fixed popover height and datepicker layout on mobile view. ([#2569](https://github.com/infor-design/enterprise/issues/3569))
- `[Datepicker]` Fixed an issue where date range with minimum range was not working. ([#3268](https://github.com/infor-design/enterprise/issues/3268))
- `[Datepicker]` Fixed an issue where date range was reverting to initial values after clearing. ([#1306](https://github.com/infor-design/enterprise/issues/1306))
- `[Datepicker]` Fixed an issue where dates would be invalid in ko-KO locale. ([#3470](https://github.com/infor-design/enterprise/issues/3470))
- `[Datepicker]` Fixed an issue where dates would be invalid in zh-TW locale. ([#3473](https://github.com/infor-design/enterprise/issues/3473))
- `[Datepicker]` Fixed an issue where AM/PM could not be set in hi-IN locale. ([#3474](https://github.com/infor-design/enterprise/issues/3474))
- `[Datepicker]` Fixed an issue where change would fire twice or when the value is still blank. ([#3423](https://github.com/infor-design/enterprise/issues/3423))
- `[Datepicker]` Fixed an issue where time would be reset to 12:00 AM when setting the time and clicking today. ([#3202](https://github.com/infor-design/enterprise/issues/3202))
- `[Dropdown]` Fixed a bug where it was not possible for Dropdowns in certain scrollable Modal regions to close on scroll. ([#2650](https://github.com/infor-design/enterprise/issues/2650))
- `[Dropdown]` Fixed a bug that dropdowns are in the wrong position if flowing up and other minor cases. ([#2068](https://github.com/infor-design/enterprise/issues/2068))
- `[Dropdown]` Fixed alignment when using dropdown in compound field. ([#3647](https://github.com/infor-design/enterprise/issues/3647))
- `[Editor]` Added ui updates to the toolbar in uplift (vibrant mode) and minor style fixes. ([#3577](https://github.com/infor-design/enterprise/issues/3577))
- `[Editor]` Added fixes to reseting the dirty indicator when used in an editor. ([#3662](https://github.com/infor-design/enterprise/issues/3662))
- `[Editor]` Fixed a width change when toggle source view when the editor is on a modal, this is also based on UI feedback that the switch was confusing, so we now disable the buttons. ([#3594](https://github.com/infor-design/enterprise/issues/3594))
- `[Editor]` Fixed an issue where bullet and number lists could not be converted to headings and regular text with the font picker. ([#2679](https://github.com/infor-design/enterprise/issues/2679))
- `[Editor]` Fixed an issue where some settings like bold and italics would not be reset consistently when applying headings and regular text with the font picker. ([#2256](https://github.com/infor-design/enterprise/issues/2256))
- `[Editor]` Fixed an issue where the dirty events did not fire changing the source view. ([#3598](https://github.com/infor-design/enterprise/issues/3598))
- `[Editor]` Adding missing bottom spacing under heading elements. ([#3288](https://github.com/infor-design/enterprise/issues/3288))
- `[Field Filter]` Fixed an issue where switching to In Range filter type with a value in the field was causing an error. ([#3515](https://github.com/infor-design/enterprise/issues/3515))
- `[Editor]` Added a font color for rest/none swatch. ([#2035](https://github.com/infor-design/enterprise/issues/2035))
- `[Field Filter]` Fixed an issue where switching to In Range filter type with a value in the field was causing an error. ([#3515](https://github.com/infor-design/enterprise/issues/3515))
- `[Field Filter]` Fixed an issue where date range was not working after using other filter. ([#2764](https://github.com/infor-design/enterprise/issues/2764))
- `[Field Filter]` Fixed an issue where stray text would be shown if the filters are hidden and then shown later. ([#3687](https://github.com/infor-design/enterprise/issues/3687))
- `[Line Chart]` Fixed an issue where x-axis labels were overlapping for small viewport on homepage widget. ([#2674](https://github.com/infor-design/enterprise/issues/2674))
- `[Lookup]` Fixed an issue where selected values were clearing when use server side data. ([#588](https://github.com/infor-design/enterprise-ng/issues/588))
- `[Locale]` Added missing Afrikaans translations. ([#3685](https://github.com/infor-design/enterprise/issues/3685))
- `[Masthead]` Fixed layout and color issues in uplift theme. ([#3526](https://github.com/infor-design/enterprise/issues/3526))
- `[Modal]` Fixed an iOS bug where after opening several Modals/Messages, it would occasionally be impossible to scroll a scrollable page area. ([#3389](https://github.com/infor-design/enterprise/issues/3389))
- `[Modal]` Fixed a bug where when iframe elements are present, focus traps could occur and cause focus on elements outside of the Modal, but within the iframe. ([#2287](https://github.com/infor-design/enterprise/issues/2287))
- `[Modal]` Added a check for preventing Tooltips inside a Modal from opening while the Modal is not visible ([#3588](https://github.com/infor-design/enterprise/issues/3588))
- `[Modal]` Fixed dropdown position when the field is required. ([#3482](https://github.com/infor-design/enterprise/issues/3482))
- `[Modal]` Fixed a regression where some Close buttons were not properly closing. ([#3615](https://github.com/infor-design/enterprise/issues/3615))
- `[Process Indicator]` Fixed icons that are not centered inside the circle indicators. ([#3509](https://github.com/infor-design/enterprise/issues/3509))
- `[Personalize]` Fixed an issue that colorschanged events do not fire on when doing a set to default ation. ([#751](https://github.com/infor-design/enterprise-ng/issues/751))
- `[Searchfield]` Correct the background color of toolbar search fields. ([#3527](https://github.com/infor-design/enterprise/issues/3527))
- `[Spinbox]` Corrected an issue in the enable method, where it did not fully remove the readonly state. ([#3527](https://github.com/infor-design/enterprise/issues/3527))
- `[Swaplist]` Fixed an issue where lists were overlapping on uplift theme. ([#3452](https://github.com/infor-design/enterprise/issues/3452))
- `[Tabs]` Fixed the position of error icon too close to the border on focus state. ([#3544](https://github.com/infor-design/enterprise/issues/3544))
- `[Tabs-Vertical]` Fixed an issue where the content cannot scroll on mobile view. ([#3542](https://github.com/infor-design/enterprise/issues/3542))
- `[Tags]` Fixed a regression on Tag Buttons, where they were visually, vertically misaligned with Tag text. ([#3604](https://github.com/infor-design/enterprise/issues/3604))
- `[Week-View]` Changed the look of the week-view and day-view day of the week so its a 3 (or 2) letter abbreviation and emphasizes the date and spans two lines. This makes all the days of the week the same length. ([#3262](https://github.com/infor-design/enterprise/issues/3262))
- `[Validation]` Fixed a bug where addMessage did not add messages to the parent. ([#711](https://github.com/infor-design/enterprise-ng/issues/711))

(87 Issues Solved This Release, Backlog Enterprise 279, Backlog Ng 75, 1033 Functional Tests, 1322 e2e Tests)

## v4.26.2

### v4.26.2 Fixes

- `[Textarea]` Fixed missing text in safari on disabled text areas. ([#3638](https://github.com/infor-design/enterprise/issues/3638))

## v4.26.1

### v4.26.1 Fixes

- `[Demo App]` Fixed the embedded layout to show uplift theme. ([#861](https://github.com/infor-design/website/issues/861))

## v4.26.0

### v4.26.0 Features

- `[Datagrid]` Added support for expandable row to expand across all frozen columns, and fixed span layout issues on the right side frozen columns. ([#2867](https://github.com/infor-design/enterprise/issues/2867))
- `[Datagrid]` Added a new `resizeMode` option that allows you to pick between `flex` and `fit`. `flex` will resize columns independently shifting other columns to fit the table layout if needed. `fit` will resize using the neighbor's column width. This is possible more useful when you have less columns. ([#3251](https://github.com/infor-design/enterprise/issues/3251))
- `[Calendar]` Made the monthview, weekview and calendar work in RTL mode and added official support for UmAlQura calendar. ([#2788](https://github.com/infor-design/enterprise/issues/2788))
- `[Icons]` Added new icons `icon-play, icon-stop, icon-record, icon-pause` for video players. ([#411](https://github.com/infor-design/design-system/issues/411))
- `[Icons]` Added new icons `icon-security-off, icon-security-on` for toggles related to security/secure items. ([#397](https://github.com/infor-design/design-system/issues/397))
- `[Searchfield]` Added a setting that makes it possible to adjust the "collapsed" size of a Toolbar Searchfield to better accommodate some use cases. ([#3296](https://github.com/infor-design/enterprise/issues/3296))

### v4.26.0 Fixes

- `[Application Menu]` Fixed bugs with filtering where it was not possible to have the filter match text within content areas, as well as general expand/collapse bugs with filtering. ([#3131](https://github.com/infor-design/enterprise/issues/3131))
- `[Application Menu]` Fixed overlap button when label is too long, and aligned dropdown icon in application menu uplift theme. ([#3133](https://github.com/infor-design/enterprise/issues/3133))
[Contextual Action Panel] - Fixed shade colors of text and icon buttons in uplift theme high contrast. (#3394)
- `[Accordion]` - Fixed an issue with a missing border on the last element in certain states. ([#3885](https://github.com/infor-design/enterprise/issues/3885))
- `[Calendar]` Fixed issue where on month view in events info `Date` and `Duration` fields were not working with some events and `Duration` field. Now `Duration` field support `Days, Hours and Minutes` text. ([#2777](https://github.com/infor-design/enterprise/issues/2777))
- `[Calendar]` Fixed an issue where link was not working on monthview to switch to day view when clicked on more events on that day. ([#3181](https://github.com/infor-design/enterprise/issues/3181))
- `[Calendar]` Fixed a calendar event where the start date today is not displaying as upcoming event in different timezone. ([#2776](https://github.com/infor-design/enterprise/issues/2776))
- `[Calendar]` Fixed an issue where adding an event was inconsistent in Safari. ([#3079](https://github.com/infor-design/enterprise/issues/3079))
- `[Calendar]` Fixed an issue where any event was not rendering in day and week view. ([#3222](https://github.com/infor-design/enterprise/issues/3222))
- `[Calendar]` Fixed an issue where date selection was not persist when switching from month view to week view to day view. ([#3319](https://github.com/infor-design/enterprise/issues/3319))
- `[Colors]` Fixed an incorrect ruby06 color, and made the background change on theme change now (again). ([#3448](https://github.com/infor-design/enterprise/issues/3448))
- `[Datagrid]` Fixed an issue where focus on reload data was forced to be on active cell. ([#358](https://github.com/infor-design/enterprise-ng/issues/358))
- `[Datagrid]` Fixed RTL issues in the filter row. ([#3517](https://github.com/infor-design/enterprise/issues/3517))
- `[Datagrid]` Improved the column resize behavior in speed and usability with the cursor being more accurate during resize. ([#3251](https://github.com/infor-design/enterprise/issues/3251))
- `[Datagrid]` Improved the column resize behavior to work much better in RTL mode. ([#1924](https://github.com/infor-design/enterprise/issues/1924))
- `[Datagrid]` Fixed a bug where if a filter row column is frozen the mask and editor options would not be applied. ([#2553](https://github.com/infor-design/enterprise-ng/issues/2553))
- `[Datagrid]` Fixed an issue where when using rowTemplate/expandableRows and frozenColumns on both sides the right side did not render properly. ([#2867](https://github.com/infor-design/enterprise/issues/2867))
- `[Datagrid]` Fixed an issue where height was not aligning to expandable row for frozen columns. ([#3516](https://github.com/infor-design/enterprise/issues/3516))
- `[Datagrid]` Fixed hover color should not be similar to alternate rows when hovering in uplift high contrast. ([#3338](https://github.com/infor-design/enterprise/issues/3338))
- `[Datagrid]` Fixed a demo app issue filtering decimal fields in some examples. ([#3351](https://github.com/infor-design/enterprise/issues/3351))
- `[Datagrid]` Fixed an issue where some columns were disappear after resizing the browser or after changing themes. ([#3434](https://github.com/infor-design/enterprise/issues/3434))
- `[Datagrid]` Fixed an issue that the filter row type dropdowns did not close when the grid is scrolled. ([#3216](https://github.com/infor-design/enterprise/issues/3216))
- `[Datagrid]` Added an example showing the configuration needed to filter date time fields on just dates without the time part. ([#2865](https://github.com/infor-design/enterprise/issues/2865))
- `[Datagrid]` Changed the isFilter added value to datasets to a more unique value to avoid clashes. ([#2668](https://github.com/infor-design/enterprise/issues/2668))
- `[Datagrid]` Added a `getDataset` method that will return the current dataset without any added properties. ([#2668](https://github.com/infor-design/enterprise/issues/2668))
- `[Datagrid]` Fixed an issue that when reordering filter columns the filter values would disappear. ([#2565](https://github.com/infor-design/enterprise/issues/2565))
- `[Datagrid]` Fixed an issue that dropdown lists in filter rows did not close when scrolling. ([#2056](https://github.com/infor-design/enterprise/issues/2565))
- `[Datagrid]` Added a `filterType` option to the filter event data so the type can be determined. ([#826](https://github.com/infor-design/enterprise/issues/826))
- `[Datagrid]` Add options to `toolbar.filterRow` so that instead of true/false you can set `showFilter, clearFilter, runFilter` independently. ([#1479](https://github.com/infor-design/enterprise/issues/1479))
- `[Datagrid]` Added fixes to improve the usage of the textarea editor. ([#3417](https://github.com/infor-design/enterprise/issues/3417))
- `[Datagrid]` Fixed an issue where reset to default was not working properly. ([#3487](https://github.com/infor-design/enterprise/issues/3487))
- `[Datepicker]` Fixed an issue where setting date format with comma character was not working. ([#3008](https://github.com/infor-design/enterprise/issues/3008))
- `[Editor]` Made the link and image link fields required on the dialogs. ([#3008](https://github.com/infor-design/enterprise/issues/3008))
- `[Editor]` Fixed an issue where it was possible to clear text and end up with text outside the default paragraph separator. ([#2268](https://github.com/infor-design/enterprise/issues/2268))
- `[Fileupload]` Fixed an issue where tabbing out of a fileupload in was causing the modal dialog to disappear. ([#3458](https://github.com/infor-design/enterprise/issues/3458))
- `[Form Compact Layout]` Added support for `form-compact-layout` the remaining components. ([#3008](https://github.com/infor-design/enterprise/issues/3329))
- `[Dropdown]` Fixed a bug that was causing the `selectValue()` method not to update the visual display of the in-page Dropdown element. ([#3432](https://github.com/infor-design/enterprise/issues/3432))
- `[Forms]` Fixed an issue where radio group was overlapping fields. ([#3466](https://github.com/infor-design/enterprise/issues/3466))
- `[Forms Compact]` Fixed an issue where fileupload was misaligned in RTL mode in uplift theme. ([#3483](https://github.com/infor-design/enterprise/issues/3483))
- `[Icons]` Fixed color inconsistencies of the icons when the fields are in readonly state. ([#3176](https://github.com/infor-design/enterprise/issues/3176))
- `[Input]` Added the ability to line up data labels with inputs by adding class `field-height` to the `data` element and placing it in a responsive grid. ([#987](https://github.com/infor-design/enterprise/issues/987))
- `[Input]` Added the ability to use standalone required spans, this will help on responsive fields if they are cut off. ([#3115](https://github.com/infor-design/enterprise/issues/3115))
- `[Input/Forms]` Added the ability to add a class to rows to align the fields on the bottom, this will line up fields if they have wrapping labels or long labels with required fields. To enable this add class `flex-align-bottom` to the grid `row`. ([#443](https://github.com/infor-design/enterprise/issues/443))
- `[Locale]` Fixed an issue where formatDate() method was not working for es-419. ([#3363](https://github.com/infor-design/enterprise/issues/3363))
- `[Locale]` Fixed an issue where setting language to `nb` would error. ([#3455](https://github.com/infor-design/enterprise/issues/3455))
- `[Locale]` Fixed incorrect time separators in the no, nn, and nn locales. ([#3468](https://github.com/infor-design/enterprise/issues/3468))
- `[Locale]` Added further separation of language from formatting in date oriented components (calendar, datepicker, timepicker ect). [3244](https://github.com/infor-design/enterprise/issues/3244))
- `[Locale]` Added support for `nn` locale and language, but this will change to no language as only this is translated as its the same. ([#3455](https://github.com/infor-design/enterprise/issues/3455))
- `[Locale]` Correct the month names in Russian locale and capitalized the day names. ([#3464](https://github.com/infor-design/enterprise/issues/3464))
- `[Module Tabs]` Fixed color tab indicator and small gap below when selected/opened for all color variations in uplift theme. ([#3312](https://github.com/infor-design/enterprise/issues/3312))
- `[Modal]` Fixed colors in dark mode for the primary disabled button and error and background contrast. ([#2754](https://github.com/infor-design/enterprise/issues/2754))
- `[Pie]` Fixed an issue where initial selection was getting error. ([#3157](https://github.com/infor-design/enterprise/issues/3157))
- `[Popupmenu]` Fixed an issue where list separators were disappearing when reduced the browser zoom level e.g. 70-80%. ([#3407](https://github.com/infor-design/enterprise/issues/3407))
- `[Radar Chart]` Fixed an issue where labels was cut off for some screen sizes. ([#3320](https://github.com/infor-design/enterprise/issues/3320))
- `[Searchfield]` Fixed a bug where changing filter results while the autocomplete is open may result in the menu being positioned incorrectly. ([#3243](https://github.com/infor-design/enterprise/issues/3243))
- `[Searchfield]` Fixed a bug in Toolbar Searchfields where a component configured with `collapsible: false` and `collapseSize` defined, the searchfield would incorrectly collapse. ([NG#719](https://github.com/infor-design/enterprise-ng/issues/719))
- `[Splitter]` Fixed an issue in the destroy function where the expand button was not removed. ([#3371](https://github.com/infor-design/enterprise/issues/3371))
- `[Swaplist]` Fixed an issue where top buttons were not aligned in Firefox. ([#3425](https://github.com/infor-design/enterprise/issues/3425))
- `[Textarea]` Fixed an issue where using `rows` stopped working, and fixed the autoGrow option to work better. ([#3471](https://github.com/infor-design/enterprise/issues/3471))
- `[Toolbar]` Fixed an issue where some `destroy()` methods being called in `teardown()` were not type-checking for the `destroy()` method, and sometimes would incorrectly try to call this on an object or data property defined as `button`. ([#3449](https://github.com/infor-design/enterprise/issues/3449))
- `[Tooltip/Popover]` Fixed incorrect placement when in RTL modes, as well as some broken styles on the RTL Popover. ([#3119](https://github.com/infor-design/enterprise/issues/3119))
- `[Validation/Checkboxes]` Fixed issues with making checkboxes required, the styling did not work for it and the scrollIntoView function and validation failed to fire. Note that to add required to the checkbox you need to add an extra span, adding a class to the label will not work because the checkbox is styled using the label already. ([#3147](https://github.com/infor-design/enterprise/issues/3147))
- `[Validation]` Fixed an issue where calling removeMessage would not remove a manually added error class. ([#3318](https://github.com/infor-design/enterprise/issues/3318))

(78 Issues Solved This Release, Backlog Enterprise 336, Backlog Ng 77, 989 Functional Tests, 1246 e2e Tests)

## v4.25.3

### v4.25.3 Fixes

- `[Bar]` Fixed an error rendering charts with only one dataset point. ([#3505](https://github.com/infor-design/enterprise/issues/3505))
- `[Datagrid]` Fixed an issue where date range filter was unable to filter data. ([#3503](https://github.com/infor-design/enterprise/issues/3503))
- `[Datagrid]` Fixed an issue where date range filter was not working. ([#3337](https://github.com/infor-design/enterprise/issues/3337))
- `[Datepicker]` Fixed an issue where date range with minimum range was not working. ([#3268](https://github.com/infor-design/enterprise/issues/3268))
- `[Datepicker]` Fixed an issue where date range was reverting to initial values after clearing. ([#1306](https://github.com/infor-design/enterprise/issues/1306))
- `[Field Filter]` Fixed an issue where switching to In Range filter type with a value in the field was causesing an error. ([#3515](https://github.com/infor-design/enterprise/issues/3515))
- `[Field Filter]` Fixed an issue where date range was not working after using other filter. ([#2764](https://github.com/infor-design/enterprise/issues/2764))

## v4.25.2

### v4.25.2 Fixes

- `[Fileupload]` Fixed an issue where tabbing out of a fileupload in was causing the modal dialog to disappear. ([#3458](https://github.com/infor-design/enterprise/issues/3458))

## v4.25.1

### v4.25.1 Fixes

- `[Datagrid]` Fixed a bug where if there was an editor datagrid might error when loading. ([#3313](https://github.com/infor-design/enterprise/issues/3313))
- `[Mask]` Fixed a bug where leading zeroes were not possible to apply against Number Masks on standard input fields that also handled formatting for thousands separators. ([#3315](https://github.com/infor-design/enterprise/issues/3315))
- `[General]` Improved the colors of windows chrome custom scrollbars in uplift themes. ([#3413](https://github.com/infor-design/enterprise/issues/3413))

## v4.25.0

### v4.25.0 Features

- `[Fields]` Added a form level class to toggle all fields in the form to a more compact (shorter) mode called `form-layout-compact`. Added and fixed existing components so that there is now the option to have more compact forms by using shorter fields. ([#3249](https://github.com/infor-design/enterprise/issues/3249))
- `[Tag]` Added a new style for linkable tags that will work for default, info, good, error, alert, and neutral styles. ([#3113](https://github.com/infor-design/enterprise/issues/3113))
- `[Multiselect]` Added Tag Display as a new style for interacting with selected results in Multiselect components. ([#3114](https://github.com/infor-design/enterprise/issues/3114))
- `[Popdown]` Added support for tabbing into and exit out of it. ([#3218](https://github.com/infor-design/enterprise/issues/3218))
- `[Colors]` Updated design system tokens to new colors for uplift and did a pass on all three theme variants. This impacts and improves many internal colors in components and charts. ([#3007](https://github.com/infor-design/enterprise/issues/3007))<|MERGE_RESOLUTION|>--- conflicted
+++ resolved
@@ -7,13 +7,10 @@
 - `[Datagrid]` Fixed row height of extra-small rows on editable datagrid with icon columns. ([#6284](https://github.com/infor-design/enterprise/issues/6284))
 - `[Datagrid]` Added trimSpaces option for leading spaces upon blur. ([#6244](https://github.com/infor-design/enterprise/issues/6244))
 - `[Datepicker]` Fixed a bug where selecting a date that's consecutive to the previous range won't select that date. ([#6272](https://github.com/infor-design/enterprise/issues/6272))
-<<<<<<< HEAD
 - `[Bar Stacked]` Fixed a bug where chart tooltip total shows 99.999 instead of 100 on 100% Stacked Bar Chart. ([#6236](https://github.com/infor-design/enterprise/issues/6326))
-=======
 - `[Icons]` Fixed the inconsistency between solid and outlined icons. ([#6165](https://github.com/infor-design/enterprise/issues/6165))
 - `[Icons]` Changed the error color to change in themes in some areas. ([#6273](https://github.com/infor-design/enterprise/issues/6273))
 - `[Listview]` Fixed a bug where the search icon is misaligned in Firefox and Safari. ([#6390](https://github.com/infor-design/enterprise/issues/6390))
->>>>>>> 61c3a344
 - `[WeekView]` Fixed a bug where 'today' date is not being rendered properly. ([#6260](https://github.com/infor-design/enterprise/issues/6260))
 
 ## v4.63.0
