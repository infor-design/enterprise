--- conflicted
+++ resolved
@@ -14,11 +14,8 @@
 - `[Bar Chart]` Fixed an issue where labels were overwritten when use more then one chart on page. ([#2723](https://github.com/infor-design/enterprise/issues/2723))
 - `[Datagrid]` Fixed an issue where if you have duplicate Id's the columns many become misaligned. ([#2687](https://github.com/infor-design/enterprise/issues/2687))
 - `[Datagrid]` Made the text all white on the targeted achievement formatter. ([#2730](https://github.com/infor-design/enterprise/issues/2730))
-<<<<<<< HEAD
 - `[Datepicker]` Moved the today button to the datepicker header and adding a setting to hide it if wanted. ([#2704](https://github.com/infor-design/enterprise/issues/2704))
-=======
 - `[Icons]` Added and updated the following icons: icon-new, icon-calculator, icon-save-new, icon-doc-check. ([#391](https://github.com/infor-design/design-system/issues/391))
->>>>>>> b7a1b47f
 - `[Listview]` Fixed an issue where empty message would not be centered if the listview in a flex container. ([#2716](https://github.com/infor-design/enterprise/issues/2716))
 - `[Modal]` Fixed an issue where encoded html would not be recoded on the title. ([#246](https://github.com/infor-design/enterprise/issues/246))
 - `[Tabs]` Add more padding to the count styles. ([#2744](https://github.com/infor-design/enterprise/issues/2744))
