--- conflicted
+++ resolved
@@ -66,11 +66,8 @@
 - `[Datagrid]` Fixed a bug is the isEditable column callback in editable tree grid where some data was missing in the callback. ([#2357](https://github.com/infor-design/enterprise/issues/2357))
 - `[Datagrid]` Fixed a bug where deselect all would not deselect some rows when using grouping. ([#1796](https://github.com/infor-design/enterprise/issues/1796))
 - `[Datagrid]` Fixed a bug where summary counts in grouping would show even if the group is collapsed. ([#2221](https://github.com/infor-design/enterprise/issues/2221))
-<<<<<<< HEAD
 - `[Demoapp]` When displaying Uplift theme, now shows the correct alternate fonts for some locales when switching via the `locale` query string. ([#2365](https://github.com/infor-design/enterprise/issues/2365))
-=======
 - `[Dropdown]` Fixed a memory leak when calling destroy. ([#2493](https://github.com/infor-design/enterprise/issues/2493))
->>>>>>> 8fdccece
 - `[Editor]` Fixed a bug where tab or shift tab would break out of the editor when doing an indent/outdent. ([#2421](https://github.com/infor-design/enterprise/issues/2421))
 - `[Fieldfilter]` Fixed an issue where fields were getting wrap to second line on iPhone SE. ([#1861](https://github.com/infor-design/enterprise/issues/1861))
 - `[Fieldfilter]` Fixed an issue where Dropdown was not switching mode on example page. ([#2288](https://github.com/infor-design/enterprise/issues/2288))
