--- conflicted
+++ resolved
@@ -35,13 +35,8 @@
 - `[Datagrid]` Fixed an issue where source would not fire on sorting. ([#2390](https://github.com/infor-design/enterprise/issues/2390))
 - `[Datagrid]` Fixes the styling of non editable checkbox cells so they look disabled. ([#2340](https://github.com/infor-design/enterprise/issues/2340))
 - `[Datagrid]` Changed the dynamic column tooltip function to pass the row and more details. This changes the order of parameters but since this feature is new did not consider this a breaking change. If you are using this please take note. ([#2333](https://github.com/infor-design/enterprise/issues/2333))
-<<<<<<< HEAD
+- `[Editor]` Fixed a bug where tab or shift tab would break out of the editor when doing an indent/outdent. ([#2421](https://github.com/infor-design/enterprise/issues/2421))
 - `[Fieldfilter]` Fixed an issue where fields were getting wrap to second line on iPhone SE. ([#1861](https://github.com/infor-design/enterprise/issues/1861))
-=======
-- `[Editor]` Fixed a bug where tab or shift tab would break out of the editor when doing an indent/outdent. ([#2421](https://github.com/infor-design/enterprise/issues/2421))
->>>>>>> 789d6731
-- `[Fieldfilter]` Fixed an issue where Dropdown was not switching mode on example page. ([#2288](https://github.com/infor-design/enterprise/issues/2288))
-- `[Field Options]` Fixed an issue where input example was not working. ([#2348](https://github.com/infor-design/enterprise/issues/2348))
 - `[Fieldfilter]` Fixed an issue where Dropdown was not switching mode on example page. ([#2288](https://github.com/infor-design/enterprise/issues/2288))
 - `[Field Options]` Fixed an issue where input example was not working. ([#2348](https://github.com/infor-design/enterprise/issues/2348))
 - `[Homepages]` Fixed an issue where personalize and chart text colors were not working with hero. ([#2097](https://github.com/infor-design/enterprise/issues/2097))
