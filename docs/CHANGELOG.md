# What's New with Enterprise

## v4.33.0

### v4.33.0 Fixes

<<<<<<< HEAD
- `[Datepicker]` Added missing off screen text for the picker buttons in the datepicker month/year view. ([#4318](https://github.com/infor-design/enterprise/issues/4318))
=======
- `[Stepprocess]` Fixed a bug where padding and scrolling was missing. Note that this pattern will eventually be removed and we do not suggest any one use it for new development. ([#4249](https://github.com/infor-design/enterprise/issues/4249))
>>>>>>> e306eff0

## v4.32.0

### v4.32.0 Important Notes

- `[Colors]` In Uplift (Vibrant) theme there is no longer any colors in graphite. All are slate. This involved bringing in a new version 3.0 of the design system with some breaking changes you should not if using the tokens directly. See the [design system change log](https://github.com/infor-design/design-system/blob/master/docs/CHANGELOG.md) for details. ([#4206](https://github.com/infor-design/enterprise/issues/4206))

### v4.32.0 Features

- `[Breadcrumb]` Add truncated style and made it the default for all Breadcrumb lists. ([#4091](https://github.com/infor-design/enterprise/issues/4091))
- `[Datagrid]` Add a new `RowNumber` formatter that will show a row number column that remains the same no matter how the grid is sorted. ([#1904](https://github.com/infor-design/enterprise/issues/1904))
- `[Datepicker]` Added the ability to use the range selection in date picker when using the UmAlQura Calendar (RTL). ([#4227](https://github.com/infor-design/enterprise/issues/4227))
- `[Homepage]` Added ability to support a 5 column option. ([#4101](https://github.com/infor-design/enterprise/issues/4101))
- `[Locale]` Added an example page to test translation strings more accurately. ([#4189](https://github.com/infor-design/enterprise/issues/4189))

### v4.32.0 Fixes

- `[Accordion]` Fixed a bug where disabled headers texts and icons were barely recognizable as disabled in uplift theme. ([#4065](https://github.com/infor-design/enterprise/issues/4065))
- `[Accordion]` Fixed a bug in the vibrant theme where nested header text was not showing because the width was pushing it to the next line. ([#4145](https://github.com/infor-design/enterprise/issues/4145))
- `[Application Menu]` Fixed too much spacing level when there's an icon in accordion header in uplift theme. ([#4202](http://localhost:4000/components/applicationmenu/test-six-levels-icons.html?theme=uplift&variant=light&colors=0066D4))
- `[Contextual Action Panel]` Made the close button work in cases where subcomponents are open inside the CAP. ([#4112](https://github.com/infor-design/enterprise/issues/4112))
- `[Colorpicker]` The sizes were inconsistent with other components in width so we adjusted them. ([#4310](https://github.com/infor-design/enterprise/issues/4310))
- `[Datagrid]` Fixed an issue where the selectedRows array contents continued to multiply each time running `selectAllRows`. ([#4195](https://github.com/infor-design/enterprise/issues/4195))
- `[Datagrid]` Fixed an issue where the dynamic tooltip was not working properly. ([#4260](https://github.com/infor-design/enterprise/issues/4260))
- `[Datagrid]` Fixed an issue where the check box filter was not working. ([#4271](https://github.com/infor-design/enterprise/issues/4271))
- `[Datagrid]` Fixed an issue where the filter and paging for treegrid was not working properly. ([#4293](https://github.com/infor-design/enterprise/issues/4293))
- `[Datepicker]` Fixed an issue where the minute and second interval for timepicker was not working properly when use along useCurrentTime setting. ([#4230](https://github.com/infor-design/enterprise/issues/4230))
- `[Dropdown]` Fixed a bug where italic-style highlighting would represent a matched filter term instead of bold-style on a Dropdown List item in some cases. ([#4141](https://github.com/infor-design/enterprise/issues/4141))
- `[Editor]` Fixed issue with incorrect padding when using bullets in RTL mode. ([#4327](https://github.com/infor-design/enterprise/issues/4327))
- `[FileUploadAdvanced]` Fixed an issue where the method `status.setCompleted()` not firing event `fileremoved`. ([#4294](https://github.com/infor-design/enterprise/issues/4294))
- `[Homepage]` Fixed an issue where the columns were not showing properly after resize by using the maximize button. ([#894](https://github.com/infor-design/enterprise-ng/issues/894))
- `[Homepage]` Fixed an issue where the columns were not showing properly after resize browser window. ([#895](https://github.com/infor-design/enterprise-ng/issues/895))
- `[Input]` Fixed a bug where the text input error state border color would be wrong in the vibrant, dark and high contrast. ([#4248](https://github.com/infor-design/enterprise/issues/4248))
- `[Locale]` Fixed issues with some timezone and datetime formats. ([#4297](https://github.com/infor-design/enterprise/issues/4297))
- `[Popupmenu]` Fixed a minor issue with the shortcut text on small breakpoints. ([#3984](https://github.com/infor-design/enterprise/issues/3984))
- `[Popover]` Fixed a a regression where passing a popover content as a hash link to an ID no longer worked. ([#4281](https://github.com/infor-design/enterprise/issues/4281))
- `[Personalize]` Fixed an issue regarding the layout and scroll ability of a page. ([#3330](https://github.com/infor-design/enterprise/issues/3330))
- `[Searchfield]` Added a shadow to the focus state of searchfields with category buttons. ([#4181](https://github.com/infor-design/enterprise-ng/issues/4181))
- `[Splitter]` Fixes an issue where the collapse button was not working when splitter is on the right. ([#1730](https://github.com/infor-design/enterprise-ng/issues/1730))
- `[Tabs]` Added detection for width/height/style changes on a Tabs component, which now triggers a resize event. ([ng#860](https://github.com/infor-design/enterprise-ng/issues/860))
- `[Tabs]` Fixed a small error by removing a - 1 involved with testing. ([#4093](https://github.com/infor-design/enterprise/issues/4093))
- `[Tabs]` Fixed a bug where using `#` in a Tab title was not possible. ([#4179](https://github.com/infor-design/enterprise/issues/4179))
- `[Tabs Header]` Fixed a bug where the add icon were too small and the page form layout has a big space on top of it. ([#4289](https://github.com/infor-design/enterprise/issues/4289))
- `[Toolbar Flex]` Fixed a bug where in some cases a un-needed scrollbar would appear. [[#4325](https://github.com/infor-design/enterprise/issues/4325)]
- `[Toolbar Searchfield]` Fixed a bug where the searchfield doesn't perfectly align together with flex toolbar. [[#4226](https://github.com/infor-design/enterprise/issues/4226)]
- `[Tree]` Fixed an issue where the return focus state was not working properly after closing the context menu. ([#4252](https://github.com/infor-design/enterprise/issues/4252))
- `[Vertical Tabs]` Fixed an issue where the error icon was misaligning. ([#873](https://github.com/infor-design/enterprise-ng/issues/873))

(49 Issues Solved This Release, Backlog Enterprise 196, Backlog Ng 51, 1079 Functional Tests, 1525 e2e Tests)

## v4.31.2

### v4.31.2 Fixes

- `[Datagrid]` Added the ability to resize frozen columns, if you do not want this you must set columns to `resizable: false`. ([#3852](https://github.com/infor-design/enterprise/issues/3852))
- `[Datagrid]` Fixed hideColumn method to check if the column is hidden. ([#3852](https://github.com/infor-design/enterprise/issues/3852))
- `[Popdown]` Added a safety check to the destroy. ([#3852](https://github.com/infor-design/enterprise/issues/3852))

## v4.31.1

### v4.31.1 Fixes

- `[Datagrid]` Fixed a bug with icon alignment in editors in small or xtra small layout. ([#4266](https://github.com/infor-design/enterprise/issues/4266))
- `[Datagrid]` Fixed selection checkbox alignment. ([#4266](https://github.com/infor-design/enterprise/issues/4266))

## v4.31.0

### v4.31.0 Important Notes

- `[Buttons]` We reverted an inner Css rule that set all 'btn' classes to use contains vs starts with since this caused issues. One consequence is that if you use a class `dismissible-btn` it should now be `btn-dismissible`. This is a possible breaking change but for most cases this button is added by the tags component. ([#4120](https://github.com/infor-design/enterprise/issues/4120))

### v4.31.0 Features

- `[Calendar]` Added the ability to override an event `color` and `borderColor` see docs for details. ([#3923](https://github.com/infor-design/enterprise/issues/3923))
- `[Calendar]` Added the ability to use the monthview legend setting to colorsize day backgrounds. To use this set the `dayLegend` property. And this uses the same format for legend in the monthView. Just renamed it to avoid confusing with the event legend. ([#3893](https://github.com/infor-design/enterprise/issues/3893))
- `[Datagrid]` Added a `spacerColumn` setting, with this setting the last column fills any empty space instead of stretching everything out. ([#4032](https://github.com/infor-design/enterprise/issues/4032))
- `[Datagrid]` Added a `columnSizing` setting which impacts how the column widths are auto calculated. Options are: `both` (default), `data` or `header` (including filter). ([#4017](https://github.com/infor-design/enterprise/issues/4017))
- `[Datagrid]` Added the setting for empty message small height. ([#3609](https://github.com/infor-design/enterprise/issues/3609))
- `[Datagrid]` Fixed an alignment issue on rows when using alerts and tags with frozen columns and short row. ([#4237](https://github.com/infor-design/enterprise/issues/4237))
- `[Datagrid]` Fixed an alignment issue on hiding and showing rows when using grouped headers and frozen columns together. ([#4247](https://github.com/infor-design/enterprise/issues/4247))
- `[Datepicker]` Added the ability to use +/- to increment the day in the calendar. This is in addition to arrow key functionality. This works in the field or when the calendar is open. ([#4001](https://github.com/infor-design/enterprise/issues/4001))
- `[Masthead]` Added the ability use user images, status and initials in the masthead and masthead menu buttons. ([#800](https://github.com/infor-design/enterprise-ng/issues/800))
- `[MultiSelect]` Fixed an issue update multiselect on ajax with values already selected. ([#885](https://github.com/infor-design/enterprise-ng/issues/885))
- `[Tree]` Added option to add new child node on top or bottom. ([#3915](https://github.com/infor-design/enterprise/issues/3915))
- `[General]` Moved all the examples, patterns and layouts into their own sections or with the components they live with page patterns can now be found at `components/page-patterns` and layouts at `components/page-layouts`. Added a first pass of docs about these as well as more doc updates to forms, autocomplete and grid. ([#428](https://github.com/infor-design/enterprise/issues/428))

### v4.31.0 Fixes

- `[Application Menu]` Fixed an issue where the Header was unable to hide for RTL and ie11. ([#2154](https://github.com/infor-design/enterprise/issues/2154))
- `[Application Menu]` Fixed a bug where the border top color is wrong in uplift dark and high contrast theme. ([#4042](https://github.com/infor-design/enterprise/issues/4042))
- `[Application Menu]` Fixed a bug where some buttons did not have labels for the icon buttons in toolbars. Check your application if you use this pattern. ([#4085](https://github.com/infor-design/enterprise/issues/4085))
- `[Autocomplete]` Fixed an issue where the JavaScript error was thrown for ie11. ([#4148](https://github.com/infor-design/enterprise/issues/4148))
- `[Blockgrid]` Fixed an issue with paged datasets that would occasionally cause a JS console error. ([ng#836](https://github.com/infor-design/enterprise-ng/issues/836))
- `[Blockgrid]` Fixed a bug where first/last pager buttons would show and be disabled by default (buttons are now hidden by default). ([ng#836](https://github.com/infor-design/enterprise-ng/issues/836))
- `[Buttons]` Reverted an inner Css rule change that set 'btn' classes to contains vs starts with. ([#4120](https://github.com/infor-design/enterprise/issues/4120))
- `[Datagrid]` Fixed an issue when hiding columns after loading a datagrid up with grouped headers and frozen columns. ([#4218](https://github.com/infor-design/enterprise/issues/4218))
- `[Datagrid]` Fixed an issue where the rows were not render properly when use method `updateDataset()` for treegrid. ([#4213](https://github.com/infor-design/enterprise/issues/4213))
- `[Datagrid]` Fixed an issue where the tooltip for tree grid was not working properly. ([#827](https://github.com/infor-design/enterprise-ng/issues/827))
- `[Datagrid]` Fixed an issue where the keyword search was not working for server side paging. ([#3977](https://github.com/infor-design/enterprise/issues/3977))
- `[Datagrid]` Fixed a bug that nested datagrid columns could not be clicked. ([#4197](https://github.com/infor-design/enterprise/issues/4197))
- `[Datagrid]` Fixed an issue where the 'value' and 'oldValue' on cell change event were showing escaped. ([#4028](https://github.com/infor-design/enterprise/issues/4028))
- `[Datagrid]` Fixed an issue where the keyword search was not working for group headers. ([#4068](https://github.com/infor-design/enterprise/issues/4068))
- `[Datagrid]` Fixed an issue where the column filter results were inconsistent for tree grid. ([#4031](https://github.com/infor-design/enterprise/issues/4031))
- `[Datagrid]` Fixed an issue where the data was not exporting to excel when using the groupable setting. ([#4081](https://github.com/infor-design/enterprise/issues/4081))
- `[Datagrid]` Fixed an issue where if a context menu is opened and then closed with ESC the focus would be reset to the top of the page. ([#4085](https://github.com/infor-design/enterprise/issues/4085))
- `[Datagrid]` Fixed an issue where the tooltip would not show up if you focus a cell with ellipsis text with the keyboard. ([#4085](https://github.com/infor-design/enterprise/issues/4085))
- `[Datagrid]` Made the header checkbox focusable. ([#4085](https://github.com/infor-design/enterprise/issues/4085))
- `[Datagrid]` The selection checkbox cell had aria-selected on it which was incorrect. ([#4085](https://github.com/infor-design/enterprise/issues/4085))
- `[Datagrid]` Changed the auto width sizing of columns to include the padding of the rowHeight (16 16 8 8). So the column sizes are now more compact in lower rowHeight settings. Also to do this the grid is now rerendered when changing rowHeight. ([#4016](https://github.com/infor-design/enterprise/issues/4016))
- `[Datagrid]` Fixed a design QA bug where the column and data cell padding was not following the design system. Its now using 16px large, 16px medium, 8 px short and 8 px extar-short for text indenting. ([#4154](https://github.com/infor-design/enterprise/issues/4154))
- `[Datagrid]` Fixed an issue where the client side selection was not working. ([#4138](https://github.com/infor-design/enterprise/issues/4138))
- `[Datagrid]` Changed invalid css fill-available property. ([#4133](https://github.com/infor-design/enterprise/issues/4133))
- `[Datagrid]` Fixed issue where double keydown was required to open dropdown lists in datagrid cell. ([#3980](https://github.com/infor-design/enterprise/issues/3980))
- `[Datagrid]` Fixed an issue where the time picker editor was switching between AM and PM when set to 12:00. ([#4149](https://github.com/infor-design/enterprise/issues/4149))
- `[Datepicker]` Fixed a number of translation issues in the datepicker component. ([#4046](https://github.com/infor-design/enterprise/issues/4046))
- `[Datepicker]` Fixed a bug that the datepicker would focus the field when closing the month and year pane. ([#4085](https://github.com/infor-design/enterprise/issues/4085))
- `[Datepicker]` Fixed a bug where two dates may appear selected when moving forward/back in the picker dialog. ([#4018](https://github.com/infor-design/enterprise/issues/4018))
- `[Datepicker]` Fixed a bug where an error may occur if using the gregorian calendar on ar-SA locale. ([#4130](https://github.com/infor-design/enterprise/issues/4130))
- `[Dropdown]` Fixed an issue where "phraseStartsWith" does not filter the list after deleting a character. ([#4047](https://github.com/infor-design/enterprise/issues/4047))
- `[Dropdown]` Fixed a bug when backspacing in windows or fn + delete in Mac OS would render a ascii character in the input field. ([#4020](https://github.com/infor-design/enterprise/issues/4020))
- `[Editor]` Fixed a number of translation issues in the editor component. ([#4049](https://github.com/infor-design/enterprise/issues/4049))
- `[Editor]` Fixed an issue where the selection for shift + arrow keys was not working properly. ([#4070](https://github.com/infor-design/enterprise/issues/4070))
- `[Locale]` The Added placeholder for missing Thai `Locale` translation. ([#4041](https://github.com/infor-design/enterprise/issues/4041))
- `[Locale]` The Added placeholder for incorrect French `SetTime` translation. ([#4045](https://github.com/infor-design/enterprise/issues/4045))
- `[Lookup]` Fixed a bug where values are duplicated when selecting row on other pages and when paging is activated. ([#758](https://github.com/infor-design/enterprise-ng/issues/758))
- `[Locale]` Added July 2020 translation strings from the translation team. ([#4045](https://github.com/infor-design/enterprise/issues/4045))
- `[Mask]` Added the ability to pass date/time formats to the Mask API that do not contain separators or other literals. ([#3963](https://github.com/infor-design/enterprise/issues/3963))
- `[Masthead]` Added updated color and styles for uplift theme. ([#800](https://github.com/infor-design/enterprise-ng/issues/800))
- `[Mask]` Improved example pages in the demoapp, added some to the documentation index page for Mask. ([#556](https://github.com/infor-design/enterprise/issues/556))
- `[Modal]` Reverted nested modal behavior to being visually stacked, instead of one-at-a-time. Made it possible to show one-at-a-time via `hideUnderneath` setting. ([#3910](https://github.com/infor-design/enterprise/issues/3910))
- `[Multiselect]` Fixed an issue where multiselect fields with tags were not rendering properly. ([#4139](https://github.com/infor-design/enterprise/issues/4139))
- `[Popupmenu]` Fixed an issue where the icons were overlapping. ([#4201](https://github.com/infor-design/enterprise/issues/4201))
- `[Popupmenu]` Fixed a bug that the aria items are in the wrong place. Its now using [this guide](https://www.w3.org/TR/wai-aria-practices/examples/menu-button/menu-button-links.html). ([#4085](https://github.com/infor-design/enterprise/issues/4085))
- `[Popupmenu]` Fixed a bug where the heading doesn't display properly with multi-select menu. ([#3926](https://github.com/infor-design/enterprise/issues/3926))
- `[Searchfield]` Fixed an issue where some of the searchfield examples did not have focus states. ([#1060](https://github.com/infor-design/enterprise/issues/1060))
- `[Searchfield]` The `clear` function was misnamed as it didnt clear, it made the field clearable. Now we have a `clear` and `makeClearable` function. ([#4173](https://github.com/infor-design/enterprise/issues/4173))
- `[Textarea]` Fixed inconsistencies on styling of disabled field when using disable function, now the label will disable on all components when using this function. In general the label should be dimmed on disabled fields as per the design. ([#3917](https://github.com/infor-design/enterprise/issues/3917))
- `[Timepicker]` Fixed inconsistencies on readonly styling throughout different themes and variants. ([#4152](https://github.com/infor-design/enterprise/issues/4152))
- `[Toast]` Fixed a bug where the toast message doesn't close when pressing escape, and when it has multiple trigger elements and uses unique id's. ([#3986](https://github.com/infor-design/enterprise/issues/3986))
- `[Tooltip]` Fixed a bug where the title doesn't display when the title starts with '#'. ([#2512](https://github.com/infor-design/enterprise/issues/2512))
- `[Tooltip]` Fixed an issue where the tooltip would not show up if you focus a button with the keyboard. ([#4085](https://github.com/infor-design/enterprise/issues/4085))
- `[Tree]` Fixed an issue where the tree node still shows folder icon after all children and `children` property deleted. ([#4026](https://github.com/infor-design/enterprise/issues/4026))
- `[Tree]` Fixed an issue where the custom icon was changing back to default on toggle after use of method updateNode(). ([#4027](https://github.com/infor-design/enterprise/issues/4027))

(81 Issues Solved This Release, Backlog Enterprise 183, Backlog Ng 48, 1077 Functional Tests, 1489 e2e Tests)

## v4.30.1

### v4.30.1 Fixes

- `[Datepicker]` Fixed the datepicker in ar-SA setting timestamps would null the times in some situations. ([#4160](https://github.com/infor-design/enterprise/issues/4160))
- `[Datagrid]` The last row border was removed but this was incorrect, reverted this. ([#4140](https://github.com/infor-design/enterprise/issues/4140))
- `[Datagrid]` Fixed an alignment issue in datagrid filter that caused some fields to be misaligned. ([#4151](https://github.com/infor-design/enterprise/issues/4151))
- `[Datagrid]` Fixed an alignment issue with column colspan. In some situations it was not rendering correctly causing some cells to be misaligned. ([#4109](https://github.com/infor-design/enterprise/issues/4109))
- `[Datagrid]` Changed invalid css fill-available property. ([#4133](https://github.com/infor-design/enterprise/issues/4133))
- `[Locale]` Fixed a bug with MMMM dd format in ar-SA. ([#4160](https://github.com/infor-design/enterprise/issues/4160))
- `[Locale]` Changed the arguments names for better symmetry fromGregorian == toUmalqura and toGregorian === options.fromUmalqura. ([#4160](https://github.com/infor-design/enterprise/issues4160))

(71 Issues Solved This Release, Backlog Enterprise 197, Backlog Ng 53, 1078 Functional Tests, 1482 e2e Tests)

## v4.30.0

### v4.30.0 Announcements

- `[Datagrid]` The rowHeight setting has been changed to support extra-small, small, medium and large. short and normal are deprecated. If you have a custom toolbar you may need to update your [markup](https://github.com/infor-design/enterprise/blob/master/app/views/components/datagrid/example-custom-toolbar.html#L40-L44). ([#3755](https://github.com/infor-design/enterprise/issues/3755))

### v4.30.0 Features

- `[Breadcrumb]` Javascript Component API is now available. ([infor-design/enterprise-ng#700](https://github.com/infor-design/enterprise-ng/issues/700))
- `[Custom Builds]` The build script can now produce an ES Module version of the components that can be imported by your application. ([#3771](https://github.com/infor-design/enterprise/issues/3771))
- `[Datagrid]` Added a setting disableRowDeselection that if enabled does not allow selected rows to be toggled to deselected. ([#3791](https://github.com/infor-design/enterprise/issues/3791))
- `[Datagrid]` Added an additional row size extra-small. This row size may need a bit of further fleshing out. All of the previous row sizes have been renamed but using the old settings are supported but deprecated. The new sizes are Extra Small, Small, Medium, Large (Normal). ([#3755](https://github.com/infor-design/enterprise/issues/3755))
- `[Demoapp]` Added the ability to set runtime flags for persisting settings that were previously only possible to set via URL query parameters. ([n/a])
- `[Demoapp]` Added the ability to set runtime flags for persisting settings that were previously only possible to set via URL query parameters. ([n/a])
- `[Icons]` Changed the tree node icon to be more meaningful in uplift theme. Added a print-preview icon. This replaces the update-preview icon which has confusing meaning but was not removed.
- `[Searchfield]` Added the ability to clear the searchfield by calling a public clear() function. ([#3810](https://github.com/infor-design/enterprise/issues/3810))
- `[Tree]` Added a setting to support to expanding/collapsing when clicking only the icon portion of the tree node. ([#3730](https://github.com/infor-design/enterprise/issues/3730))
- `[Tree]` Added the ability to have separate icon button for expand/collapse and children count. ([#3847](https://github.com/infor-design/enterprise/issues/3847))

### v4.30.0 Fixes

- `[Accordion]` Fixed an issue where the chevron icon is not properly centered in Safari. ([#2161](https://github.com/infor-design/enterprise/issues/2161))
- `[Application Menu]` Fixed an issue where the dropdown icon is not properly centered in Safari. ([#3766](https://github.com/infor-design/enterprise/issues/3766))
- `[Accordion]` Fixed issue where hidden headers were not excluded from tab navigation. ([#3835](https://github.com/infor-design/enterprise/issues/3835))
- `[Calendar]` Fixed a bug that when setting accordions to allowOnePane it did not work. ([#3773](https://github.com/infor-design/enterprise/issues/3773))
- `[Calendar]` Fixed a bug where the accordion sections would show a line on hover in high contrast mode. ([#2779](https://github.com/infor-design/enterprise/issues/2779))
- `[Calendar]` Fixed a bug where the days would be out of alignment if the end and starts dates intersect. ([#1725](https://github.com/infor-design/enterprise/issues/1725))
- `[Contextual Action Panel]` Fixed an issue where the searchfield should be collapsible on mobile view. ([#918](https://github.com/infor-design/enterprise/issues/918))
- `[Counts]` Revamped the look and feel of widget counts in uplift theme. ([#3666](https://github.com/infor-design/enterprise/issues/3666))
- `[Datagrid]` Fixed an issue where the table doesn't filled the datagrid wrapper inside of modal. ([#3897](https://github.com/infor-design/enterprise/issues/3897))
- `[Datagrid]` Fix a bug with columns with buttons, they had an unneeded animation that caused states to be delayed when painting. ([#3808](https://github.com/infor-design/enterprise/issues/3808))
- `[Datagrid]` Fixed an issue where example page for filter and pager was not working properly. ([#3856](https://github.com/infor-design/enterprise/issues/3856))
- `[Datagrid]` Fix a bug with cellNavigation false, the focus state was still visible. ([#3937](https://github.com/infor-design/enterprise/issues/3937))
- `[Datagrid]` Updated example page for keyword search to fix error state. ([#3961](https://github.com/infor-design/enterprise/issues/3961))
- `[Datagrid]` Fix a bug with cellNavigation false, the focus state was incorrect on stretched rows in IE. ([#1644](https://github.com/infor-design/enterprise/issues/1644))
- `[Datagrid]` Fixed an issue where an extra border is shown in grid list mode and RTL. ([#3895](https://github.com/infor-design/enterprise/issues/3895))
- `[Datagrid]` Fixed a bug inside validateRow when passing in a zero the function would exit. ([#4002](https://github.com/infor-design/enterprise/issues/4002))
- `[Datagrid]` Fixed an issue where select all using keyboard in multiSelect/mixedSelect was not working. ([#3921](https://github.com/infor-design/enterprise/issues/3921))
- `[Datagrid]` Fix a bug with columns with buttons, they had an unneeded animation that caused states to be delayed when painting. ([#3808](https://github.com/infor-design/enterprise/issues/3808))
- `[Datagrid]` Fixed an issue where data was not in sync for row reorder and paging. ([#3749](https://github.com/infor-design/enterprise/issues/3749))
- `[Datagrid]` Fixed an issue where using selectRowsAcrossPages setting the selected rows were reseting by filter, to use this feature you may need to set columnIds in the settings to form whats unique for the row. ([#3601](https://github.com/infor-design/enterprise/issues/3601))
- `[Datagrid]` Fixed an issue where when using the contentTooltip setting on a datagrid on a modal, the column would expand when hovering rows. ([#3541](https://github.com/infor-design/enterprise/issues/3541))
- `[Datagrid]` Fixed an issue the arrow on tooltips flowed in the wrong direction. ([#3854](https://github.com/infor-design/enterprise/issues/3854))
- `[Datagrid]` Fixed an issue where readonly and checkbox cells would show up on the summary row. ([#3862](https://github.com/infor-design/enterprise/issues/3862))
- `[Datagrid]` Fixed an issue where text in nested objects where not encoded correctly. ([#4058](https://github.com/infor-design/enterprise/issues/3862))
- `[Datagrid]` Fixed an issue where text editor style editors are not saved properly. ([#4058](https://github.com/infor-design/enterprise/issues/4058))
- `[Datagrid]` Fixed an issue where checkboxes in an expandable area could not be checked. ([#4062](https://github.com/infor-design/enterprise/issues/4062))
- `[Datagrid]` Fix a bug where multiselect checkboxes were misaligned in a modal. ([#4086](https://github.com/infor-design/enterprise/issues/4086))
- `[Datepicker]` Fixed an issue where some languages like fr-CA and pt-BR (that are languages in a non default locale), would error when opening the picker. ([#4035](https://github.com/infor-design/enterprise/issues/4035))
- `[Datepicker]` Fixed an issue where change did not fire when rangeselecting the same day. ([#4075](https://github.com/infor-design/enterprise/issues/4075))
- `[Datepicker]` Fixed an issue where change did not fire when selecting today after having a cleared value in the field. ([#853](https://github.com/infor-design/enterprise-ng/issues/853))
- `[Dropdown]` Changed the keyboard dropdown so it will select the active item when tabbing out. ([#3028](https://github.com/infor-design/enterprise/issues/3028))
- `[Dropdown]` Fixed an issue where the search field does not stay in the initial position. ([#2659](https://github.com/infor-design/enterprise/issues/2659))
- `[Dropdown]` Fixed an issue where the search field does not stay in the initial position. ([#2659](https://github.com/infor-design/enterprise/issues/2659))
- `[Editor]` Fixed missing tooltips. ([#issues](https://github.com/infor-design/enterprise/issues/issues))
- `[Field Options]` Fixed an issue where the focus style was not aligning. ([#3628](https://github.com/infor-design/enterprise/issues/3628))
- `[Hierarchy]` Fixed an issue selection causes tab selection to be removed. ([#3597](https://github.com/infor-design/enterprise/issues/3597))
- `[Icons]` Fixed an issue with the amend icon in uplift theme. The meaning was lost on a design change and it has been updated. ([#3613](https://github.com/infor-design/enterprise/issues/3613))
- `[Locale]` Changed results text to lower case. ([#3974](https://github.com/infor-design/enterprise/issues/3974))
- `[Locale]` Fixed abbreviated chinese month translations. ([#4034](https://github.com/infor-design/enterprise/issues/4034))
- `[Lookup]` Fixed an issue in the min width examples that showed up in Safari only. ([#3949](https://github.com/infor-design/enterprise/issues/3949))
- `[Lookup]` Added example page for server side keyword search. ([#2806](https://github.com/infor-design/enterprise/issues/2806))
- `[Lookup]` Fixed a bug that the required validation would not reset from empty in certain cases. ([#810](https://github.com/infor-design/enterprise-ng/issues/810))
- `[Lookup]` Fixed an issue in the min width examples that showed up in Safari only. ([#3949](https://github.com/infor-design/enterprise/issues/3949))
- `[Popover]` Corrected the tabindex order of Popover elements when the Popover is contained within a Modal. ([#3644](https://github.com/infor-design/enterprise/issues/3644))
- `[Mask]` Fixed issue where languages with `,` as decimal were causing the fields to only show `.` instead of the actual characters that were input. ([#3933](https://github.com/infor-design/enterprise/issues/3933))
- `[Multiselect]` Fixed a bug that would incorrectly cause both text and tags to be rendered on the page when using the Select All checkbox. ([#3767](https://github.com/infor-design/enterprise/issues/3767))
- `[Multiselect]` When using the `showSelectAll` setting, if no selectable options are present, the Select All checkbox will now remain hidden and unusable. ([#3777](https://github.com/infor-design/enterprise/issues/3777))
- `[Multiselect]` Changed "Select All" checkbox's default behavior to only select items that match the current search filter, if a search filter is present.  The original filter behavior is available by setting `selectAllFilterOnly` to false. ([#3845](https://github.com/infor-design/enterprise/issues/3845))
- `[Textarea]` Added tests to show that the textarea count text is translated. ([#3807](https://github.com/infor-design/enterprise/issues/3807))
- `[Tooltip]` Fixed tooltip behavior so clicking and mousing out will not show the tooltip and fixed tooltip delay. ([#4050](https://github.com/infor-design/enterprise/issues/#4050))
- `[Tree]` Fixed an issue where previous text selection was not clearing after clicked to any tree-node. ([#3794](https://github.com/infor-design/enterprise/issues/3794))

(75 Issues Solved This Release, Backlog Enterprise 235, Backlog Ng 62, 1071 Functional Tests, 1448 e2e Tests)

## v4.29.0

### v4.29.0 Announcements

- `[General]` Heads Up that effective October 31, 2020 we will no longer support IE 11. Until that date we will test IE 11 but only critical issues will be fixed. See the linked issue for more details. ([#3756](https://github.com/infor-design/enterprise/issues/3756))

### v4.29.0 Features

- `[Accordion]` Added the ability to call collapse and expand with a header ID. ([#783](https://github.com/infor-design/enterprise-ng/issues/783))
- `[Lookup]` Added a tooltip functionality when the data is overflowed. ([#3703](https://github.com/infor-design/enterprise/issues/3703))
- `[Lookup]` Added a clear (x icon) button to clear the field. ([#740](https://github.com/infor-design/enterprise/issues/740))
- `[Lookup]` Added a clear (x icon) button and apply button inside of modal so there are now two options to clear the field. ([#2507](https://github.com/infor-design/enterprise/issues/2507))
- `[Lookup]` Fixed a bug where validation did not work if the lookup is non-editable (select only). ([#3950](https://github.com/infor-design/enterprise/issues/3950))
- `[Multiselect]` Moved the functionality for displaying the Multiselect List's searchfield underneath/above the pseudo element into a configurable setting. ([#3864](https://github.com/infor-design/enterprise/issues/3864))
- `[Popdown]` Fixed some integration problems with nested Lookups that were causing closing to happen prematurely. ([ng#760](https://github.com/infor-design/enterprise-ng/issues/760))
- `[Slider]` Added the ability to set position of the tooltip. ([#3746](https://github.com/infor-design/enterprise/issues/3746))
- `[Toast]` Added the ability to dismiss toasts via keyboard. ([#3521](https://github.com/infor-design/enterprise/issues/3521))
- `[Homepage]` Homepage edit events (resize, reorder, remove widgets) now fire on widget elements too ([#3679](https://github.com/infor-design/enterprise/issues/3679))

### v4.29.0 Fixes

- `[About]` Fixed a bug where About dialogs disappeared when being closed by the Modal Manager API. ([#3898](https://github.com/infor-design/enterprise/issues/3898))
- `[Application Menu]` Fixed personalization regressions on Soho theme ([#3704](github.com/infor-design/enterprise/issues/3704))
- `[General]` We Updated a lot of development dependencies. Most important things to note are: we now support node 12 for development and this is recommended, from tests 13 will also work. Node 14 will not work. We updated jQuery to 3.5.1 as a client side dependency and d3 to 5.16.0. If copying files from the `dist` folder note that the d3 file is called d3.v5.js. ([#1690](https://github.com/infor-design/enterprise/issues/1690))
- `[Bar Chart]` Fixed an issue where height was not calculating properly when used other elements along content container. ([#2670](https://github.com/infor-design/enterprise/issues/2670))
- `[Application Menu]` - Made it possible for App Menu Toolbars to dismiss the menu when the `dismissOnClickMobile` setting is true. ([#2831](https://github.com/infor-design/enterprise/issues/2831))
- `[Calendar/Weekview/Monthview]` Added more docs and exposed them on the design site. ([#3575](https://github.com/infor-design/enterprise/issues/3758))
- `[Checkbox]` Fixed an issue where the error icon was inconsistent between subtle and vibrant themes. ([#3575](https://github.com/infor-design/enterprise/issues/3575))
- `[Column Chart]` Fixed an issue where height was not calculating properly when used other elements along content container. ([#2670](https://github.com/infor-design/enterprise/issues/2670))
- `[Datagrid]` Fixed an issue where blank tooltip was showing when use Alert Formatter and no text. ([#2852](https://github.com/infor-design/enterprise/issues/2852))
- `[Datagrid]` Fixed a bug where the datagrid had blocked the clicking of buttons in an empty message area. ([#3922](https://github.com/infor-design/enterprise/issues/3922))
- `[Datagrid]` Fixed an issue where keyword search results were breaking the html markup for icons and badges. ([#3855](https://github.com/infor-design/enterprise/issues/3855))
- `[Datagrid]` Fixed an issue where keyword search results were breaking the html markup for hyperlink. ([#3731](https://github.com/infor-design/enterprise/issues/3731))
- `[Datagrid]` Fixed an issue where keyword search results were not showing for paging, if searched from other than 1st page it came blank table. ([#3629](https://github.com/infor-design/enterprise/issues/3629))
- `[Datagrid]` Fixed an issue where contents filtertype was not working on example page. ([#2887](https://github.com/infor-design/enterprise/issues/2887))
- `[Datagrid]` Fixed a bug in some themes, where the multi line cell would not be lined up correctly with a single line of data. ([#2703](https://github.com/infor-design/enterprise/issues/2703))
- `[Datagrid]` Fixed visibility of sort icons when toggling and when the column is in active. ([#3692](https://github.com/infor-design/enterprise/issues/3692))
- `[Datagrid]` Fixed a bug where the data passed to resultsText was incorrect in the case of reseting a filter. ([#2177](https://github.com/infor-design/enterprise/issues/2177))
- `[Datagrid/General]` Fixed an additional bug where when loading the datagrid with a columns object that contain recursive objects the grid would crash in saveColumns. [3759](https://github.com/infor-design/enterprise/issues/3759))
- `[Datepicker]` Fixed a bug where the modal would take aspects of the personalize colors by mistake. ([#3997](https://github.com/infor-design/enterprise/issues/3997))
- `[Dropdown]` Fixed tooltip content gets cut off inside of modal. ([#3106](https://github.com/infor-design/enterprise/issues/3106))
- `[DemoApp]` Fixed an issue with some pages in the design site where the did not have a height. ([#878](https://github.com/infor-design/website/issues/878))
- `[Fonts]` A note that the Source Sans Pro font thats used in the new theme and served at google fonts, now have a fix for the issue that capitalized letters and numbers had different heights. You may need to release any special caching. ([#1789](https://github.com/infor-design/enterprise/issues/1789))
- `[Form]` Fix broken links in the form readme file. ([#818](https://github.com/infor-design/website/issues/818))
- `[Line Chart]` Fixed an issue where height was not calculating properly when used other elements along content container. ([#2670](https://github.com/infor-design/enterprise/issues/2670))
- `[Locale]` Fixed the es-419 date time value, as it was incorrectly using the medium length date format. ([#3830](https://github.com/infor-design/enterprise/issues/3830))
- `[Modal]` Fixed the inconsistencies of spacing on required fields. ([#3587](https://github.com/infor-design/enterprise/issues/3587))
- `[Modal]` Fixed a bug where the title would overflow too soon. ([#3996](https://github.com/infor-design/enterprise/issues/3996))
- `[Multiselect]` Added ability to detect selected items from incoming data via `callSource()`. ([#2656](https://github.com/infor-design/enterprise/issues/2656))
- `[Multiselect]` Added support to api settings to `allTextString` and `selectedTextString` for custom headers. ([#3554](https://github.com/infor-design/enterprise/issues/3554))
- `[Pie Chart]` Fixed an issue where height was not calculating properly when used other elements along content container. ([#2670](https://github.com/infor-design/enterprise/issues/2670))
- `[Pie]` Fixed an issue where rounds decimal places for percent values were not working. ([#3599](https://github.com/infor-design/enterprise/issues/3599))
- `[Pie/Donut]` Fixed an issue where placing legend on bottom was not working for Homepage widget/Cards. ([#3560](https://github.com/infor-design/enterprise/issues/3560))
- `[Pager]` Reduced the space between buttons. ([#1942](https://github.com/infor-design/enterprise/issues/1942))
- `[Popupmenu]` Fixed an issue the shortcut text leaves gap when no icons are present. ([#3849](https://github.com/infor-design/enterprise/issues/3849))
- `[Tabs]` Fixed info and alert icons alignment on tabs and inside of modal. ([#2695](https://github.com/infor-design/enterprise/issues/2695))
- `[Tabs]` Fixes an issue where the search bar background color was going to transparent on smaller breakpoints. ([#3871](https://github.com/infor-design/enterprise/issues/3871))
- `[Notification]` Fixed an issue where the icons were lagging in the animation. ([#2099](https://github.com/infor-design/enterprise/issues/2099))
- `[Tree]` Fixed an issue where data was not in sync for children property. ([#1690](https://github.com/infor-design/enterprise/issues/1690))
- `[Splitter]` Fixed an issue the drag handle characters render incorrectly. ([#1458](https://github.com/infor-design/enterprise/issues/1458))
- `[Splitter]` Fixed an issue where dragging for RTL direction was not working. ([#1813](https://github.com/infor-design/enterprise/issues/1813))
- `[Spinbox]` Fixed an issue where a two or more digit min value would make it difficult to type in the spinbox. To fix this the values will only be validated on blur by default. ([#3909](https://github.com/infor-design/enterprise/issues/3909))
- `[Spinbox]` Fixed an issue where the number mask did not match the max value of the spinbox. ([#3939](https://github.com/infor-design/enterprise/issues/3939))
- `[Slider]` Improved the sliding so that decimal values would not trigger the change event. ([#787](https://github.com/infor-design/enterprise-ng/issues/787))
- `[Slider]` Reduced the number of change events that fire while sliding. ([#788](https://github.com/infor-design/enterprise-ng/issues/788))
- `[Swaplist]` Fixed an issue where dragging items more than once was not working on Android or iOS devices. ([#1423](https://github.com/infor-design/enterprise/issues/1423))
- `[Tree]` Fixed an issue where tree could not be expanded when using multiselect mode in IE 11. ([#3936](https://github.com/infor-design/enterprise/issues/3936))
- `[Tabs]` Fixed an issue where calling destroy did not remove the add tab button. ([#1439](https://github.com/infor-design/enterprise/issues/1439))
- `[Vertical Tabs]` Made personalization possible. ([#3029](https://github.com/infor-design/enterprise/issues/3029))

(64 Issues Solved This Release, Backlog Enterprise 248, Backlog Ng 69, 1149 Functional Tests, 1404 e2e Tests)

## v4.28.5

### v4.28.5 Fixes

- `[Datepicker]` Fixed an issue where change events did not fire consistently. ([#4087](https://github.com/infor-design/enterprise/issues/4087))

## v4.28.4

### v4.28.4 Fixes

- `[Datagrid]` Fixed an issue where checkboxes in an expandable area could not be checked. ([#4062](https://github.com/infor-design/enterprise/issues/4062))

## v4.28.3

### v4.28.3 Fixes

- `[Datepicker]` Fixed an issue where change did not fire when rangeselecting the same day. ([#4075](https://github.com/infor-design/enterprise/issues/4075))
- `[Datepicker]` Fixed an issue where change did not fire when selecting today after having a cleared value in the field. ([#853](https://github.com/infor-design/enterprise-ng/issues/853))

## v4.28.2

### v4.28.2 Fixes

- `[Splitter]` Fixed an issue where the splitter would remove the modal overlay in some cases. ([#3982](https://github.com/infor-design/enterprise/issues/3982))

## v4.28.1

### v4.28.1 Fixes

- `[Datagrid]` Fixed a bug where the datagrid had blocked the clicking of buttons in an empty message area. ([#3922](https://github.com/infor-design/enterprise/issues/3922))
- `[Datagrid]` Added ability to set the datagrid emptymessage as primary. ([#3922](https://github.com/infor-design/enterprise/issues/3922))

## v4.28.0

### v4.28.0 Important Changes

- `[Pager]` The Deprecated `pager` getter method was removed. Use `pagerAPI` instead for the same thing if accessing this internal object directly. ([#3759](https://github.com/infor-design/enterprise/issues/3759))

### v4.28.0 Features

- `[Bar Chart]` Added support to ellipsis for yaxis labels. ([#3702](https://github.com/infor-design/enterprise/issues/3702))
- `[Contextmenu]` Added support for shortcut display in menus. ([#3490](https://github.com/infor-design/enterprise/issues/3490))
- `[Datepicker]` Added support for custom api callback to disable passed dates and to disable dates by years. ([#3462](https://github.com/infor-design/enterprise/issues/3462))
- `[Datagrid]` Added and fixed up datagrid grouping aggregators. There is now aggregators for avg, count, list, max, min and sum. In addition null and undefined data will not cause issues. ([#3752](https://github.com/infor-design/enterprise/issues/3752))
- `[Error Page]` Added a new example showing a static error page. For example for a 404 page or generic error. ([#281](https://github.com/infor-design/design-system/issues/281))
- `[FileUploadAdvanced]` Added support to api settings `maxFiles` to limit number of uploads. ([#3512](https://github.com/infor-design/enterprise/issues/3512))
- `[FileUploadAdvanced]` Added support to fire event `fileremoved` for attached file removed. ([#3548](https://github.com/infor-design/enterprise/issues/3548))
- `[Line Chart]` Added support to ellipsis for yaxis labels. ([#3702](https://github.com/infor-design/enterprise/issues/3702))
- `[Modal]` Improved handling of multiple Modal windows stemming from a single trigger element. ([ng#705](https://github.com/infor-design/enterprise-ng/issues/705))

### v4.28.0 Fixes

- `[Accordion]` Fixed a regression where updating individual headers within an Accordion was no longer working ([#3826](https://github.com/infor-design/enterprise/issues/3070))
- `[Application Menu]` Fixed the icons on breaking apart it's appearance when zooming out the browser in IE11, uplift theme. ([#3070](https://github.com/infor-design/enterprise/issues/3070))
- `[Application Menu]` Fixed misalignment/size of bullet icons in the accordion on Android devices. ([#1429](http://localhost:4000/components/applicationmenu/test-six-levels.html))
- `[Application Menu]` Add keyboard support for closing Role Switcher panel ([#3477](https://github.com/infor-design/enterprise/issues/3477))
- `[Autocomplete]` Added a check to prevent the autocomplete from incorrectly stealing form focus, by checking for inner focus before opening a list on typeahead. ([#3639](https://github.com/infor-design/enterprise/issues/3070))
- `[Autocomplete]` Fixed an issue where an change event was not firing when selecting from the menu. ([#804](https://github.com/infor-design/enterprise/issues/804))
- `[Bubble Chart]` Fixed an issue where an extra axis line was shown when using the domain formatter. ([#501](https://github.com/infor-design/enterprise/issues/501))
- `[Bullet Chart]` Added support to format ranges and difference values. ([#3447](https://github.com/infor-design/enterprise/issues/3447))
- `[Button]` Fixed the button disabled method to no longer use class `is-disabled`. ([#3447](https://github.com/infor-design/enterprise-ng/issues/799))
- `[Charts]` Fixed an issue where selected items were being deselected after resizing the page. ([#323](https://github.com/infor-design/enterprise/issues/323))
- `[Colorpicker]` Fixed an issue where the color swatches shift when the colorpicker has a scrollbar. ([#2266](https://github.com/infor-design/enterprise/issues/2266))
- `[Custom Builds]` Fixed issues related to custom building Datagrid. ([#3784](https://github.com/infor-design/enterprise/issues/3784))
- `[Custom Builds]` Fixed issues related to custom building Locale. ([#3839](https://github.com/infor-design/enterprise/issues/3839))
- `[Custom Builds]` Fixed issues related to custom building Modal. ([#3822](https://github.com/infor-design/enterprise/issues/3822))
- `[Datagrid]` Fixed an issue where row data was not available for serializer with Treegrid. ([#3663](https://github.com/infor-design/enterprise/issues/3724))
- `[ContextualActionPanel]` Fixed an issue where toolbars in CAP are not torn down on destroy. ([#3785](https://github.com/infor-design/enterprise/issues/3785))
- `[ContextualActionPanel]` Fixed an issue where nested caps or closing and reopening caps would not work. ([#801](https://github.com/infor-design/enterprise-ng/issues/801))
- `[Datagrid]` Fixed a css issue in dark uplift mode where the group row lines were not visible. ([#3649](https://github.com/infor-design/enterprise/issues/3649))
- `[Datagrid]` Fixed some styling issues in alerts and tags, and made clickable tags available in the formatter. ([#3631](https://github.com/infor-design/enterprise/issues/3631))
- `[Datagrid]` Fixed a css issue in dark uplift mode where the group row lines were not visible . ([#3649](https://github.com/infor-design/enterprise/issues/3649))
- `[Datagrid]` Fixed lookup modal title to be visible and adjust the position to make it centered. ([#3635](https://github.com/infor-design/enterprise/issues/3635))
- `[Datagrid]` Fixed an issue where selected rows are not reset when calling loadData. ([#3718](https://github.com/infor-design/enterprise/issues/3718))
- `[Datagrid]` Fixed an issue where if using grouping totals and hiding and showing columns the page is not refreshed properly. ([#2564](https://github.com/infor-design/enterprise/issues/2564)
- `[Datagrid]` Fixed an issue the selected row header icon is the wrong state when using allowSelectAcrossPages. ([#3043](https://github.com/infor-design/enterprise/issues/3043)
- `[Datagrid]` Improved the `datagrid-default-modal-width` concept if setting a modal datagrid default with so it works on any parent. [3562](https://github.com/infor-design/enterprise/issues/3562))
- `[Datagrid]` Fixed a bug in the indeterminate paging example, that the select checkbox would not work and be out of sync when changing pages. [2230](https://github.com/infor-design/enterprise/issues/2230))
- `[Datagrid]` Fixed a bug when resizing the first column of the center pane when using frozen columns, the resize would jump out the size of the frozen section. [3741](https://github.com/infor-design/enterprise/issues/3741))
- `[Datagrid]` Fixed an issue where the filter condition leaves two selected if you just reorder. ([#3779](https://github.com/infor-design/enterprise/issues/3779))
- `[Datagrid/General]` Fixed a bug where when loading the datagrid with a columns object that contain recursive objects the grid would crash. [3759](https://github.com/infor-design/enterprise/issues/3759))
- `[Datagrid/Hyperlink]` Fixed layout issues with links in right text align mode. To do this refactored links to not use a psuedo element for the focus style. ([#3680](https://github.com/infor-design/enterprise/issues/3680))
- `[Datepicker]` Fixed a bug where for some locales like `af-ZA` and `fi_FI` with dots in the day periods, setting 24 hr time to AM did not work. [3750](https://github.com/infor-design/enterprise/issues/3750))
- `[Datepicker]` Fixed a bug where date picker erred on arabic dates. [3804](https://github.com/infor-design/enterprise/issues/3804))
- `[Datepicker]` Fixed a bug where date picker could not change arabic dates. [3819](https://github.com/infor-design/enterprise/issues/3819))
- `[Datepicker]` Fixed a bug the month only picker would error the second time opened. [3817](https://github.com/infor-design/enterprise/issues/3817))
- `[Datepicker]` Added fix for dates with month and day only format where day is first, this was incorrectly validating as invalid. ([#3833](https://github.com/infor-design/enterprise/issues/3833))
- `[Demoapp]` Fixed incorrect directory list hyperlinks in listview and listbuilder components. ([1783](https://github.com/infor-design/enterprise/issues/1783))
- `[Demoapp]` Did cleanup on the icons and patterns links. ([3790](https://github.com/infor-design/enterprise/issues/3790))
- `[Demoapp]` When deployed on a proxy the icons page would not change contents when changing theme. ([3790](https://github.com/infor-design/enterprise/issues/3790))
- `[Dropdown]` Fixed an issue that Dropdown did not close when scrolling in some nested containers. ([#3436](https://github.com/infor-design/enterprise/issues/3436))
- `[EmptyMessage]` Updated the text to be more subtle. ([#3476](https://github.com/infor-design/enterprise/issues/3476))
- `[Fieldset]` Fixed fieldset text data overlapping in compact mode on mobile view. ([#3627](https://github.com/infor-design/enterprise/issues/3627))
- `[General]` Added a number of small accessibility fixes base on older testing feedback. ([#1539](https://github.com/infor-design/enterprise/issues/1539))
- `[Hierarchy]` Added support for separators in the actions menu on a hierarchy leaf. ([#3636](https://github.com/infor-design/enterprise/issues/3636))
- `[Hierarchy]` Fixed an issue where clicking the "More Actions" menu trigger wouldn't open the menu anymore. ([#3873](https://github.com/infor-design/enterprise/issues/3873))
- `[Lookup]` Fixed an issue where `keywordFilter: true` and `filterable: true` used together cause the lookup modal to break. ([#3772](https://github.com/infor-design/enterprise/issues/3772))
- `[Masthead]` Fixed layout and color issues in uplift theme. ([#3526](https://github.com/infor-design/enterprise/issues/3526))
- `[Modal]` Fixed modal title to a two line with ellipsis when it's too long. ([#3479](https://github.com/infor-design/enterprise/issues/3479))
- `[Multiselect]` Fixed tags dismiss button on mobile devices. ([#3640](https://github.com/infor-design/enterprise/issues/3640))
- `[Icons]` Added new locked/unlocked icons in ids-identity [#3732](https://github.com/infor-design/enterprise/issues/3732)
- `[Radar Chart]` Fixed an issue where labels were cutoff at desktop view. ([#3510](https://github.com/infor-design/enterprise/issues/3510))
- `[Splitter]` Fixed an issue where collapse button was misaligned. ([#3825](https://github.com/infor-design/enterprise/issues/3825))
- `[Swaplist]` Fixed disabled swap buttons color in dark variant subtle theme. ([#3709](https://github.com/infor-design/enterprise/issues/3709))
- `[Utils]` Exposed `Soho.utils.isInViewport(elem)` for external use. ([#3436](https://github.com/infor-design/enterprise/issues/3436))
- `[Toolbar]` Improved the placeholder text color to be more visible in uplift (dark variant). ([#3727](https://github.com/infor-design/enterprise/issues/3727))
- `[Tree]` Fixed an issue where use `UpdateNode()` method the data was not sync. ([#3724](https://github.com/infor-design/enterprise/issues/3724))

(71 Issues Solved This Release, Backlog Enterprise 260, Backlog Ng 82, 1048 Functional Tests, 1370 e2e Tests)

## v4.27.4

### v4.27.4 Fixes

`[Button]` Fixed the button disabled method to no longer use class `is-disabled`. ([#3447](https://github.com/infor-design/enterprise-ng/issues/801))
`[Button]` Fixed a regression where some buttons would get a 100% width on mobile. ([#801](https://github.com/infor-design/enterprise-ng/issues/801))

## v4.27.3

### v4.27.3 Fixes

- `[Datagrid]` Fixed a bug in the indeterminate paging example, that the select checkbox would not work and be out of sync when changing pages. [2230](https://github.com/infor-design/enterprise/issues/2230))

## v4.27.2

### v4.27.2 Fixes

- `[Datagrid]` Fixed an issue in datagrid frozen columns, actions that re-render like sorting may cause rendering issues. ([#3735](https://github.com/infor-design/enterprise/issues/3735))
- `[Datagrid]` Fixed an issue in lookup datagrid editors that clicking a trigger in the cell would commit the cell causing editing not to work in some cases. ([#785](https://github.com/infor-design/enterprise-ng/issues/785))

## v4.27.1

### v4.27.1 Fixes

- `[Icons]` Added a fix to support both `href` and `xlink:href` in icons. ([#3734](https://github.com/infor-design/enterprise/issues/3734))

## v4.27.0

### v4.27.0 Important Changes

- `[Hierarchy]` Removed the following deprecated options `paging: <bool>` and `mobileView: <bool>`. Instead use `layout='paging'` or `layout='mobile-only'`.
- `[Icons]` Changed the svg icons to use `href` instead of deprecated `xlink:href`. This isnt a breaking change either will work but `href` works better with Ivy in Angular. ([#3611](https://github.com/infor-design/enterprise/issues/3611))

### v4.27.0 Features

- `[Button]` Add `toData()` and related API for programmatically handling control of buttons. ([ng#467](https://github.com/infor-design/enterprise-ng/issues/467))
- `[Calendar]` Enhanced the look and feel of monthview calendar by displaying legend and calendar event on mobile view. ([#925](https://github.com/infor-design/enterprise/issues/925))
- `[Modal]` Created API for controlling the Modal ButtonSet. ([ng#467](https://github.com/infor-design/enterprise-ng/issues/467))
- `[Datagrid]` Added support for api setting on expand and collapse children. ([#3274](https://github.com/infor-design/enterprise/issues/3274))
- `[Datagrid]` Updated the fixedRowHeight setting to accept `auto` as an option. This will calculate the row height for all frozenRows section. If you have a lot of rows this may be slow so a number is preferred. ([#3374](https://github.com/infor-design/enterprise/issues/3374))
- `[Editor]` Added an option to set the height of the editor in `rows`. If you set this the estimated number for rows can be specified for the source and html pane. It will scroll after that. ([#3688](https://github.com/infor-design/enterprise/issues/3688))
- `[Homepage]` Added support for reordering, resizing, and removing widgets by enabling edit mode on the homepage component. ([#3531](https://github.com/infor-design/enterprise/issues/3531))

### v4.27.0 Fixes

- `[Accordion]` Removed stoppage of event propagation when accordion headers are clicked, in order to allow external click event listeners to propagate. ([ng#321](https://github.com/infor-design/enterprise-ng/issues/321))
- `[Bar Chart]` Fixed an issue where chart was not resizing on homepage widget resize. ([#2669](https://github.com/infor-design/enterprise/issues/2669))
- `[Blockgrid]` Fixed an issue where there was no index if the data is empty, and removed deprecated internal calls. ([#748](https://github.com/infor-design/enterprise-ng/issues/748))
- `[Busy Indicator]` Fixed an issue where it throws an error when a display delay, the busy-indicator parent removed and added via ngIf before the busyindicator shown. ([#703](https://github.com/infor-design/enterprise-ng/issues/703))
- `[Busy Indicator]` Fixed an issue where the overlay would close when closing the Modal. ([#3424](https://github.com/infor-design/enterprise/issues/3424))
- `[Busy Indicator]` Fixed an issue where position was not aligning. ([#3341](https://github.com/infor-design/enterprise/issues/3341))
- `[Colorpicker]` Fixed the dropdown icon position is too close to the right edge of the field. ([#3508](https://github.com/infor-design/enterprise/issues/3508))
- `[Contextual Action Panel]` Fixed misaligned search icon in uplift theme. ([#3630](https://github.com/infor-design/enterprise/issues/3630))
- `[Contextual Action Panel]` Fixed close icon button in getting cut off on mobile view ([#3586](https://github.com/infor-design/enterprise/issues/3586))
- `[Datagrid]` Fixed an issue where lookup editor was removing all characters following and including the '|' pipe character. ([#3556](https://github.com/infor-design/enterprise/issues/3556))
- `[Datagrid]` Fixed an issue where date range filter was unable to filter data. ([#3503](https://github.com/infor-design/enterprise/issues/3503))
- `[Datagrid]` Fixed a bug were datagrid tree would have very big text in the tree nodes on IOS. ([#3347](https://github.com/infor-design/enterprise/issues/3347))
- `[Datagrid]` Fixed a focus trap issue when using actionable mode, tab will now move up and down rows. ([#2399](https://github.com/infor-design/enterprise/issues/2399))
- `[Datagrid]` Fixed a bug when setting the UI indicator with `setSortIndicator` then it would take two clicks to sort the inverse direction. ([#3391](https://github.com/infor-design/enterprise/issues/3391))
- `[Datagrid]` Fixed an issue where date range filter was not working. ([#3337](https://github.com/infor-design/enterprise/issues/3337))
- `[Datagrid]` Fixed a bug when combining multiselect and expandable rows. If using the shift key to select multiple rows the selection would include incorrect rows. ([#2302](https://github.com/infor-design/enterprise/issues/2302))
- `[Datagrid]` Added support for dragging and reordering columns in RTL and some minor style cleanup with dragging to reorder. ([#3552](https://github.com/infor-design/enterprise/issues/3552))
- `[Datagrid]` Fixed an issue that the click event did not show the item data when the keyboard is used. ([#3645](https://github.com/infor-design/enterprise/issues/3645))
- `[Datagrid]` Fixed an issue where datagrid tree did not show empty messages. ([#3642](https://github.com/infor-design/enterprise/issues/3642))
- `[Datagrid]` Fixed an issue where grouped rows did not render when combined with frozen columns. ([#3367](https://github.com/infor-design/enterprise/issues/3367))
- `[Datagrid]` Fixed an issue where the overlay was closing after close Modal. ([#735](https://github.com/infor-design/enterprise-ng/issues/735))
- `[Datagrid]` Fixed a misaligned drag and drop column icon on IE 11. ([#3648](https://github.com/infor-design/enterprise/issues/3648))
- `[Datagrid]` Fixed an issue when using the colspan column option along with frozenColumns. ([#3416](https://github.com/infor-design/enterprise/issues/3416))
- `[Datagrid]` Fixed an issue where the empty message might still show if the amount of rows do not fill the page. ([#3697](https://github.com/infor-design/enterprise/issues/3697))
- `[Datepicker]` Fixed popover height and datepicker layout on mobile view. ([#2569](https://github.com/infor-design/enterprise/issues/3569))
- `[Datepicker]` Fixed an issue where date range with minimum range was not working. ([#3268](https://github.com/infor-design/enterprise/issues/3268))
- `[Datepicker]` Fixed an issue where date range was reverting to initial values after clearing. ([#1306](https://github.com/infor-design/enterprise/issues/1306))
- `[Datepicker]` Fixed an issue where dates would be invalid in ko-KO locale. ([#3470](https://github.com/infor-design/enterprise/issues/3470))
- `[Datepicker]` Fixed an issue where dates would be invalid in zh-TW locale. ([#3473](https://github.com/infor-design/enterprise/issues/3473))
- `[Datepicker]` Fixed an issue where AM/PM could not be set in hi-IN locale. ([#3474](https://github.com/infor-design/enterprise/issues/3474))
- `[Datepicker]` Fixed an issue where change would fire twice or when the value is still blank. ([#3423](https://github.com/infor-design/enterprise/issues/3423))
- `[Datepicker]` Fixed an issue where time would be reset to 12:00 AM when setting the time and clicking today. ([#3202](https://github.com/infor-design/enterprise/issues/3202))
- `[Dropdown]` Fixed a bug where it was not possible for Dropdowns in certain scrollable Modal regions to close on scroll. ([#2650](https://github.com/infor-design/enterprise/issues/2650))
- `[Dropdown]` Fixed a bug that dropdowns are in the wrong position if flowing up and other minor cases. ([#2068](https://github.com/infor-design/enterprise/issues/2068))
- `[Dropdown]` Fixed alignment when using dropdown in compound field. ([#3647](https://github.com/infor-design/enterprise/issues/3647))
- `[Editor]` Added ui updates to the toolbar in uplift (vibrant mode) and minor style fixes. ([#3577](https://github.com/infor-design/enterprise/issues/3577))
- `[Editor]` Added fixes to reseting the dirty indicator when used in an editor. ([#3662](https://github.com/infor-design/enterprise/issues/3662))
- `[Editor]` Fixed a width change when toggle source view when the editor is on a modal, this is also based on UI feedback that the switch was confusing, so we now disable the buttons. ([#3594](https://github.com/infor-design/enterprise/issues/3594))
- `[Editor]` Fixed an issue where bullet and number lists could not be converted to headings and regular text with the font picker. ([#2679](https://github.com/infor-design/enterprise/issues/2679))
- `[Editor]` Fixed an issue where some settings like bold and italics would not be reset consistently when applying headings and regular text with the font picker. ([#2256](https://github.com/infor-design/enterprise/issues/2256))
- `[Editor]` Fixed an issue where the dirty events did not fire changing the source view. ([#3598](https://github.com/infor-design/enterprise/issues/3598))
- `[Editor]` Adding missing bottom spacing under heading elements. ([#3288](https://github.com/infor-design/enterprise/issues/3288))
- `[Field Filter]` Fixed an issue where switching to In Range filter type with a value in the field was causing an error. ([#3515](https://github.com/infor-design/enterprise/issues/3515))
- `[Editor]` Added a font color for rest/none swatch. ([#2035](https://github.com/infor-design/enterprise/issues/2035))
- `[Field Filter]` Fixed an issue where switching to In Range filter type with a value in the field was causing an error. ([#3515](https://github.com/infor-design/enterprise/issues/3515))
- `[Field Filter]` Fixed an issue where date range was not working after using other filter. ([#2764](https://github.com/infor-design/enterprise/issues/2764))
- `[Field Filter]` Fixed an issue where stray text would be shown if the filters are hidden and then shown later. ([#3687](https://github.com/infor-design/enterprise/issues/3687))
- `[Line Chart]` Fixed an issue where x-axis labels were overlapping for small viewport on homepage widget. ([#2674](https://github.com/infor-design/enterprise/issues/2674))
- `[Lookup]` Fixed an issue where selected values were clearing when use server side data. ([#588](https://github.com/infor-design/enterprise-ng/issues/588))
- `[Locale]` Added missing Afrikaans translations. ([#3685](https://github.com/infor-design/enterprise/issues/3685))
- `[Masthead]` Fixed layout and color issues in uplift theme. ([#3526](https://github.com/infor-design/enterprise/issues/3526))
- `[Modal]` Fixed an iOS bug where after opening several Modals/Messages, it would occasionally be impossible to scroll a scrollable page area. ([#3389](https://github.com/infor-design/enterprise/issues/3389))
- `[Modal]` Fixed a bug where when iframe elements are present, focus traps could occur and cause focus on elements outside of the Modal, but within the iframe. ([#2287](https://github.com/infor-design/enterprise/issues/2287))
- `[Modal]` Added a check for preventing Tooltips inside a Modal from opening while the Modal is not visible ([#3588](https://github.com/infor-design/enterprise/issues/3588))
- `[Modal]` Fixed dropdown position when the field is required. ([#3482](https://github.com/infor-design/enterprise/issues/3482))
- `[Modal]` Fixed a regression where some Close buttons were not properly closing. ([#3615](https://github.com/infor-design/enterprise/issues/3615))
- `[Process Indicator]` Fixed icons that are not centered inside the circle indicators. ([#3509](https://github.com/infor-design/enterprise/issues/3509))
- `[Personalize]` Fixed an issue that colorschanged events do not fire on when doing a set to default ation. ([#751](https://github.com/infor-design/enterprise-ng/issues/751))
- `[Searchfield]` Correct the background color of toolbar search fields. ([#3527](https://github.com/infor-design/enterprise/issues/3527))
- `[Spinbox]` Corrected an issue in the enable method, where it did not fully remove the readonly state. ([#3527](https://github.com/infor-design/enterprise/issues/3527))
- `[Swaplist]` Fixed an issue where lists were overlapping on uplift theme. ([#3452](https://github.com/infor-design/enterprise/issues/3452))
- `[Tabs]` Fixed the position of error icon too close to the border on focus state. ([#3544](https://github.com/infor-design/enterprise/issues/3544))
- `[Tabs-Vertical]` Fixed an issue where the content cannot scroll on mobile view. ([#3542](https://github.com/infor-design/enterprise/issues/3542))
- `[Tags]` Fixed a regression on Tag Buttons, where they were visually, vertically misaligned with Tag text. ([#3604](https://github.com/infor-design/enterprise/issues/3604))
- `[Week-View]` Changed the look of the week-view and day-view day of the week so its a 3 (or 2) letter abbreviation and emphasizes the date and spans two lines. This makes all the days of the week the same length. ([#3262](https://github.com/infor-design/enterprise/issues/3262))
- `[Validation]` Fixed a bug where addMessage did not add messages to the parent. ([#711](https://github.com/infor-design/enterprise-ng/issues/711))

(87 Issues Solved This Release, Backlog Enterprise 279, Backlog Ng 75, 1033 Functional Tests, 1322 e2e Tests)

## v4.26.2

### v4.26.2 Fixes

- `[Textarea]` Fixed missing text in safari on disabled text areas. ([#3638](https://github.com/infor-design/enterprise/issues/3638))

## v4.26.1

### v4.26.1 Fixes

- `[Demo App]` Fixed the embedded layout to show uplift theme. ([#861](https://github.com/infor-design/website/issues/861))

## v4.26.0

### v4.26.0 Features

- `[Datagrid]` Added support for expandable row to expand across all frozen columns, and fixed span layout issues on the right side frozen columns. ([#2867](https://github.com/infor-design/enterprise/issues/2867))
- `[Datagrid]` Added a new `resizeMode` option that allows you to pick between `flex` and `fit`. `flex` will resize columns independently shifting other columns to fit the table layout if needed. `fit` will resize using the neighbor's column width. This is possible more useful when you have less columns. ([#3251](https://github.com/infor-design/enterprise/issues/3251))
- `[Calendar]` Made the monthview, weekview and calendar work in RTL mode and added official support for UmAlQura calendar. ([#2788](https://github.com/infor-design/enterprise/issues/2788))
- `[Icons]` Added new icons `icon-play, icon-stop, icon-record, icon-pause` for video players. ([#411](https://github.com/infor-design/design-system/issues/411))
- `[Icons]` Added new icons `icon-security-off, icon-security-on` for toggles related to security/secure items. ([#397](https://github.com/infor-design/design-system/issues/397))
- `[Searchfield]` Added a setting that makes it possible to adjust the "collapsed" size of a Toolbar Searchfield to better accommodate some use cases. ([#3296](https://github.com/infor-design/enterprise/issues/3296))

### v4.26.0 Fixes

- `[Application Menu]` Fixed bugs with filtering where it was not possible to have the filter match text within content areas, as well as general expand/collapse bugs with filtering. ([#3131](https://github.com/infor-design/enterprise/issues/3131))
- `[Application Menu]` Fixed overlap button when label is too long, and aligned dropdown icon in application menu uplift theme. ([#3133](https://github.com/infor-design/enterprise/issues/3133))
[Contextual Action Panel] - Fixed shade colors of text and icon buttons in uplift theme high contrast. (#3394)
- `[Accordion]` - Fixed an issue with a missing border on the last element in certain states. ([#3885](https://github.com/infor-design/enterprise/issues/3885))
- `[Calendar]` Fixed issue where on month view in events info `Date` and `Duration` fields were not working with some events and `Duration` field. Now `Duration` field support `Days, Hours and Minutes` text. ([#2777](https://github.com/infor-design/enterprise/issues/2777))
- `[Calendar]` Fixed an issue where link was not working on monthview to switch to day view when clicked on more events on that day. ([#3181](https://github.com/infor-design/enterprise/issues/3181))
- `[Calendar]` Fixed a calendar event where the start date today is not displaying as upcoming event in different timezone. ([#2776](https://github.com/infor-design/enterprise/issues/2776))
- `[Calendar]` Fixed an issue where adding an event was inconsistent in Safari. ([#3079](https://github.com/infor-design/enterprise/issues/3079))
- `[Calendar]` Fixed an issue where any event was not rendering in day and week view. ([#3222](https://github.com/infor-design/enterprise/issues/3222))
- `[Calendar]` Fixed an issue where date selection was not persist when switching from month view to week view to day view. ([#3319](https://github.com/infor-design/enterprise/issues/3319))
- `[Colors]` Fixed an incorrect ruby06 color, and made the background change on theme change now (again). ([#3448](https://github.com/infor-design/enterprise/issues/3448))
- `[Datagrid]` Fixed an issue where focus on reload data was forced to be on active cell. ([#358](https://github.com/infor-design/enterprise-ng/issues/358))
- `[Datagrid]` Fixed RTL issues in the filter row. ([#3517](https://github.com/infor-design/enterprise/issues/3517))
- `[Datagrid]` Improved the column resize behavior in speed and usability with the cursor being more accurate during resize. ([#3251](https://github.com/infor-design/enterprise/issues/3251))
- `[Datagrid]` Improved the column resize behavior to work much better in RTL mode. ([#1924](https://github.com/infor-design/enterprise/issues/1924))
- `[Datagrid]` Fixed a bug where if a filter row column is frozen the mask and editor options would not be applied. ([#2553](https://github.com/infor-design/enterprise-ng/issues/2553))
- `[Datagrid]` Fixed an issue where when using rowTemplate/expandableRows and frozenColumns on both sides the right side did not render properly. ([#2867](https://github.com/infor-design/enterprise/issues/2867))
- `[Datagrid]` Fixed an issue where height was not aligning to expandable row for frozen columns. ([#3516](https://github.com/infor-design/enterprise/issues/3516))
- `[Datagrid]` Fixed hover color should not be similar to alternate rows when hovering in uplift high contrast. ([#3338](https://github.com/infor-design/enterprise/issues/3338))
- `[Datagrid]` Fixed a demo app issue filtering decimal fields in some examples. ([#3351](https://github.com/infor-design/enterprise/issues/3351))
- `[Datagrid]` Fixed an issue where some columns were disappear after resizing the browser or after changing themes. ([#3434](https://github.com/infor-design/enterprise/issues/3434))
- `[Datagrid]` Fixed an issue that the filter row type dropdowns did not close when the grid is scrolled. ([#3216](https://github.com/infor-design/enterprise/issues/3216))
- `[Datagrid]` Added an example showing the configuration needed to filter date time fields on just dates without the time part. ([#2865](https://github.com/infor-design/enterprise/issues/2865))
- `[Datagrid]` Changed the isFilter added value to datasets to a more unique value to avoid clashes. ([#2668](https://github.com/infor-design/enterprise/issues/2668))
- `[Datagrid]` Added a `getDataset` method that will return the current dataset without any added properties. ([#2668](https://github.com/infor-design/enterprise/issues/2668))
- `[Datagrid]` Fixed an issue that when reordering filter columns the filter values would disappear. ([#2565](https://github.com/infor-design/enterprise/issues/2565))
- `[Datagrid]` Fixed an issue that dropdown lists in filter rows did not close when scrolling. ([#2056](https://github.com/infor-design/enterprise/issues/2565))
- `[Datagrid]` Added a `filterType` option to the filter event data so the type can be determined. ([#826](https://github.com/infor-design/enterprise/issues/826))
- `[Datagrid]` Add options to `toolbar.filterRow` so that instead of true/false you can set `showFilter, clearFilter, runFilter` independently. ([#1479](https://github.com/infor-design/enterprise/issues/1479))
- `[Datagrid]` Added fixes to improve the usage of the textarea editor. ([#3417](https://github.com/infor-design/enterprise/issues/3417))
- `[Datagrid]` Fixed an issue where reset to default was not working properly. ([#3487](https://github.com/infor-design/enterprise/issues/3487))
- `[Datepicker]` Fixed an issue where setting date format with comma character was not working. ([#3008](https://github.com/infor-design/enterprise/issues/3008))
- `[Editor]` Made the link and image link fields required on the dialogs. ([#3008](https://github.com/infor-design/enterprise/issues/3008))
- `[Editor]` Fixed an issue where it was possible to clear text and end up with text outside the default paragraph seperator. ([#2268](https://github.com/infor-design/enterprise/issues/2268))
- `[Fileupload]` Fixed an issue where tabbing out of a fileupload in was causing the modal dialog to disappear. ([#3458](https://github.com/infor-design/enterprise/issues/3458))
- `[Form Compact Layout]` Added support for `form-compact-layout` the remaining components. ([#3008](https://github.com/infor-design/enterprise/issues/3329))
- `[Dropdown]` Fixed a bug that was causing the `selectValue()` method not to update the visual display of the in-page Dropdown element. ([#3432](https://github.com/infor-design/enterprise/issues/3432))
- `[Forms]` Fixed an issue where radio group was overlapping fields. ([#3466](https://github.com/infor-design/enterprise/issues/3466))
- `[Forms Compact]` Fixed an issue where fileupload was misaligned in RTL mode in uplift theme. ([#3483](https://github.com/infor-design/enterprise/issues/3483))
- `[Icons]` Fixed color inconsistencies of the icons when the fields are in readonly state. ([#3176](https://github.com/infor-design/enterprise/issues/3176))
- `[Input]` Added the ability to line up data labels with inputs by adding class `field-height` to the `data` element and placing it in a responsive grid. ([#987](https://github.com/infor-design/enterprise/issues/987))
- `[Input]` Added the ability to use standalone required spans, this will help on responsive fields if they are cut off. ([#3115](https://github.com/infor-design/enterprise/issues/3115))
- `[Input/Forms]` Added the ability to add a class to rows to align the fields on the bottom, this will line up fields if they have wrapping labels or long labels with required fields. To enable this add class `flex-align-bottom` to the grid `row`. ([#443](https://github.com/infor-design/enterprise/issues/443))
- `[Locale]` Fixed an issue where formatDate() method was not working for es-419. ([#3363](https://github.com/infor-design/enterprise/issues/3363))
- `[Locale]` Fixed an issue where setting language to `nb` would error. ([#3455](https://github.com/infor-design/enterprise/issues/3455))
- `[Locale]` Fixed incorrect time separators in the no, nn, and nn locales. ([#3468](https://github.com/infor-design/enterprise/issues/3468))
- `[Locale]` Added further separation of language from formatting in date oriented components (calendar, datepicker, timepicker ect). [3244](https://github.com/infor-design/enterprise/issues/3244))
- `[Locale]` Added support for `nn` locale and language, but this will change to no language as only this is translated as its the same. ([#3455](https://github.com/infor-design/enterprise/issues/3455))
- `[Locale]` Correct the month names in Russian locale and capitalized the day names. ([#3464](https://github.com/infor-design/enterprise/issues/3464))
- `[Module Tabs]` Fixed color tab indicator and small gap below when selected/opened for all color variations in uplift theme. ([#3312](https://github.com/infor-design/enterprise/issues/3312))
- `[Modal]` Fixed colors in dark mode for the primary disabled button and error and background contrast. ([#2754](https://github.com/infor-design/enterprise/issues/2754))
- `[Pie]` Fixed an issue where initial selection was getting error. ([#3157](https://github.com/infor-design/enterprise/issues/3157))
- `[Popupmenu]` Fixed an issue where list separators were disappearing when reduced the browser zoom level e.g. 70-80%. ([#3407](https://github.com/infor-design/enterprise/issues/3407))
- `[Radar Chart]` Fixed an issue where labels was cut off for some screen sizes. ([#3320](https://github.com/infor-design/enterprise/issues/3320))
- `[Searchfield]` Fixed a bug where changing filter results while the autocomplete is open may result in the menu being positioned incorrectly. ([#3243](https://github.com/infor-design/enterprise/issues/3243))
- `[Searchfield]` Fixed a bug in Toolbar Searchfields where a component configured with `collapsible: false` and `collapseSize` defined, the searchfield would incorrectly collapse. ([NG#719](https://github.com/infor-design/enterprise-ng/issues/719))
- `[Splitter]` Fixed an issue in the destroy function where the expand button was not removed. ([#3371](https://github.com/infor-design/enterprise/issues/3371))
- `[Swaplist]` Fixed an issue where top buttons were not aligned in Firefox. ([#3425](https://github.com/infor-design/enterprise/issues/3425))
- `[Textarea]` Fixed an issue where using `rows` stopped working, and fixed the autoGrow option to work better. ([#3471](https://github.com/infor-design/enterprise/issues/3471))
- `[Toolbar]` Fixed an issue where some `destroy()` methods being called in `teardown()` were not type-checking for the `destroy()` method, and sometimes would incorrectly try to call this on an object or data property defined as `button`. ([#3449](https://github.com/infor-design/enterprise/issues/3449))
- `[Tooltip/Popover]` Fixed incorrect placement when in RTL modes, as well as some broken styles on the RTL Popover. ([#3119](https://github.com/infor-design/enterprise/issues/3119))
- `[Validation/Checkboxes]` Fixed issues with making checkboxes required, the styling did not work for it and the scrollIntoView function and validation failed to fire. Note that to add required to the checkbox you need to add an extra span, adding a class to the label will not work because the checkbox is styled using the label already. ([#3147](https://github.com/infor-design/enterprise/issues/3147))
- `[Validation]` Fixed an issue where calling removeMessage would not remove a manually added error class. ([#3318](https://github.com/infor-design/enterprise/issues/3318))

(78 Issues Solved This Release, Backlog Enterprise 336, Backlog Ng 77, 989 Functional Tests, 1246 e2e Tests)

## v4.25.3

### v4.25.3 Fixes

- `[Bar]` Fixed an error rendering charts with only one dataset point. ([#3505](https://github.com/infor-design/enterprise/issues/3505))
- `[Datagrid]` Fixed an issue where date range filter was unable to filter data. ([#3503](https://github.com/infor-design/enterprise/issues/3503))
- `[Datagrid]` Fixed an issue where date range filter was not working. ([#3337](https://github.com/infor-design/enterprise/issues/3337))
- `[Datepicker]` Fixed an issue where date range with minimum range was not working. ([#3268](https://github.com/infor-design/enterprise/issues/3268))
- `[Datepicker]` Fixed an issue where date range was reverting to initial values after clearing. ([#1306](https://github.com/infor-design/enterprise/issues/1306))
- `[Field Filter]` Fixed an issue where switching to In Range filter type with a value in the field was causesing an error. ([#3515](https://github.com/infor-design/enterprise/issues/3515))
- `[Field Filter]` Fixed an issue where date range was not working after using other filter. ([#2764](https://github.com/infor-design/enterprise/issues/2764))

## v4.25.2

### v4.25.2 Fixes

- `[Fileupload]` Fixed an issue where tabbing out of a fileupload in was causing the modal dialog to disappear. ([#3458](https://github.com/infor-design/enterprise/issues/3458))

## v4.25.1

### v4.25.1 Fixes

- `[Datagrid]` Fixed a bug where if there was an editor datagrid might error when loading. ([#3313](https://github.com/infor-design/enterprise/issues/3313))
- `[Mask]` Fixed a bug where leading zeroes were not possible to apply against Number Masks on standard input fields that also handled formatting for thousands separators. ([#3315](https://github.com/infor-design/enterprise/issues/3315))
- `[General]` Improved the colors of windows chrome custom scrollbars in uplift themes. ([#3413](https://github.com/infor-design/enterprise/issues/3413))

## v4.25.0

### v4.25.0 Features

- `[Fields]` Added a form level class to toggle all fields in the form to a more compact (shorter) mode called `form-layout-compact`. Added and fixed existing components so that there is now the option to have more compact forms by using shorter fields. ([#3249](https://github.com/infor-design/enterprise/issues/3249))
- `[Tag]` Added a new style for linkable tags that will work for default, info, good, error, alert, and neutral styles. ([#3113](https://github.com/infor-design/enterprise/issues/3113))
- `[Multiselect]` Added Tag Display as a new style for interacting with selected results in Multiselect components. ([#3114](https://github.com/infor-design/enterprise/issues/3114))
- `[Popdown]` Added support for tabbing into and exit out of it. ([#3218](https://github.com/infor-design/enterprise/issues/3218))
- `[Colors]` Updated design system tokens to new colors for uplift and did a pass on all three theme variants. This impacts and improves many internal colors in components and charts. ([#3007](https://github.com/infor-design/enterprise/issues/3007))

### v4.25.0 Fixes

- `[About]` Added further indication for Microsoft Edge Chrome next to the underlying chrome version. ([#3073](https://github.com/infor-design/enterprise/issues/3073))
- `[About]` Fixed a bug where the browser language was shown as the locale name, we now show browser language and IDs language and locale separate. ([#2913](https://github.com/infor-design/enterprise/issues/2913))
- `[About]` Fixed a bug where the OS version was duplicated. ([#1650](https://github.com/infor-design/enterprise/issues/1650))
- `[Accordion]` Fixed inconsistency style of focus element after clicking on a certain accordion header. ([#3082](https://github.com/infor-design/enterprise/issues/3082))
- `[Accordion]` Fixed an issue that when all panes are expanded then they could no longer be closed. ([#701](https://github.com/infor-design/enterprise-ng/issues/3217))
- `[Application Menu]` Fixed minor usability issues when attempting to filter on application menus, display of hidden filtered children, and filtering reset when a Searchfield is blurred. ([#3285](https://github.com/infor-design/enterprise/issues/3285))
- `[Application Menu]` Fixed incorrect font-size/padding around list item headers' bullet points. ([#3364](https://github.com/infor-design/enterprise/issues/3364))
- `[Application Menu]` Tweaked some font colors on the Vibrant theme. ([#3400](https://github.com/infor-design/enterprise/issues/3400))
- `[Autocomplete]` Fixed an issue where selected event was not firing when its parent is partly overflowing. ([#3072](https://github.com/infor-design/enterprise/issues/3072))
- `[Calendar]` Fixed an issue setting the legend checked elements to false in the api. ([#3170](https://github.com/infor-design/enterprise/issues/3170))
- `[Datagrid]` Fixed an issue where the data after commit edit was not in sync for tree. ([#659](https://github.com/infor-design/enterprise-ng/issues/659))
- `[Datagrid]` Fixed an issue where the add row or load new data for grouping was not working. ([#2801](https://github.com/infor-design/enterprise/issues/2801))
- `[Datagrid]` Fixed an issue where time picker filter trigger icon and text was overlapping. ([#3062](https://github.com/infor-design/enterprise/issues/3062))
- `[Datagrid]` Fixed a bug where floating point math would cause the grouping sum aggregator to round incorrectly. ([#3233](https://github.com/infor-design/enterprise/issues/3233))
- `[Datagrid]` Fixed style issues in all theme and theme variants when using the list style including grouped headers and states. ([#3265](https://github.com/infor-design/enterprise/issues/3265))
- `[Datagrid]` Fixed issues with the stretch columns minimum width. ([#3308](https://github.com/infor-design/enterprise/issues/3308))
- `[Datagrid]` Fixed an issue where converting circular structure to JSON was throwing an error. ([#3309](https://github.com/infor-design/enterprise/issues/3309))
- `[Datagrid]` Fixed an issue where focus in date picker field was not aligning. ([#3350](https://github.com/infor-design/enterprise/issues/3350))
- `[Datagrid]` Added fixes for editing lookup fields, fixed the styling of the lookup editor and improved padding, also fixed the sort indicator color. ([#3160](https://github.com/infor-design/enterprise/issues/3160))
- `[Datagrid]` Fixed a bug that made selecting blank items in lists in a dropdown not possible. ([#3313](https://github.com/infor-design/enterprise/issues/3313))
- `[Editor]` Fixed an issue where line spacing was inconsistent. ([#3335](https://github.com/infor-design/enterprise/issues/3335))
- `[General]` Added detection for wkWebView which is paired with safari. This caused issues with all black text as this browser had previously been unknown. ([#3336](https://github.com/infor-design/enterprise/issues/3336))
- `[Homepage]` Fixed an issue where the DOM order was not working for triple width widgets. ([#3101](https://github.com/infor-design/enterprise/issues/3101))
- `[Locale]` Fixed an issue where enter all digits was not working for fr-FR. ([#3217](https://github.com/infor-design/enterprise/issues/3217))
- `[Locale]` Added the ability to set a 5 digit language (`fr-FR` and `fr-CA` vs `fr`) and added separate strings for `fr-CA` vs `fr-FR`. ([#3245](https://github.com/infor-design/enterprise/issues/3245))
- `[Locale]` Changed incorrect Chinese locale year formats to the correct format as noted by translators. For example `2019年 12月`. ([#3081](https://github.com/infor-design/enterprise/issues/3081))
- `[Locale]` Corrected and added the firstDayofWeek setting for every locale. ([#3060](https://github.com/infor-design/enterprise/issues/3060))
- `[Mask]` Fixed an issue when applying Masks to input fields configured for numbers, where errors would be thrown when the Mask attempted to overwrite the input field value. ([#3315](https://github.com/infor-design/enterprise/issues/3315))
- `[Modal]` Fixed an issue where the returns focus to button after closing was not working. ([#3166](https://github.com/infor-design/enterprise/issues/3166))
- `[Multiselect]` Adjusted the placeholder color as it was too dark. ([#3276](https://github.com/infor-design/enterprise/issues/3276))
- `[Pie]` Fixed cut off line labels when something other than value is used. ([#3143](https://github.com/infor-design/enterprise/issues/3143))
- `[Popupmenu]` Switched the `attachToBody` setting to be true by default. ([#3331](https://github.com/infor-design/enterprise/issues/3331))
- `[Searchfield]` Fixed an issue where multiselect items' checkboxes and text were misaligned in RTL mode. ([#1811](https://github.com/infor-design/enterprise/issues/1811))
- `[Searchfield]` Fixed placeholder text alignment issues on Vibrant theme in Firefox. ([#3055](https://github.com/infor-design/enterprise/issues/3055))
- `[Scrollbar]` Fixed styles for windows chrome to work with all themes. ([#3172](https://github.com/infor-design/enterprise/issues/3172))
- `[Searchfield]` Fixed an overlapping text in searchfield when close icon button is showed. ([#3135](https://github.com/infor-design/enterprise/issues/3135))
- `[Tabs]` Fixed an issue where scroll was not working on mobile view for scrollable-flex layout. ([#2931](https://github.com/infor-design/enterprise/issues/2931))

(47 Issues Solved This Release, Backlog Enterprise 374, Backlog Ng 96, 980 Functional Tests, 1196 e2e Tests)

## v4.24.0

### v4.24.0 Important Changes

- `[Icons]` Reversed a change in previous versions to make alert icons all have a white background as this caused issues. Concerning alert icons there are now the following `icon-[name]` - which will have transparent background, in Uplift these are linear in style, in soho these are solid in style. We also add a `icon-[name]-alert` for alert icons with a white background. If you need a white background you can use these otherwise we have restored the functionality from the 4.21 version, you might need a white background in calendar icons. Also the pending icon is fixed and now orange. ([#3052](https://github.com/infor-design/enterprise/issues/3052))
- `[Datagrid]` Changed the way tables are rendered to avoid gaps at the end of the grid and fix the sizes so they work in resize. This is done by using css position: sticky for headers. It has a few consequences. The spaceColumn option which was never completed was removed. The stretchColumn option is still working but is less important now and defaults to no stretch. IE 11 will now no longer support sticky headers because it does not support css position sticky, so it will degrade in functionality. This improves all issues with columns getting out of alignment. ([#2825](https://github.com/infor-design/enterprise/issues/2825))

### v4.24.0 Deprecation

### v4.24.0 Features

- `[Datagrid]` Added support to get only changed values as return array for get modified rows method. ([#2958](https://github.com/infor-design/enterprise/issues/2958))
- `[Editor]` Replaced the `h3` and `h4` buttons with a more robust Fontpicker component. ([#2722](https://github.com/infor-design/enterprise/issues/2722))
- `[Spinbox]` Standardized Spinbox field sizes to match other input field sizes, added responsive form (fluid) functionality for Spinbox, and reworked the standard size of the Spinbox to match other form fields. ([#1344](https://github.com/infor-design/enterprise/issues/1344))

### v4.24.0 Fixes

- `[All]` Removed the property `-webkit-text-fill-color` from usage throughout out our codebase, except for one rule that changes it to `unset` if it's present. ([#3041](https://github.com/infor-design/enterprise/issues/3041))
- `[Application Menu]` Fixed issue in application menu where scrollbar is visible even if it's not needed in uplift theme. ([#3134](https://github.com/infor-design/enterprise/issues/3134))
- `[Datagrid]` Fixed an issue where the hide pager on one page setting was not working correctly when applying a filter. ([#2676](https://github.com/infor-design/enterprise/issues/2676))
- `[Datagrid]` Fixed an issue where if the grid is initialized with an empty array then updateColumns is used the resetColumns function failed. ([#690](https://github.com/infor-design/enterprise-ng/issues/690))
- `[Datagrid]` Fixed an issue where the dirty cell indicator was not updating after remove row. ([#2960](https://github.com/infor-design/enterprise/issues/2960))
- `[Datagrid]` Fixed an issue where the method getModifiedRows was not working, it had duplicate entries for the same row. ([#2908](https://github.com/infor-design/enterprise/issues/2908))
- `[Datagrid]` Fixed an issue where the personalized columns were not working when toggle columns and drag drop. ([#3004](https://github.com/infor-design/enterprise/issues/3004))
- `[Datagrid]` Fixed an issue where the grouping filter was not working after do sort. ([#3012](https://github.com/infor-design/enterprise/issues/3012))
- `[Datagrid]` Fixed an issue where the editable single column was not working. ([#3023](https://github.com/infor-design/enterprise/issues/3023))
- `[Datagrid]` Fixed an issue where when hovering a parent row the same row index in the child row will show the hover state. ([#2227](https://github.com/infor-design/enterprise/issues/2227))
- `[Datagrid]` Fixed an issue where the focus state for action button formatter was not working correctly. ([#3006](https://github.com/infor-design/enterprise/issues/3006))
- `[Datagrid]` Fixed an issue where the personalization dialog was not centered on IE 11. ([#3175](https://github.com/infor-design/enterprise/issues/3175))
- `[Datagrid]` Fixed an issue finally so that all columns will always align and will never come out of alignment. ([#2835](https://github.com/infor-design/enterprise/issues/2835))
- `[Datagrid]` Fixed an issue where in some cases when there is no data you could not scroll right. ([#2363](https://github.com/infor-design/enterprise/issues/2363))
- `[Datagrid]` Fixed an issue where in some cases where you could not scroll right over the empty message. ([#2864](https://github.com/infor-design/enterprise/issues/2864))
- `[Datagrid]` Fixed an issue where the IOS text would appear very large on group headers. ([#2224](https://github.com/infor-design/enterprise/issues/2224))
- `[Datagrid]` Fixed an issue where in some cases where if you have one column and are in edit mode resizing the page behaved strangely. ([#3193](https://github.com/infor-design/enterprise/issues/3193))
- `[Datagrid]` Changed the rendering of columns so that there will never be a gap on the left side, changed the default of stretchColumn to null which will fill. ([#1818](https://github.com/infor-design/enterprise/issues/1818))
- `[Datagrid]` Fixed an issue that hyperlinks in the datagrid would redirect. ([#3207](https://github.com/infor-design/enterprise/issues/3207))
- `[Datagrid]` Changed the behavior of column resizing to use "fit" during resize, which means adjacent columns only will be resized. ([#605](https://github.com/infor-design/enterprise/issues/605))
- `[Datagrid]` Fixed an issue that resizing the last column would create a gap. ([#1671](https://github.com/infor-design/enterprise/issues/1671))
- `[Datepicker]` Fixed missing background color on disable dates and adjusted the colors in all themes. ([#2910](https://github.com/infor-design/enterprise/issues/2910))
- `[Datepicker]` Fixed a layout issue on the focus state on colored/legend days. ([#2910](https://github.com/infor-design/enterprise/issues/2910))
- `[Datepicker]` Fixed an issue where the calendar layout was not working on ie11. ([#3226](https://github.com/infor-design/enterprise/issues/3226))
- `[Dropdown]` Fix a bug where a dropdown in a datagrid cell would sometimes not display the correct value when selected. ([#2919](https://github.com/infor-design/enterprise/issues/2919))
- `[Dropdown]` Fix a layout issue in RTL on the badges example. ([#3150](https://github.com/infor-design/enterprise/issues/3150))
- `[Editor]` Corrected CSP errors and broken images in the Editor Preview when inserting the default image. ([#2937](https://github.com/infor-design/enterprise/issues/2937))
- `[Editor]` Fixes issues with Editors configured to use Flex Toolbar, where toolbar buttons were not properly triggering selected events, and overflowed items were not triggering editor actions as expected. ([#2938](https://github.com/infor-design/enterprise/issues/2938))
- `[Editor]` The Editor now uses the same routine for stripping disallowed tags and attributes from pasted content when it transitions from the Source View to the Preview. This makes it impossible to paste/type HTML tags containing a `style` property with CSS rules that are not allowed to be applied to inline Editor elements, such as `font-family`. ([#2987](https://github.com/infor-design/enterprise/issues/2987))
- `[Editor]` Fixed a problem in Safari that would cause scrolling to occur inside Flex Toolbars unexpectedly. ([#3033](https://github.com/infor-design/enterprise/issues/3033))
- `[Editor]` Fixed many memory leaks related to view swapping and `destroy()` in the Editor. ([#3112](https://github.com/infor-design/enterprise/issues/3112))
- `[EmptyMessage]` Added a fix so that click will only fire on the button part of the empty message. ([#3139](https://github.com/infor-design/enterprise/issues/3139))
- `[Header]` Update the header placeholder text color to match better. ([#3040](https://github.com/infor-design/enterprise/issues/3040))
- `[Locale]` Fixed a problem in fi-FI where some date formats where incorrect with one digit days. ([#3019](https://github.com/infor-design/enterprise/issues/3019))
- `[Locale]` Added new conversion methods for gregorian to umalqura dates and vice versa with Locale. The fromGregorian and togregorian methods were in two separate locations ar-SA and ar-EG. These new methods gregorianToUmalqura and umalquraToGregorian now moved to to one location in locale and removed the maxDate on them. ([#3051](https://github.com/infor-design/enterprise/issues/3051))
- `[Locale]` Fixed an issue when formatting with `SSS` in the format string, the leading zeros were incorrectly removed from the millisecond output. ([#2696](https://github.com/infor-design/enterprise/issues/2696))
- `[Locale/Datagrid]` Fixed an issue in the datagrid/locale that meant if a string is provided in the current locale for a number it wont parse correctly if the decimal format is a `,` (such as nl-NL). ([#3165](https://github.com/infor-design/enterprise/issues/3165))
- `[Locale]` Fixed an issue when loading en-XX locales where some data may be mixed with en-US. ([#3208](https://github.com/infor-design/enterprise/issues/3208))
- `[Mask]` Fixed a Safari bug where certain masked values would not trigger a "change" event on the input field. ([#3002](https://github.com/infor-design/enterprise/issues/3002))
- `[Modal]` Added a new setting `overlayOpacity` that give the user to control the opacity level of the modal/message dialog overlay. ([#2975](https://github.com/infor-design/enterprise/issues/2975))
- `[Popover]` Fixed an issue where the content was disappearing when change themes on IE11. ([#2954](https://github.com/infor-design/enterprise/issues/2954))
- `[Progress]` Added the ability to init the progress and update it to zero, this was previously not working. ([#3020](https://github.com/infor-design/enterprise/issues/3020))
- `[Sparkline Chart]` Fixed an issue where an error was thrown while a sparkline chart was present during a theme chnage. ([#3159](https://github.com/infor-design/enterprise/issues/3159))
- `[Tabs Module]` Fixed missing ellipsis and spacing issue on mobile view in searchfield of tabs module when resizing the browser. ([#2940](https://github.com/infor-design/enterprise/issues/2940))
- `[Toast]` Fixed an issue where the saved position was not working for whole app. ([#3025](https://github.com/infor-design/enterprise/issues/3025))
- `[Tree]` Fixed an issue where the nodes were not rendering. ([#3194](https://github.com/infor-design/enterprise/issues/3194))

### v4.24.0 Chores & Maintenance

- `[Demoapp]` Allow the query params that affect theming/personalization (theme/variant/colors) to be appended/adjusted on the browser's URL without affecting other query parameters, or adding unnecessary paramters that weren't changed.
- `[Toolbar Searchfield]` Increased the amount of text shown when the Searchfield is not expanded, and appears similar to a button.  Also modified some styles in all themes to make alignment of the text better between the Searchfield and buttons when the Searchfield is not expanded. ([#2944](https://github.com/infor-design/enterprise/issues/2944))

(74 Issues Solved This Release, Backlog Enterprise 374, Backlog Ng 85, 974 Functional Tests, 1191 e2e Tests)

## v4.23.0

### v4.23.0 Deprecation

- `[Icons]` We added per theme empty state icons for both uplift (vibrant) and soho (subtle) themes. Because of this `svg-empty.html` is now deprecated. Please use the theme based files `theme-soho-svg-empty.html` and `theme-uplift-svg-empty.html`. ([#426](https://github.com/infor-design/design-system/issues/426))

### v4.23.0 Features

- `[Accordion]` Added a new setting `expanderDisplay` that can display all expander button icons in the classic style, or with all "chevron" or "plus-minus"-style icons.  Deprecated the legacy `displayChevron` setting in favor of this change. ([#2900](https://github.com/infor-design/enterprise/issues/2900))
- `[Calendar / Day View]` A new component Week View was created, you can configure it to show a single day as well, or several days so we now have a day view. ([#2780](https://github.com/infor-design/enterprise/issues/2780))
- `[Calendar / Week View]` A new component Week View was added. You can show events in a series of days. This is also integrated into view switcher in the calendar component. ([#1757](https://github.com/infor-design/enterprise/issues/1757))
- `[Empty Messages]` Added a new icon `empty-no-users`. ([#3046](https://github.com/infor-design/enterprise/issues/3046))
- `[Locale]` Added updated translation files for 16 in house languages. ([#3049](https://github.com/infor-design/enterprise/issues/3049))
- `[Modal]` Added a new setting `overlayOpacity` that gives the developer ability to control the opacity level of the modal/message dialog overlay. ([#2975](https://github.com/infor-design/enterprise/issues/2975))

### v4.23.0 Fixes

- `[Accordion]` Fixed the font color when hovered on uplift high contrast. ([#3042](https://github.com/infor-design/enterprise/issues/3042))
- `[Autocomplete]` Fixed memory leaks by preventing re-rendering of an open autocomplete list from attaching new events, adding multiple `aria-polite` elements, etc. ([#2888](https://github.com/infor-design/enterprise/issues/2888))
- `[Calendar]` Pass calendar tooltip settings down to week-view component. ([#3179](https://github.com/infor-design/enterprise/issues/3179))
- `[Calendar]` Fixed disabled legend label color on vibrant/uplift with dark Variant theme. ([#2965](https://github.com/infor-design/enterprise/issues/2965))
- `[Calendar]` Fixed missing arrow and scrolling issues in the event popup. ([#2962](https://github.com/infor-design/enterprise/issues/2962))
- `[Contextual Action Panel]` Fixed an issue where the CAP close but beforeclose event not fired. ([#2826](https://github.com/infor-design/enterprise/issues/2826))
- `[Context Menu]` Fixed a placement bug that would cut the size of the menu to an unusable size in small viewport displays. ([#2899](https://github.com/infor-design/enterprise/issues/2899))
- `[Contextual Action Panel]` Fixed placement of `(X)` close button on both standard and Flex toolbars when using the `showCloseBtn` setting. ([#2834](https://github.com/infor-design/enterprise/issues/2834))
- `[Datagrid]` Fixed column headers font color in uplift high contrast. ([#2830](https://github.com/infor-design/enterprise/issues/2830))
- `[Datagrid]` Fixed an issue where the tree children expand and collapse was not working. ([#633](https://github.com/infor-design/enterprise-ng/issues/633))
- `[Datagrid]` Fixed an issue where the pager was not updating with updated method. ([#2759](https://github.com/infor-design/enterprise/issues/2759))
- `[Datagrid]` Fixed an issue where the browser contextmenu was not showing by default. ([#2842](https://github.com/infor-design/enterprise/issues/2842))
- `[Datagrid]` Fixed an issue where string include zeroes not working with text filter. ([#2854](https://github.com/infor-design/enterprise/issues/2854))
- `[Datagrid]` Fixed an issue where the select all button for multiselect grouping was not working. ([#2895](https://github.com/infor-design/enterprise/issues/2895))
- `[Datagrid]` Fixed an issue where the select children for tree was not working. ([#2961](https://github.com/infor-design/enterprise/issues/2961))
- `[Datepicker]` Fixed an issue where the selected date was getting cleared and creating js error after changing month or year in Umalqura date and Calendar. ([#3093](https://github.com/infor-design/enterprise/issues/3093))
- `[Datepicker]` Fixed an issue where the validation after body re-initialize was not working. ([#2410](https://github.com/infor-design/enterprise/issues/2410))
- `[Datepicker]` Fixed an issue where the islamic-umalqura calendar was not working, when used with user vs settings locale and translate data was not loading from parent locale. ([#2878](https://github.com/infor-design/enterprise/issues/2878))
- `[Datepicker]` Fixed layout issues in RTL mode, also the buttons are switched the to the opposite side now. ([#3068](https://github.com/infor-design/enterprise/issues/3068))
- `[Dropdown]` Fixed an issue where the dropdown icons are misaligned in IE11 in the Uplift theme. ([#2826](https://github.com/infor-design/enterprise/issues/2912))
- `[Dropdown]` Fixed an issue where the placeholder was incorrectly renders when initially set selected item. ([#2870](https://github.com/infor-design/enterprise/issues/2870))
- `[Dropdown]` Fixed placement logic when dropdown's flip, as well as a visual bug with checkmark/icon placement on some browsers. ([#3058](https://github.com/infor-design/enterprise/issues/3058))
- `[Dropdown]` Fixed an issue where it was possible to inject xss when clearing the typeahead. ([#650](https://github.com/infor-design/enterprise-ng/issues/650))
- `[Field Filter]` Fixed an issues where the icons are not vertically centered, and layout issues when opening the dropdown in a smaller height browser. ([#2951](https://github.com/infor-design/enterprise/issues/2951))
- `[Header]` Fixed an iOS bug where the theme switcher wasn't working after Popupmenu lifecycle changes. ([#2986](https://github.com/infor-design/enterprise/issues/2986))
- `[Header Tabs]` Added a more distinct style to selected header tabs. ([infor-design/design-system#422](https://github.com/infor-design/design-system/issues/422))
- `[Hierarchy]` Fixed the border color on hierarchy cards. ([#423](https://github.com/infor-design/design-system/issues/423))
- `[Locale]` Fixed an issue where the parseDate method was not working for leap year. ([#2737](https://github.com/infor-design/enterprise/issues/2737))
- `[Locale]` Fixed an issue where some culture files does not have a name property in the calendar. ([#2880](https://github.com/infor-design/enterprise/issues/2880))
- `[Locale]` Fixed an issue where cultures with a group of space was not parsing correctly. ([#2959](https://github.com/infor-design/enterprise/issues/2959))
- `[Locale]` Fixed a problem loading nb-NO locale where it would fail to find translations and possibly error. ([#3035](https://github.com/infor-design/enterprise/issues/3035))
- `[Lookup]` Fixed missing X button in searchfield on a mobile viewport. ([#2948](https://github.com/infor-design/enterprise/issues/2948))
- `[Message]` Fixed an issue with an extra scroll bar, updated padding. ([#2964](https://github.com/infor-design/enterprise/issues/2964))
- `[Modal]` Fixed a layout issue when using 2 or more buttons on some smaller devices. ([#3014](https://github.com/infor-design/enterprise/issues/3014))
- `[Monthview]` Fixed an issue that the month/year text will reset when pressing cancel. ([#3080](https://github.com/infor-design/enterprise/issues/3080))
- `[Monthview]` Fixed a layout issue on the header in IE 11. ([#2862](https://github.com/infor-design/enterprise/issues/2862))
- `[Pie]` Fixed an issue where legends in pie chart gets cut off on mobile view. ([#902](https://github.com/infor-design/enterprise/issues/902))
- `[Popupmenu]` In mobile settings (specifically iOS), input fields will now allow for text input when also being assigned a context menu. ([#2613](https://github.com/infor-design/enterprise/issues/2613))
- `[Popupmenu]` Fixed an issue where the destroy event was bubbling up to other parent components. ([#2809](https://github.com/infor-design/enterprise/issues/2809))
- `[Popupmenu]` Fixed an issue where checkable menu items were not causing a popupmenu list to become properly formatted to fit the checkmarks when generated as part of a Flex Toolbar.  Also reworked the selection system to better handle selectable sections. ([#2989](https://github.com/infor-design/enterprise/issues/2809))
- `[Toolbar]` Fixed a bug where the dropdown/toolbar menu is being cut off on iOS device. ([#2800](https://github.com/infor-design/enterprise/issues/2800))
- `[Tooltip]` Fixed a personalization bug on Dark Themes where text colors were sometimes illegible when using certain color configurations. ([#3011](https://github.com/infor-design/enterprise/issues/3011))

### v4.23.0 Chores & Maintenance

- `[Build System]` Created separate sets linting rules for demoapp, source code, and tests, as well as a base set of rules for all environments. ([#2662](https://github.com/infor-design/enterprise/issues/2662))

(70 Issues Solved This Release, Backlog Enterprise 378, Backlog Ng 82, 939 Functional Tests, 1136 e2e Tests)

## v4.22.0

### v4.22.0 Deprecation

- `[Icons]` The alert icons now all have a white background allowing them to appear on colored areas. There was previously a special `-solid` version of the icons created that is now not needed, if you used the `icon-<name>-solid` icon change it to just `icon-<name>`. ([#396](https://github.com/infor-design/design-system/issues/396))

### v4.22.0 Features

- `[Build]` Replaced UglifyES in the minification script with Terser ([#2660](https://github.com/infor-design/enterprise/issues/2660))
- `[Build]` Added the Locale culture files to the minification script. `.min.js` versions of each locale are now available in the `dist/` folder. ([#2660](https://github.com/infor-design/enterprise/issues/2660))
- `[Calendar / Weekview]` Added a new week-view component that can be used standalone and ability switch to calendar week view in calendar. ([#1757](https://github.com/infor-design/enterprise/issues/1757))
- `[Application Menu]` Improved design of the App Menu Accordion's hierarchy, among other visual improvements, in the Uplift theme. ([#2739](https://github.com/infor-design/enterprise/issues/2739))
- `[Calendar]` Fixed layout issues in uplift theme. ([#2907](https://github.com/infor-design/enterprise/issues/2907))
- `[Charts]` Added support for context menu event with charts. ([#2699](https://github.com/infor-design/enterprise/issues/2699))
- `[Checkboxes]` Fixed layout issues when in grid rows. ([#2907](https://github.com/infor-design/enterprise/issues/2907))
- `[Contextual Action Panel]` Added support for passing in a full range of settings to the underlying Modal component API. ([#2433](https://github.com/infor-design/enterprise/issues/2433))
- `[Export]` Added support for separator to use custom string or object type with Export to CSV. ([#2490](https://github.com/infor-design/enterprise/issues/2490))
- `[Locale]` Added support for fetching minified culture files. ([#2660](https://github.com/infor-design/enterprise/issues/2660))
- `[Locale]` Added new translations for missing entries. ([#2896](https://github.com/infor-design/enterprise/issues/2896))
- `[Locale]` Fixed a bug that the language would reset when opening some components if a seperate language is used. ([#2982](https://github.com/infor-design/enterprise/issues/2982))
- `[Modal]` Added support for a "fullsize" sheet display at all times, or simply beneath the responsive breakpoint. ([#2433](https://github.com/infor-design/enterprise/issues/2433))
- `[Tabs-Vertical]` Added the ability to personalize Vertical Tabs in accordance with theming. ([#2824](https://github.com/infor-design/enterprise/issues/2824))
- `[Wizard]` Added support for short labels. If short labels not supplied it will add ellipsis to text and tooltip. ([#2604](https://github.com/infor-design/enterprise/issues/2604))

### v4.22.0 Fixes

- `[Accordion]` Fixed a Safari bug where accordion headers would not lose focus when another accordion header was clicked. ([#2851](https://github.com/infor-design/enterprise/issues/2851))
- `[Application Menu]` Fixed an issue where footer toolbar area was overlapping to menu content. ([#2552](https://github.com/infor-design/enterprise/issues/2552))
- `[Application Menu]` Fixed an issue where tooltip was showing white text on white background which makes text to be unreadable. ([#2811](https://github.com/infor-design/enterprise/issues/2811))
- `[Application Menu]` Fixed a bug where application menus were not dismissed when clicking directly on Popupmenu triggers in a mobile setting. ([#2831](https://github.com/infor-design/enterprise/issues/2831))
- `[Application Menu]` Fixed an issue on mobile where the body was scroll bouncing when dragging/scrolling in the app menu. ([#2434](https://github.com/infor-design/enterprise/issues/2434))
- `[Bar Chart]` Fixed an issue where labels were overwritten when use more then one chart on page. ([#2723](https://github.com/infor-design/enterprise/issues/2723))
- `[Buttons]` Adjust the contrast of buttons (tertiary) on uplift theme. ([#396](https://github.com/infor-design/design-system/issues/396))
- `[Calendar]` Fixed an issue where the upcoming event description was overlapping the upcoming duration when text is too long, adjust width of spinbox count and fixed alignment of all day checkbox in uplift light theme. ([#2778](https://github.com/infor-design/enterprise/issues/2778))
- `[Datagrid]` Fixed an issue where if you have duplicate Id's the columns many become misaligned. ([#2687](https://github.com/infor-design/enterprise/issues/2687))
- `[Datagrid]` Made the text all white on the targeted achievement formatter. ([#2730](https://github.com/infor-design/enterprise/issues/2730))
- `[Datagrid]` Fixed keyword search so that it will again work with client side paging. ([#2797](https://github.com/infor-design/enterprise/issues/2797))
- `[Datagrid]` Fixed an issue where the header and cells do not align perfectly. ([#2849](https://github.com/infor-design/enterprise/issues/2849))
- `[Datagrid]` Fixed an issue where actions menu was not opening after reload the data. ([#2876](https://github.com/infor-design/enterprise/issues/2876))
- `[Datepicker]` Moved the today button to the datepicker header and adding a setting to hide it if wanted. ([#2704](https://github.com/infor-design/enterprise/issues/2704))
- `[FieldSet]` Fixed an issue where the fieldset text in chart completion overlap when resizing the browser. ([#2610](https://github.com/infor-design/enterprise/issues/2610))
- `[Datepicker]` Fixed a bug in datepicker where the destroy method does not readd the masking functionality. [2832](https://github.com/infor-design/enterprise/issues/2832))
- `[Field Options]` Fixed an issue where the option menu is misaligned in full length input field in uplift theme. ([#2765](https://github.com/infor-design/enterprise/issues/2765))
- `[Icons]` Added and updated the following icons: icon-new, icon-calculator, icon-save-new, icon-doc-check. ([#391](https://github.com/infor-design/design-system/issues/391))
- `[Icons]` Added and updated the following icons: icon-bed, icon-user-clock, icon-phone-filled, icon-phone-empty. ([#419](https://github.com/infor-design/design-system/issues/419))
- `[Listview]` Fixed an issue where empty message would not be centered if the listview in a flex container. ([#2716](https://github.com/infor-design/enterprise/issues/2716))
- `[Locale/Initialize]` Fixed an issue where opening some components like Contextual Action Panel would change the current locale because it calls initialize when it loads. ([#2873](https://github.com/infor-design/enterprise/issues/2873))
- `[Mask]` Added an example showing how to user percent format with the locale. ([#434](https://github.com/infor-design/enterprise/issues/434))
- `[Modal]` Fixed an issue where encoded html would not be recoded on the title. ([#246](https://github.com/infor-design/enterprise/issues/246))
- `[Modal]` Fixed an issue where the page content behind the modal is still scrollable while the modal window is open on iOS devices. ([#2678](https://github.com/infor-design/enterprise/issues/2678))
- `[Popupmenu]` Prevent popupmenus from closing after exit and reentry to the popupmenu submenu structure. ([#2702](https://github.com/infor-design/enterprise/issues/2702))
- `[Swaplist]` Fixed an issue where passed data for searched items were not syncing for beforeswap event. ([#2819](https://github.com/infor-design/enterprise/issues/2819))
- `[Tabs]` Add more padding to the count styles. ([#2744](https://github.com/infor-design/enterprise/issues/2744))
- `[Tabs]` Fixed the disabled tab color. ([#396](https://github.com/infor-design/design-system/issues/396))
- `[Tabs-Module]` Fixed styling and appearance issues on an example page demonstrating the Go Button alongside a Searchfield with Categories. ([#2745](https://github.com/infor-design/enterprise/issues/2745))
- `[Tabs-Multi]` Fixed an issue where tooltip was not showing when hovering a tab with cut-off text. ([#2747](https://github.com/infor-design/enterprise/issues/2747))
- `[Toolbar Flex]` Fixed a bug in toolbar flex where the title is getting truncated even if there's enough space for it. ([#2810](https://github.com/infor-design/enterprise/issues/2810))
- `[Validation]` Fixed an issue where if the mask is set to use a time other than the default time for the locale, this was not taken into account in validation. ([#2821](https://github.com/infor-design/enterprise/issues/2821))

### v4.22.0 Chores & Maintenance

- `[Demo App]` Changed the theme switch to call the page refresh. ([#2743](https://github.com/infor-design/enterprise/issues/2743))
- `[Export]` Added support for separator to use custom string or object type with Export to CSV. ([#2490](https://github.com/infor-design/enterprise/issues/2490))

(53 Issues Solved This Release, Backlog Enterprise 342, Backlog Ng 81, 892 Functional Tests, 909 e2e Tests)

## v4.21.0

### v4.21.0 Deprecation

- `[Icons]` Removed the hardcoded red color of the `icon-flag` so it can be used as a normal icon. If red is desired please add an additional class of `icon-flag icon-error`. ([#2548](https://github.com/infor-design/enterprise/issues/2548))

### v4.21.0 Features

- `[Calendar]` Added the ability to show tooltip on event and event icon and the ability to fire a context menu event. ([#2518](https://github.com/infor-design/enterprise/issues/2518))
- `[Datagrid]` Added the ability to use frozen columns with tree grid. ([#2102](https://github.com/infor-design/enterprise/issues/2102))
- `[Datagrid]` Added support for a fixed row size, this can be used in some cases like frozen columns where rows may have a different size than the three row heights (normal, short, medium). ([#2101](https://github.com/infor-design/enterprise/issues/2101))
- `[Datagrid]` Added filter row editor options to api setting. ([#2648](https://github.com/infor-design/enterprise/issues/2648))
- `[Datagrid]` Fixed an issue that alert text is cut off when using the textEllipsis option. ([#2773](https://github.com/infor-design/enterprise/issues/2773))
- `[Editor]` Added events to trigger on view change. ([#2430](https://github.com/infor-design/enterprise/issues/2430))
- `[Homepage]` Added a parameter to the `resize` event that provides metadata about the Homepage's state, including a calculated container height. ([#2446](https://github.com/infor-design/enterprise/issues/2446))
- `[Locale]` Added support for big numbers (18.6) to formatNumber and parseNumber. ([#1800](https://github.com/infor-design/enterprise/issues/1800))

### v4.21.0 Fixes

- `[Application Menu]` Fixed an indentation issue with child elements in an accordion in the Angular application (enterprise-ng). ([#2616](https://github.com/infor-design/enterprise/issues/2616))
- `[AppMenu/Accordion]` Improved performance on Angular by not calling siftFor on the app menu build. ([#2767](https://github.com/infor-design/enterprise/issues/2767))
- `[AppMenu/Accordion]` Fixed a bug where the busy indicator would immediately close. ([#2767](https://github.com/infor-design/enterprise/issues/2767))
- `[Button]` Fixed an issue where updated method was not teardown and re-init. ([#2304](https://github.com/infor-design/enterprise/issues/2304))
- `[Circle Pager]` Fixed a bug where it was not showing on mobile view. ([#2589](https://github.com/infor-design/enterprise/issues/2589))
- `[Contextual Action Panel]` Fixed an issue where if the title is longer, there will be an overflow causing a white space on the right on mobile view. ([#2605](https://github.com/infor-design/enterprise/issues/2605))
- `[Custom Builds]` Fixed a problem where including components with extra punctuation (periods, etc) may cause a build to fail. ([#1322](https://github.com/infor-design/enterprise/issues/1322))
- `[Datagrid]` Fixed an issue where key navigation was not working for inlineEditor. ([#2157](https://github.com/infor-design/enterprise/issues/2157))
- `[Datagrid]` Fixed a bug where calling update rows in the filter callback will cause an infinite loop. ([#2526](https://github.com/infor-design/enterprise/issues/2526))
- `[Datagrid]` Fixed a bug where the value would clear when using a lookup editor with a mask on new rows. ([#2305](https://github.com/infor-design/enterprise/issues/2305))
- `[Datagrid]` Fixed a bug where horizontal scrolling would not work when in a card/widget. ([#1785](https://github.com/infor-design/enterprise/issues/1785))
- `[Datagrid]` Fixed an issue where dirty and row status on the same cell would cause a UI issue. ([#2641](https://github.com/infor-design/enterprise/issues/2641))
- `[Datagrid]` Changed the onKeyDown callback to fire on any key. ([#536](https://github.com/infor-design/enterprise-ng/issues/536))
- `[Datagrid]` Added a more descriptive aria-label to checkboxes if the required descriptors exist. ([#2031](https://github.com/infor-design/enterprise-ng/issues/2031))
- `[Datagrid]` Added an announcement of the selection state of a row. ([#2535](https://github.com/infor-design/enterprise/issues/2535))
- `[Datagrid]` Fixed filtering on time columns when time is a string. ([#2535](https://github.com/infor-design/enterprise/issues/2535))
- `[Datagrid]` Fixed icon layout issues on the filter row in medium rowHeight mode. ([#2709](https://github.com/infor-design/enterprise/issues/2709))
- `[Datagrid]` Fixed an issue where short row height was misaligning in Uplift theme. ([#2717](https://github.com/infor-design/enterprise/issues/2717))
- `[Datagrid]` Fixed an issue where new row and dirty cell were not working when combined. ([#2729](https://github.com/infor-design/enterprise/issues/2729))
- `[Dropdown]` Fixed an issue where tooltip on all browsers and ellipsis on firefox, ie11 was not showing with long text after update. ([#2534](https://github.com/infor-design/enterprise/issues/2534))
- `[Editor]` Fixed an issue where clear formatting was causing to break while switch mode on Firefox. ([#2424](https://github.com/infor-design/enterprise/issues/2424))
- `[Empty Message]` Fixed padding and alignment issues, the icon is now centered better. ([#2424](https://github.com/infor-design/enterprise/issues/2733))
- `[Fileupload Advanced]` Added custom errors example page. ([#2620](https://github.com/infor-design/enterprise/issues/2620))
- `[Flex Toolbar]` Fixed a lifecycle problem that was preventing Menu Buttons with a `removeOnDestroy` setting from opening. ([#2664](https://github.com/infor-design/enterprise/issues/2664))
- `[Homepage]` Fixed an issue where dynamically added widget was not positioning correctly. ([#2425](https://github.com/infor-design/enterprise/issues/2425))
- `[Icons]` Fixed an issue with partially invisible empty messages in uplift theme. ([#2474](https://github.com/infor-design/enterprise/issues/2474))
- `[Icons (Component)]` Fixed a bug where it was possible to store a full base-tag prefixed URL in the `use` setting, which shouldn't be possible. ([PR#2738](https://github.com/infor-design/enterprise/pull/2738))
- `[Locale]` Fixed a bug where getCulturePath does not work if the sohoxi.js file name has a hash part. ([#2637](https://github.com/infor-design/enterprise/issues/2637))
- `[Locale]` Fixed a bug found when using NG8 that the default us locale causes issues. It is now an official requirement that you set a locale for all components that require locale information. ([#2640](https://github.com/infor-design/enterprise/issues/2640))
- `[Locale]` Fixed an occurrence where an nonstandard locale filename was not correctly processed. ([#2684](https://github.com/infor-design/enterprise/issues/2684))
- `[Lookup]` Fixed memory leak issues after destroy. ([#2494](https://github.com/infor-design/enterprise/issues/2494))
- `[Modal]` Fixed memory leak issues after destroy. ([#2497](https://github.com/infor-design/enterprise/issues/2497))
- `[Popupmenu]` Fixed DOM leak where many arrows could be inserted in the DOM. ([#568](https://github.com/infor-design/enterprise-ng/issues/568))
- `[Pager]` Fixed a bug where clicking disabled buttons caused a refresh of the page in NG. ([#2170](https://github.com/infor-design/enterprise/issues/2170))
- `[Slider]` Updated the color variant logic to match new uplift theming. ([#2647](https://github.com/infor-design/enterprise/issues/2647))
- `[Tabs]` Fixed a memory leak caused by removing a tab. ([#2686](https://github.com/infor-design/enterprise/issues/2686))
- `[Toast]` Fixed memory leak issues after destroy. ([#2634](https://github.com/infor-design/enterprise/issues/2634))
- `[Toolbar]` Fixed the conditions for when `noSearchfieldReinvoke` destroys an inner Searchfield that's been previously invoked. ([PR#2738](https://github.com/infor-design/enterprise/pull/2738))
- `[Uplift Theme]` Various improvements to the Dark/Contrast variants, with a focus on passing WCAG ([#2541](https://github.com/infor-design/enterprise/issues/2541)) ([#2588](https://github.com/infor-design/enterprise/issues/2588))

### v4.21.0 Chores & Maintenance

- `[Custom Builds]` Improved Sass builder's ability to code split and include partials once. ([#1038](https://github.com/infor-design/enterprise/issues/1038))

(61 Issues Solved This Release, Backlog Enterprise 335, Backlog Ng 76, 867 Functional Tests, 880 e2e Tests)

## v4.20.0

### v4.20.0 Deprecation

- `[ListFilter]` Deprecated `startsWith` in favor of `wordStartsWith`, due to the addition of the `phraseStartsWith` filterMode. ([#1606](https://github.com/infor-design/enterprise/issues/1606))
- `[Popdown]` Deprecated `Popdown` in favor of `Popover`. Both components have similar functionality and we want to trim the code logic down. ([#2468](https://github.com/infor-design/enterprise/issues/2468))
- `[StepProcess]` Deprecated `StepProcess` as the component is no longer commonly used. We will remove it within 3-6 versions. ([#1476](https://github.com/infor-design/enterprise/issues/1476))
- `[CompositeForm]` Deprecated `CompositeForm` as the component is no longer commonly used. We will remove it within 3-6 versions. ([#1476](https://github.com/infor-design/enterprise/issues/1476))
- `[FieldOptions]` Deprecated `FieldOptions` as the component is no longer commonly used. We will remove it within 3-6 versions. ([#1476](https://github.com/infor-design/enterprise/issues/1476))

### v4.20.0 Features

- `[Datagrid]` Added support to resize column widths after a value change via the stretchColumnOnChange setting. ([#2174](https://github.com/infor-design/enterprise/issues/2174))
- `[Datagrid]` Added a Sort Function to the datagrid column to allow the value to be formatted for the sort. ([#2274](https://github.com/infor-design/enterprise/issues/2274)))
- `[Datagrid]` Added placeholder functionality to Lookup, Dropdown, and Decimal Formatters. ([#2408](https://github.com/infor-design/enterprise/issues/2408)))
- `[Datagrid]` Added support to restrict the size of a column with minWidth and maxWidth setting on the column. ([#2313](https://github.com/infor-design/enterprise/issues/2313))
- `[Datagrid]` Automatically remove nonVisibleCellError when a row is removed. ([#2436](https://github.com/infor-design/enterprise/issues/2436))
- `[Datagrid]` Fixed header alignment with textOverflow ellipsis setting. ([#2351](https://github.com/infor-design/enterprise/issues/2351))
- `[Datagrid]` Fixed an issue where code-block editor focus was not working. ([#526](https://github.com/infor-design/enterprise-ng/issues/526))
- `[Datagrid]` Automatically remove nonVisibleCellError when a row is removed. ([#2436](https://github.com/infor-design/enterprise/issues/2436))
- `[Datagrid]` Add a fix to show ellipsis text on lookups in the datagrid filter. ([#2122](https://github.com/infor-design/enterprise/issues/2122))
- `[Datagrid]` Made grouping work better with editable, including fixes to addRow, removeRow, messages, and dirty indication. ([#1851](https://github.com/infor-design/enterprise/issues/1851))
- `[Datagrid]` Changed the beforeCommitCellEdit event into a function on the column that is synchronous. ([#2442](https://github.com/infor-design/enterprise/issues/2442))
- `[Datagrid]` Fixed a bug that the selected event would fire when no rows are deselected and on initial load. ([#2472](https://github.com/infor-design/enterprise/issues/2472))
- `[Datagrid]` Removed a white background from the colorpicker editor in high contrast theme. ([#1574](https://github.com/infor-design/enterprise/issues/1574))
- `[Datepicker]` Made the showMonthYearPicker option true by default and added a newly designed panel to select the year and day. ([#1958](https://github.com/infor-design/enterprise/issues/1958))
- `[Datepicker]` Fixed a layout issue in IE 11 with the datepicker title. ([#2598](https://github.com/infor-design/enterprise/issues/2598))
- `[Datepicker]` Fixed issues with the mask when using the range picker. ([#2597](https://github.com/infor-design/enterprise/issues/2597))
- `[Dropdown]` Fixed an issue where ellipsis was not working when use firefox new tab. ([#2236](https://github.com/infor-design/enterprise/issues/2236))
- `[Form Compact]` Added checkboxes/radios, and improved visual style. ([#2193](https://github.com/infor-design/enterprise/issues/2193))
- `[Images]` Created an additional image class to apply focus state without coercing width and height. ([#2025](https://github.com/infor-design/enterprise/issues/2025))
- `[ListFilter]` Added `phraseStartsWith` filterMode for only matching a search term against the beginning of a string. ([#1606](https://github.com/infor-design/enterprise/issues/1606))
- `[Multiselect]` Changed interactions in filtered lists to no longer reset text inside the search input and the contents of the list. ([#920](https://github.com/infor-design/enterprise/issues/920))
- `[Toast]` Added api settings for drag drop and save position. ([#1876](https://github.com/infor-design/enterprise/issues/1876))
- `[Uplift Theme]` Various minor improvements. ([#2318](https://github.com/infor-design/enterprise/issues/2318))

### v4.20.0 Fixes

- `[Alerts]` Removed dirty tracker from the page due to layout issues. ([#1679](https://github.com/infor-design/enterprise/issues/1679))
- `[App Menu]` Fixed an issue where the lower toolbar inverts left and right keyboard actions. ([#2240](https://github.com/infor-design/enterprise/issues/2240))
- `[Bar Chart]` Fixed an issue where the tooltip would not show. ([#2097](https://github.com/infor-design/enterprise/issues/2097))
- `[Calendar]` Added more information to the onMonthRendered callback. ([#2419](https://github.com/infor-design/enterprise/issues/2419))
- `[Calendar]` Changed updated method so it can reinit the calendar with new data. ([#2419](https://github.com/infor-design/enterprise/issues/2419))
- `[Calendar]` Fixed stack exceeded error in angular using updated and legend. ([#2419](https://github.com/infor-design/enterprise/issues/2419))
- `[Calendar]` Added an eventclick and eventdoubleclick information to the onMonthRendered callback. ([#2419](https://github.com/infor-design/enterprise/issues/2419))
- `[Calendar]` Allow Validation of the Calendar Popup. ([#1742](https://github.com/infor-design/enterprise/issues/1742))
- `[Calendar]` Prevent double click from reopening the event popup. ([#1705](https://github.com/infor-design/enterprise/issues/1705))
- `[Calendar]` Enable vertical scrolling at short window sizes in monthview. ([#2489](https://github.com/infor-design/enterprise/issues/2489))
- `[Charts]` Made fixes so all charts change color in uplift theme. ([#2058](https://github.com/infor-design/enterprise/issues/2058))
- `[Charts]` Fixes dynamic tooltips on a bar chart. ([#2447](https://github.com/infor-design/enterprise/issues/2447))
- `[Colorpicker]` Fixed colorpicker left and right keys advanced oppositely in right-to-left mode. ([#2352](https://github.com/infor-design/enterprise/issues/2352))
- `[Column Chart]` Fixed an issue where the tooltip would not show. ([#2097](https://github.com/infor-design/enterprise/issues/2097))
- `[Datagrid]` Fixes an issue where method selectedRows() was returning incorrect information when new row added via addRow(). ([#1794](https://github.com/infor-design/enterprise/issues/1794))
- `[Datagrid]` Fixed the text width functions for better auto sized columns when using editors and special formatters. ([#2270](https://github.com/infor-design/enterprise/issues/2270))
- `[Datagrid]` Fixes the alignment of the alert and warning icons on a lookup editor. ([#2175](https://github.com/infor-design/enterprise/issues/2175))
- `[Datagrid]` Fixes tooltip on the non displayed table errors. ([#2264](https://github.com/infor-design/enterprise/issues/2264))
- `[Datagrid]` Fixes an issue with alignment when toggling the filter row. ([#2332](https://github.com/infor-design/enterprise/issues/2332))
- `[Datagrid]` Fixes an issue where method setFilterConditions() were not working for multiselect filter. ([#2414](https://github.com/infor-design/enterprise/issues/2414))
- `[Datagrid]` Fixes an error on tree grid when using server-side paging. ([#2132](https://github.com/infor-design/enterprise/issues/2132))
- `[Datagrid]` Fixed an issue where autocompletes popped up on cell editors. ([#1575](https://github.com/infor-design/enterprise/issues/1575))
- `[Datagrid]` Fixes reset columns to set the correct hidden status. ([#2315](https://github.com/infor-design/enterprise/issues/2315))
- `[Datagrid]` Fixes the filtering of null values. ([#2336](https://github.com/infor-design/enterprise/issues/2336))
- `[Datagrid]` Fixed an issue where performance was significantly slower for export methods. ([#2291](https://github.com/infor-design/enterprise/issues/2291))
- `[Datagrid]` Fixes a bug that stopped the search in datagrid personalization from working. ([#2299](https://github.com/infor-design/enterprise/issues/2299))
- `[Datagrid]` Fixes an error on tree grid when using server-side paging. ([#2132](https://github.com/infor-design/enterprise/issues/2132))
- `[Datagrid]` Fixed an issue where autocompletes popped up on cell editors. ([#1575](https://github.com/infor-design/enterprise/issues/1575))
- `[Datagrid]` Fixes the filtering of null values. ([#2336](https://github.com/infor-design/enterprise/issues/2336))
- `[Datagrid]` Fixed an issue where performance was significantly slower for export methods. ([#2291](https://github.com/infor-design/enterprise/issues/2291))
- `[Datagrid]` Fixed an issue where source would not fire on sorting. ([#2390](https://github.com/infor-design/enterprise/issues/2390))
- `[Datagrid]` Fixes the styling of non editable checkbox cells so they look disabled. ([#2340](https://github.com/infor-design/enterprise/issues/2340))
- `[Datagrid]` Changed the dynamic column tooltip function to pass the row and more details. This changes the order of parameters but since this feature is new did not consider this a breaking change. If you are using this please take note. ([#2333](https://github.com/infor-design/enterprise/issues/2333))
- `[Datagrid]` Fixed a bug is the isEditable column callback in editable tree grid where some data was missing in the callback. ([#2357](https://github.com/infor-design/enterprise/issues/2357))
- `[Datepicker]` Removed the advanceMonths option as the dropdowns for this are no longer there in the new design. ([#970](https://github.com/infor-design/enterprise/issues/970))
- `[Datepicker]` Fixed an issue where range selection was not working. ([#2569](https://github.com/infor-design/enterprise/issues/2569))
- `[Datepicker]` Fixed some issue where footer buttons were not working properly with range selection. ([#2595](https://github.com/infor-design/enterprise/issues/2595))
- `[Datepicker]` Fixed an issue where time was not updating after change on range selection. ([#2599](https://github.com/infor-design/enterprise/issues/2599))
- `[Datagrid]` Fixed a bug where deselect all would not deselect some rows when using grouping. ([#1796](https://github.com/infor-design/enterprise/issues/1796))
- `[Datagrid]` Fixed a bug where summary counts in grouping would show even if the group is collapsed. ([#2221](https://github.com/infor-design/enterprise/issues/2221))
- `[Datagrid]` Fixed issues when using paging (client side) and removeRow. ([#2590](https://github.com/infor-design/enterprise/issues/2590))
- `[Demoapp]` When displaying Uplift theme, now shows the correct alternate fonts for some locales when switching via the `locale` query string. ([#2365](https://github.com/infor-design/enterprise/issues/2365))
- `[Dropdown]` Fixed a memory leak when calling destroy. ([#2493](https://github.com/infor-design/enterprise/issues/2493))
- `[Editor]` Fixed a bug where tab or shift tab would break out of the editor when doing an indent/outdent. ([#2421](https://github.com/infor-design/enterprise/issues/2421))
- `[Editor]` Fixed a bug where the dirty indicator would be hidden above. ([#2577](https://github.com/infor-design/enterprise/issues/2577))
- `[Fieldfilter]` Fixed an issue where fields were getting wrap to second line on iPhone SE. ([#1861](https://github.com/infor-design/enterprise/issues/1861))
- `[Fieldfilter]` Fixed an issue where Dropdown was not switching mode on example page. ([#2288](https://github.com/infor-design/enterprise/issues/2288))
- `[Field Options]` Fixed an issue where input example was not working. ([#2348](https://github.com/infor-design/enterprise/issues/2348))
- `[Homepages]` Fixed an issue where personalize and chart text colors were not working with hero. ([#2097](https://github.com/infor-design/enterprise/issues/2097))
- `[Images]` Fixed an issue where images were not tabbable or receiving a visual focus state. ([#2025](https://github.com/infor-design/enterprise/issues/2025))
- `[Listview]` Fixed a bug that caused the listview to run initialize too many times. ([#2179](https://github.com/infor-design/enterprise/issues/2179))
- `[Lookup]` Added `autocomplete="off"` to lookup input fields to prevent browser interference. ([#2366](https://github.com/infor-design/enterprise/issues/2366))
- `[Lookup]` Fixed a bug that caused a filter to reapply when reopening the modal. ([#2566](https://github.com/infor-design/enterprise/issues/2566))
- `[Lookup]` Fixed a bug that caused a selections to reapply when reopening the modal. ([#2568](https://github.com/infor-design/enterprise/issues/2568))
- `[Locale]` Fixed race condition when using initialize and loading locales with a parent locale. ([#2540](https://github.com/infor-design/enterprise/issues/2540))
- `[Lookup]` Fixed a double scrollbar when the modal needs to be scrolled. ([#2586](https://github.com/infor-design/enterprise/issues/2586))
- `[Modal]` Fixed an issue where the modal component would disappear if its content had a checkbox in it in RTL. ([#332](https://github.com/infor-design/enterprise-ng/issues/332))
- `[Modal]` Fixed an issue where tabbing was very slow on large DOMs in IE 11. ([#2607](https://github.com/infor-design/enterprise/issues/2607))
- `[Personalization]` Fixed an issue where the text color was too dark. Changed the text color to be more readable in high contrast mode. ([#2539](https://github.com/infor-design/enterprise/issues/2539))
- `[Personalization]` Updated some of the colors to more readable in contrast mode. ([#2097](https://github.com/infor-design/enterprise/issues/2097))
- `[Personalization]` Fixes an issue where text color was too dark. ([#2476](https://github.com/infor-design/enterprise/issues/2476))
- `[Pager]` Fixed an issue where click was not firing on any of the buttons with ie11. ([#2560](https://github.com/infor-design/enterprise/issues/2560))
- `[Pager]` Added a complete Popupmenu settings object for configuring the Page Size Selector Button, and deprecated the `attachPageSizeMenuToBody` setting in favor of `pageSizeMenuSettings.attachToBody`. ([#2356](https://github.com/infor-design/enterprise/issues/2356))
- `[Pager]` Fixed memory leak when using the `attachToBody` setting to change the menu's render location. ([#2482](https://github.com/infor-design/enterprise/issues/2482))
- `[Popdown]` Fixed usability issue where the Popdown could close prematurely when attempting to use inner components, such as Dropdowns. ([#2092](https://github.com/infor-design/enterprise/issues/2092))
- `[Popover]` Correctly align the popover close button. ([#1576](https://github.com/infor-design/enterprise/issues/1576))
- `[Popover]` Fixed an issue where buttons inside the popover would overflow at smaller screen sizes. ([#2271](https://github.com/infor-design/enterprise/issues/2271))
- `[Popupmenu]` Fixed an issue where js error was showing after removing a menu item. ([#414](https://github.com/infor-design/enterprise-ng/issues/414))
- `[Popupmenu]` Fixed a layout issue on disabled checkboxes in multiselect popupmenus. ([#2340](https://github.com/infor-design/enterprise/issues/2340))
- `[Popupmenu]` Fixed a bug on IOS that prevented menu scrolling. ([#645](https://github.com/infor-design/enterprise/issues/645))
- `[Popupmenu]` Fixed a bug on IOS that prevented some submenus from showing. ([#1928](https://github.com/infor-design/enterprise/issues/1928))
- `[Popupmenu]` Added a type-check during building/rebuilding of submenus that prevents an error when a submenu `<ul>` tag is not present. ([#2458](https://github.com/infor-design/enterprise/issues/2458))
- `[Scatter Plot]` Fixed the incorrect color on the tooltips. ([#1066](https://github.com/infor-design/enterprise/issues/1066))
- `[Stepprocess]` Fixed an issue where a newly enabled step is not shown. ([#2391](https://github.com/infor-design/enterprise/issues/2391))
- `[Searchfield]` Fixed an issue where the close icon on a searchfield is inoperable. ([#2578](https://github.com/infor-design/enterprise/issues/2578))
- `[Searchfield]` Fixed strange alignment of text/icons on the Uplift theme. ([#2612](https://github.com/infor-design/enterprise/issues/2612))
- `[Tabs]` Fixed the more tabs button to style as disabled when the tabs component is disabled. ([#2347](https://github.com/infor-design/enterprise/issues/2347))
- `[Tabs]` Added the select method inside the hide method to ensure proper focusing of the selected tab. ([#2346](https://github.com/infor-design/enterprise/issues/2346))
- `[Tabs]` Added an independent count for adding new tabs and their associated IDs to prevent duplication. ([#2345](https://github.com/infor-design/enterprise/issues/2345))
- `[Toolbar]` Fixed memory leaks. ([#2496](https://github.com/infor-design/enterprise/issues/2496))
- `[Toolbar]` Fixed an issue where `noSearchfieldReinvoke` was not being respected during the teardown method, causing lifecycle issues in Angular. ([#2691](https://github.com/infor-design/enterprise/issues/2691))
- `[Toolbar Flex]` Removed a 100% height on the toolbar which caused issues when nested in some situations. ([#474](https://github.com/infor-design/enterprise-ng/issues/474))
- `[Listview]` Fixed search to work when not using templates. ([#466](https://github.com/infor-design/enterprise-ng/issues/466))

### v4.20.0 Chores & Maintenance

- `[Build]` Add a file verification tool to the build process to ensure all necessary files are present. ([#2384](https://github.com/infor-design/enterprise/issues/2384))
- `[Demo App]` Add the uplift theme to the theme switcher menu. ([#2335](https://github.com/infor-design/enterprise/issues/2335))
- `[Demo App]` Fixed routing issues that could cause 500 errors or crash the Demoapp. ([#2343](https://github.com/infor-design/enterprise/issues/2343))
- `[Demo App]` Fixed an issue where the sorting was wrong on compressor data. ([#2390](https://github.com/infor-design/enterprise/issues/2390))

(95 Issues Solved This Release, Backlog Enterprise 296, Backlog Ng 79, 852 Functional Tests, 865 e2e Tests)

## v4.19.3

- `[Datagrid]` Fixes the multiselect filter on header from reloading during serverside filtering. ([#2383](https://github.com/infor-design/enterprise/issues/2383))
- `[Datagrid]` Fixed an issue where contextmenu was not opening with first click. ([#2398](https://github.com/infor-design/enterprise/issues/2398))
- `[Datagrid / Tooltip]` Fixed an error on some datagrid cells when tooltips are attached. ([#2403](https://github.com/infor-design/enterprise/issues/2403))

## v4.19.2

- `[Build]` Fixes missing minified files in the build and a missing svg-extended.html deprecated file for backwards compatibility. ([Teams](https://bit.ly/2FlzYCT))

## v4.19.0

### v4.19.0 Deprecations

- `[CSS]` The Soho light theme CSS file has been renamed from `light-theme.css` to `theme-soho-light.css` ([1972](https://github.com/infor-design/enterprise/issues/1972))
- `[CSS]` The Soho dark theme CSS file has been renamed from `dark-theme.css` to `theme-soho-dark.css` ([1972](https://github.com/infor-design/enterprise/issues/1972))
- `[CSS]` The Soho high-contrast theme CSS file has been renamed from `high-contrast-theme.css` to `theme-soho-contrast.css` ([1972](https://github.com/infor-design/enterprise/issues/1972))
- `[Datagrid]` The older savedColumns method has been deprecated since 4.10 and is now removed. Use saveUserSettings instead. ([#1766](https://github.com/infor-design/enterprise/issues/1766))

### v4.19.0 Features

- `[App Menu]` Improved style of personalized app menu. ([#2195](https://github.com/infor-design/enterprise/pull/2195))
- `[Column]` Added support to existing custom tooltip content in the callback setting. ([#1909](https://github.com/infor-design/enterprise/issues/1909))
- `[Contextual Action Panel]` Fixed an issue where the close button was misaligned. ([#1943](https://github.com/infor-design/enterprise/issues/1943))
- `[Datagrid]` Added support for disabling rows by data or a dynamic function, rows are disabled from selection and editing. ([#1614](https://github.com/infor-design/enterprise/issues/1614))
- `[Datagrid]` Fixes a column alignment issue when resizing and sorting columns that were originally set to percentage width. ([#1797](https://github.com/infor-design/enterprise/issues/1797))
- `[Datagrid]` Fixes a column alignment issue when there are duplicate column ids. ([#1797](https://github.com/infor-design/enterprise/issues/1797))
- `[Datagrid]` Fixes a column alignment by clearing a cache to help prevent column misalignment from randomly happening. ([#1797](https://github.com/infor-design/enterprise/issues/1797))
- `[Datagrid]` Fixes an issue that caused the active page to not restore correctly when saving user settings, . ([#1766](https://github.com/infor-design/enterprise/issues/1766))
- `[Datagrid]` Fixes an issue with dropdown filters when the ids are numbers. ([#1879](https://github.com/infor-design/enterprise/issues/1879))
- `[Datagrid]` Fixed alignment issues in the new uplift theme. ([#2212](https://github.com/infor-design/enterprise/issues/2212))
- `[Datagrid]` Fixes Datagrid time filtering for string type dates. ([#2281](https://github.com/infor-design/enterprise/issues/2281))
- `[Form Compact]` Adds support for Datepicker, Timepicker, Lookup, and File Uploader fields. ([#1955](https://github.com/infor-design/enterprise/issues/1955))
- `[Keyboard]` Added a new API that you can call at anytime to see what key is being pressed at the moment. ([#1906](https://github.com/infor-design/enterprise/issues/1906))
- `[Targeted/Completion Chart]` Added back the ability to inline svg icons and hyperlinks. ([#2152](https://github.com/infor-design/enterprise/issues/2152))
- `[Themes]` Added support for multiple themes in the demo app and renamed distribute Uplift (only) theme files. ([#1972](https://github.com/infor-design/enterprise/issues/1972))

### v4.19.0 Fixes

- `[App Menu]` Fixed an issue where the menu would not be entirely colored if short. ([#2062](https://github.com/infor-design/enterprise/issues/2062))
- `[App Menu]` Changed the scroll area to the outside when using a footer. ([#2062](https://github.com/infor-design/enterprise/issues/2062))
- `[App Menu]` Expandable area updates within application menu. ([#1982](https://github.com/infor-design/enterprise/pull/1982))
- `[App Menu]` Fixed an issue where role switcher was not clickable with long title. ([#2060](https://github.com/infor-design/enterprise/issues/2060))
- `[App Menu]` Fixed an issue where it was not possible to manually add a filter field that you can control on your own. Caveat to this is if you set filterable: false it will no longer remove the filter field from the DOM, if you do that you must now do it manually. ([#2066](https://github.com/infor-design/enterprise/issues/2066))
- `[App Menu]` Added support for mobile when dismissOnClickMobile setting is true to dismiss application menu when a role is selected. ([#2520](https://github.com/infor-design/enterprise/issues/2520))
- `[App Menu]` Fixed an issue with the logo which was positioned badly when scrolling. ([#2116](https://github.com/infor-design/enterprise/issues/2116))
- `[Calendar]` Fixed some bugs having a calendar month along or just a legend, fixed the clicking of upcoming days and added a dblclick even emitter. ([#2149](https://github.com/infor-design/enterprise/issues/2149))
- `[Colorpicker]` Fixed an issue where the colorpicker label is cut off in extra small input field. ([#2023](https://github.com/infor-design/enterprise/issues/2023))
- `[Colorpicker]` Fixed an issue where the colorpickers are not responsive at mobile screen sizes. ([#1995](https://github.com/infor-design/enterprise/issues/1995))
- `[Colorpicker]` Fixed an issue where the text is not visible on IE11 after choosing a color. ([#2134](https://github.com/infor-design/enterprise/issues/2134))
- `[Completion Chart]` Cleaned up excessive padding in some cases. ([#2171](https://github.com/infor-design/enterprise/issues/2171))
- `[Context Menu]` Fixes a bug where a left click on the originating field would not close a context menu opened with a right click. ([#1992](https://github.com/infor-design/enterprise/issues/1992))
- `[Contextual Action Panel]` Fixed an issue where the CAP title is too close to the edge at small screen sizes. ([#2249](https://github.com/infor-design/enterprise/issues/2249))
- `[Datagrid]` Fixed an issue where using the context menu with datagrid was not properly destroyed which being created multiple times. ([#392](https://github.com/infor-design/enterprise-ng/issues/392))
- `[Datagrid]` Fixed charts in columns not resizing correctly to short row height. ([#1930](https://github.com/infor-design/enterprise/issues/1930))
- `[Datagrid]` Fixed an issue for xss where console.log was not sanitizing and make grid to not render. ([#1941](https://github.com/infor-design/enterprise/issues/1941))
- `[Datagrid]` Fixed charts in columns not resizing correctly to short row height. ([#1930](https://github.com/infor-design/enterprise/issues/1930))
- `[Datagrid]` Fixed a layout issue on primary buttons in expandable rows. ([#1999](https://github.com/infor-design/enterprise/issues/1999))
- `[Datagrid]` Fixed a layout issue on short row grouped header buttons. ([#2005](https://github.com/infor-design/enterprise/issues/2005))
- `[Datagrid]` Fixed an issue where disabled button color for contextual toolbar was not applying. ([#2150](https://github.com/infor-design/enterprise/issues/2150))
- `[Datagrid]` Fixed an issue for xss where console.log was not sanitizing and make grid to not render. ([#1941](https://github.com/infor-design/enterprise/issues/1941))
- `[Datagrid]` Added an onBeforeSelect call back that you can return false from to disable row selection. ([#1906](https://github.com/infor-design/enterprise/issues/1906))
- `[Datagrid]` Fixed an issue where header checkbox was not sync after removing selected rows. ([#2226](https://github.com/infor-design/enterprise/issues/2226))
- `[Datagrid]` Fixed an issue where custom filter conditions were not setting up filter button. ([#2234](https://github.com/infor-design/enterprise/issues/2234))
- `[Datagrid]` Fixed an issue where pager was not updating while removing rows. ([#1985](https://github.com/infor-design/enterprise/issues/1985))
- `[Datagrid]` Adds a function to add a visual dirty indictaor and a new function to get all modified rows. Modified means either dirty, in-progress or in error. Existing API's are not touched. ([#2091](https://github.com/infor-design/enterprise/issues/2091))
- `[Datagrid]` Fixes an error when saving columns if you have a lookup column. ([#2279](https://github.com/infor-design/enterprise/issues/2279))
- `[Datagrid]` Fixed a bug with column reset not working sometimes. ([#1921](https://github.com/infor-design/enterprise/issues/1921))
- `[Datagrid]` Fixed grouped headers not sorting when selectable is multiselect. ([#2251](https://github.com/infor-design/enterprise/issues/2251))
- `[Datagrid]` Fixed a bug where the sort indicator disappeared when changing pages. ([#2228](https://github.com/infor-design/enterprise/issues/2228))
- `[Datagrid]` Fixed rendering on modals with single columns. ([#1923](https://github.com/infor-design/enterprise/issues/1923))
- `[Datagrid]` Fixed double firing of popupmenu events. ([#2140](https://github.com/infor-design/enterprise/issues/2140))
- `[Datagrid]` Fixed incorrect pattern in filterConditions. ([#2159](https://github.com/infor-design/enterprise/issues/2159))
- `[Datepicker]` Fixed an issue loading on IE 11. ([#2183](https://github.com/infor-design/enterprise-ng/issues/2183))
- `[Dropdown]` Fixed the dropdown appearing misaligned at smaller screen sizes. ([#2248](https://github.com/infor-design/enterprise/issues/2248))
- `[Editor]` Fixed an issue where button state for toolbar buttons were wrong when clicked one after another. ([#391](https://github.com/infor-design/enterprise/issues/391))
- `[Hierarchy]` Fixed a bug where the hierarchy will only partially load with two instances on a page. ([#2205](https://github.com/infor-design/enterprise/issues/2205))
- `[Field Options]` Fixed an issue where field options were misaligning, especially spin box was focusing outside of the field. ([#1862](https://github.com/infor-design/enterprise/issues/1862))
- `[Field Options]` Fixed a border alignment issue. ([#2107](https://github.com/infor-design/enterprise/issues/2107))
- `[Fileuploader]` Fixed an issue where the fileuploader icon and close icon were misplaced and not visible in RTL after uploading a file. ([#2098](https://github.com/infor-design/enterprise/issues/2098))
- `[Fileuploader]` Fixed an issue where backspace in IE11 caused the browser to go back instead of removing the uploaded file from the input. ([#2184](https://github.com/infor-design/enterprise/issues/2184))
- `[Input]` Improved alignment of icons in the uplift theme input components. ([#2072](https://github.com/infor-design/enterprise/issues/2072))
- `[Listview]` Improved accessibility when configured as selectable (all types), as well as re-enabled accessibility e2e Tests. ([#403](https://github.com/infor-design/enterprise/issues/403))
- `[Locale]` Synced up date and time patterns with the CLDR several time patterns in particular were corrected. ([#2022](https://github.com/infor-design/enterprise/issues/2022))
- `[Locale]` Fixed an issue loading duplicate locales such as en-GB where the strings are copies, before you might get undefined strings. ([#2216](https://github.com/infor-design/enterprise/issues/2216))
- `[Locale]` Added support for es-419 locale. ([#2204](https://github.com/infor-design/enterprise/issues/2204))
- `[Locale]` Restored functionality for dynamically changing fonts for some languages. ([#2144](https://github.com/infor-design/enterprise/issues/2144))
- `[Modal]` Fixed a demoapp issue where the select all checkbox wasn't selecting all. ([2225](https://github.com/infor-design/enterprise/issues/2225))
- `[Monthview]` Fixed an issue where the previous and next buttons were not correctly reversed in right-to-left mode. ([1910](https://github.com/infor-design/enterprise/issues/1910))
- `[Personalization]` Changed the default turquoise personalization to a darker one. ([#2063](https://github.com/infor-design/enterprise/issues/2063))
- `[Personalization]` Changed the default turquoise personalization to a darker one. ([#2063](https://github.com/infor-design/enterprise/issues/2063))
- `[Personalization]` Added a default option to the personalization color pickers. ([#2063](https://github.com/infor-design/enterprise/issues/2063))
- `[Personalization]` Added more classes and examples for the personalization colors so that you can personalize certain form elements. ([#2120](https://github.com/infor-design/enterprise/issues/2120))
- `[Personalization]` Added several form examples with buttons and completion chart that can be personalized. ([#1963](https://github.com/infor-design/enterprise/issues/1963))
- `[Personalization]` Added an example of normal tabs behaving like header tabs in a personalized area. ([#1962](https://github.com/infor-design/enterprise/issues/1962))
- `[Personalization]` Added completion chart and alerts to the list of header items that will work when personalized. ([#2171](https://github.com/infor-design/enterprise/issues/2171))
- `[Personalization]` Fixed a bug where the overlay would not disappear when manually loading stylesheets. ([#2258](https://github.com/infor-design/enterprise/issues/2258))
- `[Popupmenu]` Fixed an issue where disabled submenus were opening on mouseover. ([#1863](https://github.com/infor-design/enterprise/issues/1863))
- `[Radios]` Fixed an issue where in `RTL` the radio seems visually separate from it's label. ([#2096](https://github.com/infor-design/enterprise/issues/2096))
- `[Summary Form]` Updated to improve readability. ([#1765](https://github.com/infor-design/enterprise/issues/1765))
- `[Targeted Achievement]` Updated to work in uplift theme. ([#2220](https://github.com/infor-design/enterprise/issues/2220))
- `[Timepicker]` Fixed an issue where AM/PM dropdown tooltip was displaying on android devices. ([#1446](https://github.com/infor-design/enterprise/issues/1446))
- `[Timepicker]` Fixed an issue where dropdown popup was out of position on android devices. ([#2021](https://github.com/infor-design/enterprise/issues/2021))
- `[Timepicker]` Updated the Swedish translation for Set Time. ([#2153](https://github.com/infor-design/enterprise/issues/2153))
- `[Tree]` Fixed an issue where children property null was breaking tree to not render. ([#1908](https://github.com/infor-design/enterprise/issues/1908))

### v4.19.0 Chores & Maintenance

- `[General]` Updated to jquery 3.4.1 to fix a jquery bug seen occasionally. ([#2109](https://github.com/infor-design/enterprise/issues/2109))
- `[General]` Fixed relative links in several markdown files.
- `[Demo App]` Fixed CSP and handling of image paths for better support of images in examples on IDS demo sites (demo.design.infor.com). ([#1888](https://github.com/infor-design/enterprise/issues/1888))
- `[Personalize]` Separated personalization styles into standalone file for improved maintainability. ([#2127](https://github.com/infor-design/enterprise/issues/2127))

(84 Issues Solved This Release, Backlog Enterprise 311, Backlog Ng 79, 839 Functional Tests, 876 e2e Tests)

## v4.18.2

### v4.18.2 Fixes

- `[Autocomplete]` Fixed an XSS injection issue. ([#502](https://github.com/infor-design/enterprise-ng/issues/502)).
- `[Dropdown]` Fixed an XSS injection issue. ([#503](https://github.com/infor-design/enterprise-ng/issues/503)).

## v4.18.1

### v4.18.1 Fixes

- `[Input]` Added backwards-compatibility for previous accessibility changes to labels. ([#2118](https://github.com/infor-design/enterprise/issues/2118)). Additional information can be found in the [Form Component documentation](https://github.com/infor-design/enterprise/blob/4.18.x/src/components/form/readme.md#field-labels).

## v4.18.0

### v4.18.0 Features

- `[App Menu]` Added support for personalization by adding the `is-personalizable` class the menu will now change colors along with headers ([#1847](https://github.com/infor-design/enterprise/issues/1847))
- `[App Menu]` Added a special role switcher dropdown to change the menu role. ([#1935](https://github.com/infor-design/enterprise/issues/1935))
- `[Personalize]` Added classes for the personalization colors so that you can personalize certain form elements. ([#1847](https://github.com/infor-design/enterprise/issues/1847))
- `[Expandable Area]` Added example of a standalone button the toggles a form area. ([#1935](https://github.com/infor-design/enterprise/issues/1935))
- `[Datagrid]` Added support so if there are multiple inputs within an editor they work with the keyboard tab key. ([#355](https://github.com/infor-design/enterprise-ng/issues/355))
- `[Datagrid]` Fixed an error on IE when doing an excel export. ([#2018](https://github.com/infor-design/enterprise/issues/2018))
- `[Editor]` Added a JS setting and CSS styles to support usage of a Flex Toolbar ([#1120](https://github.com/infor-design/enterprise/issues/1120))
- `[Header]` Added a JS setting and CSS styles to support usage of a Flex Toolbar ([#1120](https://github.com/infor-design/enterprise/issues/1120))
- `[Mask]` Added a setting for passing a locale string, allowing Number masks to be localized.  This enables usage of the `groupSize` property, among others, from locale data in the Mask. ([#440](https://github.com/infor-design/enterprise/issues/440))
- `[Masthead]` Added CSS styles to support usage of a Flex Toolbar ([#1120](https://github.com/infor-design/enterprise/issues/1120))
- `[Notification]` Added example of a Widget/Card with notification and add code to truncate the text (via ellipsis) if it is lengthy. ([#1881](https://github.com/infor-design/enterprise/issues/1881))
- `[Theme/Colors]` Added new component for getting theme and color information. This is used throughout the code. There was a hidden property `Soho.theme`, if you used this in some way you should now use `Soho.theme.currentTheme`. ([#1866](https://github.com/infor-design/enterprise/issues/1866))

### v4.18.0 Fixes

- `[App Menu]` Fixed some accessibility issues on the nav menu. ([#1721](https://github.com/infor-design/enterprise/issues/1721))
- `[Busy Indicator]` Fixed a bug that causes a javascript error when the busy indicator is used on the body tag. ([#1918](https://github.com/infor-design/enterprise/issues/1918))
- `[Css/Sass]` Fixed an issue where the High Contrast theme and Uplift theme were not using the right tokens. ([#1897](https://github.com/infor-design/enterprise/pull/1897))
- `[Colors]` Fixed the color palette demo page to showcase the correct hex values based on the current theme ([#1801](https://github.com/infor-design/enterprise/issues/1801))
- `[Contextual Action Panel]` Fixed an issue where cap modal would only open the first time. ([#1993](https://github.com/infor-design/enterprise/issues/1993))
- `[Datepicker]` Fixed an issue in NG where the custom validation is removed during the teardown of a datepicker.([NG #411](https://github.com/infor-design/enterprise-ng/issues/411))
- `[Datagrid]` Fixed an issue where lookup filterConditions were not rendering. ([#1873](https://github.com/infor-design/enterprise/issues/1873))
- `[Datagrid]` Fixed an issue where when using filtering and server side paging the filter operations would cause two ajax requests. ([#2069](https://github.com/infor-design/enterprise/issues/2069))
- `[Datagrid]` Fixed issue where header columns are misaligned with body columns on load. ([#1892](https://github.com/infor-design/enterprise/issues/1892))
- `[Datagrid]` Fixed an issue where filtering was missing translation. ([#1900](https://github.com/infor-design/enterprise/issues/1900))
- `[Datagrid]` Fixed an issue with the checkbox formatter where string based 1 or 0 would not work as a dataset source. ([#1948](https://github.com/infor-design/enterprise/issues/1948))
- `[Datagrid]` Fixed a bug where text would be misaligned when repeatedly toggling the filter row. ([#1969](https://github.com/infor-design/enterprise/issues/1969))
- `[Datagrid]` Added an example of expandOnActivate on a customer editor. ([#353](https://github.com/infor-design/enterprise-ng/issues/353))
- `[Datagrid]` Added ability to pass a function to the tooltip option for custom formatting. ([#354](https://github.com/infor-design/enterprise-ng/issues/354))
- `[Datagrid]` Fixed `aria-checked` not toggling correctly on selection of multiselect checkbox. ([#1961](https://github.com/infor-design/enterprise/issues/1961))
- `[Datagrid]` Fixed incorrectly exported CSV/Excel data. ([#2001](https://github.com/infor-design/enterprise/issues/2001))
- `[Dropdown]` Changed the way dropdowns work with screen readers to be a collapsible listbox.([#404](https://github.com/infor-design/enterprise/issues/404))
- `[Dropdown]` Fixed an issue where multiselect dropdown unchecking "Select All" was not getting clear after close list with Safari browser.([#1882](https://github.com/infor-design/enterprise/issues/1882))
- `[Dropdown]` Added an example of a color dropdown showing palette colors as icons.([#2013](https://github.com/infor-design/enterprise/issues/2013))
- `[Datagrid]` Fixed a misalignment of the close icon on mobile. ([#2018](https://github.com/infor-design/enterprise/issues/2018))
- `[List/Detail]` Removed some legacy CSS code that was causing text inside of inline Toolbar Searchfields to become transparent. ([#2075](https://github.com/infor-design/enterprise/issues/2075))
- `[Listbuilder]` Fixed an issue where the text was not sanitizing. ([#1692](https://github.com/infor-design/enterprise/issues/1692))
- `[Lookup]` Fixed an issue where the tooltip was using audible text in the code block component. ([#354](https://github.com/infor-design/enterprise-ng/issues/354))
- `[Locale]` Fixed trailing zeros were getting ignored when displaying thousands values. ([#404](https://github.com/infor-design/enterprise/issues/1840))
- `[MenuButton]` Improved the way menu buttons work with screen readers.([#404](https://github.com/infor-design/enterprise/issues/404))
- `[Message]` Added an audible announce of the message type.([#964](https://github.com/infor-design/enterprise/issues/964))
- `[Message]` Change audible announce of message type added in #964 to an option that is strictly audible.([#2120](https://github.com/infor-design/enterprise/issues/2120))
- `[Modal]` Changed text and button font colors to pass accessibility checks.([#964](https://github.com/infor-design/enterprise/issues/964))
- `[Multiselect]` Fixed an issue where previous selection was still selected after clear all by "Select All" option. ([#2003](https://github.com/infor-design/enterprise/issues/2003))
- `[Notifications]` Fixed a few issues with notification background colors by using the corresponding ids-identity token for each. ([1857](https://github.com/infor-design/enterprise/issues/1857), [1865](https://github.com/infor-design/enterprise/issues/1865))
- `[Notifications]` Fixed an issue where you couldn't click the close icon in Firefox. ([1573](https://github.com/infor-design/enterprise/issues/1573))
- `[Radios]` Fixed the last radio item was being selected when clicking on the first when displayed horizontal. ([#1878](https://github.com/infor-design/enterprise/issues/1878))
- `[Signin]` Fixed accessibility issues. ([#421](https://github.com/infor-design/enterprise/issues/421))
- `[Skiplink]` Fixed a z-index issue on skip links over the nav menu. ([#1721](https://github.com/infor-design/enterprise/issues/1721))
- `[Slider]` Changed the demo so the tooltip will hide when resizing the page. ([#2033](https://github.com/infor-design/enterprise/issues/2033))
- `[Stepprocess]` Fixed rtl style issues. ([#413](https://github.com/infor-design/enterprise/issues/413))
- `[Swaplist]` Fixed disabled styling on swap header buttons. ([#2019](https://github.com/infor-design/enterprise/issues/2019))
- `[Tabs]` Fixed an issue where focus was changed after enable/disable tabs. ([#1934](https://github.com/infor-design/enterprise/issues/1934))
- `[Tabs-Module]` Fixed an issue where the close icon was outside the searchfield. ([#1704](https://github.com/infor-design/enterprise/issues/1704))
- `[Toolbar]` Fixed issues when tooltip shows on hover of toolbar ([#1622](https://github.com/infor-design/enterprise/issues/1622))
- `[Validation]` Fixed an issue where the isAlert settings set to true, the border color, control text color, control icon color was displaying the color for the alert rather than displaying the default color. ([#1922](https://github.com/infor-design/enterprise/issues/1922))

### v4.18.0 Chore & Maintenance

- `[Buttons]` Updated button disabled states with corresponding ids-identity tokens. ([1914](https://github.com/infor-design/enterprise/issues/1914)
- `[Docs]` Added a statement on supporting accessibility. ([#1540](https://github.com/infor-design/enterprise/issues/1540))
- `[Docs]` Added the supported screen readers and some notes on accessibility. ([#1722](https://github.com/infor-design/enterprise/issues/1722))

(50 Issues Solved This Release, Backlog Enterprise 294, Backlog Ng 80, 809 Functional Tests, 803 e2e Tests)

## v4.17.1

### v4.17.1 Fixes

- `[Datagrid]` Fixed an issue where the second to last column was having resize issues with frozen column sets.(<https://github.com/infor-design/enterprise/issues/1890>)
- `[Datagrid]` Re-align icons and items in the datagrid's "short header" configuration.(<https://github.com/infor-design/enterprise/issues/1880>)
- `[Locale]` Fixed incorrect "groupsize" for `en-US` locale.(<https://github.com/infor-design/enterprise/issues/1907>)

### v4.17.1 Chores & Maintenance

- `[Demoapp]` Fixed embedded icons example with missing icons.(<https://github.com/infor-design/enterprise/issues/1889>)
- `[Demoapp]` Fixed notification demo examples.(<https://github.com/infor-design/enterprise/issues/1893>, <https://github.com/infor-design/enterprise/pull/1896>)

(5 Issues Solved this patch release)

## v4.17.0

- [Npm Package](https://www.npmjs.com/package/ids-enterprise)
- [IDS Enterprise Angular Change Log](https://github.com/infor-design/enterprise-ng/blob/master/docs/CHANGELOG.md)

### v4.17.0 Future Deprecation

- `[Mask]` Using legacy mask options is now deprecated (was starting 4.3.2) and we will remove this in approximately 6 months from the code base. This means using the `data-mask` option and the `mode` as well as legacy patterns in favor of the newer settings and regexes. ([#439](https://github.com/infor-design/enterprise/issues/439))

### v4.17.0 Features

- `[Datagrid]` Added support for ellipsis to header text. ([#842](https://github.com/infor-design/enterprise/issues/842))
- `[Datagrid]` Added support to cancel `rowactivated` event. Now it will trigger the new event `beforerowactivated` which will wait/sync to cancel or proceed to do `rowactivated` event. ([#1021](https://github.com/infor-design/enterprise/issues/1021))
- `[Datagrid]` Added option to align grouped headers text. ([#1714](https://github.com/infor-design/enterprise/issues/1714))
- `[Datagrid]` Tabbing through a new row moves focus to next line for a lookup column. ([#1822](https://github.com/infor-design/enterprise/issues/1822))
- `[Datagrid]` Validation tooltip does not wrap words correctly across multiple lines. ([#1829](https://github.com/infor-design/enterprise/issues/1829))
- `[Dropdown]` Added support to make dropdown readonly fields optionally not tab-able. ([#1591](https://github.com/infor-design/enterprise/issues/1591))
- `[Form Compact]` Implemented design for field-heavy forms. This design is experimental, likely not production ready, and subject to change without notice. ([#1699](https://github.com/infor-design/enterprise/issues/1699))
- `[Hierarchy]` Changed the newer stacked layout to support mutiple root elements. ([#1677](https://github.com/infor-design/enterprise/issues/1677))
- `[Locale]` Added support for passing in `locale` or `language` to the `parse` and `format` and `translation` functions so they will work without changing the current locale or language. ([#462](https://github.com/infor-design/enterprise/issues/462))
- `[Locale]` Added support for setting a specific group size other than the ones in the locale. This includes using no group size. ([#462](https://github.com/infor-design/enterprise/issues/462))
- `[Locale]` Added support for showing timezones in the current language with a fall back for IE 11. ([#592](https://github.com/infor-design/enterprise/issues/592))
- `[Locale]` Added support for different group sizes. This was previously not working correctly for locales like hi-IN (using 3, 2 group sizes) and en-US (using 3, 0 group sizes). We will later make this work on masks on a separate issue. ([#441](https://github.com/infor-design/enterprise/issues/441))
- `[Locale]` Its now possible to add new locales in by adding them to the `defaultLocales` and `supportedLocales` sets. ([#402](https://github.com/infor-design/enterprise/issues/402))
- `[Locale]` Added an example to show extending locales with new strings and an api method to make it easier. because of the way this is split, if your directly adding to `Locale.cultures` you will need to adjust your code to extend from `Locale.languages` instead. ([#402](https://github.com/infor-design/enterprise/issues/402))
- `[Locale]` Added support for having a different language and locale. This is done by calling the new `setLanguage` function. ([#1552](https://github.com/infor-design/enterprise/issues//1552))
- `[Locale / Mask]` Added limited initial support for some unicode languages. This means you can convert to and from numbers typed in Devangari, Arabic, and Chinese (Financial and Simplified). ([#439](https://github.com/infor-design/enterprise/issues/439))
- `[Locale]` Added support for passing a `locale` other the the current locale to calendar, monthview, datepicker and timepicker. ([#462](https://github.com/infor-design/enterprise/issues/462))
- `[Mask]` It is now possible to type numbers in unicode such as Devangari, Arabic, and Chinese (Financial and Simplified) into the the masks that involve numbers. ([#439](https://github.com/infor-design/enterprise/issues/439))
- `[Modal]` Added an option to dictate the maximum width of the modal. ([#1802](https://github.com/infor-design/enterprise/issues/1802))
- `[Icons]` Add support for creating an svg file for the Uplift theme's (alpha) new icons from ids-identity@2.4.0 assets. ([#1759](https://github.com/infor-design/enterprise/issues/1759))
- `[Radar]` Added support to three label sizes (name, abbrName, shortName). ([#1553](https://github.com/infor-design/enterprise/issues/1553))

### v4.17.0 Fixes

- `[Accordion]` Fixed a bug where some truncated text elements were not generating a tooltip. ([#1736](https://github.com/infor-design/enterprise/issues/1736))
- `[Builder]` Cropped Header for Builder Panel When Text is Long. ([#1814](https://github.com/infor-design/enterprise/issues/1814))
- `[Calendar]` Event model title color is not correct if the modal is opened and another event is selected. ([#1739](https://github.com/infor-design/enterprise/issues/1739))
- `[Calendar]` Modal is still displayed after changing months. ([#1741](https://github.com/infor-design/enterprise/issues/1741))
- `[Calendar]` Changing some event spans is causing missing dates on the dialogs. ([#1708](https://github.com/infor-design/enterprise/issues/1708))
- `[Composite Form]` Fix a bug in IE11 where composite form content overflows to the lower container. ([#1768](https://github.com/infor-design/enterprise/issues/1768))
- `[Datagrid]` Added a fix where the column is next to the edge of the browser and the filter dropdown popup overflow the page.([#1604](https://github.com/infor-design/enterprise/issues/1604))
- `[Datagrid]` Added a fix to allow the commit of a cell edit after tabbing into a cell once having clicked into a previous cell.([#1608](https://github.com/infor-design/enterprise/issues/1608))
- `[Datagrid]` Stretch column not working in Edge browser. ([#1716](https://github.com/infor-design/enterprise/issues/1716))
- `[Datagrid]` Fixed a bug where the source callback was not called when filtering. ([#1688](https://github.com/infor-design/enterprise/issues/1688))
- `[Datagrid]` Fixed a bug where filtering Order Date with `is-not-empty` on a null value would not correctly filter out results. ([#1718](https://github.com/infor-design/enterprise/issues/1718))
- `[Datagrid]` Fixed a bug where when using the `disableClientSideFilter` setting the filtered event would not be called correctly. ([#1689](https://github.com/infor-design/enterprise/issues/1689))
- `[Datagrid]` Fixed a bug where hidden columns inside a colspan were aligning incorrectly. ([#1764](https://github.com/infor-design/enterprise/issues/1764))
- `[Dropdown]` Fixed a layout error on non inline fields with errors. ([#1770](https://github.com/infor-design/enterprise/issues/1770))
- `[Dropdown]` Fixed a bug where the dropdown did not close when tabbing if using the `noSearch` setting. ([#1731](https://github.com/infor-design/enterprise/issues/1731))
- `[Modal]` Fixed a bug where the modal can overflow the page. ([#1802](https://github.com/infor-design/enterprise/issues/1802))
- `[Radio Button]` Fixed a rendering problem on the selected state of Radio Buttons used inside of Accordion components. ([#1568](https://github.com/infor-design/enterprise/issues/1568))
- `[Radio Button]` Fixed a z-index issue that was causing radio buttons to sometimes display over top of page sections where they should have instead scrolled beneath. ([#1014](https://github.com/infor-design/enterprise/issues/1014))

### v4.17.0 Chore & Maintenance

- `[Css/Sass]` Replaced font-size numerical declarations with their ids-identity token counterpart. ([#1640](https://github.com/infor-design/enterprise/issues/1640))
- `[Demoapp]` Removed query parameter for changing fonts. ([#1747](https://github.com/infor-design/enterprise/issues/1747))
- `[Build]` Added a process to notify developers that things are being deprecated or going away. Documented the current deprecations in this system and made [notes for developers](https://github.com/infor-design/enterprise/blob/master/docs/CODING-STANDARDS.md#deprecations). ([#1747](https://github.com/infor-design/enterprise/issues/1747))

(30 Issues Solved This Release, Backlog Enterprise 224, Backlog Ng 59, 785 Functional Tests, 793 e2e Tests)

## v4.16.0

- [Npm Package](https://www.npmjs.com/package/ids-enterprise)
- [IDS Enterprise Angular Change Log](https://github.com/infor-design/enterprise-ng/blob/master/docs/CHANGELOG.md)

### v4.16.0 Features

- `[Busy Indicator]` Made a fix to make it possible to use a busy indicator on a modals. ([#827](https://github.com/infor-design/enterprise/issues/827))
- `[Datagrid]` Added an option to freeze columns from scrolling on the left and/or right. The new option is called `frozenColumns`. See notes on what works and doesnt with frozen column in the datagrid docs frozen column section. ([#464](https://github.com/infor-design/enterprise/issues/464))
- `[Editor]` Added new state called "preview" a non editable mode to editor. Where it only shows the HTML with no toolbar, borders etc. ([#1413](https://github.com/infor-design/enterprise/issues/1413))
- `[Field Filter]` Added support to get and set filter type programmatically. ([#1181](https://github.com/infor-design/enterprise/issues/1181))
- `[Hierarchy]` Add print media styles to decrease ink usage and increase presentability for print format. Note that you may need to enable the setting to print background images, both Mac and PC have a setting for this. ([#456](https://github.com/infor-design/enterprise/issues/456))
- `[Hierarchy]` Added a new "stacked" layout to eventually replace the current layouts. This works better responsively and prevents horizontal scrolling. ([#1629](https://github.com/infor-design/enterprise/issues/1629))
- `[Pager]` Added a "condensed" page size selector button for use on pagers in smaller containers, such as the list side of the list/detail pattern. ([#1459](https://github.com/infor-design/enterprise/issues/1459))

### v4.16.0 Future Deprecation

- `[Hierarchy]` The following options are now deprecated and will be removed approximately 2019-05-15. `paging` and `mobileView`. ([#1629](https://github.com/infor-design/enterprise/issues/1629))
- `[Hierarchy]` Stacked layout will become the default layout in favor of the existing horizontal layout, so the horizontal layout is now considered deprecated and will be removed approximately 2019-05-15. ([#1629](https://github.com/infor-design/enterprise/issues/1629))

### v4.16.0 Fixes

- `[Application Menu]` Fixed the truncation of long text in an accordion element in the application menu by adding a tooltip to truncated elements. ([#457](https://github.com/infor-design/enterprise/issues/457))
- `[Calendar]` Disable the new event modal when no template is defined. ([#1700](https://github.com/infor-design/enterprise/issues/1700))
- `[Dropdown]` Fixed a bug where the ellipsis was not showing on long text in some browsers. ([#1550](https://github.com/infor-design/enterprise/issues/1550))
- `[Datagrid]` Fixed a bug in equals filter on multiselect filters. ([#1586](https://github.com/infor-design/enterprise/issues/1586))
- `[Datagrid]` Fixed a bug where incorrect data is shown in the events in tree grid. ([#315](https://github.com/infor-design/enterprise-ng/issues/315))
- `[Datagrid]` Fixed a bug where when using minWidth on a column and sorting the column will become misaligned. ([#1481](https://github.com/infor-design/enterprise/issues/1481))
- `[Datagrid]` Fixed a bug where when resizing the last column may become invisible. ([#1456](https://github.com/infor-design/enterprise/issues/1456))
- `[Datagrid]` Fixed a bug where a checkbox column will become checked when selecting if there is no selection checkbox. ([#1641](https://github.com/infor-design/enterprise/issues/1641))
- `[Datagrid]` Fixed a bug where the last column would sometimes not render fully for buttons with longer text. ([#1246](https://github.com/infor-design/enterprise/issues/1246))
- `[Datagrid]` Fixed a bug where showMonthYearPicker did not work correctly on date filters. ([#1532](https://github.com/infor-design/enterprise-ng/issues/1532))
- `[Validation]` Fixed a bug in removeError where the icon is sometimes not removed. ([#1556](https://github.com/infor-design/enterprise/issues/1556))
- `[Datepicker]` Fixed the range picker to clear when changing months in a filter. ([#1537](https://github.com/infor-design/enterprise/issues/1537))
- `[Datepicker]` Fixed disabled dates example to validate again on disabled dates. ([#1445](https://github.com/infor-design/enterprise/issues/1445))
- `[Datagrid]` Fixed a Date Editor bug when passing a series of zeroes to a datagrid cell with an editable date. ([#1020](https://github.com/infor-design/enterprise/issues/1020))
- `[Dropdown]` Fixed a bug where a dropdown will never reopen if it is closed by clicking a menu button. ([#1670](https://github.com/infor-design/enterprise/issues/1670))
- `[Icons]` Established missing icon sourcing and sizing consistency from ids-identity icon/svg assets. ([PR#1628](https://github.com/infor-design/enterprise/pull/1628))
- `[Listview]` Addressed performance issues with paging on all platforms, especially Windows and IE/Edge browsers. As part of this, reworked all components that integrate with the Pager component to render their contents based on a dataset, as opposed to DOM elements. ([#922](https://github.com/infor-design/enterprise/issues/922))
- `[Lookup]` Fixed a bug with settings: async, server-side, and single select modes.  The grid was not deselecting the previously selected value when a new row was clicked.  If the value is preselected in the markup, the lookup modal will no longer close prematurely. ([PR#1654](https://github.com/infor-design/enterprise/issues/1654))
- `[Pager]` Made it possible to set and persist custom tooltips on first, previous, next and last pager buttons. ([#922](https://github.com/infor-design/enterprise/issues/922))
- `[Pager]` Fixed propagation of the `pagesizes` setting when using `updated()`. Previously the array was deep extended instead of being replaced outright. ([#1466](https://github.com/infor-design/enterprise/issues/1466))
- `[Tree]` Fixed a bug when calling the disable or enable methods of the tree. This was not working with ie11. ([PR#1600](https://github.com/infor-design/enterprise/issues/1600))
- `[Stepprocess]` Fixed a bug where the step folder was still selected when it was collapsed or expanded. ([#1633](https://github.com/infor-design/enterprise/issues/1633))
- `[Swaplist]` Fixed a bug where items were not able to drag anymore after make the search. ([#1703](https://github.com/infor-design/enterprise/issues/1703))
- `[Toolbar Flex]` Added the ability to pass in a `beforeOpen` callback to the More Actions menu (fixes a bug where it wasn't possible to dynamically add content to the More Actions menu in same way that was possible on the original Toolbar component)
- `[Toolbar Flex]` Fixed a bug where selected events were not bubbling up for a menu button on a flex toolbar. ([#1709](https://github.com/infor-design/enterprise/issues/1709))
- `[Stepprocess]` Disabled step selected when using the next or previous button. ([#1697](https://github.com/infor-design/enterprise/issues/1697))
- `[Tree]` Fixed a bug when calling the disable or enable methods of the tree. This was not working with ie11. ([PR#1600](https://github.com/infor-design/enterprise/issues/1600))

### v4.16.0 Chore & Maintenance

- `[Demo App]` Removed the search icon from the header on test pages as it doesn't function. ([#1449](https://github.com/infor-design/enterprise/issues/1449))
- `[Demo App]` Added a fix for incorrect links when running on windows. ([#1549](https://github.com/infor-design/enterprise/issues/1549))
- `[Docs]` Added a fix to prevent the documentation generator from failing intermittently. ([#1377](https://github.com/infor-design/enterprise/issues/1377))

(29 Issues Solved This Release, Backlog Enterprise 203, Backlog Ng 69, 735 Functional Tests, 670 e2e Tests)

## v4.15.0

- [Npm Package](https://www.npmjs.com/package/ids-enterprise)
- [IDS Enterprise Angular Change Log](https://github.com/infor-design/enterprise-ng/blob/master/docs/CHANGELOG.md)

### v4.15.0 Features

- `[Datagrid]` Added support for lookup in the datagrid filter. ([#653](https://github.com/infor-design/enterprise/issues/653))
- `[Datagrid]` Added support for masks on lookup editors. ([#406](https://github.com/infor-design/enterprise/issues/406))
- `[Validation]` When using legacy mode validation, made the icon dim if the text was on top of it. ([#644](https://github.com/infor-design/enterprise/issues/644))
- `[Calendar]` Now possible to edit events both with the API and by clicking/double clicking events. And other improvements. ([#1436](https://github.com/infor-design/enterprise/issues/1436))
- `[Datagrid]` Added new methods to clear dirty cells on cells, rows, and all. ([#1303](https://github.com/infor-design/enterprise/issues/1303))
- `[Tree]` Added several improvements: the ability to show a dropdown on the tree node, the ability to add nodes in between current nodes, the ability to set checkboxes for selection only on some nodes, and the ability to customize icons. ([#1364](https://github.com/infor-design/enterprise/issues/1364))
- `[Datagrid]` Added the ability to display or hide the new row indicator with a new `showNewIndicator` option. ([#1589](https://github.com/infor-design/enterprise/issues/1589))

### v4.15.0 Fixes

- `[Icons]` Icons with the word `confirm` have been changed to `success`. This is partially backwards compatible for now. We deprecated `confirm` and will remove in the next major version so rename your icons. Example `icon-confirm` to `icon-success`. ([#963](https://github.com/infor-design/enterprise/issues/963))
- `[Icons]` The alert icons now have a white background allowing them to appear on colored sections. There are now two versions, for example: `icon-error` and `icon-error-solid`. These are used in calendar. ([#1436](https://github.com/infor-design/enterprise/issues/1436))
- `[Circle Pager]` Made significant improvements to resizing, especially on tabs. ([#1284](https://github.com/infor-design/enterprise/issues/1284))
- `[Datagrid]` In high contrast mode the background is now white when editing cells. ([#1421](https://github.com/infor-design/enterprise/issues/1421))
- `[Dropdown]` Fixed an issue where filter did not work in no-search mode with the Caps Lock key. ([#1500](https://github.com/infor-design/enterprise/issues/1500))
- `[Popupmenu]` Fixed an issue when using the same menu on multiple inputs wherein destroying one instance actually destroyed all instances. ([#1025](https://github.com/infor-design/enterprise/issues/1025))
- `[Swaplist]` Fixed a bug where Shift+M did not work when typing in the search. ([#1408](https://github.com/infor-design/enterprise/issues/1408))
- `[Popupmenu]` Fixed a bug in immediate mode where right click only worked the first time. ([#1507](https://github.com/infor-design/enterprise/issues/1507))
- `[Editor]` Fixed a bug where clear formatting did not work in safari. ([#911](https://github.com/infor-design/enterprise/issues/911))
- `[Colorpicker]` Fixed a bug in Angular where the picker did not respond correctly to `editable=false` and `disabled=true`. ([#257](https://github.com/infor-design/enterprise-ng/issues/257))
- `[Locale]` Fixed a bug where the callback did not complete on nonexistent locales. ([#1267](https://github.com/infor-design/enterprise/issues/1267))
- `[Calendar]` Fixed a bug where event details remain when filtering event types. ([#1436](https://github.com/infor-design/enterprise/issues/1436))
- `[Busy Indicator]` Fixed a bug where the indicator closed when clicking on accordions. ([#281](https://github.com/infor-design/enterprise-ng/issues/281))
- `[Datagrid Tree]` Fixed the need for unique IDs on the tree nodes. ([#1361](https://github.com/infor-design/enterprise/issues/1361))
- `[Editor]` Improved the result of pasting bullet lists from MS Word. ([#1351](https://github.com/infor-design/enterprise/issues/1351))
- `[Hierarchy]` Fixed layout issues in the context menu in RTL mode. ([#1310](https://github.com/infor-design/enterprise/issues/1310))
- `[Datagrid]` Added a setting `allowChildExpandOnMatch` that optionally determines if a search/filter will show and allow nonmatching children to be shown. ([#1422](https://github.com/infor-design/enterprise/issues/1422))
- `[Datagrid]` If a link is added with a href it will now be followed when clicking, rather than needing to use the click method setting on columns. ([#1473](https://github.com/infor-design/enterprise/issues/1473))
- `[Datagrid Tree]` Fixed a bug where Expand/Collapse text is added into the +/- cell. ([#1145](https://github.com/infor-design/enterprise/issues/1145))
- `[Dropdown]` Fixed a bug in NG where two dropdowns in different components would cause each other to freeze. ([#229](https://github.com/infor-design/enterprise-ng/issues/229))
- `[Editor]` Verified a past fix where editor would not work with all buttons when in a modal. ([#408](https://github.com/infor-design/enterprise/issues/408))
- `[Datagrid Tree]` Fixed a bug in `updateRow` that caused the indent of the tree grid to collapse. ([#405](https://github.com/infor-design/enterprise/issues/405))
- `[Empty Message]` Fixed a bug where a null empty message would not be possible. This is used to show no empty message on initial load delays. ([#1467](https://github.com/infor-design/enterprise/issues/1467))
- `[Lookup]` Fixed a bug where nothing is inserted when you click a link editor in the lookup. ([#1315](https://github.com/infor-design/enterprise/issues/1315))
- `[About]` Fixed a bug where the version would not show when set. It would show the IDS version. ([#1414](https://github.com/infor-design/enterprise/issues/1414))
- `[Datagrid]` Fixed a bug in `disableClientSort` / `disableClientFilter`. It now retains visual indicators on sort and filter. ([#1248](https://github.com/infor-design/enterprise/issues/1248))
- `[Tree]` Fixed a bug where selected nodes are selected again after loading child nodes. ([#1270](https://github.com/infor-design/enterprise/issues/1270))
- `[Input]` Fixed a bug where inputs that have tooltips will not be selectable with the cursor. ([#1354](https://github.com/infor-design/enterprise/issues/1354))
- `[Accordion]` Fixed a bug where double clicking a header will open and then close the accordion. ([#1314](https://github.com/infor-design/enterprise/issues/1314))
- `[Datagrid]` Fixed a bug on hover with taller cells where the hover state would not cover the entire cell. ([#1490](https://github.com/infor-design/enterprise/issues/1490))
- `[Editor]` Fixed a bug where the image would still be shown if you press the Esc key and cancel the image dialog. ([#1489](https://github.com/infor-design/enterprise/issues/1489))
- `[Datagrid Lookup]` Added additional missing event info for ajax requests and filtering. ([#1486](https://github.com/infor-design/enterprise/issues/1486))
- `[Tabs]` Added protection from inserting HTML tags in the add method (XSS). ([#1462](https://github.com/infor-design/enterprise/issues/1462))
- `[App Menu]` Added better text wrapping for longer titles. ([#1116](https://github.com/infor-design/enterprise/issues/1116))
- `[Contextual Action Panel]` Fixed some examples so that they reopen more than one time. ([#1116](https://github.com/infor-design/enterprise/issues/506))
- `[Searchfield]` Fixed a border styling issue on longer labels in the search. ([#1500](https://github.com/infor-design/enterprise/issues/1500))
- `[Tabs Multi]` Improved the experience on mobile by collapsing the menus a bit. ([#971](https://github.com/infor-design/enterprise/issues/971))
- `[Lookup]` Fixed missing ellipsis menu on mobile devices. ([#1068](https://github.com/infor-design/enterprise/issues/1068))
- `[Accordion]` Fixed incorrect font size on p tags in the accordion. ([#1116](https://github.com/infor-design/enterprise/issues/1116))
- `[Line Chart]` Fixed and improved the legend text on mobile viewport. ([#609](https://github.com/infor-design/enterprise/issues/609))

### v4.15.0 Chore & Maintenance

- `[General]` Migrated sass to use IDS color variables. ([#1435](https://github.com/infor-design/enterprise/issues/1435))
- `[Angular]` Added all settings from 4.13 in time for future 5.1.0 ([#274](https://github.com/infor-design/enterprise-ng/issues/274))
- `[General]` Fixed some incorrect layouts. ([#1357](https://github.com/infor-design/enterprise/issues/1357))
- `[Targeted Achievement]` Removed some older non working examples. ([#520](https://github.com/infor-design/enterprise/issues/520))

(50 Issues Solved This Release, Backlog Enterprise 294, Backlog Ng 80, 809 Functional Tests, 716 e2e Tests)

## v4.14.0

- [Npm Package](https://www.npmjs.com/package/ids-enterprise)
- [IDS Enterprise Angular Change Log](https://github.com/infor-design/enterprise-ng/blob/master/docs/CHANGELOG.md)

### v4.14.0 Features

- `[Datepicker/Monthview]` Added a setting for the day of week the calendar starts that can be used outside of the Locale setting. ([#1179](https://github.com/infor-design/enterprise/issues/1179))
- `[Datagrid]` Made the tree datagrid work a lot better with filtering. ([#1281](https://github.com/infor-design/enterprise/issues/1281))
- `[Autocomplete/SearchField]` Added a caseSensitive filtering option. ([#385](https://github.com/infor-design/enterprise/issues/385))
- `[Datagrid]` Added an option `headerAlign` to set alignment on the header different than the rows. ([#420](https://github.com/infor-design/enterprise/issues/420))
- `[Message]` Added the ability to use certain formatter html tags in the message content. ([#379](https://github.com/infor-design/enterprise/issues/379))

### v4.14.0 Fixes

- `[Swaplist]` Fixed a bug that if you drag really fast everything disappears. ([#1195](https://github.com/infor-design/enterprise/issues/1195))
- `[Hierarchy]` Fixed a bug that part of the profile menu is cut off. ([#931](https://github.com/infor-design/enterprise/issues/931))
- `[Datagrid/Dropdown]` Fixed a bug that part of the dropdown menu is cut off. ([#1420](https://github.com/infor-design/enterprise/issues/1420))
- `[Modal]` Fixed bugs where with certain field types modal validation was not working. ([#1213](https://github.com/infor-design/enterprise/issues/1213))
- `[Dropdown]` Fixed a regression where the tooltip was not showing when data is overflowed. ([#1400](https://github.com/infor-design/enterprise/issues/1400))
- `[Tooltip]` Fixed a bugs where a tooltip would show up in unexpected places. ([#1396](https://github.com/infor-design/enterprise/issues/1396))
- `[Datagrid/Dropdown]` Fixed a bug where an error would occur if showSelectAll is used. ([#1360](https://github.com/infor-design/enterprise/issues/1360))
- `[Datagrid/Tooltip]` Fixed a bugs where a tooltip would show up in the header unexpectedly. ([#1395](https://github.com/infor-design/enterprise/issues/1395))
- `[Popupmenu]` Fixed incorrect highlighting on disabled list items.  ([#982](https://github.com/infor-design/enterprise/issues/982))
- `[Contextual Action Panel]` Fixed issues with certain styles of invoking the CAP where it would not reopen a second time. ([#1139](https://github.com/infor-design/enterprise/issues/1139))
- `[Spinbox]` Added a fix so the page will not zoom when click + and - on mobile devices. ([#1070](https://github.com/infor-design/enterprise/issues/1070))
- `[Splitter]` Removed the tooltip from the expand/collapse button as it was superfluous. ([#1180](https://github.com/infor-design/enterprise/issues/1180))
- `[Datagrid]` Added a fix so the last column when stretching will do so with percentage so it will stay when the page resize or the menu opens/closes. ([#1168](https://github.com/infor-design/enterprise/issues/1168))
- `[Datagrid]` Fixed bugs in the server side and filtering example. ([#396](https://github.com/infor-design/enterprise/issues/396))
- `[Datagrid]` Fixed a bug in applyFilter with datefields. ([#1269](https://github.com/infor-design/enterprise/issues/1269))
- `[Datagrid]` Fixed a bug in updateCellNode where sometimes it did not work. ([#1122](https://github.com/infor-design/enterprise/issues/1122))
- `[Hierarchy]` Made the empty image ring the same color as the left edge. ([#932](https://github.com/infor-design/enterprise/issues/932))
- `[Datagrid/Dropdown]` Fixed an issue that tab did not close dropdown editors. ([#1198](https://github.com/infor-design/enterprise/issues/1198))
- `[Datagrid/Dropdown]` Fixed a bug that if you click open a dropdown editor then you cannot use arrow keys to select. ([#1387](https://github.com/infor-design/enterprise/issues/1387))
- `[Datagrid/Dropdown]` Fixed a bug that if a smaller number of items the menu would be too short. ([#1298](https://github.com/infor-design/enterprise/issues/1298))
- `[Searchfield]` Fixed a bug that the search field didnt work in safari. ([#225](https://github.com/infor-design/enterprise/issues/225))
- `[Datagrid/Dropdown]` Fixed a bug that source is used the values may be cleared out when opening the list. ([#1185](https://github.com/infor-design/enterprise/issues/1185))
- `[Personalization]` Fixed a bug that when calling initialize the personalization would reset. ([#1231](https://github.com/infor-design/enterprise/issues/1231))
- `[Tabs]` Fixed the alignment of the closing icon. ([#1056](https://github.com/infor-design/enterprise/issues/1056))
- `[Dropdown]` Fixed list alignment issues on mobile. ([#1069](https://github.com/infor-design/enterprise/issues/1069))
- `[Dropdown]` Fixed issues where the listbox would not close on mobile. ([#1119](https://github.com/infor-design/enterprise/issues/1119))
- `[Dropdown]` Fixed a bug where modals would close on url hash change. ([#1207](https://github.com/infor-design/enterprise/issues/1207))
- `[Contextual Action Panel]` Fixed an issue where buttons would occasionally be out of view. ([#283](https://github.com/infor-design/enterprise/issues/283))
- `[Empty Message]` Added a new icon to indicate using the search function. ([#1325](https://github.com/infor-design/enterprise/issues/1325))
- `[Searchfield]` Added a fix for landscape mode on mobile. ([#1102](https://github.com/infor-design/enterprise/issues/1102))
- `[Datagrid]` Added a fix for hard to read fields in high contrast mode. ([#1193](https://github.com/infor-design/enterprise/issues/1193))

### v4.14.0 Chore & Maintenance

- `[General]` Fixed problems with the css mapping where the line numbers were wrong in the map files. ([#962](https://github.com/infor-design/enterprise/issues/962))
- `[Docs]` Added setting so themes can be shown in the documentation pages. ([#1327](https://github.com/infor-design/enterprise/issues/1327))
- `[Docs]` Made links to example pages open in a new window. ([#1132](https://github.com/infor-design/enterprise/issues/1132))

(43 Issues Solved This Release, Backlog Enterprise 181, Backlog Ng 64, 682 Functional Tests, 612 e2e Tests)

## v4.13.0

- [Npm Package](https://www.npmjs.com/package/ids-enterprise)
- [IDS Enterprise Angular Change Log](https://github.com/infor-design/enterprise-ng/blob/master/docs/CHANGELOG.md)

### v4.13.0 Features

- `[Calendar]` Added some new features such as upcoming events view, RTL, keyboard support and fixed styling issues and bugs. ([#1221](https://github.com/infor-design/enterprise/issues/1221))
- `[Flex Toolbar]` Added search field integration, so that the search field is mainly close to being able to replace the legacy toolbar. ([#269](https://github.com/infor-design/enterprise/issues/269))
- `[Bar]` Added short, medium label support for adapting the chart to responsive views. ([#1094](https://github.com/infor-design/enterprise/issues/1094))
- `[Textarea]` Added maxLength option to prevent typing over a set maximum. ([#1046](https://github.com/infor-design/enterprise/issues/1046))
- `[Textarea]` Added maxGrow option to prevent growing when typing over a set max. ([#1147](https://github.com/infor-design/enterprise/issues/1147))
- `[Datagrid]` If using the `showDirty` option the indication will now be on each cell. ([#1183](https://github.com/infor-design/enterprise/issues/1183))
- `[Datepicker]` Added an option `useCurrentTime` that will insert current time instead of noon time with date and timepickers. ([#1087](https://github.com/infor-design/enterprise/issues/1087))
- `[General]` Included an IE 11 polyfill for ES6 Promises, this is a new dependency in the package.json you should include. ([#1172](https://github.com/infor-design/enterprise/issues/1172))
- `[General]` Add translations in 38 languages including new support for Slovak (sk-SK). ([#557](https://github.com/infor-design/enterprise/issues/557))

### v4.13.0 Fixes

- `[Tooltips]` Fixed an important bug where tooltips would stick around in the page on the top corner. ([#1273](https://github.com/infor-design/enterprise/issues/1273))
- `[Tooltips]` Fixed some contrast issues on the high contrast theme. ([#1249](https://github.com/infor-design/enterprise/issues/1249))
- `[Tooltips]` Fixed a bug where Toolbar "More Actions" menu buttons could incorrectly display a tooltip overlapping an open menu. ([#1242](https://github.com/infor-design/enterprise/issues/1242))
- `[Datepicker / Timepicker]` Removed the need to use the customValidation setting. You can remove this option from your code. The logic will pick up if you added customValidation to your input by adding a data-validate option. You also may need to add `date` or `availableDate` validation to your  data-validate attribute if these validations are desired along with your custom or required validation. ([#862](https://github.com/infor-design/enterprise/issues/862))
- `[Menubutton]` Added a new setting `hideMenuArrow` you can use for buttons that don't require an arrow, such as menu buttons. ([#1088](https://github.com/infor-design/enterprise/issues/1088))
- `[Dropdown]` Fixed issues with destroy when multiple dropdown components are on the page. ([#1202](https://github.com/infor-design/enterprise/issues/1202))
- `[Datagrid]` Fixed alignment issues when using filtering with some columns that do not have a filter. ([#1124](https://github.com/infor-design/enterprise/issues/1124))
- `[Datagrid]` Fixed an error when dynamically adding context menus. ([#1216](https://github.com/infor-design/enterprise/issues/1216))
- `[Datagrid]` Added an example of dynamic intermediate paging and filtering. ([#396](https://github.com/infor-design/enterprise/issues/396))
- `[Dropdown]` Fixed alignment issues on mobile devices. ([#1069](https://github.com/infor-design/enterprise/issues/1069))
- `[Datepicker]` Fixed incorrect assumptions, causing incorrect umalqura calendar calculations. ([#1189](https://github.com/infor-design/enterprise/issues/1189))
- `[Datepicker]` Fixed an issue where the dialog would not close on click out if opening the time dropdown components first. ([#1278](https://github.com/infor-design/enterprise/issues/))
- `[General]` Added the ability to stop renderLoop. ([#214](https://github.com/infor-design/enterprise/issues/214))
- `[Datepicker]` Fixed an issue reselecting ranges with the date picker range option. ([#1197](https://github.com/infor-design/enterprise/issues/1197))
- `[Editor]` Fixed bugs on IE with background color option. ([#392](https://github.com/infor-design/enterprise/issues/392))
- `[Colorpicker]` Fixed issue where the palette is not closed on enter key / click. ([#1050](https://github.com/infor-design/enterprise/issues/1050))
- `[Accordion]` Fixed issues with context menus on the accordion. ([#639](https://github.com/infor-design/enterprise/issues/639))
- `[Searchfield]` Made no results appear not clickable. ([#329](https://github.com/infor-design/enterprise/issues/329))
- `[Datagrid]` Added an example of groups and paging. ([#435](https://github.com/infor-design/enterprise/issues/435))
- `[Editor]` Fixed the dirty indicator when using toolbar items. ([#910](https://github.com/infor-design/enterprise/issues/910))
- `[Datagrid]` Fixed a bug that made tooltips disappear when a lookup editor is closed. ([#1186](https://github.com/infor-design/enterprise/issues/1186))
- `[Datagrid]` Fixed a bug where not all rows are removed in the removeSelected function. ([#1036](https://github.com/infor-design/enterprise/issues/1036))
- `[Datagrid]` Fixed bugs in activateRow and deactivateRow in some edge cases. ([#948](https://github.com/infor-design/enterprise/issues/948))
- `[Datagrid]` Fixed formatting of tooltips on the header and filter. ([#955](https://github.com/infor-design/enterprise/issues/955))
- `[Datagrid]` Fixed wrong page number when saving the page number in localstorage and reloading. ([#798](https://github.com/infor-design/enterprise/issues/798))
- `[Tree]` Fixed issues when expanding and collapsing after dragging nodes around. ([#1183](https://github.com/infor-design/enterprise/issues/1183))
- `[ContextualActionPanel]` Fixed a bug where the CAP will be closed if clicking an accordion in it. ([#1138](https://github.com/infor-design/enterprise/issues/1138))
- `[Colorpicker]` Added a setting (customColors) to prevent adding default colors if totally custom colors are used. ([#1135](https://github.com/infor-design/enterprise/issues/1135))
- `[AppMenu]` Improved contrast in high contrast theme. ([#1146](https://github.com/infor-design/enterprise/issues/1146))
- `[Searchfield]` Fixed issue where ascenders/descenders are cut off. ([#1101](https://github.com/infor-design/enterprise/issues/1101))
- `[Tree]` Added sortstop and sortstart events. ([#1003](https://github.com/infor-design/enterprise/issues/1003))
- `[Searchfield]` Fixed some alignment issues in different browsers. ([#1106](https://github.com/infor-design/enterprise/issues/1106))
- `[Searchfield]` Fixed some contrast issues in different browsers. ([#1104](https://github.com/infor-design/enterprise/issues/1104))
- `[Searchfield]` Prevent multiple selected events from firing. ([#1259](https://github.com/infor-design/enterprise/issues/1259))
- `[Autocomplete]` Added a beforeOpen setting ([#398](https://github.com/infor-design/enterprise/issues/398))
- `[Toolbar]` Fixed an error where toolbar tried to focus a DOM item that was removed. ([#1177](https://github.com/infor-design/enterprise/issues/1177))
- `[Dropdown]` Fixed a problem where the bottom of some lists is cropped. ([#909](https://github.com/infor-design/enterprise/issues/909))
- `[General]` Fixed a few components so that they could still initialize when hidden. ([#230](https://github.com/infor-design/enterprise/issues/230))
- `[Datagrid]` Fixed missing tooltips on new row. ([#1081](https://github.com/infor-design/enterprise/issues/1081))
- `[Lookup]` Fixed a bug using select all where it would select the previous list. ([#295](https://github.com/infor-design/enterprise/issues/295))
- `[Datagrid]` Fixed missing summary row on initial render in some cases. ([#330](https://github.com/infor-design/enterprise/issues/330))
- `[Button]` Fixed alignment of text and icons. ([#973](https://github.com/infor-design/enterprise/issues/973))
- `[Datagrid]` Fixed missing source call when loading last page first. ([#1162](https://github.com/infor-design/enterprise/issues/1162))
- `[SwapList]` Made sure swap list will work in all cases and in angular. ([#152](https://github.com/infor-design/enterprise/issues/152))
- `[Toast]` Fixed a bug where some toasts on certain urls may not close. ([#1305](https://github.com/infor-design/enterprise/issues/1305))
- `[Datepicker / Lookup]` Fixed bugs where they would not load on tabs. ([#1304](https://github.com/infor-design/enterprise/issues/1304))

### v4.13.0 Chore & Maintenance

- `[General]` Added more complete visual tests. ([#978](https://github.com/infor-design/enterprise/issues/978))
- `[General]` Cleaned up some of the sample pages start at A, making sure examples work and tests are covered for better QA (on going). ([#1136](https://github.com/infor-design/enterprise/issues/1136))
- `[General]` Upgraded to ids-identity 2.0.x ([#1062](https://github.com/infor-design/enterprise/issues/1062))
- `[General]` Cleanup missing files in the directory listings. ([#985](https://github.com/infor-design/enterprise/issues/985))
- `[Angular 1.0]` We removed the angular 1.0 directives from the code and examples. These are no longer being updated. You can still use older versions of this or move on to Angular 7.x ([#1136](https://github.com/infor-design/enterprise/issues/1136))
- `[Uplift]` Included the uplift theme again as alpha for testing. It will show with a watermark and is only available via the personalize api or url params in the demo app. ([#1224](https://github.com/infor-design/enterprise/issues/1224))

(69 Issues Solved This Release, Backlog Enterprise 199, Backlog Ng 63, 662 Functional Tests, 659 e2e Tests)

## v4.12.0

- [Npm Package](https://www.npmjs.com/package/ids-enterprise)
- [IDS Enterprise Angular Change Log](https://github.com/infor-design/enterprise-ng/blob/master/docs/CHANGELOG.md)

### v4.12.0 Features

- `[General]` The ability to make custom/smaller builds has further been improved. We improved the component matching, made it possible to run the tests on only included components, fixed the banner, and improved the terminal functionality. Also removed/deprecated the older mapping tool. ([#417](https://github.com/infor-design/enterprise/issues/417))
- `[Message]` Added the ability to have different types (Info, Confirm, Error, Alert). ([#963](https://github.com/infor-design/enterprise/issues/963))
- `[General]` Further fixes to for xss issues. ([#683](https://github.com/infor-design/enterprise/issues/683))
- `[Pager]` Made it possible to use the pager as a standalone component. ([#250](https://github.com/infor-design/enterprise/issues/250))
- `[Editor]` Added a clear formatting button. ([#473](https://github.com/infor-design/enterprise/issues/473))
- `[Datepicker]` Added an option to show the time as current time instead of midnight. ([#889](https://github.com/infor-design/enterprise/issues/889))
- `[About]` Dialog now shows device information. ([#684](https://github.com/infor-design/enterprise/issues/684))

### v4.12.0 Fixes

- `[Datagrid Tree]` Fixed incorrect data on activated event. ([#412](https://github.com/infor-design/enterprise/issues/412))
- `[Datagrid]` Improved the export function so it works on different locales. ([#378](https://github.com/infor-design/enterprise/issues/378))
- `[Tabs]` Fixed a bug where clicking the x on tabs with a dropdowns would incorrectly open the dropdown. ([#276](https://github.com/infor-design/enterprise/issues/276))
- `[Datagrid]` Changed the `settingschange` event so it will only fire once. ([#903](https://github.com/infor-design/enterprise/issues/903))
- `[Listview]` Improved rendering performance. ([#430](https://github.com/infor-design/enterprise/issues/430))
- `[General]` Fixed issues when using base tag, that caused icons to disappear. ([#766](https://github.com/infor-design/enterprise/issues/766))
- `[Empty Message]` Made it possible to assign code to the button click if used. ([#667](https://github.com/infor-design/enterprise/issues/667))
- `[Datagrid]` Added translations for the new tooltip. ([#227](https://github.com/infor-design/enterprise/issues/227))
- `[Dropdown]` Fixed contrast issue in high contrast theme. ([#945](https://github.com/infor-design/enterprise/issues/945))
- `[Datagrid]` Reset to default did not reset dropdown columns. ([#847](https://github.com/infor-design/enterprise/issues/847))
- `[Datagrid]` Fixed bugs in keyword search highlighting with special characters. ([#849](https://github.com/infor-design/enterprise/issues/849))
- `[Datagrid]` Fixed bugs that causes NaN to appear in date fields. ([#891](https://github.com/infor-design/enterprise/issues/891))
- `[Dropdown]` Fixed issue where validation is not trigger on IOS on click out. ([#659](https://github.com/infor-design/enterprise/issues/659))
- `[Lookup]` Fixed bug in select all in multiselect with paging. ([#926](https://github.com/infor-design/enterprise/issues/926))
- `[Modal]` Fixed bug where the modal would close if hitting enter on a checkbox and inputs. ([#320](https://github.com/infor-design/enterprise/issues/320))
- `[Lookup]` Fixed bug trying to reselect a second time. ([#296](https://github.com/infor-design/enterprise/issues/296))
- `[Tabs]` Fixed behavior when closing and disabling tabs. ([#947](https://github.com/infor-design/enterprise/issues/947))
- `[Dropdown]` Fixed layout issues when using icons in the dropdown. ([#663](https://github.com/infor-design/enterprise/issues/663))
- `[Datagrid]` Fixed a bug where the tooltip did not show on validation. ([#1008](https://github.com/infor-design/enterprise/issues/1008))
- `[Tabs]` Fixed issue with opening spillover on IOS. ([#619](https://github.com/infor-design/enterprise/issues/619))
- `[Datagrid]` Fixed bugs when using `exportable: false` in certain column positions. ([#787](https://github.com/infor-design/enterprise/issues/787))
- `[Searchfield]` Removed double border. ([#328](https://github.com/infor-design/enterprise/issues/328))

### v4.12.0 Chore & Maintenance

- `[Masks]` Added missing and more documentation, cleaned up existing docs. ([#1033](https://github.com/infor-design/enterprise/issues/1033))
- `[General]` Based on design site comments, we improved some pages and fixed some missing links. ([#1034](https://github.com/infor-design/enterprise/issues/1034))
- `[Bar Chart]` Added test coverage. ([#848](https://github.com/infor-design/enterprise/issues/848))
- `[Datagrid]` Added full api test coverage. ([#242](https://github.com/infor-design/enterprise/issues/242))

(55 Issues Solved This Release, Backlog Enterprise 185, Backlog Ng 50, 628 Functional Tests, 562 e2e Tests)

## v4.11.0

- [Npm Package](https://www.npmjs.com/package/ids-enterprise)
- [IDS Enterprise Angular Change Log](https://github.com/infor-design/enterprise-ng/blob/master/docs/CHANGELOG.md)

### v4.11.0 Features

- `[General]` It is now possible to make custom builds. With a custom build you specify a command with a list of components that you use. This can be used to reduce the bundle size for both js and css. ([#417](https://github.com/infor-design/enterprise/issues/417))
- `[Calendar]` Added more features including: a readonly view, ability for events to span days, tooltips and notifications ([#417](https://github.com/infor-design/enterprise/issues/417))
- `[Lookup]` Added the ability to select across pages, even when doing server side paging. ([#375](https://github.com/infor-design/enterprise/issues/375))
- `[Datagrid]` Improved tooltip performance, and now tooltips show on cells that are not fully displayed. ([#447](https://github.com/infor-design/enterprise/issues/447))

### v4.11.0 Fixes

- `[Dropdown]` The onKeyDown callback was not firing if CTRL key is used. This is fixed. ([#793](https://github.com/infor-design/enterprise/issues/793))
- `[Tree]` Added a small feature to preserve the tree node states on reload. ([#792](https://github.com/infor-design/enterprise/issues/792))
- `[Tree]` Added a disable/enable method to disable/enable the whole tree. ([#752](https://github.com/infor-design/enterprise/issues/752))
- `[App Menu]` Fixed a bug clearing the search filter box. ([#702](https://github.com/infor-design/enterprise/issues/702))
- `[Column Chart]` Added a yAxis option, you can use to format the yAxis in custom ways. ([#627](https://github.com/infor-design/enterprise/issues/627))
- `[General]` More fixes to use external ids tokens. ([#708](https://github.com/infor-design/enterprise/issues/708))
- `[Datagrid]` Fixed an error calling selectRows with an integer. ([#756](https://github.com/infor-design/enterprise/issues/756))
- `[Tree]` Fixed a bug that caused newly added rows to not be draggable. ([#618](https://github.com/infor-design/enterprise/issues/618))
- `[Dropdown / Multiselect]` Re-added the ability to have a placeholder on the component. ([#832](https://github.com/infor-design/enterprise/issues/832))
- `[Datagrid]` Fixed a bug that caused dropdown filters to not save on reload of page (saveUserSettings) ([#791](https://github.com/infor-design/enterprise/issues/791))
- `[Dropdown]` Fixed a bug that caused an unneeded scrollbar. ([#786](https://github.com/infor-design/enterprise/issues/786))
- `[Tree]` Added drag events and events for when the data is changed. ([#801](https://github.com/infor-design/enterprise/issues/801))
- `[Datepicker]` Fixed a bug updating settings, where time was not changing correctly. ([#305](https://github.com/infor-design/enterprise/issues/305))
- `[Tree]` Fixed a bug where the underlying dataset was not synced up. ([#718](https://github.com/infor-design/enterprise/issues/718))
- `[Lookup]` Fixed incorrect text color on chrome. ([#762](https://github.com/infor-design/enterprise/issues/762))
- `[Editor]` Fixed duplicate ID's on the popup dialogs. ([#746](https://github.com/infor-design/enterprise/issues/746))
- `[Dropdown]` Fixed misalignment of icons on IOS. ([#657](https://github.com/infor-design/enterprise/issues/657))
- `[Demos]` Fixed a bug that caused RTL pages to sometimes load blank. ([#814](https://github.com/infor-design/enterprise/issues/814))
- `[Modal]` Fixed a bug that caused the modal to close when clicking an accordion on the modal. ([#747](https://github.com/infor-design/enterprise/issues/747))
- `[Tree]` Added a restoreOriginalState method to set the tree back to its original state. ([#751](https://github.com/infor-design/enterprise/issues/751))
- `[Datagrid]` Added an example of a nested datagrid with scrolling. ([#172](https://github.com/infor-design/enterprise/issues/172))
- `[Datagrid]` Fixed column alignment issues on grouped column examples. ([#147](https://github.com/infor-design/enterprise/issues/147))
- `[Datagrid]` Fixed bugs when dragging and resizing grouped columns. ([#374](https://github.com/infor-design/enterprise/issues/374))
- `[Validation]` Fixed a bug that caused validations with changing messages to not go away on correction. ([#640](https://github.com/infor-design/enterprise/issues/640))
- `[Datagrid]` Fixed bugs in actionable mode (enter was not moving down). ([#788](https://github.com/infor-design/enterprise/issues/788))
- `[Bar Charts]` Fixed bug that caused tooltips to occasionally not show up. ([#739](https://github.com/infor-design/enterprise/issues/739))
- `[Dirty]` Fixed appearance/contrast on high contrast theme. ([#692](https://github.com/infor-design/enterprise/issues/692))
- `[Locale]` Fixed incorrect date time format. ([#608](https://github.com/infor-design/enterprise/issues/608))
- `[Dropdown]` Fixed bug where filtering did not work with CAPS lock on. ([#608](https://github.com/infor-design/enterprise/issues/608))
- `[Accordion]` Fixed styling issue on safari. ([#282](https://github.com/infor-design/enterprise/issues/282))
- `[Dropdown]` Fixed a bug on mobile devices, where the list would close on scrolling. ([#656](https://github.com/infor-design/enterprise/issues/656))

### v4.11.0 Chore & Maintenance

- `[Textarea]` Added additional test coverage. ([#337](https://github.com/infor-design/enterprise/issues/337))
- `[Tree]` Added additional test coverage. ([#752](https://github.com/infor-design/enterprise/issues/752))
- `[Busy Indicator]` Added additional test coverage. ([#233](https://github.com/infor-design/enterprise/issues/233))
- `[Docs]` Added additional information for developers on how to use IDS. ([#721](https://github.com/infor-design/enterprise/issues/721))
- `[Docs]` Added Id's and test notes to all pages. ([#259](https://github.com/infor-design/enterprise/issues/259))
- `[Docs]` Fixed issues on the wizard docs. ([#824](https://github.com/infor-design/enterprise/issues/824))
- `[Accordion]` Added additional test coverage. ([#516](https://github.com/infor-design/enterprise/issues/516))
- `[General]` Added sass linter (stylelint). ([#767](https://github.com/infor-design/enterprise/issues/767))

(53 Issues Solved This Release, Backlog Enterprise 170, Backlog Ng 41, 587 Functional Tests, 458 e2e Tests)

## v4.10.0

- [Npm Package](https://www.npmjs.com/package/ids-enterprise)
- [IDS Enterprise Angular Change Log](https://github.com/infor-design/enterprise-ng/blob/master/docs/CHANGELOG.md)

### v4.10.0 Features

- `[Tooltips]` Will now activate on longpress on mobile devices. ([#400](https://github.com/infor-design/enterprise/issues/400))
- `[Contextmenu]` Will now activate on longpress on mobile devices (except when on inputs). ([#245](https://github.com/infor-design/enterprise/issues/245))
- `[Locale]` Added support for zh-Hant and zh-Hans. ([#397](https://github.com/infor-design/enterprise/issues/397))
- `[Tree]` Greatly improved rendering and expanding performance. ([#251](https://github.com/infor-design/enterprise/issues/251))
- `[General]` Internally all of the sass is now extended from [IDS Design tokens]( https://github.com/infor-design/design-system) ([#354](https://github.com/infor-design/enterprise/issues/354))
- `[Calendar]` Added initial readonly calendar. At the moment the calendar can only render events and has a filtering feature. More will be added next sprint. ([#261](https://github.com/infor-design/enterprise/issues/261))

### v4.10.0 Fixes

- `[Dropdown]` Minor Breaking Change for Xss reasons we removed the ability to set a custom hex color on icons in the dropdown. You can still pass in one of the alert colors from the colorpalette (fx alert, good, info). This was not even shown in the examples so may not be missed. ([#256](https://github.com/infor-design/enterprise/issues/256))
- `[Popupmenu]` Fixed a problem in popupmenu, if it was opened in immediate mode, submenus will be cleared of their text when the menu is eventually closed. ([#701](https://github.com/infor-design/enterprise/issues/701))
- `[Editor]` Fixed xss injection problem on the link dialog. ([#257](https://github.com/infor-design/enterprise/issues/257))
- `[Spinbox]` Fixed a height / alignment issue on spinboxes when used in short height configuration. ([#547](https://github.com/infor-design/enterprise/issues/547))
- `[Datepicker / Mask]` Fixed an issue in angular that caused using backspace to not save back to the model. ([#51](https://github.com/infor-design/enterprise-ng/issues/51))
- `[Field Options]` Fixed mobile support so they now work on touch better on IOS and Android. ([#555](https://github.com/infor-design/enterprise-ng/issues/555))
- `[Tree]` Tree with + and - for the folders was inversed visually. This was fixed, update your svg.html ([#685](https://github.com/infor-design/enterprise-ng/issues/685))
- `[Modal]` Fixed an alignment issue with the closing X on the top corner. ([#662](https://github.com/infor-design/enterprise-ng/issues/662))
- `[Popupmenu]` Fixed a visual flickering when opening dynamic submenus. ([#588](https://github.com/infor-design/enterprise/issues/588))
- `[Tree]` Added full unit and functional tests. ([#264](https://github.com/infor-design/enterprise/issues/264))
- `[Lookup]` Added full unit and functional tests. ([#344](https://github.com/infor-design/enterprise/issues/344))
- `[Datagrid]` Added more unit and functional tests. ([#242](https://github.com/infor-design/enterprise/issues/242))
- `[General]` Updated the develop tools and sample app to Node 10. During this update we set package-lock.json to be ignored in .gitignore ([#540](https://github.com/infor-design/enterprise/issues/540))
- `[Modal]` Allow beforeOpen callback to run optionally whether you have content or not passed back. ([#409](https://github.com/infor-design/enterprise/issues/409))
- `[Datagrid]` The lookup editor now supports left, right, and center align on the column settings. ([#228](https://github.com/infor-design/enterprise/issues/228))
- `[Mask]` When adding prefixes and suffixes (like % and $) if all the rest of the text is cleared, these will also now be cleared. ([#433](https://github.com/infor-design/enterprise/issues/433))
- `[Popupmenu]` Fixed low contrast selection icons in high contrast theme. ([#410](https://github.com/infor-design/enterprise/issues/410))
- `[Header Popupmenu]` Fixed missing focus state. ([#514](https://github.com/infor-design/enterprise/issues/514))
- `[Datepicker]` When using legends on days, fixed a problem that the hover states are shown incorrectly when changing month. ([#514](https://github.com/infor-design/enterprise/issues/514))
- `[Listview]` When the search field is disabled, it was not shown with disabled styling, this is fixed. ([#422](https://github.com/infor-design/enterprise/issues/422))
- `[Donut]` When having 4 or 2 sliced the tooltip would not show up on some slices. This is fixed. ([#482](https://github.com/infor-design/enterprise/issues/482))
- `[Datagrid]` Added a searchExpandableRow option so that you can control if data in expandable rows is searched/expanded. ([#480](https://github.com/infor-design/enterprise/issues/480))
- `[Multiselect]` If more items then fit are selected the tooltip was not showing on initial load, it only showed after changing values. This is fixed. ([#633](https://github.com/infor-design/enterprise/issues/633))
- `[Tooltip]` An example was added showing how you can show tooltips on disabled buttons. ([#453](https://github.com/infor-design/enterprise/issues/453))
- `[Modal]` A title with brackets in it was not escaping the text correctly. ([#246](https://github.com/infor-design/enterprise/issues/246))
- `[Modal]` Pressing enter when on inputs such as file upload no longer closes the modal. ([#321](https://github.com/infor-design/enterprise/issues/321))
- `[Locale]` Sent out translations so things like the Editor New/Same window dialog will be translated in the future. ([#511](https://github.com/infor-design/enterprise/issues/511))
- `[Nested Datagrid]` Fixed focus issues, the wrong cell in the nest was getting focused. ([#371](https://github.com/infor-design/enterprise/issues/371))

(44 Issues Solved This Release, Backlog Enterprise 173, Backlog Ng 44, 565 Functional Tests, 426 e2e Tests)

## v4.9.0

- [Npm Package](https://www.npmjs.com/package/ids-enterprise)
- [IDS Enterprise Angular Change Log](https://github.com/infor-design/enterprise-ng/blob/master/docs/CHANGELOG.md)

### v4.9.0 Features

- `[Datagrid]` Changed the way alerts work on rows. It now no longer requires an extra column. The rowStatus column will now be ignored so can be removed. When an alert / error / info message is added to the row the whole row will highlight. ([Check out the example.](https://bit.ly/2LC33iJ) ([#258](https://github.com/infor-design/enterprise/issues/258))
- `[Modal]` Added an option `showCloseBtn` which when set to true will show a X button on the top left corner. ([#358](https://github.com/infor-design/enterprise/issues/358))
- `[Multiselect / Dropdown]` Added the ability to see the search term during ajax requests. ([#267](https://github.com/infor-design/enterprise/issues/267))
- `[Scatterplot]` Added a scatter plot chart similar to a bubble chart but with shapes. ([Check out the example.](https://bit.ly/2K9N59M) ([#341](https://github.com/infor-design/enterprise/issues/341))
- `[Toast]` Added an option `allowLink` which when set to true will allow you to specify a `<a>` in the message content to add a link to the message. ([#341](https://github.com/infor-design/enterprise/issues/341))

### v4.9.0 Fixes

- `[Accordion]` Fixed an issue that prevented a right click menu from working on the accordion. ([#238](https://github.com/infor-design/enterprise/issues/238))
- `[Charts]` Fixed up missing empty states and selection methods so they work on all charts. ([#265](https://github.com/infor-design/enterprise/issues/265))
- `[Datagrid]` Fixed the performance of pasting from excel. ([#240](https://github.com/infor-design/enterprise/issues/240))
- `[Datagrid]` The keyword search will now clear when reloading data. ([#307](https://github.com/infor-design/enterprise/issues/307))
- `[Docs]` Fixed several noted missing pages and broken links in the docs. ([#244](https://github.com/infor-design/enterprise/issues/244))
- `[Dropdown]` Fixed bug in badges configuration. ([#270](https://github.com/infor-design/enterprise/issues/270))
- `[Flex Layout]` Fixed field-flex to work better on IE. ([#252](https://github.com/infor-design/enterprise/issues/252))
- `[Editor]` Fixed bug that made it impossible to edit the visual tab. ([#478](https://github.com/infor-design/enterprise/issues/478))
- `[Editor]` Fixed a bug with dirty indicator that caused a messed up layout. ([#241](https://github.com/infor-design/enterprise/issues/241))
- `[Lookup]` Fixed it so that select will work correctly when filtering. ([#248](https://github.com/infor-design/enterprise/issues/248))
- `[Header]` Fixed missing `More` tooltip on the header. ([#345](https://github.com/infor-design/enterprise/issues/345))
- `[Validation]` Added fixes to prevent `error` and `valid` events from going off more than once. ([#237](https://github.com/infor-design/enterprise/issues/237))
- `[Validation]` Added fixes to make multiple messages work better. There is now a `getMessages()` function that will return all erros on a field as an array. The older `getMessage()` will still return a string. ([#237](https://github.com/infor-design/enterprise/issues/237))
- `[Validation]` Fixed un-needed event handlers when using fields on a tab. ([#332](https://github.com/infor-design/enterprise/issues/332))

### v4.9.0 Chore & Maintenance

- `[Blockgrid]` Added full test coverage ([#234](https://github.com/infor-design/enterprise/issues/234))
- `[CAP]` Fixed some examples that would not close ([#283](https://github.com/infor-design/enterprise/issues/283))
- `[Datepicker]` Added full test coverage ([#243](https://github.com/infor-design/enterprise/issues/243))
- `[Datagrid]` Fixed an example so that it shows how to clear a dropdown filter. ([#254](https://github.com/infor-design/enterprise/issues/254))
- `[Docs]` Added TEAMS.MD for collecting info on the teams using ids. If you are not in the list let us know or make a pull request. ([#350](https://github.com/infor-design/enterprise/issues/350))
- `[Listview]` Fixed some links in the sample app that caused some examples to fail. ([#273](https://github.com/infor-design/enterprise/issues/273))
- `[Tabs]` Added more test coverage ([#239](https://github.com/infor-design/enterprise/issues/239))
- `[Toast]` Added full test coverage ([#232](https://github.com/infor-design/enterprise/issues/232))
- `[Testing]` Added visual regression tests, and more importantly a system for doing them via CI. ([#255](https://github.com/infor-design/enterprise/issues/255))

(34 Issues Solved This Release, Backlog Enterprise 158, Backlog Ng 41, 458 Functional Tests, 297 e2e Tests)

## v4.8.0

- [Npm Package](https://www.npmjs.com/package/ids-enterprise)
- [IDS Enterprise Angular Change Log](https://github.com/infor-design/enterprise-ng/blob/master/docs/CHANGELOG.md)

### v4.8.0 Features

- `[Datagrid]` Added an example of Nested Datagrids with ([basic nested grid support.](https://bit.ly/2lGKM4a)) ([#SOHO-3474](https://jira.infor.com/browse/SOHO-3474))
- `[Datagrid]` Added support for async validation. ([#SOHO-7943](https://jira.infor.com/browse/SOHO-7943))
- `[Export]` Extracted excel export code so it can be run outside the datagrid. ([#SOHO-7246](https://jira.infor.com/browse/SOHO-7246))

### v4.8.0 Fixes

- `[Searchfield / Toolbar Searchfield]` Merged code between them so there is just one component. This reduced code and fixed many bugs. ([#161](https://github.com/infor-design/enterprise/pull/161))
- `[Datagrid]` Fixed issues using expand row after hiding/showing columns. ([#SOHO-8103](https://jira.infor.com/browse/SOHO-8103))
- `[Datagrid]` Fixed issue that caused nested grids in expandable rows to hide after hiding/showing columns on the parent grid. ([#SOHO-8102](https://jira.infor.com/browse/SOHO-8102))
- `[Datagrid]` Added an example showing Math rounding on numeric columns ([#SOHO-5168](https://jira.infor.com/browse/SOHO-5168))
- `[Datagrid]` Date editors now maintain date format correctly. ([#SOHO-5861](https://jira.infor.com/browse/SOHO-5861))
- `[Datagrid]` Fixed alignment off sort indicator on centered columns. ([#SOHO-7444](https://jira.infor.com/browse/SOHO-7444))
- `[Datagrid]` Behavior Change - Sorting clicking now no longer refocuses last cell. ([#SOHO-7682](https://jira.infor.com/browse/SOHO-7682))
- `[Datagrid]` Fixed formatter error that showed NaN on some number cells. ([#SOHO-7839](https://jira.infor.com/browse/SOHO-7682))
- `[Datagrid]` Fixed a bug rendering last column in some situations. ([#SOHO-7987](https://jira.infor.com/browse/SOHO-7987))
- `[Datagrid]` Fixed incorrect data in context menu event. ([#SOHO-7991](https://jira.infor.com/browse/SOHO-7991))
- `[Dropdown]` Added an onKeyDown option so keys can be overriden. ([#SOHO-4815](https://jira.infor.com/browse/SOHO-4815))
- `[Slider]` Fixed step slider to work better jumping across steps. ([#SOHO-6271](https://jira.infor.com/browse/SOHO-6271))
- `[Tooltip]` Will strip tooltip markup to prevent xss. ([#SOHO-6522](https://jira.infor.com/browse/SOHO-6522))
- `[Contextual Action Panel]` Fixed alignment issue on x icon. ([#SOHO-6612](https://jira.infor.com/browse/SOHO-6612))
- `[Listview]` Fixed scrollbar size when removing items. ([#SOHO-7402](https://jira.infor.com/browse/SOHO-7402))
- `[Navigation Popup]` Fixed a bug setting initial selected value. ([#SOHO-7411](https://jira.infor.com/browse/SOHO-7411))
- `[Grid]` Added a no-margin setting for nested grids with no indentation. ([#SOHO-7495](https://jira.infor.com/browse/SOHO-7495))
- `[Grid]` Fixed positioning of checkboxes in the grid. ([#SOHO-7979](https://jira.infor.com/browse/SOHO-7979))
- `[Tabs]` Fixed bug calling add in NG applications. ([#SOHO-7511](https://jira.infor.com/browse/SOHO-7511))
- `[Listview]` Selected event now contains the dataset row. ([#SOHO-7512](https://jira.infor.com/browse/SOHO-7512))
- `[Multiselect]` Fixed incorrect showing of delselect button in certain states. ([#SOHO-7535](https://jira.infor.com/browse/SOHO-7535))
- `[Search]` Fixed bug where highlight search terms where not shown in bold. ([#SOHO-7796](https://jira.infor.com/browse/SOHO-7796))
- `[Multiselect]` Improved performance on select all. ([#SOHO-7816](https://jira.infor.com/browse/SOHO-7816))
- `[Spinbox]` Fixed problem where you could arrow up in a readonly spinbox. ([#SOHO-8025](https://jira.infor.com/browse/SOHO-8025))
- `[Dropdown]` Fixed bug selecting two items with same value. ([#SOHO-8029](https://jira.infor.com/browse/SOHO-8029))
- `[Modal]` Fixed incorrect enabling of submit on validating modals. ([#SOHO-8042](https://jira.infor.com/browse/SOHO-8042))
- `[Modal]` Fixed incorrect closing of modal on enter key. ([#SOHO-8059](https://jira.infor.com/browse/SOHO-8059))
- `[Rating]` Allow decimal values for example 4.3. ([#SOHO-8063](https://jira.infor.com/browse/SOHO-8063))
- `[Datepicker]` Prevent datepicker from scrolling to the top of the browser. ([#SOHO-8107](https://jira.infor.com/browse/SOHO-8107))
- `[Tag]` Fixed layout on Right-To-Left. ([#SOHO-8120](https://jira.infor.com/browse/SOHO-8120))
- `[Listview]` Fixed missing render event. ([#SOHO-8129](https://jira.infor.com/browse/SOHO-8129))
- `[Angular Datagrid]` Fixed maskOptions input definition. ([#SOHO-8131](https://jira.infor.com/browse/SOHO-8131))
- `[Datepicker]` Fixed several bugs on the UmAlQura Calendar. ([#SOHO-8147](https://jira.infor.com/browse/SOHO-8147))
- `[Datagrid]` Fixed bug on expanding and collapsing multiple expandable rows. ([#SOHO-8154](https://jira.infor.com/browse/SOHO-8154))
- `[Pager]` Fixed focus state clicking page numbers. ([#SOHO-4528](https://jira.infor.com/browse/SOHO-4528))
- `[SearchField]` Fixed bug initializing search field with text. ([#SOHO-4820](https://jira.infor.com/browse/SOHO-4820))
- `[ColorPicker]` Fixed bug with incorrect cursor on readonly color picker. ([#SOHO-8030](https://jira.infor.com/browse/SOHO-8030))
- `[Pie]` Fixed ui glitch on mobile when pressing slices. ([#SOHO-8141](https://jira.infor.com/browse/SOHO-8141))

### v4.8.0 Chore & Maintenance

- `[Npm Package]` Added back sass files in correct folder structure. ([#SOHO-7583](https://jira.infor.com/browse/SOHO-7583))
- `[Menu Button]` Added button functional and e2e Tests. ([#SOHO-7600](https://jira.infor.com/browse/SOHO-7600))
- `[Textarea]` Added Textarea functional and e2e Tests. ([#SOHO-7929](https://jira.infor.com/browse/SOHO-7929))
- `[ListFilter]` Added ListFilter functional and e2e Tests. ([#SOHO-7975](https://jira.infor.com/browse/SOHO-7975))
- `[Colorpicker]` Added Colorpicker functional and e2e Tests. ([#SOHO-8078](https://jira.infor.com/browse/SOHO-8078))
- `[Site / Docs]` Fixed a few broken links ([#SOHO-7993](https://jira.infor.com/browse/SOHO-7993))

(62 Jira Issues Solved This Release, Backlog Dev 186, Design 110, Unresolved 349, Test Count 380 Functional, 178 e2e )

## v4.7.0

- [Full Jira Release Notes](https://bit.ly/2HyT3zF)
- [Npm Package](https://www.npmjs.com/package/ids-enterprise)
- [IDS Enterprise Angular Change Log](https://github.com/infor-design/enterprise-ng/blob/master/docs/CHANGELOG.md)

### v4.7.0 Features

- `[Github]` The project was migrated to be open source on github with a new workflow and testing suite.
- `[Tag]` Added a Tag angular component. ([#SOHO-8005](https://jira.infor.com/browse/SOHO-8006))
- `[Validate]` Exposed validate and removeMessage methods. ([#SOHO-8003](https://jira.infor.com/browse/SOHO-8003))
- `[General]` Upgrade to Angular 6 ([#SOHO-7927](https://jira.infor.com/browse/SOHO-7927))
- `[General]` Introduced nightly versions in npm ([#SOHO-7804](https://jira.infor.com/browse/SOHO-7804))
- `[Multiselect]` A tooltip now shows if more content is selected than fits in the input. ([#SOHO-7799](https://jira.infor.com/browse/SOHO-7799))
- `[Datepicker]` Added an option to restrict moving to months that are not available to select from. ([#SOHO-7384](https://jira.infor.com/browse/SOHO-7384))
- `[Validation]` Added and icon alert([#SOHO-7225](https://jira.infor.com/browse/SOHO-7225)
- `[General]` Code is now available on ([public npm](https://www.npmjs.com/package/ids-enterprise)) ([#SOHO-7083](https://jira.infor.com/browse/SOHO-7083))

### v4.7.0 Fixes

- `[Lookup]` Fixed existing example that shows using an autocomplete on a lookup. ([#SOHO-8070](https://jira.infor.com/browse/SOHO-8070))
- `[Lookup]` Fixed existing example that shows creating a customized dialog on the lookup ([#SOHO-8069](https://jira.infor.com/browse/SOHO-8069))
- `[Lookup]` Fixed existing example that incorrectly showed a checkbox column. ([#SOHO-8068](https://jira.infor.com/browse/SOHO-8068))
- `[Line Chart]` Fixed an error when provoking the tooltip. ([#/SOHO-8051](https://jira.infor.com/browse/SOHO-8051))
- `[Module Tabs]` Fixed a bug toggling the menu on mobile. ([#/SOHO-8043](https://jira.infor.com/browse/SOHO-8043))
- `[Autocomplete]` Fixed a bug that made enter key not work to select. ([#SOHO-8036](https://jira.infor.com/browse/SOHO-8036))
- `[Tabs]` Removed an errant scrollbar that appeared sometimes on IE ([#SOHO-8034](https://jira.infor.com/browse/SOHO-8034))
- `[Datagrid]` The drill down click event now currently shows the right row information in the event data. ([#SOHO-8023](https://jira.infor.com/browse/SOHO-8023))
- `[Datagrid]` Fixed a broken nested data example. ([#SOHO-8019](https://jira.infor.com/browse/SOHO-8019))
- `[Datagrid]` Fixed a broken paging example. ([#SOHO-8013](https://jira.infor.com/browse/SOHO-8013))
- `[Datagrid]` Hyperlinks now can be clicked when in a datagrid expandable row. ([#SOHO-8009](https://jira.infor.com/browse/SOHO-8009))
- `[Popupmenu]` Removed extra padding on icon menus ([#SOHO-8006](https://jira.infor.com/browse/SOHO-8006))
- `[Spinbox]` Range limits now work correctly ([#SOHO-7999](https://jira.infor.com/browse/SOHO-7999))
- `[Dropdown]` Fixed not working filtering on nosearch option. ([#SOHO-7998](https://jira.infor.com/browse/SOHO-7998))
- `[Hierarchy]` Children layout and in general layouts where improved. ([#SOHO-7992](https://jira.infor.com/browse/SOHO-7992))
- `[Buttons]` Fixed layout issues on mobile. ([#SOHO-7982](https://jira.infor.com/browse/SOHO-7982))
- `[Datagrid]` Fixed format initialization issue ([#SOHO-7982](https://jira.infor.com/browse/SOHO-7982))
- `[Lookup]` Fixed a problem that caused the lookup to only work once. ([#SOHO-7971](https://jira.infor.com/browse/SOHO-7971))
- `[Treemap]` Fix a bug using `fixture.detectChanges()`. ([#SOHO-7969](https://jira.infor.com/browse/SOHO-7969))
- `[Textarea]` Fixed a bug that made it possible for the count to go to a negative value. ([#SOHO-7952](https://jira.infor.com/browse/SOHO-7952))
- `[Tabs]` Fixed a bug that made extra events fire. ([#SOHO-7948](https://jira.infor.com/browse/SOHO-7948))
- `[Toolbar]` Fixed a with showing icons and text in the overflowmenu. ([#SOHO-7942](https://jira.infor.com/browse/SOHO-7942))
- `[DatePicker]` Fixed an error when restricting dates. ([#SOHO-7922](https://jira.infor.com/browse/SOHO-7922))
- `[TimePicker]` Fixed sort order of times in arabic locales. ([#SOHO-7920](https://jira.infor.com/browse/SOHO-7920))
- `[Multiselect]` Fixed initialization of selected items. ([#SOHO-7916](https://jira.infor.com/browse/SOHO-7916))
- `[Line Chart]` Solved a problem clicking lines to select. ([#SOHO-7912](https://jira.infor.com/browse/SOHO-7912))
- `[Hierarchy]` Improved RTL version ([#SOHO-7888](https://jira.infor.com/browse/SOHO-7888))
- `[Datagrid]` Row click event now shows correct data when using Groups ([#SOHO-7861](https://jira.infor.com/browse/SOHO-7861))
- `[Modal]` Fixed cut of border on checkboxe focus states. ([#SOHO-7856](https://jira.infor.com/browse/SOHO-7856))
- `[Colorpicker]` Fixed cropped labels when longer ([#SOHO-7817](https://jira.infor.com/browse/SOHO-7817))
- `[Label]` Fixed cut off Thai characters ([#SOHO-7814](https://jira.infor.com/browse/SOHO-7814))
- `[Colorpicker]` Fixed styling issue on margins ([#SOHO-7776](https://jira.infor.com/browse/SOHO-7776))
- `[Hierarchy]` Fixed several layout issues and changed the paging example to show the back button on the left. ([#SOHO-7622](https://jira.infor.com/browse/SOHO-7622))
- `[Bar Chart]` Fixed RTL layout issues ([#SOHO-5196](https://jira.infor.com/browse/SOHO-5196))
- `[Lookup]` Made delimiter an option / changable ([#SOHO-4695](https://jira.infor.com/browse/SOHO-4695))

### v4.7.0 Chore & Maintenance

- `[Timepicker]` Added functional and e2e Tests ([#SOHO-7809](https://jira.infor.com/browse/SOHO-7809))
- `[General]` Restructured the project to clean up and separate the demo app from code. ([#SOHO-7803](https://jira.infor.com/browse/SOHO-7803))

(56 Jira Issues Solved This Release, Backlog Dev 218, Design 101, Unresolved 391, Test Count 232 Functional, 117 e2e )

## v4.6.0

- [Full Jira Release Notes](https://bit.ly/2jodbem)
- [Npm Package](http://npm.infor.com)
- [IDS Enterprise Angular Change Log](https://github.com/infor-design/enterprise-ng/blob/master/docs/CHANGELOG.md)

### v4.6.0 Key New Features

- `[Treemap]` New Component Added
- `[Website]` Launch of new docs site <https://design.infor.com/code/ids-enterprise/latest>
- `[Security]` Ids Now passes CSP (Content Security Policy) Compliance for info see <docs/SECURITY.md>.
- `[Toolbar]` New ["toolbar"](http://usalvlhlpool1.infor.com/4.6.0/components/toolbar-flex/list)
    - Based on css so it is much faster.
    - Expect a future breaking change from flex-toolbar to this toolbar when all features are implemented.
    - As of now collapsible search is not supported yet.

### v4.6.0 Behavior Changes

- `[App Menu]` Now automatically closes when items are clicked on mobile devices.

### v4.6.0 Improvements

- `[Angular]` Validation now allows dynamic functions.
- `[Editor]` Added a clear method.
- `[Locale]` Map iw locale to Hebrew.
- `[Locale]` Now defaults locals with no country. For example en maps to en-US es and es-ES.
- `[Color Picker]` Added option to clear the color.
- `[Angular]` Allow Formatters, Editors to work with Soho. without the migration script.
- `[Added a new labels example <http://usalvlhlpool1.infor.com/4.6.0/components/form/example-labels.html>
- `[Angular]` Added new Chart Wrappers (Line, Bar, Column ect ).
- `[Datagrid]` Added file up load editor.
- `[Editor]` Its possible to put a link on an image now.

### v4.6.0 Code Updates / Breaking Changes

- `[Templates]` The internal template engine changed for better XSS security as a result one feature is no longer supported. If you have a delimiter syntax to embed html like `{{& name}}`, change this to be `{{{name}}}`.
- `[jQuery]` Updated from 3.1.1 to 3.3.1.

### v4.6.0 Bug Fixes

- `[Angular]` Added fixes so that the `soho.migrate` script is no longer needed.
- `[Angular Datagrid]` Added filterWhenTyping option.
- `[Angular Popup]` Expose close, isOpen and keepOpen.
- `[Angular Linechart]` Added "xAxis" and "yAxis" options.
- `[Angular Treemap]` Added new wrapper.
- `[Angular Rating]` Added a rating wrapper.
- `[Angular Circle Page]` Added new wrapper.
- `[Checkbox]` Fixed issue when you click the top left of the page, would toggle the last checkbox.
- `[Composite Form]` Fixed broken swipe.
- `[Colorpicker]` Fixed cases where change did not fire.
- `[Colorpicker]` Added short field option.
- `[Completion Chart]` Added more colors.
- `[Datagrid]` Fixed some misaligned icons on short row height.
- `[Datagrid]` Fixed issue that blank dropdown filter items would not show.
- `[Datagrid]` Added click arguments for more information on editor clicks and callback data.
- `[Datagrid]` Fixed wrong data on events on second page with expandable row.
- `[Datagrid]` Fixed focus / filter bugs.
- `[Datagrid]` Fixed bug with filter dropdowns on IOS.
- `[Datagrid]` Fixed column alignment when scrolling and RTL.
- `[Datagrid]` Fixed NaN error when using the colspan example.
- `[Datagrid]` Made totals work correctly when filtering.
- `[Datagrid]` Fixed issue with focus when multiple grids on a page.
- `[Datagrid]` Removed extra rows from the grid export when using expandable rows.
- `[Datagrid]` Fixed performance of select all on paging client side.
- `[Datagrid]` Fixed text alignment on header when some columns are not filterable.
- `[Datagrid]` Fixed wrong cursor on non actionable rows.
- `[Hierarchy]` Fixed layout issues.
- `[Mask]` Fixed issue when not using decimals in the pattern option.
- `[Modal]` Allow editor and dropdown to properly block the submit button.
- `[Menu Button]` Fixed beforeOpen so it also runs on submenus.
- `[Message]` Fixed XSS vulnerability.
- `[Pager]` Added fixes for RTL.
- `[List Detail]` Improved amount of space the header takes
- `[Multiselect]` Fixed problems when using the tab key well manipulating the multiselect.
- `[Multiselect]` Fixed bug with select all not working correctly.
- `[Multiselect]` Fixed bug with required validation rule.
- `[Spinbox]` Fixed issue on short field versions.
- `[Textarea]` Fixed issue with counter when in angular and on a modal.
- `[Toast]` Fixed XSS vulnerability.
- `[Tree]` Fixed checkbox click issue.
- `[Lookup]` Fixed issue in the example when running on Edge.
- `[Validation]` Fixed broken form submit validation.
- `[Vertical Tabs]` Fix cut off header.

(98 Jira Issues Solved This Release, Backlog Dev 388, Design 105, Unresolved 595, Test Coverage 6.66%)

## v4.5.0

### v4.5.0 Key New Features

- `[Font]` Experimental new font added from IDS as explained.
- `[Datagrid]` Added support for pasting from excel.
- `[Datagrid]` Added option to specify which column stretches.

### v4.5.0 Behavior Changes

- `[Search Field]` `ESC` incorrectly cleared the field and was inconsistent. The proper key is `ctrl + backspace` (PC )/ `alt + delete` (mac) to clear all field contents. `ESC` no longer does anything.

### v4.5.0 Improvements

- `[Datagrid]` Added support for a two line title on the header.
- `[Dropdown]` Added onKeyPress override for custom key strokes.
- `[Contextual Action Panel]` Added an option to add a right side close button.
- `[Datepicker]` Added support to select ranges.
- `[Maintenence]` Added more unit tests.
- `[Maintenence]` Removed jsHint in favor of Eslint.

### v4.5.0 Code Updates / Breaking Changes

- `[Swaplist]` changed custom events `beforeswap and swapupdate` data (SOHO-7407). From `Array: list-items-moved` to `Object: from: container-info, to: container-info and items: list-items-moved`. It now uses data in a more reliable way

### v4.5.0 Bug Fixes

- `[Angular]` Added new wrappers for Radar, Bullet, Line, Pie, Sparkline.
- `[Angular Dropdown]` Fixed missing data from select event.
- `[Colorpicker]` Added better translation support.
- `[Compound Field]` Fixed layout with some field types.
- `[Datepicker]` Fixed issues with validation in certain locales.
- `[Datepicker]` Not able to validate on MMMM.
- `[Datagrid]` Fixed bug that filter did not work when it started out hidden.
- `[Datagrid]` Fixed issue with context menu not opening repeatedly.
- `[Datagrid]` Fixed bug in indeterminate paging with smaller page sizes.
- `[Datagrid]` Fixed error when editing some numbers.
- `[Datagrid]` Added support for single line markup.
- `[Datagrid]` Fixed exportable option, which was not working for both csv and xls export.
- `[Datagrid]` Fixed column sizing logic to work better with alerts and alerts plus text.
- `[Datagrid]` Fixed bug when reordering rows with expandable rows.
- `[Datagrid]` Added events for opening and closing the filter row.
- `[Datagrid]` Fixed bugs on multiselect + tree grid.
- `[Datagrid]` Fixed problems with missing data on click events when paging.
- `[Datagrid]` Fixed problems editing with paging.
- `[Datagrid]` Fixed Column alignment calling updateDataset.
- `[Datagrid]` Now passes sourceArgs for the filter row.
- `[Dropdown]` Fixed cursor on disabled items.
- `[Editor]` Added paste support for links.
- `[Editor]` Fixed bug that prevented some shortcut keys from working.
- `[Editor]` Fixed link pointers in readonly mode.
- `[Expandable Area]` Fixed bug when not working on second page.
- `[General]` Some ES6 imports missing.
- `[Personalization]` Added support for cache bust.
- `[Locale]` Fixed some months missing in some cultures.
- `[Listview]` Removed redundant resize events.
- `[Line]` Fixed problems updating data.
- `[Mask]` Fixed bug on alpha masks that ignored the last character.
- `[Modal]` Allow enter key to be stopped for forms.
- `[Modal]` Allow filter row to work if a grid is on a modal.
- `[Fileupload]` Fixed bug when running in Contextual Action Panel.
- `[Searchfield]` Fixed wrong width.
- `[Step Process]` Improved layout and responsive.
- `[Step Process]` Improved wrapping of step items.
- `[Targeted Achievement]` Fixed icon alignment.
- `[Timepicker]` Fixed error calling removePunctuation.
- `[Text Area]` Adding missing classes for use in responsive-forms.
- `[Toast]` Fixed missing animation.
- `[Tree]` Fixed a bug where if the callback is not async the node wont open.
- `[Track Dirty]` Fixed error when used on a file upload.
- `[Track Dirty]` Did not work to reset dirty on editor and Multiselect.
- `[Validation]` Fixed more extra events firing.

(67 Jira Issues Solved This Release, Backlog Dev 378, Design 105, Unresolved 585, Test Coverage 6% )<|MERGE_RESOLUTION|>--- conflicted
+++ resolved
@@ -4,11 +4,8 @@
 
 ### v4.33.0 Fixes
 
-<<<<<<< HEAD
 - `[Datepicker]` Added missing off screen text for the picker buttons in the datepicker month/year view. ([#4318](https://github.com/infor-design/enterprise/issues/4318))
-=======
 - `[Stepprocess]` Fixed a bug where padding and scrolling was missing. Note that this pattern will eventually be removed and we do not suggest any one use it for new development. ([#4249](https://github.com/infor-design/enterprise/issues/4249))
->>>>>>> e306eff0
 
 ## v4.32.0
 
