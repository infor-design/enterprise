--- conflicted
+++ resolved
@@ -8,11 +8,8 @@
 - `[Message]` Added automation id's to the message's modal main area dialog as well with `modal` prefix. ([#4871](https://github.com/infor-design/enterprise/issues/4871))
 - `[Modal]` Fixed a bug where fullsize responsive setting doesn't work on android phones in landscape mode. ([#4451](https://github.com/infor-design/enterprise/issues/4451))
 - `[Rating]` Fixed color of unclick rating star. ([#4853](https://github.com/infor-design/enterprise/issues/4853))
-<<<<<<< HEAD
+- `[Tabs Module]` Fixed a bug where clear button was missing when clearable setting is activated in tabs module searchfield. ([#4898](https://github.com/infor-design/enterprise/issues/4898))
 - `[Tooltip]` Fixed a bug in tooltip that prevented linking id-based tooltip content. ([#4827](https://github.com/infor-design/enterprise/issues/4827))
-=======
-- `[Tabs Module]` Fixed a bug where clear button was missing when clearable setting is activated in tabs module searchfield. ([#4898](https://github.com/infor-design/enterprise/issues/4898))
->>>>>>> 361391e7
 
 ## v4.38.0
 
