# What's New with Enterprise

## v4.35.0

### v4.35.0 Features

- `[Lookup]` Added the ability to change the lookup icon. ([#4527](https://github.com/infor-design/enterprise/issues/4527))

### v4.35.0 Fixes

<<<<<<< HEAD
- `[Column Chart]` Fixed a minor alignment issue in the xAxis labels ([#4460](https://github.com/infor-design/enterprise/issues/4460))
=======
- `[Badges]` Fixed alignment issues in uplift theme. ([#4578](https://github.com/infor-design/enterprise/issues/4578))
>>>>>>> e514a86e
- `[Datagrid]` Fixed a bug where the plus-minus icon were misaligned together with focus state on all row heights. ([#4480](https://github.com/infor-design/enterprise/issues/4480))
- `[Editor/Fontpicker]` Fixed a bug where the label relationship were not valid in the editor role. Adding aria-labelledby will fix the association for both editor and the label. Also, added an audible label in fontpicker. ([#4454](https://github.com/infor-design/enterprise/issues/4454))
- `[Lookup]` Fixed some layout issues when using the editable and clearable options on the filter row. ([#4527](https://github.com/infor-design/enterprise/issues/4527))

## v4.34.0

### v4.34.0 Features

- `[All Components]` Added `attributes` setting to set automation ids's and id's. ([#4498](https://github.com/infor-design/enterprise/issues/4498))
- `[Datagrid]` Added a limited experimental sticky header feature. ([#3993](https://github.com/infor-design/enterprise/issues/3993))
- `[Input]` Add a `revealText` plugin that will add a button to password fields to hide and show sensitive information such as SIN or passwords. ([#4098](https://github.com/infor-design/enterprise/issues/4098))
- `[Listview]` Added a new setting `allowDeselect` which will make it such that if you select an item you cant deselect, you can only select another item. ([#4376](https://github.com/infor-design/enterprise/issues/4376))
- `[Locale]` Added a new set of translations from the translation team. ([#4501](https://github.com/infor-design/enterprise/issues/4501))
- `[Locale/Charts]` The numbers inside charts are now formatted using the current locale's, number settings. This can be disabled/changed in some charts by passing in a localeInfo object to override the default settings. ([#4437](https://github.com/infor-design/enterprise/issues/4437))
- `[Treemap]` Added ability to show a tooltip. ([#2794](https://github.com/infor-design/enterprise/issues/2794))

### v4.34.0 Fixes

- `[Autocomplete]` Fixed an issue where a slow and incomplete ajax request would cause the dropdown to briefly show wrong contents. ([#4387](https://github.com/infor-design/enterprise/issues/4387))
- `[Breadcrumb]` Fixed an issue where css only breadcrumbs were missing styles. ([#4501](https://github.com/infor-design/enterprise/issues/4501))
- `[Datepicker]` Fixed an issue where range highlight was not aligning for Mac/Safari. ([#4352](https://github.com/infor-design/enterprise/issues/4352))
- `[Datagrid]` Fixed an issue with a custom toolbar, where buttons would click twice. ([#4471](https://github.com/infor-design/enterprise/issues/4471))
- `[Datagrid]` Fixed an issue where the special characters (é, à, ü, û, ...) export to csv was not generated them correctly. ([#4347](https://github.com/infor-design/enterprise/issues/4347))
- `[Datagrid]` Fixed an issue where the leading spaces were removed on editing cells. ([#4380](https://github.com/infor-design/enterprise/issues/4380))
- `[Datagrid]` Fixed an issue where the double click event was not firing for checkbox columns. ([#4381](https://github.com/infor-design/enterprise/issues/4381))
- `[Datagrid]` Fixed an issue where the dropdown in a datagrid would stay open when clicking to the next page of results. ([#4396](https://github.com/infor-design/enterprise/issues/4396))
- `[Datagrid]` Fixed a bug where a scroll bar shows even when there's no data in datagrid. ([#4228](https://github.com/infor-design/enterprise/issues/4228))
- `[Datagrid]` Fixed an issue where calling setFocus on the datagrid would stop open menus from working. ([#4429](https://github.com/infor-design/enterprise/issues/4429))
- `[Datagrid]` To allow for some script tools to work we now set draggable to true. ([#4490](https://github.com/infor-design/enterprise/issues/4490))
- `[Datagrid]` Fixed an error on the filter box on the personalization dialog where it would error if there is a column with no name field. ([#4495](https://github.com/infor-design/enterprise/issues/4495))
- `[Datagrid]` Fixed links when changing personalization as they would inherit the wrong color. ([#4481](https://github.com/infor-design/enterprise/issues/4481))
- `[Datagrid]` Fixed a bug where seaching with the search on the toolbar would not highlight results. ([#4488](https://github.com/infor-design/enterprise/issues/4488))
- `[Datagrid]` Fixed an issue with a custom toolbar, where buttons would click twice. ([#4471](https://github.com/infor-design/enterprise/issues/4471))
- `[Datagrid]` Fixed a bug in updateRow where it did not sync up all data passed in with the dataset. ([#4476](https://github.com/infor-design/enterprise/issues/4476))
- `[Datepicker]` Changed the month/year picker to skip 10 years instead of one. ([#4388](https://github.com/infor-design/enterprise/issues/4388))
- `[Dropdown]` Improved the behavior of the `noSearch` dropdown when using the keyboard. ([#4388](https://github.com/infor-design/enterprise/issues/4388))
- `[Editor]` Fixed an issue where the focus was getting lost after pressing toolbar buttons. ([#4335](https://github.com/infor-design/enterprise/issues/4335))
- `[Editor]` Fixed an issue where the color picker was not opening the popup for overflow menu and had name as undefined in list. ([#4398](https://github.com/infor-design/enterprise/issues/4398))
- `[Editor]` Fixed an issue where font-size tags are stripped from the css. ([#4557](https://github.com/infor-design/enterprise/issues/4557))
- `[Favorites]` Removed the favorites component as its not really a component, info on it can be found under buttons in the toggle example. ([#4405](https://github.com/infor-design/enterprise/issues/4405))
- `[Fieldset]` Fixed a bug where summary form data gets cut off on a smaller viewport. ([#3861](https://github.com/infor-design/enterprise/issues/3861))
- `[Homepage]` Fixed an issue where the four column widgets were incorrectly positioned, left aligned on large screen. ([#4541](https://github.com/infor-design/enterprise/issues/4541))
- `[List Detail]` Fixed css height for list detail in responsive view ([#4426](https://github.com/infor-design/enterprise/issues/4426))
- `[Listview]` Fixed a bug where readonly and non-selectable listview should not have hover state. ([#4452](https://github.com/infor-design/enterprise/issues/4452))
- `[Lookup]` Fixed a bug where the filter header together with the checkbox column is not properly align. ([#3774](https://github.com/infor-design/enterprise/issues/3774))
- `[MenuButton]` Removed the menubutton component sections as its not really a component, info on it can be found under buttons in the MenuButton examples. ([#4416](https://github.com/infor-design/enterprise/issues/4416))
- `[Message]` Added support for lists in the message, also fixed a problem when doing so, with screen readers. ([#4400](https://github.com/infor-design/enterprise/issues/4400))
- `[Message]` Added the `noRefocus` setting that will feed through to the modal. ([#4507](https://github.com/infor-design/enterprise/issues/4507))
- `[Splitter]` Added missing audible labels in splitter collapse button and splitter handle. ([#4404](https://github.com/infor-design/enterprise/issues/4404))
- `[Tabs Module]` Fixed a bug where tab items were not centered correctly in uplift theme. ([#4538](https://github.com/infor-design/enterprise/issues/4538))
- `[Treemap]` Fixed a bug where small slices may show a "tip" below the chart. ([#2794](https://github.com/infor-design/enterprise/issues/2794))

(56 Issues Solved This Release, Backlog Enterprise 185, Backlog Ng 42, 1089 Functional Tests, 1619 e2e Tests)

## v4.33.0

### v4.33.0 Features

- `[Locale]` Added a new dateTimeMillis and timeStampMillis format if milliseconds are needed. ([#4384](https://github.com/infor-design/enterprise/issues/4384))
- `[Toast]` Added a setting to enable setting ids or other attributes on the toast element. ([#4275](https://github.com/infor-design/enterprise/issues/4275))

### v4.33.0 Fixes

- `[Autocomplete]` Fix a bug when connected to NG where pressing the enter key would not select Autocomplete items/. ([ng#901](https://github.com/infor-design/enterprise-ng/issues/901))
- `[Autocomplete]` Fixed an issue where the Searchfield items were not selectable after 'All results for "xx"' was selected. ([#4446](https://github.com/infor-design/enterprise/issues/4446))
- `[Calendar]` Removed some extra keyboard stops when tabing. ([#4318](https://github.com/infor-design/enterprise/issues/4318))
- `[Calendar]` Fixed a bug where the incorrect color was shown when events are added with the dialog. ([#4439](https://github.com/infor-design/enterprise/issues/4439))
- `[Colorpicker]` Fixed an issue where the colorpicker closes when pressing or clicking outside the swatch. ([#3559](https://github.com/infor-design/enterprise/issues/3559))
- `[Datagrid]` Fixed an issue where activated row on 2nd or any subsequent page was not highlighting for mixed selection mode. ([ng#900](https://github.com/infor-design/enterprise-ng/issues/900))
- `[Datagrid]` Added support to disable column buttons. ([1590](https://github.com/infor-design/enterprise/issues/1590))
- `[Datagrid]` Fixed an issue where short field icon padding was misaligned in RTL mode. ([#1812](https://github.com/infor-design/enterprise/issues/1812))
- `[Datagrid]` Added support to `In Range` filter operator for numeric columns. ([#3988](https://github.com/infor-design/enterprise/issues/3988))
- `[Datagrid]` Fixed an issue where filter was not working if user types slow in the filter input for treegrid. ([#4270](https://github.com/infor-design/enterprise/issues/4270))
- `[Datagrid]` Fixed an issue where the icons right text was truncated for extra-small row height. ([#4355](https://github.com/infor-design/enterprise/issues/4355))
- `[Datagrid]` Fixed an issue where the column icons and content was overlapping. ([#4264](https://github.com/infor-design/enterprise/issues/4264))
- `[Datagrid]` Fixed an issue where using flex toolbar as a custom toolbar did not work. ([#4385](https://github.com/infor-design/enterprise/issues/4385))
- `[Datepicker]` Added missing off screen text for the picker buttons in the datepicker month/year view. ([#4318](https://github.com/infor-design/enterprise/issues/4318))
- `[Editor]` Fixed a bug where the Fontpicker's displayed style wasn't updating to match the current text selection in some cases. ([#4309](https://github.com/infor-design/enterprise/issues/4309))
- `[Editor]` Fixed a bug where b tags in an empty p tag would be stripped. ([#4411](https://github.com/infor-design/enterprise/issues/4411))
- `[Locale]` Added a new translation token for Records Per Page with no number. ([#4334](https://github.com/infor-design/enterprise/issues/4334))
- `[Locale]` Fixed an max stack error when setting `nb-NO` as a language. ([#874](https://github.com/infor-design/enterprise-ng/issues/874))
- `[Lookup]` Fixed an issue where the event `beforeShow` was only triggered the first time. ([#899](https://github.com/infor-design/enterprise-ng/issues/899))
- `[Lookup]` Fixed a bug where the lookup count doesn't update correctly. ([#4312](https://github.com/infor-design/enterprise/issues/4312))
- `[Mask]` Enabled editable sections of Date masks.  Editing within a section will no longer incorrectly alter values that may already exist in a date field's other editable sections. ([#4079](https://github.com/infor-design/enterprise/issues/4079))
- `[Modal Manager]` Modals now pass `isCancelled` properly when the Modal Manager API detects a request to close by using the Escape key. ([#4298](https://github.com/infor-design/enterprise/issues/4298))
- `[Pager]` Fixed an error when using arrow keys to select in the pagesize selector. ([#4383](https://github.com/infor-design/enterprise/issues/4383))
- `[Searchfield]` Allow for search terms to include special characters. ([#4291](https://github.com/infor-design/enterprise/issues/4291))
- `[Stepprocess]` Fixed a bug where padding and scrolling was missing. Note that this pattern will eventually be removed and we do not suggest any one use it for new development. ([#4249](https://github.com/infor-design/enterprise/issues/4249))
- `[Tabs]` Fixed multiple bugs where error icon in tabs and the animation bar were not properly aligned in RTL uplift theme. ([#4326](https://github.com/infor-design/enterprise/issues/4326))
- `[Tabs]` Fixed a bug where removing a nested tab would cause an error due to being invisible. ([#4356](https://github.com/infor-design/enterprise/issues/4356))
- `[Tabs]` Fixed a bug where the focus/activated state does not display correctly in RTL. ([#4332](https://github.com/infor-design/enterprise/issues/4332))
- `[Toolbar Flex]` Fixed detection of overflow in some toolbars where items were not properly displaying all overflowed items in the "More Actions" menu. ([#4296](https://github.com/infor-design/enterprise/issues/4296))
- `[Toolbar Flex]` Fixed an issue where in some examples/cases the first item did not get an initial tabindex. ([#4418](https://github.com/infor-design/enterprise/issues/4418))
- `[Tree]` Fixed an issue where calling togglenode without first doing a select/unselect was not working properly. ([#3927](https://github.com/infor-design/enterprise/issues/3927))
- `[Tree]` Fixed a bug that adding icons in with the tree text would encode it when using addNode. ([#4305](https://github.com/infor-design/enterprise/issues/4305))
- `[Validation]` Fixed an issue where after the execution `resetForm()` was not resting dropdown and editor the fields. ([#4259](https://github.com/infor-design/enterprise/issues/4259))

(48 Issues Solved This Release, Backlog Enterprise 184, Backlog Ng 48, 1084 Functional Tests, 1530 e2e Tests)

## v4.32.0

### v4.32.0 Important Notes

- `[Colors]` In Uplift (Vibrant) theme there is no longer any colors in graphite. All are slate. This involved bringing in a new version 3.0 of the design system with some breaking changes you should not if using the tokens directly. See the [design system change log](https://github.com/infor-design/design-system/blob/master/docs/CHANGELOG.md) for details. ([#4206](https://github.com/infor-design/enterprise/issues/4206))

### v4.32.0 Features

- `[Breadcrumb]` Add truncated style and made it the default for all Breadcrumb lists. ([#4091](https://github.com/infor-design/enterprise/issues/4091))
- `[Datagrid]` Add a new `RowNumber` formatter that will show a row number column that remains the same no matter how the grid is sorted. ([#1904](https://github.com/infor-design/enterprise/issues/1904))
- `[Datepicker]` Added the ability to use the range selection in date picker when using the UmAlQura Calendar (RTL). ([#4227](https://github.com/infor-design/enterprise/issues/4227))
- `[Homepage]` Added ability to support a 5 column option. ([#4101](https://github.com/infor-design/enterprise/issues/4101))
- `[Locale]` Added an example page to test translation strings more accurately. ([#4189](https://github.com/infor-design/enterprise/issues/4189))

### v4.32.0 Fixes

- `[Accordion]` Fixed a bug where disabled headers texts and icons were barely recognizable as disabled in uplift theme. ([#4065](https://github.com/infor-design/enterprise/issues/4065))
- `[Accordion]` Fixed a bug in the vibrant theme where nested header text was not showing because the width was pushing it to the next line. ([#4145](https://github.com/infor-design/enterprise/issues/4145))
- `[Application Menu]` Fixed too much spacing level when there's an icon in accordion header in uplift theme. ([#4202](http://localhost:4000/components/applicationmenu/test-six-levels-icons.html?theme=uplift&variant=light&colors=0066D4))
- `[Contextual Action Panel]` Made the close button work in cases where subcomponents are open inside the CAP. ([#4112](https://github.com/infor-design/enterprise/issues/4112))
- `[Colorpicker]` The sizes were inconsistent with other components in width so we adjusted them. ([#4310](https://github.com/infor-design/enterprise/issues/4310))
- `[Datagrid]` Fixed an issue where the selectedRows array contents continued to multiply each time running `selectAllRows`. ([#4195](https://github.com/infor-design/enterprise/issues/4195))
- `[Datagrid]` Fixed an issue where the dynamic tooltip was not working properly. ([#4260](https://github.com/infor-design/enterprise/issues/4260))
- `[Datagrid]` Fixed an issue where the check box filter was not working. ([#4271](https://github.com/infor-design/enterprise/issues/4271))
- `[Datagrid]` Fixed an issue where the filter and paging for treegrid was not working properly. ([#4293](https://github.com/infor-design/enterprise/issues/4293))
- `[Datepicker]` Fixed an issue where the minute and second interval for timepicker was not working properly when use along useCurrentTime setting. ([#4230](https://github.com/infor-design/enterprise/issues/4230))
- `[Dropdown]` Fixed a bug where italic-style highlighting would represent a matched filter term instead of bold-style on a Dropdown List item in some cases. ([#4141](https://github.com/infor-design/enterprise/issues/4141))
- `[Editor]` Fixed issue with incorrect padding when using bullets in RTL mode. ([#4327](https://github.com/infor-design/enterprise/issues/4327))
- `[General]` Fixed high contrast error color to have better contrast. ([#4344](https://github.com/infor-design/enterprise/issues/4344))
- `[FileUploadAdvanced]` Fixed an issue where the method `status.setCompleted()` not firing event `fileremoved`. ([#4294](https://github.com/infor-design/enterprise/issues/4294))
- `[Homepage]` Fixed an issue where the columns were not showing properly after resize by using the maximize button. ([#894](https://github.com/infor-design/enterprise-ng/issues/894))
- `[Homepage]` Fixed an issue where the columns were not showing properly after resize browser window. ([#895](https://github.com/infor-design/enterprise-ng/issues/895))
- `[Input]` Fixed a bug where the text input error state border color would be wrong in the vibrant, dark and high contrast. ([#4248](https://github.com/infor-design/enterprise/issues/4248))
- `[Locale]` Fixed issues with some timezone and datetime formats. ([#4297](https://github.com/infor-design/enterprise/issues/4297))
- `[Popupmenu]` Fixed a minor issue with the shortcut text on small breakpoints. ([#3984](https://github.com/infor-design/enterprise/issues/3984))
- `[Popover]` Fixed a a regression where passing a popover content as a hash link to an ID no longer worked. ([#4281](https://github.com/infor-design/enterprise/issues/4281))
- `[Personalize]` Fixed an issue regarding the layout and scroll ability of a page. ([#3330](https://github.com/infor-design/enterprise/issues/3330))
- `[Searchfield]` Added a shadow to the focus state of searchfields with category buttons. ([#4181](https://github.com/infor-design/enterprise-ng/issues/4181))
- `[Splitter]` Fixes an issue where the collapse button was not working when splitter is on the right. ([#1730](https://github.com/infor-design/enterprise-ng/issues/1730))
- `[Tabs]` Added detection for width/height/style changes on a Tabs component, which now triggers a resize event. ([ng#860](https://github.com/infor-design/enterprise-ng/issues/860))
- `[Tabs]` Fixed a small error by removing a - 1 involved with testing. ([#4093](https://github.com/infor-design/enterprise/issues/4093))
- `[Tabs]` Fixed a bug where using `#` in a Tab title was not possible. ([#4179](https://github.com/infor-design/enterprise/issues/4179))
- `[Tabs Header]` Fixed a bug where the add icon were too small and the page form layout has a big space on top of it. ([#4289](https://github.com/infor-design/enterprise/issues/4289))
- `[Toolbar Flex]` Fixed a bug where in some cases a un-needed scrollbar would appear. [[#4325](https://github.com/infor-design/enterprise/issues/4325)]
- `[Toolbar Searchfield]` Fixed a bug where the searchfield doesn't perfectly align together with flex toolbar. [[#4226](https://github.com/infor-design/enterprise/issues/4226)]
- `[Tree]` Fixed an issue where the return focus state was not working properly after closing the context menu. ([#4252](https://github.com/infor-design/enterprise/issues/4252))
- `[Vertical Tabs]` Fixed an issue where the error icon was misaligning. ([#873](https://github.com/infor-design/enterprise-ng/issues/873))

(49 Issues Solved This Release, Backlog Enterprise 196, Backlog Ng 51, 1079 Functional Tests, 1525 e2e Tests)

## v4.31.2

### v4.31.2 Fixes

- `[Datagrid]` Added the ability to resize frozen columns, if you do not want this you must set columns to `resizable: false`. ([#3852](https://github.com/infor-design/enterprise/issues/3852))
- `[Datagrid]` Fixed hideColumn method to check if the column is hidden. ([#3852](https://github.com/infor-design/enterprise/issues/3852))
- `[Popdown]` Added a safety check to the destroy. ([#3852](https://github.com/infor-design/enterprise/issues/3852))

## v4.31.1

### v4.31.1 Fixes

- `[Datagrid]` Fixed a bug with icon alignment in editors in small or xtra small layout. ([#4266](https://github.com/infor-design/enterprise/issues/4266))
- `[Datagrid]` Fixed selection checkbox alignment. ([#4266](https://github.com/infor-design/enterprise/issues/4266))

## v4.31.0

### v4.31.0 Important Notes

- `[Buttons]` We reverted an inner Css rule that set all 'btn' classes to use contains vs starts with since this caused issues. One consequence is that if you use a class `dismissible-btn` it should now be `btn-dismissible`. This is a possible breaking change but for most cases this button is added by the tags component. ([#4120](https://github.com/infor-design/enterprise/issues/4120))

### v4.31.0 Features

- `[Calendar]` Added the ability to override an event `color` and `borderColor` see docs for details. ([#3923](https://github.com/infor-design/enterprise/issues/3923))
- `[Calendar]` Added the ability to use the monthview legend setting to colorsize day backgrounds. To use this set the `dayLegend` property. And this uses the same format for legend in the monthView. Just renamed it to avoid confusing with the event legend. ([#3893](https://github.com/infor-design/enterprise/issues/3893))
- `[Datagrid]` Added a `spacerColumn` setting, with this setting the last column fills any empty space instead of stretching everything out. ([#4032](https://github.com/infor-design/enterprise/issues/4032))
- `[Datagrid]` Added a `columnSizing` setting which impacts how the column widths are auto calculated. Options are: `both` (default), `data` or `header` (including filter). ([#4017](https://github.com/infor-design/enterprise/issues/4017))
- `[Datagrid]` Added the setting for empty message small height. ([#3609](https://github.com/infor-design/enterprise/issues/3609))
- `[Datagrid]` Fixed an alignment issue on rows when using alerts and tags with frozen columns and short row. ([#4237](https://github.com/infor-design/enterprise/issues/4237))
- `[Datagrid]` Fixed an alignment issue on hiding and showing rows when using grouped headers and frozen columns together. ([#4247](https://github.com/infor-design/enterprise/issues/4247))
- `[Datepicker]` Added the ability to use +/- to increment the day in the calendar. This is in addition to arrow key functionality. This works in the field or when the calendar is open. ([#4001](https://github.com/infor-design/enterprise/issues/4001))
- `[Masthead]` Added the ability use user images, status and initials in the masthead and masthead menu buttons. ([#800](https://github.com/infor-design/enterprise-ng/issues/800))
- `[MultiSelect]` Fixed an issue update multiselect on ajax with values already selected. ([#885](https://github.com/infor-design/enterprise-ng/issues/885))
- `[Tree]` Added option to add new child node on top or bottom. ([#3915](https://github.com/infor-design/enterprise/issues/3915))
- `[General]` Moved all the examples, patterns and layouts into their own sections or with the components they live with page patterns can now be found at `components/page-patterns` and layouts at `components/page-layouts`. Added a first pass of docs about these as well as more doc updates to forms, autocomplete and grid. ([#428](https://github.com/infor-design/enterprise/issues/428))

### v4.31.0 Fixes

- `[Application Menu]` Fixed an issue where the Header was unable to hide for RTL and ie11. ([#2154](https://github.com/infor-design/enterprise/issues/2154))
- `[Application Menu]` Fixed a bug where the border top color is wrong in uplift dark and high contrast theme. ([#4042](https://github.com/infor-design/enterprise/issues/4042))
- `[Application Menu]` Fixed a bug where some buttons did not have labels for the icon buttons in toolbars. Check your application if you use this pattern. ([#4085](https://github.com/infor-design/enterprise/issues/4085))
- `[Autocomplete]` Fixed an issue where the JavaScript error was thrown for ie11. ([#4148](https://github.com/infor-design/enterprise/issues/4148))
- `[Blockgrid]` Fixed an issue with paged datasets that would occasionally cause a JS console error. ([ng#836](https://github.com/infor-design/enterprise-ng/issues/836))
- `[Blockgrid]` Fixed a bug where first/last pager buttons would show and be disabled by default (buttons are now hidden by default). ([ng#836](https://github.com/infor-design/enterprise-ng/issues/836))
- `[Buttons]` Reverted an inner Css rule change that set 'btn' classes to contains vs starts with. ([#4120](https://github.com/infor-design/enterprise/issues/4120))
- `[Datagrid]` Fixed an issue when hiding columns after loading a datagrid up with grouped headers and frozen columns. ([#4218](https://github.com/infor-design/enterprise/issues/4218))
- `[Datagrid]` Fixed an issue where the rows where not render properly when use method `updateDataset()` for treegrid. ([#4213](https://github.com/infor-design/enterprise/issues/4213))
- `[Datagrid]` Fixed an issue where the tooltip for tree grid was not working properly. ([#827](https://github.com/infor-design/enterprise-ng/issues/827))
- `[Datagrid]` Fixed an issue where the keyword search was not working for server side paging. ([#3977](https://github.com/infor-design/enterprise/issues/3977))
- `[Datagrid]` Fixed a bug that nested datagrid columns could not be clicked. ([#4197](https://github.com/infor-design/enterprise/issues/4197))
- `[Datagrid]` Fixed an issue where the 'value' and 'oldValue' on cell change event where showing escaped. ([#4028](https://github.com/infor-design/enterprise/issues/4028))
- `[Datagrid]` Fixed an issue where the keyword search was not working for group headers. ([#4068](https://github.com/infor-design/enterprise/issues/4068))
- `[Datagrid]` Fixed an issue where the column filter results were inconsistent for tree grid. ([#4031](https://github.com/infor-design/enterprise/issues/4031))
- `[Datagrid]` Fixed an issue where the data was not exporting to excel when using the groupable setting. ([#4081](https://github.com/infor-design/enterprise/issues/4081))
- `[Datagrid]` Fixed an issue where if a context menu is opened and then closed with ESC the focus would be reset to the top of the page. ([#4085](https://github.com/infor-design/enterprise/issues/4085))
- `[Datagrid]` Fixed an issue where the tooltip would not show up if you focus a cell with ellipsis text with the keyboard. ([#4085](https://github.com/infor-design/enterprise/issues/4085))
- `[Datagrid]` Made the header checkbox focusable. ([#4085](https://github.com/infor-design/enterprise/issues/4085))
- `[Datagrid]` The selection checkbox cell had aria-selected on it which was incorrect. ([#4085](https://github.com/infor-design/enterprise/issues/4085))
- `[Datagrid]` Changed the auto width sizing of columns to include the padding of the rowHeight (16 16 8 8). So the column sizes are now more compact in lower rowHeight settings. Also to do this the grid is now rerendered when changing rowHeight. ([#4016](https://github.com/infor-design/enterprise/issues/4016))
- `[Datagrid]` Fixed a design QA bug where the column and data cell padding was not following the design system. Its now using 16px large, 16px medium, 8 px short and 8 px extar-short for text indenting. ([#4154](https://github.com/infor-design/enterprise/issues/4154))
- `[Datagrid]` Fixed an issue where the client side selection was not working. ([#4138](https://github.com/infor-design/enterprise/issues/4138))
- `[Datagrid]` Changed invalid css fill-available property. ([#4133](https://github.com/infor-design/enterprise/issues/4133))
- `[Datagrid]` Fixed issue where double keydown was required to open dropdown lists in datagrid cell. ([#3980](https://github.com/infor-design/enterprise/issues/3980))
- `[Datagrid]` Fixed an issue where the time picker editor was switching between AM and PM when set to 12:00. ([#4149](https://github.com/infor-design/enterprise/issues/4149))
- `[Datepicker]` Fixed a number of translation issues in the datepicker component. ([#4046](https://github.com/infor-design/enterprise/issues/4046))
- `[Datepicker]` Fixed a bug that the datepicker would focus the field when closing the month and year pane. ([#4085](https://github.com/infor-design/enterprise/issues/4085))
- `[Datepicker]` Fixed a bug where two dates may appear selected when moving forward/back in the picker dialog. ([#4018](https://github.com/infor-design/enterprise/issues/4018))
- `[Datepicker]` Fixed a bug where an error may occur if using the gregorian calendar on ar-SA locale. ([#4130](https://github.com/infor-design/enterprise/issues/4130))
- `[Dropdown]` Fixed an issue where "phraseStartsWith" does not filter the list after deleting a character. ([#4047](https://github.com/infor-design/enterprise/issues/4047))
- `[Dropdown]` Fixed a bug when backspacing in windows or fn + delete in Mac OS would render a ascii character in the input field. ([#4020](https://github.com/infor-design/enterprise/issues/4020))
- `[Editor]` Fixed a number of translation issues in the editor component. ([#4049](https://github.com/infor-design/enterprise/issues/4049))
- `[Editor]` Fixed an issue where the selection for shift + arrow keys was not working properly. ([#4070](https://github.com/infor-design/enterprise/issues/4070))
- `[Locale]` The Added placeholder for missing Thai `Locale` translation. ([#4041](https://github.com/infor-design/enterprise/issues/4041))
- `[Locale]` The Added placeholder for incorrect French `SetTime` translation. ([#4045](https://github.com/infor-design/enterprise/issues/4045))
- `[Lookup]` Fixed a bug where values are duplicated when selecting row on other pages and when paging is activated. ([#758](https://github.com/infor-design/enterprise-ng/issues/758))
- `[Locale]` Added July 2020 translation strings from the translation team. ([#4045](https://github.com/infor-design/enterprise/issues/4045))
- `[Mask]` Added the ability to pass date/time formats to the Mask API that do not contain separators or other literals. ([#3963](https://github.com/infor-design/enterprise/issues/3963))
- `[Masthead]` Added updated color and styles for uplift theme. ([#800](https://github.com/infor-design/enterprise-ng/issues/800))
- `[Mask]` Improved example pages in the demoapp, added some to the documentation index page for Mask. ([#556](https://github.com/infor-design/enterprise/issues/556))
- `[Modal]` Reverted nested modal behavior to being visually stacked, instead of one-at-a-time. Made it possible to show one-at-a-time via `hideUnderneath` setting. ([#3910](https://github.com/infor-design/enterprise/issues/3910))
- `[Multiselect]` Fixed an issue where multiselect fields with tags were not rendering properly. ([#4139](https://github.com/infor-design/enterprise/issues/4139))
- `[Popupmenu]` Fixed an issue where the icons were overlapping. ([#4201](https://github.com/infor-design/enterprise/issues/4201))
- `[Popupmenu]` Fixed a bug that the aria items are in the wrong place. Its now using [this guide](https://www.w3.org/TR/wai-aria-practices/examples/menu-button/menu-button-links.html). ([#4085](https://github.com/infor-design/enterprise/issues/4085))
- `[Popupmenu]` Fixed a bug where the heading doesn't display properly with multi-select menu. ([#3926](https://github.com/infor-design/enterprise/issues/3926))
- `[Searchfield]` Fixed an issue where some of the searchfield examples did not have focus states. ([#1060](https://github.com/infor-design/enterprise/issues/1060))
- `[Searchfield]` The `clear` function was misnamed as it didnt clear, it made the field clearable. Now we have a `clear` and `makeClearable` function. ([#4173](https://github.com/infor-design/enterprise/issues/4173))
- `[Textarea]` Fixed inconsistencies on styling of disabled field when using disable function, now the label will disable on all components when using this function. In general the label should be dimmed on disabled fields as per the design. ([#3917](https://github.com/infor-design/enterprise/issues/3917))
- `[Timepicker]` Fixed inconsistencies on readonly styling throughout different themes and variants. ([#4152](https://github.com/infor-design/enterprise/issues/4152))
- `[Toast]` Fixed a bug where the toast message doesn't close when pressing escape, and when it has multiple trigger elements and uses unique id's. ([#3986](https://github.com/infor-design/enterprise/issues/3986))
- `[Tooltip]` Fixed a bug where the title doesn't display when the title starts with '#'. ([#2512](https://github.com/infor-design/enterprise/issues/2512))
- `[Tooltip]` Fixed an issue where the tooltip would not show up if you focus a button with the keyboard. ([#4085](https://github.com/infor-design/enterprise/issues/4085))
- `[Tree]` Fixed an issue where the tree node still shows folder icon after all children and `children` property deleted. ([#4026](https://github.com/infor-design/enterprise/issues/4026))
- `[Tree]` Fixed an issue where the custom icon was changing back to default on toggle after use of method updateNode(). ([#4027](https://github.com/infor-design/enterprise/issues/4027))

(81 Issues Solved This Release, Backlog Enterprise 183, Backlog Ng 48, 1077 Functional Tests, 1489 e2e Tests)

## v4.30.1

### v4.30.1 Fixes

- `[Datepicker]` Fixed the datepicker in ar-SA setting timestamps would null the times in some situations. ([#4160](https://github.com/infor-design/enterprise/issues/4160))
- `[Datagrid]` The last row border was removed but this was incorrect, reverted this. ([#4140](https://github.com/infor-design/enterprise/issues/4140))
- `[Datagrid]` Fixed an alignment issue in datagrid filter that caused some fields to be misaligned. ([#4151](https://github.com/infor-design/enterprise/issues/4151))
- `[Datagrid]` Fixed an alignment issue with column colspan. In some situations it was not rendering correctly causing some cells to be misaligned. ([#4109](https://github.com/infor-design/enterprise/issues/4109))
- `[Datagrid]` Changed invalid css fill-available property. ([#4133](https://github.com/infor-design/enterprise/issues/4133))
- `[Locale]` Fixed a bug with MMMM dd format in ar-SA. ([#4160](https://github.com/infor-design/enterprise/issues/4160))
- `[Locale]` Changed the arguments names for better symmetry fromGregorian == toUmalqura and toGregorian === options.fromUmalqura. ([#4160](https://github.com/infor-design/enterprise/issues4160))

(71 Issues Solved This Release, Backlog Enterprise 197, Backlog Ng 53, 1078 Functional Tests, 1482 e2e Tests)

## v4.30.0

### v4.30.0 Announcements

- `[Datagrid]` The rowHeight setting has been changed to support extra-small, small, medium and large. short and normal are deprecated. If you have a custom toolbar you may need to update your [markup](https://github.com/infor-design/enterprise/blob/master/app/views/components/datagrid/example-custom-toolbar.html#L40-L44). ([#3755](https://github.com/infor-design/enterprise/issues/3755))

### v4.30.0 Features

- `[Breadcrumb]` Javascript Component API is now available. ([infor-design/enterprise-ng#700](https://github.com/infor-design/enterprise-ng/issues/700))
- `[Custom Builds]` The build script can now produce an ES Module version of the components that can be imported by your application. ([#3771](https://github.com/infor-design/enterprise/issues/3771))
- `[Datagrid]` Added a setting disableRowDeselection that if enabled does not allow selected rows to be toggled to deselected. ([#3791](https://github.com/infor-design/enterprise/issues/3791))
- `[Datagrid]` Added an additional row size extra-small. This row size may need a bit of further fleshing out. All of the previous row sizes have been renamed but using the old settings are supported but deprecated. The new sizes are Extra Small, Small, Medium, Large (Normal). ([#3755](https://github.com/infor-design/enterprise/issues/3755))
- `[Demoapp]` Added the ability to set runtime flags for persisting settings that were previously only possible to set via URL query parameters. ([n/a])
- `[Icons]` Changed the tree node icon to be more meaningful in uplift theme. Added a print-preview icon. This replaces the update-preview icon which has confusing meaning but was not removed.
- `[Searchfield]` Added the ability to clear the searchfield by calling a public clear() function. ([#3810](https://github.com/infor-design/enterprise/issues/3810))
- `[Tree]` Added a setting to support to expanding/collapsing when clicking only the icon portion of the tree node. ([#3730](https://github.com/infor-design/enterprise/issues/3730))
- `[Tree]` Added the ability to have separate icon button for expand/collapse and children count. ([#3847](https://github.com/infor-design/enterprise/issues/3847))

### v4.30.0 Fixes

- `[Accordion]` Fixed an issue where the chevron icon is not properly centered in Safari. ([#2161](https://github.com/infor-design/enterprise/issues/2161))
- `[Application Menu]` Fixed an issue where the dropdown icon is not properly centered in Safari. ([#3766](https://github.com/infor-design/enterprise/issues/3766))
- `[Accordion]` Fixed issue where hidden headers were not excluded from tab navigation. ([#3835](https://github.com/infor-design/enterprise/issues/3835))
- `[Calendar]` Fixed a bug that when setting accordions to allowOnePane it did not work. ([#3773](https://github.com/infor-design/enterprise/issues/3773))
- `[Calendar]` Fixed a bug where the accordion sections would show a line on hover in high contrast mode. ([#2779](https://github.com/infor-design/enterprise/issues/2779))
- `[Calendar]` Fixed a bug where the days would be out of alignment if the end and starts dates intersect. ([#1725](https://github.com/infor-design/enterprise/issues/1725))
- `[Contextual Action Panel]` Fixed an issue where the searchfield should be collapsible on mobile view. ([#918](https://github.com/infor-design/enterprise/issues/918))
- `[Counts]` Revamped the look and feel of widget counts in uplift theme. ([#3666](https://github.com/infor-design/enterprise/issues/3666))
- `[Datagrid]` Fixed an issue where the table doesn't filled the datagrid wrapper inside of modal. ([#3897](https://github.com/infor-design/enterprise/issues/3897))
- `[Datagrid]` Fix a bug with columns with buttons, they had an unneeded animation that caused states to be delayed when painting. ([#3808](https://github.com/infor-design/enterprise/issues/3808))
- `[Datagrid]` Fixed an issue where example page for filter and pager was not working properly. ([#3856](https://github.com/infor-design/enterprise/issues/3856))
- `[Datagrid]` Fix a bug with cellNavigation false, the focus state was still visible. ([#3937](https://github.com/infor-design/enterprise/issues/3937))
- `[Datagrid]` Updated example page for keyword search to fix error state. ([#3961](https://github.com/infor-design/enterprise/issues/3961))
- `[Datagrid]` Fix a bug with cellNavigation false, the focus state was incorrect on stretched rows in IE. ([#1644](https://github.com/infor-design/enterprise/issues/1644))
- `[Datagrid]` Fixed an issue where an extra border is shown in grid list mode and RTL. ([#3895](https://github.com/infor-design/enterprise/issues/3895))
- `[Datagrid]` Fixed a bug inside validateRow when passing in a zero the function would exit. ([#4002](https://github.com/infor-design/enterprise/issues/4002))
- `[Datagrid]` Fixed an issue where select all using keyboard in multiSelect/mixedSelect was not working. ([#3921](https://github.com/infor-design/enterprise/issues/3921))
- `[Datagrid]` Fix a bug with columns with buttons, they had an unneeded animation that caused states to be delayed when painting. ([#3808](https://github.com/infor-design/enterprise/issues/3808))
- `[Datagrid]` Fixed an issue where data was not in sync for row reorder and paging. ([#3749](https://github.com/infor-design/enterprise/issues/3749))
- `[Datagrid]` Fixed an issue where using selectRowsAcrossPages setting the selected rows were reseting by filter, to use this feature you may need to set columnIds in the settings to form whats unique for the row. ([#3601](https://github.com/infor-design/enterprise/issues/3601))
- `[Datagrid]` Fixed an issue where when using the contentTooltip setting on a datagrid on a modal, the column would expand when hovering rows. ([#3541](https://github.com/infor-design/enterprise/issues/3541))
- `[Datagrid]` Fixed an issue the arrow on tooltips flowed in the wrong direction. ([#3854](https://github.com/infor-design/enterprise/issues/3854))
- `[Datagrid]` Fixed an issue where readonly and checkbox cells would show up on the summary row. ([#3862](https://github.com/infor-design/enterprise/issues/3862))
- `[Datagrid]` Fixed an issue where text in nested objects where not encoded correctly. ([#4058](https://github.com/infor-design/enterprise/issues/3862))
- `[Datagrid]` Fixed an issue where text editor style editors are not saved properly. ([#4058](https://github.com/infor-design/enterprise/issues/4058))
- `[Datagrid]` Fixed an issue where checkboxes in an expandable area could not be checked. ([#4062](https://github.com/infor-design/enterprise/issues/4062))
- `[Datagrid]` Fix a bug where multiselect checkboxes were misaligned in a modal. ([#4086](https://github.com/infor-design/enterprise/issues/4086))
- `[Datepicker]` Fixed an issue where some languages like fr-CA and pt-BR (that are languages in a non default locale), would error when opening the picker. ([#4035](https://github.com/infor-design/enterprise/issues/4035))
- `[Datepicker]` Fixed an issue where change did not fire when rangeselecting the same day. ([#4075](https://github.com/infor-design/enterprise/issues/4075))
- `[Datepicker]` Fixed an issue where change did not fire when selecting today after having a cleared value in the field. ([#853](https://github.com/infor-design/enterprise-ng/issues/853))
- `[Dropdown]` Changed the keyboard dropdown so it will select the active item when tabbing out. ([#3028](https://github.com/infor-design/enterprise/issues/3028))
- `[Dropdown]` Fixed an issue where the search field does not stay in the initial position. ([#2659](https://github.com/infor-design/enterprise/issues/2659))
- `[Dropdown]` Fixed an issue where the search field does not stay in the initial position. ([#2659](https://github.com/infor-design/enterprise/issues/2659))
- `[Editor]` Fixed missing tooltips. ([#issues](https://github.com/infor-design/enterprise/issues/issues))
- `[Field Options]` Fixed an issue where the focus style was not aligning. ([#3628](https://github.com/infor-design/enterprise/issues/3628))
- `[Hierarchy]` Fixed an issue selection causes tab selection to be removed. ([#3597](https://github.com/infor-design/enterprise/issues/3597))
- `[Icons]` Fixed an issue with the amend icon in uplift theme. The meaning was lost on a design change and it has been updated. ([#3613](https://github.com/infor-design/enterprise/issues/3613))
- `[Locale]` Changed results text to lower case. ([#3974](https://github.com/infor-design/enterprise/issues/3974))
- `[Locale]` Fixed abbreviated chinese month translations. ([#4034](https://github.com/infor-design/enterprise/issues/4034))
- `[Lookup]` Fixed an issue in the min width examples that showed up in Safari only. ([#3949](https://github.com/infor-design/enterprise/issues/3949))
- `[Lookup]` Added example page for server side keyword search. ([#2806](https://github.com/infor-design/enterprise/issues/2806))
- `[Lookup]` Fixed a bug that the required validation would not reset from empty in certain cases. ([#810](https://github.com/infor-design/enterprise-ng/issues/810))
- `[Lookup]` Fixed an issue in the min width examples that showed up in Safari only. ([#3949](https://github.com/infor-design/enterprise/issues/3949))
- `[Popover]` Corrected the tabindex order of Popover elements when the Popover is contained within a Modal. ([#3644](https://github.com/infor-design/enterprise/issues/3644))
- `[Mask]` Fixed issue where languages with `,` as decimal were causing the fields to only show `.` instead of the actual characters that were input. ([#3933](https://github.com/infor-design/enterprise/issues/3933))
- `[Multiselect]` Fixed a bug that would incorrectly cause both text and tags to be rendered on the page when using the Select All checkbox. ([#3767](https://github.com/infor-design/enterprise/issues/3767))
- `[Multiselect]` When using the `showSelectAll` setting, if no selectable options are present, the Select All checkbox will now remain hidden and unusable. ([#3777](https://github.com/infor-design/enterprise/issues/3777))
- `[Multiselect]` Changed "Select All" checkbox's default behavior to only select items that match the current search filter, if a search filter is present.  The original filter behavior is available by setting `selectAllFilterOnly` to false. ([#3845](https://github.com/infor-design/enterprise/issues/3845))
- `[Textarea]` Added tests to show that the textarea count text is translated. ([#3807](https://github.com/infor-design/enterprise/issues/3807))
- `[Tooltip]` Fixed tooltip behavior so clicking and mousing out will not show the tooltip and fixed tooltip delay. ([#4050](https://github.com/infor-design/enterprise/issues/#4050))
- `[Tree]` Fixed an issue where previous text selection was not clearing after clicked to any tree-node. ([#3794](https://github.com/infor-design/enterprise/issues/3794))

(75 Issues Solved This Release, Backlog Enterprise 235, Backlog Ng 62, 1071 Functional Tests, 1448 e2e Tests)

## v4.29.0

### v4.29.0 Announcements

- `[General]` Heads Up that effective October 31, 2020 we will no longer support IE 11. Until that date we will test IE 11 but only critical issues will be fixed. See the linked issue for more details. ([#3756](https://github.com/infor-design/enterprise/issues/3756))

### v4.29.0 Features

- `[Accordion]` Added the ability to call collapse and expand with a header ID. ([#783](https://github.com/infor-design/enterprise-ng/issues/783))
- `[Lookup]` Added a tooltip functionality when the data is overflowed. ([#3703](https://github.com/infor-design/enterprise/issues/3703))
- `[Lookup]` Added a clear (x icon) button to clear the field. ([#740](https://github.com/infor-design/enterprise/issues/740))
- `[Lookup]` Added a clear (x icon) button and apply button inside of modal so there are now two options to clear the field. ([#2507](https://github.com/infor-design/enterprise/issues/2507))
- `[Lookup]` Fixed a bug where validation did not work if the lookup is non-editable (select only). ([#3950](https://github.com/infor-design/enterprise/issues/3950))
- `[Multiselect]` Moved the functionality for displaying the Multiselect List's searchfield underneath/above the pseudo element into a configurable setting. ([#3864](https://github.com/infor-design/enterprise/issues/3864))
- `[Popdown]` Fixed some integration problems with nested Lookups that were causing closing to happen prematurely. ([ng#760](https://github.com/infor-design/enterprise-ng/issues/760))
- `[Slider]` Added the ability to set position of the tooltip. ([#3746](https://github.com/infor-design/enterprise/issues/3746))
- `[Toast]` Added the ability to dismiss toasts via keyboard. ([#3521](https://github.com/infor-design/enterprise/issues/3521))
- `[Homepage]` Homepage edit events (resize, reorder, remove widgets) now fire on widget elements too ([#3679](https://github.com/infor-design/enterprise/issues/3679))

### v4.29.0 Fixes

- `[About]` Fixed a bug where About dialogs disappeared when being closed by the Modal Manager API. ([#3898](https://github.com/infor-design/enterprise/issues/3898))
- `[Application Menu]` Fixed personalization regressions on Soho theme ([#3704](github.com/infor-design/enterprise/issues/3704))
- `[General]` We Updated a lot of development dependencies. Most important things to note are: we now support node 12 for development and this is recommended, from tests 13 will also work. Node 14 will not work. We updated jQuery to 3.5.1 as a client side dependency and d3 to 5.16.0. If copying files from the `dist` folder note that the d3 file is called d3.v5.js. ([#1690](https://github.com/infor-design/enterprise/issues/1690))
- `[Bar Chart]` Fixed an issue where height was not calculating properly when used other elements along content container. ([#2670](https://github.com/infor-design/enterprise/issues/2670))
- `[Application Menu]` - Made it possible for App Menu Toolbars to dismiss the menu when the `dismissOnClickMobile` setting is true. ([#2831](https://github.com/infor-design/enterprise/issues/2831))
- `[Calendar/Weekview/Monthview]` Added more docs and exposed them on the design site. ([#3575](https://github.com/infor-design/enterprise/issues/3758))
- `[Checkbox]` Fixed an issue where the error icon was inconsistent between subtle and vibrant themes. ([#3575](https://github.com/infor-design/enterprise/issues/3575))
- `[Column Chart]` Fixed an issue where height was not calculating properly when used other elements along content container. ([#2670](https://github.com/infor-design/enterprise/issues/2670))
- `[Datagrid]` Fixed an issue where blank tooltip was showing when use Alert Formatter and no text. ([#2852](https://github.com/infor-design/enterprise/issues/2852))
- `[Datagrid]` Fixed a bug where the datagrid had blocked the clicking of buttons in an empty message area. ([#3922](https://github.com/infor-design/enterprise/issues/3922))
- `[Datagrid]` Fixed an issue where keyword search results were breaking the html markup for icons and badges. ([#3855](https://github.com/infor-design/enterprise/issues/3855))
- `[Datagrid]` Fixed an issue where keyword search results were breaking the html markup for hyperlink. ([#3731](https://github.com/infor-design/enterprise/issues/3731))
- `[Datagrid]` Fixed an issue where keyword search results were not showing for paging, if searched from other than 1st page it came blank table. ([#3629](https://github.com/infor-design/enterprise/issues/3629))
- `[Datagrid]` Fixed an issue where contents filtertype was not working on example page. ([#2887](https://github.com/infor-design/enterprise/issues/2887))
- `[Datagrid]` Fixed a bug in some themes, where the multi line cell would not be lined up correctly with a single line of data. ([#2703](https://github.com/infor-design/enterprise/issues/2703))
- `[Datagrid]` Fixed visibility of sort icons when toggling and when the column is in active. ([#3692](https://github.com/infor-design/enterprise/issues/3692))
- `[Datagrid]` Fixed a bug where the data passed to resultsText was incorrect in the case of reseting a filter. ([#2177](https://github.com/infor-design/enterprise/issues/2177))
- `[Datagrid/General]` Fixed an additional bug where when loading the datagrid with a columns object that contain recursive objects the grid would crash in saveColumns. [3759](https://github.com/infor-design/enterprise/issues/3759))
- `[Datepicker]` Fixed a bug where the modal would take aspects of the personalize colors by mistake. ([#3997](https://github.com/infor-design/enterprise/issues/3997))
- `[Dropdown]` Fixed tooltip content gets cut off inside of modal. ([#3106](https://github.com/infor-design/enterprise/issues/3106))
- `[DemoApp]` Fixed an issue with some pages in the design site where the did not have a height. ([#878](https://github.com/infor-design/website/issues/878))
- `[Fonts]` A note that the Source Sans Pro font thats used in the new theme and served at google fonts, now have a fix for the issue that capitalized letters and numbers had different heights. You may need to release any special caching. ([#1789](https://github.com/infor-design/enterprise/issues/1789))
- `[Form]` Fix broken links in the form readme file. ([#818](https://github.com/infor-design/website/issues/818))
- `[Line Chart]` Fixed an issue where height was not calculating properly when used other elements along content container. ([#2670](https://github.com/infor-design/enterprise/issues/2670))
- `[Locale]` Fixed the es-419 date time value, as it was incorrectly using the medium length date format. ([#3830](https://github.com/infor-design/enterprise/issues/3830))
- `[Modal]` Fixed the inconsistencies of spacing on required fields. ([#3587](https://github.com/infor-design/enterprise/issues/3587))
- `[Modal]` Fixed a bug where the title would overflow too soon. ([#3996](https://github.com/infor-design/enterprise/issues/3996))
- `[Multiselect]` Added ability to detect selected items from incoming data via `callSource()`. ([#2656](https://github.com/infor-design/enterprise/issues/2656))
- `[Multiselect]` Added support to api settings to `allTextString` and `selectedTextString` for custom headers. ([#3554](https://github.com/infor-design/enterprise/issues/3554))
- `[Pie Chart]` Fixed an issue where height was not calculating properly when used other elements along content container. ([#2670](https://github.com/infor-design/enterprise/issues/2670))
- `[Pie]` Fixed an issue where rounds decimal places for percent values were not working. ([#3599](https://github.com/infor-design/enterprise/issues/3599))
- `[Pie/Donut]` Fixed an issue where placing legend on bottom was not working for Homepage widget/Cards. ([#3560](https://github.com/infor-design/enterprise/issues/3560))
- `[Pager]` Reduced the space between buttons. ([#1942](https://github.com/infor-design/enterprise/issues/1942))
- `[Popupmenu]` Fixed an issue the shortcut text leaves gap when no icons are present. ([#3849](https://github.com/infor-design/enterprise/issues/3849))
- `[Tabs]` Fixed info and alert icons alignment on tabs and inside of modal. ([#2695](https://github.com/infor-design/enterprise/issues/2695))
- `[Tabs]` Fixes an issue where the search bar background color was going to transparent on smaller breakpoints. ([#3871](https://github.com/infor-design/enterprise/issues/3871))
- `[Notification]` Fixed an issue where the icons were lagging in the animation. ([#2099](https://github.com/infor-design/enterprise/issues/2099))
- `[Tree]` Fixed an issue where data was not in sync for children property. ([#1690](https://github.com/infor-design/enterprise/issues/1690))
- `[Splitter]` Fixed an issue the drag handle characters render incorrectly. ([#1458](https://github.com/infor-design/enterprise/issues/1458))
- `[Splitter]` Fixed an issue where dragging for RTL direction was not working. ([#1813](https://github.com/infor-design/enterprise/issues/1813))
- `[Spinbox]` Fixed an issue where a two or more digit min value would make it difficult to type in the spinbox. To fix this the values will only be validated on blur by default. ([#3909](https://github.com/infor-design/enterprise/issues/3909))
- `[Spinbox]` Fixed an issue where the number mask did not match the max value of the spinbox. ([#3939](https://github.com/infor-design/enterprise/issues/3939))
- `[Slider]` Improved the sliding so that decimal values would not trigger the change event. ([#787](https://github.com/infor-design/enterprise-ng/issues/787))
- `[Slider]` Reduced the number of change events that fire while sliding. ([#788](https://github.com/infor-design/enterprise-ng/issues/788))
- `[Swaplist]` Fixed an issue where dragging items more than once was not working on Android or iOS devices. ([#1423](https://github.com/infor-design/enterprise/issues/1423))
- `[Tree]` Fixed an issue where tree could not be expanded when using multiselect mode in IE 11. ([#3936](https://github.com/infor-design/enterprise/issues/3936))
- `[Tabs]` Fixed an issue where calling destroy did not remove the add tab button. ([#1439](https://github.com/infor-design/enterprise/issues/1439))
- `[Vertical Tabs]` Made personalization possible. ([#3029](https://github.com/infor-design/enterprise/issues/3029))

(64 Issues Solved This Release, Backlog Enterprise 248, Backlog Ng 69, 1149 Functional Tests, 1404 e2e Tests)

## v4.28.5

### v4.28.5 Fixes

- `[Datepicker]` Fixed an issue where change events did not fire consistently. ([#4087](https://github.com/infor-design/enterprise/issues/4087))

## v4.28.4

### v4.28.4 Fixes

- `[Datagrid]` Fixed an issue where checkboxes in an expandable area could not be checked. ([#4062](https://github.com/infor-design/enterprise/issues/4062))

## v4.28.3

### v4.28.3 Fixes

- `[Datepicker]` Fixed an issue where change did not fire when rangeselecting the same day. ([#4075](https://github.com/infor-design/enterprise/issues/4075))
- `[Datepicker]` Fixed an issue where change did not fire when selecting today after having a cleared value in the field. ([#853](https://github.com/infor-design/enterprise-ng/issues/853))

## v4.28.2

### v4.28.2 Fixes

- `[Splitter]` Fixed an issue where the splitter would remove the modal overlay in some cases. ([#3982](https://github.com/infor-design/enterprise/issues/3982))

## v4.28.1

### v4.28.1 Fixes

- `[Datagrid]` Fixed a bug where the datagrid had blocked the clicking of buttons in an empty message area. ([#3922](https://github.com/infor-design/enterprise/issues/3922))
- `[Datagrid]` Added ability to set the datagrid emptymessage as primary. ([#3922](https://github.com/infor-design/enterprise/issues/3922))

## v4.28.0

### v4.28.0 Important Changes

- `[Pager]` The Deprecated `pager` getter method was removed. Use `pagerAPI` instead for the same thing if accessing this internal object directly. ([#3759](https://github.com/infor-design/enterprise/issues/3759))

### v4.28.0 Features

- `[Bar Chart]` Added support to ellipsis for yaxis labels. ([#3702](https://github.com/infor-design/enterprise/issues/3702))
- `[Contextmenu]` Added support for shortcut display in menus. ([#3490](https://github.com/infor-design/enterprise/issues/3490))
- `[Datepicker]` Added support for custom api callback to disable passed dates and to disable dates by years. ([#3462](https://github.com/infor-design/enterprise/issues/3462))
- `[Datagrid]` Added and fixed up datagrid grouping aggregators. There is now aggregators for avg, count, list, max, min and sum. In addition null and undefined data will not cause issues. ([#3752](https://github.com/infor-design/enterprise/issues/3752))
- `[Error Page]` Added a new example showing a static error page. For example for a 404 page or generic error. ([#281](https://github.com/infor-design/design-system/issues/281))
- `[FileUploadAdvanced]` Added support to api settings `maxFiles` to limit number of uploads. ([#3512](https://github.com/infor-design/enterprise/issues/3512))
- `[FileUploadAdvanced]` Added support to fire event `fileremoved` for attached file removed. ([#3548](https://github.com/infor-design/enterprise/issues/3548))
- `[Line Chart]` Added support to ellipsis for yaxis labels. ([#3702](https://github.com/infor-design/enterprise/issues/3702))
- `[Modal]` Improved handling of multiple Modal windows stemming from a single trigger element. ([ng#705](https://github.com/infor-design/enterprise-ng/issues/705))

### v4.28.0 Fixes

- `[Accordion]` Fixed a regression where updating individual headers within an Accordion was no longer working ([#3826](https://github.com/infor-design/enterprise/issues/3070))
- `[Application Menu]` Fixed the icons on breaking apart it's appearance when zooming out the browser in IE11, uplift theme. ([#3070](https://github.com/infor-design/enterprise/issues/3070))
- `[Application Menu]` Fixed misalignment/size of bullet icons in the accordion on Android devices. ([#1429](http://localhost:4000/components/applicationmenu/test-six-levels.html))
- `[Application Menu]` Add keyboard support for closing Role Switcher panel ([#3477](https://github.com/infor-design/enterprise/issues/3477))
- `[Autocomplete]` Added a check to prevent the autocomplete from incorrectly stealing form focus, by checking for inner focus before opening a list on typeahead. ([#3639](https://github.com/infor-design/enterprise/issues/3070))
- `[Autocomplete]` Fixed an issue where an change event was not firing when selecting from the menu. ([#804](https://github.com/infor-design/enterprise/issues/804))
- `[Bubble Chart]` Fixed an issue where an extra axis line was shown when using the domain formatter. ([#501](https://github.com/infor-design/enterprise/issues/501))
- `[Bullet Chart]` Added support to format ranges and difference values. ([#3447](https://github.com/infor-design/enterprise/issues/3447))
- `[Button]` Fixed the button disabled method to no longer use class `is-disabled`. ([#3447](https://github.com/infor-design/enterprise-ng/issues/799))
- `[Charts]` Fixed an issue where selected items were being deselected after resizing the page. ([#323](https://github.com/infor-design/enterprise/issues/323))
- `[Colorpicker]` Fixed an issue where the color swatches shift when the colorpicker has a scrollbar. ([#2266](https://github.com/infor-design/enterprise/issues/2266))
- `[Custom Builds]` Fixed issues related to custom building Datagrid. ([#3784](https://github.com/infor-design/enterprise/issues/3784))
- `[Custom Builds]` Fixed issues related to custom building Locale. ([#3839](https://github.com/infor-design/enterprise/issues/3839))
- `[Custom Builds]` Fixed issues related to custom building Modal. ([#3822](https://github.com/infor-design/enterprise/issues/3822))
- `[Datagrid]` Fixed an issue where row data was not available for serializer with Treegrid. ([#3663](https://github.com/infor-design/enterprise/issues/3724))
- `[ContextualActionPanel]` Fixed an issue where toolbars in CAP are not torn down on destroy. ([#3785](https://github.com/infor-design/enterprise/issues/3785))
- `[ContextualActionPanel]` Fixed an issue where nested caps or closing and reopening caps would not work. ([#801](https://github.com/infor-design/enterprise-ng/issues/801))
- `[Datagrid]` Fixed a css issue in dark uplift mode where the group row lines were not visible. ([#3649](https://github.com/infor-design/enterprise/issues/3649))
- `[Datagrid]` Fixed some styling issues in alerts and tags, and made clickable tags available in the formatter. ([#3631](https://github.com/infor-design/enterprise/issues/3631))
- `[Datagrid]` Fixed a css issue in dark uplift mode where the group row lines were not visible . ([#3649](https://github.com/infor-design/enterprise/issues/3649))
- `[Datagrid]` Fixed lookup modal title to be visible and adjust the position to make it centered. ([#3635](https://github.com/infor-design/enterprise/issues/3635))
- `[Datagrid]` Fixed an issue where selected rows are not reset when calling loadData. ([#3718](https://github.com/infor-design/enterprise/issues/3718))
- `[Datagrid]` Fixed an issue where if using grouping totals and hiding and showing columns the page is not refreshed properly. ([#2564](https://github.com/infor-design/enterprise/issues/2564)
- `[Datagrid]` Fixed an issue the selected row header icon is the wrong state when using allowSelectAcrossPages. ([#3043](https://github.com/infor-design/enterprise/issues/3043)
- `[Datagrid]` Improved the `datagrid-default-modal-width` concept if setting a modal datagrid default with so it works on any parent. [3562](https://github.com/infor-design/enterprise/issues/3562))
- `[Datagrid]` Fixed a bug in the indeterminate paging example, that the select checkbox would not work and be out of sync when changing pages. [2230](https://github.com/infor-design/enterprise/issues/2230))
- `[Datagrid]` Fixed a bug when resizing the first column of the center pane when using frozen columns, the resize would jump out the size of the frozen section. [3741](https://github.com/infor-design/enterprise/issues/3741))
- `[Datagrid]` Fixed an issue where the filter condition leaves two selected if you just reorder. ([#3779](https://github.com/infor-design/enterprise/issues/3779))
- `[Datagrid/General]` Fixed a bug where when loading the datagrid with a columns object that contain recursive objects the grid would crash. [3759](https://github.com/infor-design/enterprise/issues/3759))
- `[Datagrid/Hyperlink]` Fixed layout issues with links in right text align mode. To do this refactored links to not use a psuedo element for the focus style. ([#3680](https://github.com/infor-design/enterprise/issues/3680))
- `[Datepicker]` Fixed a bug where for some locales like `af-ZA` and `fi_FI` with dots in the day periods, setting 24 hr time to AM did not work. [3750](https://github.com/infor-design/enterprise/issues/3750))
- `[Datepicker]` Fixed a bug where date picker erred on arabic dates. [3804](https://github.com/infor-design/enterprise/issues/3804))
- `[Datepicker]` Fixed a bug where date picker could not change arabic dates. [3819](https://github.com/infor-design/enterprise/issues/3819))
- `[Datepicker]` Fixed a bug the month only picker would error the second time opened. [3817](https://github.com/infor-design/enterprise/issues/3817))
- `[Datepicker]` Added fix for dates with month and day only format where day is first, this was incorrectly validating as invalid. ([#3833](https://github.com/infor-design/enterprise/issues/3833))
- `[Demoapp]` Fixed incorrect directory list hyperlinks in listview and listbuilder components. ([1783](https://github.com/infor-design/enterprise/issues/1783))
- `[Demoapp]` Did cleanup on the icons and patterns links. ([3790](https://github.com/infor-design/enterprise/issues/3790))
- `[Demoapp]` When deployed on a proxy the icons page would not change contents when changing theme. ([3790](https://github.com/infor-design/enterprise/issues/3790))
- `[Dropdown]` Fixed an issue that Dropdown did not close when scrolling in some nested containers. ([#3436](https://github.com/infor-design/enterprise/issues/3436))
- `[EmptyMessage]` Updated the text to be more subtle. ([#3476](https://github.com/infor-design/enterprise/issues/3476))
- `[Fieldset]` Fixed fieldset text data overlapping in compact mode on mobile view. ([#3627](https://github.com/infor-design/enterprise/issues/3627))
- `[General]` Added a number of small accessibility fixes base on older testing feedback. ([#1539](https://github.com/infor-design/enterprise/issues/1539))
- `[Hierarchy]` Added support for separators in the actions menu on a hierarchy leaf. ([#3636](https://github.com/infor-design/enterprise/issues/3636))
- `[Hierarchy]` Fixed an issue where clicking the "More Actions" menu trigger wouldn't open the menu anymore. ([#3873](https://github.com/infor-design/enterprise/issues/3873))
- `[Lookup]` Fixed an issue where `keywordFilter: true` and `filterable: true` used together cause the lookup modal to break. ([#3772](https://github.com/infor-design/enterprise/issues/3772))
- `[Masthead]` Fixed layout and color issues in uplift theme. ([#3526](https://github.com/infor-design/enterprise/issues/3526))
- `[Modal]` Fixed modal title to a two line with ellipsis when it's too long. ([#3479](https://github.com/infor-design/enterprise/issues/3479))
- `[Multiselect]` Fixed tags dismiss button on mobile devices. ([#3640](https://github.com/infor-design/enterprise/issues/3640))
- `[Icons]` Added new locked/unlocked icons in ids-identity [#3732](https://github.com/infor-design/enterprise/issues/3732)
- `[Radar Chart]` Fixed an issue where labels were cutoff at desktop view. ([#3510](https://github.com/infor-design/enterprise/issues/3510))
- `[Splitter]` Fixed an issue where collapse button was misaligned. ([#3825](https://github.com/infor-design/enterprise/issues/3825))
- `[Swaplist]` Fixed disabled swap buttons color in dark variant subtle theme. ([#3709](https://github.com/infor-design/enterprise/issues/3709))
- `[Utils]` Exposed `Soho.utils.isInViewport(elem)` for external use. ([#3436](https://github.com/infor-design/enterprise/issues/3436))
- `[Toolbar]` Improved the placeholder text color to be more visible in uplift (dark variant). ([#3727](https://github.com/infor-design/enterprise/issues/3727))
- `[Tree]` Fixed an issue where use `UpdateNode()` method the data was not sync. ([#3724](https://github.com/infor-design/enterprise/issues/3724))

(71 Issues Solved This Release, Backlog Enterprise 260, Backlog Ng 82, 1048 Functional Tests, 1370 e2e Tests)

## v4.27.4

### v4.27.4 Fixes

`[Button]` Fixed the button disabled method to no longer use class `is-disabled`. ([#3447](https://github.com/infor-design/enterprise-ng/issues/801))
`[Button]` Fixed a regression where some buttons would get a 100% width on mobile. ([#801](https://github.com/infor-design/enterprise-ng/issues/801))

## v4.27.3

### v4.27.3 Fixes

- `[Datagrid]` Fixed a bug in the indeterminate paging example, that the select checkbox would not work and be out of sync when changing pages. [2230](https://github.com/infor-design/enterprise/issues/2230))

## v4.27.2

### v4.27.2 Fixes

- `[Datagrid]` Fixed an issue in datagrid frozen columns, actions that re-render like sorting may cause rendering issues. ([#3735](https://github.com/infor-design/enterprise/issues/3735))
- `[Datagrid]` Fixed an issue in lookup datagrid editors that clicking a trigger in the cell would commit the cell causing editing not to work in some cases. ([#785](https://github.com/infor-design/enterprise-ng/issues/785))

## v4.27.1

### v4.27.1 Fixes

- `[Icons]` Added a fix to support both `href` and `xlink:href` in icons. ([#3734](https://github.com/infor-design/enterprise/issues/3734))

## v4.27.0

### v4.27.0 Important Changes

- `[Hierarchy]` Removed the following deprecated options `paging: <bool>` and `mobileView: <bool>`. Instead use `layout='paging'` or `layout='mobile-only'`.
- `[Icons]` Changed the svg icons to use `href` instead of deprecated `xlink:href`. This isnt a breaking change either will work but `href` works better with Ivy in Angular. ([#3611](https://github.com/infor-design/enterprise/issues/3611))

### v4.27.0 Features

- `[Button]` Add `toData()` and related API for programmatically handling control of buttons. ([ng#467](https://github.com/infor-design/enterprise-ng/issues/467))
- `[Calendar]` Enhanced the look and feel of monthview calendar by displaying legend and calendar event on mobile view. ([#925](https://github.com/infor-design/enterprise/issues/925))
- `[Modal]` Created API for controlling the Modal ButtonSet. ([ng#467](https://github.com/infor-design/enterprise-ng/issues/467))
- `[Datagrid]` Added support for api setting on expand and collapse children. ([#3274](https://github.com/infor-design/enterprise/issues/3274))
- `[Datagrid]` Updated the fixedRowHeight setting to accept `auto` as an option. This will calculate the row height for all frozenRows section. If you have a lot of rows this may be slow so a number is preferred. ([#3374](https://github.com/infor-design/enterprise/issues/3374))
- `[Editor]` Added an option to set the height of the editor in `rows`. If you set this the estimated number for rows can be specified for the source and html pane. It will scroll after that. ([#3688](https://github.com/infor-design/enterprise/issues/3688))
- `[Homepage]` Added support for reordering, resizing, and removing widgets by enabling edit mode on the homepage component. ([#3531](https://github.com/infor-design/enterprise/issues/3531))

### v4.27.0 Fixes

- `[Accordion]` Removed stoppage of event propagation when accordion headers are clicked, in order to allow external click event listeners to propagate. ([ng#321](https://github.com/infor-design/enterprise-ng/issues/321))
- `[Bar Chart]` Fixed an issue where chart was not resizing on homepage widget resize. ([#2669](https://github.com/infor-design/enterprise/issues/2669))
- `[Blockgrid]` Fixed an issue where there was no index if the data is empty, and removed deprecated internal calls. ([#748](https://github.com/infor-design/enterprise-ng/issues/748))
- `[Busy Indicator]` Fixed an issue where it throws an error when a display delay, the busy-indicator parent removed and added via ngIf before the busyindicator shown. ([#703](https://github.com/infor-design/enterprise-ng/issues/703))
- `[Busy Indicator]` Fixed an issue where the overlay would close when closing the Modal. ([#3424](https://github.com/infor-design/enterprise/issues/3424))
- `[Busy Indicator]` Fixed an issue where position was not aligning. ([#3341](https://github.com/infor-design/enterprise/issues/3341))
- `[Colorpicker]` Fixed the dropdown icon position is too close to the right edge of the field. ([#3508](https://github.com/infor-design/enterprise/issues/3508))
- `[Contextual Action Panel]` Fixed misaligned search icon in uplift theme. ([#3630](https://github.com/infor-design/enterprise/issues/3630))
- `[Contextual Action Panel]` Fixed close icon button in getting cut off on mobile view ([#3586](https://github.com/infor-design/enterprise/issues/3586))
- `[Datagrid]` Fixed an issue where lookup editor was removing all characters following and including the '|' pipe character. ([#3556](https://github.com/infor-design/enterprise/issues/3556))
- `[Datagrid]` Fixed an issue where date range filter was unable to filter data. ([#3503](https://github.com/infor-design/enterprise/issues/3503))
- `[Datagrid]` Fixed a bug where datagrid tree would have very big text in the tree nodes on IOS. ([#3347](https://github.com/infor-design/enterprise/issues/3347))
- `[Datagrid]` Fixed a focus trap issue when using actionable mode, tab will now move up and down rows. ([#2399](https://github.com/infor-design/enterprise/issues/2399))
- `[Datagrid]` Fixed a bug when setting the UI indicator with `setSortIndicator` then it would take two clicks to sort the inverse direction. ([#3391](https://github.com/infor-design/enterprise/issues/3391))
- `[Datagrid]` Fixed an issue where date range filter was not working. ([#3337](https://github.com/infor-design/enterprise/issues/3337))
- `[Datagrid]` Fixed a bug when combining multiselect and expandable rows. If using the shift key to select multiple rows the selection would include incorrect rows. ([#2302](https://github.com/infor-design/enterprise/issues/2302))
- `[Datagrid]` Added support for dragging and reordering columns in RTL and some minor style cleanup with dragging to reorder. ([#3552](https://github.com/infor-design/enterprise/issues/3552))
- `[Datagrid]` Fixed an issue that the click event did not show the item data when the keyboard is used. ([#3645](https://github.com/infor-design/enterprise/issues/3645))
- `[Datagrid]` Fixed an issue where datagrid tree did not show empty messages. ([#3642](https://github.com/infor-design/enterprise/issues/3642))
- `[Datagrid]` Fixed an issue where grouped rows did not render when combined with frozen columns. ([#3367](https://github.com/infor-design/enterprise/issues/3367))
- `[Datagrid]` Fixed an issue where the overlay was closing after close Modal. ([#735](https://github.com/infor-design/enterprise-ng/issues/735))
- `[Datagrid]` Fixed a misaligned drag and drop column icon on IE 11. ([#3648](https://github.com/infor-design/enterprise/issues/3648))
- `[Datagrid]` Fixed an issue when using the colspan column option along with frozenColumns. ([#3416](https://github.com/infor-design/enterprise/issues/3416))
- `[Datagrid]` Fixed an issue where the empty message might still show if the amount of rows do not fill the page. ([#3697](https://github.com/infor-design/enterprise/issues/3697))
- `[Datepicker]` Fixed popover height and datepicker layout on mobile view. ([#2569](https://github.com/infor-design/enterprise/issues/3569))
- `[Datepicker]` Fixed an issue where date range with minimum range was not working. ([#3268](https://github.com/infor-design/enterprise/issues/3268))
- `[Datepicker]` Fixed an issue where date range was reverting to initial values after clearing. ([#1306](https://github.com/infor-design/enterprise/issues/1306))
- `[Datepicker]` Fixed an issue where dates would be invalid in ko-KO locale. ([#3470](https://github.com/infor-design/enterprise/issues/3470))
- `[Datepicker]` Fixed an issue where dates would be invalid in zh-TW locale. ([#3473](https://github.com/infor-design/enterprise/issues/3473))
- `[Datepicker]` Fixed an issue where AM/PM could not be set in hi-IN locale. ([#3474](https://github.com/infor-design/enterprise/issues/3474))
- `[Datepicker]` Fixed an issue where change would fire twice or when the value is still blank. ([#3423](https://github.com/infor-design/enterprise/issues/3423))
- `[Datepicker]` Fixed an issue where time would be reset to 12:00 AM when setting the time and clicking today. ([#3202](https://github.com/infor-design/enterprise/issues/3202))
- `[Dropdown]` Fixed a bug where it was not possible for Dropdowns in certain scrollable Modal regions to close on scroll. ([#2650](https://github.com/infor-design/enterprise/issues/2650))
- `[Dropdown]` Fixed a bug that dropdowns are in the wrong position if flowing up and other minor cases. ([#2068](https://github.com/infor-design/enterprise/issues/2068))
- `[Dropdown]` Fixed alignment when using dropdown in compound field. ([#3647](https://github.com/infor-design/enterprise/issues/3647))
- `[Editor]` Added ui updates to the toolbar in uplift (vibrant mode) and minor style fixes. ([#3577](https://github.com/infor-design/enterprise/issues/3577))
- `[Editor]` Added fixes to reseting the dirty indicator when used in an editor. ([#3662](https://github.com/infor-design/enterprise/issues/3662))
- `[Editor]` Fixed a width change when toggle source view when the editor is on a modal, this is also based on UI feedback that the switch was confusing, so we now disable the buttons. ([#3594](https://github.com/infor-design/enterprise/issues/3594))
- `[Editor]` Fixed an issue where bullet and number lists could not be converted to headings and regular text with the font picker. ([#2679](https://github.com/infor-design/enterprise/issues/2679))
- `[Editor]` Fixed an issue where some settings like bold and italics would not be reset consistently when applying headings and regular text with the font picker. ([#2256](https://github.com/infor-design/enterprise/issues/2256))
- `[Editor]` Fixed an issue where the dirty events did not fire changing the source view. ([#3598](https://github.com/infor-design/enterprise/issues/3598))
- `[Editor]` Adding missing bottom spacing under heading elements. ([#3288](https://github.com/infor-design/enterprise/issues/3288))
- `[Field Filter]` Fixed an issue where switching to In Range filter type with a value in the field was causing an error. ([#3515](https://github.com/infor-design/enterprise/issues/3515))
- `[Editor]` Added a font color for rest/none swatch. ([#2035](https://github.com/infor-design/enterprise/issues/2035))
- `[Field Filter]` Fixed an issue where switching to In Range filter type with a value in the field was causing an error. ([#3515](https://github.com/infor-design/enterprise/issues/3515))
- `[Field Filter]` Fixed an issue where date range was not working after using other filter. ([#2764](https://github.com/infor-design/enterprise/issues/2764))
- `[Field Filter]` Fixed an issue where stray text would be shown if the filters are hidden and then shown later. ([#3687](https://github.com/infor-design/enterprise/issues/3687))
- `[Line Chart]` Fixed an issue where x-axis labels were overlapping for small viewport on homepage widget. ([#2674](https://github.com/infor-design/enterprise/issues/2674))
- `[Lookup]` Fixed an issue where selected values were clearing when use server side data. ([#588](https://github.com/infor-design/enterprise-ng/issues/588))
- `[Locale]` Added missing Afrikaans translations. ([#3685](https://github.com/infor-design/enterprise/issues/3685))
- `[Masthead]` Fixed layout and color issues in uplift theme. ([#3526](https://github.com/infor-design/enterprise/issues/3526))
- `[Modal]` Fixed an iOS bug where after opening several Modals/Messages, it would occasionally be impossible to scroll a scrollable page area. ([#3389](https://github.com/infor-design/enterprise/issues/3389))
- `[Modal]` Fixed a bug where when iframe elements are present, focus traps could occur and cause focus on elements outside of the Modal, but within the iframe. ([#2287](https://github.com/infor-design/enterprise/issues/2287))
- `[Modal]` Added a check for preventing Tooltips inside a Modal from opening while the Modal is not visible ([#3588](https://github.com/infor-design/enterprise/issues/3588))
- `[Modal]` Fixed dropdown position when the field is required. ([#3482](https://github.com/infor-design/enterprise/issues/3482))
- `[Modal]` Fixed a regression where some Close buttons were not properly closing. ([#3615](https://github.com/infor-design/enterprise/issues/3615))
- `[Process Indicator]` Fixed icons that are not centered inside the circle indicators. ([#3509](https://github.com/infor-design/enterprise/issues/3509))
- `[Personalize]` Fixed an issue that colorschanged events do not fire on when doing a set to default ation. ([#751](https://github.com/infor-design/enterprise-ng/issues/751))
- `[Searchfield]` Correct the background color of toolbar search fields. ([#3527](https://github.com/infor-design/enterprise/issues/3527))
- `[Spinbox]` Corrected an issue in the enable method, where it did not fully remove the readonly state. ([#3527](https://github.com/infor-design/enterprise/issues/3527))
- `[Swaplist]` Fixed an issue where lists were overlapping on uplift theme. ([#3452](https://github.com/infor-design/enterprise/issues/3452))
- `[Tabs]` Fixed the position of error icon too close to the border on focus state. ([#3544](https://github.com/infor-design/enterprise/issues/3544))
- `[Tabs-Vertical]` Fixed an issue where the content cannot scroll on mobile view. ([#3542](https://github.com/infor-design/enterprise/issues/3542))
- `[Tags]` Fixed a regression on Tag Buttons, where they were visually, vertically misaligned with Tag text. ([#3604](https://github.com/infor-design/enterprise/issues/3604))
- `[Week-View]` Changed the look of the week-view and day-view day of the week so its a 3 (or 2) letter abbreviation and emphasizes the date and spans two lines. This makes all the days of the week the same length. ([#3262](https://github.com/infor-design/enterprise/issues/3262))
- `[Validation]` Fixed a bug where addMessage did not add messages to the parent. ([#711](https://github.com/infor-design/enterprise-ng/issues/711))

(87 Issues Solved This Release, Backlog Enterprise 279, Backlog Ng 75, 1033 Functional Tests, 1322 e2e Tests)

## v4.26.2

### v4.26.2 Fixes

- `[Textarea]` Fixed missing text in safari on disabled text areas. ([#3638](https://github.com/infor-design/enterprise/issues/3638))

## v4.26.1

### v4.26.1 Fixes

- `[Demo App]` Fixed the embedded layout to show uplift theme. ([#861](https://github.com/infor-design/website/issues/861))

## v4.26.0

### v4.26.0 Features

- `[Datagrid]` Added support for expandable row to expand across all frozen columns, and fixed span layout issues on the right side frozen columns. ([#2867](https://github.com/infor-design/enterprise/issues/2867))
- `[Datagrid]` Added a new `resizeMode` option that allows you to pick between `flex` and `fit`. `flex` will resize columns independently shifting other columns to fit the table layout if needed. `fit` will resize using the neighbor's column width. This is possible more useful when you have less columns. ([#3251](https://github.com/infor-design/enterprise/issues/3251))
- `[Calendar]` Made the monthview, weekview and calendar work in RTL mode and added official support for UmAlQura calendar. ([#2788](https://github.com/infor-design/enterprise/issues/2788))
- `[Icons]` Added new icons `icon-play, icon-stop, icon-record, icon-pause` for video players. ([#411](https://github.com/infor-design/design-system/issues/411))
- `[Icons]` Added new icons `icon-security-off, icon-security-on` for toggles related to security/secure items. ([#397](https://github.com/infor-design/design-system/issues/397))
- `[Searchfield]` Added a setting that makes it possible to adjust the "collapsed" size of a Toolbar Searchfield to better accommodate some use cases. ([#3296](https://github.com/infor-design/enterprise/issues/3296))

### v4.26.0 Fixes

- `[Application Menu]` Fixed bugs with filtering where it was not possible to have the filter match text within content areas, as well as general expand/collapse bugs with filtering. ([#3131](https://github.com/infor-design/enterprise/issues/3131))
- `[Application Menu]` Fixed overlap button when label is too long, and aligned dropdown icon in application menu uplift theme. ([#3133](https://github.com/infor-design/enterprise/issues/3133))
[Contextual Action Panel] - Fixed shade colors of text and icon buttons in uplift theme high contrast. (#3394)
- `[Accordion]` - Fixed an issue with a missing border on the last element in certain states. ([#3885](https://github.com/infor-design/enterprise/issues/3885))
- `[Calendar]` Fixed issue where on month view in events info `Date` and `Duration` fields were not working with some events and `Duration` field. Now `Duration` field support `Days, Hours and Minutes` text. ([#2777](https://github.com/infor-design/enterprise/issues/2777))
- `[Calendar]` Fixed an issue where link was not working on monthview to switch to day view when clicked on more events on that day. ([#3181](https://github.com/infor-design/enterprise/issues/3181))
- `[Calendar]` Fixed a calendar event where the start date today is not displaying as upcoming event in different timezone. ([#2776](https://github.com/infor-design/enterprise/issues/2776))
- `[Calendar]` Fixed an issue where adding an event was inconsistent in Safari. ([#3079](https://github.com/infor-design/enterprise/issues/3079))
- `[Calendar]` Fixed an issue where any event was not rendering in day and week view. ([#3222](https://github.com/infor-design/enterprise/issues/3222))
- `[Calendar]` Fixed an issue where date selection was not persist when switching from month view to week view to day view. ([#3319](https://github.com/infor-design/enterprise/issues/3319))
- `[Colors]` Fixed an incorrect ruby06 color, and made the background change on theme change now (again). ([#3448](https://github.com/infor-design/enterprise/issues/3448))
- `[Datagrid]` Fixed an issue where focus on reload data was forced to be on active cell. ([#358](https://github.com/infor-design/enterprise-ng/issues/358))
- `[Datagrid]` Fixed RTL issues in the filter row. ([#3517](https://github.com/infor-design/enterprise/issues/3517))
- `[Datagrid]` Improved the column resize behavior in speed and usability with the cursor being more accurate during resize. ([#3251](https://github.com/infor-design/enterprise/issues/3251))
- `[Datagrid]` Improved the column resize behavior to work much better in RTL mode. ([#1924](https://github.com/infor-design/enterprise/issues/1924))
- `[Datagrid]` Fixed a bug where if a filter row column is frozen the mask and editor options would not be applied. ([#2553](https://github.com/infor-design/enterprise-ng/issues/2553))
- `[Datagrid]` Fixed an issue where when using rowTemplate/expandableRows and frozenColumns on both sides the right side did not render properly. ([#2867](https://github.com/infor-design/enterprise/issues/2867))
- `[Datagrid]` Fixed an issue where height was not aligning to expandable row for frozen columns. ([#3516](https://github.com/infor-design/enterprise/issues/3516))
- `[Datagrid]` Fixed hover color should not be similar to alternate rows when hovering in uplift high contrast. ([#3338](https://github.com/infor-design/enterprise/issues/3338))
- `[Datagrid]` Fixed a demo app issue filtering decimal fields in some examples. ([#3351](https://github.com/infor-design/enterprise/issues/3351))
- `[Datagrid]` Fixed an issue where some columns were disappear after resizing the browser or after changing themes. ([#3434](https://github.com/infor-design/enterprise/issues/3434))
- `[Datagrid]` Fixed an issue that the filter row type dropdowns did not close when the grid is scrolled. ([#3216](https://github.com/infor-design/enterprise/issues/3216))
- `[Datagrid]` Added an example showing the configuration needed to filter date time fields on just dates without the time part. ([#2865](https://github.com/infor-design/enterprise/issues/2865))
- `[Datagrid]` Changed the isFilter added value to datasets to a more unique value to avoid clashes. ([#2668](https://github.com/infor-design/enterprise/issues/2668))
- `[Datagrid]` Added a `getDataset` method that will return the current dataset without any added properties. ([#2668](https://github.com/infor-design/enterprise/issues/2668))
- `[Datagrid]` Fixed an issue that when reordering filter columns the filter values would disappear. ([#2565](https://github.com/infor-design/enterprise/issues/2565))
- `[Datagrid]` Fixed an issue that dropdown lists in filter rows did not close when scrolling. ([#2056](https://github.com/infor-design/enterprise/issues/2565))
- `[Datagrid]` Added a `filterType` option to the filter event data so the type can be determined. ([#826](https://github.com/infor-design/enterprise/issues/826))
- `[Datagrid]` Add options to `toolbar.filterRow` so that instead of true/false you can set `showFilter, clearFilter, runFilter` independently. ([#1479](https://github.com/infor-design/enterprise/issues/1479))
- `[Datagrid]` Added fixes to improve the usage of the textarea editor. ([#3417](https://github.com/infor-design/enterprise/issues/3417))
- `[Datagrid]` Fixed an issue where reset to default was not working properly. ([#3487](https://github.com/infor-design/enterprise/issues/3487))
- `[Datepicker]` Fixed an issue where setting date format with comma character was not working. ([#3008](https://github.com/infor-design/enterprise/issues/3008))
- `[Editor]` Made the link and image link fields required on the dialogs. ([#3008](https://github.com/infor-design/enterprise/issues/3008))
- `[Editor]` Fixed an issue where it was possible to clear text and end up with text outside the default paragraph seperator. ([#2268](https://github.com/infor-design/enterprise/issues/2268))
- `[Fileupload]` Fixed an issue where tabbing out of a fileupload in was causing the modal dialog to disappear. ([#3458](https://github.com/infor-design/enterprise/issues/3458))
- `[Form Compact Layout]` Added support for `form-compact-layout` the remaining components. ([#3008](https://github.com/infor-design/enterprise/issues/3329))
- `[Dropdown]` Fixed a bug that was causing the `selectValue()` method not to update the visual display of the in-page Dropdown element. ([#3432](https://github.com/infor-design/enterprise/issues/3432))
- `[Forms]` Fixed an issue where radio group was overlapping fields. ([#3466](https://github.com/infor-design/enterprise/issues/3466))
- `[Forms Compact]` Fixed an issue where fileupload was misaligned in RTL mode in uplift theme. ([#3483](https://github.com/infor-design/enterprise/issues/3483))
- `[Icons]` Fixed color inconsistencies of the icons when the fields are in readonly state. ([#3176](https://github.com/infor-design/enterprise/issues/3176))
- `[Input]` Added the ability to line up data labels with inputs by adding class `field-height` to the `data` element and placing it in a responsive grid. ([#987](https://github.com/infor-design/enterprise/issues/987))
- `[Input]` Added the ability to use standalone required spans, this will help on responsive fields if they are cut off. ([#3115](https://github.com/infor-design/enterprise/issues/3115))
- `[Input/Forms]` Added the ability to add a class to rows to align the fields on the bottom, this will line up fields if they have wrapping labels or long labels with required fields. To enable this add class `flex-align-bottom` to the grid `row`. ([#443](https://github.com/infor-design/enterprise/issues/443))
- `[Locale]` Fixed an issue where formatDate() method was not working for es-419. ([#3363](https://github.com/infor-design/enterprise/issues/3363))
- `[Locale]` Fixed an issue where setting language to `nb` would error. ([#3455](https://github.com/infor-design/enterprise/issues/3455))
- `[Locale]` Fixed incorrect time separators in the no, nn, and nn locales. ([#3468](https://github.com/infor-design/enterprise/issues/3468))
- `[Locale]` Added further separation of language from formatting in date oriented components (calendar, datepicker, timepicker ect). [3244](https://github.com/infor-design/enterprise/issues/3244))
- `[Locale]` Added support for `nn` locale and language, but this will change to no language as only this is translated as its the same. ([#3455](https://github.com/infor-design/enterprise/issues/3455))
- `[Locale]` Correct the month names in Russian locale and capitalized the day names. ([#3464](https://github.com/infor-design/enterprise/issues/3464))
- `[Module Tabs]` Fixed color tab indicator and small gap below when selected/opened for all color variations in uplift theme. ([#3312](https://github.com/infor-design/enterprise/issues/3312))
- `[Modal]` Fixed colors in dark mode for the primary disabled button and error and background contrast. ([#2754](https://github.com/infor-design/enterprise/issues/2754))
- `[Pie]` Fixed an issue where initial selection was getting error. ([#3157](https://github.com/infor-design/enterprise/issues/3157))
- `[Popupmenu]` Fixed an issue where list separators were disappearing when reduced the browser zoom level e.g. 70-80%. ([#3407](https://github.com/infor-design/enterprise/issues/3407))
- `[Radar Chart]` Fixed an issue where labels was cut off for some screen sizes. ([#3320](https://github.com/infor-design/enterprise/issues/3320))
- `[Searchfield]` Fixed a bug where changing filter results while the autocomplete is open may result in the menu being positioned incorrectly. ([#3243](https://github.com/infor-design/enterprise/issues/3243))
- `[Searchfield]` Fixed a bug in Toolbar Searchfields where a component configured with `collapsible: false` and `collapseSize` defined, the searchfield would incorrectly collapse. ([NG#719](https://github.com/infor-design/enterprise-ng/issues/719))
- `[Splitter]` Fixed an issue in the destroy function where the expand button was not removed. ([#3371](https://github.com/infor-design/enterprise/issues/3371))
- `[Swaplist]` Fixed an issue where top buttons were not aligned in Firefox. ([#3425](https://github.com/infor-design/enterprise/issues/3425))
- `[Textarea]` Fixed an issue where using `rows` stopped working, and fixed the autoGrow option to work better. ([#3471](https://github.com/infor-design/enterprise/issues/3471))
- `[Toolbar]` Fixed an issue where some `destroy()` methods being called in `teardown()` were not type-checking for the `destroy()` method, and sometimes would incorrectly try to call this on an object or data property defined as `button`. ([#3449](https://github.com/infor-design/enterprise/issues/3449))
- `[Tooltip/Popover]` Fixed incorrect placement when in RTL modes, as well as some broken styles on the RTL Popover. ([#3119](https://github.com/infor-design/enterprise/issues/3119))
- `[Validation/Checkboxes]` Fixed issues with making checkboxes required, the styling did not work for it and the scrollIntoView function and validation failed to fire. Note that to add required to the checkbox you need to add an extra span, adding a class to the label will not work because the checkbox is styled using the label already. ([#3147](https://github.com/infor-design/enterprise/issues/3147))
- `[Validation]` Fixed an issue where calling removeMessage would not remove a manually added error class. ([#3318](https://github.com/infor-design/enterprise/issues/3318))

(78 Issues Solved This Release, Backlog Enterprise 336, Backlog Ng 77, 989 Functional Tests, 1246 e2e Tests)

## v4.25.3

### v4.25.3 Fixes

- `[Bar]` Fixed an error rendering charts with only one dataset point. ([#3505](https://github.com/infor-design/enterprise/issues/3505))
- `[Datagrid]` Fixed an issue where date range filter was unable to filter data. ([#3503](https://github.com/infor-design/enterprise/issues/3503))
- `[Datagrid]` Fixed an issue where date range filter was not working. ([#3337](https://github.com/infor-design/enterprise/issues/3337))
- `[Datepicker]` Fixed an issue where date range with minimum range was not working. ([#3268](https://github.com/infor-design/enterprise/issues/3268))
- `[Datepicker]` Fixed an issue where date range was reverting to initial values after clearing. ([#1306](https://github.com/infor-design/enterprise/issues/1306))
- `[Field Filter]` Fixed an issue where switching to In Range filter type with a value in the field was causesing an error. ([#3515](https://github.com/infor-design/enterprise/issues/3515))
- `[Field Filter]` Fixed an issue where date range was not working after using other filter. ([#2764](https://github.com/infor-design/enterprise/issues/2764))

## v4.25.2

### v4.25.2 Fixes

- `[Fileupload]` Fixed an issue where tabbing out of a fileupload in was causing the modal dialog to disappear. ([#3458](https://github.com/infor-design/enterprise/issues/3458))

## v4.25.1

### v4.25.1 Fixes

- `[Datagrid]` Fixed a bug where if there was an editor datagrid might error when loading. ([#3313](https://github.com/infor-design/enterprise/issues/3313))
- `[Mask]` Fixed a bug where leading zeroes were not possible to apply against Number Masks on standard input fields that also handled formatting for thousands separators. ([#3315](https://github.com/infor-design/enterprise/issues/3315))
- `[General]` Improved the colors of windows chrome custom scrollbars in uplift themes. ([#3413](https://github.com/infor-design/enterprise/issues/3413))

## v4.25.0

### v4.25.0 Features

- `[Fields]` Added a form level class to toggle all fields in the form to a more compact (shorter) mode called `form-layout-compact`. Added and fixed existing components so that there is now the option to have more compact forms by using shorter fields. ([#3249](https://github.com/infor-design/enterprise/issues/3249))
- `[Tag]` Added a new style for linkable tags that will work for default, info, good, error, alert, and neutral styles. ([#3113](https://github.com/infor-design/enterprise/issues/3113))
- `[Multiselect]` Added Tag Display as a new style for interacting with selected results in Multiselect components. ([#3114](https://github.com/infor-design/enterprise/issues/3114))
- `[Popdown]` Added support for tabbing into and exit out of it. ([#3218](https://github.com/infor-design/enterprise/issues/3218))
- `[Colors]` Updated design system tokens to new colors for uplift and did a pass on all three theme variants. This impacts and improves many internal colors in components and charts. ([#3007](https://github.com/infor-design/enterprise/issues/3007))

### v4.25.0 Fixes

- `[About]` Added further indication for Microsoft Edge Chrome next to the underlying chrome version. ([#3073](https://github.com/infor-design/enterprise/issues/3073))
- `[About]` Fixed a bug where the browser language was shown as the locale name, we now show browser language and IDs language and locale separate. ([#2913](https://github.com/infor-design/enterprise/issues/2913))
- `[About]` Fixed a bug where the OS version was duplicated. ([#1650](https://github.com/infor-design/enterprise/issues/1650))
- `[Accordion]` Fixed inconsistency style of focus element after clicking on a certain accordion header. ([#3082](https://github.com/infor-design/enterprise/issues/3082))
- `[Accordion]` Fixed an issue that when all panes are expanded then they could no longer be closed. ([#701](https://github.com/infor-design/enterprise-ng/issues/3217))
- `[Application Menu]` Fixed minor usability issues when attempting to filter on application menus, display of hidden filtered children, and filtering reset when a Searchfield is blurred. ([#3285](https://github.com/infor-design/enterprise/issues/3285))
- `[Application Menu]` Fixed incorrect font-size/padding around list item headers' bullet points. ([#3364](https://github.com/infor-design/enterprise/issues/3364))
- `[Application Menu]` Tweaked some font colors on the Vibrant theme. ([#3400](https://github.com/infor-design/enterprise/issues/3400))
- `[Autocomplete]` Fixed an issue where selected event was not firing when its parent is partly overflowing. ([#3072](https://github.com/infor-design/enterprise/issues/3072))
- `[Calendar]` Fixed an issue setting the legend checked elements to false in the api. ([#3170](https://github.com/infor-design/enterprise/issues/3170))
- `[Datagrid]` Fixed an issue where the data after commit edit was not in sync for tree. ([#659](https://github.com/infor-design/enterprise-ng/issues/659))
- `[Datagrid]` Fixed an issue where the add row or load new data for grouping was not working. ([#2801](https://github.com/infor-design/enterprise/issues/2801))
- `[Datagrid]` Fixed an issue where time picker filter trigger icon and text was overlapping. ([#3062](https://github.com/infor-design/enterprise/issues/3062))
- `[Datagrid]` Fixed a bug where floating point math would cause the grouping sum aggregator to round incorrectly. ([#3233](https://github.com/infor-design/enterprise/issues/3233))
- `[Datagrid]` Fixed style issues in all theme and theme variants when using the list style including grouped headers and states. ([#3265](https://github.com/infor-design/enterprise/issues/3265))
- `[Datagrid]` Fixed issues with the stretch columns minimum width. ([#3308](https://github.com/infor-design/enterprise/issues/3308))
- `[Datagrid]` Fixed an issue where converting circular structure to JSON was throwing an error. ([#3309](https://github.com/infor-design/enterprise/issues/3309))
- `[Datagrid]` Fixed an issue where focus in date picker field was not aligning. ([#3350](https://github.com/infor-design/enterprise/issues/3350))
- `[Datagrid]` Added fixes for editing lookup fields, fixed the styling of the lookup editor and improved padding, also fixed the sort indicator color. ([#3160](https://github.com/infor-design/enterprise/issues/3160))
- `[Datagrid]` Fixed a bug that made selecting blank items in lists in a dropdown not possible. ([#3313](https://github.com/infor-design/enterprise/issues/3313))
- `[Editor]` Fixed an issue where line spacing was inconsistent. ([#3335](https://github.com/infor-design/enterprise/issues/3335))
- `[General]` Added detection for wkWebView which is paired with safari. This caused issues with all black text as this browser had previously been unknown. ([#3336](https://github.com/infor-design/enterprise/issues/3336))
- `[Homepage]` Fixed an issue where the DOM order was not working for triple width widgets. ([#3101](https://github.com/infor-design/enterprise/issues/3101))
- `[Locale]` Fixed an issue where enter all digits was not working for fr-FR. ([#3217](https://github.com/infor-design/enterprise/issues/3217))
- `[Locale]` Added the ability to set a 5 digit language (`fr-FR` and `fr-CA` vs `fr`) and added separate strings for `fr-CA` vs `fr-FR`. ([#3245](https://github.com/infor-design/enterprise/issues/3245))
- `[Locale]` Changed incorrect Chinese locale year formats to the correct format as noted by translators. For example `2019年 12月`. ([#3081](https://github.com/infor-design/enterprise/issues/3081))
- `[Locale]` Corrected and added the firstDayofWeek setting for every locale. ([#3060](https://github.com/infor-design/enterprise/issues/3060))
- `[Mask]` Fixed an issue when applying Masks to input fields configured for numbers, where errors would be thrown when the Mask attempted to overwrite the input field value. ([#3315](https://github.com/infor-design/enterprise/issues/3315))
- `[Modal]` Fixed an issue where the returns focus to button after closing was not working. ([#3166](https://github.com/infor-design/enterprise/issues/3166))
- `[Multiselect]` Adjusted the placeholder color as it was too dark. ([#3276](https://github.com/infor-design/enterprise/issues/3276))
- `[Pie]` Fixed cut off line labels when something other than value is used. ([#3143](https://github.com/infor-design/enterprise/issues/3143))
- `[Popupmenu]` Switched the `attachToBody` setting to be true by default. ([#3331](https://github.com/infor-design/enterprise/issues/3331))
- `[Searchfield]` Fixed an issue where multiselect items' checkboxes and text were misaligned in RTL mode. ([#1811](https://github.com/infor-design/enterprise/issues/1811))
- `[Searchfield]` Fixed placeholder text alignment issues on Vibrant theme in Firefox. ([#3055](https://github.com/infor-design/enterprise/issues/3055))
- `[Scrollbar]` Fixed styles for windows chrome to work with all themes. ([#3172](https://github.com/infor-design/enterprise/issues/3172))
- `[Searchfield]` Fixed an overlapping text in searchfield when close icon button is showed. ([#3135](https://github.com/infor-design/enterprise/issues/3135))
- `[Tabs]` Fixed an issue where scroll was not working on mobile view for scrollable-flex layout. ([#2931](https://github.com/infor-design/enterprise/issues/2931))

(47 Issues Solved This Release, Backlog Enterprise 374, Backlog Ng 96, 980 Functional Tests, 1196 e2e Tests)

## v4.24.0

### v4.24.0 Important Changes

- `[Icons]` Reversed a change in previous versions to make alert icons all have a white background as this caused issues. Concerning alert icons there are now the following `icon-[name]` - which will have transparent background, in Uplift these are linear in style, in soho these are solid in style. We also add a `icon-[name]-alert` for alert icons with a white background. If you need a white background you can use these otherwise we have restored the functionality from the 4.21 version, you might need a white background in calendar icons. Also the pending icon is fixed and now orange. ([#3052](https://github.com/infor-design/enterprise/issues/3052))
- `[Datagrid]` Changed the way tables are rendered to avoid gaps at the end of the grid and fix the sizes so they work in resize. This is done by using css position: sticky for headers. It has a few consequences. The spaceColumn option which was never completed was removed. The stretchColumn option is still working but is less important now and defaults to no stretch. IE 11 will now no longer support sticky headers because it does not support css position sticky, so it will degrade in functionality. This improves all issues with columns getting out of alignment. ([#2825](https://github.com/infor-design/enterprise/issues/2825))

### v4.24.0 Deprecation

### v4.24.0 Features

- `[Datagrid]` Added support to get only changed values as return array for get modified rows method. ([#2958](https://github.com/infor-design/enterprise/issues/2958))
- `[Editor]` Replaced the `h3` and `h4` buttons with a more robust Fontpicker component. ([#2722](https://github.com/infor-design/enterprise/issues/2722))
- `[Spinbox]` Standardized Spinbox field sizes to match other input field sizes, added responsive form (fluid) functionality for Spinbox, and reworked the standard size of the Spinbox to match other form fields. ([#1344](https://github.com/infor-design/enterprise/issues/1344))

### v4.24.0 Fixes

- `[All]` Removed the property `-webkit-text-fill-color` from usage throughout out our codebase, except for one rule that changes it to `unset` if it's present. ([#3041](https://github.com/infor-design/enterprise/issues/3041))
- `[Application Menu]` Fixed issue in application menu where scrollbar is visible even if it's not needed in uplift theme. ([#3134](https://github.com/infor-design/enterprise/issues/3134))
- `[Datagrid]` Fixed an issue where the hide pager on one page setting was not working correctly when applying a filter. ([#2676](https://github.com/infor-design/enterprise/issues/2676))
- `[Datagrid]` Fixed an issue where if the grid is initialized with an empty array then updateColumns is used the resetColumns function failed. ([#690](https://github.com/infor-design/enterprise-ng/issues/690))
- `[Datagrid]` Fixed an issue where the dirty cell indicator was not updating after remove row. ([#2960](https://github.com/infor-design/enterprise/issues/2960))
- `[Datagrid]` Fixed an issue where the method getModifiedRows was not working, it had duplicate entries for the same row. ([#2908](https://github.com/infor-design/enterprise/issues/2908))
- `[Datagrid]` Fixed an issue where the personalized columns were not working when toggle columns and drag drop. ([#3004](https://github.com/infor-design/enterprise/issues/3004))
- `[Datagrid]` Fixed an issue where the grouping filter was not working after do sort. ([#3012](https://github.com/infor-design/enterprise/issues/3012))
- `[Datagrid]` Fixed an issue where the editable single column was not working. ([#3023](https://github.com/infor-design/enterprise/issues/3023))
- `[Datagrid]` Fixed an issue where when hovering a parent row the same row index in the child row will show the hover state. ([#2227](https://github.com/infor-design/enterprise/issues/2227))
- `[Datagrid]` Fixed an issue where the focus state for action button formatter was not working correctly. ([#3006](https://github.com/infor-design/enterprise/issues/3006))
- `[Datagrid]` Fixed an issue where the personalization dialog was not centered on IE 11. ([#3175](https://github.com/infor-design/enterprise/issues/3175))
- `[Datagrid]` Fixed an issue finally so that all columns will always align and will never come out of alignment. ([#2835](https://github.com/infor-design/enterprise/issues/2835))
- `[Datagrid]` Fixed an issue where in some cases when there is no data you could not scroll right. ([#2363](https://github.com/infor-design/enterprise/issues/2363))
- `[Datagrid]` Fixed an issue where in some cases where you could not scroll right over the empty message. ([#2864](https://github.com/infor-design/enterprise/issues/2864))
- `[Datagrid]` Fixed an issue where the IOS text would appear very large on group headers. ([#2224](https://github.com/infor-design/enterprise/issues/2224))
- `[Datagrid]` Fixed an issue where in some cases where if you have one column and are in edit mode resizing the page behaved strangely. ([#3193](https://github.com/infor-design/enterprise/issues/3193))
- `[Datagrid]` Changed the rendering of columns so that there will never be a gap on the left side, changed the default of stretchColumn to null which will fill. ([#1818](https://github.com/infor-design/enterprise/issues/1818))
- `[Datagrid]` Fixed an issue that hyperlinks in the datagrid would redirect. ([#3207](https://github.com/infor-design/enterprise/issues/3207))
- `[Datagrid]` Changed the behavior of column resizing to use "fit" during resize, which means adjacent columns only will be resized. ([#605](https://github.com/infor-design/enterprise/issues/605))
- `[Datagrid]` Fixed an issue that resizing the last column would create a gap. ([#1671](https://github.com/infor-design/enterprise/issues/1671))
- `[Datepicker]` Fixed missing background color on disable dates and adjusted the colors in all themes. ([#2910](https://github.com/infor-design/enterprise/issues/2910))
- `[Datepicker]` Fixed a layout issue on the focus state on colored/legend days. ([#2910](https://github.com/infor-design/enterprise/issues/2910))
- `[Datepicker]` Fixed an issue where the calendar layout was not working on ie11. ([#3226](https://github.com/infor-design/enterprise/issues/3226))
- `[Dropdown]` Fix a bug where a dropdown in a datagrid cell would sometimes not display the correct value when selected. ([#2919](https://github.com/infor-design/enterprise/issues/2919))
- `[Dropdown]` Fix a layout issue in RTL on the badges example. ([#3150](https://github.com/infor-design/enterprise/issues/3150))
- `[Editor]` Corrected CSP errors and broken images in the Editor Preview when inserting the default image. ([#2937](https://github.com/infor-design/enterprise/issues/2937))
- `[Editor]` Fixes issues with Editors configured to use Flex Toolbar, where toolbar buttons were not properly triggering selected events, and overflowed items were not triggering editor actions as expected. ([#2938](https://github.com/infor-design/enterprise/issues/2938))
- `[Editor]` The Editor now uses the same routine for stripping disallowed tags and attributes from pasted content when it transitions from the Source View to the Preview. This makes it impossible to paste/type HTML tags containing a `style` property with CSS rules that are not allowed to be applied to inline Editor elements, such as `font-family`. ([#2987](https://github.com/infor-design/enterprise/issues/2987))
- `[Editor]` Fixed a problem in Safari that would cause scrolling to occur inside Flex Toolbars unexpectedly. ([#3033](https://github.com/infor-design/enterprise/issues/3033))
- `[Editor]` Fixed many memory leaks related to view swapping and `destroy()` in the Editor. ([#3112](https://github.com/infor-design/enterprise/issues/3112))
- `[EmptyMessage]` Added a fix so that click will only fire on the button part of the empty message. ([#3139](https://github.com/infor-design/enterprise/issues/3139))
- `[Header]` Update the header placeholder text color to match better. ([#3040](https://github.com/infor-design/enterprise/issues/3040))
- `[Locale]` Fixed a problem in fi-FI where some date formats where incorrect with one digit days. ([#3019](https://github.com/infor-design/enterprise/issues/3019))
- `[Locale]` Added new conversion methods for gregorian to umalqura dates and vice versa with Locale. The fromGregorian and togregorian methods were in two separate locations ar-SA and ar-EG. These new methods gregorianToUmalqura and umalquraToGregorian now moved to to one location in locale and removed the maxDate on them. ([#3051](https://github.com/infor-design/enterprise/issues/3051))
- `[Locale]` Fixed an issue when formatting with `SSS` in the format string, the leading zeros were incorrectly removed from the millisecond output. ([#2696](https://github.com/infor-design/enterprise/issues/2696))
- `[Locale/Datagrid]` Fixed an issue in the datagrid/locale that meant if a string is provided in the current locale for a number it wont parse correctly if the decimal format is a `,` (such as nl-NL). ([#3165](https://github.com/infor-design/enterprise/issues/3165))
- `[Locale]` Fixed an issue when loading en-XX locales where some data may be mixed with en-US. ([#3208](https://github.com/infor-design/enterprise/issues/3208))
- `[Mask]` Fixed a Safari bug where certain masked values would not trigger a "change" event on the input field. ([#3002](https://github.com/infor-design/enterprise/issues/3002))
- `[Modal]` Added a new setting `overlayOpacity` that give the user to control the opacity level of the modal/message dialog overlay. ([#2975](https://github.com/infor-design/enterprise/issues/2975))
- `[Popover]` Fixed an issue where the content was disappearing when change themes on IE11. ([#2954](https://github.com/infor-design/enterprise/issues/2954))
- `[Progress]` Added the ability to init the progress and update it to zero, this was previously not working. ([#3020](https://github.com/infor-design/enterprise/issues/3020))
- `[Sparkline Chart]` Fixed an issue where an error was thrown while a sparkline chart was present during a theme chnage. ([#3159](https://github.com/infor-design/enterprise/issues/3159))
- `[Tabs Module]` Fixed missing ellipsis and spacing issue on mobile view in searchfield of tabs module when resizing the browser. ([#2940](https://github.com/infor-design/enterprise/issues/2940))
- `[Toast]` Fixed an issue where the saved position was not working for whole app. ([#3025](https://github.com/infor-design/enterprise/issues/3025))
- `[Tree]` Fixed an issue where the nodes were not rendering. ([#3194](https://github.com/infor-design/enterprise/issues/3194))

### v4.24.0 Chores & Maintenance

- `[Demoapp]` Allow the query params that affect theming/personalization (theme/variant/colors) to be appended/adjusted on the browser's URL without affecting other query parameters, or adding unnecessary paramters that weren't changed.
- `[Toolbar Searchfield]` Increased the amount of text shown when the Searchfield is not expanded, and appears similar to a button.  Also modified some styles in all themes to make alignment of the text better between the Searchfield and buttons when the Searchfield is not expanded. ([#2944](https://github.com/infor-design/enterprise/issues/2944))

(74 Issues Solved This Release, Backlog Enterprise 374, Backlog Ng 85, 974 Functional Tests, 1191 e2e Tests)

## v4.23.0

### v4.23.0 Deprecation

- `[Icons]` We added per theme empty state icons for both uplift (vibrant) and soho (subtle) themes. Because of this `svg-empty.html` is now deprecated. Please use the theme based files `theme-soho-svg-empty.html` and `theme-uplift-svg-empty.html`. ([#426](https://github.com/infor-design/design-system/issues/426))

### v4.23.0 Features

- `[Accordion]` Added a new setting `expanderDisplay` that can display all expander button icons in the classic style, or with all "chevron" or "plus-minus"-style icons.  Deprecated the legacy `displayChevron` setting in favor of this change. ([#2900](https://github.com/infor-design/enterprise/issues/2900))
- `[Calendar / Day View]` A new component Week View was created, you can configure it to show a single day as well, or several days so we now have a day view. ([#2780](https://github.com/infor-design/enterprise/issues/2780))
- `[Calendar / Week View]` A new component Week View was added. You can show events in a series of days. This is also integrated into view switcher in the calendar component. ([#1757](https://github.com/infor-design/enterprise/issues/1757))
- `[Empty Messages]` Added a new icon `empty-no-users`. ([#3046](https://github.com/infor-design/enterprise/issues/3046))
- `[Locale]` Added updated translation files for 16 in house languages. ([#3049](https://github.com/infor-design/enterprise/issues/3049))
- `[Modal]` Added a new setting `overlayOpacity` that gives the developer ability to control the opacity level of the modal/message dialog overlay. ([#2975](https://github.com/infor-design/enterprise/issues/2975))

### v4.23.0 Fixes

- `[Accordion]` Fixed the font color when hovered on uplift high contrast. ([#3042](https://github.com/infor-design/enterprise/issues/3042))
- `[Autocomplete]` Fixed memory leaks by preventing re-rendering of an open autocomplete list from attaching new events, adding multiple `aria-polite` elements, etc. ([#2888](https://github.com/infor-design/enterprise/issues/2888))
- `[Calendar]` Pass calendar tooltip settings down to week-view component. ([#3179](https://github.com/infor-design/enterprise/issues/3179))
- `[Calendar]` Fixed disabled legend label color on vibrant/uplift with dark Variant theme. ([#2965](https://github.com/infor-design/enterprise/issues/2965))
- `[Calendar]` Fixed missing arrow and scrolling issues in the event popup. ([#2962](https://github.com/infor-design/enterprise/issues/2962))
- `[Contextual Action Panel]` Fixed an issue where the CAP close but beforeclose event not fired. ([#2826](https://github.com/infor-design/enterprise/issues/2826))
- `[Context Menu]` Fixed a placement bug that would cut the size of the menu to an unusable size in small viewport displays. ([#2899](https://github.com/infor-design/enterprise/issues/2899))
- `[Contextual Action Panel]` Fixed placement of `(X)` close button on both standard and Flex toolbars when using the `showCloseBtn` setting. ([#2834](https://github.com/infor-design/enterprise/issues/2834))
- `[Datagrid]` Fixed column headers font color in uplift high contrast. ([#2830](https://github.com/infor-design/enterprise/issues/2830))
- `[Datagrid]` Fixed an issue where the tree children expand and collapse was not working. ([#633](https://github.com/infor-design/enterprise-ng/issues/633))
- `[Datagrid]` Fixed an issue where the pager was not updating with updated method. ([#2759](https://github.com/infor-design/enterprise/issues/2759))
- `[Datagrid]` Fixed an issue where the browser contextmenu was not showing by default. ([#2842](https://github.com/infor-design/enterprise/issues/2842))
- `[Datagrid]` Fixed an issue where string include zeroes not working with text filter. ([#2854](https://github.com/infor-design/enterprise/issues/2854))
- `[Datagrid]` Fixed an issue where the select all button for multiselect grouping was not working. ([#2895](https://github.com/infor-design/enterprise/issues/2895))
- `[Datagrid]` Fixed an issue where the select children for tree was not working. ([#2961](https://github.com/infor-design/enterprise/issues/2961))
- `[Datepicker]` Fixed an issue where the selected date was getting cleared and creating js error after changing month or year in Umalqura date and Calendar. ([#3093](https://github.com/infor-design/enterprise/issues/3093))
- `[Datepicker]` Fixed an issue where the validation after body re-initialize was not working. ([#2410](https://github.com/infor-design/enterprise/issues/2410))
- `[Datepicker]` Fixed an issue where the islamic-umalqura calendar was not working, when used with user vs settings locale and translate data was not loading from parent locale. ([#2878](https://github.com/infor-design/enterprise/issues/2878))
- `[Datepicker]` Fixed layout issues in RTL mode, also the buttons are switched the to the opposite side now. ([#3068](https://github.com/infor-design/enterprise/issues/3068))
- `[Dropdown]` Fixed an issue where the dropdown icons are misaligned in IE11 in the Uplift theme. ([#2826](https://github.com/infor-design/enterprise/issues/2912))
- `[Dropdown]` Fixed an issue where the placeholder was incorrectly renders when initially set selected item. ([#2870](https://github.com/infor-design/enterprise/issues/2870))
- `[Dropdown]` Fixed placement logic when dropdown's flip, as well as a visual bug with checkmark/icon placement on some browsers. ([#3058](https://github.com/infor-design/enterprise/issues/3058))
- `[Dropdown]` Fixed an issue where it was possible to inject xss when clearing the typeahead. ([#650](https://github.com/infor-design/enterprise-ng/issues/650))
- `[Field Filter]` Fixed an issues where the icons are not vertically centered, and layout issues when opening the dropdown in a smaller height browser. ([#2951](https://github.com/infor-design/enterprise/issues/2951))
- `[Header]` Fixed an iOS bug where the theme switcher wasn't working after Popupmenu lifecycle changes. ([#2986](https://github.com/infor-design/enterprise/issues/2986))
- `[Header Tabs]` Added a more distinct style to selected header tabs. ([infor-design/design-system#422](https://github.com/infor-design/design-system/issues/422))
- `[Hierarchy]` Fixed the border color on hierarchy cards. ([#423](https://github.com/infor-design/design-system/issues/423))
- `[Locale]` Fixed an issue where the parseDate method was not working for leap year. ([#2737](https://github.com/infor-design/enterprise/issues/2737))
- `[Locale]` Fixed an issue where some culture files does not have a name property in the calendar. ([#2880](https://github.com/infor-design/enterprise/issues/2880))
- `[Locale]` Fixed an issue where cultures with a group of space was not parsing correctly. ([#2959](https://github.com/infor-design/enterprise/issues/2959))
- `[Locale]` Fixed a problem loading nb-NO locale where it would fail to find translations and possibly error. ([#3035](https://github.com/infor-design/enterprise/issues/3035))
- `[Lookup]` Fixed missing X button in searchfield on a mobile viewport. ([#2948](https://github.com/infor-design/enterprise/issues/2948))
- `[Message]` Fixed an issue with an extra scroll bar, updated padding. ([#2964](https://github.com/infor-design/enterprise/issues/2964))
- `[Modal]` Fixed a layout issue when using 2 or more buttons on some smaller devices. ([#3014](https://github.com/infor-design/enterprise/issues/3014))
- `[Monthview]` Fixed an issue that the month/year text will reset when pressing cancel. ([#3080](https://github.com/infor-design/enterprise/issues/3080))
- `[Monthview]` Fixed a layout issue on the header in IE 11. ([#2862](https://github.com/infor-design/enterprise/issues/2862))
- `[Pie]` Fixed an issue where legends in pie chart gets cut off on mobile view. ([#902](https://github.com/infor-design/enterprise/issues/902))
- `[Popupmenu]` In mobile settings (specifically iOS), input fields will now allow for text input when also being assigned a context menu. ([#2613](https://github.com/infor-design/enterprise/issues/2613))
- `[Popupmenu]` Fixed an issue where the destroy event was bubbling up to other parent components. ([#2809](https://github.com/infor-design/enterprise/issues/2809))
- `[Popupmenu]` Fixed an issue where checkable menu items were not causing a popupmenu list to become properly formatted to fit the checkmarks when generated as part of a Flex Toolbar.  Also reworked the selection system to better handle selectable sections. ([#2989](https://github.com/infor-design/enterprise/issues/2809))
- `[Toolbar]` Fixed a bug where the dropdown/toolbar menu is being cut off on iOS device. ([#2800](https://github.com/infor-design/enterprise/issues/2800))
- `[Tooltip]` Fixed a personalization bug on Dark Themes where text colors were sometimes illegible when using certain color configurations. ([#3011](https://github.com/infor-design/enterprise/issues/3011))

### v4.23.0 Chores & Maintenance

- `[Build System]` Created separate sets linting rules for demoapp, source code, and tests, as well as a base set of rules for all environments. ([#2662](https://github.com/infor-design/enterprise/issues/2662))

(70 Issues Solved This Release, Backlog Enterprise 378, Backlog Ng 82, 939 Functional Tests, 1136 e2e Tests)

## v4.22.0

### v4.22.0 Deprecation

- `[Icons]` The alert icons now all have a white background allowing them to appear on colored areas. There was previously a special `-solid` version of the icons created that is now not needed, if you used the `icon-<name>-solid` icon change it to just `icon-<name>`. ([#396](https://github.com/infor-design/design-system/issues/396))

### v4.22.0 Features

- `[Build]` Replaced UglifyES in the minification script with Terser ([#2660](https://github.com/infor-design/enterprise/issues/2660))
- `[Build]` Added the Locale culture files to the minification script. `.min.js` versions of each locale are now available in the `dist/` folder. ([#2660](https://github.com/infor-design/enterprise/issues/2660))
- `[Calendar / Weekview]` Added a new week-view component that can be used standalone and ability switch to calendar week view in calendar. ([#1757](https://github.com/infor-design/enterprise/issues/1757))
- `[Application Menu]` Improved design of the App Menu Accordion's hierarchy, among other visual improvements, in the Uplift theme. ([#2739](https://github.com/infor-design/enterprise/issues/2739))
- `[Calendar]` Fixed layout issues in uplift theme. ([#2907](https://github.com/infor-design/enterprise/issues/2907))
- `[Charts]` Added support for context menu event with charts. ([#2699](https://github.com/infor-design/enterprise/issues/2699))
- `[Checkboxes]` Fixed layout issues when in grid rows. ([#2907](https://github.com/infor-design/enterprise/issues/2907))
- `[Contextual Action Panel]` Added support for passing in a full range of settings to the underlying Modal component API. ([#2433](https://github.com/infor-design/enterprise/issues/2433))
- `[Export]` Added support for separator to use custom string or object type with Export to CSV. ([#2490](https://github.com/infor-design/enterprise/issues/2490))
- `[Locale]` Added support for fetching minified culture files. ([#2660](https://github.com/infor-design/enterprise/issues/2660))
- `[Locale]` Added new translations for missing entries. ([#2896](https://github.com/infor-design/enterprise/issues/2896))
- `[Locale]` Fixed a bug that the language would reset when opening some components if a seperate language is used. ([#2982](https://github.com/infor-design/enterprise/issues/2982))
- `[Modal]` Added support for a "fullsize" sheet display at all times, or simply beneath the responsive breakpoint. ([#2433](https://github.com/infor-design/enterprise/issues/2433))
- `[Tabs-Vertical]` Added the ability to personalize Vertical Tabs in accordance with theming. ([#2824](https://github.com/infor-design/enterprise/issues/2824))
- `[Wizard]` Added support for short labels. If short labels not supplied it will add ellipsis to text and tooltip. ([#2604](https://github.com/infor-design/enterprise/issues/2604))

### v4.22.0 Fixes

- `[Accordion]` Fixed a Safari bug where accordion headers would not lose focus when another accordion header was clicked. ([#2851](https://github.com/infor-design/enterprise/issues/2851))
- `[Application Menu]` Fixed an issue where footer toolbar area was overlapping to menu content. ([#2552](https://github.com/infor-design/enterprise/issues/2552))
- `[Application Menu]` Fixed an issue where tooltip was showing white text on white background which makes text to be unreadable. ([#2811](https://github.com/infor-design/enterprise/issues/2811))
- `[Application Menu]` Fixed a bug where application menus were not dismissed when clicking directly on Popupmenu triggers in a mobile setting. ([#2831](https://github.com/infor-design/enterprise/issues/2831))
- `[Application Menu]` Fixed an issue on mobile where the body was scroll bouncing when dragging/scrolling in the app menu. ([#2434](https://github.com/infor-design/enterprise/issues/2434))
- `[Bar Chart]` Fixed an issue where labels were overwritten when use more then one chart on page. ([#2723](https://github.com/infor-design/enterprise/issues/2723))
- `[Buttons]` Adjust the contrast of buttons (tertiary) on uplift theme. ([#396](https://github.com/infor-design/design-system/issues/396))
- `[Calendar]` Fixed an issue where the upcoming event description was overlapping the upcoming duration when text is too long, adjust width of spinbox count and fixed alignment of all day checkbox in uplift light theme. ([#2778](https://github.com/infor-design/enterprise/issues/2778))
- `[Datagrid]` Fixed an issue where if you have duplicate Id's the columns many become misaligned. ([#2687](https://github.com/infor-design/enterprise/issues/2687))
- `[Datagrid]` Made the text all white on the targeted achievement formatter. ([#2730](https://github.com/infor-design/enterprise/issues/2730))
- `[Datagrid]` Fixed keyword search so that it will again work with client side paging. ([#2797](https://github.com/infor-design/enterprise/issues/2797))
- `[Datagrid]` Fixed an issue where the header and cells do not align perfectly. ([#2849](https://github.com/infor-design/enterprise/issues/2849))
- `[Datagrid]` Fixed an issue where actions menu was not opening after reload the data. ([#2876](https://github.com/infor-design/enterprise/issues/2876))
- `[Datepicker]` Moved the today button to the datepicker header and adding a setting to hide it if wanted. ([#2704](https://github.com/infor-design/enterprise/issues/2704))
- `[FieldSet]` Fixed an issue where the fieldset text in chart completion overlap when resizing the browser. ([#2610](https://github.com/infor-design/enterprise/issues/2610))
- `[Datepicker]` Fixed a bug in datepicker where the destroy method does not readd the masking functionality. [2832](https://github.com/infor-design/enterprise/issues/2832))
- `[Field Options]` Fixed an issue where the option menu is misaligned in full length input field in uplift theme. ([#2765](https://github.com/infor-design/enterprise/issues/2765))
- `[Icons]` Added and updated the following icons: icon-new, icon-calculator, icon-save-new, icon-doc-check. ([#391](https://github.com/infor-design/design-system/issues/391))
- `[Icons]` Added and updated the following icons: icon-bed, icon-user-clock, icon-phone-filled, icon-phone-empty. ([#419](https://github.com/infor-design/design-system/issues/419))
- `[Listview]` Fixed an issue where empty message would not be centered if the listview in a flex container. ([#2716](https://github.com/infor-design/enterprise/issues/2716))
- `[Locale/Initialize]` Fixed an issue where opening some components like Contextual Action Panel would change the current locale because it calls initialize when it loads. ([#2873](https://github.com/infor-design/enterprise/issues/2873))
- `[Mask]` Added an example showing how to user percent format with the locale. ([#434](https://github.com/infor-design/enterprise/issues/434))
- `[Modal]` Fixed an issue where encoded html would not be recoded on the title. ([#246](https://github.com/infor-design/enterprise/issues/246))
- `[Modal]` Fixed an issue where the page content behind the modal is still scrollable while the modal window is open on iOS devices. ([#2678](https://github.com/infor-design/enterprise/issues/2678))
- `[Popupmenu]` Prevent popupmenus from closing after exit and reentry to the popupmenu submenu structure. ([#2702](https://github.com/infor-design/enterprise/issues/2702))
- `[Swaplist]` Fixed an issue where passed data for searched items were not syncing for beforeswap event. ([#2819](https://github.com/infor-design/enterprise/issues/2819))
- `[Tabs]` Add more padding to the count styles. ([#2744](https://github.com/infor-design/enterprise/issues/2744))
- `[Tabs]` Fixed the disabled tab color. ([#396](https://github.com/infor-design/design-system/issues/396))
- `[Tabs-Module]` Fixed styling and appearance issues on an example page demonstrating the Go Button alongside a Searchfield with Categories. ([#2745](https://github.com/infor-design/enterprise/issues/2745))
- `[Tabs-Multi]` Fixed an issue where tooltip was not showing when hovering a tab with cut-off text. ([#2747](https://github.com/infor-design/enterprise/issues/2747))
- `[Toolbar Flex]` Fixed a bug in toolbar flex where the title is getting truncated even if there's enough space for it. ([#2810](https://github.com/infor-design/enterprise/issues/2810))
- `[Validation]` Fixed an issue where if the mask is set to use a time other than the default time for the locale, this was not taken into account in validation. ([#2821](https://github.com/infor-design/enterprise/issues/2821))

### v4.22.0 Chores & Maintenance

- `[Demo App]` Changed the theme switch to call the page refresh. ([#2743](https://github.com/infor-design/enterprise/issues/2743))
- `[Export]` Added support for separator to use custom string or object type with Export to CSV. ([#2490](https://github.com/infor-design/enterprise/issues/2490))

(53 Issues Solved This Release, Backlog Enterprise 342, Backlog Ng 81, 892 Functional Tests, 909 e2e Tests)

## v4.21.0

### v4.21.0 Deprecation

- `[Icons]` Removed the hardcoded red color of the `icon-flag` so it can be used as a normal icon. If red is desired please add an additional class of `icon-flag icon-error`. ([#2548](https://github.com/infor-design/enterprise/issues/2548))

### v4.21.0 Features

- `[Calendar]` Added the ability to show tooltip on event and event icon and the ability to fire a context menu event. ([#2518](https://github.com/infor-design/enterprise/issues/2518))
- `[Datagrid]` Added the ability to use frozen columns with tree grid. ([#2102](https://github.com/infor-design/enterprise/issues/2102))
- `[Datagrid]` Added support for a fixed row size, this can be used in some cases like frozen columns where rows may have a different size than the three row heights (normal, short, medium). ([#2101](https://github.com/infor-design/enterprise/issues/2101))
- `[Datagrid]` Added filter row editor options to api setting. ([#2648](https://github.com/infor-design/enterprise/issues/2648))
- `[Datagrid]` Fixed an issue that alert text is cut off when using the textEllipsis option. ([#2773](https://github.com/infor-design/enterprise/issues/2773))
- `[Editor]` Added events to trigger on view change. ([#2430](https://github.com/infor-design/enterprise/issues/2430))
- `[Homepage]` Added a parameter to the `resize` event that provides metadata about the Homepage's state, including a calculated container height. ([#2446](https://github.com/infor-design/enterprise/issues/2446))
- `[Locale]` Added support for big numbers (18.6) to formatNumber and parseNumber. ([#1800](https://github.com/infor-design/enterprise/issues/1800))

### v4.21.0 Fixes

- `[Application Menu]` Fixed an indentation issue with child elements in an accordion in the Angular application (enterprise-ng). ([#2616](https://github.com/infor-design/enterprise/issues/2616))
- `[AppMenu/Accordion]` Improved performance on Angular by not calling siftFor on the app menu build. ([#2767](https://github.com/infor-design/enterprise/issues/2767))
- `[AppMenu/Accordion]` Fixed a bug where the busy indicator would immediately close. ([#2767](https://github.com/infor-design/enterprise/issues/2767))
- `[Button]` Fixed an issue where updated method was not teardown and re-init. ([#2304](https://github.com/infor-design/enterprise/issues/2304))
- `[Circle Pager]` Fixed a bug where it was not showing on mobile view. ([#2589](https://github.com/infor-design/enterprise/issues/2589))
- `[Contextual Action Panel]` Fixed an issue where if the title is longer, there will be an overflow causing a white space on the right on mobile view. ([#2605](https://github.com/infor-design/enterprise/issues/2605))
- `[Custom Builds]` Fixed a problem where including components with extra punctuation (periods, etc) may cause a build to fail. ([#1322](https://github.com/infor-design/enterprise/issues/1322))
- `[Datagrid]` Fixed an issue where key navigation was not working for inlineEditor. ([#2157](https://github.com/infor-design/enterprise/issues/2157))
- `[Datagrid]` Fixed a bug where calling update rows in the filter callback will cause an infinite loop. ([#2526](https://github.com/infor-design/enterprise/issues/2526))
- `[Datagrid]` Fixed a bug where the value would clear when using a lookup editor with a mask on new rows. ([#2305](https://github.com/infor-design/enterprise/issues/2305))
- `[Datagrid]` Fixed a bug where horizontal scrolling would not work when in a card/widget. ([#1785](https://github.com/infor-design/enterprise/issues/1785))
- `[Datagrid]` Fixed an issue where dirty and row status on the same cell would cause a UI issue. ([#2641](https://github.com/infor-design/enterprise/issues/2641))
- `[Datagrid]` Changed the onKeyDown callback to fire on any key. ([#536](https://github.com/infor-design/enterprise-ng/issues/536))
- `[Datagrid]` Added a more descriptive aria-label to checkboxes if the required descriptors exist. ([#2031](https://github.com/infor-design/enterprise-ng/issues/2031))
- `[Datagrid]` Added an announcement of the selection state of a row. ([#2535](https://github.com/infor-design/enterprise/issues/2535))
- `[Datagrid]` Fixed filtering on time columns when time is a string. ([#2535](https://github.com/infor-design/enterprise/issues/2535))
- `[Datagrid]` Fixed icon layout issues on the filter row in medium rowHeight mode. ([#2709](https://github.com/infor-design/enterprise/issues/2709))
- `[Datagrid]` Fixed an issue where short row height was misaligning in Uplift theme. ([#2717](https://github.com/infor-design/enterprise/issues/2717))
- `[Datagrid]` Fixed an issue where new row and dirty cell were not working when combined. ([#2729](https://github.com/infor-design/enterprise/issues/2729))
- `[Dropdown]` Fixed an issue where tooltip on all browsers and ellipsis on firefox, ie11 was not showing with long text after update. ([#2534](https://github.com/infor-design/enterprise/issues/2534))
- `[Editor]` Fixed an issue where clear formatting was causing to break while switch mode on Firefox. ([#2424](https://github.com/infor-design/enterprise/issues/2424))
- `[Empty Message]` Fixed padding and alignment issues, the icon is now centered better. ([#2424](https://github.com/infor-design/enterprise/issues/2733))
- `[Fileupload Advanced]` Added custom errors example page. ([#2620](https://github.com/infor-design/enterprise/issues/2620))
- `[Flex Toolbar]` Fixed a lifecycle problem that was preventing Menu Buttons with a `removeOnDestroy` setting from opening. ([#2664](https://github.com/infor-design/enterprise/issues/2664))
- `[Homepage]` Fixed an issue where dynamically added widget was not positioning correctly. ([#2425](https://github.com/infor-design/enterprise/issues/2425))
- `[Icons]` Fixed an issue with partially invisible empty messages in uplift theme. ([#2474](https://github.com/infor-design/enterprise/issues/2474))
- `[Icons (Component)]` Fixed a bug where it was possible to store a full base-tag prefixed URL in the `use` setting, which shouldn't be possible. ([PR#2738](https://github.com/infor-design/enterprise/pull/2738))
- `[Locale]` Fixed a bug where getCulturePath does not work if the sohoxi.js file name has a hash part. ([#2637](https://github.com/infor-design/enterprise/issues/2637))
- `[Locale]` Fixed a bug found when using NG8 that the default us locale causes issues. It is now an official requirement that you set a locale for all components that require locale information. ([#2640](https://github.com/infor-design/enterprise/issues/2640))
- `[Locale]` Fixed an occurrence where an nonstandard locale filename was not correctly processed. ([#2684](https://github.com/infor-design/enterprise/issues/2684))
- `[Lookup]` Fixed memory leak issues after destroy. ([#2494](https://github.com/infor-design/enterprise/issues/2494))
- `[Modal]` Fixed memory leak issues after destroy. ([#2497](https://github.com/infor-design/enterprise/issues/2497))
- `[Popupmenu]` Fixed DOM leak where many arrows could be inserted in the DOM. ([#568](https://github.com/infor-design/enterprise-ng/issues/568))
- `[Pager]` Fixed a bug where clicking disabled buttons caused a refresh of the page in NG. ([#2170](https://github.com/infor-design/enterprise/issues/2170))
- `[Slider]` Updated the color variant logic to match new uplift theming. ([#2647](https://github.com/infor-design/enterprise/issues/2647))
- `[Tabs]` Fixed a memory leak caused by removing a tab. ([#2686](https://github.com/infor-design/enterprise/issues/2686))
- `[Toast]` Fixed memory leak issues after destroy. ([#2634](https://github.com/infor-design/enterprise/issues/2634))
- `[Toolbar]` Fixed the conditions for when `noSearchfieldReinvoke` destroys an inner Searchfield that's been previously invoked. ([PR#2738](https://github.com/infor-design/enterprise/pull/2738))
- `[Uplift Theme]` Various improvements to the Dark/Contrast variants, with a focus on passing WCAG ([#2541](https://github.com/infor-design/enterprise/issues/2541)) ([#2588](https://github.com/infor-design/enterprise/issues/2588))

### v4.21.0 Chores & Maintenance

- `[Custom Builds]` Improved Sass builder's ability to code split and include partials once. ([#1038](https://github.com/infor-design/enterprise/issues/1038))

(61 Issues Solved This Release, Backlog Enterprise 335, Backlog Ng 76, 867 Functional Tests, 880 e2e Tests)

## v4.20.0

### v4.20.0 Deprecation

- `[ListFilter]` Deprecated `startsWith` in favor of `wordStartsWith`, due to the addition of the `phraseStartsWith` filterMode. ([#1606](https://github.com/infor-design/enterprise/issues/1606))
- `[Popdown]` Deprecated `Popdown` in favor of `Popover`. Both components have similar functionality and we want to trim the code logic down. ([#2468](https://github.com/infor-design/enterprise/issues/2468))
- `[StepProcess]` Deprecated `StepProcess` as the component is no longer commonly used. We will remove it within 3-6 versions. ([#1476](https://github.com/infor-design/enterprise/issues/1476))
- `[CompositeForm]` Deprecated `CompositeForm` as the component is no longer commonly used. We will remove it within 3-6 versions. ([#1476](https://github.com/infor-design/enterprise/issues/1476))
- `[FieldOptions]` Deprecated `FieldOptions` as the component is no longer commonly used. We will remove it within 3-6 versions. ([#1476](https://github.com/infor-design/enterprise/issues/1476))

### v4.20.0 Features

- `[Datagrid]` Added support to resize column widths after a value change via the stretchColumnOnChange setting. ([#2174](https://github.com/infor-design/enterprise/issues/2174))
- `[Datagrid]` Added a Sort Function to the datagrid column to allow the value to be formatted for the sort. ([#2274](https://github.com/infor-design/enterprise/issues/2274)))
- `[Datagrid]` Added placeholder functionality to Lookup, Dropdown, and Decimal Formatters. ([#2408](https://github.com/infor-design/enterprise/issues/2408)))
- `[Datagrid]` Added support to restrict the size of a column with minWidth and maxWidth setting on the column. ([#2313](https://github.com/infor-design/enterprise/issues/2313))
- `[Datagrid]` Automatically remove nonVisibleCellError when a row is removed. ([#2436](https://github.com/infor-design/enterprise/issues/2436))
- `[Datagrid]` Fixed header alignment with textOverflow ellipsis setting. ([#2351](https://github.com/infor-design/enterprise/issues/2351))
- `[Datagrid]` Fixed an issue where code-block editor focus was not working. ([#526](https://github.com/infor-design/enterprise-ng/issues/526))
- `[Datagrid]` Automatically remove nonVisibleCellError when a row is removed. ([#2436](https://github.com/infor-design/enterprise/issues/2436))
- `[Datagrid]` Add a fix to show ellipsis text on lookups in the datagrid filter. ([#2122](https://github.com/infor-design/enterprise/issues/2122))
- `[Datagrid]` Made grouping work better with editable, including fixes to addRow, removeRow, messages, and dirty indication. ([#1851](https://github.com/infor-design/enterprise/issues/1851))
- `[Datagrid]` Changed the beforeCommitCellEdit event into a function on the column that is synchronous. ([#2442](https://github.com/infor-design/enterprise/issues/2442))
- `[Datagrid]` Fixed a bug that the selected event would fire when no rows are deselected and on initial load. ([#2472](https://github.com/infor-design/enterprise/issues/2472))
- `[Datagrid]` Removed a white background from the colorpicker editor in high contrast theme. ([#1574](https://github.com/infor-design/enterprise/issues/1574))
- `[Datepicker]` Made the showMonthYearPicker option true by default and added a newly designed panel to select the year and day. ([#1958](https://github.com/infor-design/enterprise/issues/1958))
- `[Datepicker]` Fixed a layout issue in IE 11 with the datepicker title. ([#2598](https://github.com/infor-design/enterprise/issues/2598))
- `[Datepicker]` Fixed issues with the mask when using the range picker. ([#2597](https://github.com/infor-design/enterprise/issues/2597))
- `[Dropdown]` Fixed an issue where ellipsis was not working when use firefox new tab. ([#2236](https://github.com/infor-design/enterprise/issues/2236))
- `[Form Compact]` Added checkboxes/radios, and improved visual style. ([#2193](https://github.com/infor-design/enterprise/issues/2193))
- `[Images]` Created an additional image class to apply focus state without coercing width and height. ([#2025](https://github.com/infor-design/enterprise/issues/2025))
- `[ListFilter]` Added `phraseStartsWith` filterMode for only matching a search term against the beginning of a string. ([#1606](https://github.com/infor-design/enterprise/issues/1606))
- `[Multiselect]` Changed interactions in filtered lists to no longer reset text inside the search input and the contents of the list. ([#920](https://github.com/infor-design/enterprise/issues/920))
- `[Toast]` Added api settings for drag drop and save position. ([#1876](https://github.com/infor-design/enterprise/issues/1876))
- `[Uplift Theme]` Various minor improvements. ([#2318](https://github.com/infor-design/enterprise/issues/2318))

### v4.20.0 Fixes

- `[Alerts]` Removed dirty tracker from the page due to layout issues. ([#1679](https://github.com/infor-design/enterprise/issues/1679))
- `[App Menu]` Fixed an issue where the lower toolbar inverts left and right keyboard actions. ([#2240](https://github.com/infor-design/enterprise/issues/2240))
- `[Bar Chart]` Fixed an issue where the tooltip would not show. ([#2097](https://github.com/infor-design/enterprise/issues/2097))
- `[Calendar]` Added more information to the onMonthRendered callback. ([#2419](https://github.com/infor-design/enterprise/issues/2419))
- `[Calendar]` Changed updated method so it can reinit the calendar with new data. ([#2419](https://github.com/infor-design/enterprise/issues/2419))
- `[Calendar]` Fixed stack exceeded error in angular using updated and legend. ([#2419](https://github.com/infor-design/enterprise/issues/2419))
- `[Calendar]` Added an eventclick and eventdoubleclick information to the onMonthRendered callback. ([#2419](https://github.com/infor-design/enterprise/issues/2419))
- `[Calendar]` Allow Validation of the Calendar Popup. ([#1742](https://github.com/infor-design/enterprise/issues/1742))
- `[Calendar]` Prevent double click from reopening the event popup. ([#1705](https://github.com/infor-design/enterprise/issues/1705))
- `[Calendar]` Enable vertical scrolling at short window sizes in monthview. ([#2489](https://github.com/infor-design/enterprise/issues/2489))
- `[Charts]` Made fixes so all charts change color in uplift theme. ([#2058](https://github.com/infor-design/enterprise/issues/2058))
- `[Charts]` Fixes dynamic tooltips on a bar chart. ([#2447](https://github.com/infor-design/enterprise/issues/2447))
- `[Colorpicker]` Fixed colorpicker left and right keys advanced oppositely in right-to-left mode. ([#2352](https://github.com/infor-design/enterprise/issues/2352))
- `[Column Chart]` Fixed an issue where the tooltip would not show. ([#2097](https://github.com/infor-design/enterprise/issues/2097))
- `[Datagrid]` Fixes an issue where method selectedRows() was returning incorrect information when new row added via addRow(). ([#1794](https://github.com/infor-design/enterprise/issues/1794))
- `[Datagrid]` Fixed the text width functions for better auto sized columns when using editors and special formatters. ([#2270](https://github.com/infor-design/enterprise/issues/2270))
- `[Datagrid]` Fixes the alignment of the alert and warning icons on a lookup editor. ([#2175](https://github.com/infor-design/enterprise/issues/2175))
- `[Datagrid]` Fixes tooltip on the non displayed table errors. ([#2264](https://github.com/infor-design/enterprise/issues/2264))
- `[Datagrid]` Fixes an issue with alignment when toggling the filter row. ([#2332](https://github.com/infor-design/enterprise/issues/2332))
- `[Datagrid]` Fixes an issue where method setFilterConditions() were not working for multiselect filter. ([#2414](https://github.com/infor-design/enterprise/issues/2414))
- `[Datagrid]` Fixes an error on tree grid when using server-side paging. ([#2132](https://github.com/infor-design/enterprise/issues/2132))
- `[Datagrid]` Fixed an issue where autocompletes popped up on cell editors. ([#1575](https://github.com/infor-design/enterprise/issues/1575))
- `[Datagrid]` Fixes reset columns to set the correct hidden status. ([#2315](https://github.com/infor-design/enterprise/issues/2315))
- `[Datagrid]` Fixes the filtering of null values. ([#2336](https://github.com/infor-design/enterprise/issues/2336))
- `[Datagrid]` Fixed an issue where performance was significantly slower for export methods. ([#2291](https://github.com/infor-design/enterprise/issues/2291))
- `[Datagrid]` Fixes a bug that stopped the search in datagrid personalization from working. ([#2299](https://github.com/infor-design/enterprise/issues/2299))
- `[Datagrid]` Fixes an error on tree grid when using server-side paging. ([#2132](https://github.com/infor-design/enterprise/issues/2132))
- `[Datagrid]` Fixed an issue where autocompletes popped up on cell editors. ([#1575](https://github.com/infor-design/enterprise/issues/1575))
- `[Datagrid]` Fixes the filtering of null values. ([#2336](https://github.com/infor-design/enterprise/issues/2336))
- `[Datagrid]` Fixed an issue where performance was significantly slower for export methods. ([#2291](https://github.com/infor-design/enterprise/issues/2291))
- `[Datagrid]` Fixed an issue where source would not fire on sorting. ([#2390](https://github.com/infor-design/enterprise/issues/2390))
- `[Datagrid]` Fixes the styling of non editable checkbox cells so they look disabled. ([#2340](https://github.com/infor-design/enterprise/issues/2340))
- `[Datagrid]` Changed the dynamic column tooltip function to pass the row and more details. This changes the order of parameters but since this feature is new did not consider this a breaking change. If you are using this please take note. ([#2333](https://github.com/infor-design/enterprise/issues/2333))
- `[Datagrid]` Fixed a bug is the isEditable column callback in editable tree grid where some data was missing in the callback. ([#2357](https://github.com/infor-design/enterprise/issues/2357))
- `[Datepicker]` Removed the advanceMonths option as the dropdowns for this are no longer there in the new design. ([#970](https://github.com/infor-design/enterprise/issues/970))
- `[Datepicker]` Fixed an issue where range selection was not working. ([#2569](https://github.com/infor-design/enterprise/issues/2569))
- `[Datepicker]` Fixed some issue where footer buttons were not working properly with range selection. ([#2595](https://github.com/infor-design/enterprise/issues/2595))
- `[Datepicker]` Fixed an issue where time was not updating after change on range selection. ([#2599](https://github.com/infor-design/enterprise/issues/2599))
- `[Datagrid]` Fixed a bug where deselect all would not deselect some rows when using grouping. ([#1796](https://github.com/infor-design/enterprise/issues/1796))
- `[Datagrid]` Fixed a bug where summary counts in grouping would show even if the group is collapsed. ([#2221](https://github.com/infor-design/enterprise/issues/2221))
- `[Datagrid]` Fixed issues when using paging (client side) and removeRow. ([#2590](https://github.com/infor-design/enterprise/issues/2590))
- `[Demoapp]` When displaying Uplift theme, now shows the correct alternate fonts for some locales when switching via the `locale` query string. ([#2365](https://github.com/infor-design/enterprise/issues/2365))
- `[Dropdown]` Fixed a memory leak when calling destroy. ([#2493](https://github.com/infor-design/enterprise/issues/2493))
- `[Editor]` Fixed a bug where tab or shift tab would break out of the editor when doing an indent/outdent. ([#2421](https://github.com/infor-design/enterprise/issues/2421))
- `[Editor]` Fixed a bug where the dirty indicator would be hidden above. ([#2577](https://github.com/infor-design/enterprise/issues/2577))
- `[Fieldfilter]` Fixed an issue where fields were getting wrap to second line on iPhone SE. ([#1861](https://github.com/infor-design/enterprise/issues/1861))
- `[Fieldfilter]` Fixed an issue where Dropdown was not switching mode on example page. ([#2288](https://github.com/infor-design/enterprise/issues/2288))
- `[Field Options]` Fixed an issue where input example was not working. ([#2348](https://github.com/infor-design/enterprise/issues/2348))
- `[Homepages]` Fixed an issue where personalize and chart text colors were not working with hero. ([#2097](https://github.com/infor-design/enterprise/issues/2097))
- `[Images]` Fixed an issue where images were not tabbable or receiving a visual focus state. ([#2025](https://github.com/infor-design/enterprise/issues/2025))
- `[Listview]` Fixed a bug that caused the listview to run initialize too many times. ([#2179](https://github.com/infor-design/enterprise/issues/2179))
- `[Lookup]` Added `autocomplete="off"` to lookup input fields to prevent browser interference. ([#2366](https://github.com/infor-design/enterprise/issues/2366))
- `[Lookup]` Fixed a bug that caused a filter to reapply when reopening the modal. ([#2566](https://github.com/infor-design/enterprise/issues/2566))
- `[Lookup]` Fixed a bug that caused a selections to reapply when reopening the modal. ([#2568](https://github.com/infor-design/enterprise/issues/2568))
- `[Locale]` Fixed race condition when using initialize and loading locales with a parent locale. ([#2540](https://github.com/infor-design/enterprise/issues/2540))
- `[Lookup]` Fixed a double scrollbar when the modal needs to be scrolled. ([#2586](https://github.com/infor-design/enterprise/issues/2586))
- `[Modal]` Fixed an issue where the modal component would disappear if its content had a checkbox in it in RTL. ([#332](https://github.com/infor-design/enterprise-ng/issues/332))
- `[Modal]` Fixed an issue where tabbing was very slow on large DOMs in IE 11. ([#2607](https://github.com/infor-design/enterprise/issues/2607))
- `[Personalization]` Fixed an issue where the text color was too dark. Changed the text color to be more readable in high contrast mode. ([#2539](https://github.com/infor-design/enterprise/issues/2539))
- `[Personalization]` Updated some of the colors to more readable in contrast mode. ([#2097](https://github.com/infor-design/enterprise/issues/2097))
- `[Personalization]` Fixes an issue where text color was too dark. ([#2476](https://github.com/infor-design/enterprise/issues/2476))
- `[Pager]` Fixed an issue where click was not firing on any of the buttons with ie11. ([#2560](https://github.com/infor-design/enterprise/issues/2560))
- `[Pager]` Added a complete Popupmenu settings object for configuring the Page Size Selector Button, and deprecated the `attachPageSizeMenuToBody` setting in favor of `pageSizeMenuSettings.attachToBody`. ([#2356](https://github.com/infor-design/enterprise/issues/2356))
- `[Pager]` Fixed memory leak when using the `attachToBody` setting to change the menu's render location. ([#2482](https://github.com/infor-design/enterprise/issues/2482))
- `[Popdown]` Fixed usability issue where the Popdown could close prematurely when attempting to use inner components, such as Dropdowns. ([#2092](https://github.com/infor-design/enterprise/issues/2092))
- `[Popover]` Correctly align the popover close button. ([#1576](https://github.com/infor-design/enterprise/issues/1576))
- `[Popover]` Fixed an issue where buttons inside the popover would overflow at smaller screen sizes. ([#2271](https://github.com/infor-design/enterprise/issues/2271))
- `[Popupmenu]` Fixed an issue where js error was showing after removing a menu item. ([#414](https://github.com/infor-design/enterprise-ng/issues/414))
- `[Popupmenu]` Fixed a layout issue on disabled checkboxes in multiselect popupmenus. ([#2340](https://github.com/infor-design/enterprise/issues/2340))
- `[Popupmenu]` Fixed a bug on IOS that prevented menu scrolling. ([#645](https://github.com/infor-design/enterprise/issues/645))
- `[Popupmenu]` Fixed a bug on IOS that prevented some submenus from showing. ([#1928](https://github.com/infor-design/enterprise/issues/1928))
- `[Popupmenu]` Added a type-check during building/rebuilding of submenus that prevents an error when a submenu `<ul>` tag is not present. ([#2458](https://github.com/infor-design/enterprise/issues/2458))
- `[Scatter Plot]` Fixed the incorrect color on the tooltips. ([#1066](https://github.com/infor-design/enterprise/issues/1066))
- `[Stepprocess]` Fixed an issue where a newly enabled step is not shown. ([#2391](https://github.com/infor-design/enterprise/issues/2391))
- `[Searchfield]` Fixed an issue where the close icon on a searchfield is inoperable. ([#2578](https://github.com/infor-design/enterprise/issues/2578))
- `[Searchfield]` Fixed strange alignment of text/icons on the Uplift theme. ([#2612](https://github.com/infor-design/enterprise/issues/2612))
- `[Tabs]` Fixed the more tabs button to style as disabled when the tabs component is disabled. ([#2347](https://github.com/infor-design/enterprise/issues/2347))
- `[Tabs]` Added the select method inside the hide method to ensure proper focusing of the selected tab. ([#2346](https://github.com/infor-design/enterprise/issues/2346))
- `[Tabs]` Added an independent count for adding new tabs and their associated IDs to prevent duplication. ([#2345](https://github.com/infor-design/enterprise/issues/2345))
- `[Toolbar]` Fixed memory leaks. ([#2496](https://github.com/infor-design/enterprise/issues/2496))
- `[Toolbar]` Fixed an issue where `noSearchfieldReinvoke` was not being respected during the teardown method, causing lifecycle issues in Angular. ([#2691](https://github.com/infor-design/enterprise/issues/2691))
- `[Toolbar Flex]` Removed a 100% height on the toolbar which caused issues when nested in some situations. ([#474](https://github.com/infor-design/enterprise-ng/issues/474))
- `[Listview]` Fixed search to work when not using templates. ([#466](https://github.com/infor-design/enterprise-ng/issues/466))

### v4.20.0 Chores & Maintenance

- `[Build]` Add a file verification tool to the build process to ensure all necessary files are present. ([#2384](https://github.com/infor-design/enterprise/issues/2384))
- `[Demo App]` Add the uplift theme to the theme switcher menu. ([#2335](https://github.com/infor-design/enterprise/issues/2335))
- `[Demo App]` Fixed routing issues that could cause 500 errors or crash the Demoapp. ([#2343](https://github.com/infor-design/enterprise/issues/2343))
- `[Demo App]` Fixed an issue where the sorting was wrong on compressor data. ([#2390](https://github.com/infor-design/enterprise/issues/2390))

(95 Issues Solved This Release, Backlog Enterprise 296, Backlog Ng 79, 852 Functional Tests, 865 e2e Tests)

## v4.19.3

- `[Datagrid]` Fixes the multiselect filter on header from reloading during serverside filtering. ([#2383](https://github.com/infor-design/enterprise/issues/2383))
- `[Datagrid]` Fixed an issue where contextmenu was not opening with first click. ([#2398](https://github.com/infor-design/enterprise/issues/2398))
- `[Datagrid / Tooltip]` Fixed an error on some datagrid cells when tooltips are attached. ([#2403](https://github.com/infor-design/enterprise/issues/2403))

## v4.19.2

- `[Build]` Fixes missing minified files in the build and a missing svg-extended.html deprecated file for backwards compatibility. ([Teams](https://bit.ly/2FlzYCT))

## v4.19.0

### v4.19.0 Deprecations

- `[CSS]` The Soho light theme CSS file has been renamed from `light-theme.css` to `theme-soho-light.css` ([1972](https://github.com/infor-design/enterprise/issues/1972))
- `[CSS]` The Soho dark theme CSS file has been renamed from `dark-theme.css` to `theme-soho-dark.css` ([1972](https://github.com/infor-design/enterprise/issues/1972))
- `[CSS]` The Soho high-contrast theme CSS file has been renamed from `high-contrast-theme.css` to `theme-soho-contrast.css` ([1972](https://github.com/infor-design/enterprise/issues/1972))
- `[Datagrid]` The older savedColumns method has been deprecated since 4.10 and is now removed. Use saveUserSettings instead. ([#1766](https://github.com/infor-design/enterprise/issues/1766))

### v4.19.0 Features

- `[App Menu]` Improved style of personalized app menu. ([#2195](https://github.com/infor-design/enterprise/pull/2195))
- `[Column]` Added support to existing custom tooltip content in the callback setting. ([#1909](https://github.com/infor-design/enterprise/issues/1909))
- `[Contextual Action Panel]` Fixed an issue where the close button was misaligned. ([#1943](https://github.com/infor-design/enterprise/issues/1943))
- `[Datagrid]` Added support for disabling rows by data or a dynamic function, rows are disabled from selection and editing. ([#1614](https://github.com/infor-design/enterprise/issues/1614))
- `[Datagrid]` Fixes a column alignment issue when resizing and sorting columns that were originally set to percentage width. ([#1797](https://github.com/infor-design/enterprise/issues/1797))
- `[Datagrid]` Fixes a column alignment issue when there are duplicate column ids. ([#1797](https://github.com/infor-design/enterprise/issues/1797))
- `[Datagrid]` Fixes a column alignment by clearing a cache to help prevent column misalignment from randomly happening. ([#1797](https://github.com/infor-design/enterprise/issues/1797))
- `[Datagrid]` Fixes an issue that caused the active page to not restore correctly when saving user settings, . ([#1766](https://github.com/infor-design/enterprise/issues/1766))
- `[Datagrid]` Fixes an issue with dropdown filters when the ids are numbers. ([#1879](https://github.com/infor-design/enterprise/issues/1879))
- `[Datagrid]` Fixed alignment issues in the new uplift theme. ([#2212](https://github.com/infor-design/enterprise/issues/2212))
- `[Datagrid]` Fixes Datagrid time filtering for string type dates. ([#2281](https://github.com/infor-design/enterprise/issues/2281))
- `[Form Compact]` Adds support for Datepicker, Timepicker, Lookup, and File Uploader fields. ([#1955](https://github.com/infor-design/enterprise/issues/1955))
- `[Keyboard]` Added a new API that you can call at anytime to see what key is being pressed at the moment. ([#1906](https://github.com/infor-design/enterprise/issues/1906))
- `[Targeted/Completion Chart]` Added back the ability to inline svg icons and hyperlinks. ([#2152](https://github.com/infor-design/enterprise/issues/2152))
- `[Themes]` Added support for multiple themes in the demo app and renamed distribute Uplift (only) theme files. ([#1972](https://github.com/infor-design/enterprise/issues/1972))

### v4.19.0 Fixes

- `[App Menu]` Fixed an issue where the menu would not be entirely colored if short. ([#2062](https://github.com/infor-design/enterprise/issues/2062))
- `[App Menu]` Changed the scroll area to the outside when using a footer. ([#2062](https://github.com/infor-design/enterprise/issues/2062))
- `[App Menu]` Expandable area updates within application menu. ([#1982](https://github.com/infor-design/enterprise/pull/1982))
- `[App Menu]` Fixed an issue where role switcher was not clickable with long title. ([#2060](https://github.com/infor-design/enterprise/issues/2060))
- `[App Menu]` Fixed an issue where it was not possible to manually add a filter field that you can control on your own. Caveat to this is if you set filterable: false it will no longer remove the filter field from the DOM, if you do that you must now do it manually. ([#2066](https://github.com/infor-design/enterprise/issues/2066))
- `[App Menu]` Added support for mobile when dismissOnClickMobile setting is true to dismiss application menu when a role is selected. ([#2520](https://github.com/infor-design/enterprise/issues/2520))
- `[App Menu]` Fixed an issue with the logo which was positioned badly when scrolling. ([#2116](https://github.com/infor-design/enterprise/issues/2116))
- `[Calendar]` Fixed some bugs having a calendar month along or just a legend, fixed the clicking of upcoming days and added a dblclick even emitter. ([#2149](https://github.com/infor-design/enterprise/issues/2149))
- `[Colorpicker]` Fixed an issue where the colorpicker label is cut off in extra small input field. ([#2023](https://github.com/infor-design/enterprise/issues/2023))
- `[Colorpicker]` Fixed an issue where the colorpickers are not responsive at mobile screen sizes. ([#1995](https://github.com/infor-design/enterprise/issues/1995))
- `[Colorpicker]` Fixed an issue where the text is not visible on IE11 after choosing a color. ([#2134](https://github.com/infor-design/enterprise/issues/2134))
- `[Completion Chart]` Cleaned up excessive padding in some cases. ([#2171](https://github.com/infor-design/enterprise/issues/2171))
- `[Context Menu]` Fixes a bug where a left click on the originating field would not close a context menu opened with a right click. ([#1992](https://github.com/infor-design/enterprise/issues/1992))
- `[Contextual Action Panel]` Fixed an issue where the CAP title is too close to the edge at small screen sizes. ([#2249](https://github.com/infor-design/enterprise/issues/2249))
- `[Datagrid]` Fixed an issue where using the context menu with datagrid was not properly destroyed which being created multiple times. ([#392](https://github.com/infor-design/enterprise-ng/issues/392))
- `[Datagrid]` Fixed charts in columns not resizing correctly to short row height. ([#1930](https://github.com/infor-design/enterprise/issues/1930))
- `[Datagrid]` Fixed an issue for xss where console.log was not sanitizing and make grid to not render. ([#1941](https://github.com/infor-design/enterprise/issues/1941))
- `[Datagrid]` Fixed charts in columns not resizing correctly to short row height. ([#1930](https://github.com/infor-design/enterprise/issues/1930))
- `[Datagrid]` Fixed a layout issue on primary buttons in expandable rows. ([#1999](https://github.com/infor-design/enterprise/issues/1999))
- `[Datagrid]` Fixed a layout issue on short row grouped header buttons. ([#2005](https://github.com/infor-design/enterprise/issues/2005))
- `[Datagrid]` Fixed an issue where disabled button color for contextual toolbar was not applying. ([#2150](https://github.com/infor-design/enterprise/issues/2150))
- `[Datagrid]` Fixed an issue for xss where console.log was not sanitizing and make grid to not render. ([#1941](https://github.com/infor-design/enterprise/issues/1941))
- `[Datagrid]` Added an onBeforeSelect call back that you can return false from to disable row selection. ([#1906](https://github.com/infor-design/enterprise/issues/1906))
- `[Datagrid]` Fixed an issue where header checkbox was not sync after removing selected rows. ([#2226](https://github.com/infor-design/enterprise/issues/2226))
- `[Datagrid]` Fixed an issue where custom filter conditions were not setting up filter button. ([#2234](https://github.com/infor-design/enterprise/issues/2234))
- `[Datagrid]` Fixed an issue where pager was not updating while removing rows. ([#1985](https://github.com/infor-design/enterprise/issues/1985))
- `[Datagrid]` Adds a function to add a visual dirty indictaor and a new function to get all modified rows. Modified means either dirty, in-progress or in error. Existing API's are not touched. ([#2091](https://github.com/infor-design/enterprise/issues/2091))
- `[Datagrid]` Fixes an error when saving columns if you have a lookup column. ([#2279](https://github.com/infor-design/enterprise/issues/2279))
- `[Datagrid]` Fixed a bug with column reset not working sometimes. ([#1921](https://github.com/infor-design/enterprise/issues/1921))
- `[Datagrid]` Fixed grouped headers not sorting when selectable is multiselect. ([#2251](https://github.com/infor-design/enterprise/issues/2251))
- `[Datagrid]` Fixed a bug where the sort indicator disappeared when changing pages. ([#2228](https://github.com/infor-design/enterprise/issues/2228))
- `[Datagrid]` Fixed rendering on modals with single columns. ([#1923](https://github.com/infor-design/enterprise/issues/1923))
- `[Datagrid]` Fixed double firing of popupmenu events. ([#2140](https://github.com/infor-design/enterprise/issues/2140))
- `[Datagrid]` Fixed incorrect pattern in filterConditions. ([#2159](https://github.com/infor-design/enterprise/issues/2159))
- `[Datepicker]` Fixed an issue loading on IE 11. ([#2183](https://github.com/infor-design/enterprise-ng/issues/2183))
- `[Dropdown]` Fixed the dropdown appearing misaligned at smaller screen sizes. ([#2248](https://github.com/infor-design/enterprise/issues/2248))
- `[Editor]` Fixed an issue where button state for toolbar buttons were wrong when clicked one after another. ([#391](https://github.com/infor-design/enterprise/issues/391))
- `[Hierarchy]` Fixed a bug where the hierarchy will only partially load with two instances on a page. ([#2205](https://github.com/infor-design/enterprise/issues/2205))
- `[Field Options]` Fixed an issue where field options were misaligning, especially spin box was focusing outside of the field. ([#1862](https://github.com/infor-design/enterprise/issues/1862))
- `[Field Options]` Fixed a border alignment issue. ([#2107](https://github.com/infor-design/enterprise/issues/2107))
- `[Fileuploader]` Fixed an issue where the fileuploader icon and close icon were misplaced and not visible in RTL after uploading a file. ([#2098](https://github.com/infor-design/enterprise/issues/2098))
- `[Fileuploader]` Fixed an issue where backspace in IE11 caused the browser to go back instead of removing the uploaded file from the input. ([#2184](https://github.com/infor-design/enterprise/issues/2184))
- `[Input]` Improved alignment of icons in the uplift theme input components. ([#2072](https://github.com/infor-design/enterprise/issues/2072))
- `[Listview]` Improved accessibility when configured as selectable (all types), as well as re-enabled accessibility e2e Tests. ([#403](https://github.com/infor-design/enterprise/issues/403))
- `[Locale]` Synced up date and time patterns with the CLDR several time patterns in particular were corrected. ([#2022](https://github.com/infor-design/enterprise/issues/2022))
- `[Locale]` Fixed an issue loading duplicate locales such as en-GB where the strings are copies, before you might get undefined strings. ([#2216](https://github.com/infor-design/enterprise/issues/2216))
- `[Locale]` Added support for es-419 locale. ([#2204](https://github.com/infor-design/enterprise/issues/2204))
- `[Locale]` Restored functionality for dynamically changing fonts for some languages. ([#2144](https://github.com/infor-design/enterprise/issues/2144))
- `[Modal]` Fixed a demoapp issue where the select all checkbox wasn't selecting all. ([2225](https://github.com/infor-design/enterprise/issues/2225))
- `[Monthview]` Fixed an issue where the previous and next buttons were not correctly reversed in right-to-left mode. ([1910](https://github.com/infor-design/enterprise/issues/1910))
- `[Personalization]` Changed the default turquoise personalization to a darker one. ([#2063](https://github.com/infor-design/enterprise/issues/2063))
- `[Personalization]` Changed the default turquoise personalization to a darker one. ([#2063](https://github.com/infor-design/enterprise/issues/2063))
- `[Personalization]` Added a default option to the personalization color pickers. ([#2063](https://github.com/infor-design/enterprise/issues/2063))
- `[Personalization]` Added more classes and examples for the personalization colors so that you can personalize certain form elements. ([#2120](https://github.com/infor-design/enterprise/issues/2120))
- `[Personalization]` Added several form examples with buttons and completion chart that can be personalized. ([#1963](https://github.com/infor-design/enterprise/issues/1963))
- `[Personalization]` Added an example of normal tabs behaving like header tabs in a personalized area. ([#1962](https://github.com/infor-design/enterprise/issues/1962))
- `[Personalization]` Added completion chart and alerts to the list of header items that will work when personalized. ([#2171](https://github.com/infor-design/enterprise/issues/2171))
- `[Personalization]` Fixed a bug where the overlay would not disappear when manually loading stylesheets. ([#2258](https://github.com/infor-design/enterprise/issues/2258))
- `[Popupmenu]` Fixed an issue where disabled submenus were opening on mouseover. ([#1863](https://github.com/infor-design/enterprise/issues/1863))
- `[Radios]` Fixed an issue where in `RTL` the radio seems visually separate from it's label. ([#2096](https://github.com/infor-design/enterprise/issues/2096))
- `[Summary Form]` Updated to improve readability. ([#1765](https://github.com/infor-design/enterprise/issues/1765))
- `[Targeted Achievement]` Updated to work in uplift theme. ([#2220](https://github.com/infor-design/enterprise/issues/2220))
- `[Timepicker]` Fixed an issue where AM/PM dropdown tooltip was displaying on android devices. ([#1446](https://github.com/infor-design/enterprise/issues/1446))
- `[Timepicker]` Fixed an issue where dropdown popup was out of position on android devices. ([#2021](https://github.com/infor-design/enterprise/issues/2021))
- `[Timepicker]` Updated the Swedish translation for Set Time. ([#2153](https://github.com/infor-design/enterprise/issues/2153))
- `[Tree]` Fixed an issue where children property null was breaking tree to not render. ([#1908](https://github.com/infor-design/enterprise/issues/1908))

### v4.19.0 Chores & Maintenance

- `[General]` Updated to jquery 3.4.1 to fix a jquery bug seen occasionally. ([#2109](https://github.com/infor-design/enterprise/issues/2109))
- `[General]` Fixed relative links in several markdown files.
- `[Demo App]` Fixed CSP and handling of image paths for better support of images in examples on IDS demo sites (demo.design.infor.com). ([#1888](https://github.com/infor-design/enterprise/issues/1888))
- `[Personalize]` Separated personalization styles into standalone file for improved maintainability. ([#2127](https://github.com/infor-design/enterprise/issues/2127))

(84 Issues Solved This Release, Backlog Enterprise 311, Backlog Ng 79, 839 Functional Tests, 876 e2e Tests)

## v4.18.2

### v4.18.2 Fixes

- `[Autocomplete]` Fixed an XSS injection issue. ([#502](https://github.com/infor-design/enterprise-ng/issues/502)).
- `[Dropdown]` Fixed an XSS injection issue. ([#503](https://github.com/infor-design/enterprise-ng/issues/503)).

## v4.18.1

### v4.18.1 Fixes

- `[Input]` Added backwards-compatibility for previous accessibility changes to labels. ([#2118](https://github.com/infor-design/enterprise/issues/2118)). Additional information can be found in the [Form Component documentation](https://github.com/infor-design/enterprise/blob/4.18.x/src/components/form/readme.md#field-labels).

## v4.18.0

### v4.18.0 Features

- `[App Menu]` Added support for personalization by adding the `is-personalizable` class the menu will now change colors along with headers ([#1847](https://github.com/infor-design/enterprise/issues/1847))
- `[App Menu]` Added a special role switcher dropdown to change the menu role. ([#1935](https://github.com/infor-design/enterprise/issues/1935))
- `[Personalize]` Added classes for the personalization colors so that you can personalize certain form elements. ([#1847](https://github.com/infor-design/enterprise/issues/1847))
- `[Expandable Area]` Added example of a standalone button the toggles a form area. ([#1935](https://github.com/infor-design/enterprise/issues/1935))
- `[Datagrid]` Added support so if there are multiple inputs within an editor they work with the keyboard tab key. ([#355](https://github.com/infor-design/enterprise-ng/issues/355))
- `[Datagrid]` Fixed an error on IE when doing an excel export. ([#2018](https://github.com/infor-design/enterprise/issues/2018))
- `[Editor]` Added a JS setting and CSS styles to support usage of a Flex Toolbar ([#1120](https://github.com/infor-design/enterprise/issues/1120))
- `[Header]` Added a JS setting and CSS styles to support usage of a Flex Toolbar ([#1120](https://github.com/infor-design/enterprise/issues/1120))
- `[Mask]` Added a setting for passing a locale string, allowing Number masks to be localized.  This enables usage of the `groupSize` property, among others, from locale data in the Mask. ([#440](https://github.com/infor-design/enterprise/issues/440))
- `[Masthead]` Added CSS styles to support usage of a Flex Toolbar ([#1120](https://github.com/infor-design/enterprise/issues/1120))
- `[Notification]` Added example of a Widget/Card with notification and add code to truncate the text (via ellipsis) if it is lengthy. ([#1881](https://github.com/infor-design/enterprise/issues/1881))
- `[Theme/Colors]` Added new component for getting theme and color information. This is used throughout the code. There was a hidden property `Soho.theme`, if you used this in some way you should now use `Soho.theme.currentTheme`. ([#1866](https://github.com/infor-design/enterprise/issues/1866))

### v4.18.0 Fixes

- `[App Menu]` Fixed some accessibility issues on the nav menu. ([#1721](https://github.com/infor-design/enterprise/issues/1721))
- `[Busy Indicator]` Fixed a bug that causes a javascript error when the busy indicator is used on the body tag. ([#1918](https://github.com/infor-design/enterprise/issues/1918))
- `[Css/Sass]` Fixed an issue where the High Contrast theme and Uplift theme were not using the right tokens. ([#1897](https://github.com/infor-design/enterprise/pull/1897))
- `[Colors]` Fixed the color palette demo page to showcase the correct hex values based on the current theme ([#1801](https://github.com/infor-design/enterprise/issues/1801))
- `[Contextual Action Panel]` Fixed an issue where cap modal would only open the first time. ([#1993](https://github.com/infor-design/enterprise/issues/1993))
- `[Datepicker]` Fixed an issue in NG where the custom validation is removed during the teardown of a datepicker.([NG #411](https://github.com/infor-design/enterprise-ng/issues/411))
- `[Datagrid]` Fixed an issue where lookup filterConditions were not rendering. ([#1873](https://github.com/infor-design/enterprise/issues/1873))
- `[Datagrid]` Fixed an issue where when using filtering and server side paging the filter operations would cause two ajax requests. ([#2069](https://github.com/infor-design/enterprise/issues/2069))
- `[Datagrid]` Fixed issue where header columns are misaligned with body columns on load. ([#1892](https://github.com/infor-design/enterprise/issues/1892))
- `[Datagrid]` Fixed an issue where filtering was missing translation. ([#1900](https://github.com/infor-design/enterprise/issues/1900))
- `[Datagrid]` Fixed an issue with the checkbox formatter where string based 1 or 0 would not work as a dataset source. ([#1948](https://github.com/infor-design/enterprise/issues/1948))
- `[Datagrid]` Fixed a bug where text would be misaligned when repeatedly toggling the filter row. ([#1969](https://github.com/infor-design/enterprise/issues/1969))
- `[Datagrid]` Added an example of expandOnActivate on a customer editor. ([#353](https://github.com/infor-design/enterprise-ng/issues/353))
- `[Datagrid]` Added ability to pass a function to the tooltip option for custom formatting. ([#354](https://github.com/infor-design/enterprise-ng/issues/354))
- `[Datagrid]` Fixed `aria-checked` not toggling correctly on selection of multiselect checkbox. ([#1961](https://github.com/infor-design/enterprise/issues/1961))
- `[Datagrid]` Fixed incorrectly exported CSV/Excel data. ([#2001](https://github.com/infor-design/enterprise/issues/2001))
- `[Dropdown]` Changed the way dropdowns work with screen readers to be a collapsible listbox.([#404](https://github.com/infor-design/enterprise/issues/404))
- `[Dropdown]` Fixed an issue where multiselect dropdown unchecking "Select All" was not getting clear after close list with Safari browser.([#1882](https://github.com/infor-design/enterprise/issues/1882))
- `[Dropdown]` Added an example of a color dropdown showing palette colors as icons.([#2013](https://github.com/infor-design/enterprise/issues/2013))
- `[Datagrid]` Fixed a misalignment of the close icon on mobile. ([#2018](https://github.com/infor-design/enterprise/issues/2018))
- `[List/Detail]` Removed some legacy CSS code that was causing text inside of inline Toolbar Searchfields to become transparent. ([#2075](https://github.com/infor-design/enterprise/issues/2075))
- `[Listbuilder]` Fixed an issue where the text was not sanitizing. ([#1692](https://github.com/infor-design/enterprise/issues/1692))
- `[Lookup]` Fixed an issue where the tooltip was using audible text in the code block component. ([#354](https://github.com/infor-design/enterprise-ng/issues/354))
- `[Locale]` Fixed trailing zeros were getting ignored when displaying thousands values. ([#404](https://github.com/infor-design/enterprise/issues/1840))
- `[MenuButton]` Improved the way menu buttons work with screen readers.([#404](https://github.com/infor-design/enterprise/issues/404))
- `[Message]` Added an audible announce of the message type.([#964](https://github.com/infor-design/enterprise/issues/964))
- `[Message]` Change audible announce of message type added in #964 to an option that is strictly audible.([#2120](https://github.com/infor-design/enterprise/issues/2120))
- `[Modal]` Changed text and button font colors to pass accessibility checks.([#964](https://github.com/infor-design/enterprise/issues/964))
- `[Multiselect]` Fixed an issue where previous selection was still selected after clear all by "Select All" option. ([#2003](https://github.com/infor-design/enterprise/issues/2003))
- `[Notifications]` Fixed a few issues with notification background colors by using the corresponding ids-identity token for each. ([1857](https://github.com/infor-design/enterprise/issues/1857), [1865](https://github.com/infor-design/enterprise/issues/1865))
- `[Notifications]` Fixed an issue where you couldn't click the close icon in Firefox. ([1573](https://github.com/infor-design/enterprise/issues/1573))
- `[Radios]` Fixed the last radio item was being selected when clicking on the first when displayed horizontal. ([#1878](https://github.com/infor-design/enterprise/issues/1878))
- `[Signin]` Fixed accessibility issues. ([#421](https://github.com/infor-design/enterprise/issues/421))
- `[Skiplink]` Fixed a z-index issue on skip links over the nav menu. ([#1721](https://github.com/infor-design/enterprise/issues/1721))
- `[Slider]` Changed the demo so the tooltip will hide when resizing the page. ([#2033](https://github.com/infor-design/enterprise/issues/2033))
- `[Stepprocess]` Fixed rtl style issues. ([#413](https://github.com/infor-design/enterprise/issues/413))
- `[Swaplist]` Fixed disabled styling on swap header buttons. ([#2019](https://github.com/infor-design/enterprise/issues/2019))
- `[Tabs]` Fixed an issue where focus was changed after enable/disable tabs. ([#1934](https://github.com/infor-design/enterprise/issues/1934))
- `[Tabs-Module]` Fixed an issue where the close icon was outside the searchfield. ([#1704](https://github.com/infor-design/enterprise/issues/1704))
- `[Toolbar]` Fixed issues when tooltip shows on hover of toolbar ([#1622](https://github.com/infor-design/enterprise/issues/1622))
- `[Validation]` Fixed an issue where the isAlert settings set to true, the border color, control text color, control icon color was displaying the color for the alert rather than displaying the default color. ([#1922](https://github.com/infor-design/enterprise/issues/1922))

### v4.18.0 Chore & Maintenance

- `[Buttons]` Updated button disabled states with corresponding ids-identity tokens. ([1914](https://github.com/infor-design/enterprise/issues/1914)
- `[Docs]` Added a statement on supporting accessibility. ([#1540](https://github.com/infor-design/enterprise/issues/1540))
- `[Docs]` Added the supported screen readers and some notes on accessibility. ([#1722](https://github.com/infor-design/enterprise/issues/1722))

(50 Issues Solved This Release, Backlog Enterprise 294, Backlog Ng 80, 809 Functional Tests, 803 e2e Tests)

## v4.17.1

### v4.17.1 Fixes

- `[Datagrid]` Fixed an issue where the second to last column was having resize issues with frozen column sets.(<https://github.com/infor-design/enterprise/issues/1890>)
- `[Datagrid]` Re-align icons and items in the datagrid's "short header" configuration.(<https://github.com/infor-design/enterprise/issues/1880>)
- `[Locale]` Fixed incorrect "groupsize" for `en-US` locale.(<https://github.com/infor-design/enterprise/issues/1907>)

### v4.17.1 Chores & Maintenance

- `[Demoapp]` Fixed embedded icons example with missing icons.(<https://github.com/infor-design/enterprise/issues/1889>)
- `[Demoapp]` Fixed notification demo examples.(<https://github.com/infor-design/enterprise/issues/1893>, <https://github.com/infor-design/enterprise/pull/1896>)

(5 Issues Solved this patch release)

## v4.17.0

- [Npm Package](https://www.npmjs.com/package/ids-enterprise)
- [IDS Enterprise Angular Change Log](https://github.com/infor-design/enterprise-ng/blob/master/docs/CHANGELOG.md)

### v4.17.0 Future Deprecation

- `[Mask]` Using legacy mask options is now deprecated (was starting 4.3.2) and we will remove this in approximately 6 months from the code base. This means using the `data-mask` option and the `mode` as well as legacy patterns in favor of the newer settings and regexes. ([#439](https://github.com/infor-design/enterprise/issues/439))

### v4.17.0 Features

- `[Datagrid]` Added support for ellipsis to header text. ([#842](https://github.com/infor-design/enterprise/issues/842))
- `[Datagrid]` Added support to cancel `rowactivated` event. Now it will trigger the new event `beforerowactivated` which will wait/sync to cancel or proceed to do `rowactivated` event. ([#1021](https://github.com/infor-design/enterprise/issues/1021))
- `[Datagrid]` Added option to align grouped headers text. ([#1714](https://github.com/infor-design/enterprise/issues/1714))
- `[Datagrid]` Tabbing through a new row moves focus to next line for a lookup column. ([#1822](https://github.com/infor-design/enterprise/issues/1822))
- `[Datagrid]` Validation tooltip does not wrap words correctly across multiple lines. ([#1829](https://github.com/infor-design/enterprise/issues/1829))
- `[Dropdown]` Added support to make dropdown readonly fields optionally not tab-able. ([#1591](https://github.com/infor-design/enterprise/issues/1591))
- `[Form Compact]` Implemented design for field-heavy forms. This design is experimental, likely not production ready, and subject to change without notice. ([#1699](https://github.com/infor-design/enterprise/issues/1699))
- `[Hierarchy]` Changed the newer stacked layout to support mutiple root elements. ([#1677](https://github.com/infor-design/enterprise/issues/1677))
- `[Locale]` Added support for passing in `locale` or `language` to the `parse` and `format` and `translation` functions so they will work without changing the current locale or language. ([#462](https://github.com/infor-design/enterprise/issues/462))
- `[Locale]` Added support for setting a specific group size other than the ones in the locale. This includes using no group size. ([#462](https://github.com/infor-design/enterprise/issues/462))
- `[Locale]` Added support for showing timezones in the current language with a fall back for IE 11. ([#592](https://github.com/infor-design/enterprise/issues/592))
- `[Locale]` Added support for different group sizes. This was previously not working correctly for locales like hi-IN (using 3, 2 group sizes) and en-US (using 3, 0 group sizes). We will later make this work on masks on a separate issue. ([#441](https://github.com/infor-design/enterprise/issues/441))
- `[Locale]` Its now possible to add new locales in by adding them to the `defaultLocales` and `supportedLocales` sets. ([#402](https://github.com/infor-design/enterprise/issues/402))
- `[Locale]` Added an example to show extending locales with new strings and an api method to make it easier. because of the way this is split, if your directly adding to `Locale.cultures` you will need to adjust your code to extend from `Locale.languages` instead. ([#402](https://github.com/infor-design/enterprise/issues/402))
- `[Locale]` Added support for having a different language and locale. This is done by calling the new `setLanguage` function. ([#1552](https://github.com/infor-design/enterprise/issues//1552))
- `[Locale / Mask]` Added limited initial support for some unicode languages. This means you can convert to and from numbers typed in Devangari, Arabic, and Chinese (Financial and Simplified). ([#439](https://github.com/infor-design/enterprise/issues/439))
- `[Locale]` Added support for passing a `locale` other the the current locale to calendar, monthview, datepicker and timepicker. ([#462](https://github.com/infor-design/enterprise/issues/462))
- `[Mask]` It is now possible to type numbers in unicode such as Devangari, Arabic, and Chinese (Financial and Simplified) into the the masks that involve numbers. ([#439](https://github.com/infor-design/enterprise/issues/439))
- `[Modal]` Added an option to dictate the maximum width of the modal. ([#1802](https://github.com/infor-design/enterprise/issues/1802))
- `[Icons]` Add support for creating an svg file for the Uplift theme's (alpha) new icons from ids-identity@2.4.0 assets. ([#1759](https://github.com/infor-design/enterprise/issues/1759))
- `[Radar]` Added support to three label sizes (name, abbrName, shortName). ([#1553](https://github.com/infor-design/enterprise/issues/1553))

### v4.17.0 Fixes

- `[Accordion]` Fixed a bug where some truncated text elements were not generating a tooltip. ([#1736](https://github.com/infor-design/enterprise/issues/1736))
- `[Builder]` Cropped Header for Builder Panel When Text is Long. ([#1814](https://github.com/infor-design/enterprise/issues/1814))
- `[Calendar]` Event model title color is not correct if the modal is opened and another event is selected. ([#1739](https://github.com/infor-design/enterprise/issues/1739))
- `[Calendar]` Modal is still displayed after changing months. ([#1741](https://github.com/infor-design/enterprise/issues/1741))
- `[Calendar]` Changing some event spans is causing missing dates on the dialogs. ([#1708](https://github.com/infor-design/enterprise/issues/1708))
- `[Composite Form]` Fix a bug in IE11 where composite form content overflows to the lower container. ([#1768](https://github.com/infor-design/enterprise/issues/1768))
- `[Datagrid]` Added a fix where the column is next to the edge of the browser and the filter dropdown popup overflow the page.([#1604](https://github.com/infor-design/enterprise/issues/1604))
- `[Datagrid]` Added a fix to allow the commit of a cell edit after tabbing into a cell once having clicked into a previous cell.([#1608](https://github.com/infor-design/enterprise/issues/1608))
- `[Datagrid]` Stretch column not working in Edge browser. ([#1716](https://github.com/infor-design/enterprise/issues/1716))
- `[Datagrid]` Fixed a bug where the source callback was not called when filtering. ([#1688](https://github.com/infor-design/enterprise/issues/1688))
- `[Datagrid]` Fixed a bug where filtering Order Date with `is-not-empty` on a null value would not correctly filter out results. ([#1718](https://github.com/infor-design/enterprise/issues/1718))
- `[Datagrid]` Fixed a bug where when using the `disableClientSideFilter` setting the filtered event would not be called correctly. ([#1689](https://github.com/infor-design/enterprise/issues/1689))
- `[Datagrid]` Fixed a bug where hidden columns inside a colspan were aligning incorrectly. ([#1764](https://github.com/infor-design/enterprise/issues/1764))
- `[Dropdown]` Fixed a layout error on non inline fields with errors. ([#1770](https://github.com/infor-design/enterprise/issues/1770))
- `[Dropdown]` Fixed a bug where the dropdown did not close when tabbing if using the `noSearch` setting. ([#1731](https://github.com/infor-design/enterprise/issues/1731))
- `[Modal]` Fixed a bug where the modal can overflow the page. ([#1802](https://github.com/infor-design/enterprise/issues/1802))
- `[Radio Button]` Fixed a rendering problem on the selected state of Radio Buttons used inside of Accordion components. ([#1568](https://github.com/infor-design/enterprise/issues/1568))
- `[Radio Button]` Fixed a z-index issue that was causing radio buttons to sometimes display over top of page sections where they should have instead scrolled beneath. ([#1014](https://github.com/infor-design/enterprise/issues/1014))

### v4.17.0 Chore & Maintenance

- `[Css/Sass]` Replaced font-size numerical declarations with their ids-identity token counterpart. ([#1640](https://github.com/infor-design/enterprise/issues/1640))
- `[Demoapp]` Removed query parameter for changing fonts. ([#1747](https://github.com/infor-design/enterprise/issues/1747))
- `[Build]` Added a process to notify developers that things are being deprecated or going away. Documented the current deprecations in this system and made [notes for developers](https://github.com/infor-design/enterprise/blob/master/docs/CODING-STANDARDS.md#deprecations). ([#1747](https://github.com/infor-design/enterprise/issues/1747))

(30 Issues Solved This Release, Backlog Enterprise 224, Backlog Ng 59, 785 Functional Tests, 793 e2e Tests)

## v4.16.0

- [Npm Package](https://www.npmjs.com/package/ids-enterprise)
- [IDS Enterprise Angular Change Log](https://github.com/infor-design/enterprise-ng/blob/master/docs/CHANGELOG.md)

### v4.16.0 Features

- `[Busy Indicator]` Made a fix to make it possible to use a busy indicator on a modals. ([#827](https://github.com/infor-design/enterprise/issues/827))
- `[Datagrid]` Added an option to freeze columns from scrolling on the left and/or right. The new option is called `frozenColumns`. See notes on what works and doesnt with frozen column in the datagrid docs frozen column section. ([#464](https://github.com/infor-design/enterprise/issues/464))
- `[Editor]` Added new state called "preview" a non editable mode to editor. Where it only shows the HTML with no toolbar, borders etc. ([#1413](https://github.com/infor-design/enterprise/issues/1413))
- `[Field Filter]` Added support to get and set filter type programmatically. ([#1181](https://github.com/infor-design/enterprise/issues/1181))
- `[Hierarchy]` Add print media styles to decrease ink usage and increase presentability for print format. Note that you may need to enable the setting to print background images, both Mac and PC have a setting for this. ([#456](https://github.com/infor-design/enterprise/issues/456))
- `[Hierarchy]` Added a new "stacked" layout to eventually replace the current layouts. This works better responsively and prevents horizontal scrolling. ([#1629](https://github.com/infor-design/enterprise/issues/1629))
- `[Pager]` Added a "condensed" page size selector button for use on pagers in smaller containers, such as the list side of the list/detail pattern. ([#1459](https://github.com/infor-design/enterprise/issues/1459))

### v4.16.0 Future Deprecation

- `[Hierarchy]` The following options are now deprecated and will be removed approximately 2019-05-15. `paging` and `mobileView`. ([#1629](https://github.com/infor-design/enterprise/issues/1629))
- `[Hierarchy]` Stacked layout will become the default layout in favor of the existing horizontal layout, so the horizontal layout is now considered deprecated and will be removed approximately 2019-05-15. ([#1629](https://github.com/infor-design/enterprise/issues/1629))

### v4.16.0 Fixes

- `[Application Menu]` Fixed the truncation of long text in an accordion element in the application menu by adding a tooltip to truncated elements. ([#457](https://github.com/infor-design/enterprise/issues/457))
- `[Calendar]` Disable the new event modal when no template is defined. ([#1700](https://github.com/infor-design/enterprise/issues/1700))
- `[Dropdown]` Fixed a bug where the ellipsis was not showing on long text in some browsers. ([#1550](https://github.com/infor-design/enterprise/issues/1550))
- `[Datagrid]` Fixed a bug in equals filter on multiselect filters. ([#1586](https://github.com/infor-design/enterprise/issues/1586))
- `[Datagrid]` Fixed a bug where incorrect data is shown in the events in tree grid. ([#315](https://github.com/infor-design/enterprise-ng/issues/315))
- `[Datagrid]` Fixed a bug where when using minWidth on a column and sorting the column will become misaligned. ([#1481](https://github.com/infor-design/enterprise/issues/1481))
- `[Datagrid]` Fixed a bug where when resizing the last column may become invisible. ([#1456](https://github.com/infor-design/enterprise/issues/1456))
- `[Datagrid]` Fixed a bug where a checkbox column will become checked when selecting if there is no selection checkbox. ([#1641](https://github.com/infor-design/enterprise/issues/1641))
- `[Datagrid]` Fixed a bug where the last column would sometimes not render fully for buttons with longer text. ([#1246](https://github.com/infor-design/enterprise/issues/1246))
- `[Datagrid]` Fixed a bug where showMonthYearPicker did not work correctly on date filters. ([#1532](https://github.com/infor-design/enterprise-ng/issues/1532))
- `[Validation]` Fixed a bug in removeError where the icon is sometimes not removed. ([#1556](https://github.com/infor-design/enterprise/issues/1556))
- `[Datepicker]` Fixed the range picker to clear when changing months in a filter. ([#1537](https://github.com/infor-design/enterprise/issues/1537))
- `[Datepicker]` Fixed disabled dates example to validate again on disabled dates. ([#1445](https://github.com/infor-design/enterprise/issues/1445))
- `[Datagrid]` Fixed a Date Editor bug when passing a series of zeroes to a datagrid cell with an editable date. ([#1020](https://github.com/infor-design/enterprise/issues/1020))
- `[Dropdown]` Fixed a bug where a dropdown will never reopen if it is closed by clicking a menu button. ([#1670](https://github.com/infor-design/enterprise/issues/1670))
- `[Icons]` Established missing icon sourcing and sizing consistency from ids-identity icon/svg assets. ([PR#1628](https://github.com/infor-design/enterprise/pull/1628))
- `[Listview]` Addressed performance issues with paging on all platforms, especially Windows and IE/Edge browsers. As part of this, reworked all components that integrate with the Pager component to render their contents based on a dataset, as opposed to DOM elements. ([#922](https://github.com/infor-design/enterprise/issues/922))
- `[Lookup]` Fixed a bug with settings: async, server-side, and single select modes.  The grid was not deselecting the previously selected value when a new row was clicked.  If the value is preselected in the markup, the lookup modal will no longer close prematurely. ([PR#1654](https://github.com/infor-design/enterprise/issues/1654))
- `[Pager]` Made it possible to set and persist custom tooltips on first, previous, next and last pager buttons. ([#922](https://github.com/infor-design/enterprise/issues/922))
- `[Pager]` Fixed propagation of the `pagesizes` setting when using `updated()`. Previously the array was deep extended instead of being replaced outright. ([#1466](https://github.com/infor-design/enterprise/issues/1466))
- `[Tree]` Fixed a bug when calling the disable or enable methods of the tree. This was not working with ie11. ([PR#1600](https://github.com/infor-design/enterprise/issues/1600))
- `[Stepprocess]` Fixed a bug where the step folder was still selected when it was collapsed or expanded. ([#1633](https://github.com/infor-design/enterprise/issues/1633))
- `[Swaplist]` Fixed a bug where items were not able to drag anymore after make the search. ([#1703](https://github.com/infor-design/enterprise/issues/1703))
- `[Toolbar Flex]` Added the ability to pass in a `beforeOpen` callback to the More Actions menu (fixes a bug where it wasn't possible to dynamically add content to the More Actions menu in same way that was possible on the original Toolbar component)
- `[Toolbar Flex]` Fixed a bug where selected events were not bubbling up for a menu button on a flex toolbar. ([#1709](https://github.com/infor-design/enterprise/issues/1709))
- `[Stepprocess]` Disabled step selected when using the next or previous button. ([#1697](https://github.com/infor-design/enterprise/issues/1697))
- `[Tree]` Fixed a bug when calling the disable or enable methods of the tree. This was not working with ie11. ([PR#1600](https://github.com/infor-design/enterprise/issues/1600))

### v4.16.0 Chore & Maintenance

- `[Demo App]` Removed the search icon from the header on test pages as it doesn't function. ([#1449](https://github.com/infor-design/enterprise/issues/1449))
- `[Demo App]` Added a fix for incorrect links when running on windows. ([#1549](https://github.com/infor-design/enterprise/issues/1549))
- `[Docs]` Added a fix to prevent the documentation generator from failing intermittently. ([#1377](https://github.com/infor-design/enterprise/issues/1377))

(29 Issues Solved This Release, Backlog Enterprise 203, Backlog Ng 69, 735 Functional Tests, 670 e2e Tests)

## v4.15.0

- [Npm Package](https://www.npmjs.com/package/ids-enterprise)
- [IDS Enterprise Angular Change Log](https://github.com/infor-design/enterprise-ng/blob/master/docs/CHANGELOG.md)

### v4.15.0 Features

- `[Datagrid]` Added support for lookup in the datagrid filter. ([#653](https://github.com/infor-design/enterprise/issues/653))
- `[Datagrid]` Added support for masks on lookup editors. ([#406](https://github.com/infor-design/enterprise/issues/406))
- `[Validation]` When using legacy mode validation, made the icon dim if the text was on top of it. ([#644](https://github.com/infor-design/enterprise/issues/644))
- `[Calendar]` Now possible to edit events both with the API and by clicking/double clicking events. And other improvements. ([#1436](https://github.com/infor-design/enterprise/issues/1436))
- `[Datagrid]` Added new methods to clear dirty cells on cells, rows, and all. ([#1303](https://github.com/infor-design/enterprise/issues/1303))
- `[Tree]` Added several improvements: the ability to show a dropdown on the tree node, the ability to add nodes in between current nodes, the ability to set checkboxes for selection only on some nodes, and the ability to customize icons. ([#1364](https://github.com/infor-design/enterprise/issues/1364))
- `[Datagrid]` Added the ability to display or hide the new row indicator with a new `showNewIndicator` option. ([#1589](https://github.com/infor-design/enterprise/issues/1589))

### v4.15.0 Fixes

- `[Icons]` Icons with the word `confirm` have been changed to `success`. This is partially backwards compatible for now. We deprecated `confirm` and will remove in the next major version so rename your icons. Example `icon-confirm` to `icon-success`. ([#963](https://github.com/infor-design/enterprise/issues/963))
- `[Icons]` The alert icons now have a white background allowing them to appear on colored sections. There are now two versions, for example: `icon-error` and `icon-error-solid`. These are used in calendar. ([#1436](https://github.com/infor-design/enterprise/issues/1436))
- `[Circle Pager]` Made significant improvements to resizing, especially on tabs. ([#1284](https://github.com/infor-design/enterprise/issues/1284))
- `[Datagrid]` In high contrast mode the background is now white when editing cells. ([#1421](https://github.com/infor-design/enterprise/issues/1421))
- `[Dropdown]` Fixed an issue where filter did not work in no-search mode with the Caps Lock key. ([#1500](https://github.com/infor-design/enterprise/issues/1500))
- `[Popupmenu]` Fixed an issue when using the same menu on multiple inputs wherein destroying one instance actually destroyed all instances. ([#1025](https://github.com/infor-design/enterprise/issues/1025))
- `[Swaplist]` Fixed a bug where Shift+M did not work when typing in the search. ([#1408](https://github.com/infor-design/enterprise/issues/1408))
- `[Popupmenu]` Fixed a bug in immediate mode where right click only worked the first time. ([#1507](https://github.com/infor-design/enterprise/issues/1507))
- `[Editor]` Fixed a bug where clear formatting did not work in safari. ([#911](https://github.com/infor-design/enterprise/issues/911))
- `[Colorpicker]` Fixed a bug in Angular where the picker did not respond correctly to `editable=false` and `disabled=true`. ([#257](https://github.com/infor-design/enterprise-ng/issues/257))
- `[Locale]` Fixed a bug where the callback did not complete on nonexistent locales. ([#1267](https://github.com/infor-design/enterprise/issues/1267))
- `[Calendar]` Fixed a bug where event details remain when filtering event types. ([#1436](https://github.com/infor-design/enterprise/issues/1436))
- `[Busy Indicator]` Fixed a bug where the indicator closed when clicking on accordions. ([#281](https://github.com/infor-design/enterprise-ng/issues/281))
- `[Datagrid Tree]` Fixed the need for unique IDs on the tree nodes. ([#1361](https://github.com/infor-design/enterprise/issues/1361))
- `[Editor]` Improved the result of pasting bullet lists from MS Word. ([#1351](https://github.com/infor-design/enterprise/issues/1351))
- `[Hierarchy]` Fixed layout issues in the context menu in RTL mode. ([#1310](https://github.com/infor-design/enterprise/issues/1310))
- `[Datagrid]` Added a setting `allowChildExpandOnMatch` that optionally determines if a search/filter will show and allow nonmatching children to be shown. ([#1422](https://github.com/infor-design/enterprise/issues/1422))
- `[Datagrid]` If a link is added with a href it will now be followed when clicking, rather than needing to use the click method setting on columns. ([#1473](https://github.com/infor-design/enterprise/issues/1473))
- `[Datagrid Tree]` Fixed a bug where Expand/Collapse text is added into the +/- cell. ([#1145](https://github.com/infor-design/enterprise/issues/1145))
- `[Dropdown]` Fixed a bug in NG where two dropdowns in different components would cause each other to freeze. ([#229](https://github.com/infor-design/enterprise-ng/issues/229))
- `[Editor]` Verified a past fix where editor would not work with all buttons when in a modal. ([#408](https://github.com/infor-design/enterprise/issues/408))
- `[Datagrid Tree]` Fixed a bug in `updateRow` that caused the indent of the tree grid to collapse. ([#405](https://github.com/infor-design/enterprise/issues/405))
- `[Empty Message]` Fixed a bug where a null empty message would not be possible. This is used to show no empty message on initial load delays. ([#1467](https://github.com/infor-design/enterprise/issues/1467))
- `[Lookup]` Fixed a bug where nothing is inserted when you click a link editor in the lookup. ([#1315](https://github.com/infor-design/enterprise/issues/1315))
- `[About]` Fixed a bug where the version would not show when set. It would show the IDS version. ([#1414](https://github.com/infor-design/enterprise/issues/1414))
- `[Datagrid]` Fixed a bug in `disableClientSort` / `disableClientFilter`. It now retains visual indicators on sort and filter. ([#1248](https://github.com/infor-design/enterprise/issues/1248))
- `[Tree]` Fixed a bug where selected nodes are selected again after loading child nodes. ([#1270](https://github.com/infor-design/enterprise/issues/1270))
- `[Input]` Fixed a bug where inputs that have tooltips will not be selectable with the cursor. ([#1354](https://github.com/infor-design/enterprise/issues/1354))
- `[Accordion]` Fixed a bug where double clicking a header will open and then close the accordion. ([#1314](https://github.com/infor-design/enterprise/issues/1314))
- `[Datagrid]` Fixed a bug on hover with taller cells where the hover state would not cover the entire cell. ([#1490](https://github.com/infor-design/enterprise/issues/1490))
- `[Editor]` Fixed a bug where the image would still be shown if you press the Esc key and cancel the image dialog. ([#1489](https://github.com/infor-design/enterprise/issues/1489))
- `[Datagrid Lookup]` Added additional missing event info for ajax requests and filtering. ([#1486](https://github.com/infor-design/enterprise/issues/1486))
- `[Tabs]` Added protection from inserting HTML tags in the add method (XSS). ([#1462](https://github.com/infor-design/enterprise/issues/1462))
- `[App Menu]` Added better text wrapping for longer titles. ([#1116](https://github.com/infor-design/enterprise/issues/1116))
- `[Contextual Action Panel]` Fixed some examples so that they reopen more than one time. ([#1116](https://github.com/infor-design/enterprise/issues/506))
- `[Searchfield]` Fixed a border styling issue on longer labels in the search. ([#1500](https://github.com/infor-design/enterprise/issues/1500))
- `[Tabs Multi]` Improved the experience on mobile by collapsing the menus a bit. ([#971](https://github.com/infor-design/enterprise/issues/971))
- `[Lookup]` Fixed missing ellipsis menu on mobile devices. ([#1068](https://github.com/infor-design/enterprise/issues/1068))
- `[Accordion]` Fixed incorrect font size on p tags in the accordion. ([#1116](https://github.com/infor-design/enterprise/issues/1116))
- `[Line Chart]` Fixed and improved the legend text on mobile viewport. ([#609](https://github.com/infor-design/enterprise/issues/609))

### v4.15.0 Chore & Maintenance

- `[General]` Migrated sass to use IDS color variables. ([#1435](https://github.com/infor-design/enterprise/issues/1435))
- `[Angular]` Added all settings from 4.13 in time for future 5.1.0 ([#274](https://github.com/infor-design/enterprise-ng/issues/274))
- `[General]` Fixed some incorrect layouts. ([#1357](https://github.com/infor-design/enterprise/issues/1357))
- `[Targeted Achievement]` Removed some older non working examples. ([#520](https://github.com/infor-design/enterprise/issues/520))

(50 Issues Solved This Release, Backlog Enterprise 294, Backlog Ng 80, 809 Functional Tests, 716 e2e Tests)

## v4.14.0

- [Npm Package](https://www.npmjs.com/package/ids-enterprise)
- [IDS Enterprise Angular Change Log](https://github.com/infor-design/enterprise-ng/blob/master/docs/CHANGELOG.md)

### v4.14.0 Features

- `[Datepicker/Monthview]` Added a setting for the day of week the calendar starts that can be used outside of the Locale setting. ([#1179](https://github.com/infor-design/enterprise/issues/1179))
- `[Datagrid]` Made the tree datagrid work a lot better with filtering. ([#1281](https://github.com/infor-design/enterprise/issues/1281))
- `[Autocomplete/SearchField]` Added a caseSensitive filtering option. ([#385](https://github.com/infor-design/enterprise/issues/385))
- `[Datagrid]` Added an option `headerAlign` to set alignment on the header different than the rows. ([#420](https://github.com/infor-design/enterprise/issues/420))
- `[Message]` Added the ability to use certain formatter html tags in the message content. ([#379](https://github.com/infor-design/enterprise/issues/379))

### v4.14.0 Fixes

- `[Swaplist]` Fixed a bug that if you drag really fast everything disappears. ([#1195](https://github.com/infor-design/enterprise/issues/1195))
- `[Hierarchy]` Fixed a bug that part of the profile menu is cut off. ([#931](https://github.com/infor-design/enterprise/issues/931))
- `[Datagrid/Dropdown]` Fixed a bug that part of the dropdown menu is cut off. ([#1420](https://github.com/infor-design/enterprise/issues/1420))
- `[Modal]` Fixed bugs where with certain field types modal validation was not working. ([#1213](https://github.com/infor-design/enterprise/issues/1213))
- `[Dropdown]` Fixed a regression where the tooltip was not showing when data is overflowed. ([#1400](https://github.com/infor-design/enterprise/issues/1400))
- `[Tooltip]` Fixed a bugs where a tooltip would show up in unexpected places. ([#1396](https://github.com/infor-design/enterprise/issues/1396))
- `[Datagrid/Dropdown]` Fixed a bug where an error would occur if showSelectAll is used. ([#1360](https://github.com/infor-design/enterprise/issues/1360))
- `[Datagrid/Tooltip]` Fixed a bugs where a tooltip would show up in the header unexpectedly. ([#1395](https://github.com/infor-design/enterprise/issues/1395))
- `[Popupmenu]` Fixed incorrect highlighting on disabled list items.  ([#982](https://github.com/infor-design/enterprise/issues/982))
- `[Contextual Action Panel]` Fixed issues with certain styles of invoking the CAP where it would not reopen a second time. ([#1139](https://github.com/infor-design/enterprise/issues/1139))
- `[Spinbox]` Added a fix so the page will not zoom when click + and - on mobile devices. ([#1070](https://github.com/infor-design/enterprise/issues/1070))
- `[Splitter]` Removed the tooltip from the expand/collapse button as it was superfluous. ([#1180](https://github.com/infor-design/enterprise/issues/1180))
- `[Datagrid]` Added a fix so the last column when stretching will do so with percentage so it will stay when the page resize or the menu opens/closes. ([#1168](https://github.com/infor-design/enterprise/issues/1168))
- `[Datagrid]` Fixed bugs in the server side and filtering example. ([#396](https://github.com/infor-design/enterprise/issues/396))
- `[Datagrid]` Fixed a bug in applyFilter with datefields. ([#1269](https://github.com/infor-design/enterprise/issues/1269))
- `[Datagrid]` Fixed a bug in updateCellNode where sometimes it did not work. ([#1122](https://github.com/infor-design/enterprise/issues/1122))
- `[Hierarchy]` Made the empty image ring the same color as the left edge. ([#932](https://github.com/infor-design/enterprise/issues/932))
- `[Datagrid/Dropdown]` Fixed an issue that tab did not close dropdown editors. ([#1198](https://github.com/infor-design/enterprise/issues/1198))
- `[Datagrid/Dropdown]` Fixed a bug that if you click open a dropdown editor then you cannot use arrow keys to select. ([#1387](https://github.com/infor-design/enterprise/issues/1387))
- `[Datagrid/Dropdown]` Fixed a bug that if a smaller number of items the menu would be too short. ([#1298](https://github.com/infor-design/enterprise/issues/1298))
- `[Searchfield]` Fixed a bug that the search field didnt work in safari. ([#225](https://github.com/infor-design/enterprise/issues/225))
- `[Datagrid/Dropdown]` Fixed a bug that source is used the values may be cleared out when opening the list. ([#1185](https://github.com/infor-design/enterprise/issues/1185))
- `[Personalization]` Fixed a bug that when calling initialize the personalization would reset. ([#1231](https://github.com/infor-design/enterprise/issues/1231))
- `[Tabs]` Fixed the alignment of the closing icon. ([#1056](https://github.com/infor-design/enterprise/issues/1056))
- `[Dropdown]` Fixed list alignment issues on mobile. ([#1069](https://github.com/infor-design/enterprise/issues/1069))
- `[Dropdown]` Fixed issues where the listbox would not close on mobile. ([#1119](https://github.com/infor-design/enterprise/issues/1119))
- `[Dropdown]` Fixed a bug where modals would close on url hash change. ([#1207](https://github.com/infor-design/enterprise/issues/1207))
- `[Contextual Action Panel]` Fixed an issue where buttons would occasionally be out of view. ([#283](https://github.com/infor-design/enterprise/issues/283))
- `[Empty Message]` Added a new icon to indicate using the search function. ([#1325](https://github.com/infor-design/enterprise/issues/1325))
- `[Searchfield]` Added a fix for landscape mode on mobile. ([#1102](https://github.com/infor-design/enterprise/issues/1102))
- `[Datagrid]` Added a fix for hard to read fields in high contrast mode. ([#1193](https://github.com/infor-design/enterprise/issues/1193))

### v4.14.0 Chore & Maintenance

- `[General]` Fixed problems with the css mapping where the line numbers were wrong in the map files. ([#962](https://github.com/infor-design/enterprise/issues/962))
- `[Docs]` Added setting so themes can be shown in the documentation pages. ([#1327](https://github.com/infor-design/enterprise/issues/1327))
- `[Docs]` Made links to example pages open in a new window. ([#1132](https://github.com/infor-design/enterprise/issues/1132))

(43 Issues Solved This Release, Backlog Enterprise 181, Backlog Ng 64, 682 Functional Tests, 612 e2e Tests)

## v4.13.0

- [Npm Package](https://www.npmjs.com/package/ids-enterprise)
- [IDS Enterprise Angular Change Log](https://github.com/infor-design/enterprise-ng/blob/master/docs/CHANGELOG.md)

### v4.13.0 Features

- `[Calendar]` Added some new features such as upcoming events view, RTL, keyboard support and fixed styling issues and bugs. ([#1221](https://github.com/infor-design/enterprise/issues/1221))
- `[Flex Toolbar]` Added search field integration, so that the search field is mainly close to being able to replace the legacy toolbar. ([#269](https://github.com/infor-design/enterprise/issues/269))
- `[Bar]` Added short, medium label support for adapting the chart to responsive views. ([#1094](https://github.com/infor-design/enterprise/issues/1094))
- `[Textarea]` Added maxLength option to prevent typing over a set maximum. ([#1046](https://github.com/infor-design/enterprise/issues/1046))
- `[Textarea]` Added maxGrow option to prevent growing when typing over a set max. ([#1147](https://github.com/infor-design/enterprise/issues/1147))
- `[Datagrid]` If using the `showDirty` option the indication will now be on each cell. ([#1183](https://github.com/infor-design/enterprise/issues/1183))
- `[Datepicker]` Added an option `useCurrentTime` that will insert current time instead of noon time with date and timepickers. ([#1087](https://github.com/infor-design/enterprise/issues/1087))
- `[General]` Included an IE 11 polyfill for ES6 Promises, this is a new dependency in the package.json you should include. ([#1172](https://github.com/infor-design/enterprise/issues/1172))
- `[General]` Add translations in 38 languages including new support for Slovak (sk-SK). ([#557](https://github.com/infor-design/enterprise/issues/557))

### v4.13.0 Fixes

- `[Tooltips]` Fixed an important bug where tooltips would stick around in the page on the top corner. ([#1273](https://github.com/infor-design/enterprise/issues/1273))
- `[Tooltips]` Fixed some contrast issues on the high contrast theme. ([#1249](https://github.com/infor-design/enterprise/issues/1249))
- `[Tooltips]` Fixed a bug where Toolbar "More Actions" menu buttons could incorrectly display a tooltip overlapping an open menu. ([#1242](https://github.com/infor-design/enterprise/issues/1242))
- `[Datepicker / Timepicker]` Removed the need to use the customValidation setting. You can remove this option from your code. The logic will pick up if you added customValidation to your input by adding a data-validate option. You also may need to add `date` or `availableDate` validation to your  data-validate attribute if these validations are desired along with your custom or required validation. ([#862](https://github.com/infor-design/enterprise/issues/862))
- `[Menubutton]` Added a new setting `hideMenuArrow` you can use for buttons that don't require an arrow, such as menu buttons. ([#1088](https://github.com/infor-design/enterprise/issues/1088))
- `[Dropdown]` Fixed issues with destroy when multiple dropdown components are on the page. ([#1202](https://github.com/infor-design/enterprise/issues/1202))
- `[Datagrid]` Fixed alignment issues when using filtering with some columns that do not have a filter. ([#1124](https://github.com/infor-design/enterprise/issues/1124))
- `[Datagrid]` Fixed an error when dynamically adding context menus. ([#1216](https://github.com/infor-design/enterprise/issues/1216))
- `[Datagrid]` Added an example of dynamic intermediate paging and filtering. ([#396](https://github.com/infor-design/enterprise/issues/396))
- `[Dropdown]` Fixed alignment issues on mobile devices. ([#1069](https://github.com/infor-design/enterprise/issues/1069))
- `[Datepicker]` Fixed incorrect assumptions, causing incorrect umalqura calendar calculations. ([#1189](https://github.com/infor-design/enterprise/issues/1189))
- `[Datepicker]` Fixed an issue where the dialog would not close on click out if opening the time dropdown components first. ([#1278](https://github.com/infor-design/enterprise/issues/))
- `[General]` Added the ability to stop renderLoop. ([#214](https://github.com/infor-design/enterprise/issues/214))
- `[Datepicker]` Fixed an issue reselecting ranges with the date picker range option. ([#1197](https://github.com/infor-design/enterprise/issues/1197))
- `[Editor]` Fixed bugs on IE with background color option. ([#392](https://github.com/infor-design/enterprise/issues/392))
- `[Colorpicker]` Fixed issue where the palette is not closed on enter key / click. ([#1050](https://github.com/infor-design/enterprise/issues/1050))
- `[Accordion]` Fixed issues with context menus on the accordion. ([#639](https://github.com/infor-design/enterprise/issues/639))
- `[Searchfield]` Made no results appear not clickable. ([#329](https://github.com/infor-design/enterprise/issues/329))
- `[Datagrid]` Added an example of groups and paging. ([#435](https://github.com/infor-design/enterprise/issues/435))
- `[Editor]` Fixed the dirty indicator when using toolbar items. ([#910](https://github.com/infor-design/enterprise/issues/910))
- `[Datagrid]` Fixed a bug that made tooltips disappear when a lookup editor is closed. ([#1186](https://github.com/infor-design/enterprise/issues/1186))
- `[Datagrid]` Fixed a bug where not all rows are removed in the removeSelected function. ([#1036](https://github.com/infor-design/enterprise/issues/1036))
- `[Datagrid]` Fixed bugs in activateRow and deactivateRow in some edge cases. ([#948](https://github.com/infor-design/enterprise/issues/948))
- `[Datagrid]` Fixed formatting of tooltips on the header and filter. ([#955](https://github.com/infor-design/enterprise/issues/955))
- `[Datagrid]` Fixed wrong page number when saving the page number in localstorage and reloading. ([#798](https://github.com/infor-design/enterprise/issues/798))
- `[Tree]` Fixed issues when expanding and collapsing after dragging nodes around. ([#1183](https://github.com/infor-design/enterprise/issues/1183))
- `[ContextualActionPanel]` Fixed a bug where the CAP will be closed if clicking an accordion in it. ([#1138](https://github.com/infor-design/enterprise/issues/1138))
- `[Colorpicker]` Added a setting (customColors) to prevent adding default colors if totally custom colors are used. ([#1135](https://github.com/infor-design/enterprise/issues/1135))
- `[AppMenu]` Improved contrast in high contrast theme. ([#1146](https://github.com/infor-design/enterprise/issues/1146))
- `[Searchfield]` Fixed issue where ascenders/descenders are cut off. ([#1101](https://github.com/infor-design/enterprise/issues/1101))
- `[Tree]` Added sortstop and sortstart events. ([#1003](https://github.com/infor-design/enterprise/issues/1003))
- `[Searchfield]` Fixed some alignment issues in different browsers. ([#1106](https://github.com/infor-design/enterprise/issues/1106))
- `[Searchfield]` Fixed some contrast issues in different browsers. ([#1104](https://github.com/infor-design/enterprise/issues/1104))
- `[Searchfield]` Prevent multiple selected events from firing. ([#1259](https://github.com/infor-design/enterprise/issues/1259))
- `[Autocomplete]` Added a beforeOpen setting ([#398](https://github.com/infor-design/enterprise/issues/398))
- `[Toolbar]` Fixed an error where toolbar tried to focus a DOM item that was removed. ([#1177](https://github.com/infor-design/enterprise/issues/1177))
- `[Dropdown]` Fixed a problem where the bottom of some lists is cropped. ([#909](https://github.com/infor-design/enterprise/issues/909))
- `[General]` Fixed a few components so that they could still initialize when hidden. ([#230](https://github.com/infor-design/enterprise/issues/230))
- `[Datagrid]` Fixed missing tooltips on new row. ([#1081](https://github.com/infor-design/enterprise/issues/1081))
- `[Lookup]` Fixed a bug using select all where it would select the previous list. ([#295](https://github.com/infor-design/enterprise/issues/295))
- `[Datagrid]` Fixed missing summary row on initial render in some cases. ([#330](https://github.com/infor-design/enterprise/issues/330))
- `[Button]` Fixed alignment of text and icons. ([#973](https://github.com/infor-design/enterprise/issues/973))
- `[Datagrid]` Fixed missing source call when loading last page first. ([#1162](https://github.com/infor-design/enterprise/issues/1162))
- `[SwapList]` Made sure swap list will work in all cases and in angular. ([#152](https://github.com/infor-design/enterprise/issues/152))
- `[Toast]` Fixed a bug where some toasts on certain urls may not close. ([#1305](https://github.com/infor-design/enterprise/issues/1305))
- `[Datepicker / Lookup]` Fixed bugs where they would not load on tabs. ([#1304](https://github.com/infor-design/enterprise/issues/1304))

### v4.13.0 Chore & Maintenance

- `[General]` Added more complete visual tests. ([#978](https://github.com/infor-design/enterprise/issues/978))
- `[General]` Cleaned up some of the sample pages start at A, making sure examples work and tests are covered for better QA (on going). ([#1136](https://github.com/infor-design/enterprise/issues/1136))
- `[General]` Upgraded to ids-identity 2.0.x ([#1062](https://github.com/infor-design/enterprise/issues/1062))
- `[General]` Cleanup missing files in the directory listings. ([#985](https://github.com/infor-design/enterprise/issues/985))
- `[Angular 1.0]` We removed the angular 1.0 directives from the code and examples. These are no longer being updated. You can still use older versions of this or move on to Angular 7.x ([#1136](https://github.com/infor-design/enterprise/issues/1136))
- `[Uplift]` Included the uplift theme again as alpha for testing. It will show with a watermark and is only available via the personalize api or url params in the demo app. ([#1224](https://github.com/infor-design/enterprise/issues/1224))

(69 Issues Solved This Release, Backlog Enterprise 199, Backlog Ng 63, 662 Functional Tests, 659 e2e Tests)

## v4.12.0

- [Npm Package](https://www.npmjs.com/package/ids-enterprise)
- [IDS Enterprise Angular Change Log](https://github.com/infor-design/enterprise-ng/blob/master/docs/CHANGELOG.md)

### v4.12.0 Features

- `[General]` The ability to make custom/smaller builds has further been improved. We improved the component matching, made it possible to run the tests on only included components, fixed the banner, and improved the terminal functionality. Also removed/deprecated the older mapping tool. ([#417](https://github.com/infor-design/enterprise/issues/417))
- `[Message]` Added the ability to have different types (Info, Confirm, Error, Alert). ([#963](https://github.com/infor-design/enterprise/issues/963))
- `[General]` Further fixes to for xss issues. ([#683](https://github.com/infor-design/enterprise/issues/683))
- `[Pager]` Made it possible to use the pager as a standalone component. ([#250](https://github.com/infor-design/enterprise/issues/250))
- `[Editor]` Added a clear formatting button. ([#473](https://github.com/infor-design/enterprise/issues/473))
- `[Datepicker]` Added an option to show the time as current time instead of midnight. ([#889](https://github.com/infor-design/enterprise/issues/889))
- `[About]` Dialog now shows device information. ([#684](https://github.com/infor-design/enterprise/issues/684))

### v4.12.0 Fixes

- `[Datagrid Tree]` Fixed incorrect data on activated event. ([#412](https://github.com/infor-design/enterprise/issues/412))
- `[Datagrid]` Improved the export function so it works on different locales. ([#378](https://github.com/infor-design/enterprise/issues/378))
- `[Tabs]` Fixed a bug where clicking the x on tabs with a dropdowns would incorrectly open the dropdown. ([#276](https://github.com/infor-design/enterprise/issues/276))
- `[Datagrid]` Changed the `settingschange` event so it will only fire once. ([#903](https://github.com/infor-design/enterprise/issues/903))
- `[Listview]` Improved rendering performance. ([#430](https://github.com/infor-design/enterprise/issues/430))
- `[General]` Fixed issues when using base tag, that caused icons to disappear. ([#766](https://github.com/infor-design/enterprise/issues/766))
- `[Empty Message]` Made it possible to assign code to the button click if used. ([#667](https://github.com/infor-design/enterprise/issues/667))
- `[Datagrid]` Added translations for the new tooltip. ([#227](https://github.com/infor-design/enterprise/issues/227))
- `[Dropdown]` Fixed contrast issue in high contrast theme. ([#945](https://github.com/infor-design/enterprise/issues/945))
- `[Datagrid]` Reset to default did not reset dropdown columns. ([#847](https://github.com/infor-design/enterprise/issues/847))
- `[Datagrid]` Fixed bugs in keyword search highlighting with special characters. ([#849](https://github.com/infor-design/enterprise/issues/849))
- `[Datagrid]` Fixed bugs that causes NaN to appear in date fields. ([#891](https://github.com/infor-design/enterprise/issues/891))
- `[Dropdown]` Fixed issue where validation is not trigger on IOS on click out. ([#659](https://github.com/infor-design/enterprise/issues/659))
- `[Lookup]` Fixed bug in select all in multiselect with paging. ([#926](https://github.com/infor-design/enterprise/issues/926))
- `[Modal]` Fixed bug where the modal would close if hitting enter on a checkbox and inputs. ([#320](https://github.com/infor-design/enterprise/issues/320))
- `[Lookup]` Fixed bug trying to reselect a second time. ([#296](https://github.com/infor-design/enterprise/issues/296))
- `[Tabs]` Fixed behavior when closing and disabling tabs. ([#947](https://github.com/infor-design/enterprise/issues/947))
- `[Dropdown]` Fixed layout issues when using icons in the dropdown. ([#663](https://github.com/infor-design/enterprise/issues/663))
- `[Datagrid]` Fixed a bug where the tooltip did not show on validation. ([#1008](https://github.com/infor-design/enterprise/issues/1008))
- `[Tabs]` Fixed issue with opening spillover on IOS. ([#619](https://github.com/infor-design/enterprise/issues/619))
- `[Datagrid]` Fixed bugs when using `exportable: false` in certain column positions. ([#787](https://github.com/infor-design/enterprise/issues/787))
- `[Searchfield]` Removed double border. ([#328](https://github.com/infor-design/enterprise/issues/328))

### v4.12.0 Chore & Maintenance

- `[Masks]` Added missing and more documentation, cleaned up existing docs. ([#1033](https://github.com/infor-design/enterprise/issues/1033))
- `[General]` Based on design site comments, we improved some pages and fixed some missing links. ([#1034](https://github.com/infor-design/enterprise/issues/1034))
- `[Bar Chart]` Added test coverage. ([#848](https://github.com/infor-design/enterprise/issues/848))
- `[Datagrid]` Added full api test coverage. ([#242](https://github.com/infor-design/enterprise/issues/242))

(55 Issues Solved This Release, Backlog Enterprise 185, Backlog Ng 50, 628 Functional Tests, 562 e2e Tests)

## v4.11.0

- [Npm Package](https://www.npmjs.com/package/ids-enterprise)
- [IDS Enterprise Angular Change Log](https://github.com/infor-design/enterprise-ng/blob/master/docs/CHANGELOG.md)

### v4.11.0 Features

- `[General]` It is now possible to make custom builds. With a custom build you specify a command with a list of components that you use. This can be used to reduce the bundle size for both js and css. ([#417](https://github.com/infor-design/enterprise/issues/417))
- `[Calendar]` Added more features including: a readonly view, ability for events to span days, tooltips and notifications ([#417](https://github.com/infor-design/enterprise/issues/417))
- `[Lookup]` Added the ability to select across pages, even when doing server side paging. ([#375](https://github.com/infor-design/enterprise/issues/375))
- `[Datagrid]` Improved tooltip performance, and now tooltips show on cells that are not fully displayed. ([#447](https://github.com/infor-design/enterprise/issues/447))

### v4.11.0 Fixes

- `[Dropdown]` The onKeyDown callback was not firing if CTRL key is used. This is fixed. ([#793](https://github.com/infor-design/enterprise/issues/793))
- `[Tree]` Added a small feature to preserve the tree node states on reload. ([#792](https://github.com/infor-design/enterprise/issues/792))
- `[Tree]` Added a disable/enable method to disable/enable the whole tree. ([#752](https://github.com/infor-design/enterprise/issues/752))
- `[App Menu]` Fixed a bug clearing the search filter box. ([#702](https://github.com/infor-design/enterprise/issues/702))
- `[Column Chart]` Added a yAxis option, you can use to format the yAxis in custom ways. ([#627](https://github.com/infor-design/enterprise/issues/627))
- `[General]` More fixes to use external ids tokens. ([#708](https://github.com/infor-design/enterprise/issues/708))
- `[Datagrid]` Fixed an error calling selectRows with an integer. ([#756](https://github.com/infor-design/enterprise/issues/756))
- `[Tree]` Fixed a bug that caused newly added rows to not be draggable. ([#618](https://github.com/infor-design/enterprise/issues/618))
- `[Dropdown / Multiselect]` Re-added the ability to have a placeholder on the component. ([#832](https://github.com/infor-design/enterprise/issues/832))
- `[Datagrid]` Fixed a bug that caused dropdown filters to not save on reload of page (saveUserSettings) ([#791](https://github.com/infor-design/enterprise/issues/791))
- `[Dropdown]` Fixed a bug that caused an unneeded scrollbar. ([#786](https://github.com/infor-design/enterprise/issues/786))
- `[Tree]` Added drag events and events for when the data is changed. ([#801](https://github.com/infor-design/enterprise/issues/801))
- `[Datepicker]` Fixed a bug updating settings, where time was not changing correctly. ([#305](https://github.com/infor-design/enterprise/issues/305))
- `[Tree]` Fixed a bug where the underlying dataset was not synced up. ([#718](https://github.com/infor-design/enterprise/issues/718))
- `[Lookup]` Fixed incorrect text color on chrome. ([#762](https://github.com/infor-design/enterprise/issues/762))
- `[Editor]` Fixed duplicate ID's on the popup dialogs. ([#746](https://github.com/infor-design/enterprise/issues/746))
- `[Dropdown]` Fixed misalignment of icons on IOS. ([#657](https://github.com/infor-design/enterprise/issues/657))
- `[Demos]` Fixed a bug that caused RTL pages to sometimes load blank. ([#814](https://github.com/infor-design/enterprise/issues/814))
- `[Modal]` Fixed a bug that caused the modal to close when clicking an accordion on the modal. ([#747](https://github.com/infor-design/enterprise/issues/747))
- `[Tree]` Added a restoreOriginalState method to set the tree back to its original state. ([#751](https://github.com/infor-design/enterprise/issues/751))
- `[Datagrid]` Added an example of a nested datagrid with scrolling. ([#172](https://github.com/infor-design/enterprise/issues/172))
- `[Datagrid]` Fixed column alignment issues on grouped column examples. ([#147](https://github.com/infor-design/enterprise/issues/147))
- `[Datagrid]` Fixed bugs when dragging and resizing grouped columns. ([#374](https://github.com/infor-design/enterprise/issues/374))
- `[Validation]` Fixed a bug that caused validations with changing messages to not go away on correction. ([#640](https://github.com/infor-design/enterprise/issues/640))
- `[Datagrid]` Fixed bugs in actionable mode (enter was not moving down). ([#788](https://github.com/infor-design/enterprise/issues/788))
- `[Bar Charts]` Fixed bug that caused tooltips to occasionally not show up. ([#739](https://github.com/infor-design/enterprise/issues/739))
- `[Dirty]` Fixed appearance/contrast on high contrast theme. ([#692](https://github.com/infor-design/enterprise/issues/692))
- `[Locale]` Fixed incorrect date time format. ([#608](https://github.com/infor-design/enterprise/issues/608))
- `[Dropdown]` Fixed bug where filtering did not work with CAPS lock on. ([#608](https://github.com/infor-design/enterprise/issues/608))
- `[Accordion]` Fixed styling issue on safari. ([#282](https://github.com/infor-design/enterprise/issues/282))
- `[Dropdown]` Fixed a bug on mobile devices, where the list would close on scrolling. ([#656](https://github.com/infor-design/enterprise/issues/656))

### v4.11.0 Chore & Maintenance

- `[Textarea]` Added additional test coverage. ([#337](https://github.com/infor-design/enterprise/issues/337))
- `[Tree]` Added additional test coverage. ([#752](https://github.com/infor-design/enterprise/issues/752))
- `[Busy Indicator]` Added additional test coverage. ([#233](https://github.com/infor-design/enterprise/issues/233))
- `[Docs]` Added additional information for developers on how to use IDS. ([#721](https://github.com/infor-design/enterprise/issues/721))
- `[Docs]` Added Id's and test notes to all pages. ([#259](https://github.com/infor-design/enterprise/issues/259))
- `[Docs]` Fixed issues on the wizard docs. ([#824](https://github.com/infor-design/enterprise/issues/824))
- `[Accordion]` Added additional test coverage. ([#516](https://github.com/infor-design/enterprise/issues/516))
- `[General]` Added sass linter (stylelint). ([#767](https://github.com/infor-design/enterprise/issues/767))

(53 Issues Solved This Release, Backlog Enterprise 170, Backlog Ng 41, 587 Functional Tests, 458 e2e Tests)

## v4.10.0

- [Npm Package](https://www.npmjs.com/package/ids-enterprise)
- [IDS Enterprise Angular Change Log](https://github.com/infor-design/enterprise-ng/blob/master/docs/CHANGELOG.md)

### v4.10.0 Features

- `[Tooltips]` Will now activate on longpress on mobile devices. ([#400](https://github.com/infor-design/enterprise/issues/400))
- `[Contextmenu]` Will now activate on longpress on mobile devices (except when on inputs). ([#245](https://github.com/infor-design/enterprise/issues/245))
- `[Locale]` Added support for zh-Hant and zh-Hans. ([#397](https://github.com/infor-design/enterprise/issues/397))
- `[Tree]` Greatly improved rendering and expanding performance. ([#251](https://github.com/infor-design/enterprise/issues/251))
- `[General]` Internally all of the sass is now extended from [IDS Design tokens]( https://github.com/infor-design/design-system) ([#354](https://github.com/infor-design/enterprise/issues/354))
- `[Calendar]` Added initial readonly calendar. At the moment the calendar can only render events and has a filtering feature. More will be added next sprint. ([#261](https://github.com/infor-design/enterprise/issues/261))

### v4.10.0 Fixes

- `[Dropdown]` Minor Breaking Change for Xss reasons we removed the ability to set a custom hex color on icons in the dropdown. You can still pass in one of the alert colors from the colorpalette (fx alert, good, info). This was not even shown in the examples so may not be missed. ([#256](https://github.com/infor-design/enterprise/issues/256))
- `[Popupmenu]` Fixed a problem in popupmenu, if it was opened in immediate mode, submenus will be cleared of their text when the menu is eventually closed. ([#701](https://github.com/infor-design/enterprise/issues/701))
- `[Editor]` Fixed xss injection problem on the link dialog. ([#257](https://github.com/infor-design/enterprise/issues/257))
- `[Spinbox]` Fixed a height / alignment issue on spinboxes when used in short height configuration. ([#547](https://github.com/infor-design/enterprise/issues/547))
- `[Datepicker / Mask]` Fixed an issue in angular that caused using backspace to not save back to the model. ([#51](https://github.com/infor-design/enterprise-ng/issues/51))
- `[Field Options]` Fixed mobile support so they now work on touch better on IOS and Android. ([#555](https://github.com/infor-design/enterprise-ng/issues/555))
- `[Tree]` Tree with + and - for the folders was inversed visually. This was fixed, update your svg.html ([#685](https://github.com/infor-design/enterprise-ng/issues/685))
- `[Modal]` Fixed an alignment issue with the closing X on the top corner. ([#662](https://github.com/infor-design/enterprise-ng/issues/662))
- `[Popupmenu]` Fixed a visual flickering when opening dynamic submenus. ([#588](https://github.com/infor-design/enterprise/issues/588))
- `[Tree]` Added full unit and functional tests. ([#264](https://github.com/infor-design/enterprise/issues/264))
- `[Lookup]` Added full unit and functional tests. ([#344](https://github.com/infor-design/enterprise/issues/344))
- `[Datagrid]` Added more unit and functional tests. ([#242](https://github.com/infor-design/enterprise/issues/242))
- `[General]` Updated the develop tools and sample app to Node 10. During this update we set package-lock.json to be ignored in .gitignore ([#540](https://github.com/infor-design/enterprise/issues/540))
- `[Modal]` Allow beforeOpen callback to run optionally whether you have content or not passed back. ([#409](https://github.com/infor-design/enterprise/issues/409))
- `[Datagrid]` The lookup editor now supports left, right, and center align on the column settings. ([#228](https://github.com/infor-design/enterprise/issues/228))
- `[Mask]` When adding prefixes and suffixes (like % and $) if all the rest of the text is cleared, these will also now be cleared. ([#433](https://github.com/infor-design/enterprise/issues/433))
- `[Popupmenu]` Fixed low contrast selection icons in high contrast theme. ([#410](https://github.com/infor-design/enterprise/issues/410))
- `[Header Popupmenu]` Fixed missing focus state. ([#514](https://github.com/infor-design/enterprise/issues/514))
- `[Datepicker]` When using legends on days, fixed a problem that the hover states are shown incorrectly when changing month. ([#514](https://github.com/infor-design/enterprise/issues/514))
- `[Listview]` When the search field is disabled, it was not shown with disabled styling, this is fixed. ([#422](https://github.com/infor-design/enterprise/issues/422))
- `[Donut]` When having 4 or 2 sliced the tooltip would not show up on some slices. This is fixed. ([#482](https://github.com/infor-design/enterprise/issues/482))
- `[Datagrid]` Added a searchExpandableRow option so that you can control if data in expandable rows is searched/expanded. ([#480](https://github.com/infor-design/enterprise/issues/480))
- `[Multiselect]` If more items then fit are selected the tooltip was not showing on initial load, it only showed after changing values. This is fixed. ([#633](https://github.com/infor-design/enterprise/issues/633))
- `[Tooltip]` An example was added showing how you can show tooltips on disabled buttons. ([#453](https://github.com/infor-design/enterprise/issues/453))
- `[Modal]` A title with brackets in it was not escaping the text correctly. ([#246](https://github.com/infor-design/enterprise/issues/246))
- `[Modal]` Pressing enter when on inputs such as file upload no longer closes the modal. ([#321](https://github.com/infor-design/enterprise/issues/321))
- `[Locale]` Sent out translations so things like the Editor New/Same window dialog will be translated in the future. ([#511](https://github.com/infor-design/enterprise/issues/511))
- `[Nested Datagrid]` Fixed focus issues, the wrong cell in the nest was getting focused. ([#371](https://github.com/infor-design/enterprise/issues/371))

(44 Issues Solved This Release, Backlog Enterprise 173, Backlog Ng 44, 565 Functional Tests, 426 e2e Tests)

## v4.9.0

- [Npm Package](https://www.npmjs.com/package/ids-enterprise)
- [IDS Enterprise Angular Change Log](https://github.com/infor-design/enterprise-ng/blob/master/docs/CHANGELOG.md)

### v4.9.0 Features

- `[Datagrid]` Changed the way alerts work on rows. It now no longer requires an extra column. The rowStatus column will now be ignored so can be removed. When an alert / error / info message is added to the row the whole row will highlight. ([Check out the example.](https://bit.ly/2LC33iJ) ([#258](https://github.com/infor-design/enterprise/issues/258))
- `[Modal]` Added an option `showCloseBtn` which when set to true will show a X button on the top left corner. ([#358](https://github.com/infor-design/enterprise/issues/358))
- `[Multiselect / Dropdown]` Added the ability to see the search term during ajax requests. ([#267](https://github.com/infor-design/enterprise/issues/267))
- `[Scatterplot]` Added a scatter plot chart similar to a bubble chart but with shapes. ([Check out the example.](https://bit.ly/2K9N59M) ([#341](https://github.com/infor-design/enterprise/issues/341))
- `[Toast]` Added an option `allowLink` which when set to true will allow you to specify a `<a>` in the message content to add a link to the message. ([#341](https://github.com/infor-design/enterprise/issues/341))

### v4.9.0 Fixes

- `[Accordion]` Fixed an issue that prevented a right click menu from working on the accordion. ([#238](https://github.com/infor-design/enterprise/issues/238))
- `[Charts]` Fixed up missing empty states and selection methods so they work on all charts. ([#265](https://github.com/infor-design/enterprise/issues/265))
- `[Datagrid]` Fixed the performance of pasting from excel. ([#240](https://github.com/infor-design/enterprise/issues/240))
- `[Datagrid]` The keyword search will now clear when reloading data. ([#307](https://github.com/infor-design/enterprise/issues/307))
- `[Docs]` Fixed several noted missing pages and broken links in the docs. ([#244](https://github.com/infor-design/enterprise/issues/244))
- `[Dropdown]` Fixed bug in badges configuration. ([#270](https://github.com/infor-design/enterprise/issues/270))
- `[Flex Layout]` Fixed field-flex to work better on IE. ([#252](https://github.com/infor-design/enterprise/issues/252))
- `[Editor]` Fixed bug that made it impossible to edit the visual tab. ([#478](https://github.com/infor-design/enterprise/issues/478))
- `[Editor]` Fixed a bug with dirty indicator that caused a messed up layout. ([#241](https://github.com/infor-design/enterprise/issues/241))
- `[Lookup]` Fixed it so that select will work correctly when filtering. ([#248](https://github.com/infor-design/enterprise/issues/248))
- `[Header]` Fixed missing `More` tooltip on the header. ([#345](https://github.com/infor-design/enterprise/issues/345))
- `[Validation]` Added fixes to prevent `error` and `valid` events from going off more than once. ([#237](https://github.com/infor-design/enterprise/issues/237))
- `[Validation]` Added fixes to make multiple messages work better. There is now a `getMessages()` function that will return all erros on a field as an array. The older `getMessage()` will still return a string. ([#237](https://github.com/infor-design/enterprise/issues/237))
- `[Validation]` Fixed un-needed event handlers when using fields on a tab. ([#332](https://github.com/infor-design/enterprise/issues/332))

### v4.9.0 Chore & Maintenance

- `[Blockgrid]` Added full test coverage ([#234](https://github.com/infor-design/enterprise/issues/234))
- `[CAP]` Fixed some examples that would not close ([#283](https://github.com/infor-design/enterprise/issues/283))
- `[Datepicker]` Added full test coverage ([#243](https://github.com/infor-design/enterprise/issues/243))
- `[Datagrid]` Fixed an example so that it shows how to clear a dropdown filter. ([#254](https://github.com/infor-design/enterprise/issues/254))
- `[Docs]` Added TEAMS.MD for collecting info on the teams using ids. If you are not in the list let us know or make a pull request. ([#350](https://github.com/infor-design/enterprise/issues/350))
- `[Listview]` Fixed some links in the sample app that caused some examples to fail. ([#273](https://github.com/infor-design/enterprise/issues/273))
- `[Tabs]` Added more test coverage ([#239](https://github.com/infor-design/enterprise/issues/239))
- `[Toast]` Added full test coverage ([#232](https://github.com/infor-design/enterprise/issues/232))
- `[Testing]` Added visual regression tests, and more importantly a system for doing them via CI. ([#255](https://github.com/infor-design/enterprise/issues/255))

(34 Issues Solved This Release, Backlog Enterprise 158, Backlog Ng 41, 458 Functional Tests, 297 e2e Tests)

## v4.8.0

- [Npm Package](https://www.npmjs.com/package/ids-enterprise)
- [IDS Enterprise Angular Change Log](https://github.com/infor-design/enterprise-ng/blob/master/docs/CHANGELOG.md)

### v4.8.0 Features

- `[Datagrid]` Added an example of Nested Datagrids with ([basic nested grid support.](https://bit.ly/2lGKM4a)) ([#SOHO-3474](https://jira.infor.com/browse/SOHO-3474))
- `[Datagrid]` Added support for async validation. ([#SOHO-7943](https://jira.infor.com/browse/SOHO-7943))
- `[Export]` Extracted excel export code so it can be run outside the datagrid. ([#SOHO-7246](https://jira.infor.com/browse/SOHO-7246))

### v4.8.0 Fixes

- `[Searchfield / Toolbar Searchfield]` Merged code between them so there is just one component. This reduced code and fixed many bugs. ([#161](https://github.com/infor-design/enterprise/pull/161))
- `[Datagrid]` Fixed issues using expand row after hiding/showing columns. ([#SOHO-8103](https://jira.infor.com/browse/SOHO-8103))
- `[Datagrid]` Fixed issue that caused nested grids in expandable rows to hide after hiding/showing columns on the parent grid. ([#SOHO-8102](https://jira.infor.com/browse/SOHO-8102))
- `[Datagrid]` Added an example showing Math rounding on numeric columns ([#SOHO-5168](https://jira.infor.com/browse/SOHO-5168))
- `[Datagrid]` Date editors now maintain date format correctly. ([#SOHO-5861](https://jira.infor.com/browse/SOHO-5861))
- `[Datagrid]` Fixed alignment off sort indicator on centered columns. ([#SOHO-7444](https://jira.infor.com/browse/SOHO-7444))
- `[Datagrid]` Behavior Change - Sorting clicking now no longer refocuses last cell. ([#SOHO-7682](https://jira.infor.com/browse/SOHO-7682))
- `[Datagrid]` Fixed formatter error that showed NaN on some number cells. ([#SOHO-7839](https://jira.infor.com/browse/SOHO-7682))
- `[Datagrid]` Fixed a bug rendering last column in some situations. ([#SOHO-7987](https://jira.infor.com/browse/SOHO-7987))
- `[Datagrid]` Fixed incorrect data in context menu event. ([#SOHO-7991](https://jira.infor.com/browse/SOHO-7991))
- `[Dropdown]` Added an onKeyDown option so keys can be overriden. ([#SOHO-4815](https://jira.infor.com/browse/SOHO-4815))
- `[Slider]` Fixed step slider to work better jumping across steps. ([#SOHO-6271](https://jira.infor.com/browse/SOHO-6271))
- `[Tooltip]` Will strip tooltip markup to prevent xss. ([#SOHO-6522](https://jira.infor.com/browse/SOHO-6522))
- `[Contextual Action Panel]` Fixed alignment issue on x icon. ([#SOHO-6612](https://jira.infor.com/browse/SOHO-6612))
- `[Listview]` Fixed scrollbar size when removing items. ([#SOHO-7402](https://jira.infor.com/browse/SOHO-7402))
- `[Navigation Popup]` Fixed a bug setting initial selected value. ([#SOHO-7411](https://jira.infor.com/browse/SOHO-7411))
- `[Grid]` Added a no-margin setting for nested grids with no indentation. ([#SOHO-7495](https://jira.infor.com/browse/SOHO-7495))
- `[Grid]` Fixed positioning of checkboxes in the grid. ([#SOHO-7979](https://jira.infor.com/browse/SOHO-7979))
- `[Tabs]` Fixed bug calling add in NG applications. ([#SOHO-7511](https://jira.infor.com/browse/SOHO-7511))
- `[Listview]` Selected event now contains the dataset row. ([#SOHO-7512](https://jira.infor.com/browse/SOHO-7512))
- `[Multiselect]` Fixed incorrect showing of delselect button in certain states. ([#SOHO-7535](https://jira.infor.com/browse/SOHO-7535))
- `[Search]` Fixed bug where highlight search terms where not shown in bold. ([#SOHO-7796](https://jira.infor.com/browse/SOHO-7796))
- `[Multiselect]` Improved performance on select all. ([#SOHO-7816](https://jira.infor.com/browse/SOHO-7816))
- `[Spinbox]` Fixed problem where you could arrow up in a readonly spinbox. ([#SOHO-8025](https://jira.infor.com/browse/SOHO-8025))
- `[Dropdown]` Fixed bug selecting two items with same value. ([#SOHO-8029](https://jira.infor.com/browse/SOHO-8029))
- `[Modal]` Fixed incorrect enabling of submit on validating modals. ([#SOHO-8042](https://jira.infor.com/browse/SOHO-8042))
- `[Modal]` Fixed incorrect closing of modal on enter key. ([#SOHO-8059](https://jira.infor.com/browse/SOHO-8059))
- `[Rating]` Allow decimal values for example 4.3. ([#SOHO-8063](https://jira.infor.com/browse/SOHO-8063))
- `[Datepicker]` Prevent datepicker from scrolling to the top of the browser. ([#SOHO-8107](https://jira.infor.com/browse/SOHO-8107))
- `[Tag]` Fixed layout on Right-To-Left. ([#SOHO-8120](https://jira.infor.com/browse/SOHO-8120))
- `[Listview]` Fixed missing render event. ([#SOHO-8129](https://jira.infor.com/browse/SOHO-8129))
- `[Angular Datagrid]` Fixed maskOptions input definition. ([#SOHO-8131](https://jira.infor.com/browse/SOHO-8131))
- `[Datepicker]` Fixed several bugs on the UmAlQura Calendar. ([#SOHO-8147](https://jira.infor.com/browse/SOHO-8147))
- `[Datagrid]` Fixed bug on expanding and collapsing multiple expandable rows. ([#SOHO-8154](https://jira.infor.com/browse/SOHO-8154))
- `[Pager]` Fixed focus state clicking page numbers. ([#SOHO-4528](https://jira.infor.com/browse/SOHO-4528))
- `[SearchField]` Fixed bug initializing search field with text. ([#SOHO-4820](https://jira.infor.com/browse/SOHO-4820))
- `[ColorPicker]` Fixed bug with incorrect cursor on readonly color picker. ([#SOHO-8030](https://jira.infor.com/browse/SOHO-8030))
- `[Pie]` Fixed ui glitch on mobile when pressing slices. ([#SOHO-8141](https://jira.infor.com/browse/SOHO-8141))

### v4.8.0 Chore & Maintenance

- `[Npm Package]` Added back sass files in correct folder structure. ([#SOHO-7583](https://jira.infor.com/browse/SOHO-7583))
- `[Menu Button]` Added button functional and e2e Tests. ([#SOHO-7600](https://jira.infor.com/browse/SOHO-7600))
- `[Textarea]` Added Textarea functional and e2e Tests. ([#SOHO-7929](https://jira.infor.com/browse/SOHO-7929))
- `[ListFilter]` Added ListFilter functional and e2e Tests. ([#SOHO-7975](https://jira.infor.com/browse/SOHO-7975))
- `[Colorpicker]` Added Colorpicker functional and e2e Tests. ([#SOHO-8078](https://jira.infor.com/browse/SOHO-8078))
- `[Site / Docs]` Fixed a few broken links ([#SOHO-7993](https://jira.infor.com/browse/SOHO-7993))

(62 Jira Issues Solved This Release, Backlog Dev 186, Design 110, Unresolved 349, Test Count 380 Functional, 178 e2e )

## v4.7.0

- [Full Jira Release Notes](https://bit.ly/2HyT3zF)
- [Npm Package](https://www.npmjs.com/package/ids-enterprise)
- [IDS Enterprise Angular Change Log](https://github.com/infor-design/enterprise-ng/blob/master/docs/CHANGELOG.md)

### v4.7.0 Features

- `[Github]` The project was migrated to be open source on github with a new workflow and testing suite.
- `[Tag]` Added a Tag angular component. ([#SOHO-8005](https://jira.infor.com/browse/SOHO-8006))
- `[Validate]` Exposed validate and removeMessage methods. ([#SOHO-8003](https://jira.infor.com/browse/SOHO-8003))
- `[General]` Upgrade to Angular 6 ([#SOHO-7927](https://jira.infor.com/browse/SOHO-7927))
- `[General]` Introduced nightly versions in npm ([#SOHO-7804](https://jira.infor.com/browse/SOHO-7804))
- `[Multiselect]` A tooltip now shows if more content is selected than fits in the input. ([#SOHO-7799](https://jira.infor.com/browse/SOHO-7799))
- `[Datepicker]` Added an option to restrict moving to months that are not available to select from. ([#SOHO-7384](https://jira.infor.com/browse/SOHO-7384))
- `[Validation]` Added and icon alert([#SOHO-7225](https://jira.infor.com/browse/SOHO-7225)
- `[General]` Code is now available on ([public npm](https://www.npmjs.com/package/ids-enterprise)) ([#SOHO-7083](https://jira.infor.com/browse/SOHO-7083))

### v4.7.0 Fixes

- `[Lookup]` Fixed existing example that shows using an autocomplete on a lookup. ([#SOHO-8070](https://jira.infor.com/browse/SOHO-8070))
- `[Lookup]` Fixed existing example that shows creating a customized dialog on the lookup ([#SOHO-8069](https://jira.infor.com/browse/SOHO-8069))
- `[Lookup]` Fixed existing example that incorrectly showed a checkbox column. ([#SOHO-8068](https://jira.infor.com/browse/SOHO-8068))
- `[Line Chart]` Fixed an error when provoking the tooltip. ([#/SOHO-8051](https://jira.infor.com/browse/SOHO-8051))
- `[Module Tabs]` Fixed a bug toggling the menu on mobile. ([#/SOHO-8043](https://jira.infor.com/browse/SOHO-8043))
- `[Autocomplete]` Fixed a bug that made enter key not work to select. ([#SOHO-8036](https://jira.infor.com/browse/SOHO-8036))
- `[Tabs]` Removed an errant scrollbar that appeared sometimes on IE ([#SOHO-8034](https://jira.infor.com/browse/SOHO-8034))
- `[Datagrid]` The drill down click event now currently shows the right row information in the event data. ([#SOHO-8023](https://jira.infor.com/browse/SOHO-8023))
- `[Datagrid]` Fixed a broken nested data example. ([#SOHO-8019](https://jira.infor.com/browse/SOHO-8019))
- `[Datagrid]` Fixed a broken paging example. ([#SOHO-8013](https://jira.infor.com/browse/SOHO-8013))
- `[Datagrid]` Hyperlinks now can be clicked when in a datagrid expandable row. ([#SOHO-8009](https://jira.infor.com/browse/SOHO-8009))
- `[Popupmenu]` Removed extra padding on icon menus ([#SOHO-8006](https://jira.infor.com/browse/SOHO-8006))
- `[Spinbox]` Range limits now work correctly ([#SOHO-7999](https://jira.infor.com/browse/SOHO-7999))
- `[Dropdown]` Fixed not working filtering on nosearch option. ([#SOHO-7998](https://jira.infor.com/browse/SOHO-7998))
- `[Hierarchy]` Children layout and in general layouts where improved. ([#SOHO-7992](https://jira.infor.com/browse/SOHO-7992))
- `[Buttons]` Fixed layout issues on mobile. ([#SOHO-7982](https://jira.infor.com/browse/SOHO-7982))
- `[Datagrid]` Fixed format initialization issue ([#SOHO-7982](https://jira.infor.com/browse/SOHO-7982))
- `[Lookup]` Fixed a problem that caused the lookup to only work once. ([#SOHO-7971](https://jira.infor.com/browse/SOHO-7971))
- `[Treemap]` Fix a bug using `fixture.detectChanges()`. ([#SOHO-7969](https://jira.infor.com/browse/SOHO-7969))
- `[Textarea]` Fixed a bug that made it possible for the count to go to a negative value. ([#SOHO-7952](https://jira.infor.com/browse/SOHO-7952))
- `[Tabs]` Fixed a bug that made extra events fire. ([#SOHO-7948](https://jira.infor.com/browse/SOHO-7948))
- `[Toolbar]` Fixed a with showing icons and text in the overflowmenu. ([#SOHO-7942](https://jira.infor.com/browse/SOHO-7942))
- `[DatePicker]` Fixed an error when restricting dates. ([#SOHO-7922](https://jira.infor.com/browse/SOHO-7922))
- `[TimePicker]` Fixed sort order of times in arabic locales. ([#SOHO-7920](https://jira.infor.com/browse/SOHO-7920))
- `[Multiselect]` Fixed initialization of selected items. ([#SOHO-7916](https://jira.infor.com/browse/SOHO-7916))
- `[Line Chart]` Solved a problem clicking lines to select. ([#SOHO-7912](https://jira.infor.com/browse/SOHO-7912))
- `[Hierarchy]` Improved RTL version ([#SOHO-7888](https://jira.infor.com/browse/SOHO-7888))
- `[Datagrid]` Row click event now shows correct data when using Groups ([#SOHO-7861](https://jira.infor.com/browse/SOHO-7861))
- `[Modal]` Fixed cut of border on checkboxe focus states. ([#SOHO-7856](https://jira.infor.com/browse/SOHO-7856))
- `[Colorpicker]` Fixed cropped labels when longer ([#SOHO-7817](https://jira.infor.com/browse/SOHO-7817))
- `[Label]` Fixed cut off Thai characters ([#SOHO-7814](https://jira.infor.com/browse/SOHO-7814))
- `[Colorpicker]` Fixed styling issue on margins ([#SOHO-7776](https://jira.infor.com/browse/SOHO-7776))
- `[Hierarchy]` Fixed several layout issues and changed the paging example to show the back button on the left. ([#SOHO-7622](https://jira.infor.com/browse/SOHO-7622))
- `[Bar Chart]` Fixed RTL layout issues ([#SOHO-5196](https://jira.infor.com/browse/SOHO-5196))
- `[Lookup]` Made delimiter an option / changable ([#SOHO-4695](https://jira.infor.com/browse/SOHO-4695))

### v4.7.0 Chore & Maintenance

- `[Timepicker]` Added functional and e2e Tests ([#SOHO-7809](https://jira.infor.com/browse/SOHO-7809))
- `[General]` Restructured the project to clean up and separate the demo app from code. ([#SOHO-7803](https://jira.infor.com/browse/SOHO-7803))

(56 Jira Issues Solved This Release, Backlog Dev 218, Design 101, Unresolved 391, Test Count 232 Functional, 117 e2e )

## v4.6.0

- [Full Jira Release Notes](https://bit.ly/2jodbem)
- [Npm Package](http://npm.infor.com)
- [IDS Enterprise Angular Change Log](https://github.com/infor-design/enterprise-ng/blob/master/docs/CHANGELOG.md)

### v4.6.0 Key New Features

- `[Treemap]` New Component Added
- `[Website]` Launch of new docs site <https://design.infor.com/code/ids-enterprise/latest>
- `[Security]` Ids Now passes CSP (Content Security Policy) Compliance for info see <docs/SECURITY.md>.
- `[Toolbar]` New ["toolbar"](http://usalvlhlpool1.infor.com/4.6.0/components/toolbar-flex/list)
    - Based on css so it is much faster.
    - Expect a future breaking change from flex-toolbar to this toolbar when all features are implemented.
    - As of now collapsible search is not supported yet.

### v4.6.0 Behavior Changes

- `[App Menu]` Now automatically closes when items are clicked on mobile devices.

### v4.6.0 Improvements

- `[Angular]` Validation now allows dynamic functions.
- `[Editor]` Added a clear method.
- `[Locale]` Map iw locale to Hebrew.
- `[Locale]` Now defaults locals with no country. For example en maps to en-US es and es-ES.
- `[Color Picker]` Added option to clear the color.
- `[Angular]` Allow Formatters, Editors to work with Soho. without the migration script.
- `[Added a new labels example <http://usalvlhlpool1.infor.com/4.6.0/components/form/example-labels.html>
- `[Angular]` Added new Chart Wrappers (Line, Bar, Column ect ).
- `[Datagrid]` Added file up load editor.
- `[Editor]` Its possible to put a link on an image now.

### v4.6.0 Code Updates / Breaking Changes

- `[Templates]` The internal template engine changed for better XSS security as a result one feature is no longer supported. If you have a delimiter syntax to embed html like `{{& name}}`, change this to be `{{{name}}}`.
- `[jQuery]` Updated from 3.1.1 to 3.3.1.

### v4.6.0 Bug Fixes

- `[Angular]` Added fixes so that the `soho.migrate` script is no longer needed.
- `[Angular Datagrid]` Added filterWhenTyping option.
- `[Angular Popup]` Expose close, isOpen and keepOpen.
- `[Angular Linechart]` Added "xAxis" and "yAxis" options.
- `[Angular Treemap]` Added new wrapper.
- `[Angular Rating]` Added a rating wrapper.
- `[Angular Circle Page]` Added new wrapper.
- `[Checkbox]` Fixed issue when you click the top left of the page, would toggle the last checkbox.
- `[Composite Form]` Fixed broken swipe.
- `[Colorpicker]` Fixed cases where change did not fire.
- `[Colorpicker]` Added short field option.
- `[Completion Chart]` Added more colors.
- `[Datagrid]` Fixed some misaligned icons on short row height.
- `[Datagrid]` Fixed issue that blank dropdown filter items would not show.
- `[Datagrid]` Added click arguments for more information on editor clicks and callback data.
- `[Datagrid]` Fixed wrong data on events on second page with expandable row.
- `[Datagrid]` Fixed focus / filter bugs.
- `[Datagrid]` Fixed bug with filter dropdowns on IOS.
- `[Datagrid]` Fixed column alignment when scrolling and RTL.
- `[Datagrid]` Fixed NaN error when using the colspan example.
- `[Datagrid]` Made totals work correctly when filtering.
- `[Datagrid]` Fixed issue with focus when multiple grids on a page.
- `[Datagrid]` Removed extra rows from the grid export when using expandable rows.
- `[Datagrid]` Fixed performance of select all on paging client side.
- `[Datagrid]` Fixed text alignment on header when some columns are not filterable.
- `[Datagrid]` Fixed wrong cursor on non actionable rows.
- `[Hierarchy]` Fixed layout issues.
- `[Mask]` Fixed issue when not using decimals in the pattern option.
- `[Modal]` Allow editor and dropdown to properly block the submit button.
- `[Menu Button]` Fixed beforeOpen so it also runs on submenus.
- `[Message]` Fixed XSS vulnerability.
- `[Pager]` Added fixes for RTL.
- `[List Detail]` Improved amount of space the header takes
- `[Multiselect]` Fixed problems when using the tab key well manipulating the multiselect.
- `[Multiselect]` Fixed bug with select all not working correctly.
- `[Multiselect]` Fixed bug with required validation rule.
- `[Spinbox]` Fixed issue on short field versions.
- `[Textarea]` Fixed issue with counter when in angular and on a modal.
- `[Toast]` Fixed XSS vulnerability.
- `[Tree]` Fixed checkbox click issue.
- `[Lookup]` Fixed issue in the example when running on Edge.
- `[Validation]` Fixed broken form submit validation.
- `[Vertical Tabs]` Fix cut off header.

(98 Jira Issues Solved This Release, Backlog Dev 388, Design 105, Unresolved 595, Test Coverage 6.66%)

## v4.5.0

### v4.5.0 Key New Features

- `[Font]` Experimental new font added from IDS as explained.
- `[Datagrid]` Added support for pasting from excel.
- `[Datagrid]` Added option to specify which column stretches.

### v4.5.0 Behavior Changes

- `[Search Field]` `ESC` incorrectly cleared the field and was inconsistent. The proper key is `ctrl + backspace` (PC )/ `alt + delete` (mac) to clear all field contents. `ESC` no longer does anything.

### v4.5.0 Improvements

- `[Datagrid]` Added support for a two line title on the header.
- `[Dropdown]` Added onKeyPress override for custom key strokes.
- `[Contextual Action Panel]` Added an option to add a right side close button.
- `[Datepicker]` Added support to select ranges.
- `[Maintenence]` Added more unit tests.
- `[Maintenence]` Removed jsHint in favor of Eslint.

### v4.5.0 Code Updates / Breaking Changes

- `[Swaplist]` changed custom events `beforeswap and swapupdate` data (SOHO-7407). From `Array: list-items-moved` to `Object: from: container-info, to: container-info and items: list-items-moved`. It now uses data in a more reliable way

### v4.5.0 Bug Fixes

- `[Angular]` Added new wrappers for Radar, Bullet, Line, Pie, Sparkline.
- `[Angular Dropdown]` Fixed missing data from select event.
- `[Colorpicker]` Added better translation support.
- `[Compound Field]` Fixed layout with some field types.
- `[Datepicker]` Fixed issues with validation in certain locales.
- `[Datepicker]` Not able to validate on MMMM.
- `[Datagrid]` Fixed bug that filter did not work when it started out hidden.
- `[Datagrid]` Fixed issue with context menu not opening repeatedly.
- `[Datagrid]` Fixed bug in indeterminate paging with smaller page sizes.
- `[Datagrid]` Fixed error when editing some numbers.
- `[Datagrid]` Added support for single line markup.
- `[Datagrid]` Fixed exportable option, which was not working for both csv and xls export.
- `[Datagrid]` Fixed column sizing logic to work better with alerts and alerts plus text.
- `[Datagrid]` Fixed bug when reordering rows with expandable rows.
- `[Datagrid]` Added events for opening and closing the filter row.
- `[Datagrid]` Fixed bugs on multiselect + tree grid.
- `[Datagrid]` Fixed problems with missing data on click events when paging.
- `[Datagrid]` Fixed problems editing with paging.
- `[Datagrid]` Fixed Column alignment calling updateDataset.
- `[Datagrid]` Now passes sourceArgs for the filter row.
- `[Dropdown]` Fixed cursor on disabled items.
- `[Editor]` Added paste support for links.
- `[Editor]` Fixed bug that prevented some shortcut keys from working.
- `[Editor]` Fixed link pointers in readonly mode.
- `[Expandable Area]` Fixed bug when not working on second page.
- `[General]` Some ES6 imports missing.
- `[Personalization]` Added support for cache bust.
- `[Locale]` Fixed some months missing in some cultures.
- `[Listview]` Removed redundant resize events.
- `[Line]` Fixed problems updating data.
- `[Mask]` Fixed bug on alpha masks that ignored the last character.
- `[Modal]` Allow enter key to be stopped for forms.
- `[Modal]` Allow filter row to work if a grid is on a modal.
- `[Fileupload]` Fixed bug when running in Contextual Action Panel.
- `[Searchfield]` Fixed wrong width.
- `[Step Process]` Improved layout and responsive.
- `[Step Process]` Improved wrapping of step items.
- `[Targeted Achievement]` Fixed icon alignment.
- `[Timepicker]` Fixed error calling removePunctuation.
- `[Text Area]` Adding missing classes for use in responsive-forms.
- `[Toast]` Fixed missing animation.
- `[Tree]` Fixed a bug where if the callback is not async the node wont open.
- `[Track Dirty]` Fixed error when used on a file upload.
- `[Track Dirty]` Did not work to reset dirty on editor and Multiselect.
- `[Validation]` Fixed more extra events firing.

(67 Jira Issues Solved This Release, Backlog Dev 378, Design 105, Unresolved 585, Test Coverage 6% )<|MERGE_RESOLUTION|>--- conflicted
+++ resolved
@@ -8,11 +8,8 @@
 
 ### v4.35.0 Fixes
 
-<<<<<<< HEAD
+- `[Badges]` Fixed alignment issues in uplift theme. ([#4578](https://github.com/infor-design/enterprise/issues/4578))
 - `[Column Chart]` Fixed a minor alignment issue in the xAxis labels ([#4460](https://github.com/infor-design/enterprise/issues/4460))
-=======
-- `[Badges]` Fixed alignment issues in uplift theme. ([#4578](https://github.com/infor-design/enterprise/issues/4578))
->>>>>>> e514a86e
 - `[Datagrid]` Fixed a bug where the plus-minus icon were misaligned together with focus state on all row heights. ([#4480](https://github.com/infor-design/enterprise/issues/4480))
 - `[Editor/Fontpicker]` Fixed a bug where the label relationship were not valid in the editor role. Adding aria-labelledby will fix the association for both editor and the label. Also, added an audible label in fontpicker. ([#4454](https://github.com/infor-design/enterprise/issues/4454))
 - `[Lookup]` Fixed some layout issues when using the editable and clearable options on the filter row. ([#4527](https://github.com/infor-design/enterprise/issues/4527))
