# What's New with Enterprise

## v4.31.0

### v4.31.0 Features

- `[Datepicker]` Added the ability to use +/- to increment the day in the calendar. This is in addition to arrow key functionality. This works in the field or when the calendar is open. ([#4001](https://github.com/infor-design/enterprise/issues/4001))
- `[Tree]` Added option to add new child node on top or bottom. ([#3915](https://github.com/infor-design/enterprise/issues/3915))

### v4.31.0 Fixes

- `[Application Menu]` Fixed a bug where the border top color is wrong in uplift dark and high contrast theme. ([#4042](https://github.com/infor-design/enterprise/issues/4042))
- `[Application Menu]` Fixed a bug where some buttons did not have labels for the icon buttons in toolbars. Check your application if you use this pattern. ([#4085](https://github.com/infor-design/enterprise/issues/4085))
- `[Datagrid]` Fixed an issue where the tooltip for tree grid was not working properly. ([#827](https://github.com/infor-design/enterprise-ng/issues/827))
<<<<<<< HEAD
- `[Datagrid]` Fixed an issue where the data was not exporting to excel when use settings groupable. ([#4081](https://github.com/infor-design/enterprise/issues/4081))
=======
- `[Datagrid]` Fixed an issue where if a context menu is opened and then closed with ESC the focus would be reset to the top of the page. ([#4085](https://github.com/infor-design/enterprise/issues/4085))
- `[Datagrid]` Fixed an issue where the tooltip would not show up if you focus a cell with ellipsis text with the keyboard. ([#4085](https://github.com/infor-design/enterprise/issues/4085))
- `[Datagrid]` Made the header checkbox focusable. ([#4085](https://github.com/infor-design/enterprise/issues/4085))
- `[Datagrid]` The selection checkbox cell had aria-selected on it which was incorrect. ([#4085](https://github.com/infor-design/enterprise/issues/4085))
>>>>>>> 4022656b
- `[Datepicker]` Fixed a number of translation issues in the datepicker component. ([#4046](https://github.com/infor-design/enterprise/issues/4046))
- `[Datepicker]` Fixed a bug that the datepicker would focus the field when closing the month and year pane. ([#4085](https://github.com/infor-design/enterprise/issues/4085))
- `[Datepicker]` Fixed a bug where two dates may appear selected when moving forward/back in the picker dialog. ([#4018](https://github.com/infor-design/enterprise/issues/4018))
- `[Dropdown]` Fixed an issue where "phraseStartsWith" does not filter the list after deleting a character. ([#4047](https://github.com/infor-design/enterprise/issues/4047))
- `[Editor]` Fixed a number of translation issues in the editor component. ([#4049](https://github.com/infor-design/enterprise/issues/4049))
- `[Locale]` The Added placeholder for missing Thai `Locale` translation. ([#4041](https://github.com/infor-design/enterprise/issues/4041))
- `[Locale]` The Added placeholder for incorrect French `SetTime` translation. ([#4045](https://github.com/infor-design/enterprise/issues/4045))
- `[Modal]` Reverted nested modal behavior to being visually stacked, instead of one-at-a-time. Made it possible to show one-at-a-time via `hideUnderneath` setting. ([#3910](https://github.com/infor-design/enterprise/issues/3910))
- `[Popupmenu]` Fixed a bug that the aria items are in the wrong place. Its now using [this guide](https://www.w3.org/TR/wai-aria-practices/examples/menu-button/menu-button-links.html). ([#4085](https://github.com/infor-design/enterprise/issues/4085))
- `[Popupmenu]` Fixed a bug where the heading doesn't display properly with multi-select menu. ([#3926](https://github.com/infor-design/enterprise/issues/3926))
- `[Searchfield]` Fixed an issue where some of the searchfield examples did not have focus states. ([#1060](https://github.com/infor-design/enterprise/issues/1060))
- `[Tooltip]` Fixed a bug where the title doesn't display when the title starts with '#'. ([#2512](https://github.com/infor-design/enterprise/issues/2512))
- `[Tooltip]` Fixed an issue where the tooltip would not show up if you focus a button with the keyboard. ([#4085](https://github.com/infor-design/enterprise/issues/4085))
- `[Tree]` Fixed an issue where the tree node still shows folder icon after all children and `children` property deleted. ([#4026](https://github.com/infor-design/enterprise/issues/4026))

## v4.30.0

### v4.30.0 Announcements

- `[Datagrid]` The rowHeight setting has been changed to support extra-small, small, medium and large. short and normal are deprecated. ([#3755](https://github.com/infor-design/enterprise/issues/3755))

### v4.30.0 Features

- `[Breadcrumb]` Javascript Component API is now available. ([infor-design/enterprise-ng#700](https://github.com/infor-design/enterprise-ng/issues/700))
- `[Custom Builds]` The build script can now produce an ES Module version of the components that can be imported by your application. ([#3771](https://github.com/infor-design/enterprise/issues/3771))
- `[Datagrid]` Added a setting disableRowDeselection that if enabled does not allow selected rows to be toggled to deselected. ([#3791](https://github.com/infor-design/enterprise/issues/3791))
- `[Datagrid]` Added an additional row size extra-small. This row size may need a bit of further fleshing out. All of the previous row sizes have been renamed but using the old settings are supported but deprecated. The new sizes are Extra Small, Small, Medium, Large (Normal). ([#3755](https://github.com/infor-design/enterprise/issues/3755))
- `[Demoapp]` Added the ability to set runtime flags for persisting settings that were previously only possible to set via URL query parameters. ([n/a])
- `[Demoapp]` Added the ability to set runtime flags for persisting settings that were previously only possible to set via URL query parameters. ([n/a])
- `[Icons]` Changed the tree node icon to be more meaningful in uplift theme. Added a print-preview icon. This replaces the update-preview icon which has confusing meaning but was not removed.
- `[Searchfield]` Added the ability to clear the searchfield by calling a public clear() function. ([#3810](https://github.com/infor-design/enterprise/issues/3810))
- `[Tree]` Added a setting to support to expanding/collapsing when clicking only the icon portion of the tree node. ([#3730](https://github.com/infor-design/enterprise/issues/3730))
- `[Tree]` Added the ability to have separate icon button for expand/collapse and children count. ([#3847](https://github.com/infor-design/enterprise/issues/3847))

### v4.30.0 Fixes

- `[Accordion]` Fixed an issue where the chevron icon is not properly centered in Safari. ([#2161](https://github.com/infor-design/enterprise/issues/2161))
- `[Application Menu]` Fixed an issue where the dropdown icon is not properly centered in Safari. ([#3766](https://github.com/infor-design/enterprise/issues/3766))
- `[Accordion]` Fixed issue where hidden headers were not excluded from tab navigation. ([#3835](https://github.com/infor-design/enterprise/issues/3835))
- `[Calendar]` Fixed a bug that when setting accordions to allowOnePane it did not work. ([#3773](https://github.com/infor-design/enterprise/issues/3773))
- `[Calendar]` Fixed a bug where the accordion sections would show a line on hover in high contrast mode. ([#2779](https://github.com/infor-design/enterprise/issues/2779))
- `[Calendar]` Fixed a bug where the days would be out of alignment if the end and starts dates intersect. ([#1725](https://github.com/infor-design/enterprise/issues/1725))
- `[Contextual Action Panel]` Fixed an issue where the searchfield should be collapsible on mobile view. ([#918](https://github.com/infor-design/enterprise/issues/918))
- `[Counts]` Revamped the look and feel of widget counts in uplift theme. ([#3666](https://github.com/infor-design/enterprise/issues/3666))
- `[Datagrid]` Fixed an issue where the table doesn't filled the datagrid wrapper inside of modal. ([#3897](https://github.com/infor-design/enterprise/issues/3897))
- `[Datagrid]` Fix a bug with columns with buttons, they had an unneeded animation that caused states to be delayed when painting. ([#3808](https://github.com/infor-design/enterprise/issues/3808))
- `[Datagrid]` Fixed an issue where example page for filter and pager was not working properly. ([#3856](https://github.com/infor-design/enterprise/issues/3856))
- `[Datagrid]` Fix a bug with cellNavigation false, the focus state was still visible. ([#3937](https://github.com/infor-design/enterprise/issues/3937))
- `[Datagrid]` Updated example page for keyword search to fix error state. ([#3961](https://github.com/infor-design/enterprise/issues/3961))
- `[Datagrid]` Fix a bug with cellNavigation false, the focus state was incorrect on stretched rows in IE. ([#1644](https://github.com/infor-design/enterprise/issues/1644))
- `[Datagrid]` Fixed an issue where an extra border is shown in grid list mode and RTL. ([#3895](https://github.com/infor-design/enterprise/issues/3895))
- `[Datagrid]` Fixed a bug inside validateRow when passing in a zero the function would exit. ([#4002](https://github.com/infor-design/enterprise/issues/4002))
- `[Datagrid]` Fixed an issue where select all using keyboard in multiSelect/mixedSelect was not working. ([#3921](https://github.com/infor-design/enterprise/issues/3921))
- `[Datagrid]` Fix a bug with columns with buttons, they had an unneeded animation that caused states to be delayed when painting. ([#3808](https://github.com/infor-design/enterprise/issues/3808))
- `[Datagrid]` Fixed an issue where data was not in sync for row reorder and paging. ([#3749](https://github.com/infor-design/enterprise/issues/3749))
- `[Datagrid]` Fixed an issue where using selectRowsAcrossPages setting the selected rows were reseting by filter, to use this feature you may need to set columnIds in the settings to form whats unique for the row. ([#3601](https://github.com/infor-design/enterprise/issues/3601))
- `[Datagrid]` Fixed an issue where when using the contentTooltip setting on a datagrid on a modal, the column would expand when hovering rows. ([#3541](https://github.com/infor-design/enterprise/issues/3541))
- `[Datagrid]` Fixed an issue the arrow on tooltips flowed in the wrong direction. ([#3854](https://github.com/infor-design/enterprise/issues/3854))
- `[Datagrid]` Fixed an issue where readonly and checkbox cells would show up on the summary row. ([#3862](https://github.com/infor-design/enterprise/issues/3862))
- `[Datagrid]` Fixed an issue where text in nested objects where not encoded correctly. ([#4058](https://github.com/infor-design/enterprise/issues/3862))
- `[Datagrid]` Fixed an issue where text editor style editors are not saved properly. ([#4058](https://github.com/infor-design/enterprise/issues/4058))
- `[Datagrid]` Fixed an issue where checkboxes in an expandable area could not be checked. ([#4062](https://github.com/infor-design/enterprise/issues/4062))
- `[Datagrid]` Fix a bug where multiselect checkboxes were misaligned in a modal. ([#4086](https://github.com/infor-design/enterprise/issues/4086))
- `[Datepicker]` Fixed an issue where some languages like fr-CA and pt-BR (that are languages in a non default locale), would error when opening the picker. ([#4035](https://github.com/infor-design/enterprise/issues/4035))
- `[Datepicker]` Fixed an issue where change did not fire when rangeselecting the same day. ([#4075](https://github.com/infor-design/enterprise/issues/4075))
- `[Datepicker]` Fixed an issue where change did not fire when selecting today after having a cleared value in the field. ([#853](https://github.com/infor-design/enterprise-ng/issues/853))
- `[Dropdown]` Changed the keyboard dropdown so it will select the active item when tabbing out. ([#3028](https://github.com/infor-design/enterprise/issues/3028))
- `[Dropdown]` Fixed an issue where the search field does not stay in the initial position. ([#2659](https://github.com/infor-design/enterprise/issues/2659))
- `[Dropdown]` Fixed an issue where the search field does not stay in the initial position. ([#2659](https://github.com/infor-design/enterprise/issues/2659))
- `[Editor]` Fixed missing tooltips. ([#issues](https://github.com/infor-design/enterprise/issues/issues))
- `[Field Options]` Fixed an issue where the focus style was not aligning. ([#3628](https://github.com/infor-design/enterprise/issues/3628))
- `[Hierarchy]` Fixed an issue selection causes tab selection to be removed. ([#3597](https://github.com/infor-design/enterprise/issues/3597))
- `[Icons]` Fixed an issue with the amend icon in uplift theme. The meaning was lost on a design change and it has been updated. ([#3613](https://github.com/infor-design/enterprise/issues/3613))
- `[Locale]` Changed results text to lower case. ([#3974](https://github.com/infor-design/enterprise/issues/3974))
- `[Locale]` Fixed abbreviated chinese month translations. ([#4034](https://github.com/infor-design/enterprise/issues/4034))
- `[Lookup]` Fixed an issue in the min width examples that showed up in Safari only. ([#3949](https://github.com/infor-design/enterprise/issues/3949))
- `[Lookup]` Added example page for server side keyword search. ([#2806](https://github.com/infor-design/enterprise/issues/2806))
- `[Lookup]` Fixed a bug that the required validation would not reset from empty in certain cases. ([#810](https://github.com/infor-design/enterprise-ng/issues/810))
- `[Lookup]` Fixed an issue in the min width examples that showed up in Safari only. ([#3949](https://github.com/infor-design/enterprise/issues/3949))
- `[Popover]` Corrected the tabindex order of Popover elements when the Popover is contained within a Modal. ([#3644](https://github.com/infor-design/enterprise/issues/3644))
- `[Mask]` Fixed issue where languages with `,` as decimal were causing the fields to only show `.` instead of the actual characters that were input. ([#3933](https://github.com/infor-design/enterprise/issues/3933))
- `[Multiselect]` Fixed a bug that would incorrectly cause both text and tags to be rendered on the page when using the Select All checkbox. ([#3767](https://github.com/infor-design/enterprise/issues/3767))
- `[Multiselect]` When using the `showSelectAll` setting, if no selectable options are present, the Select All checkbox will now remain hidden and unusable. ([#3777](https://github.com/infor-design/enterprise/issues/3777))
- `[Multiselect]` Changed "Select All" checkbox's default behavior to only select items that match the current search filter, if a search filter is present.  The original filter behavior is available by setting `selectAllFilterOnly` to false. ([#3845](https://github.com/infor-design/enterprise/issues/3845))
- `[Textarea]` Added tests to show that the textarea count text is translated. ([#3807](https://github.com/infor-design/enterprise/issues/3807))
- `[Tooltip]` Fixed tooltip behavior so clicking and mousing out will not show the tooltip and fixed tooltip delay. ([#4050](https://github.com/infor-design/enterprise/issues/#4050))
- `[Tree]` Fixed an issue where previous text selection was not clearing after clicked to any tree-node. ([#3794](https://github.com/infor-design/enterprise/issues/3794))

(75 Issues Solved This Release, Backlog Enterprise 235, Backlog Ng 62, 1071 Functional Tests, 1448 e2e Tests)

## v4.29.0

### v4.29.0 Announcements

- `[General]` Heads Up that effective October 31, 2020 we will no longer support IE 11. Until that date we will test IE 11 but only critical issues will be fixed. See the linked issue for more details. ([#3756](https://github.com/infor-design/enterprise/issues/3756))

### v4.29.0 Features

- `[Accordion]` Added the ability to call collapse and expand with a header ID. ([#783](https://github.com/infor-design/enterprise-ng/issues/783))
- `[Lookup]` Added a tooltip functionality when the data is overflowed. ([#3703](https://github.com/infor-design/enterprise/issues/3703))
- `[Lookup]` Added a clear (x icon) button to clear the field. ([#740](https://github.com/infor-design/enterprise/issues/740))
- `[Lookup]` Added a clear (x icon) button and apply button inside of modal so there are now two options to clear the field. ([#2507](https://github.com/infor-design/enterprise/issues/2507))
- `[Lookup]` Fixed a bug where validation did not work if the lookup is non-editable (select only). ([#3950](https://github.com/infor-design/enterprise/issues/3950))
- `[Multiselect]` Moved the functionality for displaying the Multiselect List's searchfield underneath/above the pseudo element into a configurable setting. ([#3864](https://github.com/infor-design/enterprise/issues/3864))
- `[Popdown]` Fixed some integration problems with nested Lookups that were causing closing to happen prematurely. ([ng#760](https://github.com/infor-design/enterprise-ng/issues/760))
- `[Slider]` Added the ability to set position of the tooltip. ([#3746](https://github.com/infor-design/enterprise/issues/3746))
- `[Toast]` Added the ability to dismiss toasts via keyboard. ([#3521](https://github.com/infor-design/enterprise/issues/3521))
- `[Homepage]` Homepage edit events (resize, reorder, remove widgets) now fire on widget elements too ([#3679](https://github.com/infor-design/enterprise/issues/3679))

### v4.29.0 Fixes

- `[About]` Fixed a bug where About dialogs disappeared when being closed by the Modal Manager API. ([#3898](https://github.com/infor-design/enterprise/issues/3898))
- `[Application Menu]` Fixed personalization regressions on Soho theme ([#3704](github.com/infor-design/enterprise/issues/3704))
- `[General]` We Updated a lot of development dependencies. Most important things to note are: we now support node 12 for development and this is recommended, from tests 13 will also work. Node 14 will not work. We updated jQuery to 3.5.1 as a client side dependency and d3 to 5.16.0. If copying files from the `dist` folder note that the d3 file is called d3.v5.js. ([#1690](https://github.com/infor-design/enterprise/issues/1690))
- `[Bar Chart]` Fixed an issue where height was not calculating properly when used other elements along content container. ([#2670](https://github.com/infor-design/enterprise/issues/2670))
- `[Application Menu]` - Made it possible for App Menu Toolbars to dismiss the menu when the `dismissOnClickMobile` setting is true. ([#2831](https://github.com/infor-design/enterprise/issues/2831))
- `[Calendar/Weekview/Monthview]` Added more docs and exposed them on the design site. ([#3575](https://github.com/infor-design/enterprise/issues/3758))
- `[Checkbox]` Fixed an issue where the error icon was inconsistent between subtle and vibrant themes. ([#3575](https://github.com/infor-design/enterprise/issues/3575))
- `[Column Chart]` Fixed an issue where height was not calculating properly when used other elements along content container. ([#2670](https://github.com/infor-design/enterprise/issues/2670))
- `[Datagrid]` Fixed an issue where blank tooltip was showing when use Alert Formatter and no text. ([#2852](https://github.com/infor-design/enterprise/issues/2852))
- `[Datagrid]` Fixed a bug where the datagrid had blocked the clicking of buttons in an empty message area. ([#3922](https://github.com/infor-design/enterprise/issues/3922))
- `[Datagrid]` Fixed an issue where keyword search results were breaking the html markup for icons and badges. ([#3855](https://github.com/infor-design/enterprise/issues/3855))
- `[Datagrid]` Fixed an issue where keyword search results were breaking the html markup for hyperlink. ([#3731](https://github.com/infor-design/enterprise/issues/3731))
- `[Datagrid]` Fixed an issue where keyword search results were not showing for paging, if searched from other than 1st page it came blank table. ([#3629](https://github.com/infor-design/enterprise/issues/3629))
- `[Datagrid]` Fixed an issue where contents filtertype was not working on example page. ([#2887](https://github.com/infor-design/enterprise/issues/2887))
- `[Datagrid]` Fixed a bug in some themes, where the multi line cell would not be lined up correctly with a single line of data. ([#2703](https://github.com/infor-design/enterprise/issues/2703))
- `[Datagrid]` Fixed visibility of sort icons when toggling and when the column is in active. ([#3692](https://github.com/infor-design/enterprise/issues/3692))
- `[Datagrid]` Fixed a bug where the data passed to resultsText was incorrect in the case of reseting a filter. ([#2177](https://github.com/infor-design/enterprise/issues/2177))
- `[Datagrid/General]` Fixed an additional bug where when loading the datagrid with a columns object that contain recursive objects the grid would crash in saveColumns. [3759](https://github.com/infor-design/enterprise/issues/3759))
- `[Datepicker]` Fixed a bug where the modal would take aspects of the personalize colors by mistake. ([#3997](https://github.com/infor-design/enterprise/issues/3997))
- `[Dropdown]` Fixed tooltip content gets cut off inside of modal. ([#3106](https://github.com/infor-design/enterprise/issues/3106))
- `[DemoApp]` Fixed an issue with some pages in the design site where the did not have a height. ([#878](https://github.com/infor-design/website/issues/878))
- `[Fonts]` A note that the Source Sans Pro font thats used in the new theme and served at google fonts, now have a fix for the issue that capitalized letters and numbers had different heights. You may need to release any special caching. ([#1789](https://github.com/infor-design/enterprise/issues/1789))
- `[Form]` Fix broken links in the form readme file. ([#818](https://github.com/infor-design/website/issues/818))
- `[Line Chart]` Fixed an issue where height was not calculating properly when used other elements along content container. ([#2670](https://github.com/infor-design/enterprise/issues/2670))
- `[Locale]` Fixed the es-419 date time value, as it was incorrectly using the medium length date format. ([#3830](https://github.com/infor-design/enterprise/issues/3830))
- `[Modal]` Fixed the inconsistencies of spacing on required fields. ([#3587](https://github.com/infor-design/enterprise/issues/3587))
- `[Modal]` Fixed a bug where the title would overflow too soon. ([#3996](https://github.com/infor-design/enterprise/issues/3996))
- `[Multiselect]` Added ability to detect selected items from incoming data via `callSource()`. ([#2656](https://github.com/infor-design/enterprise/issues/2656))
- `[Multiselect]` Added support to api settings to `allTextString` and `selectedTextString` for custom headers. ([#3554](https://github.com/infor-design/enterprise/issues/3554))
- `[Pie Chart]` Fixed an issue where height was not calculating properly when used other elements along content container. ([#2670](https://github.com/infor-design/enterprise/issues/2670))
- `[Pie]` Fixed an issue where rounds decimal places for percent values were not working. ([#3599](https://github.com/infor-design/enterprise/issues/3599))
- `[Pie/Donut]` Fixed an issue where placing legend on bottom was not working for Homepage widget/Cards. ([#3560](https://github.com/infor-design/enterprise/issues/3560))
- `[Pager]` Reduced the space between buttons. ([#1942](https://github.com/infor-design/enterprise/issues/1942))
- `[Popupmenu]` Fixed an issue the shortcut text leaves gap when no icons are present. ([#3849](https://github.com/infor-design/enterprise/issues/3849))
- `[Tabs]` Fixed info and alert icons alignment on tabs and inside of modal. ([#2695](https://github.com/infor-design/enterprise/issues/2695))
- `[Tabs]` Fixes an issue where the search bar background color was going to transparent on smaller breakpoints. ([#3871](https://github.com/infor-design/enterprise/issues/3871))
- `[Notification]` Fixed an issue where the icons were lagging in the animation. ([#2099](https://github.com/infor-design/enterprise/issues/2099))
- `[Tree]` Fixed an issue where data was not in sync for children property. ([#1690](https://github.com/infor-design/enterprise/issues/1690))
- `[Splitter]` Fixed an issue the drag handle characters render incorrectly. ([#1458](https://github.com/infor-design/enterprise/issues/1458))
- `[Splitter]` Fixed an issue where dragging for RTL direction was not working. ([#1813](https://github.com/infor-design/enterprise/issues/1813))
- `[Spinbox]` Fixed an issue where a two or more digit min value would make it difficult to type in the spinbox. To fix this the values will only be validated on blur by default. ([#3909](https://github.com/infor-design/enterprise/issues/3909))
- `[Spinbox]` Fixed an issue where the number mask did not match the max value of the spinbox. ([#3939](https://github.com/infor-design/enterprise/issues/3939))
- `[Slider]` Improved the sliding so that decimal values would not trigger the change event. ([#787](https://github.com/infor-design/enterprise-ng/issues/787))
- `[Slider]` Reduced the number of change events that fire while sliding. ([#788](https://github.com/infor-design/enterprise-ng/issues/788))
- `[Swaplist]` Fixed an issue where dragging items more than once was not working on Android or iOS devices. ([#1423](https://github.com/infor-design/enterprise/issues/1423))
- `[Tree]` Fixed an issue where tree could not be expanded when using multiselect mode in IE 11. ([#3936](https://github.com/infor-design/enterprise/issues/3936))
- `[Tabs]` Fixed an issue where calling destroy did not remove the add tab button. ([#1439](https://github.com/infor-design/enterprise/issues/1439))
- `[Vertical Tabs]` Made personalization possible. ([#3029](https://github.com/infor-design/enterprise/issues/3029))

(64 Issues Solved This Release, Backlog Enterprise 248, Backlog Ng 69, 1149 Functional Tests, 1404 e2e Tests)

## v4.28.5

### v4.28.5 Fixes

- `[Datepicker]` Fixed an issue where change events did not fire consistently. ([#4087](https://github.com/infor-design/enterprise/issues/4087))

## v4.28.4

### v4.28.4 Fixes

- `[Datagrid]` Fixed an issue where checkboxes in an expandable area could not be checked. ([#4062](https://github.com/infor-design/enterprise/issues/4062))

## v4.28.3

### v4.28.3 Fixes

- `[Datepicker]` Fixed an issue where change did not fire when rangeselecting the same day. ([#4075](https://github.com/infor-design/enterprise/issues/4075))
- `[Datepicker]` Fixed an issue where change did not fire when selecting today after having a cleared value in the field. ([#853](https://github.com/infor-design/enterprise-ng/issues/853))

## v4.28.2

### v4.28.2 Fixes

- `[Splitter]` Fixed an issue where the splitter would remove the modal overlay in some cases. ([#3982](https://github.com/infor-design/enterprise/issues/3982))

## v4.28.1

### v4.28.1 Fixes

- `[Datagrid]` Fixed a bug where the datagrid had blocked the clicking of buttons in an empty message area. ([#3922](https://github.com/infor-design/enterprise/issues/3922))
- `[Datagrid]` Added ability to set the datagrid emptymessage as primary. ([#3922](https://github.com/infor-design/enterprise/issues/3922))

## v4.28.0

### v4.28.0 Important Changes

- `[Pager]` The Deprecated `pager` getter method was removed. Use `pagerAPI` instead for the same thing if accessing this internal object directly. ([#3759](https://github.com/infor-design/enterprise/issues/3759))

### v4.28.0 Features

- `[Bar Chart]` Added support to ellipsis for yaxis labels. ([#3702](https://github.com/infor-design/enterprise/issues/3702))
- `[Contextmenu]` Added support for shortcut display in menus. ([#3490](https://github.com/infor-design/enterprise/issues/3490))
- `[Datepicker]` Added support for custom api callback to disable passed dates and to disable dates by years. ([#3462](https://github.com/infor-design/enterprise/issues/3462))
- `[Datagrid]` Added and fixed up datagrid grouping aggregators. There is now aggregators for avg, count, list, max, min and sum. In addition null and undefined data will not cause issues. ([#3752](https://github.com/infor-design/enterprise/issues/3752))
- `[Error Page]` Added a new example showing a static error page. For example for a 404 page or generic error. ([#281](https://github.com/infor-design/design-system/issues/281))
- `[FileUploadAdvanced]` Added support to api settings `maxFiles` to limit number of uploads. ([#3512](https://github.com/infor-design/enterprise/issues/3512))
- `[FileUploadAdvanced]` Added support to fire event `fileremoved` for attached file removed. ([#3548](https://github.com/infor-design/enterprise/issues/3548))
- `[Line Chart]` Added support to ellipsis for yaxis labels. ([#3702](https://github.com/infor-design/enterprise/issues/3702))
- `[Modal]` Improved handling of multiple Modal windows stemming from a single trigger element. ([ng#705](https://github.com/infor-design/enterprise-ng/issues/705))

### v4.28.0 Fixes

- `[Accordion]` Fixed a regression where updating individual headers within an Accordion was no longer working ([#3826](https://github.com/infor-design/enterprise/issues/3070))
- `[Application Menu]` Fixed the icons on breaking apart it's appearance when zooming out the browser in IE11, uplift theme. ([#3070](https://github.com/infor-design/enterprise/issues/3070))
- `[Application Menu]` Fixed misalignment/size of bullet icons in the accordion on Android devices. ([#1429](http://localhost:4000/components/applicationmenu/test-six-levels.html))
- `[Application Menu]` Add keyboard support for closing Role Switcher panel ([#3477](https://github.com/infor-design/enterprise/issues/3477))
- `[Autocomplete]` Added a check to prevent the autocomplete from incorrectly stealing form focus, by checking for inner focus before opening a list on typeahead. ([#3639](https://github.com/infor-design/enterprise/issues/3070))
- `[Autocomplete]` Fixed an issue where an change event was not firing when selecting from the menu. ([#804](https://github.com/infor-design/enterprise/issues/804))
- `[Bubble Chart]` Fixed an issue where an extra axis line was shown when using the domain formatter. ([#501](https://github.com/infor-design/enterprise/issues/501))
- `[Bullet Chart]` Added support to format ranges and difference values. ([#3447](https://github.com/infor-design/enterprise/issues/3447))
- `[Button]` Fixed the button disabled method to no longer use class `is-disabled`. ([#3447](https://github.com/infor-design/enterprise-ng/issues/799))
- `[Charts]` Fixed an issue where selected items were being deselected after resizing the page. ([#323](https://github.com/infor-design/enterprise/issues/323))
- `[Colorpicker]` Fixed an issue where the color swatches shift when the colorpicker has a scrollbar. ([#2266](https://github.com/infor-design/enterprise/issues/2266))
- `[Custom Builds]` Fixed issues related to custom building Datagrid. ([#3784](https://github.com/infor-design/enterprise/issues/3784))
- `[Custom Builds]` Fixed issues related to custom building Locale. ([#3839](https://github.com/infor-design/enterprise/issues/3839))
- `[Custom Builds]` Fixed issues related to custom building Modal. ([#3822](https://github.com/infor-design/enterprise/issues/3822))
- `[Datagrid]` Fixed an issue where row data was not available for serializer with Treegrid. ([#3663](https://github.com/infor-design/enterprise/issues/3724))
- `[ContextualActionPanel]` Fixed an issue where toolbars in CAP are not torn down on destroy. ([#3785](https://github.com/infor-design/enterprise/issues/3785))
- `[ContextualActionPanel]` Fixed an issue where nested caps or closing and reopening caps would not work. ([#801](https://github.com/infor-design/enterprise-ng/issues/801))
- `[Datagrid]` Fixed a css issue in dark uplift mode where the group row lines were not visible. ([#3649](https://github.com/infor-design/enterprise/issues/3649))
- `[Datagrid]` Fixed some styling issues in alerts and tags, and made clickable tags available in the formatter. ([#3631](https://github.com/infor-design/enterprise/issues/3631))
- `[Datagrid]` Fixed a css issue in dark uplift mode where the group row lines were not visible . ([#3649](https://github.com/infor-design/enterprise/issues/3649))
- `[Datagrid]` Fixed lookup modal title to be visible and adjust the position to make it centered. ([#3635](https://github.com/infor-design/enterprise/issues/3635))
- `[Datagrid]` Fixed an issue where selected rows are not reset when calling loadData. ([#3718](https://github.com/infor-design/enterprise/issues/3718))
- `[Datagrid]` Fixed an issue where if using grouping totals and hiding and showing columns the page is not refreshed properly. ([#2564](https://github.com/infor-design/enterprise/issues/2564)
- `[Datagrid]` Fixed an issue the selected row header icon is the wrong state when using allowSelectAcrossPages. ([#3043](https://github.com/infor-design/enterprise/issues/3043)
- `[Datagrid]` Improved the `datagrid-default-modal-width` concept if setting a modal datagrid default with so it works on any parent. [3562](https://github.com/infor-design/enterprise/issues/3562))
- `[Datagrid]` Fixed a bug in the indeterminate paging example, that the select checkbox would not work and be out of sync when changing pages. [2230](https://github.com/infor-design/enterprise/issues/2230))
- `[Datagrid]` Fixed a bug when resizing the first column of the center pane when using frozen columns, the resize would jump out the size of the frozen section. [3741](https://github.com/infor-design/enterprise/issues/3741))
- `[Datagrid]` Fixed an issue where the filter condition leaves two selected if you just reorder. ([#3779](https://github.com/infor-design/enterprise/issues/3779))
- `[Datagrid/General]` Fixed a bug where when loading the datagrid with a columns object that contain recursive objects the grid would crash. [3759](https://github.com/infor-design/enterprise/issues/3759))
- `[Datagrid/Hyperlink]` Fixed layout issues with links in right text align mode. To do this refactored links to not use a psuedo element for the focus style. ([#3680](https://github.com/infor-design/enterprise/issues/3680))
- `[Datepicker]` Fixed a bug where for some locales like `af-ZA` and `fi_FI` with dots in the day periods, setting 24 hr time to AM did not work. [3750](https://github.com/infor-design/enterprise/issues/3750))
- `[Datepicker]` Fixed a bug where date picker erred on arabic dates. [3804](https://github.com/infor-design/enterprise/issues/3804))
- `[Datepicker]` Fixed a bug where date picker could not change arabic dates. [3819](https://github.com/infor-design/enterprise/issues/3819))
- `[Datepicker]` Fixed a bug the month only picker would error the second time opened. [3817](https://github.com/infor-design/enterprise/issues/3817))
- `[Datepicker]` Added fix for dates with month and day only format where day is first, this was incorrectly validating as invalid. ([#3833](https://github.com/infor-design/enterprise/issues/3833))
- `[Demoapp]` Fixed incorrect directory list hyperlinks in listview and listbuilder components. ([1783](https://github.com/infor-design/enterprise/issues/1783))
- `[Demoapp]` Did cleanup on the icons and patterns links. ([3790](https://github.com/infor-design/enterprise/issues/3790))
- `[Demoapp]` When deployed on a proxy the icons page would not change contents when changing theme. ([3790](https://github.com/infor-design/enterprise/issues/3790))
- `[Dropdown]` Fixed an issue that Dropdown did not close when scrolling in some nested containers. ([#3436](https://github.com/infor-design/enterprise/issues/3436))
- `[EmptyMessage]` Updated the text to be more subtle. ([#3476](https://github.com/infor-design/enterprise/issues/3476))
- `[Fieldset]` Fixed fieldset text data overlapping in compact mode on mobile view. ([#3627](https://github.com/infor-design/enterprise/issues/3627))
- `[General]` Added a number of small accessibility fixes base on older testing feedback. ([#1539](https://github.com/infor-design/enterprise/issues/1539))
- `[Hierarchy]` Added support for separators in the actions menu on a hierarchy leaf. ([#3636](https://github.com/infor-design/enterprise/issues/3636))
- `[Hierarchy]` Fixed an issue where clicking the "More Actions" menu trigger wouldn't open the menu anymore. ([#3873](https://github.com/infor-design/enterprise/issues/3873))
- `[Lookup]` Fixed an issue where `keywordFilter: true` and `filterable: true` used together cause the lookup modal to break. ([#3772](https://github.com/infor-design/enterprise/issues/3772))
- `[Masthead]` Fixed layout and color issues in uplift theme. ([#3526](https://github.com/infor-design/enterprise/issues/3526))
- `[Modal]` Fixed modal title to a two line with ellipsis when it's too long. ([#3479](https://github.com/infor-design/enterprise/issues/3479))
- `[Multiselect]` Fixed tags dismiss button on mobile devices. ([#3640](https://github.com/infor-design/enterprise/issues/3640))
- `[Icons]` Added new locked/unlocked icons in ids-identity [#3732](https://github.com/infor-design/enterprise/issues/3732)
- `[Radar Chart]` Fixed an issue where labels were cutoff at desktop view. ([#3510](https://github.com/infor-design/enterprise/issues/3510))
- `[Splitter]` Fixed an issue where collapse button was misaligned. ([#3825](https://github.com/infor-design/enterprise/issues/3825))
- `[Swaplist]` Fixed disabled swap buttons color in dark variant subtle theme. ([#3709](https://github.com/infor-design/enterprise/issues/3709))
- `[Utils]` Exposed `Soho.utils.isInViewport(elem)` for external use. ([#3436](https://github.com/infor-design/enterprise/issues/3436))
- `[Toolbar]` Improved the placeholder text color to be more visible in uplift (dark variant). ([#3727](https://github.com/infor-design/enterprise/issues/3727))
- `[Tree]` Fixed an issue where use `UpdateNode()` method the data was not sync. ([#3724](https://github.com/infor-design/enterprise/issues/3724))

(71 Issues Solved This Release, Backlog Enterprise 260, Backlog Ng 82, 1048 Functional Tests, 1370 e2e Tests)

## v4.27.4

### v4.27.4 Fixes

`[Button]` Fixed the button disabled method to no longer use class `is-disabled`. ([#3447](https://github.com/infor-design/enterprise-ng/issues/801))
`[Button]` Fixed a regression where some buttons would get a 100% width on mobile. ([#801](https://github.com/infor-design/enterprise-ng/issues/801))

## v4.27.3

### v4.27.3 Fixes

- `[Datagrid]` Fixed a bug in the indeterminate paging example, that the select checkbox would not work and be out of sync when changing pages. [2230](https://github.com/infor-design/enterprise/issues/2230))

## v4.27.2

### v4.27.2 Fixes

- `[Datagrid]` Fixed an issue in datagrid frozen columns, actions that re-render like sorting may cause rendering issues. ([#3735](https://github.com/infor-design/enterprise/issues/3735))
- `[Datagrid]` Fixed an issue in lookup datagrid editors that clicking a trigger in the cell would commit the cell causing editing not to work in some cases. ([#785](https://github.com/infor-design/enterprise-ng/issues/785))

## v4.27.1

### v4.27.1 Fixes

- `[Icons]` Added a fix to support both `href` and `xlink:href` in icons. ([#3734](https://github.com/infor-design/enterprise/issues/3734))

## v4.27.0

### v4.27.0 Important Changes

- `[Hierarchy]` Removed the following deprecated options `paging: <bool>` and `mobileView: <bool>`. Instead use `layout='paging'` or `layout='mobile-only'`.
- `[Icons]` Changed the svg icons to use `href` instead of deprecated `xlink:href`. This isnt a breaking change either will work but `href` works better with Ivy in Angular. ([#3611](https://github.com/infor-design/enterprise/issues/3611))

### v4.27.0 Features

- `[Button]` Add `toData()` and related API for programmatically handling control of buttons. ([ng#467](https://github.com/infor-design/enterprise-ng/issues/467))
- `[Calendar]` Enhanced the look and feel of monthview calendar by displaying legend and calendar event on mobile view. ([#925](https://github.com/infor-design/enterprise/issues/925))
- `[Modal]` Created API for controlling the Modal ButtonSet. ([ng#467](https://github.com/infor-design/enterprise-ng/issues/467))
- `[Datagrid]` Added support for api setting on expand and collapse children. ([#3274](https://github.com/infor-design/enterprise/issues/3274))
- `[Datagrid]` Updated the fixedRowHeight setting to accept `auto` as an option. This will calculate the row height for all frozenRows section. If you have a lot of rows this may be slow so a number is preferred. ([#3374](https://github.com/infor-design/enterprise/issues/3374))
- `[Editor]` Added an option to set the height of the editor in `rows`. If you set this the estimated number for rows can be specified for the source and html pane. It will scroll after that. ([#3688](https://github.com/infor-design/enterprise/issues/3688))
- `[Homepage]` Added support for reordering, resizing, and removing widgets by enabling edit mode on the homepage component. ([#3531](https://github.com/infor-design/enterprise/issues/3531))

### v4.27.0 Fixes

- `[Accordion]` Removed stoppage of event propagation when accordion headers are clicked, in order to allow external click event listeners to propagate. ([ng#321](https://github.com/infor-design/enterprise-ng/issues/321))
- `[Bar Chart]` Fixed an issue where chart was not resizing on homepage widget resize. ([#2669](https://github.com/infor-design/enterprise/issues/2669))
- `[Blockgrid]` Fixed an issue where there was no index if the data is empty, and removed deprecated internal calls. ([#748](https://github.com/infor-design/enterprise-ng/issues/748))
- `[Busy Indicator]` Fixed an issue where it throws an error when a display delay, the busy-indicator parent removed and added via ngIf before the busyindicator shown. ([#703](https://github.com/infor-design/enterprise-ng/issues/703))
- `[Busy Indicator]` Fixed an issue where the overlay would close when closing the Modal. ([#3424](https://github.com/infor-design/enterprise/issues/3424))
- `[Busy Indicator]` Fixed an issue where position was not aligning. ([#3341](https://github.com/infor-design/enterprise/issues/3341))
- `[Colorpicker]` Fixed the dropdown icon position is too close to the right edge of the field. ([#3508](https://github.com/infor-design/enterprise/issues/3508))
- `[Contextual Action Panel]` Fixed misaligned search icon in uplift theme. ([#3630](https://github.com/infor-design/enterprise/issues/3630))
- `[Contextual Action Panel]` Fixed close icon button in getting cut off on mobile view ([#3586](https://github.com/infor-design/enterprise/issues/3586))
- `[Datagrid]` Fixed an issue where lookup editor was removing all characters following and including the '|' pipe character. ([#3556](https://github.com/infor-design/enterprise/issues/3556))
- `[Datagrid]` Fixed an issue where date range filter was unable to filter data. ([#3503](https://github.com/infor-design/enterprise/issues/3503))
- `[Datagrid]` Fixed a bug were datagrid tree would have very big text in the tree nodes on IOS. ([#3347](https://github.com/infor-design/enterprise/issues/3347))
- `[Datagrid]` Fixed a focus trap issue when using actionable mode, tab will now move up and down rows. ([#2399](https://github.com/infor-design/enterprise/issues/2399))
- `[Datagrid]` Fixed a bug when setting the UI indicator with `setSortIndicator` then it would take two clicks to sort the inverse direction. ([#3391](https://github.com/infor-design/enterprise/issues/3391))
- `[Datagrid]` Fixed an issue where date range filter was not working. ([#3337](https://github.com/infor-design/enterprise/issues/3337))
- `[Datagrid]` Fixed a bug when combining multiselect and expandable rows. If using the shift key to select multiple rows the selection would include incorrect rows. ([#2302](https://github.com/infor-design/enterprise/issues/2302))
- `[Datagrid]` Added support for dragging and reordering columns in RTL and some minor style cleanup with dragging to reorder. ([#3552](https://github.com/infor-design/enterprise/issues/3552))
- `[Datagrid]` Fixed an issue that the click event did not show the item data when the keyboard is used. ([#3645](https://github.com/infor-design/enterprise/issues/3645))
- `[Datagrid]` Fixed an issue where datagrid tree did not show empty messages. ([#3642](https://github.com/infor-design/enterprise/issues/3642))
- `[Datagrid]` Fixed an issue where grouped rows did not render when combined with frozen columns. ([#3367](https://github.com/infor-design/enterprise/issues/3367))
- `[Datagrid]` Fixed an issue where the overlay was closing after close Modal. ([#735](https://github.com/infor-design/enterprise-ng/issues/735))
- `[Datagrid]` Fixed a misaligned drag and drop column icon on IE 11. ([#3648](https://github.com/infor-design/enterprise/issues/3648))
- `[Datagrid]` Fixed an issue when using the colspan column option along with frozenColumns. ([#3416](https://github.com/infor-design/enterprise/issues/3416))
- `[Datagrid]` Fixed an issue where the empty message might still show if the amount of rows do not fill the page. ([#3697](https://github.com/infor-design/enterprise/issues/3697))
- `[Datepicker]` Fixed popover height and datepicker layout on mobile view. ([#2569](https://github.com/infor-design/enterprise/issues/3569))
- `[Datepicker]` Fixed an issue where date range with minimum range was not working. ([#3268](https://github.com/infor-design/enterprise/issues/3268))
- `[Datepicker]` Fixed an issue where date range was reverting to initial values after clearing. ([#1306](https://github.com/infor-design/enterprise/issues/1306))
- `[Datepicker]` Fixed an issue where dates would be invalid in ko-KO locale. ([#3470](https://github.com/infor-design/enterprise/issues/3470))
- `[Datepicker]` Fixed an issue where dates would be invalid in zh-TW locale. ([#3473](https://github.com/infor-design/enterprise/issues/3473))
- `[Datepicker]` Fixed an issue where AM/PM could not be set in hi-IN locale. ([#3474](https://github.com/infor-design/enterprise/issues/3474))
- `[Datepicker]` Fixed an issue where change would fire twice or when the value is still blank. ([#3423](https://github.com/infor-design/enterprise/issues/3423))
- `[Datepicker]` Fixed an issue where time would be reset to 12:00 AM when setting the time and clicking today. ([#3202](https://github.com/infor-design/enterprise/issues/3202))
- `[Dropdown]` Fixed a bug where it was not possible for Dropdowns in certain scrollable Modal regions to close on scroll. ([#2650](https://github.com/infor-design/enterprise/issues/2650))
- `[Dropdown]` Fixed a bug that dropdowns are in the wrong position if flowing up and other minor cases. ([#2068](https://github.com/infor-design/enterprise/issues/2068))
- `[Dropdown]` Fixed alignment when using dropdown in compound field. ([#3647](https://github.com/infor-design/enterprise/issues/3647))
- `[Editor]` Added ui updates to the toolbar in uplift (vibrant mode) and minor style fixes. ([#3577](https://github.com/infor-design/enterprise/issues/3577))
- `[Editor]` Added fixes to reseting the dirty indicator when used in an editor. ([#3662](https://github.com/infor-design/enterprise/issues/3662))
- `[Editor]` Fixed a width change when toggle source view when the editor is on a modal, this is also based on UI feedback that the switch was confusing, so we now disable the buttons. ([#3594](https://github.com/infor-design/enterprise/issues/3594))
- `[Editor]` Fixed an issue where bullet and number lists could not be converted to headings and regular text with the font picker. ([#2679](https://github.com/infor-design/enterprise/issues/2679))
- `[Editor]` Fixed an issue where some settings like bold and italics would not be reset consistently when applying headings and regular text with the font picker. ([#2256](https://github.com/infor-design/enterprise/issues/2256))
- `[Editor]` Fixed an issue where the dirty events did not fire changing the source view. ([#3598](https://github.com/infor-design/enterprise/issues/3598))
- `[Editor]` Adding missing bottom spacing under heading elements. ([#3288](https://github.com/infor-design/enterprise/issues/3288))
- `[Field Filter]` Fixed an issue where switching to In Range filter type with a value in the field was causing an error. ([#3515](https://github.com/infor-design/enterprise/issues/3515))
- `[Editor]` Added a font color for rest/none swatch. ([#2035](https://github.com/infor-design/enterprise/issues/2035))
- `[Field Filter]` Fixed an issue where switching to In Range filter type with a value in the field was causing an error. ([#3515](https://github.com/infor-design/enterprise/issues/3515))
- `[Field Filter]` Fixed an issue where date range was not working after using other filter. ([#2764](https://github.com/infor-design/enterprise/issues/2764))
- `[Field Filter]` Fixed an issue where stray text would be shown if the filters are hidden and then shown later. ([#3687](https://github.com/infor-design/enterprise/issues/3687))
- `[Line Chart]` Fixed an issue where x-axis labels were overlapping for small viewport on homepage widget. ([#2674](https://github.com/infor-design/enterprise/issues/2674))
- `[Lookup]` Fixed an issue where selected values were clearing when use server side data. ([#588](https://github.com/infor-design/enterprise-ng/issues/588))
- `[Locale]` Added missing Afrikaans translations. ([#3685](https://github.com/infor-design/enterprise/issues/3685))
- `[Masthead]` Fixed layout and color issues in uplift theme. ([#3526](https://github.com/infor-design/enterprise/issues/3526))
- `[Modal]` Fixed an iOS bug where after opening several Modals/Messages, it would occasionally be impossible to scroll a scrollable page area. ([#3389](https://github.com/infor-design/enterprise/issues/3389))
- `[Modal]` Fixed a bug where when iframe elements are present, focus traps could occur and cause focus on elements outside of the Modal, but within the iframe. ([#2287](https://github.com/infor-design/enterprise/issues/2287))
- `[Modal]` Added a check for preventing Tooltips inside a Modal from opening while the Modal is not visible ([#3588](https://github.com/infor-design/enterprise/issues/3588))
- `[Modal]` Fixed dropdown position when the field is required. ([#3482](https://github.com/infor-design/enterprise/issues/3482))
- `[Modal]` Fixed a regression where some Close buttons were not properly closing. ([#3615](https://github.com/infor-design/enterprise/issues/3615))
- `[Process Indicator]` Fixed icons that are not centered inside the circle indicators. ([#3509](https://github.com/infor-design/enterprise/issues/3509))
- `[Personalize]` Fixed an issue that colorschanged events do not fire on when doing a set to default ation. ([#751](https://github.com/infor-design/enterprise-ng/issues/751))
- `[Searchfield]` Correct the background color of toolbar search fields. ([#3527](https://github.com/infor-design/enterprise/issues/3527))
- `[Spinbox]` Corrected an issue in the enable method, where it did not fully remove the readonly state. ([#3527](https://github.com/infor-design/enterprise/issues/3527))
- `[Swaplist]` Fixed an issue where lists were overlapping on uplift theme. ([#3452](https://github.com/infor-design/enterprise/issues/3452))
- `[Tabs]` Fixed the position of error icon too close to the border on focus state. ([#3544](https://github.com/infor-design/enterprise/issues/3544))
- `[Tabs-Vertical]` Fixed an issue where the content cannot scroll on mobile view. ([#3542](https://github.com/infor-design/enterprise/issues/3542))
- `[Tags]` Fixed a regression on Tag Buttons, where they were visually, vertically misaligned with Tag text. ([#3604](https://github.com/infor-design/enterprise/issues/3604))
- `[Week-View]` Changed the look of the week-view and day-view day of the week so its a 3 (or 2) letter abbreviation and emphasizes the date and spans two lines. This makes all the days of the week the same length. ([#3262](https://github.com/infor-design/enterprise/issues/3262))
- `[Validation]` Fixed a bug where addMessage did not add messages to the parent. ([#711](https://github.com/infor-design/enterprise-ng/issues/711))

(87 Issues Solved This Release, Backlog Enterprise 279, Backlog Ng 75, 1033 Functional Tests, 1322 e2e Tests)

## v4.26.2

### v4.26.2 Fixes

- `[Textarea]` Fixed missing text in safari on disabled text areas. ([#3638](https://github.com/infor-design/enterprise/issues/3638))

## v4.26.1

### v4.26.1 Fixes

- `[Demo App]` Fixed the embedded layout to show uplift theme. ([#861](https://github.com/infor-design/website/issues/861))

## v4.26.0

### v4.26.0 Features

- `[Datagrid]` Added support for expandable row to expand across all frozen columns, and fixed span layout issues on the right side frozen columns. ([#2867](https://github.com/infor-design/enterprise/issues/2867))
- `[Datagrid]` Added a new `resizeMode` option that allows you to pick between `flex` and `fit`. `flex` will resize columns independently shifting other columns to fit the table layout if needed. `fit` will resize using the neighbor's column width. This is possible more useful when you have less columns. ([#3251](https://github.com/infor-design/enterprise/issues/3251))
- `[Calendar]` Made the monthview, weekview and calendar work in RTL mode and added official support for UmAlQura calendar. ([#2788](https://github.com/infor-design/enterprise/issues/2788))
- `[Icons]` Added new icons `icon-play, icon-stop, icon-record, icon-pause` for video players. ([#411](https://github.com/infor-design/design-system/issues/411))
- `[Icons]` Added new icons `icon-security-off, icon-security-on` for toggles related to security/secure items. ([#397](https://github.com/infor-design/design-system/issues/397))
- `[Searchfield]` Added a setting that makes it possible to adjust the "collapsed" size of a Toolbar Searchfield to better accommodate some use cases. ([#3296](https://github.com/infor-design/enterprise/issues/3296))

### v4.26.0 Fixes

- `[Application Menu]` Fixed bugs with filtering where it was not possible to have the filter match text within content areas, as well as general expand/collapse bugs with filtering. ([#3131](https://github.com/infor-design/enterprise/issues/3131))
- `[Application Menu]` Fixed overlap button when label is too long, and aligned dropdown icon in application menu uplift theme. ([#3133](https://github.com/infor-design/enterprise/issues/3133))
[Contextual Action Panel] - Fixed shade colors of text and icon buttons in uplift theme high contrast. (#3394)
- `[Accordion]` - Fixed an issue with a missing border on the last element in certain states. ([#3885](https://github.com/infor-design/enterprise/issues/3885))
- `[Calendar]` Fixed issue where on month view in events info `Date` and `Duration` fields were not working with some events and `Duration` field. Now `Duration` field support `Days, Hours and Minutes` text. ([#2777](https://github.com/infor-design/enterprise/issues/2777))
- `[Calendar]` Fixed an issue where link was not working on monthview to switch to day view when clicked on more events on that day. ([#3181](https://github.com/infor-design/enterprise/issues/3181))
- `[Calendar]` Fixed a calendar event where the start date today is not displaying as upcoming event in different timezone. ([#2776](https://github.com/infor-design/enterprise/issues/2776))
- `[Calendar]` Fixed an issue where adding an event was inconsistent in Safari. ([#3079](https://github.com/infor-design/enterprise/issues/3079))
- `[Calendar]` Fixed an issue where any event was not rendering in day and week view. ([#3222](https://github.com/infor-design/enterprise/issues/3222))
- `[Calendar]` Fixed an issue where date selection was not persist when switching from month view to week view to day view. ([#3319](https://github.com/infor-design/enterprise/issues/3319))
- `[Colors]` Fixed an incorrect ruby06 color, and made the background change on theme change now (again). ([#3448](https://github.com/infor-design/enterprise/issues/3448))
- `[Datagrid]` Fixed an issue where focus on reload data was forced to be on active cell. ([#358](https://github.com/infor-design/enterprise-ng/issues/358))
- `[Datagrid]` Fixed RTL issues in the filter row. ([#3517](https://github.com/infor-design/enterprise/issues/3517))
- `[Datagrid]` Improved the column resize behavior in speed and usability with the cursor being more accurate during resize. ([#3251](https://github.com/infor-design/enterprise/issues/3251))
- `[Datagrid]` Improved the column resize behavior to work much better in RTL mode. ([#1924](https://github.com/infor-design/enterprise/issues/1924))
- `[Datagrid]` Fixed a bug where if a filter row column is frozen the mask and editor options would not be applied. ([#2553](https://github.com/infor-design/enterprise-ng/issues/2553))
- `[Datagrid]` Fixed an issue where when using rowTemplate/expandableRows and frozenColumns on both sides the right side did not render properly. ([#2867](https://github.com/infor-design/enterprise/issues/2867))
- `[Datagrid]` Fixed an issue where height was not aligning to expandable row for frozen columns. ([#3516](https://github.com/infor-design/enterprise/issues/3516))
- `[Datagrid]` Fixed hover color should not be similar to alternate rows when hovering in uplift high contrast. ([#3338](https://github.com/infor-design/enterprise/issues/3338))
- `[Datagrid]` Fixed a demo app issue filtering decimal fields in some examples. ([#3351](https://github.com/infor-design/enterprise/issues/3351))
- `[Datagrid]` Fixed an issue where some columns were disappear after resizing the browser or after changing themes. ([#3434](https://github.com/infor-design/enterprise/issues/3434))
- `[Datagrid]` Fixed an issue that the filter row type dropdowns did not close when the grid is scrolled. ([#3216](https://github.com/infor-design/enterprise/issues/3216))
- `[Datagrid]` Added an example showing the configuration needed to filter date time fields on just dates without the time part. ([#2865](https://github.com/infor-design/enterprise/issues/2865))
- `[Datagrid]` Changed the isFilter added value to datasets to a more unique value to avoid clashes. ([#2668](https://github.com/infor-design/enterprise/issues/2668))
- `[Datagrid]` Added a `getDataset` method that will return the current dataset without any added properties. ([#2668](https://github.com/infor-design/enterprise/issues/2668))
- `[Datagrid]` Fixed an issue that when reordering filter columns the filter values would disappear. ([#2565](https://github.com/infor-design/enterprise/issues/2565))
- `[Datagrid]` Fixed an issue that dropdown lists in filter rows did not close when scrolling. ([#2056](https://github.com/infor-design/enterprise/issues/2565))
- `[Datagrid]` Added a `filterType` option to the filter event data so the type can be determined. ([#826](https://github.com/infor-design/enterprise/issues/826))
- `[Datagrid]` Add options to `toolbar.filterRow` so that instead of true/false you can set `showFilter, clearFilter, runFilter` independently. ([#1479](https://github.com/infor-design/enterprise/issues/1479))
- `[Datagrid]` Added fixes to improve the usage of the textarea editor. ([#3417](https://github.com/infor-design/enterprise/issues/3417))
- `[Datagrid]` Fixed an issue where reset to default was not working properly. ([#3487](https://github.com/infor-design/enterprise/issues/3487))
- `[Datepicker]` Fixed an issue where setting date format with comma character was not working. ([#3008](https://github.com/infor-design/enterprise/issues/3008))
- `[Editor]` Made the link and image link fields required on the dialogs. ([#3008](https://github.com/infor-design/enterprise/issues/3008))
- `[Editor]` Fixed an issue where it was possible to clear text and end up with text outside the default paragraph seperator. ([#2268](https://github.com/infor-design/enterprise/issues/2268))
- `[Fileupload]` Fixed an issue where tabbing out of a fileupload in was causing the modal dialog to disappear. ([#3458](https://github.com/infor-design/enterprise/issues/3458))
- `[Form Compact Layout]` Added support for `form-compact-layout` the remaining components. ([#3008](https://github.com/infor-design/enterprise/issues/3329))
- `[Dropdown]` Fixed a bug that was causing the `selectValue()` method not to update the visual display of the in-page Dropdown element. ([#3432](https://github.com/infor-design/enterprise/issues/3432))
- `[Forms]` Fixed an issue where radio group was overlapping fields. ([#3466](https://github.com/infor-design/enterprise/issues/3466))
- `[Forms Compact]` Fixed an issue where fileupload was misaligned in RTL mode in uplift theme. ([#3483](https://github.com/infor-design/enterprise/issues/3483))
- `[Icons]` Fixed color inconsistencies of the icons when the fields are in readonly state. ([#3176](https://github.com/infor-design/enterprise/issues/3176))
- `[Input]` Added the ability to line up data labels with inputs by adding class `field-height` to the `data` element and placing it in a responsive grid. ([#987](https://github.com/infor-design/enterprise/issues/987))
- `[Input]` Added the ability to use standalone required spans, this will help on responsive fields if they are cut off. ([#3115](https://github.com/infor-design/enterprise/issues/3115))
- `[Input/Forms]` Added the ability to add a class to rows to align the fields on the bottom, this will line up fields if they have wrapping labels or long labels with required fields. To enable this add class `flex-align-bottom` to the grid `row`. ([#443](https://github.com/infor-design/enterprise/issues/443))
- `[Locale]` Fixed an issue where formatDate() method was not working for es-419. ([#3363](https://github.com/infor-design/enterprise/issues/3363))
- `[Locale]` Fixed an issue where setting language to `nb` would error. ([#3455](https://github.com/infor-design/enterprise/issues/3455))
- `[Locale]` Fixed incorrect time separators in the no, nn, and nn locales. ([#3468](https://github.com/infor-design/enterprise/issues/3468))
- `[Locale]` Added further separation of language from formatting in date oriented components (calendar, datepicker, timepicker ect). [3244](https://github.com/infor-design/enterprise/issues/3244))
- `[Locale]` Added support for `nn` locale and language, but this will change to no language as only this is translated as its the same. ([#3455](https://github.com/infor-design/enterprise/issues/3455))
- `[Locale]` Correct the month names in Russian locale and capitalized the day names. ([#3464](https://github.com/infor-design/enterprise/issues/3464))
- `[Module Tabs]` Fixed color tab indicator and small gap below when selected/opened for all color variations in uplift theme. ([#3312](https://github.com/infor-design/enterprise/issues/3312))
- `[Modal]` Fixed colors in dark mode for the primary disabled button and error and background contrast. ([#2754](https://github.com/infor-design/enterprise/issues/2754))
- `[Pie]` Fixed an issue where initial selection was getting error. ([#3157](https://github.com/infor-design/enterprise/issues/3157))
- `[Popupmenu]` Fixed an issue where list separators were disappearing when reduced the browser zoom level e.g. 70-80%. ([#3407](https://github.com/infor-design/enterprise/issues/3407))
- `[Radar Chart]` Fixed an issue where labels was cut off for some screen sizes. ([#3320](https://github.com/infor-design/enterprise/issues/3320))
- `[Searchfield]` Fixed a bug where changing filter results while the autocomplete is open may result in the menu being positioned incorrectly. ([#3243](https://github.com/infor-design/enterprise/issues/3243))
- `[Searchfield]` Fixed a bug in Toolbar Searchfields where a component configured with `collapsible: false` and `collapseSize` defined, the searchfield would incorrectly collapse. ([NG#719](https://github.com/infor-design/enterprise-ng/issues/719))
- `[Splitter]` Fixed an issue in the destroy function where the expand button was not removed. ([#3371](https://github.com/infor-design/enterprise/issues/3371))
- `[Swaplist]` Fixed an issue where top buttons were not aligned in Firefox. ([#3425](https://github.com/infor-design/enterprise/issues/3425))
- `[Textarea]` Fixed an issue where using `rows` stopped working, and fixed the autoGrow option to work better. ([#3471](https://github.com/infor-design/enterprise/issues/3471))
- `[Toolbar]` Fixed an issue where some `destroy()` methods being called in `teardown()` were not type-checking for the `destroy()` method, and sometimes would incorrectly try to call this on an object or data property defined as `button`. ([#3449](https://github.com/infor-design/enterprise/issues/3449))
- `[Tooltip/Popover]` Fixed incorrect placement when in RTL modes, as well as some broken styles on the RTL Popover. ([#3119](https://github.com/infor-design/enterprise/issues/3119))
- `[Validation/Checkboxes]` Fixed issues with making checkboxes required, the styling did not work for it and the scrollIntoView function and validation failed to fire. Note that to add required to the checkbox you need to add an extra span, adding a class to the label will not work because the checkbox is styled using the label already. ([#3147](https://github.com/infor-design/enterprise/issues/3147))
- `[Validation]` Fixed an issue where calling removeMessage would not remove a manually added error class. ([#3318](https://github.com/infor-design/enterprise/issues/3318))

(78 Issues Solved This Release, Backlog Enterprise 336, Backlog Ng 77, 989 Functional Tests, 1246 e2e Tests)

## v4.25.3

### v4.25.3 Fixes

- `[Bar]` Fixed an error rendering charts with only one dataset point. ([#3505](https://github.com/infor-design/enterprise/issues/3505))
- `[Datagrid]` Fixed an issue where date range filter was unable to filter data. ([#3503](https://github.com/infor-design/enterprise/issues/3503))
- `[Datagrid]` Fixed an issue where date range filter was not working. ([#3337](https://github.com/infor-design/enterprise/issues/3337))
- `[Datepicker]` Fixed an issue where date range with minimum range was not working. ([#3268](https://github.com/infor-design/enterprise/issues/3268))
- `[Datepicker]` Fixed an issue where date range was reverting to initial values after clearing. ([#1306](https://github.com/infor-design/enterprise/issues/1306))
- `[Field Filter]` Fixed an issue where switching to In Range filter type with a value in the field was causesing an error. ([#3515](https://github.com/infor-design/enterprise/issues/3515))
- `[Field Filter]` Fixed an issue where date range was not working after using other filter. ([#2764](https://github.com/infor-design/enterprise/issues/2764))

## v4.25.2

### v4.25.2 Fixes

- `[Fileupload]` Fixed an issue where tabbing out of a fileupload in was causing the modal dialog to disappear. ([#3458](https://github.com/infor-design/enterprise/issues/3458))

## v4.25.1

### v4.25.1 Fixes

- `[Datagrid]` Fixed a bug where if there was an editor datagrid might error when loading. ([#3313](https://github.com/infor-design/enterprise/issues/3313))
- `[Mask]` Fixed a bug where leading zeroes were not possible to apply against Number Masks on standard input fields that also handled formatting for thousands separators. ([#3315](https://github.com/infor-design/enterprise/issues/3315))
- `[General]` Improved the colors of windows chrome custom scrollbars in uplift themes. ([#3413](https://github.com/infor-design/enterprise/issues/3413))

## v4.25.0

### v4.25.0 Features

- `[Fields]` Added a form level class to toggle all fields in the form to a more compact (shorter) mode called `form-layout-compact`. Added and fixed existing components so that there is now the option to have more compact forms by using shorter fields. ([#3249](https://github.com/infor-design/enterprise/issues/3249))
- `[Tag]` Added a new style for linkable tags that will work for default, info, good, error, alert, and neutral styles. ([#3113](https://github.com/infor-design/enterprise/issues/3113))
- `[Multiselect]` Added Tag Display as a new style for interacting with selected results in Multiselect components. ([#3114](https://github.com/infor-design/enterprise/issues/3114))
- `[Popdown]` Added support for tabbing into and exit out of it. ([#3218](https://github.com/infor-design/enterprise/issues/3218))
- `[Colors]` Updated design system tokens to new colors for uplift and did a pass on all three theme variants. This impacts and improves many internal colors in components and charts. ([#3007](https://github.com/infor-design/enterprise/issues/3007))

### v4.25.0 Fixes

- `[About]` Added further indication for Microsoft Edge Chrome next to the underlying chrome version. ([#3073](https://github.com/infor-design/enterprise/issues/3073))
- `[About]` Fixed a bug where the browser language was shown as the locale name, we now show browser language and IDs language and locale separate. ([#2913](https://github.com/infor-design/enterprise/issues/2913))
- `[About]` Fixed a bug where the OS version was duplicated. ([#1650](https://github.com/infor-design/enterprise/issues/1650))
- `[Accordion]` Fixed inconsistency style of focus element after clicking on a certain accordion header. ([#3082](https://github.com/infor-design/enterprise/issues/3082))
- `[Accordion]` Fixed an issue that when all panes are expanded then they could no longer be closed. ([#701](https://github.com/infor-design/enterprise-ng/issues/3217))
- `[Application Menu]` Fixed minor usability issues when attempting to filter on application menus, display of hidden filtered children, and filtering reset when a Searchfield is blurred. ([#3285](https://github.com/infor-design/enterprise/issues/3285))
- `[Application Menu]` Fixed incorrect font-size/padding around list item headers' bullet points. ([#3364](https://github.com/infor-design/enterprise/issues/3364))
- `[Application Menu]` Tweaked some font colors on the Vibrant theme. ([#3400](https://github.com/infor-design/enterprise/issues/3400))
- `[Autocomplete]` Fixed an issue where selected event was not firing when its parent is partly overflowing. ([#3072](https://github.com/infor-design/enterprise/issues/3072))
- `[Calendar]` Fixed an issue setting the legend checked elements to false in the api. ([#3170](https://github.com/infor-design/enterprise/issues/3170))
- `[Datagrid]` Fixed an issue where the data after commit edit was not in sync for tree. ([#659](https://github.com/infor-design/enterprise-ng/issues/659))
- `[Datagrid]` Fixed an issue where the add row or load new data for grouping was not working. ([#2801](https://github.com/infor-design/enterprise/issues/2801))
- `[Datagrid]` Fixed an issue where time picker filter trigger icon and text was overlapping. ([#3062](https://github.com/infor-design/enterprise/issues/3062))
- `[Datagrid]` Fixed a bug where floating point math would cause the grouping sum aggregator to round incorrectly. ([#3233](https://github.com/infor-design/enterprise/issues/3233))
- `[Datagrid]` Fixed style issues in all theme and theme variants when using the list style including grouped headers and states. ([#3265](https://github.com/infor-design/enterprise/issues/3265))
- `[Datagrid]` Fixed issues with the stretch columns minimum width. ([#3308](https://github.com/infor-design/enterprise/issues/3308))
- `[Datagrid]` Fixed an issue where converting circular structure to JSON was throwing an error. ([#3309](https://github.com/infor-design/enterprise/issues/3309))
- `[Datagrid]` Fixed an issue where focus in date picker field was not aligning. ([#3350](https://github.com/infor-design/enterprise/issues/3350))
- `[Datagrid]` Added fixes for editing lookup fields, fixed the styling of the lookup editor and improved padding, also fixed the sort indicator color. ([#3160](https://github.com/infor-design/enterprise/issues/3160))
- `[Datagrid]` Fixed a bug that made selecting blank items in lists in a dropdown not possible. ([#3313](https://github.com/infor-design/enterprise/issues/3313))
- `[Editor]` Fixed an issue where line spacing was inconsistent. ([#3335](https://github.com/infor-design/enterprise/issues/3335))
- `[General]` Added detection for wkWebView which is paired with safari. This caused issues with all black text as this browser had previously been unknown. ([#3336](https://github.com/infor-design/enterprise/issues/3336))
- `[Homepage]` Fixed an issue where the DOM order was not working for triple width widgets. ([#3101](https://github.com/infor-design/enterprise/issues/3101))
- `[Locale]` Fixed an issue where enter all digits was not working for fr-FR. ([#3217](https://github.com/infor-design/enterprise/issues/3217))
- `[Locale]` Added the ability to set a 5 digit language (`fr-FR` and `fr-CA` vs `fr`) and added separate strings for `fr-CA` vs `fr-FR`. ([#3245](https://github.com/infor-design/enterprise/issues/3245))
- `[Locale]` Changed incorrect Chinese locale year formats to the correct format as noted by translators. For example `2019年 12月`. ([#3081](https://github.com/infor-design/enterprise/issues/3081))
- `[Locale]` Corrected and added the firstDayofWeek setting for every locale. ([#3060](https://github.com/infor-design/enterprise/issues/3060))
- `[Mask]` Fixed an issue when applying Masks to input fields configured for numbers, where errors would be thrown when the Mask attempted to overwrite the input field value. ([#3315](https://github.com/infor-design/enterprise/issues/3315))
- `[Modal]` Fixed an issue where the returns focus to button after closing was not working. ([#3166](https://github.com/infor-design/enterprise/issues/3166))
- `[Multiselect]` Adjusted the placeholder color as it was too dark. ([#3276](https://github.com/infor-design/enterprise/issues/3276))
- `[Pie]` Fixed cut off line labels when something other than value is used. ([#3143](https://github.com/infor-design/enterprise/issues/3143))
- `[Popupmenu]` Switched the `attachToBody` setting to be true by default. ([#3331](https://github.com/infor-design/enterprise/issues/3331))
- `[Searchfield]` Fixed an issue where multiselect items' checkboxes and text were misaligned in RTL mode. ([#1811](https://github.com/infor-design/enterprise/issues/1811))
- `[Searchfield]` Fixed placeholder text alignment issues on Vibrant theme in Firefox. ([#3055](https://github.com/infor-design/enterprise/issues/3055))
- `[Scrollbar]` Fixed styles for windows chrome to work with all themes. ([#3172](https://github.com/infor-design/enterprise/issues/3172))
- `[Searchfield]` Fixed an overlapping text in searchfield when close icon button is showed. ([#3135](https://github.com/infor-design/enterprise/issues/3135))
- `[Tabs]` Fixed an issue where scroll was not working on mobile view for scrollable-flex layout. ([#2931](https://github.com/infor-design/enterprise/issues/2931))

(47 Issues Solved This Release, Backlog Enterprise 374, Backlog Ng 96, 980 Functional Tests, 1196 e2e Tests)

## v4.24.0

### v4.24.0 Important Changes

- `[Icons]` Reversed a change in previous versions to make alert icons all have a white background as this caused issues. Concerning alert icons there are now the following `icon-[name]` - which will have transparent background, in Uplift these are linear in style, in soho these are solid in style. We also add a `icon-[name]-alert` for alert icons with a white background. If you need a white background you can use these otherwise we have restored the functionality from the 4.21 version, you might need a white background in calendar icons. Also the pending icon is fixed and now orange. ([#3052](https://github.com/infor-design/enterprise/issues/3052))
- `[Datagrid]` Changed the way tables are rendered to avoid gaps at the end of the grid and fix the sizes so they work in resize. This is done by using css position: sticky for headers. It has a few consequences. The spaceColumn option which was never completed was removed. The stretchColumn option is still working but is less important now and defaults to no stretch. IE 11 will now no longer support sticky headers because it does not support css position sticky, so it will degrade in functionality. This improves all issues with columns getting out of alignment. ([#2825](https://github.com/infor-design/enterprise/issues/2825))

### v4.24.0 Deprecation

### v4.24.0 Features

- `[Datagrid]` Added support to get only changed values as return array for get modified rows method. ([#2958](https://github.com/infor-design/enterprise/issues/2958))
- `[Editor]` Replaced the `h3` and `h4` buttons with a more robust Fontpicker component. ([#2722](https://github.com/infor-design/enterprise/issues/2722))
- `[Spinbox]` Standardized Spinbox field sizes to match other input field sizes, added responsive form (fluid) functionality for Spinbox, and reworked the standard size of the Spinbox to match other form fields. ([#1344](https://github.com/infor-design/enterprise/issues/1344))

### v4.24.0 Fixes

- `[All]` Removed the property `-webkit-text-fill-color` from usage throughout out our codebase, except for one rule that changes it to `unset` if it's present. ([#3041](https://github.com/infor-design/enterprise/issues/3041))
- `[Application Menu]` Fixed issue in application menu where scrollbar is visible even if it's not needed in uplift theme. ([#3134](https://github.com/infor-design/enterprise/issues/3134))
- `[Datagrid]` Fixed an issue where the hide pager on one page setting was not working correctly when applying a filter. ([#2676](https://github.com/infor-design/enterprise/issues/2676))
- `[Datagrid]` Fixed an issue where if the grid is initialized with an empty array then updateColumns is used the resetColumns function failed. ([#690](https://github.com/infor-design/enterprise-ng/issues/690))
- `[Datagrid]` Fixed an issue where the dirty cell indicator was not updating after remove row. ([#2960](https://github.com/infor-design/enterprise/issues/2960))
- `[Datagrid]` Fixed an issue where the method getModifiedRows was not working, it had duplicate entries for the same row. ([#2908](https://github.com/infor-design/enterprise/issues/2908))
- `[Datagrid]` Fixed an issue where the personalized columns were not working when toggle columns and drag drop. ([#3004](https://github.com/infor-design/enterprise/issues/3004))
- `[Datagrid]` Fixed an issue where the grouping filter was not working after do sort. ([#3012](https://github.com/infor-design/enterprise/issues/3012))
- `[Datagrid]` Fixed an issue where the editable single column was not working. ([#3023](https://github.com/infor-design/enterprise/issues/3023))
- `[Datagrid]` Fixed an issue where when hovering a parent row the same row index in the child row will show the hover state. ([#2227](https://github.com/infor-design/enterprise/issues/2227))
- `[Datagrid]` Fixed an issue where the focus state for action button formatter was not working correctly. ([#3006](https://github.com/infor-design/enterprise/issues/3006))
- `[Datagrid]` Fixed an issue where the personalization dialog was not centered on IE 11. ([#3175](https://github.com/infor-design/enterprise/issues/3175))
- `[Datagrid]` Fixed an issue finally so that all columns will always align and will never come out of alignment. ([#2835](https://github.com/infor-design/enterprise/issues/2835))
- `[Datagrid]` Fixed an issue where in some cases when there is no data you could not scroll right. ([#2363](https://github.com/infor-design/enterprise/issues/2363))
- `[Datagrid]` Fixed an issue where in some cases where you could not scroll right over the empty message. ([#2864](https://github.com/infor-design/enterprise/issues/2864))
- `[Datagrid]` Fixed an issue where the IOS text would appear very large on group headers. ([#2224](https://github.com/infor-design/enterprise/issues/2224))
- `[Datagrid]` Fixed an issue where in some cases where if you have one column and are in edit mode resizing the page behaved strangely. ([#3193](https://github.com/infor-design/enterprise/issues/3193))
- `[Datagrid]` Changed the rendering of columns so that there will never be a gap on the left side, changed the default of stretchColumn to null which will fill. ([#1818](https://github.com/infor-design/enterprise/issues/1818))
- `[Datagrid]` Fixed an issue that hyperlinks in the datagrid would redirect. ([#3207](https://github.com/infor-design/enterprise/issues/3207))
- `[Datagrid]` Changed the behavior of column resizing to use "fit" during resize, which means adjacent columns only will be resized. ([#605](https://github.com/infor-design/enterprise/issues/605))
- `[Datagrid]` Fixed an issue that resizing the last column would create a gap. ([#1671](https://github.com/infor-design/enterprise/issues/1671))
- `[Datepicker]` Fixed missing background color on disable dates and adjusted the colors in all themes. ([#2910](https://github.com/infor-design/enterprise/issues/2910))
- `[Datepicker]` Fixed a layout issue on the focus state on colored/legend days. ([#2910](https://github.com/infor-design/enterprise/issues/2910))
- `[Datepicker]` Fixed an issue where the calendar layout was not working on ie11. ([#3226](https://github.com/infor-design/enterprise/issues/3226))
- `[Dropdown]` Fix a bug where a dropdown in a datagrid cell would sometimes not display the correct value when selected. ([#2919](https://github.com/infor-design/enterprise/issues/2919))
- `[Dropdown]` Fix a layout issue in RTL on the badges example. ([#3150](https://github.com/infor-design/enterprise/issues/3150))
- `[Editor]` Corrected CSP errors and broken images in the Editor Preview when inserting the default image. ([#2937](https://github.com/infor-design/enterprise/issues/2937))
- `[Editor]` Fixes issues with Editors configured to use Flex Toolbar, where toolbar buttons were not properly triggering selected events, and overflowed items were not triggering editor actions as expected. ([#2938](https://github.com/infor-design/enterprise/issues/2938))
- `[Editor]` The Editor now uses the same routine for stripping disallowed tags and attributes from pasted content when it transitions from the Source View to the Preview. This makes it impossible to paste/type HTML tags containing a `style` property with CSS rules that are not allowed to be applied to inline Editor elements, such as `font-family`. ([#2987](https://github.com/infor-design/enterprise/issues/2987))
- `[Editor]` Fixed a problem in Safari that would cause scrolling to occur inside Flex Toolbars unexpectedly. ([#3033](https://github.com/infor-design/enterprise/issues/3033))
- `[Editor]` Fixed many memory leaks related to view swapping and `destroy()` in the Editor. ([#3112](https://github.com/infor-design/enterprise/issues/3112))
- `[EmptyMessage]` Added a fix so that click will only fire on the button part of the empty message. ([#3139](https://github.com/infor-design/enterprise/issues/3139))
- `[Header]` Update the header placeholder text color to match better. ([#3040](https://github.com/infor-design/enterprise/issues/3040))
- `[Locale]` Fixed a problem in fi-FI where some date formats where incorrect with one digit days. ([#3019](https://github.com/infor-design/enterprise/issues/3019))
- `[Locale]` Added new conversion methods for gregorian to umalqura dates and vice versa with Locale. The fromGregorian and togregorian methods were in two separate locations ar-SA and ar-EG. These new methods gregorianToUmalqura and umalquraToGregorian now moved to to one location in locale and removed the maxDate on them. ([#3051](https://github.com/infor-design/enterprise/issues/3051))
- `[Locale]` Fixed an issue when formatting with `SSS` in the format string, the leading zeros were incorrectly removed from the millisecond output. ([#2696](https://github.com/infor-design/enterprise/issues/2696))
- `[Locale/Datagrid]` Fixed an issue in the datagrid/locale that meant if a string is provided in the current locale for a number it wont parse correctly if the decimal format is a `,` (such as nl-NL). ([#3165](https://github.com/infor-design/enterprise/issues/3165))
- `[Locale]` Fixed an issue when loading en-XX locales where some data may be mixed with en-US. ([#3208](https://github.com/infor-design/enterprise/issues/3208))
- `[Mask]` Fixed a Safari bug where certain masked values would not trigger a "change" event on the input field. ([#3002](https://github.com/infor-design/enterprise/issues/3002))
- `[Modal]` Added a new setting `overlayOpacity` that give the user to control the opacity level of the modal/message dialog overlay. ([#2975](https://github.com/infor-design/enterprise/issues/2975))
- `[Popover]` Fixed an issue where the content was disappearing when change themes on IE11. ([#2954](https://github.com/infor-design/enterprise/issues/2954))
- `[Progress]` Added the ability to init the progress and update it to zero, this was previously not working. ([#3020](https://github.com/infor-design/enterprise/issues/3020))
- `[Sparkline Chart]` Fixed an issue where an error was thrown while a sparkline chart was present during a theme chnage. ([#3159](https://github.com/infor-design/enterprise/issues/3159))
- `[Tabs Module]` Fixed missing ellipsis and spacing issue on mobile view in searchfield of tabs module when resizing the browser. ([#2940](https://github.com/infor-design/enterprise/issues/2940))
- `[Toast]` Fixed an issue where the saved position was not working for whole app. ([#3025](https://github.com/infor-design/enterprise/issues/3025))
- `[Tree]` Fixed an issue where the nodes were not rendering. ([#3194](https://github.com/infor-design/enterprise/issues/3194))

### v4.24.0 Chores & Maintenance

- `[Demoapp]` Allow the query params that affect theming/personalization (theme/variant/colors) to be appended/adjusted on the browser's URL without affecting other query parameters, or adding unnecessary paramters that weren't changed.
- `[Toolbar Searchfield]` Increased the amount of text shown when the Searchfield is not expanded, and appears similar to a button.  Also modified some styles in all themes to make alignment of the text better between the Searchfield and buttons when the Searchfield is not expanded. ([#2944](https://github.com/infor-design/enterprise/issues/2944))

(74 Issues Solved This Release, Backlog Enterprise 374, Backlog Ng 85, 974 Functional Tests, 1191 e2e Tests)

## v4.23.0

### v4.23.0 Deprecation

- `[Icons]` We added per theme empty state icons for both uplift (vibrant) and soho (subtle) themes. Because of this `svg-empty.html` is now deprecated. Please use the theme based files `theme-soho-svg-empty.html` and `theme-uplift-svg-empty.html`. ([#426](https://github.com/infor-design/design-system/issues/426))

### v4.23.0 Features

- `[Accordion]` Added a new setting `expanderDisplay` that can display all expander button icons in the classic style, or with all "chevron" or "plus-minus"-style icons.  Deprecated the legacy `displayChevron` setting in favor of this change. ([#2900](https://github.com/infor-design/enterprise/issues/2900))
- `[Calendar / Day View]` A new component Week View was created, you can configure it to show a single day as well, or several days so we now have a day view. ([#2780](https://github.com/infor-design/enterprise/issues/2780))
- `[Calendar / Week View]` A new component Week View was added. You can show events in a series of days. This is also integrated into view switcher in the calendar component. ([#1757](https://github.com/infor-design/enterprise/issues/1757))
- `[Empty Messages]` Added a new icon `empty-no-users`. ([#3046](https://github.com/infor-design/enterprise/issues/3046))
- `[Locale]` Added updated translation files for 16 in house languages. ([#3049](https://github.com/infor-design/enterprise/issues/3049))
- `[Modal]` Added a new setting `overlayOpacity` that gives the developer ability to control the opacity level of the modal/message dialog overlay. ([#2975](https://github.com/infor-design/enterprise/issues/2975))

### v4.23.0 Fixes

- `[Accordion]` Fixed the font color when hovered on uplift high contrast. ([#3042](https://github.com/infor-design/enterprise/issues/3042))
- `[Autocomplete]` Fixed memory leaks by preventing re-rendering of an open autocomplete list from attaching new events, adding multiple `aria-polite` elements, etc. ([#2888](https://github.com/infor-design/enterprise/issues/2888))
- `[Calendar]` Pass calendar tooltip settings down to week-view component. ([#3179](https://github.com/infor-design/enterprise/issues/3179))
- `[Calendar]` Fixed disabled legend label color on vibrant/uplift with dark Variant theme. ([#2965](https://github.com/infor-design/enterprise/issues/2965))
- `[Calendar]` Fixed missing arrow and scrolling issues in the event popup. ([#2962](https://github.com/infor-design/enterprise/issues/2962))
- `[Contextual Action Panel]` Fixed an issue where the CAP close but beforeclose event not fired. ([#2826](https://github.com/infor-design/enterprise/issues/2826))
- `[Context Menu]` Fixed a placement bug that would cut the size of the menu to an unusable size in small viewport displays. ([#2899](https://github.com/infor-design/enterprise/issues/2899))
- `[Contextual Action Panel]` Fixed placement of `(X)` close button on both standard and Flex toolbars when using the `showCloseBtn` setting. ([#2834](https://github.com/infor-design/enterprise/issues/2834))
- `[Datagrid]` Fixed column headers font color in uplift high contrast. ([#2830](https://github.com/infor-design/enterprise/issues/2830))
- `[Datagrid]` Fixed an issue where the tree children expand and collapse was not working. ([#633](https://github.com/infor-design/enterprise-ng/issues/633))
- `[Datagrid]` Fixed an issue where the pager was not updating with updated method. ([#2759](https://github.com/infor-design/enterprise/issues/2759))
- `[Datagrid]` Fixed an issue where the browser contextmenu was not showing by default. ([#2842](https://github.com/infor-design/enterprise/issues/2842))
- `[Datagrid]` Fixed an issue where string include zeroes not working with text filter. ([#2854](https://github.com/infor-design/enterprise/issues/2854))
- `[Datagrid]` Fixed an issue where the select all button for multiselect grouping was not working. ([#2895](https://github.com/infor-design/enterprise/issues/2895))
- `[Datagrid]` Fixed an issue where the select children for tree was not working. ([#2961](https://github.com/infor-design/enterprise/issues/2961))
- `[Datepicker]` Fixed an issue where the selected date was getting cleared and creating js error after changing month or year in Umalqura date and Calendar. ([#3093](https://github.com/infor-design/enterprise/issues/3093))
- `[Datepicker]` Fixed an issue where the validation after body re-initialize was not working. ([#2410](https://github.com/infor-design/enterprise/issues/2410))
- `[Datepicker]` Fixed an issue where the islamic-umalqura calendar was not working, when used with user vs settings locale and translate data was not loading from parent locale. ([#2878](https://github.com/infor-design/enterprise/issues/2878))
- `[Datepicker]` Fixed layout issues in RTL mode, also the buttons are switched the to the opposite side now. ([#3068](https://github.com/infor-design/enterprise/issues/3068))
- `[Dropdown]` Fixed an issue where the dropdown icons are misaligned in IE11 in the Uplift theme. ([#2826](https://github.com/infor-design/enterprise/issues/2912))
- `[Dropdown]` Fixed an issue where the placeholder was incorrectly renders when initially set selected item. ([#2870](https://github.com/infor-design/enterprise/issues/2870))
- `[Dropdown]` Fixed placement logic when dropdown's flip, as well as a visual bug with checkmark/icon placement on some browsers. ([#3058](https://github.com/infor-design/enterprise/issues/3058))
- `[Dropdown]` Fixed an issue where it was possible to inject xss when clearing the typeahead. ([#650](https://github.com/infor-design/enterprise-ng/issues/650))
- `[Field Filter]` Fixed an issues where the icons are not vertically centered, and layout issues when opening the dropdown in a smaller height browser. ([#2951](https://github.com/infor-design/enterprise/issues/2951))
- `[Header]` Fixed an iOS bug where the theme switcher wasn't working after Popupmenu lifecycle changes. ([#2986](https://github.com/infor-design/enterprise/issues/2986))
- `[Header Tabs]` Added a more distinct style to selected header tabs. ([infor-design/design-system#422](https://github.com/infor-design/design-system/issues/422))
- `[Hierarchy]` Fixed the border color on hierarchy cards. ([#423](https://github.com/infor-design/design-system/issues/423))
- `[Locale]` Fixed an issue where the parseDate method was not working for leap year. ([#2737](https://github.com/infor-design/enterprise/issues/2737))
- `[Locale]` Fixed an issue where some culture files does not have a name property in the calendar. ([#2880](https://github.com/infor-design/enterprise/issues/2880))
- `[Locale]` Fixed an issue where cultures with a group of space was not parsing correctly. ([#2959](https://github.com/infor-design/enterprise/issues/2959))
- `[Locale]` Fixed a problem loading nb-NO locale where it would fail to find translations and possibly error. ([#3035](https://github.com/infor-design/enterprise/issues/3035))
- `[Lookup]` Fixed missing X button in searchfield on a mobile viewport. ([#2948](https://github.com/infor-design/enterprise/issues/2948))
- `[Message]` Fixed an issue with an extra scroll bar, updated padding. ([#2964](https://github.com/infor-design/enterprise/issues/2964))
- `[Modal]` Fixed a layout issue when using 2 or more buttons on some smaller devices. ([#3014](https://github.com/infor-design/enterprise/issues/3014))
- `[Monthview]` Fixed an issue that the month/year text will reset when pressing cancel. ([#3080](https://github.com/infor-design/enterprise/issues/3080))
- `[Monthview]` Fixed a layout issue on the header in IE 11. ([#2862](https://github.com/infor-design/enterprise/issues/2862))
- `[Pie]` Fixed an issue where legends in pie chart gets cut off on mobile view. ([#902](https://github.com/infor-design/enterprise/issues/902))
- `[Popupmenu]` In mobile settings (specifically iOS), input fields will now allow for text input when also being assigned a context menu. ([#2613](https://github.com/infor-design/enterprise/issues/2613))
- `[Popupmenu]` Fixed an issue where the destroy event was bubbling up to other parent components. ([#2809](https://github.com/infor-design/enterprise/issues/2809))
- `[Popupmenu]` Fixed an issue where checkable menu items were not causing a popupmenu list to become properly formatted to fit the checkmarks when generated as part of a Flex Toolbar.  Also reworked the selection system to better handle selectable sections. ([#2989](https://github.com/infor-design/enterprise/issues/2809))
- `[Toolbar]` Fixed a bug where the dropdown/toolbar menu is being cut off on iOS device. ([#2800](https://github.com/infor-design/enterprise/issues/2800))
- `[Tooltip]` Fixed a personalization bug on Dark Themes where text colors were sometimes illegible when using certain color configurations. ([#3011](https://github.com/infor-design/enterprise/issues/3011))

### v4.23.0 Chores & Maintenance

- `[Build System]` Created separate sets linting rules for demoapp, source code, and tests, as well as a base set of rules for all environments. ([#2662](https://github.com/infor-design/enterprise/issues/2662))

(70 Issues Solved This Release, Backlog Enterprise 378, Backlog Ng 82, 939 Functional Tests, 1136 e2e Tests)

## v4.22.0

### v4.22.0 Deprecation

- `[Icons]` The alert icons now all have a white background allowing them to appear on colored areas. There was previously a special `-solid` version of the icons created that is now not needed, if you used the `icon-<name>-solid` icon change it to just `icon-<name>`. ([#396](https://github.com/infor-design/design-system/issues/396))

### v4.22.0 Features

- `[Build]` Replaced UglifyES in the minification script with Terser ([#2660](https://github.com/infor-design/enterprise/issues/2660))
- `[Build]` Added the Locale culture files to the minification script. `.min.js` versions of each locale are now available in the `dist/` folder. ([#2660](https://github.com/infor-design/enterprise/issues/2660))
- `[Calendar / Weekview]` Added a new week-view component that can be used standalone and ability switch to calendar week view in calendar. ([#1757](https://github.com/infor-design/enterprise/issues/1757))
- `[Application Menu]` Improved design of the App Menu Accordion's hierarchy, among other visual improvements, in the Uplift theme. ([#2739](https://github.com/infor-design/enterprise/issues/2739))
- `[Calendar]` Fixed layout issues in uplift theme. ([#2907](https://github.com/infor-design/enterprise/issues/2907))
- `[Charts]` Added support for context menu event with charts. ([#2699](https://github.com/infor-design/enterprise/issues/2699))
- `[Checkboxes]` Fixed layout issues when in grid rows. ([#2907](https://github.com/infor-design/enterprise/issues/2907))
- `[Contextual Action Panel]` Added support for passing in a full range of settings to the underlying Modal component API. ([#2433](https://github.com/infor-design/enterprise/issues/2433))
- `[Export]` Added support for separator to use custom string or object type with Export to CSV. ([#2490](https://github.com/infor-design/enterprise/issues/2490))
- `[Locale]` Added support for fetching minified culture files. ([#2660](https://github.com/infor-design/enterprise/issues/2660))
- `[Locale]` Added new translations for missing entries. ([#2896](https://github.com/infor-design/enterprise/issues/2896))
- `[Locale]` Fixed a bug that the language would reset when opening some components if a seperate language is used. ([#2982](https://github.com/infor-design/enterprise/issues/2982))
- `[Modal]` Added support for a "fullsize" sheet display at all times, or simply beneath the responsive breakpoint. ([#2433](https://github.com/infor-design/enterprise/issues/2433))
- `[Tabs-Vertical]` Added the ability to personalize Vertical Tabs in accordance with theming. ([#2824](https://github.com/infor-design/enterprise/issues/2824))
- `[Wizard]` Added support for short labels. If short labels not supplied it will add ellipsis to text and tooltip. ([#2604](https://github.com/infor-design/enterprise/issues/2604))

### v4.22.0 Fixes

- `[Accordion]` Fixed a Safari bug where accordion headers would not lose focus when another accordion header was clicked. ([#2851](https://github.com/infor-design/enterprise/issues/2851))
- `[Application Menu]` Fixed an issue where footer toolbar area was overlapping to menu content. ([#2552](https://github.com/infor-design/enterprise/issues/2552))
- `[Application Menu]` Fixed an issue where tooltip was showing white text on white background which makes text to be unreadable. ([#2811](https://github.com/infor-design/enterprise/issues/2811))
- `[Application Menu]` Fixed a bug where application menus were not dismissed when clicking directly on Popupmenu triggers in a mobile setting. ([#2831](https://github.com/infor-design/enterprise/issues/2831))
- `[Application Menu]` Fixed an issue on mobile where the body was scroll bouncing when dragging/scrolling in the app menu. ([#2434](https://github.com/infor-design/enterprise/issues/2434))
- `[Bar Chart]` Fixed an issue where labels were overwritten when use more then one chart on page. ([#2723](https://github.com/infor-design/enterprise/issues/2723))
- `[Buttons]` Adjust the contrast of buttons (tertiary) on uplift theme. ([#396](https://github.com/infor-design/design-system/issues/396))
- `[Calendar]` Fixed an issue where the upcoming event description was overlapping the upcoming duration when text is too long, adjust width of spinbox count and fixed alignment of all day checkbox in uplift light theme. ([#2778](https://github.com/infor-design/enterprise/issues/2778))
- `[Datagrid]` Fixed an issue where if you have duplicate Id's the columns many become misaligned. ([#2687](https://github.com/infor-design/enterprise/issues/2687))
- `[Datagrid]` Made the text all white on the targeted achievement formatter. ([#2730](https://github.com/infor-design/enterprise/issues/2730))
- `[Datagrid]` Fixed keyword search so that it will again work with client side paging. ([#2797](https://github.com/infor-design/enterprise/issues/2797))
- `[Datagrid]` Fixed an issue where the header and cells do not align perfectly. ([#2849](https://github.com/infor-design/enterprise/issues/2849))
- `[Datagrid]` Fixed an issue where actions menu was not opening after reload the data. ([#2876](https://github.com/infor-design/enterprise/issues/2876))
- `[Datepicker]` Moved the today button to the datepicker header and adding a setting to hide it if wanted. ([#2704](https://github.com/infor-design/enterprise/issues/2704))
- `[FieldSet]` Fixed an issue where the fieldset text in chart completion overlap when resizing the browser. ([#2610](https://github.com/infor-design/enterprise/issues/2610))
- `[Datepicker]` Fixed a bug in datepicker where the destroy method does not readd the masking functionality. [2832](https://github.com/infor-design/enterprise/issues/2832))
- `[Field Options]` Fixed an issue where the option menu is misaligned in full length input field in uplift theme. ([#2765](https://github.com/infor-design/enterprise/issues/2765))
- `[Icons]` Added and updated the following icons: icon-new, icon-calculator, icon-save-new, icon-doc-check. ([#391](https://github.com/infor-design/design-system/issues/391))
- `[Icons]` Added and updated the following icons: icon-bed, icon-user-clock, icon-phone-filled, icon-phone-empty. ([#419](https://github.com/infor-design/design-system/issues/419))
- `[Listview]` Fixed an issue where empty message would not be centered if the listview in a flex container. ([#2716](https://github.com/infor-design/enterprise/issues/2716))
- `[Locale/Initialize]` Fixed an issue where opening some components like Contextual Action Panel would change the current locale because it calls initialize when it loads. ([#2873](https://github.com/infor-design/enterprise/issues/2873))
- `[Mask]` Added an example showing how to user percent format with the locale. ([#434](https://github.com/infor-design/enterprise/issues/434))
- `[Modal]` Fixed an issue where encoded html would not be recoded on the title. ([#246](https://github.com/infor-design/enterprise/issues/246))
- `[Modal]` Fixed an issue where the page content behind the modal is still scrollable while the modal window is open on iOS devices. ([#2678](https://github.com/infor-design/enterprise/issues/2678))
- `[Popupmenu]` Prevent popupmenus from closing after exit and reentry to the popupmenu submenu structure. ([#2702](https://github.com/infor-design/enterprise/issues/2702))
- `[Swaplist]` Fixed an issue where passed data for searched items were not syncing for beforeswap event. ([#2819](https://github.com/infor-design/enterprise/issues/2819))
- `[Tabs]` Add more padding to the count styles. ([#2744](https://github.com/infor-design/enterprise/issues/2744))
- `[Tabs]` Fixed the disabled tab color. ([#396](https://github.com/infor-design/design-system/issues/396))
- `[Tabs-Module]` Fixed styling and appearance issues on an example page demonstrating the Go Button alongside a Searchfield with Categories. ([#2745](https://github.com/infor-design/enterprise/issues/2745))
- `[Tabs-Multi]` Fixed an issue where tooltip was not showing when hovering a tab with cut-off text. ([#2747](https://github.com/infor-design/enterprise/issues/2747))
- `[Toolbar Flex]` Fixed a bug in toolbar flex where the title is getting truncated even if there's enough space for it. ([#2810](https://github.com/infor-design/enterprise/issues/2810))
- `[Validation]` Fixed an issue where if the mask is set to use a time other than the default time for the locale, this was not taken into account in validation. ([#2821](https://github.com/infor-design/enterprise/issues/2821))

### v4.22.0 Chores & Maintenance

- `[Demo App]` Changed the theme switch to call the page refresh. ([#2743](https://github.com/infor-design/enterprise/issues/2743))
- `[Export]` Added support for separator to use custom string or object type with Export to CSV. ([#2490](https://github.com/infor-design/enterprise/issues/2490))

(53 Issues Solved This Release, Backlog Enterprise 342, Backlog Ng 81, 892 Functional Tests, 909 e2e Tests)

## v4.21.0

### v4.21.0 Deprecation

- `[Icons]` Removed the hardcoded red color of the `icon-flag` so it can be used as a normal icon. If red is desired please add an additional class of `icon-flag icon-error`. ([#2548](https://github.com/infor-design/enterprise/issues/2548))

### v4.21.0 Features

- `[Calendar]` Added the ability to show tooltip on event and event icon and the ability to fire a context menu event. ([#2518](https://github.com/infor-design/enterprise/issues/2518))
- `[Datagrid]` Added the ability to use frozen columns with tree grid. ([#2102](https://github.com/infor-design/enterprise/issues/2102))
- `[Datagrid]` Added support for a fixed row size, this can be used in some cases like frozen columns where rows may have a different size than the three row heights (normal, short, medium). ([#2101](https://github.com/infor-design/enterprise/issues/2101))
- `[Datagrid]` Added filter row editor options to api setting. ([#2648](https://github.com/infor-design/enterprise/issues/2648))
- `[Datagrid]` Fixed an issue that alert text is cut off when using the textEllipsis option. ([#2773](https://github.com/infor-design/enterprise/issues/2773))
- `[Editor]` Added events to trigger on view change. ([#2430](https://github.com/infor-design/enterprise/issues/2430))
- `[Homepage]` Added a parameter to the `resize` event that provides metadata about the Homepage's state, including a calculated container height. ([#2446](https://github.com/infor-design/enterprise/issues/2446))
- `[Locale]` Added support for big numbers (18.6) to formatNumber and parseNumber. ([#1800](https://github.com/infor-design/enterprise/issues/1800))

### v4.21.0 Fixes

- `[Application Menu]` Fixed an indentation issue with child elements in an accordion in the Angular application (enterprise-ng). ([#2616](https://github.com/infor-design/enterprise/issues/2616))
- `[AppMenu/Accordion]` Improved performance on Angular by not calling siftFor on the app menu build. ([#2767](https://github.com/infor-design/enterprise/issues/2767))
- `[AppMenu/Accordion]` Fixed a bug where the busy indicator would immediately close. ([#2767](https://github.com/infor-design/enterprise/issues/2767))
- `[Button]` Fixed an issue where updated method was not teardown and re-init. ([#2304](https://github.com/infor-design/enterprise/issues/2304))
- `[Circle Pager]` Fixed a bug where it was not showing on mobile view. ([#2589](https://github.com/infor-design/enterprise/issues/2589))
- `[Contextual Action Panel]` Fixed an issue where if the title is longer, there will be an overflow causing a white space on the right on mobile view. ([#2605](https://github.com/infor-design/enterprise/issues/2605))
- `[Custom Builds]` Fixed a problem where including components with extra punctuation (periods, etc) may cause a build to fail. ([#1322](https://github.com/infor-design/enterprise/issues/1322))
- `[Datagrid]` Fixed an issue where key navigation was not working for inlineEditor. ([#2157](https://github.com/infor-design/enterprise/issues/2157))
- `[Datagrid]` Fixed a bug where calling update rows in the filter callback will cause an infinite loop. ([#2526](https://github.com/infor-design/enterprise/issues/2526))
- `[Datagrid]` Fixed a bug where the value would clear when using a lookup editor with a mask on new rows. ([#2305](https://github.com/infor-design/enterprise/issues/2305))
- `[Datagrid]` Fixed a bug where horizontal scrolling would not work when in a card/widget. ([#1785](https://github.com/infor-design/enterprise/issues/1785))
- `[Datagrid]` Fixed an issue where dirty and row status on the same cell would cause a UI issue. ([#2641](https://github.com/infor-design/enterprise/issues/2641))
- `[Datagrid]` Changed the onKeyDown callback to fire on any key. ([#536](https://github.com/infor-design/enterprise-ng/issues/536))
- `[Datagrid]` Added a more descriptive aria-label to checkboxes if the required descriptors exist. ([#2031](https://github.com/infor-design/enterprise-ng/issues/2031))
- `[Datagrid]` Added an announcement of the selection state of a row. ([#2535](https://github.com/infor-design/enterprise/issues/2535))
- `[Datagrid]` Fixed filtering on time columns when time is a string. ([#2535](https://github.com/infor-design/enterprise/issues/2535))
- `[Datagrid]` Fixed icon layout issues on the filter row in medium rowHeight mode. ([#2709](https://github.com/infor-design/enterprise/issues/2709))
- `[Datagrid]` Fixed an issue where short row height was misaligning in Uplift theme. ([#2717](https://github.com/infor-design/enterprise/issues/2717))
- `[Datagrid]` Fixed an issue where new row and dirty cell were not working when combined. ([#2729](https://github.com/infor-design/enterprise/issues/2729))
- `[Dropdown]` Fixed an issue where tooltip on all browsers and ellipsis on firefox, ie11 was not showing with long text after update. ([#2534](https://github.com/infor-design/enterprise/issues/2534))
- `[Editor]` Fixed an issue where clear formatting was causing to break while switch mode on Firefox. ([#2424](https://github.com/infor-design/enterprise/issues/2424))
- `[Empty Message]` Fixed padding and alignment issues, the icon is now centered better. ([#2424](https://github.com/infor-design/enterprise/issues/2733))
- `[Fileupload Advanced]` Added custom errors example page. ([#2620](https://github.com/infor-design/enterprise/issues/2620))
- `[Flex Toolbar]` Fixed a lifecycle problem that was preventing Menu Buttons with a `removeOnDestroy` setting from opening. ([#2664](https://github.com/infor-design/enterprise/issues/2664))
- `[Homepage]` Fixed an issue where dynamically added widget was not positioning correctly. ([#2425](https://github.com/infor-design/enterprise/issues/2425))
- `[Icons]` Fixed an issue with partially invisible empty messages in uplift theme. ([#2474](https://github.com/infor-design/enterprise/issues/2474))
- `[Icons (Component)]` Fixed a bug where it was possible to store a full base-tag prefixed URL in the `use` setting, which shouldn't be possible. ([PR#2738](https://github.com/infor-design/enterprise/pull/2738))
- `[Locale]` Fixed a bug where getCulturePath does not work if the sohoxi.js file name has a hash part. ([#2637](https://github.com/infor-design/enterprise/issues/2637))
- `[Locale]` Fixed a bug found when using NG8 that the default us locale causes issues. It is now an official requirement that you set a locale for all components that require locale information. ([#2640](https://github.com/infor-design/enterprise/issues/2640))
- `[Locale]` Fixed an occurrence where an nonstandard locale filename was not correctly processed. ([#2684](https://github.com/infor-design/enterprise/issues/2684))
- `[Lookup]` Fixed memory leak issues after destroy. ([#2494](https://github.com/infor-design/enterprise/issues/2494))
- `[Modal]` Fixed memory leak issues after destroy. ([#2497](https://github.com/infor-design/enterprise/issues/2497))
- `[Popupmenu]` Fixed DOM leak where many arrows could be inserted in the DOM. ([#568](https://github.com/infor-design/enterprise-ng/issues/568))
- `[Pager]` Fixed a bug where clicking disabled buttons caused a refresh of the page in NG. ([#2170](https://github.com/infor-design/enterprise/issues/2170))
- `[Slider]` Updated the color variant logic to match new uplift theming. ([#2647](https://github.com/infor-design/enterprise/issues/2647))
- `[Tabs]` Fixed a memory leak caused by removing a tab. ([#2686](https://github.com/infor-design/enterprise/issues/2686))
- `[Toast]` Fixed memory leak issues after destroy. ([#2634](https://github.com/infor-design/enterprise/issues/2634))
- `[Toolbar]` Fixed the conditions for when `noSearchfieldReinvoke` destroys an inner Searchfield that's been previously invoked. ([PR#2738](https://github.com/infor-design/enterprise/pull/2738))
- `[Uplift Theme]` Various improvements to the Dark/Contrast variants, with a focus on passing WCAG ([#2541](https://github.com/infor-design/enterprise/issues/2541)) ([#2588](https://github.com/infor-design/enterprise/issues/2588))

### v4.21.0 Chores & Maintenance

- `[Custom Builds]` Improved Sass builder's ability to code split and include partials once. ([#1038](https://github.com/infor-design/enterprise/issues/1038))

(61 Issues Solved This Release, Backlog Enterprise 335, Backlog Ng 76, 867 Functional Tests, 880 e2e Tests)

## v4.20.0

### v4.20.0 Deprecation

- `[ListFilter]` Deprecated `startsWith` in favor of `wordStartsWith`, due to the addition of the `phraseStartsWith` filterMode. ([#1606](https://github.com/infor-design/enterprise/issues/1606))
- `[Popdown]` Deprecated `Popdown` in favor of `Popover`. Both components have similar functionality and we want to trim the code logic down. ([#2468](https://github.com/infor-design/enterprise/issues/2468))
- `[StepProcess]` Deprecated `StepProcess` as the component is no longer commonly used. We will remove it within 3-6 versions. ([#1476](https://github.com/infor-design/enterprise/issues/1476))
- `[CompositeForm]` Deprecated `CompositeForm` as the component is no longer commonly used. We will remove it within 3-6 versions. ([#1476](https://github.com/infor-design/enterprise/issues/1476))
- `[FieldOptions]` Deprecated `FieldOptions` as the component is no longer commonly used. We will remove it within 3-6 versions. ([#1476](https://github.com/infor-design/enterprise/issues/1476))

### v4.20.0 Features

- `[Datagrid]` Added support to resize column widths after a value change via the stretchColumnOnChange setting. ([#2174](https://github.com/infor-design/enterprise/issues/2174))
- `[Datagrid]` Added a Sort Function to the datagrid column to allow the value to be formatted for the sort. ([#2274](https://github.com/infor-design/enterprise/issues/2274)))
- `[Datagrid]` Added placeholder functionality to Lookup, Dropdown, and Decimal Formatters. ([#2408](https://github.com/infor-design/enterprise/issues/2408)))
- `[Datagrid]` Added support to restrict the size of a column with minWidth and maxWidth setting on the column. ([#2313](https://github.com/infor-design/enterprise/issues/2313))
- `[Datagrid]` Automatically remove nonVisibleCellError when a row is removed. ([#2436](https://github.com/infor-design/enterprise/issues/2436))
- `[Datagrid]` Fixed header alignment with textOverflow ellipsis setting. ([#2351](https://github.com/infor-design/enterprise/issues/2351))
- `[Datagrid]` Fixed an issue where code-block editor focus was not working. ([#526](https://github.com/infor-design/enterprise-ng/issues/526))
- `[Datagrid]` Automatically remove nonVisibleCellError when a row is removed. ([#2436](https://github.com/infor-design/enterprise/issues/2436))
- `[Datagrid]` Add a fix to show ellipsis text on lookups in the datagrid filter. ([#2122](https://github.com/infor-design/enterprise/issues/2122))
- `[Datagrid]` Made grouping work better with editable, including fixes to addRow, removeRow, messages, and dirty indication. ([#1851](https://github.com/infor-design/enterprise/issues/1851))
- `[Datagrid]` Changed the beforeCommitCellEdit event into a function on the column that is synchronous. ([#2442](https://github.com/infor-design/enterprise/issues/2442))
- `[Datagrid]` Fixed a bug that the selected event would fire when no rows are deselected and on initial load. ([#2472](https://github.com/infor-design/enterprise/issues/2472))
- `[Datagrid]` Removed a white background from the colorpicker editor in high contrast theme. ([#1574](https://github.com/infor-design/enterprise/issues/1574))
- `[Datepicker]` Made the showMonthYearPicker option true by default and added a newly designed panel to select the year and day. ([#1958](https://github.com/infor-design/enterprise/issues/1958))
- `[Datepicker]` Fixed a layout issue in IE 11 with the datepicker title. ([#2598](https://github.com/infor-design/enterprise/issues/2598))
- `[Datepicker]` Fixed issues with the mask when using the range picker. ([#2597](https://github.com/infor-design/enterprise/issues/2597))
- `[Dropdown]` Fixed an issue where ellipsis was not working when use firefox new tab. ([#2236](https://github.com/infor-design/enterprise/issues/2236))
- `[Form Compact]` Added checkboxes/radios, and improved visual style. ([#2193](https://github.com/infor-design/enterprise/issues/2193))
- `[Images]` Created an additional image class to apply focus state without coercing width and height. ([#2025](https://github.com/infor-design/enterprise/issues/2025))
- `[ListFilter]` Added `phraseStartsWith` filterMode for only matching a search term against the beginning of a string. ([#1606](https://github.com/infor-design/enterprise/issues/1606))
- `[Multiselect]` Changed interactions in filtered lists to no longer reset text inside the search input and the contents of the list. ([#920](https://github.com/infor-design/enterprise/issues/920))
- `[Toast]` Added api settings for drag drop and save position. ([#1876](https://github.com/infor-design/enterprise/issues/1876))
- `[Uplift Theme]` Various minor improvements. ([#2318](https://github.com/infor-design/enterprise/issues/2318))

### v4.20.0 Fixes

- `[Alerts]` Removed dirty tracker from the page due to layout issues. ([#1679](https://github.com/infor-design/enterprise/issues/1679))
- `[App Menu]` Fixed an issue where the lower toolbar inverts left and right keyboard actions. ([#2240](https://github.com/infor-design/enterprise/issues/2240))
- `[Bar Chart]` Fixed an issue where the tooltip would not show. ([#2097](https://github.com/infor-design/enterprise/issues/2097))
- `[Calendar]` Added more information to the onMonthRendered callback. ([#2419](https://github.com/infor-design/enterprise/issues/2419))
- `[Calendar]` Changed updated method so it can reinit the calendar with new data. ([#2419](https://github.com/infor-design/enterprise/issues/2419))
- `[Calendar]` Fixed stack exceeded error in angular using updated and legend. ([#2419](https://github.com/infor-design/enterprise/issues/2419))
- `[Calendar]` Added an eventclick and eventdoubleclick information to the onMonthRendered callback. ([#2419](https://github.com/infor-design/enterprise/issues/2419))
- `[Calendar]` Allow Validation of the Calendar Popup. ([#1742](https://github.com/infor-design/enterprise/issues/1742))
- `[Calendar]` Prevent double click from reopening the event popup. ([#1705](https://github.com/infor-design/enterprise/issues/1705))
- `[Calendar]` Enable vertical scrolling at short window sizes in monthview. ([#2489](https://github.com/infor-design/enterprise/issues/2489))
- `[Charts]` Made fixes so all charts change color in uplift theme. ([#2058](https://github.com/infor-design/enterprise/issues/2058))
- `[Charts]` Fixes dynamic tooltips on a bar chart. ([#2447](https://github.com/infor-design/enterprise/issues/2447))
- `[Colorpicker]` Fixed colorpicker left and right keys advanced oppositely in right-to-left mode. ([#2352](https://github.com/infor-design/enterprise/issues/2352))
- `[Column Chart]` Fixed an issue where the tooltip would not show. ([#2097](https://github.com/infor-design/enterprise/issues/2097))
- `[Datagrid]` Fixes an issue where method selectedRows() was returning incorrect information when new row added via addRow(). ([#1794](https://github.com/infor-design/enterprise/issues/1794))
- `[Datagrid]` Fixed the text width functions for better auto sized columns when using editors and special formatters. ([#2270](https://github.com/infor-design/enterprise/issues/2270))
- `[Datagrid]` Fixes the alignment of the alert and warning icons on a lookup editor. ([#2175](https://github.com/infor-design/enterprise/issues/2175))
- `[Datagrid]` Fixes tooltip on the non displayed table errors. ([#2264](https://github.com/infor-design/enterprise/issues/2264))
- `[Datagrid]` Fixes an issue with alignment when toggling the filter row. ([#2332](https://github.com/infor-design/enterprise/issues/2332))
- `[Datagrid]` Fixes an issue where method setFilterConditions() were not working for multiselect filter. ([#2414](https://github.com/infor-design/enterprise/issues/2414))
- `[Datagrid]` Fixes an error on tree grid when using server-side paging. ([#2132](https://github.com/infor-design/enterprise/issues/2132))
- `[Datagrid]` Fixed an issue where autocompletes popped up on cell editors. ([#1575](https://github.com/infor-design/enterprise/issues/1575))
- `[Datagrid]` Fixes reset columns to set the correct hidden status. ([#2315](https://github.com/infor-design/enterprise/issues/2315))
- `[Datagrid]` Fixes the filtering of null values. ([#2336](https://github.com/infor-design/enterprise/issues/2336))
- `[Datagrid]` Fixed an issue where performance was significantly slower for export methods. ([#2291](https://github.com/infor-design/enterprise/issues/2291))
- `[Datagrid]` Fixes a bug that stopped the search in datagrid personalization from working. ([#2299](https://github.com/infor-design/enterprise/issues/2299))
- `[Datagrid]` Fixes an error on tree grid when using server-side paging. ([#2132](https://github.com/infor-design/enterprise/issues/2132))
- `[Datagrid]` Fixed an issue where autocompletes popped up on cell editors. ([#1575](https://github.com/infor-design/enterprise/issues/1575))
- `[Datagrid]` Fixes the filtering of null values. ([#2336](https://github.com/infor-design/enterprise/issues/2336))
- `[Datagrid]` Fixed an issue where performance was significantly slower for export methods. ([#2291](https://github.com/infor-design/enterprise/issues/2291))
- `[Datagrid]` Fixed an issue where source would not fire on sorting. ([#2390](https://github.com/infor-design/enterprise/issues/2390))
- `[Datagrid]` Fixes the styling of non editable checkbox cells so they look disabled. ([#2340](https://github.com/infor-design/enterprise/issues/2340))
- `[Datagrid]` Changed the dynamic column tooltip function to pass the row and more details. This changes the order of parameters but since this feature is new did not consider this a breaking change. If you are using this please take note. ([#2333](https://github.com/infor-design/enterprise/issues/2333))
- `[Datagrid]` Fixed a bug is the isEditable column callback in editable tree grid where some data was missing in the callback. ([#2357](https://github.com/infor-design/enterprise/issues/2357))
- `[Datepicker]` Removed the advanceMonths option as the dropdowns for this are no longer there in the new design. ([#970](https://github.com/infor-design/enterprise/issues/970))
- `[Datepicker]` Fixed an issue where range selection was not working. ([#2569](https://github.com/infor-design/enterprise/issues/2569))
- `[Datepicker]` Fixed some issue where footer buttons were not working properly with range selection. ([#2595](https://github.com/infor-design/enterprise/issues/2595))
- `[Datepicker]` Fixed an issue where time was not updating after change on range selection. ([#2599](https://github.com/infor-design/enterprise/issues/2599))
- `[Datagrid]` Fixed a bug where deselect all would not deselect some rows when using grouping. ([#1796](https://github.com/infor-design/enterprise/issues/1796))
- `[Datagrid]` Fixed a bug where summary counts in grouping would show even if the group is collapsed. ([#2221](https://github.com/infor-design/enterprise/issues/2221))
- `[Datagrid]` Fixed issues when using paging (client side) and removeRow. ([#2590](https://github.com/infor-design/enterprise/issues/2590))
- `[Demoapp]` When displaying Uplift theme, now shows the correct alternate fonts for some locales when switching via the `locale` query string. ([#2365](https://github.com/infor-design/enterprise/issues/2365))
- `[Dropdown]` Fixed a memory leak when calling destroy. ([#2493](https://github.com/infor-design/enterprise/issues/2493))
- `[Editor]` Fixed a bug where tab or shift tab would break out of the editor when doing an indent/outdent. ([#2421](https://github.com/infor-design/enterprise/issues/2421))
- `[Editor]` Fixed a bug where the dirty indicator would be hidden above. ([#2577](https://github.com/infor-design/enterprise/issues/2577))
- `[Fieldfilter]` Fixed an issue where fields were getting wrap to second line on iPhone SE. ([#1861](https://github.com/infor-design/enterprise/issues/1861))
- `[Fieldfilter]` Fixed an issue where Dropdown was not switching mode on example page. ([#2288](https://github.com/infor-design/enterprise/issues/2288))
- `[Field Options]` Fixed an issue where input example was not working. ([#2348](https://github.com/infor-design/enterprise/issues/2348))
- `[Homepages]` Fixed an issue where personalize and chart text colors were not working with hero. ([#2097](https://github.com/infor-design/enterprise/issues/2097))
- `[Images]` Fixed an issue where images were not tabbable or receiving a visual focus state. ([#2025](https://github.com/infor-design/enterprise/issues/2025))
- `[Listview]` Fixed a bug that caused the listview to run initialize too many times. ([#2179](https://github.com/infor-design/enterprise/issues/2179))
- `[Lookup]` Added `autocomplete="off"` to lookup input fields to prevent browser interference. ([#2366](https://github.com/infor-design/enterprise/issues/2366))
- `[Lookup]` Fixed a bug that caused a filter to reapply when reopening the modal. ([#2566](https://github.com/infor-design/enterprise/issues/2566))
- `[Lookup]` Fixed a bug that caused a selections to reapply when reopening the modal. ([#2568](https://github.com/infor-design/enterprise/issues/2568))
- `[Locale]` Fixed race condition when using initialize and loading locales with a parent locale. ([#2540](https://github.com/infor-design/enterprise/issues/2540))
- `[Lookup]` Fixed a double scrollbar when the modal needs to be scrolled. ([#2586](https://github.com/infor-design/enterprise/issues/2586))
- `[Modal]` Fixed an issue where the modal component would disappear if its content had a checkbox in it in RTL. ([#332](https://github.com/infor-design/enterprise-ng/issues/332))
- `[Modal]` Fixed an issue where tabbing was very slow on large DOMs in IE 11. ([#2607](https://github.com/infor-design/enterprise/issues/2607))
- `[Personalization]` Fixed an issue where the text color was too dark. Changed the text color to be more readable in high contrast mode. ([#2539](https://github.com/infor-design/enterprise/issues/2539))
- `[Personalization]` Updated some of the colors to more readable in contrast mode. ([#2097](https://github.com/infor-design/enterprise/issues/2097))
- `[Personalization]` Fixes an issue where text color was too dark. ([#2476](https://github.com/infor-design/enterprise/issues/2476))
- `[Pager]` Fixed an issue where click was not firing on any of the buttons with ie11. ([#2560](https://github.com/infor-design/enterprise/issues/2560))
- `[Pager]` Added a complete Popupmenu settings object for configuring the Page Size Selector Button, and deprecated the `attachPageSizeMenuToBody` setting in favor of `pageSizeMenuSettings.attachToBody`. ([#2356](https://github.com/infor-design/enterprise/issues/2356))
- `[Pager]` Fixed memory leak when using the `attachToBody` setting to change the menu's render location. ([#2482](https://github.com/infor-design/enterprise/issues/2482))
- `[Popdown]` Fixed usability issue where the Popdown could close prematurely when attempting to use inner components, such as Dropdowns. ([#2092](https://github.com/infor-design/enterprise/issues/2092))
- `[Popover]` Correctly align the popover close button. ([#1576](https://github.com/infor-design/enterprise/issues/1576))
- `[Popover]` Fixed an issue where buttons inside the popover would overflow at smaller screen sizes. ([#2271](https://github.com/infor-design/enterprise/issues/2271))
- `[Popupmenu]` Fixed an issue where js error was showing after removing a menu item. ([#414](https://github.com/infor-design/enterprise-ng/issues/414))
- `[Popupmenu]` Fixed a layout issue on disabled checkboxes in multiselect popupmenus. ([#2340](https://github.com/infor-design/enterprise/issues/2340))
- `[Popupmenu]` Fixed a bug on IOS that prevented menu scrolling. ([#645](https://github.com/infor-design/enterprise/issues/645))
- `[Popupmenu]` Fixed a bug on IOS that prevented some submenus from showing. ([#1928](https://github.com/infor-design/enterprise/issues/1928))
- `[Popupmenu]` Added a type-check during building/rebuilding of submenus that prevents an error when a submenu `<ul>` tag is not present. ([#2458](https://github.com/infor-design/enterprise/issues/2458))
- `[Scatter Plot]` Fixed the incorrect color on the tooltips. ([#1066](https://github.com/infor-design/enterprise/issues/1066))
- `[Stepprocess]` Fixed an issue where a newly enabled step is not shown. ([#2391](https://github.com/infor-design/enterprise/issues/2391))
- `[Searchfield]` Fixed an issue where the close icon on a searchfield is inoperable. ([#2578](https://github.com/infor-design/enterprise/issues/2578))
- `[Searchfield]` Fixed strange alignment of text/icons on the Uplift theme. ([#2612](https://github.com/infor-design/enterprise/issues/2612))
- `[Tabs]` Fixed the more tabs button to style as disabled when the tabs component is disabled. ([#2347](https://github.com/infor-design/enterprise/issues/2347))
- `[Tabs]` Added the select method inside the hide method to ensure proper focusing of the selected tab. ([#2346](https://github.com/infor-design/enterprise/issues/2346))
- `[Tabs]` Added an independent count for adding new tabs and their associated IDs to prevent duplication. ([#2345](https://github.com/infor-design/enterprise/issues/2345))
- `[Toolbar]` Fixed memory leaks. ([#2496](https://github.com/infor-design/enterprise/issues/2496))
- `[Toolbar]` Fixed an issue where `noSearchfieldReinvoke` was not being respected during the teardown method, causing lifecycle issues in Angular. ([#2691](https://github.com/infor-design/enterprise/issues/2691))
- `[Toolbar Flex]` Removed a 100% height on the toolbar which caused issues when nested in some situations. ([#474](https://github.com/infor-design/enterprise-ng/issues/474))
- `[Listview]` Fixed search to work when not using templates. ([#466](https://github.com/infor-design/enterprise-ng/issues/466))

### v4.20.0 Chores & Maintenance

- `[Build]` Add a file verification tool to the build process to ensure all necessary files are present. ([#2384](https://github.com/infor-design/enterprise/issues/2384))
- `[Demo App]` Add the uplift theme to the theme switcher menu. ([#2335](https://github.com/infor-design/enterprise/issues/2335))
- `[Demo App]` Fixed routing issues that could cause 500 errors or crash the Demoapp. ([#2343](https://github.com/infor-design/enterprise/issues/2343))
- `[Demo App]` Fixed an issue where the sorting was wrong on compressor data. ([#2390](https://github.com/infor-design/enterprise/issues/2390))

(95 Issues Solved This Release, Backlog Enterprise 296, Backlog Ng 79, 852 Functional Tests, 865 e2e Tests)

## v4.19.3

- `[Datagrid]` Fixes the multiselect filter on header from reloading during serverside filtering. ([#2383](https://github.com/infor-design/enterprise/issues/2383))
- `[Datagrid]` Fixed an issue where contextmenu was not opening with first click. ([#2398](https://github.com/infor-design/enterprise/issues/2398))
- `[Datagrid / Tooltip]` Fixed an error on some datagrid cells when tooltips are attached. ([#2403](https://github.com/infor-design/enterprise/issues/2403))

## v4.19.2

- `[Build]` Fixes missing minified files in the build and a missing svg-extended.html deprecated file for backwards compatibility. ([Teams](https://bit.ly/2FlzYCT))

## v4.19.0

### v4.19.0 Deprecations

- `[CSS]` The Soho light theme CSS file has been renamed from `light-theme.css` to `theme-soho-light.css` ([1972](https://github.com/infor-design/enterprise/issues/1972))
- `[CSS]` The Soho dark theme CSS file has been renamed from `dark-theme.css` to `theme-soho-dark.css` ([1972](https://github.com/infor-design/enterprise/issues/1972))
- `[CSS]` The Soho high-contrast theme CSS file has been renamed from `high-contrast-theme.css` to `theme-soho-contrast.css` ([1972](https://github.com/infor-design/enterprise/issues/1972))
- `[Datagrid]` The older savedColumns method has been deprecated since 4.10 and is now removed. Use saveUserSettings instead. ([#1766](https://github.com/infor-design/enterprise/issues/1766))

### v4.19.0 Features

- `[App Menu]` Improved style of personalized app menu. ([#2195](https://github.com/infor-design/enterprise/pull/2195))
- `[Column]` Added support to existing custom tooltip content in the callback setting. ([#1909](https://github.com/infor-design/enterprise/issues/1909))
- `[Contextual Action Panel]` Fixed an issue where the close button was misaligned. ([#1943](https://github.com/infor-design/enterprise/issues/1943))
- `[Datagrid]` Added support for disabling rows by data or a dynamic function, rows are disabled from selection and editing. ([#1614](https://github.com/infor-design/enterprise/issues/1614))
- `[Datagrid]` Fixes a column alignment issue when resizing and sorting columns that were originally set to percentage width. ([#1797](https://github.com/infor-design/enterprise/issues/1797))
- `[Datagrid]` Fixes a column alignment issue when there are duplicate column ids. ([#1797](https://github.com/infor-design/enterprise/issues/1797))
- `[Datagrid]` Fixes a column alignment by clearing a cache to help prevent column misalignment from randomly happening. ([#1797](https://github.com/infor-design/enterprise/issues/1797))
- `[Datagrid]` Fixes an issue that caused the active page to not restore correctly when saving user settings, . ([#1766](https://github.com/infor-design/enterprise/issues/1766))
- `[Datagrid]` Fixes an issue with dropdown filters when the ids are numbers. ([#1879](https://github.com/infor-design/enterprise/issues/1879))
- `[Datagrid]` Fixed alignment issues in the new uplift theme. ([#2212](https://github.com/infor-design/enterprise/issues/2212))
- `[Datagrid]` Fixes Datagrid time filtering for string type dates. ([#2281](https://github.com/infor-design/enterprise/issues/2281))
- `[Form Compact]` Adds support for Datepicker, Timepicker, Lookup, and File Uploader fields. ([#1955](https://github.com/infor-design/enterprise/issues/1955))
- `[Keyboard]` Added a new API that you can call at anytime to see what key is being pressed at the moment. ([#1906](https://github.com/infor-design/enterprise/issues/1906))
- `[Targeted/Completion Chart]` Added back the ability to inline svg icons and hyperlinks. ([#2152](https://github.com/infor-design/enterprise/issues/2152))
- `[Themes]` Added support for multiple themes in the demo app and renamed distribute Uplift (only) theme files. ([#1972](https://github.com/infor-design/enterprise/issues/1972))

### v4.19.0 Fixes

- `[App Menu]` Fixed an issue where the menu would not be entirely colored if short. ([#2062](https://github.com/infor-design/enterprise/issues/2062))
- `[App Menu]` Changed the scroll area to the outside when using a footer. ([#2062](https://github.com/infor-design/enterprise/issues/2062))
- `[App Menu]` Expandable area updates within application menu. ([#1982](https://github.com/infor-design/enterprise/pull/1982))
- `[App Menu]` Fixed an issue where role switcher was not clickable with long title. ([#2060](https://github.com/infor-design/enterprise/issues/2060))
- `[App Menu]` Fixed an issue where it was not possible to manually add a filter field that you can control on your own. Caveat to this is if you set filterable: false it will no longer remove the filter field from the DOM, if you do that you must now do it manually. ([#2066](https://github.com/infor-design/enterprise/issues/2066))
- `[App Menu]` Added support for mobile when dismissOnClickMobile setting is true to dismiss application menu when a role is selected. ([#2520](https://github.com/infor-design/enterprise/issues/2520))
- `[App Menu]` Fixed an issue with the logo which was positioned badly when scrolling. ([#2116](https://github.com/infor-design/enterprise/issues/2116))
- `[Calendar]` Fixed some bugs having a calendar month along or just a legend, fixed the clicking of upcoming days and added a dblclick even emitter. ([#2149](https://github.com/infor-design/enterprise/issues/2149))
- `[Colorpicker]` Fixed an issue where the colorpicker label is cut off in extra small input field. ([#2023](https://github.com/infor-design/enterprise/issues/2023))
- `[Colorpicker]` Fixed an issue where the colorpickers are not responsive at mobile screen sizes. ([#1995](https://github.com/infor-design/enterprise/issues/1995))
- `[Colorpicker]` Fixed an issue where the text is not visible on IE11 after choosing a color. ([#2134](https://github.com/infor-design/enterprise/issues/2134))
- `[Completion Chart]` Cleaned up excessive padding in some cases. ([#2171](https://github.com/infor-design/enterprise/issues/2171))
- `[Context Menu]` Fixes a bug where a left click on the originating field would not close a context menu opened with a right click. ([#1992](https://github.com/infor-design/enterprise/issues/1992))
- `[Contextual Action Panel]` Fixed an issue where the CAP title is too close to the edge at small screen sizes. ([#2249](https://github.com/infor-design/enterprise/issues/2249))
- `[Datagrid]` Fixed an issue where using the context menu with datagrid was not properly destroyed which being created multiple times. ([#392](https://github.com/infor-design/enterprise-ng/issues/392))
- `[Datagrid]` Fixed charts in columns not resizing correctly to short row height. ([#1930](https://github.com/infor-design/enterprise/issues/1930))
- `[Datagrid]` Fixed an issue for xss where console.log was not sanitizing and make grid to not render. ([#1941](https://github.com/infor-design/enterprise/issues/1941))
- `[Datagrid]` Fixed charts in columns not resizing correctly to short row height. ([#1930](https://github.com/infor-design/enterprise/issues/1930))
- `[Datagrid]` Fixed a layout issue on primary buttons in expandable rows. ([#1999](https://github.com/infor-design/enterprise/issues/1999))
- `[Datagrid]` Fixed a layout issue on short row grouped header buttons. ([#2005](https://github.com/infor-design/enterprise/issues/2005))
- `[Datagrid]` Fixed an issue where disabled button color for contextual toolbar was not applying. ([#2150](https://github.com/infor-design/enterprise/issues/2150))
- `[Datagrid]` Fixed an issue for xss where console.log was not sanitizing and make grid to not render. ([#1941](https://github.com/infor-design/enterprise/issues/1941))
- `[Datagrid]` Added an onBeforeSelect call back that you can return false from to disable row selection. ([#1906](https://github.com/infor-design/enterprise/issues/1906))
- `[Datagrid]` Fixed an issue where header checkbox was not sync after removing selected rows. ([#2226](https://github.com/infor-design/enterprise/issues/2226))
- `[Datagrid]` Fixed an issue where custom filter conditions were not setting up filter button. ([#2234](https://github.com/infor-design/enterprise/issues/2234))
- `[Datagrid]` Fixed an issue where pager was not updating while removing rows. ([#1985](https://github.com/infor-design/enterprise/issues/1985))
- `[Datagrid]` Adds a function to add a visual dirty indictaor and a new function to get all modified rows. Modified means either dirty, in-progress or in error. Existing API's are not touched. ([#2091](https://github.com/infor-design/enterprise/issues/2091))
- `[Datagrid]` Fixes an error when saving columns if you have a lookup column. ([#2279](https://github.com/infor-design/enterprise/issues/2279))
- `[Datagrid]` Fixed a bug with column reset not working sometimes. ([#1921](https://github.com/infor-design/enterprise/issues/1921))
- `[Datagrid]` Fixed grouped headers not sorting when selectable is multiselect. ([#2251](https://github.com/infor-design/enterprise/issues/2251))
- `[Datagrid]` Fixed a bug where the sort indicator disappeared when changing pages. ([#2228](https://github.com/infor-design/enterprise/issues/2228))
- `[Datagrid]` Fixed rendering on modals with single columns. ([#1923](https://github.com/infor-design/enterprise/issues/1923))
- `[Datagrid]` Fixed double firing of popupmenu events. ([#2140](https://github.com/infor-design/enterprise/issues/2140))
- `[Datagrid]` Fixed incorrect pattern in filterConditions. ([#2159](https://github.com/infor-design/enterprise/issues/2159))
- `[Datepicker]` Fixed an issue loading on IE 11. ([#2183](https://github.com/infor-design/enterprise-ng/issues/2183))
- `[Dropdown]` Fixed the dropdown appearing misaligned at smaller screen sizes. ([#2248](https://github.com/infor-design/enterprise/issues/2248))
- `[Editor]` Fixed an issue where button state for toolbar buttons were wrong when clicked one after another. ([#391](https://github.com/infor-design/enterprise/issues/391))
- `[Hierarchy]` Fixed a bug where the hierarchy will only partially load with two instances on a page. ([#2205](https://github.com/infor-design/enterprise/issues/2205))
- `[Field Options]` Fixed an issue where field options were misaligning, especially spin box was focusing outside of the field. ([#1862](https://github.com/infor-design/enterprise/issues/1862))
- `[Field Options]` Fixed a border alignment issue. ([#2107](https://github.com/infor-design/enterprise/issues/2107))
- `[Fileuploader]` Fixed an issue where the fileuploader icon and close icon were misplaced and not visible in RTL after uploading a file. ([#2098](https://github.com/infor-design/enterprise/issues/2098))
- `[Fileuploader]` Fixed an issue where backspace in IE11 caused the browser to go back instead of removing the uploaded file from the input. ([#2184](https://github.com/infor-design/enterprise/issues/2184))
- `[Input]` Improved alignment of icons in the uplift theme input components. ([#2072](https://github.com/infor-design/enterprise/issues/2072))
- `[Listview]` Improved accessibility when configured as selectable (all types), as well as re-enabled accessibility e2e Tests. ([#403](https://github.com/infor-design/enterprise/issues/403))
- `[Locale]` Synced up date and time patterns with the CLDR several time patterns in particular were corrected. ([#2022](https://github.com/infor-design/enterprise/issues/2022))
- `[Locale]` Fixed an issue loading duplicate locales such as en-GB where the strings are copies, before you might get undefined strings. ([#2216](https://github.com/infor-design/enterprise/issues/2216))
- `[Locale]` Added support for es-419 locale. ([#2204](https://github.com/infor-design/enterprise/issues/2204))
- `[Locale]` Restored functionality for dynamically changing fonts for some languages. ([#2144](https://github.com/infor-design/enterprise/issues/2144))
- `[Modal]` Fixed a demoapp issue where the select all checkbox wasn't selecting all. ([2225](https://github.com/infor-design/enterprise/issues/2225))
- `[Monthview]` Fixed an issue where the previous and next buttons were not correctly reversed in right-to-left mode. ([1910](https://github.com/infor-design/enterprise/issues/1910))
- `[Personalization]` Changed the default turquoise personalization to a darker one. ([#2063](https://github.com/infor-design/enterprise/issues/2063))
- `[Personalization]` Changed the default turquoise personalization to a darker one. ([#2063](https://github.com/infor-design/enterprise/issues/2063))
- `[Personalization]` Added a default option to the personalization color pickers. ([#2063](https://github.com/infor-design/enterprise/issues/2063))
- `[Personalization]` Added more classes and examples for the personalization colors so that you can personalize certain form elements. ([#2120](https://github.com/infor-design/enterprise/issues/2120))
- `[Personalization]` Added several form examples with buttons and completion chart that can be personalized. ([#1963](https://github.com/infor-design/enterprise/issues/1963))
- `[Personalization]` Added an example of normal tabs behaving like header tabs in a personalized area. ([#1962](https://github.com/infor-design/enterprise/issues/1962))
- `[Personalization]` Added completion chart and alerts to the list of header items that will work when personalized. ([#2171](https://github.com/infor-design/enterprise/issues/2171))
- `[Personalization]` Fixed a bug where the overlay would not disappear when manually loading stylesheets. ([#2258](https://github.com/infor-design/enterprise/issues/2258))
- `[Popupmenu]` Fixed an issue where disabled submenus were opening on mouseover. ([#1863](https://github.com/infor-design/enterprise/issues/1863))
- `[Radios]` Fixed an issue where in `RTL` the radio seems visually separate from it's label. ([#2096](https://github.com/infor-design/enterprise/issues/2096))
- `[Summary Form]` Updated to improve readability. ([#1765](https://github.com/infor-design/enterprise/issues/1765))
- `[Targeted Achievement]` Updated to work in uplift theme. ([#2220](https://github.com/infor-design/enterprise/issues/2220))
- `[Timepicker]` Fixed an issue where AM/PM dropdown tooltip was displaying on android devices. ([#1446](https://github.com/infor-design/enterprise/issues/1446))
- `[Timepicker]` Fixed an issue where dropdown popup was out of position on android devices. ([#2021](https://github.com/infor-design/enterprise/issues/2021))
- `[Timepicker]` Updated the Swedish translation for Set Time. ([#2153](https://github.com/infor-design/enterprise/issues/2153))
- `[Tree]` Fixed an issue where children property null was breaking tree to not render. ([#1908](https://github.com/infor-design/enterprise/issues/1908))

### v4.19.0 Chores & Maintenance

- `[General]` Updated to jquery 3.4.1 to fix a jquery bug seen occasionally. ([#2109](https://github.com/infor-design/enterprise/issues/2109))
- `[General]` Fixed relative links in several markdown files.
- `[Demo App]` Fixed CSP and handling of image paths for better support of images in examples on IDS demo sites (demo.design.infor.com). ([#1888](https://github.com/infor-design/enterprise/issues/1888))
- `[Personalize]` Separated personalization styles into standalone file for improved maintainability. ([#2127](https://github.com/infor-design/enterprise/issues/2127))

(84 Issues Solved This Release, Backlog Enterprise 311, Backlog Ng 79, 839 Functional Tests, 876 e2e Tests)

## v4.18.2

### v4.18.2 Fixes

- `[Autocomplete]` Fixed an XSS injection issue. ([#502](https://github.com/infor-design/enterprise-ng/issues/502)).
- `[Dropdown]` Fixed an XSS injection issue. ([#503](https://github.com/infor-design/enterprise-ng/issues/503)).

## v4.18.1

### v4.18.1 Fixes

- `[Input]` Added backwards-compatibility for previous accessibility changes to labels. ([#2118](https://github.com/infor-design/enterprise/issues/2118)). Additional information can be found in the [Form Component documentation](https://github.com/infor-design/enterprise/blob/4.18.x/src/components/form/readme.md#field-labels).

## v4.18.0

### v4.18.0 Features

- `[App Menu]` Added support for personalization by adding the `is-personalizable` class the menu will now change colors along with headers ([#1847](https://github.com/infor-design/enterprise/issues/1847))
- `[App Menu]` Added a special role switcher dropdown to change the menu role. ([#1935](https://github.com/infor-design/enterprise/issues/1935))
- `[Personalize]` Added classes for the personalization colors so that you can personalize certain form elements. ([#1847](https://github.com/infor-design/enterprise/issues/1847))
- `[Expandable Area]` Added example of a standalone button the toggles a form area. ([#1935](https://github.com/infor-design/enterprise/issues/1935))
- `[Datagrid]` Added support so if there are multiple inputs within an editor they work with the keyboard tab key. ([#355](https://github.com/infor-design/enterprise-ng/issues/355))
- `[Datagrid]` Fixed an error on IE when doing an excel export. ([#2018](https://github.com/infor-design/enterprise/issues/2018))
- `[Editor]` Added a JS setting and CSS styles to support usage of a Flex Toolbar ([#1120](https://github.com/infor-design/enterprise/issues/1120))
- `[Header]` Added a JS setting and CSS styles to support usage of a Flex Toolbar ([#1120](https://github.com/infor-design/enterprise/issues/1120))
- `[Mask]` Added a setting for passing a locale string, allowing Number masks to be localized.  This enables usage of the `groupSize` property, among others, from locale data in the Mask. ([#440](https://github.com/infor-design/enterprise/issues/440))
- `[Masthead]` Added CSS styles to support usage of a Flex Toolbar ([#1120](https://github.com/infor-design/enterprise/issues/1120))
- `[Notification]` Added example of a Widget/Card with notification and add code to truncate the text (via ellipsis) if it is lengthy. ([#1881](https://github.com/infor-design/enterprise/issues/1881))
- `[Theme/Colors]` Added new component for getting theme and color information. This is used throughout the code. There was a hidden property `Soho.theme`, if you used this in some way you should now use `Soho.theme.currentTheme`. ([#1866](https://github.com/infor-design/enterprise/issues/1866))

### v4.18.0 Fixes

- `[App Menu]` Fixed some accessibility issues on the nav menu. ([#1721](https://github.com/infor-design/enterprise/issues/1721))
- `[Busy Indicator]` Fixed a bug that causes a javascript error when the busy indicator is used on the body tag. ([#1918](https://github.com/infor-design/enterprise/issues/1918))
- `[Css/Sass]` Fixed an issue where the High Contrast theme and Uplift theme were not using the right tokens. ([#1897](https://github.com/infor-design/enterprise/pull/1897))
- `[Colors]` Fixed the color palette demo page to showcase the correct hex values based on the current theme ([#1801](https://github.com/infor-design/enterprise/issues/1801))
- `[Contextual Action Panel]` Fixed an issue where cap modal would only open the first time. ([#1993](https://github.com/infor-design/enterprise/issues/1993))
- `[Datepicker]` Fixed an issue in NG where the custom validation is removed during the teardown of a datepicker.([NG #411](https://github.com/infor-design/enterprise-ng/issues/411))
- `[Datagrid]` Fixed an issue where lookup filterConditions were not rendering. ([#1873](https://github.com/infor-design/enterprise/issues/1873))
- `[Datagrid]` Fixed an issue where when using filtering and server side paging the filter operations would cause two ajax requests. ([#2069](https://github.com/infor-design/enterprise/issues/2069))
- `[Datagrid]` Fixed issue where header columns are misaligned with body columns on load. ([#1892](https://github.com/infor-design/enterprise/issues/1892))
- `[Datagrid]` Fixed an issue where filtering was missing translation. ([#1900](https://github.com/infor-design/enterprise/issues/1900))
- `[Datagrid]` Fixed an issue with the checkbox formatter where string based 1 or 0 would not work as a dataset source. ([#1948](https://github.com/infor-design/enterprise/issues/1948))
- `[Datagrid]` Fixed a bug where text would be misaligned when repeatedly toggling the filter row. ([#1969](https://github.com/infor-design/enterprise/issues/1969))
- `[Datagrid]` Added an example of expandOnActivate on a customer editor. ([#353](https://github.com/infor-design/enterprise-ng/issues/353))
- `[Datagrid]` Added ability to pass a function to the tooltip option for custom formatting. ([#354](https://github.com/infor-design/enterprise-ng/issues/354))
- `[Datagrid]` Fixed `aria-checked` not toggling correctly on selection of multiselect checkbox. ([#1961](https://github.com/infor-design/enterprise/issues/1961))
- `[Datagrid]` Fixed incorrectly exported CSV/Excel data. ([#2001](https://github.com/infor-design/enterprise/issues/2001))
- `[Dropdown]` Changed the way dropdowns work with screen readers to be a collapsible listbox.([#404](https://github.com/infor-design/enterprise/issues/404))
- `[Dropdown]` Fixed an issue where multiselect dropdown unchecking "Select All" was not getting clear after close list with Safari browser.([#1882](https://github.com/infor-design/enterprise/issues/1882))
- `[Dropdown]` Added an example of a color dropdown showing palette colors as icons.([#2013](https://github.com/infor-design/enterprise/issues/2013))
- `[Datagrid]` Fixed a misalignment of the close icon on mobile. ([#2018](https://github.com/infor-design/enterprise/issues/2018))
- `[List/Detail]` Removed some legacy CSS code that was causing text inside of inline Toolbar Searchfields to become transparent. ([#2075](https://github.com/infor-design/enterprise/issues/2075))
- `[Listbuilder]` Fixed an issue where the text was not sanitizing. ([#1692](https://github.com/infor-design/enterprise/issues/1692))
- `[Lookup]` Fixed an issue where the tooltip was using audible text in the code block component. ([#354](https://github.com/infor-design/enterprise-ng/issues/354))
- `[Locale]` Fixed trailing zeros were getting ignored when displaying thousands values. ([#404](https://github.com/infor-design/enterprise/issues/1840))
- `[MenuButton]` Improved the way menu buttons work with screen readers.([#404](https://github.com/infor-design/enterprise/issues/404))
- `[Message]` Added an audible announce of the message type.([#964](https://github.com/infor-design/enterprise/issues/964))
- `[Message]` Change audible announce of message type added in #964 to an option that is strictly audible.([#2120](https://github.com/infor-design/enterprise/issues/2120))
- `[Modal]` Changed text and button font colors to pass accessibility checks.([#964](https://github.com/infor-design/enterprise/issues/964))
- `[Multiselect]` Fixed an issue where previous selection was still selected after clear all by "Select All" option. ([#2003](https://github.com/infor-design/enterprise/issues/2003))
- `[Notifications]` Fixed a few issues with notification background colors by using the corresponding ids-identity token for each. ([1857](https://github.com/infor-design/enterprise/issues/1857), [1865](https://github.com/infor-design/enterprise/issues/1865))
- `[Notifications]` Fixed an issue where you couldn't click the close icon in Firefox. ([1573](https://github.com/infor-design/enterprise/issues/1573))
- `[Radios]` Fixed the last radio item was being selected when clicking on the first when displayed horizontal. ([#1878](https://github.com/infor-design/enterprise/issues/1878))
- `[Signin]` Fixed accessibility issues. ([#421](https://github.com/infor-design/enterprise/issues/421))
- `[Skiplink]` Fixed a z-index issue on skip links over the nav menu. ([#1721](https://github.com/infor-design/enterprise/issues/1721))
- `[Slider]` Changed the demo so the tooltip will hide when resizing the page. ([#2033](https://github.com/infor-design/enterprise/issues/2033))
- `[Stepprocess]` Fixed rtl style issues. ([#413](https://github.com/infor-design/enterprise/issues/413))
- `[Swaplist]` Fixed disabled styling on swap header buttons. ([#2019](https://github.com/infor-design/enterprise/issues/2019))
- `[Tabs]` Fixed an issue where focus was changed after enable/disable tabs. ([#1934](https://github.com/infor-design/enterprise/issues/1934))
- `[Tabs-Module]` Fixed an issue where the close icon was outside the searchfield. ([#1704](https://github.com/infor-design/enterprise/issues/1704))
- `[Toolbar]` Fixed issues when tooltip shows on hover of toolbar ([#1622](https://github.com/infor-design/enterprise/issues/1622))
- `[Validation]` Fixed an issue where the isAlert settings set to true, the border color, control text color, control icon color was displaying the color for the alert rather than displaying the default color. ([#1922](https://github.com/infor-design/enterprise/issues/1922))

### v4.18.0 Chore & Maintenance

- `[Buttons]` Updated button disabled states with corresponding ids-identity tokens. ([1914](https://github.com/infor-design/enterprise/issues/1914)
- `[Docs]` Added a statement on supporting accessibility. ([#1540](https://github.com/infor-design/enterprise/issues/1540))
- `[Docs]` Added the supported screen readers and some notes on accessibility. ([#1722](https://github.com/infor-design/enterprise/issues/1722))

(50 Issues Solved This Release, Backlog Enterprise 294, Backlog Ng 80, 809 Functional Tests, 803 e2e Tests)

## v4.17.1

### v4.17.1 Fixes

- `[Datagrid]` Fixed an issue where the second to last column was having resize issues with frozen column sets.(<https://github.com/infor-design/enterprise/issues/1890>)
- `[Datagrid]` Re-align icons and items in the datagrid's "short header" configuration.(<https://github.com/infor-design/enterprise/issues/1880>)
- `[Locale]` Fixed incorrect "groupsize" for `en-US` locale.(<https://github.com/infor-design/enterprise/issues/1907>)

### v4.17.1 Chores & Maintenance

- `[Demoapp]` Fixed embedded icons example with missing icons.(<https://github.com/infor-design/enterprise/issues/1889>)
- `[Demoapp]` Fixed notification demo examples.(<https://github.com/infor-design/enterprise/issues/1893>, <https://github.com/infor-design/enterprise/pull/1896>)

(5 Issues Solved this patch release)

## v4.17.0

- [Npm Package](https://www.npmjs.com/package/ids-enterprise)
- [IDS Enterprise Angular Change Log](https://github.com/infor-design/enterprise-ng/blob/master/docs/CHANGELOG.md)

### v4.17.0 Future Deprecation

- `[Mask]` Using legacy mask options is now deprecated (was starting 4.3.2) and we will remove this in approximately 6 months from the code base. This means using the `data-mask` option and the `mode` as well as legacy patterns in favor of the newer settings and regexes. ([#439](https://github.com/infor-design/enterprise/issues/439))

### v4.17.0 Features

- `[Datagrid]` Added support for ellipsis to header text. ([#842](https://github.com/infor-design/enterprise/issues/842))
- `[Datagrid]` Added support to cancel `rowactivated` event. Now it will trigger the new event `beforerowactivated` which will wait/sync to cancel or proceed to do `rowactivated` event. ([#1021](https://github.com/infor-design/enterprise/issues/1021))
- `[Datagrid]` Added option to align grouped headers text. ([#1714](https://github.com/infor-design/enterprise/issues/1714))
- `[Datagrid]` Tabbing through a new row moves focus to next line for a lookup column. ([#1822](https://github.com/infor-design/enterprise/issues/1822))
- `[Datagrid]` Validation tooltip does not wrap words correctly across multiple lines. ([#1829](https://github.com/infor-design/enterprise/issues/1829))
- `[Dropdown]` Added support to make dropdown readonly fields optionally not tab-able. ([#1591](https://github.com/infor-design/enterprise/issues/1591))
- `[Form Compact]` Implemented design for field-heavy forms. This design is experimental, likely not production ready, and subject to change without notice. ([#1699](https://github.com/infor-design/enterprise/issues/1699))
- `[Hierarchy]` Changed the newer stacked layout to support mutiple root elements. ([#1677](https://github.com/infor-design/enterprise/issues/1677))
- `[Locale]` Added support for passing in `locale` or `language` to the `parse` and `format` and `translation` functions so they will work without changing the current locale or language. ([#462](https://github.com/infor-design/enterprise/issues/462))
- `[Locale]` Added support for setting a specific group size other than the ones in the locale. This includes using no group size. ([#462](https://github.com/infor-design/enterprise/issues/462))
- `[Locale]` Added support for showing timezones in the current language with a fall back for IE 11. ([#592](https://github.com/infor-design/enterprise/issues/592))
- `[Locale]` Added support for different group sizes. This was previously not working correctly for locales like hi-IN (using 3, 2 group sizes) and en-US (using 3, 0 group sizes). We will later make this work on masks on a separate issue. ([#441](https://github.com/infor-design/enterprise/issues/441))
- `[Locale]` Its now possible to add new locales in by adding them to the `defaultLocales` and `supportedLocales` sets. ([#402](https://github.com/infor-design/enterprise/issues/402))
- `[Locale]` Added an example to show extending locales with new strings and an api method to make it easier. because of the way this is split, if your directly adding to `Locale.cultures` you will need to adjust your code to extend from `Locale.languages` instead. ([#402](https://github.com/infor-design/enterprise/issues/402))
- `[Locale]` Added support for having a different language and locale. This is done by calling the new `setLanguage` function. ([#1552](https://github.com/infor-design/enterprise/issues//1552))
- `[Locale / Mask]` Added limited initial support for some unicode languages. This means you can convert to and from numbers typed in Devangari, Arabic, and Chinese (Financial and Simplified). ([#439](https://github.com/infor-design/enterprise/issues/439))
- `[Locale]` Added support for passing a `locale` other the the current locale to calendar, monthview, datepicker and timepicker. ([#462](https://github.com/infor-design/enterprise/issues/462))
- `[Mask]` It is now possible to type numbers in unicode such as Devangari, Arabic, and Chinese (Financial and Simplified) into the the masks that involve numbers. ([#439](https://github.com/infor-design/enterprise/issues/439))
- `[Modal]` Added an option to dictate the maximum width of the modal. ([#1802](https://github.com/infor-design/enterprise/issues/1802))
- `[Icons]` Add support for creating an svg file for the Uplift theme's (alpha) new icons from ids-identity@2.4.0 assets. ([#1759](https://github.com/infor-design/enterprise/issues/1759))
- `[Radar]` Added support to three label sizes (name, abbrName, shortName). ([#1553](https://github.com/infor-design/enterprise/issues/1553))

### v4.17.0 Fixes

- `[Accordion]` Fixed a bug where some truncated text elements were not generating a tooltip. ([#1736](https://github.com/infor-design/enterprise/issues/1736))
- `[Builder]` Cropped Header for Builder Panel When Text is Long. ([#1814](https://github.com/infor-design/enterprise/issues/1814))
- `[Calendar]` Event model title color is not correct if the modal is opened and another event is selected. ([#1739](https://github.com/infor-design/enterprise/issues/1739))
- `[Calendar]` Modal is still displayed after changing months. ([#1741](https://github.com/infor-design/enterprise/issues/1741))
- `[Calendar]` Changing some event spans is causing missing dates on the dialogs. ([#1708](https://github.com/infor-design/enterprise/issues/1708))
- `[Composite Form]` Fix a bug in IE11 where composite form content overflows to the lower container. ([#1768](https://github.com/infor-design/enterprise/issues/1768))
- `[Datagrid]` Added a fix where the column is next to the edge of the browser and the filter dropdown popup overflow the page.([#1604](https://github.com/infor-design/enterprise/issues/1604))
- `[Datagrid]` Added a fix to allow the commit of a cell edit after tabbing into a cell once having clicked into a previous cell.([#1608](https://github.com/infor-design/enterprise/issues/1608))
- `[Datagrid]` Stretch column not working in Edge browser. ([#1716](https://github.com/infor-design/enterprise/issues/1716))
- `[Datagrid]` Fixed a bug where the source callback was not called when filtering. ([#1688](https://github.com/infor-design/enterprise/issues/1688))
- `[Datagrid]` Fixed a bug where filtering Order Date with `is-not-empty` on a null value would not correctly filter out results. ([#1718](https://github.com/infor-design/enterprise/issues/1718))
- `[Datagrid]` Fixed a bug where when using the `disableClientSideFilter` setting the filtered event would not be called correctly. ([#1689](https://github.com/infor-design/enterprise/issues/1689))
- `[Datagrid]` Fixed a bug where hidden columns inside a colspan were aligning incorrectly. ([#1764](https://github.com/infor-design/enterprise/issues/1764))
- `[Dropdown]` Fixed a layout error on non inline fields with errors. ([#1770](https://github.com/infor-design/enterprise/issues/1770))
- `[Dropdown]` Fixed a bug where the dropdown did not close when tabbing if using the `noSearch` setting. ([#1731](https://github.com/infor-design/enterprise/issues/1731))
- `[Modal]` Fixed a bug where the modal can overflow the page. ([#1802](https://github.com/infor-design/enterprise/issues/1802))
- `[Radio Button]` Fixed a rendering problem on the selected state of Radio Buttons used inside of Accordion components. ([#1568](https://github.com/infor-design/enterprise/issues/1568))
- `[Radio Button]` Fixed a z-index issue that was causing radio buttons to sometimes display over top of page sections where they should have instead scrolled beneath. ([#1014](https://github.com/infor-design/enterprise/issues/1014))

### v4.17.0 Chore & Maintenance

- `[Css/Sass]` Replaced font-size numerical declarations with their ids-identity token counterpart. ([#1640](https://github.com/infor-design/enterprise/issues/1640))
- `[Demoapp]` Removed query parameter for changing fonts. ([#1747](https://github.com/infor-design/enterprise/issues/1747))
- `[Build]` Added a process to notify developers that things are being deprecated or going away. Documented the current deprecations in this system and made [notes for developers](https://github.com/infor-design/enterprise/blob/master/docs/CODING-STANDARDS.md#deprecations). ([#1747](https://github.com/infor-design/enterprise/issues/1747))

(30 Issues Solved This Release, Backlog Enterprise 224, Backlog Ng 59, 785 Functional Tests, 793 e2e Tests)

## v4.16.0

- [Npm Package](https://www.npmjs.com/package/ids-enterprise)
- [IDS Enterprise Angular Change Log](https://github.com/infor-design/enterprise-ng/blob/master/docs/CHANGELOG.md)

### v4.16.0 Features

- `[Busy Indicator]` Made a fix to make it possible to use a busy indicator on a modals. ([#827](https://github.com/infor-design/enterprise/issues/827))
- `[Datagrid]` Added an option to freeze columns from scrolling on the left and/or right. The new option is called `frozenColumns`. See notes on what works and doesnt with frozen column in the datagrid docs frozen column section. ([#464](https://github.com/infor-design/enterprise/issues/464))
- `[Editor]` Added new state called "preview" a non editable mode to editor. Where it only shows the HTML with no toolbar, borders etc. ([#1413](https://github.com/infor-design/enterprise/issues/1413))
- `[Field Filter]` Added support to get and set filter type programmatically. ([#1181](https://github.com/infor-design/enterprise/issues/1181))
- `[Hierarchy]` Add print media styles to decrease ink usage and increase presentability for print format. Note that you may need to enable the setting to print background images, both Mac and PC have a setting for this. ([#456](https://github.com/infor-design/enterprise/issues/456))
- `[Hierarchy]` Added a new "stacked" layout to eventually replace the current layouts. This works better responsively and prevents horizontal scrolling. ([#1629](https://github.com/infor-design/enterprise/issues/1629))
- `[Pager]` Added a "condensed" page size selector button for use on pagers in smaller containers, such as the list side of the list/detail pattern. ([#1459](https://github.com/infor-design/enterprise/issues/1459))

### v4.16.0 Future Deprecation

- `[Hierarchy]` The following options are now deprecated and will be removed approximately 2019-05-15. `paging` and `mobileView`. ([#1629](https://github.com/infor-design/enterprise/issues/1629))
- `[Hierarchy]` Stacked layout will become the default layout in favor of the existing horizontal layout, so the horizontal layout is now considered deprecated and will be removed approximately 2019-05-15. ([#1629](https://github.com/infor-design/enterprise/issues/1629))

### v4.16.0 Fixes

- `[Application Menu]` Fixed the truncation of long text in an accordion element in the application menu by adding a tooltip to truncated elements. ([#457](https://github.com/infor-design/enterprise/issues/457))
- `[Calendar]` Disable the new event modal when no template is defined. ([#1700](https://github.com/infor-design/enterprise/issues/1700))
- `[Dropdown]` Fixed a bug where the ellipsis was not showing on long text in some browsers. ([#1550](https://github.com/infor-design/enterprise/issues/1550))
- `[Datagrid]` Fixed a bug in equals filter on multiselect filters. ([#1586](https://github.com/infor-design/enterprise/issues/1586))
- `[Datagrid]` Fixed a bug where incorrect data is shown in the events in tree grid. ([#315](https://github.com/infor-design/enterprise-ng/issues/315))
- `[Datagrid]` Fixed a bug where when using minWidth on a column and sorting the column will become misaligned. ([#1481](https://github.com/infor-design/enterprise/issues/1481))
- `[Datagrid]` Fixed a bug where when resizing the last column may become invisible. ([#1456](https://github.com/infor-design/enterprise/issues/1456))
- `[Datagrid]` Fixed a bug where a checkbox column will become checked when selecting if there is no selection checkbox. ([#1641](https://github.com/infor-design/enterprise/issues/1641))
- `[Datagrid]` Fixed a bug where the last column would sometimes not render fully for buttons with longer text. ([#1246](https://github.com/infor-design/enterprise/issues/1246))
- `[Datagrid]` Fixed a bug where showMonthYearPicker did not work correctly on date filters. ([#1532](https://github.com/infor-design/enterprise-ng/issues/1532))
- `[Validation]` Fixed a bug in removeError where the icon is sometimes not removed. ([#1556](https://github.com/infor-design/enterprise/issues/1556))
- `[Datepicker]` Fixed the range picker to clear when changing months in a filter. ([#1537](https://github.com/infor-design/enterprise/issues/1537))
- `[Datepicker]` Fixed disabled dates example to validate again on disabled dates. ([#1445](https://github.com/infor-design/enterprise/issues/1445))
- `[Datagrid]` Fixed a Date Editor bug when passing a series of zeroes to a datagrid cell with an editable date. ([#1020](https://github.com/infor-design/enterprise/issues/1020))
- `[Dropdown]` Fixed a bug where a dropdown will never reopen if it is closed by clicking a menu button. ([#1670](https://github.com/infor-design/enterprise/issues/1670))
- `[Icons]` Established missing icon sourcing and sizing consistency from ids-identity icon/svg assets. ([PR#1628](https://github.com/infor-design/enterprise/pull/1628))
- `[Listview]` Addressed performance issues with paging on all platforms, especially Windows and IE/Edge browsers. As part of this, reworked all components that integrate with the Pager component to render their contents based on a dataset, as opposed to DOM elements. ([#922](https://github.com/infor-design/enterprise/issues/922))
- `[Lookup]` Fixed a bug with settings: async, server-side, and single select modes.  The grid was not deselecting the previously selected value when a new row was clicked.  If the value is preselected in the markup, the lookup modal will no longer close prematurely. ([PR#1654](https://github.com/infor-design/enterprise/issues/1654))
- `[Pager]` Made it possible to set and persist custom tooltips on first, previous, next and last pager buttons. ([#922](https://github.com/infor-design/enterprise/issues/922))
- `[Pager]` Fixed propagation of the `pagesizes` setting when using `updated()`. Previously the array was deep extended instead of being replaced outright. ([#1466](https://github.com/infor-design/enterprise/issues/1466))
- `[Tree]` Fixed a bug when calling the disable or enable methods of the tree. This was not working with ie11. ([PR#1600](https://github.com/infor-design/enterprise/issues/1600))
- `[Stepprocess]` Fixed a bug where the step folder was still selected when it was collapsed or expanded. ([#1633](https://github.com/infor-design/enterprise/issues/1633))
- `[Swaplist]` Fixed a bug where items were not able to drag anymore after make the search. ([#1703](https://github.com/infor-design/enterprise/issues/1703))
- `[Toolbar Flex]` Added the ability to pass in a `beforeOpen` callback to the More Actions menu (fixes a bug where it wasn't possible to dynamically add content to the More Actions menu in same way that was possible on the original Toolbar component)
- `[Toolbar Flex]` Fixed a bug where selected events were not bubbling up for a menu button on a flex toolbar. ([#1709](https://github.com/infor-design/enterprise/issues/1709))
- `[Stepprocess]` Disabled step selected when using the next or previous button. ([#1697](https://github.com/infor-design/enterprise/issues/1697))
- `[Tree]` Fixed a bug when calling the disable or enable methods of the tree. This was not working with ie11. ([PR#1600](https://github.com/infor-design/enterprise/issues/1600))

### v4.16.0 Chore & Maintenance

- `[Demo App]` Removed the search icon from the header on test pages as it doesn't function. ([#1449](https://github.com/infor-design/enterprise/issues/1449))
- `[Demo App]` Added a fix for incorrect links when running on windows. ([#1549](https://github.com/infor-design/enterprise/issues/1549))
- `[Docs]` Added a fix to prevent the documentation generator from failing intermittently. ([#1377](https://github.com/infor-design/enterprise/issues/1377))

(29 Issues Solved This Release, Backlog Enterprise 203, Backlog Ng 69, 735 Functional Tests, 670 e2e Tests)

## v4.15.0

- [Npm Package](https://www.npmjs.com/package/ids-enterprise)
- [IDS Enterprise Angular Change Log](https://github.com/infor-design/enterprise-ng/blob/master/docs/CHANGELOG.md)

### v4.15.0 Features

- `[Datagrid]` Added support for lookup in the datagrid filter. ([#653](https://github.com/infor-design/enterprise/issues/653))
- `[Datagrid]` Added support for masks on lookup editors. ([#406](https://github.com/infor-design/enterprise/issues/406))
- `[Validation]` When using legacy mode validation, made the icon dim if the text was on top of it. ([#644](https://github.com/infor-design/enterprise/issues/644))
- `[Calendar]` Now possible to edit events both with the API and by clicking/double clicking events. And other improvements. ([#1436](https://github.com/infor-design/enterprise/issues/1436))
- `[Datagrid]` Added new methods to clear dirty cells on cells, rows, and all. ([#1303](https://github.com/infor-design/enterprise/issues/1303))
- `[Tree]` Added several improvements: the ability to show a dropdown on the tree node, the ability to add nodes in between current nodes, the ability to set checkboxes for selection only on some nodes, and the ability to customize icons. ([#1364](https://github.com/infor-design/enterprise/issues/1364))
- `[Datagrid]` Added the ability to display or hide the new row indicator with a new `showNewIndicator` option. ([#1589](https://github.com/infor-design/enterprise/issues/1589))

### v4.15.0 Fixes

- `[Icons]` Icons with the word `confirm` have been changed to `success`. This is partially backwards compatible for now. We deprecated `confirm` and will remove in the next major version so rename your icons. Example `icon-confirm` to `icon-success`. ([#963](https://github.com/infor-design/enterprise/issues/963))
- `[Icons]` The alert icons now have a white background allowing them to appear on colored sections. There are now two versions, for example: `icon-error` and `icon-error-solid`. These are used in calendar. ([#1436](https://github.com/infor-design/enterprise/issues/1436))
- `[Circle Pager]` Made significant improvements to resizing, especially on tabs. ([#1284](https://github.com/infor-design/enterprise/issues/1284))
- `[Datagrid]` In high contrast mode the background is now white when editing cells. ([#1421](https://github.com/infor-design/enterprise/issues/1421))
- `[Dropdown]` Fixed an issue where filter did not work in no-search mode with the Caps Lock key. ([#1500](https://github.com/infor-design/enterprise/issues/1500))
- `[Popupmenu]` Fixed an issue when using the same menu on multiple inputs wherein destroying one instance actually destroyed all instances. ([#1025](https://github.com/infor-design/enterprise/issues/1025))
- `[Swaplist]` Fixed a bug where Shift+M did not work when typing in the search. ([#1408](https://github.com/infor-design/enterprise/issues/1408))
- `[Popupmenu]` Fixed a bug in immediate mode where right click only worked the first time. ([#1507](https://github.com/infor-design/enterprise/issues/1507))
- `[Editor]` Fixed a bug where clear formatting did not work in safari. ([#911](https://github.com/infor-design/enterprise/issues/911))
- `[Colorpicker]` Fixed a bug in Angular where the picker did not respond correctly to `editable=false` and `disabled=true`. ([#257](https://github.com/infor-design/enterprise-ng/issues/257))
- `[Locale]` Fixed a bug where the callback did not complete on nonexistent locales. ([#1267](https://github.com/infor-design/enterprise/issues/1267))
- `[Calendar]` Fixed a bug where event details remain when filtering event types. ([#1436](https://github.com/infor-design/enterprise/issues/1436))
- `[Busy Indicator]` Fixed a bug where the indicator closed when clicking on accordions. ([#281](https://github.com/infor-design/enterprise-ng/issues/281))
- `[Datagrid Tree]` Fixed the need for unique IDs on the tree nodes. ([#1361](https://github.com/infor-design/enterprise/issues/1361))
- `[Editor]` Improved the result of pasting bullet lists from MS Word. ([#1351](https://github.com/infor-design/enterprise/issues/1351))
- `[Hierarchy]` Fixed layout issues in the context menu in RTL mode. ([#1310](https://github.com/infor-design/enterprise/issues/1310))
- `[Datagrid]` Added a setting `allowChildExpandOnMatch` that optionally determines if a search/filter will show and allow nonmatching children to be shown. ([#1422](https://github.com/infor-design/enterprise/issues/1422))
- `[Datagrid]` If a link is added with a href it will now be followed when clicking, rather than needing to use the click method setting on columns. ([#1473](https://github.com/infor-design/enterprise/issues/1473))
- `[Datagrid Tree]` Fixed a bug where Expand/Collapse text is added into the +/- cell. ([#1145](https://github.com/infor-design/enterprise/issues/1145))
- `[Dropdown]` Fixed a bug in NG where two dropdowns in different components would cause each other to freeze. ([#229](https://github.com/infor-design/enterprise-ng/issues/229))
- `[Editor]` Verified a past fix where editor would not work with all buttons when in a modal. ([#408](https://github.com/infor-design/enterprise/issues/408))
- `[Datagrid Tree]` Fixed a bug in `updateRow` that caused the indent of the tree grid to collapse. ([#405](https://github.com/infor-design/enterprise/issues/405))
- `[Empty Message]` Fixed a bug where a null empty message would not be possible. This is used to show no empty message on initial load delays. ([#1467](https://github.com/infor-design/enterprise/issues/1467))
- `[Lookup]` Fixed a bug where nothing is inserted when you click a link editor in the lookup. ([#1315](https://github.com/infor-design/enterprise/issues/1315))
- `[About]` Fixed a bug where the version would not show when set. It would show the IDS version. ([#1414](https://github.com/infor-design/enterprise/issues/1414))
- `[Datagrid]` Fixed a bug in `disableClientSort` / `disableClientFilter`. It now retains visual indicators on sort and filter. ([#1248](https://github.com/infor-design/enterprise/issues/1248))
- `[Tree]` Fixed a bug where selected nodes are selected again after loading child nodes. ([#1270](https://github.com/infor-design/enterprise/issues/1270))
- `[Input]` Fixed a bug where inputs that have tooltips will not be selectable with the cursor. ([#1354](https://github.com/infor-design/enterprise/issues/1354))
- `[Accordion]` Fixed a bug where double clicking a header will open and then close the accordion. ([#1314](https://github.com/infor-design/enterprise/issues/1314))
- `[Datagrid]` Fixed a bug on hover with taller cells where the hover state would not cover the entire cell. ([#1490](https://github.com/infor-design/enterprise/issues/1490))
- `[Editor]` Fixed a bug where the image would still be shown if you press the Esc key and cancel the image dialog. ([#1489](https://github.com/infor-design/enterprise/issues/1489))
- `[Datagrid Lookup]` Added additional missing event info for ajax requests and filtering. ([#1486](https://github.com/infor-design/enterprise/issues/1486))
- `[Tabs]` Added protection from inserting HTML tags in the add method (XSS). ([#1462](https://github.com/infor-design/enterprise/issues/1462))
- `[App Menu]` Added better text wrapping for longer titles. ([#1116](https://github.com/infor-design/enterprise/issues/1116))
- `[Contextual Action Panel]` Fixed some examples so that they reopen more than one time. ([#1116](https://github.com/infor-design/enterprise/issues/506))
- `[Searchfield]` Fixed a border styling issue on longer labels in the search. ([#1500](https://github.com/infor-design/enterprise/issues/1500))
- `[Tabs Multi]` Improved the experience on mobile by collapsing the menus a bit. ([#971](https://github.com/infor-design/enterprise/issues/971))
- `[Lookup]` Fixed missing ellipsis menu on mobile devices. ([#1068](https://github.com/infor-design/enterprise/issues/1068))
- `[Accordion]` Fixed incorrect font size on p tags in the accordion. ([#1116](https://github.com/infor-design/enterprise/issues/1116))
- `[Line Chart]` Fixed and improved the legend text on mobile viewport. ([#609](https://github.com/infor-design/enterprise/issues/609))

### v4.15.0 Chore & Maintenance

- `[General]` Migrated sass to use IDS color variables. ([#1435](https://github.com/infor-design/enterprise/issues/1435))
- `[Angular]` Added all settings from 4.13 in time for future 5.1.0 ([#274](https://github.com/infor-design/enterprise-ng/issues/274))
- `[General]` Fixed some incorrect layouts. ([#1357](https://github.com/infor-design/enterprise/issues/1357))
- `[Targeted Achievement]` Removed some older non working examples. ([#520](https://github.com/infor-design/enterprise/issues/520))

(50 Issues Solved This Release, Backlog Enterprise 294, Backlog Ng 80, 809 Functional Tests, 716 e2e Tests)

## v4.14.0

- [Npm Package](https://www.npmjs.com/package/ids-enterprise)
- [IDS Enterprise Angular Change Log](https://github.com/infor-design/enterprise-ng/blob/master/docs/CHANGELOG.md)

### v4.14.0 Features

- `[Datepicker/Monthview]` Added a setting for the day of week the calendar starts that can be used outside of the Locale setting. ([#1179](https://github.com/infor-design/enterprise/issues/1179))
- `[Datagrid]` Made the tree datagrid work a lot better with filtering. ([#1281](https://github.com/infor-design/enterprise/issues/1281))
- `[Autocomplete/SearchField]` Added a caseSensitive filtering option. ([#385](https://github.com/infor-design/enterprise/issues/385))
- `[Datagrid]` Added an option `headerAlign` to set alignment on the header different than the rows. ([#420](https://github.com/infor-design/enterprise/issues/420))
- `[Message]` Added the ability to use certain formatter html tags in the message content. ([#379](https://github.com/infor-design/enterprise/issues/379))

### v4.14.0 Fixes

- `[Swaplist]` Fixed a bug that if you drag really fast everything disappears. ([#1195](https://github.com/infor-design/enterprise/issues/1195))
- `[Hierarchy]` Fixed a bug that part of the profile menu is cut off. ([#931](https://github.com/infor-design/enterprise/issues/931))
- `[Datagrid/Dropdown]` Fixed a bug that part of the dropdown menu is cut off. ([#1420](https://github.com/infor-design/enterprise/issues/1420))
- `[Modal]` Fixed bugs where with certain field types modal validation was not working. ([#1213](https://github.com/infor-design/enterprise/issues/1213))
- `[Dropdown]` Fixed a regression where the tooltip was not showing when data is overflowed. ([#1400](https://github.com/infor-design/enterprise/issues/1400))
- `[Tooltip]` Fixed a bugs where a tooltip would show up in unexpected places. ([#1396](https://github.com/infor-design/enterprise/issues/1396))
- `[Datagrid/Dropdown]` Fixed a bug where an error would occur if showSelectAll is used. ([#1360](https://github.com/infor-design/enterprise/issues/1360))
- `[Datagrid/Tooltip]` Fixed a bugs where a tooltip would show up in the header unexpectedly. ([#1395](https://github.com/infor-design/enterprise/issues/1395))
- `[Popupmenu]` Fixed incorrect highlighting on disabled list items.  ([#982](https://github.com/infor-design/enterprise/issues/982))
- `[Contextual Action Panel]` Fixed issues with certain styles of invoking the CAP where it would not reopen a second time. ([#1139](https://github.com/infor-design/enterprise/issues/1139))
- `[Spinbox]` Added a fix so the page will not zoom when click + and - on mobile devices. ([#1070](https://github.com/infor-design/enterprise/issues/1070))
- `[Splitter]` Removed the tooltip from the expand/collapse button as it was superfluous. ([#1180](https://github.com/infor-design/enterprise/issues/1180))
- `[Datagrid]` Added a fix so the last column when stretching will do so with percentage so it will stay when the page resize or the menu opens/closes. ([#1168](https://github.com/infor-design/enterprise/issues/1168))
- `[Datagrid]` Fixed bugs in the server side and filtering example. ([#396](https://github.com/infor-design/enterprise/issues/396))
- `[Datagrid]` Fixed a bug in applyFilter with datefields. ([#1269](https://github.com/infor-design/enterprise/issues/1269))
- `[Datagrid]` Fixed a bug in updateCellNode where sometimes it did not work. ([#1122](https://github.com/infor-design/enterprise/issues/1122))
- `[Hierarchy]` Made the empty image ring the same color as the left edge. ([#932](https://github.com/infor-design/enterprise/issues/932))
- `[Datagrid/Dropdown]` Fixed an issue that tab did not close dropdown editors. ([#1198](https://github.com/infor-design/enterprise/issues/1198))
- `[Datagrid/Dropdown]` Fixed a bug that if you click open a dropdown editor then you cannot use arrow keys to select. ([#1387](https://github.com/infor-design/enterprise/issues/1387))
- `[Datagrid/Dropdown]` Fixed a bug that if a smaller number of items the menu would be too short. ([#1298](https://github.com/infor-design/enterprise/issues/1298))
- `[Searchfield]` Fixed a bug that the search field didnt work in safari. ([#225](https://github.com/infor-design/enterprise/issues/225))
- `[Datagrid/Dropdown]` Fixed a bug that source is used the values may be cleared out when opening the list. ([#1185](https://github.com/infor-design/enterprise/issues/1185))
- `[Personalization]` Fixed a bug that when calling initialize the personalization would reset. ([#1231](https://github.com/infor-design/enterprise/issues/1231))
- `[Tabs]` Fixed the alignment of the closing icon. ([#1056](https://github.com/infor-design/enterprise/issues/1056))
- `[Dropdown]` Fixed list alignment issues on mobile. ([#1069](https://github.com/infor-design/enterprise/issues/1069))
- `[Dropdown]` Fixed issues where the listbox would not close on mobile. ([#1119](https://github.com/infor-design/enterprise/issues/1119))
- `[Dropdown]` Fixed a bug where modals would close on url hash change. ([#1207](https://github.com/infor-design/enterprise/issues/1207))
- `[Contextual Action Panel]` Fixed an issue where buttons would occasionally be out of view. ([#283](https://github.com/infor-design/enterprise/issues/283))
- `[Empty Message]` Added a new icon to indicate using the search function. ([#1325](https://github.com/infor-design/enterprise/issues/1325))
- `[Searchfield]` Added a fix for landscape mode on mobile. ([#1102](https://github.com/infor-design/enterprise/issues/1102))
- `[Datagrid]` Added a fix for hard to read fields in high contrast mode. ([#1193](https://github.com/infor-design/enterprise/issues/1193))

### v4.14.0 Chore & Maintenance

- `[General]` Fixed problems with the css mapping where the line numbers were wrong in the map files. ([#962](https://github.com/infor-design/enterprise/issues/962))
- `[Docs]` Added setting so themes can be shown in the documentation pages. ([#1327](https://github.com/infor-design/enterprise/issues/1327))
- `[Docs]` Made links to example pages open in a new window. ([#1132](https://github.com/infor-design/enterprise/issues/1132))

(43 Issues Solved This Release, Backlog Enterprise 181, Backlog Ng 64, 682 Functional Tests, 612 e2e Tests)

## v4.13.0

- [Npm Package](https://www.npmjs.com/package/ids-enterprise)
- [IDS Enterprise Angular Change Log](https://github.com/infor-design/enterprise-ng/blob/master/docs/CHANGELOG.md)

### v4.13.0 Features

- `[Calendar]` Added some new features such as upcoming events view, RTL, keyboard support and fixed styling issues and bugs. ([#1221](https://github.com/infor-design/enterprise/issues/1221))
- `[Flex Toolbar]` Added search field integration, so that the search field is mainly close to being able to replace the legacy toolbar. ([#269](https://github.com/infor-design/enterprise/issues/269))
- `[Bar]` Added short, medium label support for adapting the chart to responsive views. ([#1094](https://github.com/infor-design/enterprise/issues/1094))
- `[Textarea]` Added maxLength option to prevent typing over a set maximum. ([#1046](https://github.com/infor-design/enterprise/issues/1046))
- `[Textarea]` Added maxGrow option to prevent growing when typing over a set max. ([#1147](https://github.com/infor-design/enterprise/issues/1147))
- `[Datagrid]` If using the `showDirty` option the indication will now be on each cell. ([#1183](https://github.com/infor-design/enterprise/issues/1183))
- `[Datepicker]` Added an option `useCurrentTime` that will insert current time instead of noon time with date and timepickers. ([#1087](https://github.com/infor-design/enterprise/issues/1087))
- `[General]` Included an IE 11 polyfill for ES6 Promises, this is a new dependency in the package.json you should include. ([#1172](https://github.com/infor-design/enterprise/issues/1172))
- `[General]` Add translations in 38 languages including new support for Slovak (sk-SK). ([#557](https://github.com/infor-design/enterprise/issues/557))

### v4.13.0 Fixes

- `[Tooltips]` Fixed an important bug where tooltips would stick around in the page on the top corner. ([#1273](https://github.com/infor-design/enterprise/issues/1273))
- `[Tooltips]` Fixed some contrast issues on the high contrast theme. ([#1249](https://github.com/infor-design/enterprise/issues/1249))
- `[Tooltips]` Fixed a bug where Toolbar "More Actions" menu buttons could incorrectly display a tooltip overlapping an open menu. ([#1242](https://github.com/infor-design/enterprise/issues/1242))
- `[Datepicker / Timepicker]` Removed the need to use the customValidation setting. You can remove this option from your code. The logic will pick up if you added customValidation to your input by adding a data-validate option. You also may need to add `date` or `availableDate` validation to your  data-validate attribute if these validations are desired along with your custom or required validation. ([#862](https://github.com/infor-design/enterprise/issues/862))
- `[Menubutton]` Added a new setting `hideMenuArrow` you can use for buttons that don't require an arrow, such as menu buttons. ([#1088](https://github.com/infor-design/enterprise/issues/1088))
- `[Dropdown]` Fixed issues with destroy when multiple dropdown components are on the page. ([#1202](https://github.com/infor-design/enterprise/issues/1202))
- `[Datagrid]` Fixed alignment issues when using filtering with some columns that do not have a filter. ([#1124](https://github.com/infor-design/enterprise/issues/1124))
- `[Datagrid]` Fixed an error when dynamically adding context menus. ([#1216](https://github.com/infor-design/enterprise/issues/1216))
- `[Datagrid]` Added an example of dynamic intermediate paging and filtering. ([#396](https://github.com/infor-design/enterprise/issues/396))
- `[Dropdown]` Fixed alignment issues on mobile devices. ([#1069](https://github.com/infor-design/enterprise/issues/1069))
- `[Datepicker]` Fixed incorrect assumptions, causing incorrect umalqura calendar calculations. ([#1189](https://github.com/infor-design/enterprise/issues/1189))
- `[Datepicker]` Fixed an issue where the dialog would not close on click out if opening the time dropdown components first. ([#1278](https://github.com/infor-design/enterprise/issues/))
- `[General]` Added the ability to stop renderLoop. ([#214](https://github.com/infor-design/enterprise/issues/214))
- `[Datepicker]` Fixed an issue reselecting ranges with the date picker range option. ([#1197](https://github.com/infor-design/enterprise/issues/1197))
- `[Editor]` Fixed bugs on IE with background color option. ([#392](https://github.com/infor-design/enterprise/issues/392))
- `[Colorpicker]` Fixed issue where the palette is not closed on enter key / click. ([#1050](https://github.com/infor-design/enterprise/issues/1050))
- `[Accordion]` Fixed issues with context menus on the accordion. ([#639](https://github.com/infor-design/enterprise/issues/639))
- `[Searchfield]` Made no results appear not clickable. ([#329](https://github.com/infor-design/enterprise/issues/329))
- `[Datagrid]` Added an example of groups and paging. ([#435](https://github.com/infor-design/enterprise/issues/435))
- `[Editor]` Fixed the dirty indicator when using toolbar items. ([#910](https://github.com/infor-design/enterprise/issues/910))
- `[Datagrid]` Fixed a bug that made tooltips disappear when a lookup editor is closed. ([#1186](https://github.com/infor-design/enterprise/issues/1186))
- `[Datagrid]` Fixed a bug where not all rows are removed in the removeSelected function. ([#1036](https://github.com/infor-design/enterprise/issues/1036))
- `[Datagrid]` Fixed bugs in activateRow and deactivateRow in some edge cases. ([#948](https://github.com/infor-design/enterprise/issues/948))
- `[Datagrid]` Fixed formatting of tooltips on the header and filter. ([#955](https://github.com/infor-design/enterprise/issues/955))
- `[Datagrid]` Fixed wrong page number when saving the page number in localstorage and reloading. ([#798](https://github.com/infor-design/enterprise/issues/798))
- `[Tree]` Fixed issues when expanding and collapsing after dragging nodes around. ([#1183](https://github.com/infor-design/enterprise/issues/1183))
- `[ContextualActionPanel]` Fixed a bug where the CAP will be closed if clicking an accordion in it. ([#1138](https://github.com/infor-design/enterprise/issues/1138))
- `[Colorpicker]` Added a setting (customColors) to prevent adding default colors if totally custom colors are used. ([#1135](https://github.com/infor-design/enterprise/issues/1135))
- `[AppMenu]` Improved contrast in high contrast theme. ([#1146](https://github.com/infor-design/enterprise/issues/1146))
- `[Searchfield]` Fixed issue where ascenders/descenders are cut off. ([#1101](https://github.com/infor-design/enterprise/issues/1101))
- `[Tree]` Added sortstop and sortstart events. ([#1003](https://github.com/infor-design/enterprise/issues/1003))
- `[Searchfield]` Fixed some alignment issues in different browsers. ([#1106](https://github.com/infor-design/enterprise/issues/1106))
- `[Searchfield]` Fixed some contrast issues in different browsers. ([#1104](https://github.com/infor-design/enterprise/issues/1104))
- `[Searchfield]` Prevent multiple selected events from firing. ([#1259](https://github.com/infor-design/enterprise/issues/1259))
- `[Autocomplete]` Added a beforeOpen setting ([#398](https://github.com/infor-design/enterprise/issues/398))
- `[Toolbar]` Fixed an error where toolbar tried to focus a DOM item that was removed. ([#1177](https://github.com/infor-design/enterprise/issues/1177))
- `[Dropdown]` Fixed a problem where the bottom of some lists is cropped. ([#909](https://github.com/infor-design/enterprise/issues/909))
- `[General]` Fixed a few components so that they could still initialize when hidden. ([#230](https://github.com/infor-design/enterprise/issues/230))
- `[Datagrid]` Fixed missing tooltips on new row. ([#1081](https://github.com/infor-design/enterprise/issues/1081))
- `[Lookup]` Fixed a bug using select all where it would select the previous list. ([#295](https://github.com/infor-design/enterprise/issues/295))
- `[Datagrid]` Fixed missing summary row on initial render in some cases. ([#330](https://github.com/infor-design/enterprise/issues/330))
- `[Button]` Fixed alignment of text and icons. ([#973](https://github.com/infor-design/enterprise/issues/973))
- `[Datagrid]` Fixed missing source call when loading last page first. ([#1162](https://github.com/infor-design/enterprise/issues/1162))
- `[SwapList]` Made sure swap list will work in all cases and in angular. ([#152](https://github.com/infor-design/enterprise/issues/152))
- `[Toast]` Fixed a bug where some toasts on certain urls may not close. ([#1305](https://github.com/infor-design/enterprise/issues/1305))
- `[Datepicker / Lookup]` Fixed bugs where they would not load on tabs. ([#1304](https://github.com/infor-design/enterprise/issues/1304))

### v4.13.0 Chore & Maintenance

- `[General]` Added more complete visual tests. ([#978](https://github.com/infor-design/enterprise/issues/978))
- `[General]` Cleaned up some of the sample pages start at A, making sure examples work and tests are covered for better QA (on going). ([#1136](https://github.com/infor-design/enterprise/issues/1136))
- `[General]` Upgraded to ids-identity 2.0.x ([#1062](https://github.com/infor-design/enterprise/issues/1062))
- `[General]` Cleanup missing files in the directory listings. ([#985](https://github.com/infor-design/enterprise/issues/985))
- `[Angular 1.0]` We removed the angular 1.0 directives from the code and examples. These are no longer being updated. You can still use older versions of this or move on to Angular 7.x ([#1136](https://github.com/infor-design/enterprise/issues/1136))
- `[Uplift]` Included the uplift theme again as alpha for testing. It will show with a watermark and is only available via the personalize api or url params in the demo app. ([#1224](https://github.com/infor-design/enterprise/issues/1224))

(69 Issues Solved This Release, Backlog Enterprise 199, Backlog Ng 63, 662 Functional Tests, 659 e2e Tests)

## v4.12.0

- [Npm Package](https://www.npmjs.com/package/ids-enterprise)
- [IDS Enterprise Angular Change Log](https://github.com/infor-design/enterprise-ng/blob/master/docs/CHANGELOG.md)

### v4.12.0 Features

- `[General]` The ability to make custom/smaller builds has further been improved. We improved the component matching, made it possible to run the tests on only included components, fixed the banner, and improved the terminal functionality. Also removed/deprecated the older mapping tool. ([#417](https://github.com/infor-design/enterprise/issues/417))
- `[Message]` Added the ability to have different types (Info, Confirm, Error, Alert). ([#963](https://github.com/infor-design/enterprise/issues/963))
- `[General]` Further fixes to for xss issues. ([#683](https://github.com/infor-design/enterprise/issues/683))
- `[Pager]` Made it possible to use the pager as a standalone component. ([#250](https://github.com/infor-design/enterprise/issues/250))
- `[Editor]` Added a clear formatting button. ([#473](https://github.com/infor-design/enterprise/issues/473))
- `[Datepicker]` Added an option to show the time as current time instead of midnight. ([#889](https://github.com/infor-design/enterprise/issues/889))
- `[About]` Dialog now shows device information. ([#684](https://github.com/infor-design/enterprise/issues/684))

### v4.12.0 Fixes

- `[Datagrid Tree]` Fixed incorrect data on activated event. ([#412](https://github.com/infor-design/enterprise/issues/412))
- `[Datagrid]` Improved the export function so it works on different locales. ([#378](https://github.com/infor-design/enterprise/issues/378))
- `[Tabs]` Fixed a bug where clicking the x on tabs with a dropdowns would incorrectly open the dropdown. ([#276](https://github.com/infor-design/enterprise/issues/276))
- `[Datagrid]` Changed the `settingschange` event so it will only fire once. ([#903](https://github.com/infor-design/enterprise/issues/903))
- `[Listview]` Improved rendering performance. ([#430](https://github.com/infor-design/enterprise/issues/430))
- `[General]` Fixed issues when using base tag, that caused icons to disappear. ([#766](https://github.com/infor-design/enterprise/issues/766))
- `[Empty Message]` Made it possible to assign code to the button click if used. ([#667](https://github.com/infor-design/enterprise/issues/667))
- `[Datagrid]` Added translations for the new tooltip. ([#227](https://github.com/infor-design/enterprise/issues/227))
- `[Dropdown]` Fixed contrast issue in high contrast theme. ([#945](https://github.com/infor-design/enterprise/issues/945))
- `[Datagrid]` Reset to default did not reset dropdown columns. ([#847](https://github.com/infor-design/enterprise/issues/847))
- `[Datagrid]` Fixed bugs in keyword search highlighting with special characters. ([#849](https://github.com/infor-design/enterprise/issues/849))
- `[Datagrid]` Fixed bugs that causes NaN to appear in date fields. ([#891](https://github.com/infor-design/enterprise/issues/891))
- `[Dropdown]` Fixed issue where validation is not trigger on IOS on click out. ([#659](https://github.com/infor-design/enterprise/issues/659))
- `[Lookup]` Fixed bug in select all in multiselect with paging. ([#926](https://github.com/infor-design/enterprise/issues/926))
- `[Modal]` Fixed bug where the modal would close if hitting enter on a checkbox and inputs. ([#320](https://github.com/infor-design/enterprise/issues/320))
- `[Lookup]` Fixed bug trying to reselect a second time. ([#296](https://github.com/infor-design/enterprise/issues/296))
- `[Tabs]` Fixed behavior when closing and disabling tabs. ([#947](https://github.com/infor-design/enterprise/issues/947))
- `[Dropdown]` Fixed layout issues when using icons in the dropdown. ([#663](https://github.com/infor-design/enterprise/issues/663))
- `[Datagrid]` Fixed a bug where the tooltip did not show on validation. ([#1008](https://github.com/infor-design/enterprise/issues/1008))
- `[Tabs]` Fixed issue with opening spillover on IOS. ([#619](https://github.com/infor-design/enterprise/issues/619))
- `[Datagrid]` Fixed bugs when using `exportable: false` in certain column positions. ([#787](https://github.com/infor-design/enterprise/issues/787))
- `[Searchfield]` Removed double border. ([#328](https://github.com/infor-design/enterprise/issues/328))

### v4.12.0 Chore & Maintenance

- `[Masks]` Added missing and more documentation, cleaned up existing docs. ([#1033](https://github.com/infor-design/enterprise/issues/1033))
- `[General]` Based on design site comments, we improved some pages and fixed some missing links. ([#1034](https://github.com/infor-design/enterprise/issues/1034))
- `[Bar Chart]` Added test coverage. ([#848](https://github.com/infor-design/enterprise/issues/848))
- `[Datagrid]` Added full api test coverage. ([#242](https://github.com/infor-design/enterprise/issues/242))

(55 Issues Solved This Release, Backlog Enterprise 185, Backlog Ng 50, 628 Functional Tests, 562 e2e Tests)

## v4.11.0

- [Npm Package](https://www.npmjs.com/package/ids-enterprise)
- [IDS Enterprise Angular Change Log](https://github.com/infor-design/enterprise-ng/blob/master/docs/CHANGELOG.md)

### v4.11.0 Features

- `[General]` It is now possible to make custom builds. With a custom build you specify a command with a list of components that you use. This can be used to reduce the bundle size for both js and css. ([#417](https://github.com/infor-design/enterprise/issues/417))
- `[Calendar]` Added more features including: a readonly view, ability for events to span days, tooltips and notifications ([#417](https://github.com/infor-design/enterprise/issues/417))
- `[Lookup]` Added the ability to select across pages, even when doing server side paging. ([#375](https://github.com/infor-design/enterprise/issues/375))
- `[Datagrid]` Improved tooltip performance, and now tooltips show on cells that are not fully displayed. ([#447](https://github.com/infor-design/enterprise/issues/447))

### v4.11.0 Fixes

- `[Dropdown]` The onKeyDown callback was not firing if CTRL key is used. This is fixed. ([#793](https://github.com/infor-design/enterprise/issues/793))
- `[Tree]` Added a small feature to preserve the tree node states on reload. ([#792](https://github.com/infor-design/enterprise/issues/792))
- `[Tree]` Added a disable/enable method to disable/enable the whole tree. ([#752](https://github.com/infor-design/enterprise/issues/752))
- `[App Menu]` Fixed a bug clearing the search filter box. ([#702](https://github.com/infor-design/enterprise/issues/702))
- `[Column Chart]` Added a yAxis option, you can use to format the yAxis in custom ways. ([#627](https://github.com/infor-design/enterprise/issues/627))
- `[General]` More fixes to use external ids tokens. ([#708](https://github.com/infor-design/enterprise/issues/708))
- `[Datagrid]` Fixed an error calling selectRows with an integer. ([#756](https://github.com/infor-design/enterprise/issues/756))
- `[Tree]` Fixed a bug that caused newly added rows to not be draggable. ([#618](https://github.com/infor-design/enterprise/issues/618))
- `[Dropdown / Multiselect]` Re-added the ability to have a placeholder on the component. ([#832](https://github.com/infor-design/enterprise/issues/832))
- `[Datagrid]` Fixed a bug that caused dropdown filters to not save on reload of page (saveUserSettings) ([#791](https://github.com/infor-design/enterprise/issues/791))
- `[Dropdown]` Fixed a bug that caused an unneeded scrollbar. ([#786](https://github.com/infor-design/enterprise/issues/786))
- `[Tree]` Added drag events and events for when the data is changed. ([#801](https://github.com/infor-design/enterprise/issues/801))
- `[Datepicker]` Fixed a bug updating settings, where time was not changing correctly. ([#305](https://github.com/infor-design/enterprise/issues/305))
- `[Tree]` Fixed a bug where the underlying dataset was not synced up. ([#718](https://github.com/infor-design/enterprise/issues/718))
- `[Lookup]` Fixed incorrect text color on chrome. ([#762](https://github.com/infor-design/enterprise/issues/762))
- `[Editor]` Fixed duplicate ID's on the popup dialogs. ([#746](https://github.com/infor-design/enterprise/issues/746))
- `[Dropdown]` Fixed misalignment of icons on IOS. ([#657](https://github.com/infor-design/enterprise/issues/657))
- `[Demos]` Fixed a bug that caused RTL pages to sometimes load blank. ([#814](https://github.com/infor-design/enterprise/issues/814))
- `[Modal]` Fixed a bug that caused the modal to close when clicking an accordion on the modal. ([#747](https://github.com/infor-design/enterprise/issues/747))
- `[Tree]` Added a restoreOriginalState method to set the tree back to its original state. ([#751](https://github.com/infor-design/enterprise/issues/751))
- `[Datagrid]` Added an example of a nested datagrid with scrolling. ([#172](https://github.com/infor-design/enterprise/issues/172))
- `[Datagrid]` Fixed column alignment issues on grouped column examples. ([#147](https://github.com/infor-design/enterprise/issues/147))
- `[Datagrid]` Fixed bugs when dragging and resizing grouped columns. ([#374](https://github.com/infor-design/enterprise/issues/374))
- `[Validation]` Fixed a bug that caused validations with changing messages to not go away on correction. ([#640](https://github.com/infor-design/enterprise/issues/640))
- `[Datagrid]` Fixed bugs in actionable mode (enter was not moving down). ([#788](https://github.com/infor-design/enterprise/issues/788))
- `[Bar Charts]` Fixed bug that caused tooltips to occasionally not show up. ([#739](https://github.com/infor-design/enterprise/issues/739))
- `[Dirty]` Fixed appearance/contrast on high contrast theme. ([#692](https://github.com/infor-design/enterprise/issues/692))
- `[Locale]` Fixed incorrect date time format. ([#608](https://github.com/infor-design/enterprise/issues/608))
- `[Dropdown]` Fixed bug where filtering did not work with CAPS lock on. ([#608](https://github.com/infor-design/enterprise/issues/608))
- `[Accordion]` Fixed styling issue on safari. ([#282](https://github.com/infor-design/enterprise/issues/282))
- `[Dropdown]` Fixed a bug on mobile devices, where the list would close on scrolling. ([#656](https://github.com/infor-design/enterprise/issues/656))

### v4.11.0 Chore & Maintenance

- `[Textarea]` Added additional test coverage. ([#337](https://github.com/infor-design/enterprise/issues/337))
- `[Tree]` Added additional test coverage. ([#752](https://github.com/infor-design/enterprise/issues/752))
- `[Busy Indicator]` Added additional test coverage. ([#233](https://github.com/infor-design/enterprise/issues/233))
- `[Docs]` Added additional information for developers on how to use IDS. ([#721](https://github.com/infor-design/enterprise/issues/721))
- `[Docs]` Added Id's and test notes to all pages. ([#259](https://github.com/infor-design/enterprise/issues/259))
- `[Docs]` Fixed issues on the wizard docs. ([#824](https://github.com/infor-design/enterprise/issues/824))
- `[Accordion]` Added additional test coverage. ([#516](https://github.com/infor-design/enterprise/issues/516))
- `[General]` Added sass linter (stylelint). ([#767](https://github.com/infor-design/enterprise/issues/767))

(53 Issues Solved This Release, Backlog Enterprise 170, Backlog Ng 41, 587 Functional Tests, 458 e2e Tests)

## v4.10.0

- [Npm Package](https://www.npmjs.com/package/ids-enterprise)
- [IDS Enterprise Angular Change Log](https://github.com/infor-design/enterprise-ng/blob/master/docs/CHANGELOG.md)

### v4.10.0 Features

- `[Tooltips]` Will now activate on longpress on mobile devices. ([#400](https://github.com/infor-design/enterprise/issues/400))
- `[Contextmenu]` Will now activate on longpress on mobile devices (except when on inputs). ([#245](https://github.com/infor-design/enterprise/issues/245))
- `[Locale]` Added support for zh-Hant and zh-Hans. ([#397](https://github.com/infor-design/enterprise/issues/397))
- `[Tree]` Greatly improved rendering and expanding performance. ([#251](https://github.com/infor-design/enterprise/issues/251))
- `[General]` Internally all of the sass is now extended from [IDS Design tokens]( https://github.com/infor-design/design-system) ([#354](https://github.com/infor-design/enterprise/issues/354))
- `[Calendar]` Added initial readonly calendar. At the moment the calendar can only render events and has a filtering feature. More will be added next sprint. ([#261](https://github.com/infor-design/enterprise/issues/261))

### v4.10.0 Fixes

- `[Dropdown]` Minor Breaking Change for Xss reasons we removed the ability to set a custom hex color on icons in the dropdown. You can still pass in one of the alert colors from the colorpalette (fx alert, good, info). This was not even shown in the examples so may not be missed. ([#256](https://github.com/infor-design/enterprise/issues/256))
- `[Popupmenu]` Fixed a problem in popupmenu, if it was opened in immediate mode, submenus will be cleared of their text when the menu is eventually closed. ([#701](https://github.com/infor-design/enterprise/issues/701))
- `[Editor]` Fixed xss injection problem on the link dialog. ([#257](https://github.com/infor-design/enterprise/issues/257))
- `[Spinbox]` Fixed a height / alignment issue on spinboxes when used in short height configuration. ([#547](https://github.com/infor-design/enterprise/issues/547))
- `[Datepicker / Mask]` Fixed an issue in angular that caused using backspace to not save back to the model. ([#51](https://github.com/infor-design/enterprise-ng/issues/51))
- `[Field Options]` Fixed mobile support so they now work on touch better on IOS and Android. ([#555](https://github.com/infor-design/enterprise-ng/issues/555))
- `[Tree]` Tree with + and - for the folders was inversed visually. This was fixed, update your svg.html ([#685](https://github.com/infor-design/enterprise-ng/issues/685))
- `[Modal]` Fixed an alignment issue with the closing X on the top corner. ([#662](https://github.com/infor-design/enterprise-ng/issues/662))
- `[Popupmenu]` Fixed a visual flickering when opening dynamic submenus. ([#588](https://github.com/infor-design/enterprise/issues/588))
- `[Tree]` Added full unit and functional tests. ([#264](https://github.com/infor-design/enterprise/issues/264))
- `[Lookup]` Added full unit and functional tests. ([#344](https://github.com/infor-design/enterprise/issues/344))
- `[Datagrid]` Added more unit and functional tests. ([#242](https://github.com/infor-design/enterprise/issues/242))
- `[General]` Updated the develop tools and sample app to Node 10. During this update we set package-lock.json to be ignored in .gitignore ([#540](https://github.com/infor-design/enterprise/issues/540))
- `[Modal]` Allow beforeOpen callback to run optionally whether you have content or not passed back. ([#409](https://github.com/infor-design/enterprise/issues/409))
- `[Datagrid]` The lookup editor now supports left, right, and center align on the column settings. ([#228](https://github.com/infor-design/enterprise/issues/228))
- `[Mask]` When adding prefixes and suffixes (like % and $) if all the rest of the text is cleared, these will also now be cleared. ([#433](https://github.com/infor-design/enterprise/issues/433))
- `[Popupmenu]` Fixed low contrast selection icons in high contrast theme. ([#410](https://github.com/infor-design/enterprise/issues/410))
- `[Header Popupmenu]` Fixed missing focus state. ([#514](https://github.com/infor-design/enterprise/issues/514))
- `[Datepicker]` When using legends on days, fixed a problem that the hover states are shown incorrectly when changing month. ([#514](https://github.com/infor-design/enterprise/issues/514))
- `[Listview]` When the search field is disabled, it was not shown with disabled styling, this is fixed. ([#422](https://github.com/infor-design/enterprise/issues/422))
- `[Donut]` When having 4 or 2 sliced the tooltip would not show up on some slices. This is fixed. ([#482](https://github.com/infor-design/enterprise/issues/482))
- `[Datagrid]` Added a searchExpandableRow option so that you can control if data in expandable rows is searched/expanded. ([#480](https://github.com/infor-design/enterprise/issues/480))
- `[Multiselect]` If more items then fit are selected the tooltip was not showing on initial load, it only showed after changing values. This is fixed. ([#633](https://github.com/infor-design/enterprise/issues/633))
- `[Tooltip]` An example was added showing how you can show tooltips on disabled buttons. ([#453](https://github.com/infor-design/enterprise/issues/453))
- `[Modal]` A title with brackets in it was not escaping the text correctly. ([#246](https://github.com/infor-design/enterprise/issues/246))
- `[Modal]` Pressing enter when on inputs such as file upload no longer closes the modal. ([#321](https://github.com/infor-design/enterprise/issues/321))
- `[Locale]` Sent out translations so things like the Editor New/Same window dialog will be translated in the future. ([#511](https://github.com/infor-design/enterprise/issues/511))
- `[Nested Datagrid]` Fixed focus issues, the wrong cell in the nest was getting focused. ([#371](https://github.com/infor-design/enterprise/issues/371))

(44 Issues Solved This Release, Backlog Enterprise 173, Backlog Ng 44, 565 Functional Tests, 426 e2e Tests)

## v4.9.0

- [Npm Package](https://www.npmjs.com/package/ids-enterprise)
- [IDS Enterprise Angular Change Log](https://github.com/infor-design/enterprise-ng/blob/master/docs/CHANGELOG.md)

### v4.9.0 Features

- `[Datagrid]` Changed the way alerts work on rows. It now no longer requires an extra column. The rowStatus column will now be ignored so can be removed. When an alert / error / info message is added to the row the whole row will highlight. ([Check out the example.](https://bit.ly/2LC33iJ) ([#258](https://github.com/infor-design/enterprise/issues/258))
- `[Modal]` Added an option `showCloseBtn` which when set to true will show a X button on the top left corner. ([#358](https://github.com/infor-design/enterprise/issues/358))
- `[Multiselect / Dropdown]` Added the ability to see the search term during ajax requests. ([#267](https://github.com/infor-design/enterprise/issues/267))
- `[Scatterplot]` Added a scatter plot chart similar to a bubble chart but with shapes. ([Check out the example.](https://bit.ly/2K9N59M) ([#341](https://github.com/infor-design/enterprise/issues/341))
- `[Toast]` Added an option `allowLink` which when set to true will allow you to specify a `<a>` in the message content to add a link to the message. ([#341](https://github.com/infor-design/enterprise/issues/341))

### v4.9.0 Fixes

- `[Accordion]` Fixed an issue that prevented a right click menu from working on the accordion. ([#238](https://github.com/infor-design/enterprise/issues/238))
- `[Charts]` Fixed up missing empty states and selection methods so they work on all charts. ([#265](https://github.com/infor-design/enterprise/issues/265))
- `[Datagrid]` Fixed the performance of pasting from excel. ([#240](https://github.com/infor-design/enterprise/issues/240))
- `[Datagrid]` The keyword search will now clear when reloading data. ([#307](https://github.com/infor-design/enterprise/issues/307))
- `[Docs]` Fixed several noted missing pages and broken links in the docs. ([#244](https://github.com/infor-design/enterprise/issues/244))
- `[Dropdown]` Fixed bug in badges configuration. ([#270](https://github.com/infor-design/enterprise/issues/270))
- `[Flex Layout]` Fixed field-flex to work better on IE. ([#252](https://github.com/infor-design/enterprise/issues/252))
- `[Editor]` Fixed bug that made it impossible to edit the visual tab. ([#478](https://github.com/infor-design/enterprise/issues/478))
- `[Editor]` Fixed a bug with dirty indicator that caused a messed up layout. ([#241](https://github.com/infor-design/enterprise/issues/241))
- `[Lookup]` Fixed it so that select will work correctly when filtering. ([#248](https://github.com/infor-design/enterprise/issues/248))
- `[Header]` Fixed missing `More` tooltip on the header. ([#345](https://github.com/infor-design/enterprise/issues/345))
- `[Validation]` Added fixes to prevent `error` and `valid` events from going off more than once. ([#237](https://github.com/infor-design/enterprise/issues/237))
- `[Validation]` Added fixes to make multiple messages work better. There is now a `getMessages()` function that will return all erros on a field as an array. The older `getMessage()` will still return a string. ([#237](https://github.com/infor-design/enterprise/issues/237))
- `[Validation]` Fixed un-needed event handlers when using fields on a tab. ([#332](https://github.com/infor-design/enterprise/issues/332))

### v4.9.0 Chore & Maintenance

- `[Blockgrid]` Added full test coverage ([#234](https://github.com/infor-design/enterprise/issues/234))
- `[CAP]` Fixed some examples that would not close ([#283](https://github.com/infor-design/enterprise/issues/283))
- `[Datepicker]` Added full test coverage ([#243](https://github.com/infor-design/enterprise/issues/243))
- `[Datagrid]` Fixed an example so that it shows how to clear a dropdown filter. ([#254](https://github.com/infor-design/enterprise/issues/254))
- `[Docs]` Added TEAMS.MD for collecting info on the teams using ids. If you are not in the list let us know or make a pull request. ([#350](https://github.com/infor-design/enterprise/issues/350))
- `[Listview]` Fixed some links in the sample app that caused some examples to fail. ([#273](https://github.com/infor-design/enterprise/issues/273))
- `[Tabs]` Added more test coverage ([#239](https://github.com/infor-design/enterprise/issues/239))
- `[Toast]` Added full test coverage ([#232](https://github.com/infor-design/enterprise/issues/232))
- `[Testing]` Added visual regression tests, and more importantly a system for doing them via CI. ([#255](https://github.com/infor-design/enterprise/issues/255))

(34 Issues Solved This Release, Backlog Enterprise 158, Backlog Ng 41, 458 Functional Tests, 297 e2e Tests)

## v4.8.0

- [Npm Package](https://www.npmjs.com/package/ids-enterprise)
- [IDS Enterprise Angular Change Log](https://github.com/infor-design/enterprise-ng/blob/master/docs/CHANGELOG.md)

### v4.8.0 Features

- `[Datagrid]` Added an example of Nested Datagrids with ([basic nested grid support.](https://bit.ly/2lGKM4a)) ([#SOHO-3474](https://jira.infor.com/browse/SOHO-3474))
- `[Datagrid]` Added support for async validation. ([#SOHO-7943](https://jira.infor.com/browse/SOHO-7943))
- `[Export]` Extracted excel export code so it can be run outside the datagrid. ([#SOHO-7246](https://jira.infor.com/browse/SOHO-7246))

### v4.8.0 Fixes

- `[Searchfield / Toolbar Searchfield]` Merged code between them so there is just one component. This reduced code and fixed many bugs. ([#161](https://github.com/infor-design/enterprise/pull/161))
- `[Datagrid]` Fixed issues using expand row after hiding/showing columns. ([#SOHO-8103](https://jira.infor.com/browse/SOHO-8103))
- `[Datagrid]` Fixed issue that caused nested grids in expandable rows to hide after hiding/showing columns on the parent grid. ([#SOHO-8102](https://jira.infor.com/browse/SOHO-8102))
- `[Datagrid]` Added an example showing Math rounding on numeric columns ([#SOHO-5168](https://jira.infor.com/browse/SOHO-5168))
- `[Datagrid]` Date editors now maintain date format correctly. ([#SOHO-5861](https://jira.infor.com/browse/SOHO-5861))
- `[Datagrid]` Fixed alignment off sort indicator on centered columns. ([#SOHO-7444](https://jira.infor.com/browse/SOHO-7444))
- `[Datagrid]` Behavior Change - Sorting clicking now no longer refocuses last cell. ([#SOHO-7682](https://jira.infor.com/browse/SOHO-7682))
- `[Datagrid]` Fixed formatter error that showed NaN on some number cells. ([#SOHO-7839](https://jira.infor.com/browse/SOHO-7682))
- `[Datagrid]` Fixed a bug rendering last column in some situations. ([#SOHO-7987](https://jira.infor.com/browse/SOHO-7987))
- `[Datagrid]` Fixed incorrect data in context menu event. ([#SOHO-7991](https://jira.infor.com/browse/SOHO-7991))
- `[Dropdown]` Added an onKeyDown option so keys can be overriden. ([#SOHO-4815](https://jira.infor.com/browse/SOHO-4815))
- `[Slider]` Fixed step slider to work better jumping across steps. ([#SOHO-6271](https://jira.infor.com/browse/SOHO-6271))
- `[Tooltip]` Will strip tooltip markup to prevent xss. ([#SOHO-6522](https://jira.infor.com/browse/SOHO-6522))
- `[Contextual Action Panel]` Fixed alignment issue on x icon. ([#SOHO-6612](https://jira.infor.com/browse/SOHO-6612))
- `[Listview]` Fixed scrollbar size when removing items. ([#SOHO-7402](https://jira.infor.com/browse/SOHO-7402))
- `[Navigation Popup]` Fixed a bug setting initial selected value. ([#SOHO-7411](https://jira.infor.com/browse/SOHO-7411))
- `[Grid]` Added a no-margin setting for nested grids with no indentation. ([#SOHO-7495](https://jira.infor.com/browse/SOHO-7495))
- `[Grid]` Fixed positioning of checkboxes in the grid. ([#SOHO-7979](https://jira.infor.com/browse/SOHO-7979))
- `[Tabs]` Fixed bug calling add in NG applications. ([#SOHO-7511](https://jira.infor.com/browse/SOHO-7511))
- `[Listview]` Selected event now contains the dataset row. ([#SOHO-7512](https://jira.infor.com/browse/SOHO-7512))
- `[Multiselect]` Fixed incorrect showing of delselect button in certain states. ([#SOHO-7535](https://jira.infor.com/browse/SOHO-7535))
- `[Search]` Fixed bug where highlight search terms where not shown in bold. ([#SOHO-7796](https://jira.infor.com/browse/SOHO-7796))
- `[Multiselect]` Improved performance on select all. ([#SOHO-7816](https://jira.infor.com/browse/SOHO-7816))
- `[Spinbox]` Fixed problem where you could arrow up in a readonly spinbox. ([#SOHO-8025](https://jira.infor.com/browse/SOHO-8025))
- `[Dropdown]` Fixed bug selecting two items with same value. ([#SOHO-8029](https://jira.infor.com/browse/SOHO-8029))
- `[Modal]` Fixed incorrect enabling of submit on validating modals. ([#SOHO-8042](https://jira.infor.com/browse/SOHO-8042))
- `[Modal]` Fixed incorrect closing of modal on enter key. ([#SOHO-8059](https://jira.infor.com/browse/SOHO-8059))
- `[Rating]` Allow decimal values for example 4.3. ([#SOHO-8063](https://jira.infor.com/browse/SOHO-8063))
- `[Datepicker]` Prevent datepicker from scrolling to the top of the browser. ([#SOHO-8107](https://jira.infor.com/browse/SOHO-8107))
- `[Tag]` Fixed layout on Right-To-Left. ([#SOHO-8120](https://jira.infor.com/browse/SOHO-8120))
- `[Listview]` Fixed missing render event. ([#SOHO-8129](https://jira.infor.com/browse/SOHO-8129))
- `[Angular Datagrid]` Fixed maskOptions input definition. ([#SOHO-8131](https://jira.infor.com/browse/SOHO-8131))
- `[Datepicker]` Fixed several bugs on the UmAlQura Calendar. ([#SOHO-8147](https://jira.infor.com/browse/SOHO-8147))
- `[Datagrid]` Fixed bug on expanding and collapsing multiple expandable rows. ([#SOHO-8154](https://jira.infor.com/browse/SOHO-8154))
- `[Pager]` Fixed focus state clicking page numbers. ([#SOHO-4528](https://jira.infor.com/browse/SOHO-4528))
- `[SearchField]` Fixed bug initializing search field with text. ([#SOHO-4820](https://jira.infor.com/browse/SOHO-4820))
- `[ColorPicker]` Fixed bug with incorrect cursor on readonly color picker. ([#SOHO-8030](https://jira.infor.com/browse/SOHO-8030))
- `[Pie]` Fixed ui glitch on mobile when pressing slices. ([#SOHO-8141](https://jira.infor.com/browse/SOHO-8141))

### v4.8.0 Chore & Maintenance

- `[Npm Package]` Added back sass files in correct folder structure. ([#SOHO-7583](https://jira.infor.com/browse/SOHO-7583))
- `[Menu Button]` Added button functional and e2e Tests. ([#SOHO-7600](https://jira.infor.com/browse/SOHO-7600))
- `[Textarea]` Added Textarea functional and e2e Tests. ([#SOHO-7929](https://jira.infor.com/browse/SOHO-7929))
- `[ListFilter]` Added ListFilter functional and e2e Tests. ([#SOHO-7975](https://jira.infor.com/browse/SOHO-7975))
- `[Colorpicker]` Added Colorpicker functional and e2e Tests. ([#SOHO-8078](https://jira.infor.com/browse/SOHO-8078))
- `[Site / Docs]` Fixed a few broken links ([#SOHO-7993](https://jira.infor.com/browse/SOHO-7993))

(62 Jira Issues Solved This Release, Backlog Dev 186, Design 110, Unresolved 349, Test Count 380 Functional, 178 e2e )

## v4.7.0

- [Full Jira Release Notes](https://bit.ly/2HyT3zF)
- [Npm Package](https://www.npmjs.com/package/ids-enterprise)
- [IDS Enterprise Angular Change Log](https://github.com/infor-design/enterprise-ng/blob/master/docs/CHANGELOG.md)

### v4.7.0 Features

- `[Github]` The project was migrated to be open source on github with a new workflow and testing suite.
- `[Tag]` Added a Tag angular component. ([#SOHO-8005](https://jira.infor.com/browse/SOHO-8006))
- `[Validate]` Exposed validate and removeMessage methods. ([#SOHO-8003](https://jira.infor.com/browse/SOHO-8003))
- `[General]` Upgrade to Angular 6 ([#SOHO-7927](https://jira.infor.com/browse/SOHO-7927))
- `[General]` Introduced nightly versions in npm ([#SOHO-7804](https://jira.infor.com/browse/SOHO-7804))
- `[Multiselect]` A tooltip now shows if more content is selected than fits in the input. ([#SOHO-7799](https://jira.infor.com/browse/SOHO-7799))
- `[Datepicker]` Added an option to restrict moving to months that are not available to select from. ([#SOHO-7384](https://jira.infor.com/browse/SOHO-7384))
- `[Validation]` Added and icon alert([#SOHO-7225](https://jira.infor.com/browse/SOHO-7225)
- `[General]` Code is now available on ([public npm](https://www.npmjs.com/package/ids-enterprise)) ([#SOHO-7083](https://jira.infor.com/browse/SOHO-7083))

### v4.7.0 Fixes

- `[Lookup]` Fixed existing example that shows using an autocomplete on a lookup. ([#SOHO-8070](https://jira.infor.com/browse/SOHO-8070))
- `[Lookup]` Fixed existing example that shows creating a customized dialog on the lookup ([#SOHO-8069](https://jira.infor.com/browse/SOHO-8069))
- `[Lookup]` Fixed existing example that incorrectly showed a checkbox column. ([#SOHO-8068](https://jira.infor.com/browse/SOHO-8068))
- `[Line Chart]` Fixed an error when provoking the tooltip. ([#/SOHO-8051](https://jira.infor.com/browse/SOHO-8051))
- `[Module Tabs]` Fixed a bug toggling the menu on mobile. ([#/SOHO-8043](https://jira.infor.com/browse/SOHO-8043))
- `[Autocomplete]` Fixed a bug that made enter key not work to select. ([#SOHO-8036](https://jira.infor.com/browse/SOHO-8036))
- `[Tabs]` Removed an errant scrollbar that appeared sometimes on IE ([#SOHO-8034](https://jira.infor.com/browse/SOHO-8034))
- `[Datagrid]` The drill down click event now currently shows the right row information in the event data. ([#SOHO-8023](https://jira.infor.com/browse/SOHO-8023))
- `[Datagrid]` Fixed a broken nested data example. ([#SOHO-8019](https://jira.infor.com/browse/SOHO-8019))
- `[Datagrid]` Fixed a broken paging example. ([#SOHO-8013](https://jira.infor.com/browse/SOHO-8013))
- `[Datagrid]` Hyperlinks now can be clicked when in a datagrid expandable row. ([#SOHO-8009](https://jira.infor.com/browse/SOHO-8009))
- `[Popupmenu]` Removed extra padding on icon menus ([#SOHO-8006](https://jira.infor.com/browse/SOHO-8006))
- `[Spinbox]` Range limits now work correctly ([#SOHO-7999](https://jira.infor.com/browse/SOHO-7999))
- `[Dropdown]` Fixed not working filtering on nosearch option. ([#SOHO-7998](https://jira.infor.com/browse/SOHO-7998))
- `[Hierarchy]` Children layout and in general layouts where improved. ([#SOHO-7992](https://jira.infor.com/browse/SOHO-7992))
- `[Buttons]` Fixed layout issues on mobile. ([#SOHO-7982](https://jira.infor.com/browse/SOHO-7982))
- `[Datagrid]` Fixed format initialization issue ([#SOHO-7982](https://jira.infor.com/browse/SOHO-7982))
- `[Lookup]` Fixed a problem that caused the lookup to only work once. ([#SOHO-7971](https://jira.infor.com/browse/SOHO-7971))
- `[Treemap]` Fix a bug using `fixture.detectChanges()`. ([#SOHO-7969](https://jira.infor.com/browse/SOHO-7969))
- `[Textarea]` Fixed a bug that made it possible for the count to go to a negative value. ([#SOHO-7952](https://jira.infor.com/browse/SOHO-7952))
- `[Tabs]` Fixed a bug that made extra events fire. ([#SOHO-7948](https://jira.infor.com/browse/SOHO-7948))
- `[Toolbar]` Fixed a with showing icons and text in the overflowmenu. ([#SOHO-7942](https://jira.infor.com/browse/SOHO-7942))
- `[DatePicker]` Fixed an error when restricting dates. ([#SOHO-7922](https://jira.infor.com/browse/SOHO-7922))
- `[TimePicker]` Fixed sort order of times in arabic locales. ([#SOHO-7920](https://jira.infor.com/browse/SOHO-7920))
- `[Multiselect]` Fixed initialization of selected items. ([#SOHO-7916](https://jira.infor.com/browse/SOHO-7916))
- `[Line Chart]` Solved a problem clicking lines to select. ([#SOHO-7912](https://jira.infor.com/browse/SOHO-7912))
- `[Hierarchy]` Improved RTL version ([#SOHO-7888](https://jira.infor.com/browse/SOHO-7888))
- `[Datagrid]` Row click event now shows correct data when using Groups ([#SOHO-7861](https://jira.infor.com/browse/SOHO-7861))
- `[Modal]` Fixed cut of border on checkboxe focus states. ([#SOHO-7856](https://jira.infor.com/browse/SOHO-7856))
- `[Colorpicker]` Fixed cropped labels when longer ([#SOHO-7817](https://jira.infor.com/browse/SOHO-7817))
- `[Label]` Fixed cut off Thai characters ([#SOHO-7814](https://jira.infor.com/browse/SOHO-7814))
- `[Colorpicker]` Fixed styling issue on margins ([#SOHO-7776](https://jira.infor.com/browse/SOHO-7776))
- `[Hierarchy]` Fixed several layout issues and changed the paging example to show the back button on the left. ([#SOHO-7622](https://jira.infor.com/browse/SOHO-7622))
- `[Bar Chart]` Fixed RTL layout issues ([#SOHO-5196](https://jira.infor.com/browse/SOHO-5196))
- `[Lookup]` Made delimiter an option / changable ([#SOHO-4695](https://jira.infor.com/browse/SOHO-4695))

### v4.7.0 Chore & Maintenance

- `[Timepicker]` Added functional and e2e Tests ([#SOHO-7809](https://jira.infor.com/browse/SOHO-7809))
- `[General]` Restructured the project to clean up and separate the demo app from code. ([#SOHO-7803](https://jira.infor.com/browse/SOHO-7803))

(56 Jira Issues Solved This Release, Backlog Dev 218, Design 101, Unresolved 391, Test Count 232 Functional, 117 e2e )

## v4.6.0

- [Full Jira Release Notes](https://bit.ly/2jodbem)
- [Npm Package](http://npm.infor.com)
- [IDS Enterprise Angular Change Log](https://github.com/infor-design/enterprise-ng/blob/master/docs/CHANGELOG.md)

### v4.6.0 Key New Features

- `[Treemap]` New Component Added
- `[Website]` Launch of new docs site <https://design.infor.com/code/ids-enterprise/latest>
- `[Security]` Ids Now passes CSP (Content Security Policy) Compliance for info see <docs/SECURITY.md>.
- `[Toolbar]` New ["toolbar"](http://usalvlhlpool1.infor.com/4.6.0/components/toolbar-flex/list)
    - Based on css so it is much faster.
    - Expect a future breaking change from flex-toolbar to this toolbar when all features are implemented.
    - As of now collapsible search is not supported yet.

### v4.6.0 Behavior Changes

- `[App Menu]` Now automatically closes when items are clicked on mobile devices.

### v4.6.0 Improvements

- `[Angular]` Validation now allows dynamic functions.
- `[Editor]` Added a clear method.
- `[Locale]` Map iw locale to Hebrew.
- `[Locale]` Now defaults locals with no country. For example en maps to en-US es and es-ES.
- `[Color Picker]` Added option to clear the color.
- `[Angular]` Allow Formatters, Editors to work with Soho. without the migration script.
- `[Added a new labels example <http://usalvlhlpool1.infor.com/4.6.0/components/form/example-labels.html>
- `[Angular]` Added new Chart Wrappers (Line, Bar, Column ect ).
- `[Datagrid]` Added file up load editor.
- `[Editor]` Its possible to put a link on an image now.

### v4.6.0 Code Updates / Breaking Changes

- `[Templates]` The internal template engine changed for better XSS security as a result one feature is no longer supported. If you have a delimiter syntax to embed html like `{{& name}}`, change this to be `{{{name}}}`.
- `[jQuery]` Updated from 3.1.1 to 3.3.1.

### v4.6.0 Bug Fixes

- `[Angular]` Added fixes so that the `soho.migrate` script is no longer needed.
- `[Angular Datagrid]` Added filterWhenTyping option.
- `[Angular Popup]` Expose close, isOpen and keepOpen.
- `[Angular Linechart]` Added "xAxis" and "yAxis" options.
- `[Angular Treemap]` Added new wrapper.
- `[Angular Rating]` Added a rating wrapper.
- `[Angular Circle Page]` Added new wrapper.
- `[Checkbox]` Fixed issue when you click the top left of the page, would toggle the last checkbox.
- `[Composite Form]` Fixed broken swipe.
- `[Colorpicker]` Fixed cases where change did not fire.
- `[Colorpicker]` Added short field option.
- `[Completion Chart]` Added more colors.
- `[Datagrid]` Fixed some misaligned icons on short row height.
- `[Datagrid]` Fixed issue that blank dropdown filter items would not show.
- `[Datagrid]` Added click arguments for more information on editor clicks and callback data.
- `[Datagrid]` Fixed wrong data on events on second page with expandable row.
- `[Datagrid]` Fixed focus / filter bugs.
- `[Datagrid]` Fixed bug with filter dropdowns on IOS.
- `[Datagrid]` Fixed column alignment when scrolling and RTL.
- `[Datagrid]` Fixed NaN error when using the colspan example.
- `[Datagrid]` Made totals work correctly when filtering.
- `[Datagrid]` Fixed issue with focus when multiple grids on a page.
- `[Datagrid]` Removed extra rows from the grid export when using expandable rows.
- `[Datagrid]` Fixed performance of select all on paging client side.
- `[Datagrid]` Fixed text alignment on header when some columns are not filterable.
- `[Datagrid]` Fixed wrong cursor on non actionable rows.
- `[Hierarchy]` Fixed layout issues.
- `[Mask]` Fixed issue when not using decimals in the pattern option.
- `[Modal]` Allow editor and dropdown to properly block the submit button.
- `[Menu Button]` Fixed beforeOpen so it also runs on submenus.
- `[Message]` Fixed XSS vulnerability.
- `[Pager]` Added fixes for RTL.
- `[List Detail]` Improved amount of space the header takes
- `[Multiselect]` Fixed problems when using the tab key well manipulating the multiselect.
- `[Multiselect]` Fixed bug with select all not working correctly.
- `[Multiselect]` Fixed bug with required validation rule.
- `[Spinbox]` Fixed issue on short field versions.
- `[Textarea]` Fixed issue with counter when in angular and on a modal.
- `[Toast]` Fixed XSS vulnerability.
- `[Tree]` Fixed checkbox click issue.
- `[Lookup]` Fixed issue in the example when running on Edge.
- `[Validation]` Fixed broken form submit validation.
- `[Vertical Tabs]` Fix cut off header.

(98 Jira Issues Solved This Release, Backlog Dev 388, Design 105, Unresolved 595, Test Coverage 6.66%)

## v4.5.0

### v4.5.0 Key New Features

- `[Font]` Experimental new font added from IDS as explained.
- `[Datagrid]` Added support for pasting from excel.
- `[Datagrid]` Added option to specify which column stretches.

### v4.5.0 Behavior Changes

- `[Search Field]` `ESC` incorrectly cleared the field and was inconsistent. The proper key is `ctrl + backspace` (PC )/ `alt + delete` (mac) to clear all field contents. `ESC` no longer does anything.

### v4.5.0 Improvements

- `[Datagrid]` Added support for a two line title on the header.
- `[Dropdown]` Added onKeyPress override for custom key strokes.
- `[Contextual Action Panel]` Added an option to add a right side close button.
- `[Datepicker]` Added support to select ranges.
- `[Maintenence]` Added more unit tests.
- `[Maintenence]` Removed jsHint in favor of Eslint.

### v4.5.0 Code Updates / Breaking Changes

- `[Swaplist]` changed custom events `beforeswap and swapupdate` data (SOHO-7407). From `Array: list-items-moved` to `Object: from: container-info, to: container-info and items: list-items-moved`. It now uses data in a more reliable way

### v4.5.0 Bug Fixes

- `[Angular]` Added new wrappers for Radar, Bullet, Line, Pie, Sparkline.
- `[Angular Dropdown]` Fixed missing data from select event.
- `[Colorpicker]` Added better translation support.
- `[Compound Field]` Fixed layout with some field types.
- `[Datepicker]` Fixed issues with validation in certain locales.
- `[Datepicker]` Not able to validate on MMMM.
- `[Datagrid]` Fixed bug that filter did not work when it started out hidden.
- `[Datagrid]` Fixed issue with context menu not opening repeatedly.
- `[Datagrid]` Fixed bug in indeterminate paging with smaller page sizes.
- `[Datagrid]` Fixed error when editing some numbers.
- `[Datagrid]` Added support for single line markup.
- `[Datagrid]` Fixed exportable option, which was not working for both csv and xls export.
- `[Datagrid]` Fixed column sizing logic to work better with alerts and alerts plus text.
- `[Datagrid]` Fixed bug when reordering rows with expandable rows.
- `[Datagrid]` Added events for opening and closing the filter row.
- `[Datagrid]` Fixed bugs on multiselect + tree grid.
- `[Datagrid]` Fixed problems with missing data on click events when paging.
- `[Datagrid]` Fixed problems editing with paging.
- `[Datagrid]` Fixed Column alignment calling updateDataset.
- `[Datagrid]` Now passes sourceArgs for the filter row.
- `[Dropdown]` Fixed cursor on disabled items.
- `[Editor]` Added paste support for links.
- `[Editor]` Fixed bug that prevented some shortcut keys from working.
- `[Editor]` Fixed link pointers in readonly mode.
- `[Expandable Area]` Fixed bug when not working on second page.
- `[General]` Some ES6 imports missing.
- `[Personalization]` Added support for cache bust.
- `[Locale]` Fixed some months missing in some cultures.
- `[Listview]` Removed redundant resize events.
- `[Line]` Fixed problems updating data.
- `[Mask]` Fixed bug on alpha masks that ignored the last character.
- `[Modal]` Allow enter key to be stopped for forms.
- `[Modal]` Allow filter row to work if a grid is on a modal.
- `[Fileupload]` Fixed bug when running in Contextual Action Panel.
- `[Searchfield]` Fixed wrong width.
- `[Step Process]` Improved layout and responsive.
- `[Step Process]` Improved wrapping of step items.
- `[Targeted Achievement]` Fixed icon alignment.
- `[Timepicker]` Fixed error calling removePunctuation.
- `[Text Area]` Adding missing classes for use in responsive-forms.
- `[Toast]` Fixed missing animation.
- `[Tree]` Fixed a bug where if the callback is not async the node wont open.
- `[Track Dirty]` Fixed error when used on a file upload.
- `[Track Dirty]` Did not work to reset dirty on editor and Multiselect.
- `[Validation]` Fixed more extra events firing.

(67 Jira Issues Solved This Release, Backlog Dev 378, Design 105, Unresolved 585, Test Coverage 6% )<|MERGE_RESOLUTION|>--- conflicted
+++ resolved
@@ -12,14 +12,11 @@
 - `[Application Menu]` Fixed a bug where the border top color is wrong in uplift dark and high contrast theme. ([#4042](https://github.com/infor-design/enterprise/issues/4042))
 - `[Application Menu]` Fixed a bug where some buttons did not have labels for the icon buttons in toolbars. Check your application if you use this pattern. ([#4085](https://github.com/infor-design/enterprise/issues/4085))
 - `[Datagrid]` Fixed an issue where the tooltip for tree grid was not working properly. ([#827](https://github.com/infor-design/enterprise-ng/issues/827))
-<<<<<<< HEAD
 - `[Datagrid]` Fixed an issue where the data was not exporting to excel when use settings groupable. ([#4081](https://github.com/infor-design/enterprise/issues/4081))
-=======
 - `[Datagrid]` Fixed an issue where if a context menu is opened and then closed with ESC the focus would be reset to the top of the page. ([#4085](https://github.com/infor-design/enterprise/issues/4085))
 - `[Datagrid]` Fixed an issue where the tooltip would not show up if you focus a cell with ellipsis text with the keyboard. ([#4085](https://github.com/infor-design/enterprise/issues/4085))
 - `[Datagrid]` Made the header checkbox focusable. ([#4085](https://github.com/infor-design/enterprise/issues/4085))
 - `[Datagrid]` The selection checkbox cell had aria-selected on it which was incorrect. ([#4085](https://github.com/infor-design/enterprise/issues/4085))
->>>>>>> 4022656b
 - `[Datepicker]` Fixed a number of translation issues in the datepicker component. ([#4046](https://github.com/infor-design/enterprise/issues/4046))
 - `[Datepicker]` Fixed a bug that the datepicker would focus the field when closing the month and year pane. ([#4085](https://github.com/infor-design/enterprise/issues/4085))
 - `[Datepicker]` Fixed a bug where two dates may appear selected when moving forward/back in the picker dialog. ([#4018](https://github.com/infor-design/enterprise/issues/4018))
