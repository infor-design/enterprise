# What's New with Enterprise

## v4.86.0

## v4.86.0 Features

- `[Homepage]` In some cases the new background color did not fill all the way in the page. ([#7696](https://github.com/infor-design/enterprise/issues/7696))

## v4.86.0 Fixes

<<<<<<< HEAD
- `[FileUpload]` Fixed the alignment of the close button and file icon button. ([#7570](https://github.com/infor-design/enterprise/issues/7570))
=======
- `[Column-Stacked]` Fixed a regression bug where the stacked column chart was not rendering correctly. ([#7644](https://github.com/infor-design/enterprise/issues/7644))
- `[Bar]` Fixed a bug where the bottom axis label was cut off. ([#7612](https://github.com/infor-design/enterprise/issues/7612))
>>>>>>> d6bcfcf5

## v4.85.0

## v4.85.0 Features

- `[Colors]` Added new slate color palette with lower range colors. Some elements are updated. ([#7624](https://github.com/infor-design/enterprise/issues/7624))
- `[Stats]` Added a new component called stats similar to counts. We would like counts deprecated so please use stats in place of counts now as it has a cleaner UI. ([#7506](https://github.com/infor-design/enterprise/issues/7506))

## v4.85.0 Fixes

- `[Applicationmenu]` Fixed menu items cannot be seen properly when using alabaster. ([#7609](https://github.com/infor-design/enterprise/issues/7609))
- `[Applicationmenu]` Fixed bottom border color cannot be seen properly. ([#7565](https://github.com/infor-design/enterprise/issues/7565))
- `[Button]` Adjusted the left and right paddings of the button from `30px` to `32px`. ([#7508](https://github.com/infor-design/enterprise/issues/7508))
- `[Card]` Fixed widget size for subtitle examples. ([#7580](https://github.com/infor-design/enterprise/issues/7580))
- `[Card]` Fixed height for card button. ([#7637](https://github.com/infor-design/enterprise/issues/7637))
- `[Card]` Updated hover style for button in listview. ([#7636](https://github.com/infor-design/enterprise/issues/7636))
- `[Chart]` Added setting to force legend to popup. ([#7453](https://github.com/infor-design/enterprise/issues/7453))
- `[Column-Stacked]` Improved the column stacked and labels to be aligned correctly. ([#7266](https://github.com/infor-design/enterprise/issues/7266))
- `[ContextualActionPanel]` Fixed overflow issues on mobile view. ([#7585](https://github.com/infor-design/enterprise/issues/7585))
- `[Datagrid]` Fixed on incorrect row updates on adding a new row to the next page. ([#7486](https://github.com/infor-design/enterprise/issues/7486))
- `[Datagrid]` Fixed disabled filter columns in datagrid. ([#7467](https://github.com/infor-design/enterprise/issues/7467))
- `[Datagrid]` Fixed a bug where the select all checkbox was not clickable. ([#7499](https://github.com/infor-design/enterprise/issues/7499))
- `[Datagrid]` Fixed a bug in datepicker filter icon's hover state and alignment. ([#7562](https://github.com/infor-design/enterprise/issues/7562))
- `[Datagrid]` Fixed a bug where disabled buttons in cells were hoverable. ([#7611](https://github.com/infor-design/enterprise/issues/7611))
- `[Dropdown]` Fixed a bug in dropdown where mouseenter and keydown triggers simulatenously. ([#7464](https://github.com/infor-design/enterprise/issues/7464))
- `[Editor]` Fixed an xss issue in editor (iframes not permitted). ([#7590](https://github.com/infor-design/enterprise/issues/7590))
- `[Homepage]` Fixed invisible edit options and vertical dragging/resizing. ([#7579](https://github.com/infor-design/enterprise/issues/7579))
- `[Icons]` Fixed size of icons and made them 80x80. ([#1369](https://jira.infor.com/browse/IDS-1360))
- `[Listview/Card]` Fixed the UI of listview search with filters. ([#7546](https://github.com/infor-design/enterprise/issues/7546))
- `[Listview]` Adjusted overflow styles for listviews in cards. ([#7557](https://github.com/infor-design/enterprise/issues/7557))
- `[Locale]` Fixed a bug using extend translations on some languages (`fr-CA/pt-BR`). ([#7491](https://github.com/infor-design/enterprise/issues/7491))
- `[Locale/Multiselect]` Changed text from selected to selection as requested by translators. ([#5886](https://github.com/infor-design/enterprise/issues/5886))
- `[Lookup]` Fixed a bug in lookup width not responsive in grid system. ([#7205](https://github.com/infor-design/enterprise/issues/7205))
- `[MonthView]` Added event triggers for when monthview is expanded and collapsed. ([#7605](https://github.com/infor-design/enterprise/issues/7605))
- `[Modal]` Fixed icon alignment in the title. ([#7639](https://github.com/infor-design/enterprise/issues/7639))
- `[Module Nav]` Added new settings for configuration of accordion, and auto-initialization of child components. ([NG#1477](https://github.com/infor-design/enterprise-ng/issues/1477))
- `[Module Nav Switcher]` Made compatibility improvements for the Module Nav Switcher NG component. ([NG#1477](https://github.com/infor-design/enterprise-ng/issues/1477))
- `[Multiselect]` Fixed a bug where the multiselect dropdown icon was overlapping the field. ([#7502](https://github.com/infor-design/enterprise/issues/7502))
- `[Popupmenu]` Fixed the placement of popup when parent element is outside of viewport. ([#5018](https://github.com/infor-design/enterprise/issues/5018))
- `[SearchField]` Fixed x alignment on older toolbar example. ([#7572](https://github.com/infor-design/enterprise/issues/58875726))
- `[Splitter]` Added new design changes and more examples. Note that the collapse button is no longer supported for now. ([#7542](https://github.com/infor-design/enterprise/issues/7542))
- `[Toolbar]` Fixed a bug where search icon was not aligned properly. ([#7642](https://github.com/infor-design/enterprise/issues/7642))
- `[Toolbar Flex]` Updated popupmenu color styles. ([#7383](https://github.com/infor-design/enterprise/issues/7383))
- `[Tooltip]` Improved consistency of tooltip size between text and text with icon. ([#7509](https://github.com/infor-design/enterprise/issues/7509))
- `[Tooltip]` Changed response method in beforeShow to allow passing true instead of content explicitly ([#7594](https://github.com/infor-design/enterprise/issues/7594))
- `[Toast]` Changed background color in dark mode for better contrast. ([#7648](https://github.com/infor-design/enterprise/issues/7648))

## v4.84.3 Fixes

- `[Applicationmenu]` Fixed bottom border color cannot be seen properly. ([#7565](https://github.com/infor-design/enterprise/issues/7565))
- `[ContextualActionPanel/Modal]` Fixed overflow issues on mobile view. ([#7585](https://github.com/infor-design/enterprise/issues/7585))
- `[Colors]` Added dark and contrast mode for app nav. ([#7624](https://github.com/infor-design/enterprise/issues/7624))
- `[Module Nav]` Added new settings for configuration of accordion, and auto-initialization of child components. ([NG#1477](https://github.com/infor-design/enterprise-ng/issues/1477))

## v4.84.2 Fixes

- `[Module Nav]` Added more fixes to support the angular wrapper. ([#7386](https://github.com/infor-design/enterprise/issues/7386))
- `[Card]` Fixed widget size for subtitle examples. ([#7580](https://github.com/infor-design/enterprise/issues/7580))
- `[Homepage]` Fixed invisible edit options and vertical dragging/resizing. ([#7579](https://github.com/infor-design/enterprise/issues/7579))

## v4.84.1

## v4.84.1 Fixes

- `[Dropdown]` Fixed an issue where Module Nav Role Switcher wasn't properly rendering the Dropdown pseudo-elements in Angular environments. ([NG #1477](https://github.com/infor-design/enterprise-ng/issues/1477))
- `[Module Nav]` Fixed an issue where it was not possible to disable filtering events. ([NG #1477](https://github.com/infor-design/enterprise-ng/issues/1477))
- `[Popupmenu]` Fixed some styling bugs when attached as a menu button menu in Module Nav components. ([NG #1477](https://github.com/infor-design/enterprise-ng/issues/1477))

## v4.84.0

## v4.84.0 Features

- `[Line Chart]` Added short and abbreviated name options for the data. ([#5906](https://github.com/infor-design/enterprise/issues/5906))
- `[Masked Input]` Added setting to retain value if maximum length is already reached. ([#7274](https://github.com/infor-design/enterprise/issues/7274))
- `[Module Nav]` Added the new Module Nav component. ([#7386](https://github.com/infor-design/enterprise/issues/7386))
- `[WeekView]` Added stacked view template for week view agenda variant. ([#7373](https://github.com/infor-design/enterprise/issues/7373))

## v4.84.0 Fixes

- `[Bar]` Added a setting called `defaultTickCount` (`5` as default) to automatically add ticks when there are no dataset values. ([#NG1463](https://github.com/infor-design/enterprise-ng/issues/1463))
- `[Busy Indicator]` Updated colors for busy indicator. ([#7098](https://github.com/infor-design/enterprise/issues/7098))
- `[Button]` Adjusted alignment for popupmenu icon buttons. ([#7408](https://github.com/infor-design/enterprise/issues/7408))
- `[Charts]` Improved the positioning of chart legend. ([#7452](https://github.com/infor-design/enterprise/issues/7452))
- `[Datagrid]` Fixed an issue where the table was not filling the entire datagrid container in firefox. ([#6956](https://github.com/infor-design/enterprise/issues/6956))
- `[Datagrid]` Fixed a bug where the colorpicker editor could not be toggles. ([#7362](https://github.com/infor-design/enterprise/issues/7362))
- `[Datagrid]` Clear `rowstatus` in tree node for clearRowError to work correctly. ([#6033](https://github.com/infor-design/enterprise/issues/6033))
- `[Datagrid]` Fixed an issue where `showColumn` was not functioning correctly with frozen columns. ([#7428](https://github.com/infor-design/enterprise/issues/7428))
- `[Datagrid]` Changed `enterkeykhint` behavior for filtering to filter with the virtual keyboard on mobile devices. ([#1489](https://github.com/infor-design/enterprise/issues/1489))
- `[Datagrid]` Fixed Pager not rendering correctly on page refresh. ([#6811](https://github.com/infor-design/enterprise/issues/6811))
- `[Dropdown]` Fixed the visibility of dropdown palette icons in dark mode. ([#7431](https://github.com/infor-design/enterprise/issues/7431))
- `[Dropdown]` Removed overflow none style for dropdown modal. ([#6033](https://github.com/infor-design/enterprise/issues/6033))
- `[Header]` Fix on header text not being readable due to color styles. ([#7466](https://github.com/infor-design/enterprise/issues/7466))
- `[Images]` Added class for images cursor pointer and make an example with click handler. ([#7007](https://github.com/infor-design/enterprise/issues/7007))
- `[Editor]` Fixed editor hover styles. ([#7535](https://github.com/infor-design/enterprise/issues/7535))
- `[Header]` Fixed an issue where the header text was difficult to read due to color styles. ([#7466](https://github.com/infor-design/enterprise/issues/7466))
- `[Header]` Fixed on header text not being readable due to color styles. ([#7466](https://github.com/infor-design/enterprise/issues/7466))
- `[Locale]` Added Comma translate option for locale for generating lists. ([#5887](https://github.com/infor-design/enterprise/issues/5887))
- `[Lookup]` Added undefined check for lookup values when updating grid. ([#7403](https://github.com/infor-design/enterprise/issues/7403))
- `[Listview]` Fixed invisible button on hover. ([#7544](https://github.com/infor-design/enterprise/issues/7544))
- `[Modal]` Fixed button alignment on modals. ([#7543](https://github.com/infor-design/enterprise/issues/7543))
- `[Tabs/Module]` Fixed a bug the personalization color was the same as the tab color (again). ([#7516](https://github.com/infor-design/enterprise/issues/7516))
- `[SearchField]` Fixed misaligned icons on toolbar search and pager buttons. ([#7527](https://github.com/infor-design/enterprise/issues/7527))
- `[Textarea]` Fixed an issue where the textarea was throwing an error. ([#7536](https://github.com/infor-design/enterprise/issues/7536))
- `[Toolbar]` Fixed x alignment on old toolbars. ([#7550](https://github.com/infor-design/enterprise/issues/7550))

## v4.83.0

## v4.83.0 Features

- `[Cards/Widgets]` Added new design and features for the cards/widget component, this includes different rounded corners and shadows. ([#7379](https://github.com/infor-design/enterprise/issues/7379))
- `[Cards/Widgets]` All icon buttons on cards should use a new icon please change `icon-more` to `icon-vertical-ellipsis`. ([#7379](https://github.com/infor-design/enterprise/issues/7379))
- `[CSS Utilities]` Added CSS utility classes to the library to provide a standardized and efficient way of achieving consistent styling. ([#7377](https://github.com/infor-design/enterprise/issues/7377))
- `[Homepage]` Changed the gutter size, banner size, and widget size for the homepage. ([#7445](https://github.com/infor-design/enterprise/issues/7445))
- `[Icons]` Icon updated for 16 icons, added new icons `change-department, shifting, shift-origin, shift-destination, swap-list-left, swap-list-right`. ([#7510](https://github.com/infor-design/enterprise/issues/7510))

## v4.83.0 Fixes

- `[Busy Indicator]` Updated colors for busy indicator. ([#7098](https://github.com/infor-design/enterprise/issues/7098))
- `[Builder]` Fixed subtitle text not shown properly. ([#7207](https://github.com/infor-design/enterprise/issues/7207))
- `[Builder]` Fixed a bug where subtitle text was not shown properly. ([#7207](https://github.com/infor-design/enterprise/issues/7207))
- `[Button]` Adjusted alignment for popupmenu icon buttons. ([#7408](https://github.com/infor-design/enterprise/issues/7408))
- `[Button]` Adjusted personalized colors. ([#7406](https://github.com/infor-design/enterprise/issues/7406))
- `[Datagrid]` Fix on unique ID generator for tooltips. ([#7393](https://github.com/infor-design/enterprise/issues/7393))
- `[Datagrid]` Made `clearRowStatus` in tree node for `clearRowError` work correctly. ([#6033](https://github.com/infor-design/enterprise/issues/6033))
- `[Datepicker]` Fixed validation not showing after component update. ([#7240](https://github.com/infor-design/enterprise/issues/7240))
- `[EmptyMessage]` Improved centering of widget and homepage contents for various widget sizes to enhance the overall user experience. ([#7360](https://github.com/infor-design/enterprise/issues/7360))
- `[Header]` Fixed header components not aligned and visibly shown properly. ([#7209](https://github.com/infor-design/enterprise/issues/7209))
- `[Header]` Fix on header text not being readable due to color styles. ([#7466](https://github.com/infor-design/enterprise/issues/7466))
- `[Icons]` Icons updated for 44 icons, added new `success-message` empty state and two new icons `vertical-ellipsis` and `microphone-filled`. ([#7394](https://github.com/infor-design/enterprise/issues/7394))
- `[Icons]` Icons updated for 44 icons, added new `success-message` empty state and two new icons: `vertical-ellipsis` and `microphone-filled`. ([#7394](https://github.com/infor-design/enterprise/issues/7394))
- `[Monthview]` Fixed on updated method creating duplicates. ([NG#1446](https://github.com/infor-design/enterprise-ng/issues/1446))
- `[Popupmenu]` Fix on popupmenu arrow not appearing when showArrow is true. ([#5061](https://github.com/infor-design/enterprise/issues/5061))
- `[Popupmenu]` Fixed a bug where the popupmenu arrow was not appearing despite `showArrow` being set to true. ([#5061](https://github.com/infor-design/enterprise/issues/5061))
- `[Popupmenu]` Fixed on popupmenu arrow not appearing when showArrow is true. ([#5061](https://github.com/infor-design/enterprise/issues/5061))
- `[Popupmenu]` Fixed popupmenu previous states not getting saved when called resize and update. ([#6601](https://github.com/infor-design/enterprise/issues/6601))
- `[Searchfield]` Fixed collapsible issues with search icon color and behavior. ([#7390](https://github.com/infor-design/enterprise/issues/7390))
- `[Popupmenu]` Fixed on popupmenu arrow not appearing when showArrow is true. ([#5061](https://github.com/infor-design/enterprise/issues/5061))
- `[Locale]` Added new translations. ([#1243](https://github.com/infor-design/enterprise/issues/7512)
- `[Monthview]` Fix on updated method creating duplicates. ([NG#1446](https://github.com/infor-design/enterprise-ng/issues/1446))
- `[Monthview]` Fixed on updated method creating duplicates. ([NG#1446](https://github.com/infor-design/enterprise-ng/issues/1446))
- `[Tabs Module]` Fixed closing an active tab in the overflow menu results in a blank screen. ([#7321](https://github.com/infor-design/enterprise/issues/7321))
- `[Toolbar]` Added hover style for contextual toolbar. ([#7459](https://github.com/infor-design/enterprise/issues/7459))
- `[Toolbar/Toolbar Flex]` Added hover state to buttons. ([#7327](https://github.com/infor-design/enterprise/issues/7327))
- `[Toolbar-Flex]` Fixed redundant aria-disabled in toolbar when element is disabled. ([#6339](https://github.com/infor-design/enterprise/issues/6339))
- `[Toolbar Flex]` Fixed buttons being not visible on window resize. ([#7421](https://github.com/infor-design/enterprise/issues/7421))
- `[Toolbar Flex]` Updated header examples and included header to use flex toolbar by default. ([#6837](https://github.com/infor-design/enterprise/issues/6837))

## v4.82.0

## v4.82.0 Features

- `[Card]` Added borderless class for cards. ([WC#1169](https://github.com/infor-design/enterprise-wc/issues/1169))

## v4.82.0 Fixes

- `[App Menu]` Colors should remain the same when changing theme colors. ([#7302](https://github.com/infor-design/enterprise/issues/7302))
- `[Badge]` Fixed success state badge color in new light theme. ([#7353](https://github.com/infor-design/enterprise/issues/7353))
- `[Bar]` Fixed items not being selected/deselected from the legend. ([#7330](https://github.com/infor-design/enterprise/issues/7330))
- `[Breadcrumb]` Updated breadcrumb hover color. ([#7337](https://github.com/infor-design/enterprise/issues/7337))
- `[Card]` Updated background color in classic high contrast. ([#7374](https://github.com/infor-design/enterprise/issues/7374))
- `[Card]` Fixed group-action unnecessary scroll bar. ([#7343](https://github.com/infor-design/enterprise/issues/7343))
- `[Count]` Fix personalize styles for instance count to adjust icon colors. ([6947](https://github.com/infor-design/enterprise/issues/6947))
- `[Column]` Fixed data chart and legend doesn't match up. ([#7199](https://github.com/infor-design/enterprise/issues/7199))
- `[Datagrid]` Fixed on styling in row status icon when first column is not a select column. ([NG#5913](https://github.com/infor-design/enterprise-ng/issues/5913))
- `[Datagrid]` Fixed table layout with a distinct hover background color for both activated and non-activated rows. ([#7320](https://github.com/infor-design/enterprise/issues/7369))
- `[Body]` Updated background color in classic high contrast. ([#7374](https://github.com/infor-design/enterprise/issues/7374))
- `[Card]` Fixed group-action unnecessary scroll bar. ([#7343](https://github.com/infor-design/enterprise/issues/7343))
- `[Datagrid]` Fixed header icon tooltip showing when undefined. ([#6929](https://github.com/infor-design/enterprise/issues/6929))
- `[Datagrid]` Fix on styling in row status icon when first column is not a select column. ([NG#5913](https://github.com/infor-design/enterprise-ng/issues/5913))
- `[Datagrid]` Fixed paging source argument is empty when re-assigning grid options. ([6947](https://github.com/infor-design/enterprise/issues/6947))
- `[Datagrid]` Changed pager type to initial when updating datagrid with paging setting. ([#7398](https://github.com/infor-design/enterprise/issues/7398))
- `[Datagrid]` Fixed datagrid toolbar to be able to show buttons more than two. ([6921](https://github.com/infor-design/enterprise/issues/6921))
- `[Editor]` Fixed links are not readable in dark mode. ([#7331](https://github.com/infor-design/enterprise/issues/7331))
- `[Field-Filter]` Fixed a bug in field filter where the design is not properly aligned on Modal. ([#7358](https://github.com/infor-design/enterprise/issues/7358))
- `[Header]` Fixed border in search field in the header. ([#7297](https://github.com/infor-design/enterprise/issues/7297))
- `[Header]` Fixed the font sizes and alignments. ([#7317](https://github.com/infor-design/enterprise/issues/7317))
- `[Listbuilder]` Fixed icon alignment on toolbar so that it's centered on focused. ([#7397](https://github.com/infor-design/enterprise/issues/7397))
- `[Listview]` Fixed the height restriction in listview when used in card. ([#7094](https://github.com/infor-design/enterprise/issues/7094))
- `[Lookup]` Fix in keyword search not filtering single comma. ([#7165](https://github.com/infor-design/enterprise/issues/7165))
- `[Lookup]` Fix in keyword search not filtering single quote. ([#7165](https://github.com/infor-design/enterprise/issues/7165))
- `[Notification]` Fix in example page of notification, updated parent element. ([#7391](https://github.com/infor-design/enterprise/issues/7391))
- `[Pager]` Fixed the pager's underline style to enhance its appearance when it is being hovered over. ([#7352](https://github.com/infor-design/enterprise/issues/7352))
- `[Personalization]` Changed default color back to azure and add alabaster in personalization colors. ([#7320](https://github.com/infor-design/enterprise/issues/7320))
- `[Personalization]` Fixed color changing doesn't add CSS class to the header in Safari browser. ([#7338](https://github.com/infor-design/enterprise/issues/7338))
- `[Personalization]` Adjusted header text/tabs colors. ([#7319](https://github.com/infor-design/enterprise/issues/7319))
- `[Personalization]` Additional fixes for default color back to azure and added alabaster in personalization colors. ([#7340](https://github.com/infor-design/enterprise/issues/7340))
- `[Popupmenu]` Fixed on popupmenu more icon not visible when open. ([#7383](https://github.com/infor-design/enterprise/issues/7383))
- `[Searchfield]` Fixed on misalignment in searchfield clear icon. ([#7382](https://github.com/infor-design/enterprise/issues/7382))
- `[Searchfield]` Fixed searchfield icon adjustments. ([#7387](https://github.com/infor-design/enterprise/issues/7387))
- `[SearchField]` Fixed undefined error on `toolbarFlexItem`. ([#7402](https://github.com/infor-design/enterprise/issues/7402))
- `[Tabs]` Fixed the alignment of focus in RTL view. ([#6992](https://github.com/infor-design/enterprise/issues/6992))
- `[Tabs Header]` Fixed the alignment of close button. ([#7273](https://github.com/infor-design/enterprise/issues/7273))
- `[Textarea]` Fixed track dirty when updated() method was triggered. ([NG#1429](https://github.com/infor-design/enterprise-ng/issues/1429))
- `[Timeline]` Fixed the alignment when timeline is inside a card. ([#7278](https://github.com/infor-design/enterprise/issues/7278))
- `[Timeline]` Fixed issue with timeline content exceeding allotted space when additional elements were added. ([#7299](https://github.com/infor-design/enterprise/issues/7299))
- `[Timeline]` Added test page to test scenario of timeline with no dates. ([#7298](https://github.com/infor-design/enterprise/issues/7298))
- `[Tooltip]` Added appendTo settings to fix tooltip positioning on the structure. ([#7220](https://github.com/infor-design/enterprise/issues/7220))
- `[Tooltip]` Fixed tooltip not on top of all elements when shown and manually moved. ([#7130](https://github.com/infor-design/enterprise/issues/7130))
- `[Tooltip]` Added appendTo settings to fix tooltip positioning on the structure. ([#7220](https://github.com/infor-design/enterprise/issues/7220))

## v4.81.0

## v4.81.0 Important Changes

- `[Docs]` Added action sheet to the doc site. ([#7230](https://github.com/infor-design/enterprise/issues/7230))
- `[General]` Project now uses node 18 (18.13.0) for development. All dependencies are updated. ([#6634](https://github.com/infor-design/enterprise/issues/6634))
- `[General]` Updated to d3.v7 which impacts all charts. ([#6634](https://github.com/infor-design/enterprise/issues/6634))
- `[Bar]` Fixed missing left axis label. ([#7181](https://github.com/infor-design/enterprise/issues/7181))
- `[Bar]` Fixed regressed long text example. ([#7183](https://github.com/infor-design/enterprise/issues/7183))
- `[Build]` Fixed build errors on windows. ([#7228](https://github.com/infor-design/enterprise/issues/7228))
- `[Icons]` Added new empty state icons, and in different and larger sizes. ([#7115](https://github.com/infor-design/enterprise/issues/7115))

## v4.81.0 Features

- `[Calendar]` Added `weekview` number on the monthview in datepicker. Use `showWeekNumber` to enable it. ([#5785](https://github.com/infor-design/enterprise/issues/5785))

## v4.81.0 Fixes

- `[Actionsheet]` Updated font and icon colors for classic actionsheet. ([#7012](https://github.com/infor-design/enterprise/issues/7012))
- `[Accordion]` Additional fix in accordion collapsing cards on expand bug. ([#6820](https://github.com/infor-design/enterprise/issues/6820))
- `[Alerts/Badges/Tags]` Updated warning and alert colors. ([#7162](https://github.com/infor-design/enterprise/issues/7162))
- `[App Menu]` Updated `appmenu` icon colors. ([#7303](https://github.com/infor-design/enterprise/issues/7303))
- `[Background]` Updated default background color in high contrast. ([#7261](https://github.com/infor-design/enterprise/issues/7261))
- `[Bar]` Fixed bug introduced by d3 changes with bar selection. ([#7182](https://github.com/infor-design/enterprise/issues/7182))
- `[Button]` Fixed icon button size and icon centering. ([#7201](https://github.com/infor-design/enterprise/issues/7201))
- `[Button]` Fixed disabled button color in classic version. ([#7185](https://github.com/infor-design/enterprise/issues/7185))
- `[Button]` Button adjustments for compact mode. ([#7161](https://github.com/infor-design/enterprise/issues/7161))
- `[Button]` Button adjustments for secondary menu in dark and contrast mode. ([#7221](https://github.com/infor-design/enterprise/issues/7221))
- `[ContextMenu]` Fixed a bug where wrong menu is displayed in nested menus on mobile device. ([NG#1417](https://github.com/infor-design/enterprise-ng/issues/1417))
- `[Datagrid]` Fixed re-rendering of the grid when `disableClientFilter` set to true. ([#7282](https://github.com/infor-design/enterprise/issues/7282))
- `[Datagrid]` Fixed a bug in datagrid where sorting is not working properly. ([#6787](https://github.com/infor-design/enterprise/issues/6787))
- `[Datagrid]` Fixed background color of lookups in filter row when in light mode. ([#7176](https://github.com/infor-design/enterprise/issues/7176))
- `[Datagrid]` Fixed a bug in datagrid where custom toolbar is being replaced with data grid generated toolbar. ([NG#1434](https://github.com/infor-design/enterprise-ng/issues/1434))
- `[Datagrid]` Fixed bug in Safari where dynamically switching from RTL to LTR doesn't update all the alignments. ([NG#1431](https://github.com/infor-design/enterprise-ng/issues/1431))
- `[Datagrid]` Fixed odd hover color when using row activation and is list. ([#7232](https://github.com/infor-design/enterprise/issues/7232))
- `[Datagrid]` Fixed dragging columns after a cancelled drop moves more than one column. ([#7017](https://github.com/infor-design/enterprise/issues/7017))
- `[Dropdown]` Fixed swatch default color in themes. ([#7108](https://github.com/infor-design/enterprise/issues/7108))
- `[Dropdown/Multiselect]` Fixed disabled options are not displayed as disabled when using ajax. ([#7150](https://github.com/infor-design/enterprise/issues/7150))
- `[EmptyMessage]` Updated the example page for widgets. ([#7033](https://github.com/infor-design/enterprise/issues/7033))
- `[Field-Filter]` Fixed a bug in field filter where the design is not properly aligned. ([#7001](https://github.com/infor-design/enterprise/issues/7001))
- `[Field-Filter]` Icon adjustments in Safari. ([#7264](https://github.com/infor-design/enterprise/issues/7264))
- `[Fileupload]` Icon adjustments in compact mode. ([#7149](https://github.com/infor-design/enterprise/issues/7149))
- `[Fileupload]` Icon adjustments in classic mode. ([#7265](https://github.com/infor-design/enterprise/issues/7265))
- `[Header]` Fixed a bug in `subheader` where the color its not appropriate on default theme. ([#7173](https://github.com/infor-design/enterprise/issues/7173))
- `[Header]` Changed the header from pseudo elements to actual icon. Please make the follow [change to your app menu icon](https://github.com/infor-design/enterprise/pull/7285/files#diff-4ee8ef8a5fe8ef128f558004ce5a73d8b2939256ea3c614ac26492078171529bL3-R5) to get the best output. ([#7163](https://github.com/infor-design/enterprise/issues/7163))
- `[Homepage/Personalize/Page-Patterns]` Fixed homepage hero widget, builder header, and other section of tabs with the new design and color combination. ([#7136](https://github.com/infor-design/enterprise/issues/7136))
- `[MenuButton]` Fixed some color on menu buttons. ([#7184](https://github.com/infor-design/enterprise/issues/7184))
- `[Modal]` Fixed alignment of tooltip error in modal. ([#7125](https://github.com/infor-design/enterprise/issues/7125))
- `[Hyperlink]` Changed hover color in dark theme. ([#7095](https://github.com/infor-design/enterprise/issues/7095))
- `[Icon]` Changed icon alert info color in dark theme. ([#7158](https://github.com/infor-design/enterprise/issues/7158))
- `[Icon]` Updated icon name in example page. ([#7269](https://github.com/infor-design/enterprise/issues/7269))
- `[Listview]` Added an additional translation for records selected in listview. ([#6528](https://github.com/infor-design/enterprise/issues/6528))
- `[Lookup]` Fixed a bug in lookup where items are not selected for async data. ([NG#1409](https://github.com/infor-design/enterprise-ng/issues/1409))
- `[Listview]` Fixed overflow in listview when there is a search bar included. ([#7015](https://github.com/infor-design/enterprise/issues/7015))
- `[Personalization]` Added color mapping in personalization. ([#7073](https://github.com/infor-design/enterprise/issues/7073))
- `[Personalization]` Fixed style changed when changing the modes and colors. ([#7171](https://github.com/infor-design/enterprise/issues/7171))
- `[Personalization]` Fix default values in the personalization API. ([#7167](https://github.com/infor-design/enterprise/issues/7167))
- `[Personalization]` Fix header tabs/header colors for a variation when header tabs are not in header element. ([#7153](https://github.com/infor-design/enterprise/issues/7153) [#7211](https://github.com/infor-design/enterprise/issues/7211) [#7212](https://github.com/infor-design/enterprise/issues/7212) [#7217](https://github.com/infor-design/enterprise/issues/7217) [#7218](https://github.com/infor-design/enterprise/issues/7218))
- `[Personalization]` Fix secondary button color in header. ([#7204](https://github.com/infor-design/enterprise/issues/7204))
- `[Popupmenu]` Fix on inverse colors not showing in popupmenu in masthead. ([#7005](https://github.com/infor-design/enterprise/issues/7005))
- `[Searchfield]` Custom button adjustments in mobile. ([#7134](https://github.com/infor-design/enterprise/issues/7134))
- `[Searchfield]` Go button adjustments for flex toolbar. ([#6014](https://github.com/infor-design/enterprise/issues/6014))
- `[Searchfield]` Collapse button adjustments in mobile. ([#7164](https://github.com/infor-design/enterprise/issues/7164))
- `[Searchfield]` Collapse button adjustments in header. ([#7210](https://github.com/infor-design/enterprise/issues/7210))
- `[Slider]` Fixed sliding and dropping the handle outside of the component doesn't trigger the change event. ([#7028](https://github.com/infor-design/enterprise/issues/7028))
- `[Tabs]` Changed header tabs disabled color to darker color. ([#7219](https://github.com/infor-design/enterprise/issues/7219))
- `[Tabs]` Fixed incorrect fade out color in horizontal header tabs. ([#7244](https://github.com/infor-design/enterprise/issues/7244))
- `[Timepicker]` Fixed 24h time validation. ([#7188](https://github.com/infor-design/enterprise/issues/7188))
- `[Toolbar]` Fixed buttons aren't going in the overflow menu if placed after search field. ([#7194](https://github.com/infor-design/enterprise/issues/7194))
- `[Typography]` Updated documentation to align usage guidance. ([#7187](https://github.com/infor-design/enterprise/issues/7187))

## v4.80.1 Fixes

- `[Button]` Fixed button status colors disabled in toolbar/toolbar flex in alabaster and personalize colors. ([#7166](https://github.com/infor-design/enterprise/issues/7166))
- `[Dropdown]` Fixed swatch default color in themes. ([#7108](https://github.com/infor-design/enterprise/issues/7108))
- `[Hyperlink]` Changed hover color in dark theme. ([#7095](https://github.com/infor-design/enterprise/issues/7095))
- `[Timepicker]` Fixed field value when day period goes first in the time format. ([#7116](https://github.com/infor-design/enterprise/issues/7116))
- `[Datagrid]` Fixed background color of lookups in filter row when in light mode. ([#7176](https://github.com/infor-design/enterprise/issues/7176))
- `[Dropdown/Multiselect]` Fixed disabled options are not displayed as disabled when using ajax. ([#7150](https://github.com/infor-design/enterprise/issues/7150))
- `[Header]` Fixed a bug in `subheader` where the color its not appropriate on default theme. ([#7173](https://github.com/infor-design/enterprise/issues/7173))
- `[MenuButton]` Fixed some color on menu buttons. ([#7184](https://github.com/infor-design/enterprise/issues/7184))

## v4.80.0

## v4.80.0 Important Changes

- `[Personalization]` The default color is now alabaster (white) rather than the previous azure color. This effects header and tabs header as previously noted. ([#6979](https://github.com/infor-design/enterprise/issues/6979))
- `[Header]` Changed the default color from azure to alabaster. I.E. The default header color is now alabaster but can still be set to any of the other 8 colors. So far the older look azure can be used. ([#6979](https://github.com/infor-design/enterprise/issues/6979))
- `[Tabs Header]` Changed the default background color for tabs header to also use alabaster with the same ability to use any of the other 8 personalization colors. ([#6979](https://github.com/infor-design/enterprise/issues/6979))
- `[Button]` The style of all buttons (primary/tertiary and secondary) have been updated and changed, in addition we added new destructive buttons. ([#6977](https://github.com/infor-design/enterprise/issues/6977))
- `[Button]` Fixed button status colors disabled in toolbar/toolbar flex in alabaster and personalize colors. ([#7166](https://github.com/infor-design/enterprise/issues/7166))
- `[Datagrid]` Added ability to change the color of the header in datagrid between (`dark` or `light (alabaster)`). ([#7008](https://github.com/infor-design/enterprise/issues/7008))
- `[Searchfield]` Completed a design review of searchfield and enhanced it with updated several design improvements. ([#6707](https://github.com/infor-design/enterprise/issues/6707))

## v4.80.0 Features

- `[About]` Browser version for chrome no longer contains minor version. ([#7067](https://github.com/infor-design/enterprise/issues/7067))
- `[Lookup]` Added modal settings to lookup. ([#4319](https://github.com/infor-design/enterprise/issues/4319))
- `[Radar]` Converted Radar scripts to puppeteer. ([#6989](https://github.com/infor-design/enterprise/issues/6989))
- `[Colors]` Correct Status Colors.([#6993](https://github.com/infor-design/enterprise/issues/6993))
- `[Colors]` Re-add yellow alerts.([#6922](https://github.com/infor-design/enterprise/issues/6922))
- `[Chart]` Added 'info' and theme color options in settings.([#7084](https://github.com/infor-design/enterprise/issues/7084))
- `[Icons]` Added three new icons: `icon-paint-brush, icon-psych-precaution, icon-observation-precaution`. ([#7040](https://github.com/infor-design/enterprise/issues/7040))
- `[Icons]` Added four new icons: `up-down-chevron, approve-all, import-spreadsheet, microphone`. ([#7142](https://github.com/infor-design/enterprise/issues/7142))

## v4.80.0 Fixes

- `[Button]` Fixed a bug where buttons are not readable in dark mode in the new design. ([#7082](https://github.com/infor-design/enterprise/issues/7082))
- `[Checkbox]` Fixed a bug where checkbox labels not wrapping when using `form-responsive` class. ([#6826](https://github.com/infor-design/enterprise/issues/6826))
- `[Datagrid]` Fixed a bug in datagrid where icon is not aligned in custom card. ([#7000](https://github.com/infor-design/enterprise/issues/7000))
- `[Datagrid]` Fixed a bug where datepicker icon background color is incorrect upon hovering. ([#7053](https://github.com/infor-design/enterprise/issues/7053))
- `[Datagrid]` Fixed a bug in datagrid where dropdown filter does not render correctly. ([#7006](https://github.com/infor-design/enterprise/issues/7006))
- `[Datagrid]` Fixed a bug in datagrid where flex toolbar is not properly destroyed. ([NG#1423](https://github.com/infor-design/enterprise-ng/issues/1423))
- `[Datagrid]` Fixed a bug in datagrid in datagrid where the icon cause clipping issues. ([#7000](https://github.com/infor-design/enterprise/issues/7000))
- `[Datagrid]` Fixed a bug in datagrid where date cell is still in edit state after editing when using Safari. ([#6963](https://github.com/infor-design/enterprise/issues/6963))
- `[Datagrid]` Fixed a bug in datagrid where summary row become selected after selecting row one. ([#7128](https://github.com/infor-design/enterprise/issues/7128))
- `[Datagrid]` Updated dirty cell check in datagrid. ([#6893](https://github.com/infor-design/enterprise/issues/6893))
- `[Datepicker]` Fixed a bug in datagrid where disabled dates were not showing in Safari. ([#6920](https://github.com/infor-design/enterprise/issues/6920))
- `[Datepicker]` Fixed a bug where range display is malformed in RTL. ([#6933](https://github.com/infor-design/enterprise/issues/6933))
- `[Datepicker]` Fixed exception occurring in disable dates. ([#7086](https://github.com/infor-design/enterprise/issues/7086))
- `[Header]` Adjusted classic header colors. ([#7069](https://github.com/infor-design/enterprise/issues/7069))
- `[Lookup]` Adjusted width in lookup. ([#6924](https://github.com/infor-design/enterprise/issues/6924))
- `[Searchfield]` Searchfield enhancement bugfixes on colors. ([#7079](https://github.com/infor-design/enterprise/issues/7079))
- `[Searchfield]` Searchfield icon placement fixes in classic. ([#7134](https://github.com/infor-design/enterprise/issues/7134))
- `[Lookup]` Adjusted width in lookup. ([#6924](https://github.com/infor-design/enterprise/issues/6924))
- `[Lookup]` Fixed a bug where custom modal script gets error after closing the modal in the second time. ([#7057](https://github.com/infor-design/enterprise/issues/7057))
- `[Listview]` Fix on contextual button hover color. ([#7090](https://github.com/infor-design/enterprise/issues/7090))
- `[Searchfield]` Searchfield enhancement bugfixes on colors. ([#7079](https://github.com/infor-design/enterprise/issues/7079))
- `[Searchfield]` Fix on non-collapsible positioning and borders. ([#7111](https://github.com/infor-design/enterprise/issues/7111))
- `[Searchfield]` Adjust icon position and colors. ([#7106](https://github.com/infor-design/enterprise/issues/7106))
- `[Searchfield]` Adjust border colors in category. ([#7110](https://github.com/infor-design/enterprise/issues/7110))
- `[Splitter]` Store location only when save setting is set to true. ([#7045](https://github.com/infor-design/enterprise/issues/7045))
- `[Tabs]` Fixed a bug where add tab button is not visible in new default view. ([#7146](https://github.com/infor-design/enterprise/issues/7146))
- `[Tabs]` Fixed a bug where tab list is not viewable dark mode classic view. ([#7097](https://github.com/infor-design/enterprise/issues/7097))
- `[Tabs]` Fixed a bug in tabs header and swatch personalize colors. ([#7046](https://github.com/infor-design/enterprise/issues/7046))
- `[Tabs]` Added puppeteer scripts for tooltip title. ([#7003](https://github.com/infor-design/enterprise/issues/7003))
- `[Tabs Header]` Updated example page, recalibrated positioning and fixed theme discrepancies. ([#7085](https://github.com/infor-design/enterprise/issues/7085))
- `[Tabs Module]` Fixed a bug in go button where it was affected by the latest changes for button. ([#7037](https://github.com/infor-design/enterprise/issues/7037))
- `[Textarea]` Added paste event listener for textarea. ([NG#6924](https://github.com/infor-design/enterprise-ng/issues/1401))
- `[Toolbar]` Adjustment in title width. ([#7113](https://github.com/infor-design/enterprise/issues/7113))
- `[Toolbar Flex]` Fix on toolbar key navigation.([#7041](https://github.com/infor-design/enterprise/issues/7041))
- `[User Status Icons]` Now have a more visible fill and a stroke behind them. ([#7040](https://github.com/infor-design/enterprise/issues/7040))

## v4.70.0

## v4.70.0 Important Notes

- `[General]` Some elements are no longer hooked under `window` for example `Locale` `Formatters` and `Editors`. To resolve it using Locale.set as an example use the `Soho` namespace i.e. `Soho.Locale.set()`. ([#6634](https://github.com/infor-design/enterprise/issues/6634))

## v4.70.0 Features

- `[Checkbox]` Converted Checkbox scripts to puppeteer. ([#6936](https://github.com/infor-design/enterprise/issues/6936))
- `[Circlepager]` Converted `Circlepager` scripts to puppeteer. ([#6971](https://github.com/infor-design/enterprise/issues/6971))
- `[Icons]` Bumped `ids-identity` to get a new empty state icon `empty-no-search-result` and a new system icon `advance-settings`.([#6999](https://github.com/infor-design/enterprise/issues/6999))

## v4.70.0 Fixes

- `[Accordion]` Fixed a bug where expanded card closes in NG when opening accordion. ([#6820](https://github.com/infor-design/enterprise/issues/6820))
- `[Counts]` Fixed a bug in counts where two rows of labels cause misalignment. ([#6845](https://github.com/infor-design/enterprise/issues/6845))
- `[Counts]` Added example page for widget count with color background. ([#7234](https://github.com/infor-design/enterprise/issues/7234))
- `[Datagrid]` Fixed a bug in datagrid where expandable row input cannot edit the value. ([#6781](https://github.com/infor-design/enterprise/issues/6781))
- `[Datagrid]` Fixed a bug in datagrid where clear dirty cell does not work properly in frozen columns. ([#6952](https://github.com/infor-design/enterprise/issues/6952))
- `[Datagrid]` Adjusted date and timepicker icons in datagrid filter. ([#6917](https://github.com/infor-design/enterprise/issues/6917))
- `[Datagrid]` Fixed a bug where frozen column headers are not rendered on update. ([NG#1399](https://github.com/infor-design/enterprise-ng/issues/1399))
- `[Datagrid]` Added toolbar update on datagrid update. ([NG#1357](https://github.com/infor-design/enterprise-ng/issues/1357))
- `[Datepicker]` Added Firefox increment/decrement keys. ([#6877](https://github.com/infor-design/enterprise/issues/6877))
- `[Datepicker]` Fixed a bug in mask value in datepicker when update is called. ([NG#1380](https://github.com/infor-design/enterprise-ng/issues/1380))
- `[Dropdown]` Fixed a bug in dropdown where there is a null in a list when changing language to Chinese. ([#6916](https://github.com/infor-design/enterprise/issues/6916))
- `[Editor]` Fixed a bug in editor where insert image is not working properly when adding attributes. ([#6864](https://github.com/infor-design/enterprise/issues/6864))
- `[Editor]` Fixed a bug in editor where paste and plain text is not cleaning the text/html properly. ([#6892](https://github.com/infor-design/enterprise/issues/6892))
- `[Locale]` Fixed a bug in locale where same language translation does not render properly. ([#6847](https://github.com/infor-design/enterprise/issues/6847))
- `[Icons]` Fixed incorrect colors of new empty state icons. ([#6965](https://github.com/infor-design/enterprise/issues/6965))
- `[Popupmenu]` Fixed a bug in popupmenu where submenu and submenu items are not indented properly. ([#6860](https://github.com/infor-design/enterprise/issues/6860))
- `[Process Indicator]` Fix on extra line after final step. ([#6744](https://github.com/infor-design/enterprise/issues/6744))
- `[Searchfield]` Changed toolbar in example page to flex toolbar. ([#6737](https://github.com/infor-design/enterprise/issues/6737))
- `[Tabs]` Added tooltip on add new tab button. ([#6902](https://github.com/infor-design/enterprise/issues/6902))
- `[Tabs]` Adjusted header and tab colors in themes. ([#6673](https://github.com/infor-design/enterprise/issues/6673))
- `[Timepicker]` Filter method in datagrid is called on timepicker's change event. ([#6896](https://github.com/infor-design/enterprise/issues/6896))

## v4.69.0

## v4.69.0 Important Features

- `[Icons]` All icons have padding on top and bottom effectively making them 4px smaller by design. This change may require some UI corrections to css. ([#6868](https://github.com/infor-design/enterprise/issues/6868))
- `[Icons]` Over 60 new icons and 126 new industry focused icons. ([#6868](https://github.com/infor-design/enterprise/issues/6868))
- `[Icons]` The icon `save-closed` is now `save-closed-old` in the deprecated, we suggest not using this old icon. ([#6868](https://github.com/infor-design/enterprise/issues/6868))
- `[Icons]` Alert icons come either filled or not filled (outlined) filled alert icons like  `icon-alert-alert` are now `icon-success-alert` and `alert-filled` we suggest no longer using filled alert icons, use only the outlined ones. ([#6868](https://github.com/infor-design/enterprise/issues/6868))

## v4.69.0 Features

- `[Datagrid]` Added puppeteer script for extra class for tooltip. ([#6900](https://github.com/infor-design/enterprise/issues/6900))
- `[Header]` Converted Header scripts to puppeteer. ([#6919](https://github.com/infor-design/enterprise/issues/6919))
- `[Icons]` Added [enhanced and new empty states icons](https://main-enterprise.demo.design.infor.com/components/icons/example-empty-widgets.html) with a lot more color. These should replace existing ones but it is opt-in. ([#6868](https://github.com/infor-design/enterprise/issues/6868))
- `[Lookup]` Added puppeteer script for lookup double click apply enhancement. ([#6886](https://github.com/infor-design/enterprise/issues/6886))
- `[Stepchart]` Converted Stepchart scripts to puppeteer. ([#6940](https://github.com/infor-design/enterprise/issues/6940))

## v4.69.0 Fixes

- `[Datagrid]` Fixed a bug in datagrid where sorting is not working properly. ([#6787](https://github.com/infor-design/enterprise/issues/6787))
- `[Datagrid]` Fixed a bug in datagrid where add row is not working properly when using frozen columns. ([#6918](https://github.com/infor-design/enterprise/issues/6918))
- `[Datagrid]` Fixed a bug in datagrid where tooltip flashes continuously on hover. ([#5907](https://github.com/infor-design/enterprise/issues/5907))
- `[Datagrid]` Fixed a bug in datagrid where is empty and is not empty is not working properly. ([#5273](https://github.com/infor-design/enterprise/issues/5273))
- `[Datagrid]` Fixed a bug in datagrid where inline editor input text is not being selected upon clicking. ([NG#1365](https://github.com/infor-design/enterprise-ng/issues/1365))
- `[Datagrid]` Fixed a bug in datagrid where multiselect filter is not rendering properly. ([#6846](https://github.com/infor-design/enterprise/issues/6846))
- `[Datagrid]` Fixed a bug in datagrid where row shading is not rendered properly. ([#6850](https://github.com/infor-design/enterprise/issues/6850))
- `[Datagrid]` Fixed a bug in datagrid where icon is not rendering properly in small and extra small row height. ([#6866](https://github.com/infor-design/enterprise/issues/6866))
- `[Datagrid]` Fixed a bug in datagrid where sorting is not rendering properly when there is a previously focused cell. ([#6851](https://github.com/infor-design/enterprise/issues/6851))
- `[Datagrid]` Additional checks when updating cell so that numbers aren't converted twice. ([NG#1370](https://github.com/infor-design/enterprise-ng/issues/1370))
- `[Datagrid]` Additional fixes on dirty indicator not updating on drag columns. ([#6867](https://github.com/infor-design/enterprise/issues/6867))
- `[General]` Instead of optional dependencies use a custom command. ([#6876](https://github.com/infor-design/enterprise/issues/6876))
- `[Modal]` Fixed a bug where suppress key setting is not working. ([#6793](https://github.com/infor-design/enterprise/issues/6793))
- `[Searchfield]` Additional visual fixes in classic on go button in searchfield toolbar. ([#6686](https://github.com/infor-design/enterprise/issues/6686))
- `[Splitter]` Fixed on splitter not working when parent height changes dynamically. ([#6819](https://github.com/infor-design/enterprise/issues/6819))
- `[Toolbar Flex]` Added additional checks for destroying toolbar. ([#6844](https://github.com/infor-design/enterprise/issues/6844))

## v4.68.0

## v4.68.0 Features

- `[Button]` Added Protractor to Puppeteer conversion scripts. ([#6626](https://github.com/infor-design/enterprise/issues/6626))
- `[Calendar]` Added puppeteer script for show/hide legend. ([#6810](https://github.com/infor-design/enterprise/issues/6810))
- `[Colors]` Added puppeteer script for color classes targeting color & border color. ([#6801](https://github.com/infor-design/enterprise/issues/6801))
- `[Column]` Added puppeteer script for combined column chart. ([#6381](https://github.com/infor-design/enterprise/issues/6381))
- `[Datagrid]` Added additional setting in datagrid header for tooltip extra class. ([#6802](https://github.com/infor-design/enterprise/issues/6802))
- `[Datagrid]` Added `dblClickApply` setting in lookup for selection of item. ([#6546](https://github.com/infor-design/enterprise/issues/6546))

## v4.68.0 Fixes

- `[Bar Chart]` Fixed a bug in bar charts grouped, where arias are identical to each series. ([#6748](https://github.com/infor-design/enterprise/issues/6748))
- `[Datagrid]` Fixed a bug in datagrid where tooltip flashes continuously on hover. ([#5907](https://github.com/infor-design/enterprise/issues/5907))
- `[Datagrid]` Fixed a bug in datagrid where expandable row animation is not rendering properly. ([#6813](https://github.com/infor-design/enterprise/issues/6813))
- `[Datagrid]` Fixed a bug in datagrid where dropdown filter does not render correctly. ([#6834](https://github.com/infor-design/enterprise/issues/6834))
- `[Datagrid]` Fixed alignment issues in trigger fields. ([#6678](https://github.com/infor-design/enterprise/issues/6678))
- `[Datagrid]` Added a null guard in tree list when list is not yet loaded. ([#6816](https://github.com/infor-design/enterprise/issues/6816))
- `[Datagrid]` Added a setting `ariaDescribedBy` in the column to override `aria-describedby` value of the cells. ([#6530](https://github.com/infor-design/enterprise/issues/6530))
- `[Datagrid]` Allowed beforeCommitCellEdit event to be sent for Editors.Fileupload. ([#6821](https://github.com/infor-design/enterprise/issues/6821))]
- `[Datagrid]` Classic theme trigger field adjustments in datagrid. ([#6678](https://github.com/infor-design/enterprise/issues/6678))
- `[Datagrid]` Added null guard in tree list when list is not yet loaded. ([#6816](https://github.com/infor-design/enterprise/issues/6816))
- `[Datagrid]` Fix on dirty indicator not updating on drag columns. ([#6867](https://github.com/infor-design/enterprise/issues/6867))
- `[Editor]` Fixed a bug in editor where block quote is not continued in the next line. ([#6794](https://github.com/infor-design/enterprise/issues/6794))
- `[Editor]` Fixed a bug in editor where breaking space doesn't render dirty indicator properly. ([NG#1363](https://github.com/infor-design/enterprise-ng/issues/1363))
- `[Searchfield]` Visual fixes on go button in searchfield toolbar. ([#6686](https://github.com/infor-design/enterprise/issues/6686))
- `[Searchfield]` Added null check in xButton. ([#6858](https://github.com/infor-design/enterprise/issues/6858))
- `[Textarea]` Fixed a bug in textarea where validation breaks after enabling/disabling. ([#6773](https://github.com/infor-design/enterprise/issues/6773))
- `[Typography]` Updated text link color in dark theme. ([#6807](https://github.com/infor-design/enterprise/issues/6807))
- `[Lookup]` Fixed where field stays disabled when enable API is called ([#6145](https://github.com/infor-design/enterprise/issues/6145))

(28 Issues Solved This Release, Backlog Enterprise 274, Backlog Ng 51, 1105 Functional Tests, 1303 e2e Tests, 561 Puppeteer Tests)

## v4.67.0

## v4.67.0 Important Notes

- `[CDN]` The former CDN `cdn.hookandloop.infor.com` can no longer be maintained by IT and needs to be discontinued. It will exist for approximately one year more (TBD), so please remove direct use from any production code. ([#6754](https://github.com/infor-design/enterprise/issues/6754))
- `[Datepicker]` The functionality to enter today with a `t` is now under a setting `todayWithKeyboard-false`, it is false because you cant type days like September in a full picker. ([#6653](https://github.com/infor-design/enterprise/issues/6653))
- `[Datepicker]` The functionality to increase the day with a `+/-` it defaults to false because it conflicts with many other internal shortcut keys. ([#6632](https://github.com/infor-design/enterprise/issues/6632))

## v4.67.0 Markup Changes

- `[AppMenu]` As a design change the `Infor` logo is no longer to be shown on the app menu and has been removed. This reduces visual clutter, and is more inline with Koch global brand to leave it out. ([#6726](https://github.com/infor-design/enterprise/issues/6726))

## v4.67.0 Features

- `[Calendar]` Add a setting for calendar to show and hide the legend. ([#6533](https://github.com/infor-design/enterprise/issues/6533))
- `[Datagrid]` Added puppeteer script for header icon with tooltip. ([#6738](https://github.com/infor-design/enterprise/issues/6738))
- `[Icons]` Added new icons for `interaction` and `interaction-reply`. ([#6721](https://github.com/infor-design/enterprise/issues/6721))
- `[Monthview]` Added puppeteer script for monthview legend visibility when month changes ([#6382](https://github.com/infor-design/enterprise/issues/6382))
- `[Searchfield]` Added puppeteer script for filter and sort icon. ([#6007](https://github.com/infor-design/enterprise/issues/6007))
- `[Searchfield]` Added puppeteer script for custom icon. ([#6723](https://github.com/infor-design/enterprise/issues/6723))

## v4.67.0 Fixes

- `[Accordion]` Added a safety check in accordion. ([#6789](https://github.com/infor-design/enterprise/issues/6789))
- `[Badge/Tag/Icon]` Fixed info color in dark mode. ([#6763](https://github.com/infor-design/enterprise/issues/6763))
- `[Button]` Added notification badges for buttons with labels. ([NG#1347](https://github.com/infor-design/enterprise-ng/issues/1347))
- `[Button]` Added dark theme button colors. ([#6512](https://github.com/infor-design/enterprise/issues/6512))
- `[Calendar]` Fixed a bug in calendar where bottom border is not properly rendering. ([#6668](https://github.com/infor-design/enterprise/issues/6668))
- `[Color Palette]` Added status color CSS classes for color and border-color properties. ([#6711](https://github.com/infor-design/enterprise/issues/6711))
- `[Datagrid]` Fixed a bug in datagrid inside a modal where the column is rendering wider than normal. ([#6782](https://github.com/infor-design/enterprise/issues/6782))
- `[Datagrid]` Fixed a bug in datagrid where when changing rowHeight as a setting and re-rendering it doesn't apply. ([#6783](https://github.com/infor-design/enterprise/issues/6783))
- `[Datagrid]` Fixed a bug in datagrid where isEditable is not returning row correctly. ([#6746](https://github.com/infor-design/enterprise/issues/6746))
- `[Datagrid]` Updated datagrid header CSS height. ([#6697](https://github.com/infor-design/enterprise/issues/6697))
- `[Datagrid]` Fixed on datagrid column width. ([#6725](https://github.com/infor-design/enterprise/issues/6725))
- `[Datagrid]` Fixed an error editing in datagrid with grouped headers. ([#6759](https://github.com/infor-design/enterprise/issues/6759))
- `[Datagrid]` Updated space key checks for expand button. ([#6756](https://github.com/infor-design/enterprise/issues/6756))
- `[Datagrid]` Fixed an error when hovering cells with tooltips setup and using grouped headers. ([#6753](https://github.com/infor-design/enterprise/issues/6753))
- `[Editor]` Fixed bug in editor where background color is not rendering properly. ([#6685](https://github.com/infor-design/enterprise/issues/6685))
- `[Listview]` Fixed a bug where listview is not rendering properly when dataset has zero integer value. ([#6640](https://github.com/infor-design/enterprise/issues/6640))
- `[Popupmenu]` Fixed a bug in popupmenu where getSelected() is not working on multiselect. ([NG#1349](https://github.com/infor-design/enterprise/issues-ng/1349))
- `[Toolbar-Flex]` Removed deprecated message by using `beforeMoreMenuOpen` setting. ([#NG1352](https://github.com/infor-design/enterprise-ng/issues/1352))
- `[Trackdirty]` Added optional chaining for safety check of trackdirty element. ([#6696](https://github.com/infor-design/enterprise/issues/6696))
- `[WeekView]` Added Day View and Week View Shading. ([#6568](https://github.com/infor-design/enterprise/issues/6568))

(30 Issues Solved This Release, Backlog Enterprise 252, Backlog Ng 49, 1104 Functional Tests, 1342 e2e Tests, 506 Puppeteer Tests)

## v4.66.0

## v4.66.0 Features

- `[Busyindicator]` Converted protractor tests to puppeteer. ([#6623](https://github.com/infor-design/enterprise/issues/6623))
- `[Calendar]` Converted protractor tests to puppeteer. ([#6524](https://github.com/infor-design/enterprise/issues/6524))
- `[Datagrid]` Added puppeteer script for render only one row. ([#6645](https://github.com/infor-design/enterprise/issues/6645))
- `[Datagrid]` Added test scripts for add row. ([#6644](https://github.com/infor-design/enterprise/issues/6644))
- `[Datepicker]` Added setting for adjusting day using +/- in datepicker. ([#6632](https://github.com/infor-design/enterprise/issues/6632))
- `[Targeted-Achievement]` Add puppeteer test for show tooltip on targeted achievement. ([#6550](https://github.com/infor-design/enterprise/issues/6550))
- `[Icons]` Added new icons for `interaction` and `interaction-reply`. ([#6666](https://github.com/infor-design/enterprise/issues/6629))
- `[Searchfield]` Added option to add custom icon button. ([#6453](https://github.com/infor-design/enterprise/issues/6453))
- `[Targeted-Achievement]` Added puppeteer test for show tooltip on targeted achievement. ([#6550](https://github.com/infor-design/enterprise/issues/6550))
- `[Textarea]` Converted protractor tests to puppeteer. ([#6629](https://github.com/infor-design/enterprise/issues/6629))

## v4.66.0 Fixes

- `[Datagrid]` Fixed trigger icon background color on hover when row is activated. ([#6679](https://github.com/infor-design/enterprise/issues/6679))
- `[Datagrid]` Fixed the datagrid alert icon was not visible and the trigger cell moves when hovering over when editor has trigger icon. ([#6663](https://github.com/infor-design/enterprise/issues/6663))
- `[Datagrid]` Fixed redundant `aria-describedby` attributes at cells. ([#6530](https://github.com/infor-design/enterprise/issues/6530))
- `[Datagrid]` Fixed on edit outline in textarea not filling the entire cell. ([#6588](https://github.com/infor-design/enterprise/issues/6588))
- `[Datagrid]` Updated filter phrases for datepicker. ([#6587](https://github.com/infor-design/enterprise/issues/6587))
- `[Datagrid]` Fixed the overflowing of the multiselect dropdown on the page and pushes the container near the screen's edge. ([#6580](https://github.com/infor-design/enterprise/issues/6580))
- `[Datagrid]` Fixed unselectRow on `treegrid` sending rowData incorrectly. ([#6548](https://github.com/infor-design/enterprise/issues/6548))
- `[Datagrid]` Fixed incorrect rowData for grouping tooltip callback. ([NG#1298](https://github.com/infor-design/enterprise-ng/issues/1298))
- `[Datagrid]` Fixed a bug in `treegrid` where data are duplicated when row height is changed. ([#4979](https://github.com/infor-design/enterprise/issues/4979))
- `[Datagrid]` Fix bug on where changing `groupable` and dataset does not update datagrid. ([NG#1332](https://github.com/infor-design/enterprise-ng/issues/1332))
- `[Datepicker]` Fixed missing `monthrendered` event on initial calendar open. ([NG#1345](https://github.com/infor-design/enterprise-ng/issues/1345))
- `[Editor]` Fixed a bug where paste function is not working on editor when copied from Windows Adobe Reader. ([#6521](https://github.com/infor-design/enterprise/issues/6521))
- `[Editor]` Fixed a bug where editor has dark screen after inserting an image. ([NG#1323](https://github.com/infor-design/enterprise-ng/issues/1323))
- `[Editor]` Fixed a bug where reset dirty is not working on special characters in Edge browser. ([#6584](https://github.com/infor-design/enterprise/issues/6584))
- `[Fileupload Advanced]` Fixed on max fileupload limit. ([#6625](https://github.com/infor-design/enterprise/issues/6625))
- `[Monthview]` Fixed missing legend data on visible previous / next month with using loadLegend API. ([#6665](https://github.com/infor-design/enterprise/issues/6665))
- `[Notification]` Updated css of notification to fix alignment in RTL mode. ([#6555](https://github.com/infor-design/enterprise/issues/6555))
- `[Searchfield]` Fixed a bug on Mac OS Safari where x button can't clear the contents of the searchfield. ([#6631](https://github.com/infor-design/enterprise/issues/6631))
- `[Popdown]` Fixed `popdown` not closing when clicking outside in NG. ([NG#1304](https://github.com/infor-design/enterprise-ng/issues/1304))
- `[Tabs]` Fixed on close button not showing in Firefox. ([#6610](https://github.com/infor-design/enterprise/issues/6610))
- `[Tabs]` Remove target panel element on remove event. ([#6621](https://github.com/infor-design/enterprise/issues/6621))
- `[Tabs Module]` Fixed category border when focusing the searchfield. ([#6618](https://github.com/infor-design/enterprise/issues/6618))
- `[Toolbar Searchfield]` Fixed searchfield toolbar in alternate style. ([#6615](https://github.com/infor-design/enterprise/issues/6615))
- `[Tooltip]` Fixed tooltip event handlers created on show not cleaning up properly on hide. ([#6613](https://github.com/infor-design/enterprise/issues/6613))

(39 Issues Solved This Release, Backlog Enterprise 230, Backlog Ng 42, 1102 Functional Tests, 1380 e2e Tests, 462 Puppeteer Tests)

## v4.65.0

## v4.65.0 Features

- `[Bar]` Enhanced the VPAT accessibility in bar chart. ([#6074](https://github.com/infor-design/enterprise/issues/6074))
- `[Bar]` Added puppeteer script for axis labels test. ([#6551](https://github.com/infor-design/enterprise/issues/6551))
- `[Bubble]` Converted protractor tests to puppeteer. ([#6527](https://github.com/infor-design/enterprise/issues/6527))
- `[Bullet]` Converted protractor tests to puppeteer. ([#6622](https://github.com/infor-design/enterprise/issues/6622))
- `[Cards]` Added puppeteer script for cards test. ([#6525](https://github.com/infor-design/enterprise/issues/6525))
- `[Datagrid]` Added tooltipOption settings for columns. ([#6361](https://github.com/infor-design/enterprise/issues/6361))
- `[Datagrid]` Added add multiple rows option. ([#6404](https://github.com/infor-design/enterprise/issues/6404))
- `[Datagrid]` Added puppeteer script for refresh column. ([#6212](https://github.com/infor-design/enterprise/issues/6212))
- `[Datagrid]` Added puppeteer script for cell editing test. ([#6552](https://github.com/infor-design/enterprise/issues/6552))
- `[Modal]` Added icon puppeteer test for modal component. ([#6549](https://github.com/infor-design/enterprise/issues/6549))
- `[Tabs]` Added puppeteer script for new searchfield design ([#6282](https://github.com/infor-design/enterprise/issues/6282))
- `[Tag]` Converted protractor tests to puppeteer. ([#6617](https://github.com/infor-design/enterprise/issues/6617))
- `[Targeted Achievement]` Converted protractor tests to puppeteer. ([#6627](https://github.com/infor-design/enterprise/issues/6627))

## v4.65.0 Fixes

- `[Accordion]` Fixed the bottom border of the completely disabled accordion in dark mode. ([#6406](https://github.com/infor-design/enterprise/issues/6406))
- `[AppMenu]` Fixed a bug where events are added to the wrong elements for filtering. Also fixed an issue where if no accordion is added the app menu will error. ([#6592](https://github.com/infor-design/enterprise/issues/6592))
- `[Chart]` Removed automatic legend bottom placement when reaching a minimum width. ([#6474](https://github.com/infor-design/enterprise/issues/6474))
- `[Chart]` Fixed the result logged in console to be same as the Soho Interfaces. ([NG#1296](https://github.com/infor-design/enterprise-ng/issues/1296))
- `[ContextualActionPanel]` Fixed a bug where the toolbar searchfield with close icon looks off on mobile viewport. ([#6448](https://github.com/infor-design/enterprise/issues/6448))
- `[Datagrid]` Fixed a bug in datagrid where focus is not behaving properly when inlineEditor is set to true. ([NG#1300](https://github.com/infor-design/enterprise-ng/issues/1300))
- `[Datagrid]` Fixed a bug where `treegrid` doesn't expand a row via keyboard when editable is set to true. ([#6434](https://github.com/infor-design/enterprise/issues/6434))
- `[Datagrid]` Fixed a bug where the search icon and x icon are misaligned across datagrid and removed extra margin space in modal in Firefox. ([#6418](https://github.com/infor-design/enterprise/issues/6418))
- `[Datagrid]` Fixed a bug where page changed to one on removing a row in datagrid. ([#6475](https://github.com/infor-design/enterprise/issues/6475))
- `[Datagrid]` Header is rerendered when calling updated method, also added paging info settings. ([#6476](https://github.com/infor-design/enterprise/issues/6476))
- `[Datagrid]` Fixed a bug where column widths were not changing in settings. ([#5227](https://github.com/infor-design/enterprise/issues/5227))
- `[Datagrid]` Fixed a bug where it renders all rows in the datagrid when adding one row. ([#6491](https://github.com/infor-design/enterprise/issues/6491))
- `[Datagrid]` Fixed a bug where using shift-click to multiselect on datagrid with treeGrid setting = true selects from the first row until bottom row. ([NG#1274](https://github.com/infor-design/enterprise-ng/issues/1274))
- `[Datepicker]` Fixed a bug where the datepicker is displaying NaN when using french format. ([NG#1273](https://github.com/infor-design/enterprise-ng/issues/1273))
- `[Datepicker]` Added listener for calendar `monthrendered` event and pass along. ([NG#1324](https://github.com/infor-design/enterprise-ng/issues/1324))
- `[Input]` Fixed a bug where the password does not show or hide in Firefox. ([#6481](https://github.com/infor-design/enterprise/issues/6481))
- `[Listview]` Fixed disabled font color not showing in listview. ([#6391](https://github.com/infor-design/enterprise/issues/6391))
- `[Listview]` Changed toolbar-flex to contextual-toolbar for multiselect listview. ([#6591](https://github.com/infor-design/enterprise/issues/6591))
- `[Locale]` Added monthly translations. ([#6556](https://github.com/infor-design/enterprise/issues/6556))
- `[Lookup]` Fixed a bug where search-list icon, launch icon, and ellipses is misaligned and the table and title overlaps in responsive view. ([#6487](https://github.com/infor-design/enterprise/issues/6487))
- `[Modal]` Fixed an issue on some monitors where the overlay is too dim. ([#6566](https://github.com/infor-design/enterprise/issues/6566))
- `[Page-Patterns]` Fixed a bug where the header disappears when the the last item in the list is clicked and the browser is smaller in Chrome and Edge. ([#6328](https://github.com/infor-design/enterprise/issues/6328))
- `[Tabs Module]` Fixed multiple UI issues in tabs module with searchfield. ([#6526](https://github.com/infor-design/enterprise/issues/6526))
- `[ToolbarFlex]` Fixed a bug where the teardown might error on situations. ([#1327](https://github.com/infor-design/enterprise/issues/1327))
- `[Tabs]` Fixed a bug where tabs focus indicator is not fixed on Classic Theme. ([#6464](https://github.com/infor-design/enterprise/issues/6464))
- `[Validation]` Fixed a bug where the tooltip would show on the header when the message has actually been removed. ([#6547](https://github.com/infor-design/enterprise/issues/6547)

(45 Issues Solved This Release, Backlog Enterprise 233, Backlog Ng 42, 1102 Functional Tests, 1420 e2e Tests, 486 Puppeteer Tests)

## v4.64.2 Fixes

- `[Datepicker]` Added listener for calendar `monthrendered` event and pass along. ([NG#1324](https://github.com/infor-design/enterprise-ng/issues/1324))
- `[Modal]` Fixed bug where popup goes behind modal when in application menu in resizable mode. ([NG#1272](https://github.com/infor-design/enterprise-ng/issues/1272))
- `[Monthview]` Fixed bug where monthview duplicates on updating legends. ([NG#1305](https://github.com/infor-design/enterprise-ng/issues/1305))

## v4.64.0

### v4.64.0 Important Notes

- `[General]` Fixed the map file is no longer included with the minified version of `sohoxi.min.js`. ([#6489](https://github.com/infor-design/enterprise/issues/6489))

## v4.64.0 Features

- `[Accordion]` Added visual regression tests in puppeteer. ([#5836](https://github.com/infor-design/enterprise/issues/5836))
- `[Autocomplete]` Removed protractor tests. ([#6248](https://github.com/infor-design/enterprise/issues/6248))
- `[Bar]` Added the ability to set axis labels on different positions (top, right, bottom, left). ([#5382](https://github.com/infor-design/enterprise/issues/5382))
- `[Blockgrid]` Converted protractor tests to puppeteer. ([#6327](https://github.com/infor-design/enterprise/issues/6327))
- `[Breadcrumb]` Converted protractor tests to puppeteer. ([#6505](https://github.com/infor-design/enterprise/issues/6505))
- `[Button]` Added puppeteer script for button badge toggle test. ([#6449](https://github.com/infor-design/enterprise/issues/6449))
- `[Colors]` Converted protractor tests to puppeteer. ([#6513](https://github.com/infor-design/enterprise/issues/6513))
- `[Counts]` Converted protractor tests to puppeteer. ([#6517](https://github.com/infor-design/enterprise/issues/6517))
- `[Datagrid]` Added a new method for cell editing for new row added. ([#6338](https://github.com/infor-design/enterprise/issues/6338))
- `[Datepicker]` Added puppeteer script for datepicker clear (empty string) test . ([#6421](https://github.com/infor-design/enterprise/issues/6421))
- `[Error Page]` Converted protractor tests to puppeteer. ([#6518](https://github.com/infor-design/enterprise/issues/6518))
- `[Modal]` Added an ability to add icon in title section of the modal. ([#5905](https://github.com/infor-design/enterprise/issues/5905))

## v4.64.0 Fixes

- `[Bar Stacked]` Fixed a bug where chart tooltip total shows 99.999 instead of 100 on 100% Stacked Bar Chart. ([#6236](https://github.com/infor-design/enterprise/issues/6326))
- `[ContextMenu]` Fixed a bug in context menu where it is not indented properly. ([#6223](https://github.com/infor-design/enterprise/issues/6223))
- `[Button]` Fixed a bug where changing from primary to secondary disrupts the css styling. ([#6223](https://github.com/infor-design/enterprise-ng/issues/1282))
- `[Datagrid]` Fixed a bug where toolbar is still visible even no buttons, title and errors appended. ([#6290](https://github.com/infor-design/enterprise/issues/6290))
- `[Datagrid]` Added setting for color change in active checkbox selection. ([#6303](https://github.com/infor-design/enterprise/issues/6303))
- `[Datagrid]` Set changed cell to active when update is finished. ([#6317](https://github.com/infor-design/enterprise/issues/6317))
- `[Datagrid]` Fixed row height of extra-small rows on editable datagrid with icon columns. ([#6284](https://github.com/infor-design/enterprise/issues/6284))
- `[Datagrid]` Added trimSpaces option for leading spaces upon blur. ([#6244](https://github.com/infor-design/enterprise/issues/6244))
- `[Datagrid]` Fixed header alignment when formatter is ellipsis. ([#6251](https://github.com/infor-design/enterprise/issues/6251))
- `[Datagrid]` Fixed a bug where the datepicker icon is not visible when the datagrid starts as non editable and toggled to editable and is visible when the datagrid starts as editable and toggled to non editable. ([#6289](https://github.com/infor-design/enterprise/issues/6289))
- `[Datagrid]` Changed the minDate and maxDate on a demo page to be more current. ([#6416](https://github.com/infor-design/enterprise/issues/6416))
- `[Datepicker]` Fixed a bug where selecting a date that's consecutive to the previous range won't select that date. ([#6272](https://github.com/infor-design/enterprise/issues/6272))
- `[Datepicker]` Fixed a bug where datepicker is not setting time and date consistently in Arabic locale. ([#6270](https://github.com/infor-design/enterprise/issues/6270))
- `[Flex Toolbar]` Fixed the data automation id to be more reliable for popupmenu and overflowed buttons. ([#6175](https://github.com/infor-design/enterprise/issues/6175))
- `[Icons]` Fixed the inconsistency between solid and outlined icons. ([#6165](https://github.com/infor-design/enterprise/issues/6165))
- `[Icons]` Changed the error color to change in themes in some areas. ([#6273](https://github.com/infor-design/enterprise/issues/6273))
- `[Line Chart]` Fixed a bug where the alignment of focus is overlapping another component. ([#6384](https://github.com/infor-design/enterprise/issues/6384))
- `[Listview]` Fixed a bug where the search icon is misaligned in Firefox and Safari. ([#6390](https://github.com/infor-design/enterprise/issues/6390))
- `[Locale]` Fixed incorrect date format for Latvian language. ([#6123](https://github.com/infor-design/enterprise/issues/6123))
- `[Locale]` Fixed incorrect data in `ms-my`, `nn-No` and `nb-NO`. ([#6472](https://github.com/infor-design/enterprise/issues/6472))
- `[Lookup]` Fixed bug where lookup still appeared when modal closes. ([#6218](https://github.com/infor-design/enterprise/issues/6218))
- `[Modal]` Fixed bug where popup goes behind modal when in application menu in resizable mode. ([NG#1272](https://github.com/infor-design/enterprise-ng/issues/1272))
- `[Modal]` Fixed bug where popup goes behind modal when in application menu in resizable mode. ([NG#1272](https://github.com/infor-design/enterprise-ng/issues/1272))
- `[Monthview]` Fixed bug where monthview duplicates on updating legends. ([NG#1305](https://github.com/infor-design/enterprise-ng/issues/1305))
- `[Personalization]` Fixed bug where the dark mode header color was not correct in the tokens and caused the personalization dropdown to be incorrect. ([#6446](https://github.com/infor-design/enterprise/issues/6446))
- `[Tabs]` Fixed memory leak in tabs component. ([NG#1286](https://github.com/infor-design/enterprise-ng/issues/1286))
- `[Tabs]` Fixed a bug where tab focus indicator is not aligned properly in RTL composite forms. ([#6464](https://github.com/infor-design/enterprise/issues/6464))
- `[Targeted-Achievement]` Fixed a bug where the icon is cut off in Firefox. ([#6400](https://github.com/infor-design/enterprise/issues/6400))
- `[Toolbar]` Fixed a bug where the search icon is misaligned in Firefox. ([#6405](https://github.com/infor-design/enterprise/issues/6405))
- `[Toolbar Flex]` Fixed a bug where the `addMenuElementLinks` function execute incorrectly when menu item has multi-level submenus. ([#6120](https://github.com/infor-design/enterprise/issues/6120))
- `[Tree]` The expanded event did not fire when source is being used. ([#1294](https://github.com/infor-design/enterprise-ng/issues/1294))
- `[Typography]` Fixed a bug where the text are overlapping in Firefox. ([#6450](https://github.com/infor-design/enterprise/issues/6450))
- `[WeekView]` Fixed a bug where 'today' date is not being rendered properly. ([#6260](https://github.com/infor-design/enterprise/issues/6260))
- `[WeekView]` Fixed a bug where month-year label is not changing upon clicking the arrow button. ([#6415](https://github.com/infor-design/enterprise/issues/6415))
- `[Validator]` Fixed a bug where toolbar error message still appears after error is removed. ([#6253](https://github.com/infor-design/enterprise/issues/6253))

(61 Issues Solved This Release, Backlog Enterprise 219, Backlog Ng 41, 1100 Functional Tests, 1468 e2e Tests, 436 Puppeteer Tests)

## v4.63.3 Fixes

- `[Validation]` Fixed a bug where the tooltip would show on the header when the message has actually been removed. ([#6547](https://github.com/infor-design/enterprise/issues/6547)

## v4.63.2 Fixes

- `[Personalization]` Re-Fixed bug where the dark mode header color was not correct in the tokens and caused the personalization dropdown to be incorrect, classic theme was missed. ([#6446](https://github.com/infor-design/enterprise/issues/6446)

## v4.63.1 Fixes

- `[Personalization]` Fixed bug where the dark mode header color was not correct in the tokens and caused the personalization dropdown to be incorrect. ([#6446](https://github.com/infor-design/enterprise/issues/6446)

## v4.63.0

## v4.63.0 Fixes

- `[Accordion]` Added expand animation back. ([#6268](https://github.com/infor-design/enterprise/issues/6268))
- `[Badges]` Fixed a bug where in badges is not properly aligned in Contrast Mode. ([#6273](https://github.com/infor-design/enterprise/issues/6273))
- `[Button]` Fixed a bug where notification badges are not destroyed when updating the button settings. ([NG#1241](https://github.com/infor-design/enterprise-ng/issues/1241))
- `[Calendar]` Allowed product devs to add custom css class to event labels in Calendar Component. ([#6304](https://github.com/infor-design/enterprise/issues/6304))
- `[Calendar]` Fixed the thickness of right and bottom border. ([#6246](https://github.com/infor-design/enterprise/issues/6246))
- `[Card]` Fixed a regression bug where the flex toolbar's position was not properly aligned when selecting listview items. ([#6346](https://github.com/infor-design/enterprise/issues/6346)]
- `[Charts]` Fixed the misalignment of the legend and legend color with the highlight of the selected legend. ([#6301](https://github.com/infor-design/enterprise/issues/6301))
- `[ContextualActionPanel]` Moved notification to appropriate location and trigger redraw of styles. ([#6264](https://github.com/infor-design/enterprise/issues/6264))
- `[ContextualActionPanel]` Added close CAP function to a demo example. ([#6274](https://github.com/infor-design/enterprise/issues/6274))
- `[Datagrid]` Fixed misaligned lookup icon button upon click/editing. ([#6233](https://github.com/infor-design/enterprise/issues/6233))
- `[Datagrid]` Fixed a bug where tooltip is not displayed even when settings is turned on in disabled rows. ([#6128](https://github.com/infor-design/enterprise/issues/6128))
- `[Datagrid]` Fixed misaligned lookup icon button upon click/editing. ([#6233](https://github.com/infor-design/enterprise/issues/6233))
- `[Datepicker]` Fixed a bug on setValue() when pass an empty string for clearing field. ([#6168](https://github.com/infor-design/enterprise/issues/6168))
- `[Datepicker]` Fixed a bug on datepicker not clearing in angular version. ([NG#1256](https://github.com/infor-design/enterprise-ng/issues/1256))
- `[Dropdown]` Fixed on keydown events not working when dropdown is nested in label. ([NG#1262](https://github.com/infor-design/enterprise-ng/issues/1262))
- `[Editor]` Fixed editor where toolbar is being focused on after pressing bold/italic keys instead of the text itself. ([#5262](https://github.com/infor-design/enterprise-ng/issues/5262))
- `[Field-Filter]` Fixed alignment of filter icons and text field. ([#5866](https://github.com/infor-design/enterprise/issues/5866))
- `[Field-Options]` Fixed field options label overflow. ([#6255](https://github.com/infor-design/enterprise/issues/6255))
- `[Field-Options]` Fixed a bug where in the text and highlight box are not fit accordingly. ([#6322](https://github.com/infor-design/enterprise/issues/6322))
- `[Field-Options]` Fixed alignment of field options in the Color Picker when in compact mode in Safari and alignment of search icon in Clearable Searchfield. ([#6256](https://github.com/infor-design/enterprise/issues/6256))
- `[Form-Compact]` Fixed alignment of Field 16 and Field 18 in Safari. ([#6345](https://github.com/infor-design/enterprise/issues/6345))
- `[General]` Fixed memory leaks in listview, toolbar, datagrid, cards and header. ([NG#1275](https://github.com/infor-design/enterprise-ng/issues/1275))
- `[Listview]` Added flex toolbar for multiselect listview. ([NG#1249](https://github.com/infor-design/enterprise-ng/issues/1249))
- `[Listview]` Adjusted spaces between the search icon and filter wrapper. ([#6007](https://github.com/infor-design/enterprise/issues/6007))
- `[Listview]` Changed the font size of heading, subheading, and micro in Listview Component. ([#4996](https://github.com/infor-design/enterprise/issues/4996))
- `[Modal]` Fixed on too wide minimum width when close button is enabled. ([NG#1240](https://github.com/infor-design/enterprise-ng/issues/1240))
- `[Searchfield]` Fixed on searchfield clear button not working in Safari. ([6185](https://github.com/infor-design/enterprise-ng/issues/6185))
- `[Searchfield]` Fixed UI issues on the new searchfield design. ([#6331](https://github.com/infor-design/enterprise/issues/6331))
- `[Sink Page]` Fixed misaligned search icon toolbar in sink page. ([#6369](https://github.com/infor-design/enterprise/issues/6369))
- `[Sink Page]` Fixed close icon position in Datagrid section Personalized Column. ([#6375](https://github.com/infor-design/enterprise/issues/6375))
- `[Slider]` Fixed background color of slider in a modal in new dark theme. ([6211](https://github.com/infor-design/enterprise-ng/issues/6211))
- `[Swaplist]` Fixed a bug in swaplist where the filter is not behaving correctly on certain key search. ([#6222](https://github.com/infor-design/enterprise/issues/6222))
- `[SwipeAction]` Fixed scrollbar being visible in `firefox`. ([#6312](https://github.com/infor-design/enterprise/issues/6312))
- `[Tabs]` Fixed Z-index conflict between modal overlay and draggable module tabs. ([#6297](https://github.com/infor-design/enterprise/issues/6297))
- `[Tabs]` Fixed a bug where the tab activated events are fired on closing a tab. ([#1452](https://github.com/infor-design/enterprise/issues/1452))
- `[Tabs Module` Fixed the new UI searchfield design in Tabs Module component. ([#6348](https://github.com/infor-design/enterprise/issues/6348))
- `[Tabs Module` Ensure searchfield X clear button is visible at smaller breakpoints. ([#5173](https://github.com/infor-design/enterprise/issues/5173))
- `[Tabs Module` Ensure searchfield X clear button is visible at smaller breakpoints. ([#5178](https://github.com/infor-design/enterprise/issues/5178))
- `[Targeted-Achievement]` Added tooltip on icon in targeted-achievement chart ([#6308](https://github.com/infor-design/enterprise/issues/6308))
- `[TextArea]` Fixed medium size text area when in responsive view. ([#6334](https://github.com/infor-design/enterprise/issues/6334))
- `[Validation]` Updated example page to include validation event for email field. ([#6296](https://github.com/infor-design/enterprise/issues/6296))

## v4.63.0 Features

- `[Datagrid]` Added close button on file error message ([#6178](https://github.com/infor-design/enterprise/issues/6178))
- `[Datagrid]` Added puppeteer script for fallback image tooltip text. ([#6278](https://github.com/infor-design/enterprise/issues/6278))
- `[File Upload]` Added close button on file error message. ([#6229](https://github.com/infor-design/enterprise/issues/6229))
- `[Searchfield]` Implemented a new design for searchfield. ([#5865](https://github.com/infor-design/enterprise/issues/5865))

(40 Issues Solved This Release, Backlog Enterprise 191, Backlog Ng 42, 1101 Functional Tests, 1576 e2e Tests, 295 Puppeteer Tests)

## v4.62.3 Fixes

- `[Personalization]` Re-Fixed bug where the dark mode header color was not correct in the tokens and caused the personalization dropdown to be incorrect, classic theme was missed. ([#6446](https://github.com/infor-design/enterprise/issues/6446)

## v4.62.2 Fixes

- `[Personalization]` Fixed bug where the dark mode header color was not correct in the tokens and caused the personalization dropdown to be incorrect. ([#6446](https://github.com/infor-design/enterprise/issues/6446))
- `[Locale]` Fixed incorrect data in `ms-my`, `nn-No` and `nb-NO`. ([#6472](https://github.com/infor-design/enterprise/issues/6472))

## v4.62.1 Fixes

- `[Calendar]` Allow product devs to add custom css class to event labels in Calendar Component. ([#6304](https://github.com/infor-design/enterprise/issues/6304))

## v4.62.0

## v4.62.0 Features

- `[Datagrid]` Added tooltip for fallback image. ([#6178](https://github.com/infor-design/enterprise/issues/6178))
- `[Datepicker]` Added legend load for datepicker. ([NG#1261](https://github.com/infor-design/enterprise-ng/issues/1261))
- `[File Upload]` Added setFailed status ([#5671](https://github.com/infor-design/enterprise/issues/5671))
- `[Icon]` Created a puppeteer script for the new launch icon. ([#5854](https://github.com/infor-design/enterprise/issues/5854))
- `[Icon]` Created a puppeteer script for the new mobile icon. ([#6199](https://github.com/infor-design/enterprise/issues/6199))
- `[Listview]` Added filters in Listview Component. ([#6007](https://github.com/infor-design/enterprise/issues/6007))
- `[Spinbox]` Created a puppeteer script for Spinbox Field sizes on mobile. ([#5843](https://github.com/infor-design/enterprise/issues/5843))
- `[ToolbarFlex]` Allow toolbar flex navigation buttons to have notification badge. ([NG#1235](https://github.com/infor-design/enterprise-ng/issues/1235))

## v4.62.0 Fixes

- `[ApplicationMenu]` Remove a Safari-specific style rule the misaligns the button svg arrow. ([#5722](https://github.com/infor-design/enterprise/issues/5722))
- `[Arrange]` Fix an alignment issue in the demo app. ([#5281](https://github.com/infor-design/enterprise/issues/5281))
- `[Calendar]` Fix day of the week to show three letters as default in range calendar. ([#6193](https://github.com/infor-design/enterprise/issues/6193))
- `[ContextualActionPanel]` Fix an issue with the example page where the Contextual Action Panel is not initialized on open. ([#6065](https://github.com/infor-design/enterprise/issues/6065))
- `[ContextualActionPanel]` Remove unnecessary markup injection behavior from example. ([#6065](https://github.com/infor-design/enterprise/issues/6065))
- `[Datagrid]` Fixed a regression bug where the datepicker icon button and time value upon click were misaligned. ([#6198](https://github.com/infor-design/enterprise/issues/6198))
- `[Datagrid]` Show pagesize selector even in hidePagerOnOnePage mode ([#3706](https://github.com/infor-design/enterprise/issues/3706))
- `[Datagrid]` Corrected a filter type in a demo app page. ([#5497](https://github.com/infor-design/enterprise/issues/5497))
- `[Datagrid]` Remove widths in demo app page to prevent truncation of column. ([#5495](https://github.com/infor-design/enterprise/issues/5495))
- `[Datagrid]` Fixed a regression bug where the datepicker icon button and time value upon click were misaligned. ([#6198](https://github.com/infor-design/enterprise/issues/6198))
- `[Dropdown]` Fixed multiple accessibility issues with multiselect dropdown. ([#6075](https://github.com/infor-design/enterprise/issues/6075))
- `[Dropdown]` Fixed an overflow issue on Windows 10 Chrome. ([#4940](https://github.com/infor-design/enterprise/issues/4940))
- `[Editor]` Fix on editor changing text in another editor. ([NG#1232](https://github.com/infor-design/enterprise-ng/issues/1232))
- `[FileUploadAdvanced]` Fixed a missing link in french locale. ([#6226](https://github.com/infor-design/enterprise/issues/6226))
- `[Homepage]` Fixed instability of the visual tests. ([#6179](https://github.com/infor-design/enterprise/issues/6179))
- `[Lookup]` Remove unnecessary filter from example page. ([#5677](https://github.com/infor-design/enterprise/issues/5677))
- `[Modal]` Updated close method that will close even if there are subcomponents opened. ([#6048](https://github.com/infor-design/enterprise/issues/6048))
- `[Modal]` Fix a demo app issue where the proper settings were not added to the required key in the validation object. ([#5571](https://github.com/infor-design/enterprise/issues/5571))
- `[Tabs/Module]` Override fill style of search icon created by 'soho-personalization'. Fix alignment of close icon in specific circumstance. ([#6207](https://github.com/infor-design/enterprise/issues/6207))
- `[Searchfield]` Fix on searchfield categories where popup wrapper gets duplicated whenever update is called. ([NG#1186](https://github.com/infor-design/enterprise-ng/issues/1186))
- `[Searchfield/Header]` Enhanced the font colors, background colors for the searchfield inside of the `header` & `subheader`. ([#6047](https://github.com/infor-design/enterprise/issues/6047))
- `[Tabs]` Fix a bug where tabs indicator is not properly aligned in RTL. ([#6068](https://github.com/infor-design/enterprise/issues/6068))
- `[Tabs/Module]` Fixed a bug the personalization color was the same as the tab color. ([#6236](https://github.com/infor-design/enterprise/issues/6236))
- `[Tag]` Fix on tag text not showing when placed inside a popover. ([#6092](https://github.com/infor-design/enterprise/issues/6092))
- `[Toolbar]` Fixed an issue where the input disappears in toolbar at mobile size. ([#5388](https://github.com/infor-design/enterprise/issues/5388))
- `[Tooltip]` Fixed the `maxWidth` setting to work properly. ([#6100](https://github.com/infor-design/enterprise/issues/6100))
- `[Widget]` Fix on drag image including the overflow area. ([NG#1216](https://github.com/infor-design/enterprise-ng/issues/1216))

(47 Issues Solved This Release, Backlog Enterprise 187, Backlog Ng 37, 1101 Functional Tests, 1574 e2e Tests, 293 Puppeteer Tests)

## v4.61.1

## v4.61.1 Fixes

- `[Datagrid]` Fixed a regression bug where the datepicker icon button and time value upon click were misaligned. ([#6198](https://github.com/infor-design/enterprise/issues/6198))
- `[Tag]` Fix on tag text not showing when placed inside a popover. ([#6092](https://github.com/infor-design/enterprise/issues/6092))
- `[Tooltip]` Fixed the `maxWidth` setting to work properly. ([#6100](https://github.com/infor-design/enterprise/issues/6100))
- `[Widget]` Fix on drag image including the overflow area. ([NG#1216](https://github.com/infor-design/enterprise-ng/issues/1216))

## v4.61.0 Features

- `[ApplicationMenu]` Converted protractor test suites to puppeteer. ([#5835](https://github.com/infor-design/enterprise/issues/5835))
- `[Bar]` Fixed an issue with legend text overlapping. ([#6113](https://github.com/infor-design/enterprise/issues/6113)
- `[Bar]` Converted protractor test suites to puppeteer. ([#5838](https://github.com/infor-design/enterprise/issues/5838)
- `[Bar Stacked]` Converted protractor test suites to puppeteer. ([#5840](https://github.com/infor-design/enterprise/issues/5840))
- `[ContextualActionPanel]` Added setting for cssClass option. ([#1215](https://github.com/infor-design/enterprise-ng/issues/1215))
- `[Datagrid]` Added visual test for responsive view with puppeteer. ([#5844](https://github.com/infor-design/enterprise/issues/5844))
- `[Datagrid]` Changed where image events are added. ([#5442](https://github.com/infor-design/enterprise/issues/5442))
- `[Datepicker]` Added setting in datepicker where you can disable masking input. ([#6080](https://github.com/infor-design/enterprise/issues/6080))
- `[Editor]` Fix a bug where dirty tracker is not reset when using lots of new line in Edge. ([#6032](https://github.com/infor-design/enterprise/issues/6032))
- `[Card]` Fix a memory leak on events. ([#6155](https://github.com/infor-design/enterprise/issues/6155))
- `[Card]` Create a Puppeteer Script for Actionable Button Card ([#6062](https://github.com/infor-design/enterprise/issues/6062))
- `[General]` Added jest image snapshot for visual regression testing with puppeteer. ([#6105](https://github.com/infor-design/enterprise/issues/6105))
- `[General]` Removed global inline function that adds disabled labels to disabled inputs. ([#6131](https://github.com/infor-design/enterprise/issues/6131))
- `[Hierarchy]` Converted the old protractor e2e test suites to puppeteer tests. ([#5833](https://github.com/infor-design/enterprise/issues/5833))
- `[Homepage]` Added homepage puppeteer test scripts and snapshots. ([#5831](https://github.com/infor-design/enterprise/issues/5831))
- `[Icons]` Design removed some deprecated icons. If you are using `info-field` -> should use `icon-info`. If you are using `info-field-solid` -> should use `icon-info-alert`. If you are using `info-field-alert` -> should use `icon-info-alert`. ([#6091](https://github.com/infor-design/enterprise/issues/6091))
- `[Icons]` Update icon design for `icon-mobile`. ([#6144](https://github.com/infor-design/enterprise/issues/6144))
- `[Locale]` Refined some Latvian translations. ([#5969](https://github.com/infor-design/enterprise/issues/5969))
- `[Locale]` Refined some Lithuanian translations. ([#5960](https://github.com/infor-design/enterprise/issues/5960))
- `[Locale]` Refined some Filipino translations. ([#5864](https://github.com/infor-design/enterprise/issues/5864))
- `[Locale]` Refined some Japanese translations. ([#6115](https://github.com/infor-design/enterprise/issues/6115))
- `[Locale]` Added puppeteer script for PH translation ([#6150](https://github.com/infor-design/enterprise/pull/6150))
- `[Process Indicator]` Fixes a double line separator issue on Windows10 Chrome. ([#5997](https://github.com/infor-design/enterprise/issues/5997))
- `[Swipe-action]` Added a Puppeteer Script for Swipe Container. ([#6129](https://github.com/infor-design/enterprise/issues/6129))
- `[Tag]` The dismiss button was missing a button type causing the form to submit. ([#6149](https://github.com/infor-design/enterprise/issues/6149))

## v4.61.0 Fixes

- `[Column Grouped]` Fix an issue where columns with small values were floating above the baseline axis. ([#6109](https://github.com/infor-design/enterprise/issues/6109))
- `[Chart]` Fix collision of legend text and color block. ([#6113](https://github.com/infor-design/enterprise/issues/6113))
- `[ContextualActionPanel]` Fixed UI issues where the toolbars inside of the body moved to the CAPs header instead of retaining to its original place. ([#6041](https://github.com/infor-design/enterprise/issues/6041))
- `[ContextualActionPanel]` Update and fix example-markup page to a working example. ([#6065](https://github.com/infor-design/enterprise/issues/6065))
- `[Datagrid]` Fix a bug in timepicker inside datagrid where hours is reset 0 when changing it to 12. ([#6076](https://github.com/infor-design/enterprise/issues/6076))
- `[Datagrid]` Fix on value not shown in lookup cell in safari. ([#6003](https://github.com/infor-design/enterprise/issues/6003))
- `[Datagrid]` Fix a bug in datagrid where text is align right when using mask options in filter. ([#5999](https://github.com/infor-design/enterprise/issues/5999))
- `[Datagrid]` Fix a bug in datagrid where datepicker range having an exception when having values before changing to range type. ([#6008](https://github.com/infor-design/enterprise/issues/6008))
- `[Datepicker]` Fix on the flickering behavior when range datepicker is shown. ([#6098](https://github.com/infor-design/enterprise/issues/6098))
- `[Dropdown]` Fix on dropdown multiselect where change event is not triggered when clicking X. ([#6098](https://github.com/infor-design/enterprise/issues/6098))
- `[Editor]` Fix a bug in editor where CTRL-H (add hyperlink) breaks the interface. ([#6015](https://github.com/infor-design/enterprise/issues/6015))
- `[Modal]` Changed maximum modal width. ([#6024](https://github.com/infor-design/enterprise/issues/6024))
- `[Dropdown]` Fix a misaligned input in Classic Theme in Firefox. ([#6096](https://github.com/infor-design/enterprise/issues/6096))
- `[Dropdown]` Fix an issue specific to Windows 10 and Chrome where entering a capital letter (Shift + T, e.g.) after opening the dropdown does not focus the entry associated with the letter pressed. ([#6069](https://github.com/infor-design/enterprise/issues/6069))
- `[Dropdown]` Fix on dropdown multiselect where change event is not triggered when clicking X. ([#6098](https://github.com/infor-design/enterprise/issues/6098))
- `[Donut]` Fix center tooltip showing on wrong donut chart when multiple donut charts. ([#6103](https://github.com/infor-design/enterprise/issues/6103))
- `[Editor]` Fix a bug in editor where CTRL-H (add hyperlink) breaks the interface. ([#6015](https://github.com/infor-design/enterprise/issues/6015))
- `[Hyperlinks]` Remove margin and padding from hyperlinks. ([#5991](https://github.com/infor-design/enterprise/issues/5991))
- `[Masthead]` Remove actions button from header in example page. ([#5959](https://github.com/infor-design/enterprise/issues/5959))
- `[Searchfield]` Fix a bug in NG where searchfield is in full width even when it's collapsible. ([NG#1225](https://github.com/infor-design/enterprise-ng/issues/1225))
- `[Spinbox]` Spinbox should update to correct value when Enter is pressed. ([#6036](https://github.com/infor-design/enterprise/issues/6036))
- `[Tabs]` Fixed a bug where the tabs container is focused in Windows10 on Firefox. ([#6110](https://github.com/infor-design/enterprise/issues/6110))
- `[Tabs Module]` Fixes a misaligned search field close button icon. ([#6126](https://github.com/infor-design/enterprise/issues/6126))
- `[Timepicker]` Fix a bug in timepicker where hours reset to 1 when changing period. ([#6049](https://github.com/infor-design/enterprise/issues/6049))
- `[Timepicker]` Fix a bug in timepicker where hours is not properly created when changing from AM/PM. ([#6104](https://github.com/infor-design/enterprise/issues/6104))

(41 Issues Solved This Release, Backlog Enterprise 198, Backlog Ng 38, 1100 Functional Tests, 1635 e2e Tests, 321 Puppeteer Tests)

## v4.60.3

## v4.60.3 Fixes

- `[Tabs/Module]` Fixed a bug the personalization color was the same as the tab color. ([#6236](https://github.com/infor-design/enterprise/issues/6236))

## v4.60.2

## v4.60.2 Fixes

- `[Datagrid]` Fixed a regression bug where the datepicker icon button and time value upon click were misaligned. ([#6198](https://github.com/infor-design/enterprise/issues/6198))

## v4.60.1 Fixes

- `[Column Grouped]` Fix an issue where columns with small values were floating above the baseline axis. ([#6109](https://github.com/infor-design/enterprise/issues/6109))
- `[Datepicker]` Added setting in datepicker where you can disable masking input. ([#6080](https://github.com/infor-design/enterprise/issues/6080))
- `[Datagrid]` Fix a bug in timepicker inside datagrid where hours is reset 0 when changing it to 12. ([#6076](https://github.com/infor-design/enterprise/issues/6076))
- `[Datagrid]` Fix on value not shown in lookup cell in safari. ([#6003](https://github.com/infor-design/enterprise/issues/6003))
- `[Donut]` Fix center tooltip showing on wrong donut chart when multiple donut charts. ([#6103](https://github.com/infor-design/enterprise/issues/6103))
- `[Dropdown]` Fix an issue specific to Windows 10 and Chrome where entering a capital letter (Shift + T, e.g.) after opening the dropdown does not focus the entry associated with the letter pressed. ([#6069](https://github.com/infor-design/enterprise/issues/6069))
- `[Dropdown]` Fix a misaligned input in Classic Theme in Firefox. ([#6096](https://github.com/infor-design/enterprise/issues/6096))
- `[General]` Removed global inline function that adds disabled labels to disabled inputs. ([#6131](https://github.com/infor-design/enterprise/issues/6131))
- `[Tabs]` Fixed a bug where the tabs container is focused in Windows10 on Firefox. ([#6110](https://github.com/infor-design/enterprise/issues/6110))
- `[Timepicker]` Fix a bug in timepicker where hours reset to 1 when changing period. ([#6049](https://github.com/infor-design/enterprise/issues/6049))
- `[Timepicker]` Fix a bug in timepicker where hours is not properly created when changing from AM/PM. ([#6104](https://github.com/infor-design/enterprise/issues/6104))

## v4.60.0 Features

- `[Application Menu]` Added puppeteer tests for resizable application menu. ([#5755](https://github.com/infor-design/enterprise/issues/5755))
- `[Badges]` Update styling of badges. ([#5608](https://github.com/infor-design/enterprise/issues/5608))
- `[Badges/Tags]` Corrected the colors of badges/tags for better accessibility contrast. ([#5673](https://github.com/infor-design/enterprise/issues/5673))
- `[Button]` Fix a bug where updated settings not properly rendering disabled state. ([#5928](https://github.com/infor-design/enterprise/issues/5928))
- `[Calendar]` Added puppeteer script for event colors and legend. ([#6084](https://github.com/infor-design/enterprise/pull/6084))
- `[Card]` Added actionable button card by using `<button>` or `<a>` tags. ([#5768](https://github.com/infor-design/enterprise/issues/5768))
- `[Card]` Added actionable button card by using `<button>` or `<a>` tags. ([#5768](https://github.com/infor-design/enterprise/issues/5768))
- `[Datagrid]` Fix a will add a setting in column to toggle the clearing of cells. ([#5849](https://github.com/infor-design/enterprise/issues/5849))
- `[Dropdown]` Create a Puppeteer Script for Enter key opens dropdown list, when it should only be used to select items within an open list. ([#5842](https://github.com/infor-design/enterprise/issues/5842))
- `[Fileupload]` Added puppeteer test to check that progress bar is present when uploading a file. ([#5808](https://github.com/infor-design/enterprise/issues/5808))
- `[Monthview]` Added ability to update legend on month change. ([#5988](https://github.com/infor-design/enterprise/issues/5988))
- `[Popupmenu]` Correctly position dismissible close icon inside Popupmenu. ([#6083](https://github.com/infor-design/enterprise/issues/6083))
- `[Swipe Container]` Added mobile enhancements and style changes. ([#5615](https://github.com/infor-design/enterprise/issues/5615))
- `[Tooltip]` Converted the tooltip protractor test suites to puppeteer. ([#5830](https://github.com/infor-design/enterprise/issues/5830))

## v4.60.0 Fixes

- `[About/Form]` Fixed a translation issue where there's a space before the colon that is incorrect in French Locales. ([#5817](https://github.com/infor-design/enterprise/issues/5817))
- `[About]` Added event exposure in about component. ([NG#1124](https://github.com/infor-design/enterprise-ng/issues/1124))
- `[Actionsheet]` Fixed an Angular issue where the `renderRootElems` method was not re-rendered when going to other action sheet test pages due to SPA routing concept. ([NG#1188](https://github.com/infor-design/enterprise-ng/issues/1188))
- `[Calendar]` Fixed an issue where you could not have more than one in the same page. ([#6042](https://github.com/infor-design/enterprise/issues/6042))
- `[Column]` Fix a bug where bar size is still showing even the value is zero in column chart. ([#5911](https://github.com/infor-design/enterprise/issues/5911))
- `[Datagrid]` Fix a bug where targeted achievement colors are not displaying correctly when using other locales. ([#5972](https://github.com/infor-design/enterprise/issues/5972))
- `[Datagrid]` Fix a bug in datagrid where filterable headers cannot be tab through in modal. ([#5735](https://github.com/infor-design/enterprise/issues/5735))
- `[Datagrid]` Fix a bug in datagrid where stretch column last broke and the resize would loose the last column. ([#6063](https://github.com/infor-design/enterprise/issues/6063))
- `[Datagrid]` Fix a bug where leading spaces not triggering dirty indicator in editable data cell. ([#5927](https://github.com/infor-design/enterprise/issues/5927))
- `[Datagrid]` Fix Edit Input Date Field on medium row height in Datagrid. ([#5955](https://github.com/infor-design/enterprise/issues/5955))
- `[Datagrid]` Fixed close icon alignment on mobile viewport. ([#6023](https://github.com/infor-design/enterprise/issues/6023))
- `[Datagrid]` Fixed close icon alignment on mobile viewport, Safari browser. ([#5946](https://github.com/infor-design/enterprise/issues/5946))
- `[Datagrid]` Fixed UI alignment of close icon button on mobile view. ([#5947](https://github.com/infor-design/enterprise/issues/5947))
- `[Datagrid]` Fixed file upload icon alignment in datagrid. ([#5846](https://github.com/infor-design/enterprise/issues/5846))
- `[Datepicker]` Fix on initial range values not showing in datepicker. ([NG#1200](https://github.com/infor-design/enterprise-ng/issues/1200))
- `[Dropdown]` Fixed a regression bug where pressing function keys while the dropdown has focus causes letters to be typed. ([#4976](https://github.com/infor-design/enterprise/issues/4976))
- `[Editor]` Changed selector for for image value selection from id to name. ([#5915](https://github.com/infor-design/enterprise/issues/5915))
- `[Editor]` Fix a bug which changes the approach intended by the user after typing in editor. ([#5937](https://github.com/infor-design/enterprise/issues/5937))
- `[Editor]` Fix a bug which clears list format when it's not part of the selected text. ([#5592](https://github.com/infor-design/enterprise/issues/5592))
- `[Editor]` Changed language on the link dialog to use the term "link" for better translations. ([#5987](https://github.com/infor-design/enterprise/issues/5987))
- `[Export]` Added data sanitization in Export to CSV. ([#5982](https://github.com/infor-design/enterprise/issues/5982))
- `[Field Options]` Fixed UI alignment of close icon button (searchfield) in Field Options. ([#5983](https://github.com/infor-design/enterprise/issues/5983))
- `[General]` Fixed several memory leaks with the attached data object. ([#6020](https://github.com/infor-design/enterprise/issues/6020))
- `[Header]` Fixed a regression bug where the buttonset was not properly aligned correctly. ([#6039](https://github.com/infor-design/enterprise/issues/6039))
- `[Icon]` Fixed the translate icon so it can take a color, fixed the tag icon as it was rendered oddly. ([#5870](https://github.com/infor-design/enterprise/issues/5870))
- `[Listbuilder]` Fix on disable bug: Will not enable on call to enable() after disable() twice. ([#5885](https://github.com/infor-design/enterprise/issues/5885))
- `[Locale]` Changed the text from Insert Anchor to Insert Hyperlink. Some translations my still reference anchor until updated from the translation team. ([#5987](https://github.com/infor-design/enterprise/issues/5987))
- `[Modal]` Fixed a bug on hidden elements not focusable when it is turned visible. ([#6086](https://github.com/infor-design/enterprise/issues/6086))
- `[Modal]` Fixed a regression bug where elements inside of the tab panel were being disabled when its `li` tab is not selected (is-selected class) initially. ([NG#1210](https://github.com/infor-design/enterprise-ng/issues/1210))
- `[Searchfield]` Fixed UI alignment of close icon button (searchfield) in Datagrid. ([#5954](https://github.com/infor-design/enterprise/issues/5954))
- `[Tabs Module]` Fixed UI alignment of close icon button on mobile view([#5951](https://github.com/infor-design/enterprise/issues/5951))
- `[Tooltip]` Fixed a bug where the inner html value of the tooltip adds unnecessary whitespace and new line when getting the text value. ([#6059](https://github.com/infor-design/enterprise/issues/6059))

(52 Issues Solved This Release, Backlog Enterprise 222, Backlog Ng 35, 1100 Functional Tests, 1695 e2e Tests, 263 Puppeteer Tests)

## v4.59.4 Fixes

- `[Modal]` Reverted problematic issue. ([#6086](https://github.com/infor-design/enterprise/issues/6086))

## v4.59.3 Fixes

- `[Modal]` Fixed a bug on hidden elements not focusable when it is turned visible. ([#6086](https://github.com/infor-design/enterprise/issues/6086))

## v4.59.2 Fixes

- `[Calendar]` Fixed an issue where you could not have more than one in the same page. ([#6042](https://github.com/infor-design/enterprise/issues/6042))
- `[Header]` Fixed a regression bug where the buttonset was not properly aligned correctly. ([#6039](https://github.com/infor-design/enterprise/issues/6039))

## v4.59.1 Fixes

- `[Modal]` Fixed a regression bug where elements inside of the tab panel were being disabled when its `li` tab is not selected (is-selected class) initially. ([NG#1210](https://github.com/infor-design/enterprise-ng/issues/1210))

## v4.59.0 Markup Changes

- `[About]` Changed the OS Version to not show the version. This is because this information is incorrect and the correct information is no longer given by newer versions of Operating systems in any browser. or this reason the version is removed from the OS field on the about dialog. ([#5813](https://github.com/infor-design/enterprise/issues/5813))

## v4.59.0 Fixes

- `[Calendar]` Added an option to configure month label to use abbreviation and changed month label to display on the first day of the months rendered in calendar. ([#5941](https://github.com/infor-design/enterprise/issues/5941))
- `[Calendar]` Fixed the personalize column checkbox not syncing when having two datagrids. ([#5859](https://github.com/infor-design/enterprise/issues/5859))
- `[Cards]` Added focus state on selected cards. ([#5684](https://github.com/infor-design/enterprise/issues/5684))
- `[Colorpicker]` Fixed a bug where the red diagonal line that goes beyond its border when field-short/form-layout-compact is used. ([#5744](https://github.com/infor-design/enterprise/issues/5744))
- `[Datagrid]` Fixed a bug where the maskOptions function is never called when the grid has filtering. ([#5847](https://github.com/infor-design/enterprise/issues/5847))
- `[Calendar]` Fixed the personalize column checkbox not syncing when having two datagrids. ([#5859](https://github.com/infor-design/enterprise/issues/5859))
- `[Fieldset]` Implemented design improvements. ([#5638](https://github.com/infor-design/enterprise/issues/5638))
- `[Fileupload-Advanced]` Fixed a bug where it cannot add a new file after removing the old one. ([#5598](https://github.com/infor-design/enterprise/issues/5598))
- `[Datagrid]` Fixed a bug where the maskOptions function is never called when the grid has filtering. ([#5847](https://github.com/infor-design/enterprise/issues/5847))
- `[Datagrid]` Fixed a bug where fileupload value is undefined when trying to upload. ([#5846](https://github.com/infor-design/enterprise/issues/5846))
- `[Dropdown]` Clear search matches after an item is selected. ([#5632](https://github.com/infor-design/enterprise/issues/5632))
- `[Dropdown]` Shorten filter delay for single character entries. ([#5793](https://github.com/infor-design/enterprise/issues/5793))
- `[Fieldset]` Implemented design improvements. ([#5638](https://github.com/infor-design/enterprise/issues/5638))
- `[Linechart]` Added default values on line width and y-axis when data in dataset is blank. ([#1172](https://github.com/infor-design/enterprise-ng/issues/1172))
- `[Listview]` Fixed a bug where the alert icons in RTL were missing. ([#5827](https://github.com/infor-design/enterprise/issues/5827))
- `[Locale]` Fixed `latvian` translation for records per page. ([#5969](https://github.com/infor-design/enterprise/issues/5969))
- `[Locale]` Fixed `latvian` translation for Select All. ([#5895](https://github.com/infor-design/enterprise/issues/5895))
- `[Locale]` Capitalized the `finnish` translation for seconds. ([#5894](https://github.com/infor-design/enterprise/issues/5894))
- `[Locale]` Added missing translations for font picker. ([#5784](https://github.com/infor-design/enterprise/issues/5784))
- `[Modal]` Fixed a close button overlapped when title is long. ([#5795](https://github.com/infor-design/enterprise/issues/5795))
- `[Modal]` Modal exits if Escape key is pressed in datagrid. ([#5796](https://github.com/infor-design/enterprise/issues/5796))
- `[Modal]` Fixed modal focus issues with inline display none. ([#5875](https://github.com/infor-design/enterprise/issues/5875))
- `[Searchfield]` Fixed a bug where the close button icon is overlapping with the search icon in RTL. ([#5807](https://github.com/infor-design/enterprise/issues/5807))
- `[Spinbox]` Fixed a bug where the spinbox controls still show the ripple effect even it's disabled. ([#5719](https://github.com/infor-design/enterprise/issues/5719))
- `[Tabs]` Added the ability to set the position of counts via settings (top & bottom), removed the counts in spillover, and positioned the counts depending on the current locale. ([#5258](https://github.com/infor-design/enterprise/issues/5258))
- `[Tabs Module]` Fixed the searchfield menu inside of tabs module in responsive layout. ([#6320](https://github.com/infor-design/enterprise/issues/6320))
- `[Toolbar]` Fixed an issue where things in the page get scrambled if you have a button with undefined ids. ([#1194](https://github.com/infor-design/enterprise-ng/issues/1194))

## v4.59.0 Features

- `[Calendar]` Modify validations to allow custom colors. ([#5743](https://github.com/infor-design/enterprise/issues/5743))
- `[Accordion]` Adjusted spacing and hitboxes for Mobile Enhancements. ([#5611](https://github.com/infor-design/enterprise/issues/5611))
- `[Area]` Converted the area protractor test suites to puppeteer. ([#5834](https://github.com/infor-design/enterprise/issues/5834))
- `[Cards]` Added mobile enhancements and style changes. ([#5609](https://github.com/infor-design/enterprise/issues/5609))
- `[Button]` Added test scripts for button. ([#5851](https://github.com/infor-design/enterprise/issues/5851))
- `[BusyIndicator]` Added hide event. ([#5794](https://github.com/infor-design/enterprise/issues/5794))
- `[Column]` Added example page for legend colors. ([#5761](https://github.com/infor-design/enterprise/issues/5761))
- `[Datagrid]` Added datagrid feature using arrow keys to select. ([#5713](https://github.com/infor-design/enterprise/issues/5713))
- `[Datagrid]` Added exportToCsv option for datagrid toolbar. ([#5786](https://github.com/infor-design/enterprise/issues/5786))
- `[Datagrid]` Added new event `filteroperatorchanged` to datagrid. ([#5899](https://github.com/infor-design/enterprise/issues/5899))
- `[File Upload]` Added puppeteer tests for file upload. ([#5808](https://github.com/infor-design/enterprise/issues/5808))
- `[Toolbar-Flex]` Added responsive design for searchfield with categories and basic searchfield. ([#5619](https://github.com/infor-design/enterprise/issues/5619))
- `[Timepicker]` Added settings in timepicker to limit the hours that can be selected. ([#5880](https://github.com/infor-design/enterprise/issues/5880))
- `[TrackDirty]` Converted the trackdirty protractor test suites to puppeteer. ([#5829](https://github.com/infor-design/enterprise/issues/5829))

(47 Issues Solved This Release, Backlog Enterprise 219, Backlog Ng 34, 1100 Functional Tests, 1692 e2e Tests, 179 Puppeteer Tests)

## v4.58.3 Fixes

- `[Datagrid]` Added new event `filteroperatorchanged` to datagrid. ([#5899](https://github.com/infor-design/enterprise/issues/5899))

## v4.58.2 Fixes

- `[Toolbar]` Fixed an issue where things in the page get scrambled if you have a button with undefined ids. ([#1194](https://github.com/infor-design/enterprise-ng/issues/1194))

## v4.58.1 Fixes

- `[Misc]` Fixed several security issues with xss (details hidden). ([#GSHA](https://github.com/infor-design/enterprise/security/advisories))

## v4.58.0 Features

- `[Accordion]` Added puppeteer tests for accordion. ([#5836](https://github.com/infor-design/enterprise/issues/5836))
- `[App Menu]` Fixed a bug causing re-invoke of the entire Application Menu and its child components whenever a new App Menu trigger is added to the stored `triggers` array. ([#5480](https://github.com/infor-design/enterprise/issues/5480))
- `[Actionsheet]` Added puppeteer tests for actionsheet. ([#5832](https://github.com/infor-design/enterprise/issues/5832))
- `[Column]` Added support to add a line chart in column-grouped. ([#4598](https://github.com/infor-design/enterprise/issues/4598))
- `[Column]` Added feature to rotate labels. ([#5773](https://github.com/infor-design/enterprise/issues/5773))
- `[Column Chart]` Added the ability to add axis labels in column-grouped chart. ([#5721](https://github.com/infor-design/enterprise/issues/5721))
- `[Datagrid]` Added option to format numbers and dates based on current locale. ([#5663](https://github.com/infor-design/enterprise/issues/5663))
- `[Slider]` Added support for tooltip to show on load in slider. ([#3747](https://github.com/infor-design/enterprise/issues/3747))

## v4.58.0 Fixes

- `[Modal]` Added option to disable primary trigger on field. ([#5728](https://github.com/infor-design/enterprise/issues/5728))
- `[Calendar]` Fix the header days where it should be seen when scrolled down. ([#5742](https://github.com/infor-design/enterprise/issues/5742))
- `[Datagrid]` Tab doesn't go to cells if cellNavigation is false. ([#5734](https://github.com/infor-design/enterprise/issues/5734))
- `[Calendar]` Fix the header days where it should be seen when scrolled down. ([#5742](https://github.com/infor-design/enterprise/issues/5742))
- `[Contextmenu/Popupmenu]` Fixed breaking of shared menu if a datagrid is present on the page. ([#5818](https://github.com/infor-design/enterprise/issues/5818))
- `[Datagrid]` Tab doesn't go to cells if cellNavigation is false. ([#5734](https://github.com/infor-design/enterprise/issues/5734))
- `[Dropdown]` Clear search matches after an item is selected. ([#5632](https://github.com/infor-design/enterprise/issues/5632))
- `[Locale]` Fix issue in parsing date when AM/PM comes first before Hours `a:hh:mm`. ([#5129](https://github.com/infor-design/enterprise/issues/5129))
- `[Modal]` Added option to disable primary trigger on field. ([#5728](https://github.com/infor-design/enterprise/issues/5728))
- `[Searchfield]` Save input value when searchfield collapses but is not cleared via button click or key. ([#5792](https://github.com/infor-design/enterprise/issues/5792))
- `[Tabs]` Fixed regression bug where tabs are no longer working inside the modal. ([#5867](https://github.com/infor-design/enterprise/issues/5867))
- `[Tabs]` Fix focus indicator in Sink Page. ([#5714](https://github.com/infor-design/enterprise/issues/5714))
- `[Tabs-Vertical]` Fixed on Tabs Vertical Aria and Roles. ([#5712](https://github.com/infor-design/enterprise/issues/5712))
- `[Toolbar Searchfield]` Fixed the height the collapse button on a smaller viewport (`766px` and below). ([#5791](https://github.com/infor-design/enterprise/issues/5791))
- `[Lookup]` Rows are selected based on the initial values in the input field. ([#1132](https://github.com/infor-design/enterprise-ng/issues/1132))

(30 Issues Solved This Release, Backlog Enterprise 224, Backlog Ng 33, 1269 Functional Tests, 1689 e2e Tests, 167 Puppeteer Tests)

## v4.57.2 Fixes

- `[Misc]` Fixed several security issues with xss (details hidden). ([#GSHA](https://github.com/infor-design/enterprise/security/advisories))

## v4.57.1 Fixes

- `[Tabs]` Fixed regression bug where tabs are no longer working inside the modal. ([#5867](https://github.com/infor-design/enterprise/issues/5867))

## v4.57.0 Features

- `[Accordion]` Added the ability to have a notification badge in accordion headers. ([#5594](https://github.com/infor-design/enterprise/issues/5594))
- `[Breadcrumb]` Added hitbox styles for breadcrumb. ([#5408](https://github.com/infor-design/enterprise/issues/5408))
- `[Button]` Added the ability to have a hitbox. With this feature, it will have a better tapping/clicking on smaller devices. ([#5568](https://github.com/infor-design/enterprise/issues/5568))
- `[Button]` Added the ability to have a notification badge in buttons. ([#5594](https://github.com/infor-design/enterprise/issues/5594))
- `[Calendar]` Added hitbox option for calendar. ([#5602](https://github.com/infor-design/enterprise/issues/5602))
- `[Checkbox]` Added hitbox area styles for checkboxes. ([#5603](https://github.com/infor-design/enterprise/issues/5603))
- `[Datagrid]` Added Datagrid Fallback Image when image cannot be loaded. ([#5442](https://github.com/infor-design/enterprise/issues/5442))
- `[File Upload]` Show progress percent while file is uploading. ([#3934](https://github.com/infor-design/enterprise/issues/3934))
- `[Input]` Added a new form style `form-layout-large` to input component. ([#5606](https://github.com/infor-design/enterprise/issues/5606))
- `[Icon]` Updated several icons see issue for details. ([#5774](https://github.com/infor-design/enterprise/issues/5774))
- `[Message]` Changed some stylings on mobile experience. ([#5567](https://github.com/infor-design/enterprise/issues/5567))
- `[Modal]` Adjusted stylings on mobile viewport. ([#5601](https://github.com/infor-design/enterprise/issues/5601))
- `[Notification]` Added tooltip in notification. ([#5562](https://github.com/infor-design/enterprise/issues/5562))
- `[Notification]` Added close functions (by ID and latest) in notification. ([#5562](https://github.com/infor-design/enterprise/issues/5562))
- `[Datagrid]` Added support for text filter types to specify a selected filter condition. ([#5750](https://github.com/infor-design/enterprise/issues/5750))
- `[Environment]` Fixed `ie` css class included to html tag for Edge browser. ([#5587](https://github.com/infor-design/enterprise/issues/5587))

### v4.57.0 Markup Changes

- `[Tabs]` Some of the aria attributes have been changed, see the issue for details.([#5712](https://github.com/infor-design/enterprise/issues/5712))
- `[Notification Badge]` Rename methods in Notification Badge for better readability. ([#1169](https://github.com/infor-design/enterprise-ng/issues/1169))

## v4.57.0 Fixes

- `[ApplicationMenu]` Fix for broken UI in Safari when hiding and expanding the navigation menu. ([#5620](https://github.com/infor-design/enterprise/issues/5620))
- `[ApplicationMenu]` Fix application menu broken UI on first render. ([#5766](https://github.com/infor-design/enterprise/issues/5766))
- `[Calendar]` Removed the example legend in the default settings. ([#1130](https://github.com/infor-design/enterprise-ng/issues/1130))
- `[Cards]` Fixed misaligned list within expandable cards pane. ([#5223](https://github.com/infor-design/enterprise/issues/5223))
- `[Counts]` Updated the font size of `xl-text` from `50px` to `48px`. ([#5588](https://github.com/infor-design/enterprise/issues/5588))
- `[Counts]` Fixed title and icon position when in RTL. ([#5566](https://github.com/infor-design/enterprise/issues/5566))
- `[Datagrid]` Removed margin in icon when size is small or extra small. ([#5726](https://github.com/infor-design/enterprise/issues/5726))
- `[Datagrid]` Added additional check for vertical scroll. ([#1154](https://github.com/infor-design/enterprise-ng/issues/1154))
- `[Datepicker]` Fix on default legends being shown regardless if settings have custom legends. ([#5683](https://github.com/infor-design/enterprise/issues/5683))
- `[EmptyMessage]` Added `16px` spacings in the empty message container. ([#5639](https://github.com/infor-design/enterprise/issues/5639))
- `[FieldFilter]` Fixed missing trigger icons on short field filter options. ([#5727](https://github.com/infor-design/enterprise/issues/5727))
- `[Form]` Fixed misaligned trigger icon of datepicker on safari. ([#5751](https://github.com/infor-design/enterprise/issues/5751))
- `[Header]` Fix on Advanced Search not seen on headers when changing colors. ([#5782](https://github.com/infor-design/enterprise/issues/5782))
- `[Locale]` Fixed currency position and a translation on `tl-PH` locale. ([#5695](https://github.com/infor-design/enterprise/issues/5695))
- `[Lookup]` Fix an uncentered lookup icon in composite form. ([#5657](https://github.com/infor-design/enterprise/issues/5657))
- `[Searchfield]` Fix on uneven searchfield in firefox. ([#5620](https://github.com/infor-design/enterprise/issues/5620))
- `[Searchfield]` Fix on uneven searchfield in firefox. ([#5695](https://github.com/infor-design/enterprise/issues/5695))
- `[Searchfield]` Fix on misaligned close button on mobile view. ([#5782](https://github.com/infor-design/enterprise/issues/5782))
- `[Searchfield]` Change width when parent container becomes smaller. ([#4696](https://github.com/infor-design/enterprise/issues/4696))
- `[Spinbox]` Remove functionality of Home and End buttons on Spinbox. ([#5659](https://github.com/infor-design/enterprise/issues/5659))
- `[Spinbox]` Fix spinbox misalignment on sample sizes. ([#5733](https://github.com/infor-design/enterprise/issues/5733))
- `[Tabs]` Fix a bug on vertical tabs scroll on panel containers. ([#5565](https://github.com/infor-design/enterprise/issues/5565))
- `[Treemap]` Fix Treemap's misaligned footer-text on the new theme. ([#5365](https://github.com/infor-design/enterprise/issues/5365))

(41 Issues Solved This Release, Backlog Enterprise 192, Backlog Ng 28, 1166 Functional Tests, 1712 e2e Tests, 150 Puppeteer Tests)

## v4.56.0 Features

- `[ContextualActionPanel]` Changed the color of the toolbar header in the new theme. ([#5685](https://github.com/infor-design/enterprise/issues/5685))
- `[Charts]` Added ability to disable the selection of the charts including the legend. ([#2736](https://github.com/infor-design/enterprise/issues/2736))
- `[Datagrid]` Adds the ability to update values of a specific column on Datagrid. ([#3491](https://github.com/infor-design/enterprise/issues/3491))
- `[Icon]` Updated the launch icon to be less Philippines. ([#5595](https://github.com/infor-design/enterprise/issues/5595))
- `[Locale]` Added a new locale `tl-PH` for Philippines (`tagalog`). ([#5695](https://github.com/infor-design/enterprise/issues/5695))
- `[Tabs]` Adds the ability to split the tabs. ([#4600](https://github.com/infor-design/enterprise/issues/4600))
- `[Toolbar Flex]` Adds control of button set areas via the Button set API. ([NG#1101](https://github.com/infor-design/enterprise-ng/issues/1101))

## v4.56.0 Fixes

- `[BusyIndicator]` Sized and Aligned busy indicator within a compact form field. ([#5655](https://github.com/infor-design/enterprise/issues/5655))
- `[Calendar]` Calendar event IDs can support numbers. ([#5556](https://github.com/infor-design/enterprise/issues/5556))
- `[Calendar]` Fixed wrong color on icons on the header. ([#5647](https://github.com/infor-design/enterprise/issues/5647))
- `[Calendar]` Fixed markForRefresh for display range in calendar. ([#5675](https://github.com/infor-design/enterprise/issues/5675))
- `[Calendar]` Adds the ability to support cross year date range in calendar. ([#5675](https://github.com/infor-design/enterprise/issues/5675))
- `[Calendar]` Fixed additional row due to DST for display range in calendar. ([#5675](https://github.com/infor-design/enterprise/issues/5675))
- `[Datagrid]` Date format should reflect in date filter when range option is selected. ([#4864](https://github.com/infor-design/enterprise/issues/4864))
- `[Datagrid]` Add test page for `selectAllCurrentPage` with toolbar count. ([#4921](https://github.com/infor-design/enterprise/issues/4921))
- `[Datepicker]` Fix on datepicker header not being shown in smaller screens. ([#5550](https://github.com/infor-design/enterprise/issues/5550))
- `[Datagrid]` Fixed an issue where the selection idx was not updating after append/update data to child nodes for tree. ([#5631](https://github.com/infor-design/enterprise/issues/5631))
- `[Datagrid]` Fixed a bug where row status is not properly rendered on Tree List. ([#5552](https://github.com/infor-design/enterprise/issues/5552))
- `[Dropdown]` Fixed disabling of function keys F1 to F12. ([#4976](https://github.com/infor-design/enterprise/issues/4976))
- `[Dropdown]` Fixed a bug where selecting the first item on the list doesn't trigger the `change` event that will select the value immediately. ([NG#1102](https://github.com/infor-design/enterprise-ng/issues/1102))
- `[Dropdown]` Fixed an accessibility issue where the error message was unannounced using a screen reader. ([#5130](https://github.com/infor-design/enterprise/issues/5130))
- `[Homepage]` Fix on homepage example charts misaligned when on mobile. ([#5650](https://github.com/infor-design/enterprise/issues/5650))
- `[Popupmenu]` Fixed an not released issue where opening menus limited the ability to click after. ([#5648/#5649](https://github.com/infor-design/enterprise/issues/5648))
- `[Popupmenu]` Allow switches to be clickable in popupmenu for backwards compatibility. ([#1127](https://github.com/infor-design/enterprise-ng/issues/1127))
- `[Icons]` Fix sizes on some of the icons in classic mode. ([#5626](https://github.com/infor-design/enterprise/issues/5626))
- `[Icons]` Fix sizes on some of the icons in tree in classic mode. ([#5626](https://github.com/infor-design/enterprise/issues/5626))
- `[Line Chart]` Fixed a bug where the line chart was not positioned correctly when all the values were zero. ([#5640](https://github.com/infor-design/enterprise/issues/5640))
- `[Listview]` Fixed the links example to better show disabled links. ([#5678](https://github.com/infor-design/enterprise/issues/5678))
- `[Locale]` Fixed an additional case where large numbers cannot be formatted correctly. ([#5605](https://github.com/infor-design/enterprise/issues/5605))
- `[Locale]` Expanded support from 10 to 20 decimal places. Max number is 21, 20 now. ([#5622](https://github.com/infor-design/enterprise/issues/5622))
- `[Tabs]` Fix a bug where tabs indicator is not aligned when scaled down. ([#5164](https://github.com/infor-design/enterprise/issues/5164))
- `[Tabs]` Fix a bug where tabs indicator is not aligned on RTL. ([#5541](https://github.com/infor-design/enterprise/issues/5541))
- `[Tree]` Fix on return item when calling addNode. ([#5334](https://github.com/infor-design/enterprise/issues/5334))

(44 Issues Solved This Release, Backlog Enterprise 176, Backlog Ng 25, 1134 Functional Tests, 1693 e2e Tests)

## v4.55.3 Fixes

- `[Datagrid]` Fixed an issue where the selection idx was not updating after append/update data to child nodes for tree. ([#5631](https://github.com/infor-design/enterprise/issues/5631))
- `[Locale]` Fixed a bug where very large numbers would get a zero added. ([#5308](https://github.com/infor-design/enterprise/issues/5308))
- `[Locale]` Fixed a bug where very large numbers with negative added an extra zero in formatNumber. ([#5318](https://github.com/infor-design/enterprise/issues/5318))
- `[Locale]` Expanded support from 10 to 20 decimal places. Max number is 21, 20 now. ([#5622](https://github.com/infor-design/enterprise/issues/5622))

## v4.55.2 Fixes

- `[Icons]` Fix sizes on some of the icons in classic mode. ([#5626](https://github.com/infor-design/enterprise/issues/5626))

## v4.55.1 Fixes

- `[Locale]` Fixed an additional case where large numbers cannot be formatted correctly. ([#5605](https://github.com/infor-design/enterprise/issues/5605))

## v4.55.0 Features

- `[ApplicationMenu]` Added the ability to resize the app menu. ([#5193](https://github.com/infor-design/enterprise/issues/5193))
- `[Completion Chart]` Added tooltip in completion chart. ([#5346](https://github.com/infor-design/enterprise/issues/5346))
- `[Custom Builds]` Fixed a bug where importing the base Charts API directly would cause an error. ([#5463](https://github.com/infor-design/enterprise/issues/5463))
- `[Datagrid]` Adds the ability to have a selection radio buttons on Datagrid. ([#5384](https://github.com/infor-design/enterprise/issues/5384))
- `[Datagrid]` Added a `verticalScrollToEnd` property when you reached the end of the datagrid list. ([#5435](https://github.com/infor-design/enterprise/issues/5435))
- `[Datagrid]` Added separate mask options for filter row. ([#5519](https://github.com/infor-design/enterprise/issues/5519))
- `[Editor]` Added support for `ol` type attribute to be able to use the other list styles (`alphabetically ordered (lowercase and uppercase)`, and `roman numbers (lowercase and uppercase)`) of `ol` tag. ([#5462](https://github.com/infor-design/enterprise/issues/5462))
- `[Icons]` Now generating the icons from figma instead of sketch, this should be of low impact but keep your eye on icons in general as they have all changed in generation and log any issues found. ([#5170](https://github.com/infor-design/enterprise/issues/5170))
- `[Lookup]` Fixed a bug for short field and its icons not rendering properly. ([#5541](https://github.com/infor-design/enterprise/issues/5541))
- `[Message]` Add info status handling to message.([#5459](https://github.com/infor-design/enterprise/issues/5459))
- `[Message]` Add an optional close button setting to dismiss the message. ([#5464](https://github.com/infor-design/enterprise/issues/5464))
- `[Modal]` Added the ability to have a custom tooltip on modal close button. ([#5391](https://github.com/infor-design/enterprise/issues/5391))
- `[Swaplist]` Added option to copy items from lists instead of moving them. ([#5513](https://github.com/infor-design/enterprise/issues/5513))
- `[Popdown]` Added a click outside event in popdown. ([#3618](https://github.com/infor-design/enterprise/issues/3618))
- `[Timepicker]` Fixed a bug for timepicker icon not rendering properly. ([#5558](https://github.com/infor-design/enterprise/issues/5558))
- `[Typography]` New typography paragraph text style. ([#5325](https://github.com/infor-design/enterprise/issues/5325))

## v4.55.0 Fixes

- `[Cards]` Fixed a bug card group toolbar overlaps then disappears after clicking the checkboxes. ([#5445](https://github.com/infor-design/enterprise/issues/5445))
- `[Calendar]` Fixed month label not set on first enabled date of the month. ([#5581](https://github.com/infor-design/enterprise/issues/5581))
- `[Calendar]` Fix on overlap in today text and calendar view changer when in mobile. ([#5438](https://github.com/infor-design/enterprise/issues/5438))
- `[Charts]` Fixed a bug where automation ids is not properly rendered on legend, text and slices. ([#5441](https://github.com/infor-design/enterprise/issues/5441))
- `[Datagrid]` Fixed a bug where the checkbox overlaps with the label when `editorOptions.multiple` is set to true. Also added formatters and editor for multiselect. ([NG#1075](https://github.com/infor-design/enterprise-ng/issues/1075))
- `[Datagrid]` Fixed an issue where tree list indentation is not left aligned when row has no children and datagrid row height is extra small or small. ([#5487](https://github.com/infor-design/enterprise/issues/5487))
- `[Message]` Added maxWidth setting to allow message to go full width when title is long. ([#5443](https://github.com/infor-design/enterprise/issues/5443))
- `[Datagrid]` Fix unescaped HTML of range value to match escaped HTML of data value. ([#4832](https://github.com/infor-design/enterprise/issues/4832))
- `[Datagrid]` Fix an XSS vulnerability in the name property of the columns objects array. ([#5428](https://github.com/infor-design/enterprise/issues/5428))
- `[Datagrid]` Fixed an issue where the excel export did not download in MS Edge. ([#5507](https://github.com/infor-design/enterprise/issues/5507))
- `[Editor]` Fixed an issue where font color was not working and extra spaces were get removed. ([#5137](https://github.com/infor-design/enterprise/issues/5137))
- `[EmptyMessage]` Fixed a bug where the empty message chart were not properly rendered when using auto height widget/card. ([#5527](https://github.com/infor-design/enterprise/issues/5527))
- `[Hierarchy]` Fixed line and icon alignment in hierarchy when in RTL format. ([#5544](https://github.com/infor-design/enterprise/issues/5544))
- `[Message]` Added maxWidth setting to allow message to go full width when title is long. ([#5443](https://github.com/infor-design/enterprise/issues/5443))
- `[Modal]` Fixed a bug where events are not properly called when calling stacked dialogs. ([#5471](https://github.com/infor-design/enterprise/issues/5471))
- `[Timepicker]` Fixed a bug where the Chinese time format doesn't render correctly after selecting time and periods (AM/PM). ([#5420](https://github.com/infor-design/enterprise/issues/5420))
- `[Tree]` Fixed an issue where lengthy node text doesn't wrap to lines and cuts off. ([#5499](https://github.com/infor-design/enterprise/issues/5499))

(51 Issues Solved This Release, Backlog Enterprise 129, Backlog Ng 29, 1222 Functional Tests, 1693 e2e Tests)

## v4.54.3 Fixes

- `[Locale]` Fixed a bug where very large numbers would get a zero added. ([#5308](https://github.com/infor-design/enterprise/issues/5308))
- `[Locale]` Fixed a bug where very large numbers with negative added an extra zero in formatNumber. ([#5318](https://github.com/infor-design/enterprise/issues/5318))
- `[Locale]` Expanded support from 10 to 20 decimal places. Max number is 21, 20 now. ([#5622](https://github.com/infor-design/enterprise/issues/5622))

## v4.54.2 Fixes

- `[Locale]` Fixed an additional case where large numbers cannot be formatted correctly. ([#5605](https://github.com/infor-design/enterprise/issues/5605))

## v4.54.1 Fixes

- `[Datagrid]` Added separate mask options for filter row. ([#5519](https://github.com/infor-design/enterprise/issues/5519))

## v4.54.0 Features

- `[Cards]` Added the ability of single and multi selection of cards. ([#5253](https://github.com/infor-design/enterprise/issues/5253))
- `[Datagrid]` Added support to row reorder for groupable settings. ([#5233](https://github.com/infor-design/enterprise/issues/5233))
- `[Donut]` Added the ability to add center tooltip for Donut. ([#5302](https://github.com/infor-design/enterprise/issues/5302))
- `[Notification Badge]` Added Notification Badge component that has the ability to move to any corner of the icon element. ([#5344](https://github.com/infor-design/enterprise/issues/5344))

## v4.54.0 Fixes

- `[Blockgrid]` Added additional design with no image ([#5379](https://github.com/infor-design/enterprise/issues/5379))
- `[Charts]` Fixed a bug where the vertical grid line strokes were invisible when in High Contrast and Colors was non-Default ([#5301](https://github.com/infor-design/enterprise/issues/5301))
- `[CirclePager]` Fixed a bug where the slides were not properly showing for RTL languages ([#2885](https://github.com/infor-design/enterprise/issues/2885))
- `[CirclePager]` Fixed a bug where the CSS was the same for all of the circles in homepage/example-hero-widget ([#5337](https://github.com/infor-design/enterprise/issues/5337))
- `[ContextualActionPanel]` Added `title` prop in CAP to control the title via `modaSettings`, and added missing `beforeclose` event. ([NG#1048](https://github.com/infor-design/enterprise-ng/issues/1048))
- `[ContextMenu]` Fixed a bug where field option is not rendered properly on mobile ([#5335](https://github.com/infor-design/enterprise/issues/5335))
- `[Datagrid]` - Fixed a bug where the row height cut off the focus ring on the Action Item buttons for Classic/New mode and XS, S, M settings ([#5394](https://github.com/infor-design/enterprise/issues/5394))
- `[Datagrid]` - Fixed a bug where the selection color would bleed through clickable tags. ([#5533](https://github.com/infor-design/enterprise/issues/5533))
- `[Datagrid]` Fixed an issue where toggling the selectable setting did not correctly enable the checkbox. ([#5482](https://github.com/infor-design/enterprise/issues/5482))
- `[Datagrid]` Fixed an issue where row reorder handle align was not right for extra small and small height. ([#5233](https://github.com/infor-design/enterprise/issues/5233))
- `[Datagrid]` - Fixed a bug where the first two columns row heights did not match the others for the Medium setting ([#5366](https://github.com/infor-design/enterprise/issues/5366))
- `[Datagrid]` - Fixed a bug where the font color on tags was black when a row was hovered over in dark mode. Font color now white. ([#5289](https://github.com/infor-design/enterprise/issues/5289))
- `[Datagrid]` Fixed a bug where the font color on tags was black when a row was hovered over in dark mode. Font color now white. ([#5289](https://github.com/infor-design/enterprise/issues/5289))
- `[Datagrid]` Fixed issues with NaN displaying on Decimal and Dropdown inputs when blank options are selected. ([#5395](https://github.com/infor-design/enterprise/issues/5395))
- `[Datagrid]` - Fixed a bug where the row height cut off the focus ring on the Action Item buttons for Classic/New mode and XS, S, M settings ([#5394](https://github.com/infor-design/enterprise/issues/5394))
- `[Datagrid]` Fixed a bug where the font color on tags was black when a row was hovered over in dark mode. Font color now white. ([#5289](https://github.com/infor-design/enterprise/issues/5289))
- `[Datagrid]` Fixed issues with NaN displaying on Decimal and Dropdown inputs when blank options are selected. ([#5395](https://github.com/infor-design/enterprise/issues/5395))
- `[Datagrid]` Delete key should fire event in dropdown search. ([#5402](https://github.com/infor-design/enterprise/issues/5402))
- `[Datepicker]` Fixed a bug where the -/+ keys were not detected in datepicker. ([#5353](https://github.com/infor-design/enterprise/issues/5353))
- `[Datagrid]` Fixed a bug that prevented the headers of the right frozen columns as well as the order date column from being exported properly. ([#5332](https://github.com/infor-design/enterprise/issues/5332))
- `[Datagrid]` Fixed a bug where the font color on tags was black when a row was hovered over in dark mode. Font color now white. ([#5289](https://github.com/infor-design/enterprise/issues/5289))
- `[Datagrid]` Fixed issues with NaN displaying on Decimal and Dropdown inputs when blank options are selected. ([#5395](https://github.com/infor-design/enterprise/issues/5395))
- `[Datagrid]` Fixed a bug where filter options were unable to reopen after doing pagination and clicking other filter options. ([#5286](https://github.com/infor-design/enterprise/issues/5286))
- `[Datepicker]` Fixed a bug where the -/+ keys were not detected in datepicker. ([#5353](https://github.com/infor-design/enterprise/issues/5353))
- `[Donut]` Changed legend design when item exceeds maximum width of chart. ([#5292](https://github.com/infor-design/enterprise/issues/5292))
- `[Dropdown]` Fixed a bug where backspace in Dropdown is not working when pressed. ([#5113](https://github.com/infor-design/enterprise/issues/5113))
- `[Editor]` Added tooltip in fontpicker. ([#5472](https://github.com/infor-design/enterprise/issues/5472))
- `[Fileupload]` Fixed a bug where the required asterisk does not appear on the labels associated with required fields. ([#5285](https://github.com/infor-design/enterprise/issues/5285))
- `[Homepage]` Adjusted height and width of example homepage ([#5425](https://github.com/infor-design/enterprise/issues/5425))
- `[Icon]` Changed button icon colors to slate6 ([#5307](https://github.com/infor-design/enterprise/issues/5307))
- `[Input]` Fixed a bug where clear icon were not properly aligned with the input field in classic mode. ([#5324](https://github.com/infor-design/enterprise/issues/5324))
- `[Locale]` Fixed an issue with the finish time format. ([#5447](https://github.com/infor-design/enterprise/issues/5447))
- `[Lookup]` Fixed an issue where in autoApply with single select the modal will close when paging. ([#5466](https://github.com/infor-design/enterprise/issues/5466))
- `[Lookup]` Fixed an issue where selection for server side and paging was not working. ([#986](https://github.com/infor-design/enterprise-ng/issues/986))
- `[Lookup]` Added api setting to allow duplicate selected value to input element. ([#986](https://github.com/infor-design/enterprise-ng/issues/986))
- `[Modal]` Enter key will trigger primary button when in an input field. ([#5198](https://github.com/infor-design/enterprise/issues/5198))
- `[Monthview]` Fixed a bug where a vertical scroll is showing when it is unnecessary. ([#5350](https://github.com/infor-design/enterprise/issues/5350))
- `[Multiselect]` Fixed a regression bug where clear icon were not properly aligned on compact mode. ([#5396](https://github.com/infor-design/enterprise/issues/5396))
- `[Personalize]` Added css to remove color gradient on overflowing horizontal tab headers. fix is limited to personalize styling ([#5303](https://github.com/infor-design/enterprise/issues/5303))
- `[Popdown]` Remove deprecation console warning. We still consider this component deprecated but will not remove until 5.0 version. The warning was only removed for now. ([#1070](https://github.com/infor-design/enterprise-ng/issues/1070))
- `[ToolbarFlex]` updated logic to account for the AllowTabs property and set toolbar items with a tab-index of 0 when allowTabs is true ([#5387](https://github.com/infor-design/enterprise/issues/5387))
- `[Tabs]` Remove tabs animation when clicking tabs. ([#4818](https://github.com/infor-design/enterprise-ng/issues/4818))

(40 Issues Solved This Release, Backlog Enterprise 145, Backlog Ng 24, 1195 Functional Tests, 1697 e2e Tests)

### v4.54.0 Markup Changes

- `[TrackDirty]` Removed Track Dirty from the main components list and integrated the underlying examples into their corresponding individual components.([#5319](https://github.com/infor-design/enterprise/issues/5319))

## v4.53.5 Fixes

- `[Lookup]` Fixed two additional issues where selection for server side and paging was not working. ([#986](https://github.com/infor-design/enterprise-ng/issues/986))
- `[Lookup]` Fixed an issue where in autoApply with single select the modal will close when paging. ([#5466](https://github.com/infor-design/enterprise/issues/5466))

## v4.53.3 Fixes

- `[Lookup]` Fixed an issue where selection for server side and paging was not working. ([#986](https://github.com/infor-design/enterprise-ng/issues/986))

## v4.53.0 Features

- `[Action Sheet]` Added a mobile device-friendly action sheet component. ([#5256](https://github.com/infor-design/enterprise/issues/5256))
- `[Cards]` Added card variations (Status, Hyperlink and Photo Card) with improve hitboxes for tapping. ([#5250](https://github.com/infor-design/enterprise/issues/5250))
- `[Cards]` Added improvements to the expandable cards and made a jQuery instance to be available in the angular wrapper. ([#5252](https://github.com/infor-design/enterprise/issues/5252))
- `[ContextualActionPanel]` Added vertical tabs example on the Contextual Action Panel. ([#5234](https://github.com/infor-design/enterprise/issues/5234))
- `[Swipe Action]` Added a mobile device-friendly swipe action component. ([#5254](https://github.com/infor-design/enterprise/issues/5254))

## v4.53.0 Fixes

- `[Application Menu]` Fixed a bug where the menu list will not properly rendered on autocomplete if you type a character that is not available in the list. ([#4863](https://github.com/infor-design/enterprise/issues/4863))
- `[Calendar]` Fixed a bug where calendar event is not rendered on WeekView if add event (modal) is used before add event (api). ([#5236](https://github.com/infor-design/enterprise/issues/5236))
- `[Circle Pager]` Fixed size interactions and changes for mobile view port. ([#5251](https://github.com/infor-design/enterprise/issues/5251))
- `[Datagrid]` Fixed an issue where personalize column headers were not rendering properly. ([#5361](https://github.com/infor-design/enterprise/issues/5361))
- `[Datagrid]` Fixed a bug where animation blue circle is off-center. ([#5246](https://github.com/infor-design/enterprise/issues/5246))
- `[Datagrid]` Fixed a bug where hovering lookup cells showed a grey background. ([#5157](https://github.com/infor-design/enterprise/issues/5157))
- `[Datagrid]` Fixed an issue for xss where special characters was not sanitizing and make grid to not render. ([#975](https://github.com/infor-design/enterprise-ng/issues/975))
- `[Datagrid]` Fixed a bug where the home and end key should behave as default when in editable cell and not shifting to the first and end row in datagrid. ([#5179](https://github.com/infor-design/enterprise/issues/5179))
- `[Datepicker]` Fixed a bug where the setting attributes were missing in datepicker input and datepicker trigger on NG wrapper. ([#1044](https://github.com/infor-design/enterprise-ng/issues/1044))
- `[Datepicker]` Fixed a bug where the selection range was not being properly rendered in mobile. ([#5211](https://github.com/infor-design/enterprise/issues/5211))
- `[Datepicker]` Made the `autocomplete` attribute configurable by using the `autocompleteAttribute` setting. ([#5092](https://github.com/infor-design/enterprise/issues/5092))
- `[Dropdown]` Made the `noSearch` setting prevent filtering using the Dropdown's search input element as expected. ([#5159](https://github.com/infor-design/enterprise/issues/5159))
- `[Dropdown]` Prevented the Dropdown from re-selecting and firing change events if the same value is picked from its list. ([#5159](https://github.com/infor-design/enterprise/issues/5159))
- `[Dropdown]` Fixed a bug that resulted in the updatable dropdown value being changed when selecting the more actions button. ([#5222](https://github.com/infor-design/enterprise/issues/5222))
- `[Editor]` Fixed a bug where automation id attributes are not properly rendered on editor elements. ([#5082](https://github.com/infor-design/enterprise/issues/5082))
- `[Lookup]` Fixed a bug where lookup attributes are not added in the cancel and apply/save button. ([#5202](https://github.com/infor-design/enterprise/issues/5202))
- `[Lookup]` Exposed two events from the datagrid `afterpaging` and `selected` for more flexibility. ([#986](https://github.com/infor-design/enterprise-ng/issues/986))
- `[Locale]` Fixed a bug where very large numbers with negative added an extra zero in formatNumber. ([#5308](https://github.com/infor-design/enterprise/issues/5308))
- `[Locale]` Fixed a bug where very large numbers would get a zero added. ([#5308](https://github.com/infor-design/enterprise/issues/5308))
- `[Locale]` Fixed a bug where very large numbers with negative added an extra zero in formatNumber. ([#5318](https://github.com/infor-design/enterprise/issues/5318))
- `[Lookup]` Fixed a regression bug where the close/clear icon were not properly aligned on mobile and tablet viewport. ([#5299](https://github.com/infor-design/enterprise/issues/5299))
- `[Lookup]` Fixed a bug where rows become unselected when reopened. ([#5261](https://github.com/infor-design/enterprise/issues/5261))
- `[Modal]` Added the ability to set the tabindex. ([#5358](https://github.com/infor-design/enterprise/issues/5358))
- `[Monthview]` Fixed an issue where month year pick list was misaligning for in page examples. ([#5345](https://github.com/infor-design/enterprise/issues/5345))
- `[Multiselect]` Fixed a regression bug where close icon in badge/tags were not properly aligned. ([#5351](https://github.com/infor-design/enterprise/issues/5351))
- `[Page-Patterns]` Fixed an issue where the weight range slider was overlapping the sales amount text area. ([#5284](https://github.com/infor-design/enterprise/issues/5284))
- `[Pager]` Fixed an issue where tooltip was not working after switch to 2nd page for disable/enable buttons with standalone Pager. ([#1047](https://github.com/infor-design/enterprise-ng/issues/1047))
- `[Personalization]` Fixed a bug where user was unable to see highlighted text in the header when using the new light default theme. ([#5219](https://github.com/infor-design/enterprise/issues/5219))
- `[Personalization]` Fixed an issue where hyperlinks were not showing up for dark theme. ([#5144](https://github.com/infor-design/enterprise-ng/issues/5144))
- `[Popupmenu]` Fixed a bug where unwanted link/hash occurs if the menu if the menu is destroyed when clicking a menu item. ([#NG1046](https://github.com/infor-design/enterprise-ng/issues/1046))
- `[Spinbox]` Fixed a bug where spinbox and its border is not properly rendered on responsive view. ([#5146](https://github.com/infor-design/enterprise/issues/5146))
- `[Searchfield]` Fixed a bug where the close button is not rendered properly on mobile view. ([#5182](https://github.com/infor-design/enterprise/issues/5182))
- `[Searchfield]` Fixed a bug where the search icon in search field is not aligned properly on firefox view. ([#5290](https://github.com/infor-design/enterprise/issues/5290))
- `[Searchfield]` Made the `autocomplete` attribute configurable by using the `autocompleteAttribute` setting. ([#5092](https://github.com/infor-design/enterprise/issues/5092))
- `[Searchfield]` Fixed a bug where the button does not have the same height as the searchfield input. ([#5314](https://github.com/infor-design/enterprise/issues/5314))
- `[Searchbar]` Fixed a bug where the search bar overlapped the "Websites" header when browser is minimized or viewed in mobile. ([#5248](https://github.com/infor-design/enterprise/issues/5248))
- `[Slider]` Fixed a bug where the slider produces NaN value on tooltip. ([#5336](https://github.com/infor-design/enterprise/issues/5336))
- `[Splitter]` Fixed position of splitter button. ([#5121](https://github.com/infor-design/enterprise/issues/5121))
- `[Tooltip/Popover]` Split the Popover and Tooltip into separate components. ([#5197](https://github.com/infor-design/enterprise/issues/5197))

(52 Issues Solved This Release, Backlog Enterprise 147, Backlog Ng 28, 1095 Functional Tests, 1668 e2e Tests)

## v4.52.3 Fixes

- `[Locale]` Expanded support from 10 to 20 decimal places. Max number is 21, 20 now. ([#5622](https://github.com/infor-design/enterprise/issues/5622))

## v4.52.2 Fixes

- `[Locale]` Fixed a bug where very large numbers would get a zero added. ([#5308](https://github.com/infor-design/enterprise/issues/5308))
- `[Locale]` Fixed a bug where very large numbers with negative added an extra zero in formatNumber. ([#5318](https://github.com/infor-design/enterprise/issues/5318))

## v4.52.1 Fixes

- `[Datagrid]` Fixed an issue where personalize column headers were not rendering properly. ([#5361](https://github.com/infor-design/enterprise/issues/5361))

## v4.52.0

### v4.52.0 Markup Changes

- `[Datagrid]` When fixing bugs in datagrid hover states we removed the use of `is-focused` on table `td` elements. ([#5091](https://github.com/infor-design/enterprise/issues/5091))

### v4.52.0 Fixes

- `[Application Menu]` Fixed a bug where the expanded accordion were incorrectly colored as selected when uses the personalization colors. ([#5128](https://github.com/infor-design/enterprise/issues/5128))
- `[About]` Fixed a bug where overflowing scrollbar in About Modal is shown on a smaller viewport. ([#5206](https://github.com/infor-design/enterprise/issues/5206))
- `[Bar Chart]` Fixed an issue where the `onerror` script was able to execute. ([#1030](https://github.com/infor-design/enterprise-ng/issues/1030))
- `[Calendar]` Fixed a bug where if the calendar event is not set to whole day then the week view and day view will not properly render on UI. ([#5195](https://github.com/infor-design/enterprise/issues/5195))
- `[Datagrid]` Fixed a bug where changing a selection mode between single and mixed on a datagrid with frozen columns were not properly rendered on UI. ([#5067](https://github.com/infor-design/enterprise/issues/5067))
- `[Datagrid]` Fixed a bug where filter options were not opening anymore after doing sorting on server-side paging. ([#5073](https://github.com/infor-design/enterprise/issues/5073))
- `[Datagrid/Lookup]` Fixed a bug where unselecting all items in an active page affects other selected items on other pages. ([#4503](https://github.com/infor-design/enterprise/issues/4503))
- `[Datagrid]` When fixing bugs in datagrid hover states we removed the use of `is-focused` on table `td` elements. ([#5091](https://github.com/infor-design/enterprise/issues/5091))
- `[Datagrid/Lookup]` Fixed a bug where the plus minus icon animation was cut off. ([#4962](https://github.com/infor-design/enterprise/issues/4962))
- `[Datagrid]` Fixed a bug where unselecting all items in an active page affects other selected items on other pages. ([#4503](https://github.com/infor-design/enterprise/issues/4503))
- `[Datagrid]` Fixed a bug where the tag text in the column is not shown properly when hovering it on Alternate Row Shading. ([#5210](https://github.com/infor-design/enterprise/issues/5210))
- `[Datagrid]` Fixed a bug where the clear filter icons position were not properly aligned with the lookup. ([#5239](https://github.com/infor-design/enterprise/issues/5239))
- `[Dropdown]` Fixed a bug where automatic highlighting of a blank option after opening the list was not working ([#5095](https://github.com/infor-design/enterprise/issues/5095))
- `[Dropdown/Multiselect]` Fixed a bug where the id attribute prefix were missing from the dropdown list when searching with typeahead settings. ([#5053](https://github.com/infor-design/enterprise/issues/5053))
- `[Field Options]` Fixed misalignment of field options for the colorpicker, clearable input field, and clearable searchfield with its close icon. ([#5139](https://github.com/infor-design/enterprise/issues/5139))
- `[Field Options]` Fixed misalignment of close button in searchfield with field options. ([#5138](https://github.com/infor-design/enterprise/issues/5138))
- `[Homepage]` Fixed an issue where remove card event was not triggered on card/widget. ([#4798](https://github.com/infor-design/enterprise/issues/4798))
- `[Locale]` Changed the start day of the week to Monday as per translation team request. ([#5199](https://github.com/infor-design/enterprise/issues/5199))
- `[Mask/Datagrid]` Fixed a bug in number masks where entering a decimal while the field's entire text content was selected could cause unexpected formatting. ([#4974](https://github.com/infor-design/enterprise/issues/4974))
- `[Monthview]` Fixed an issue where selected date was not stay on provided day/month/year. ([#5064](https://github.com/infor-design/enterprise/issues/5064))
- `[Monthview]` Added support for mobile view. ([#5075](https://github.com/infor-design/enterprise/issues/5075))
- `[Spinbox]` Fixed a bug where spinbox and its border is not properly rendered on responsive view. ([#5146](https://github.com/infor-design/enterprise/issues/5146))
- `[Tabs Module]` Fixed a bug where long tab labels overflowed behind the close icon. ([#5187](https://github.com/infor-design/enterprise/issues/5187))

(33 Issues Solved This Release, Backlog Enterprise 134, Backlog Ng 34, 1183 Functional Tests, 1652 e2e Tests)

## v4.51.4

### v4.51.4 Fixes

- `[Locale]` Fixed a bug where very large numbers would get a zero added. ([#5308](https://github.com/infor-design/enterprise/issues/5308))

## v4.51.3

### v4.51.3 Fixes

- `[Locale]` Fixed a bug where very large numbers with negative added an extra zero in formatNumber. ([#5308](https://github.com/infor-design/enterprise/issues/5308))
- `[Mask/Datagrid]` Fixed a bug in number masks where entering a decimal while the field's entire text content was selected could cause unexpected formatting. ([#4974](https://github.com/infor-design/enterprise/issues/4974))

## v4.51.2

### v4.51.2 Fixes

- `[Locale]` Fixed a bug where very large numbers with negative added an extra zero in formatNumber. ([#5308](https://github.com/infor-design/enterprise/issues/5308))
- `[Mask/Datagrid]` Fixed a bug in number masks where entering a decimal while the field's entire text content was selected could cause unexpected formatting. ([#4974](https://github.com/infor-design/enterprise/issues/4974))

## v4.51.1

### v4.51.1 Fixes

- `[Datagrid]` Fixed a bug where cells with a leading space triggered the dirty indicator even without changing the cell value on second blur/selection. ([#4825](https://github.com/infor-design/enterprise/issues/4825))
- `[Radio]` Fixed a bug where legend tag blinks when clicking the radio buttons. ([#4901](https://github.com/infor-design/enterprise/issues/4901))

## v4.51.0

### v4.51.0 Markup Changes

- `[About]` The version in the html section of the document was not added correctly and is now showing the correct version string. ([#5069](https://github.com/infor-design/enterprise/issues/5069))
- `[Datagrid]` Fixed a bug where cells with a leading space triggered the dirty indicator even without changing the cell value on second blur/selection. ([#4825](https://github.com/infor-design/enterprise/issues/4825))
- `[Datepicker/Monthview/Calendar]` We changed all Chinese locales to have monday as the first day of the week and this could impact scripts. ([#5147](https://github.com/infor-design/enterprise/issues/5147))
- `[Dropdown]` We added  `aria-readonly` to all readonly dropdowns. ([#5107](https://github.com/infor-design/enterprise/issues/5107))
- `[Dropdown]` Dropdowns are now appended to the section in the page with `role="main"` there should be just one of these sections in each page. ([#1033](https://github.com/infor-design/enterprise-ng/issues/1033))
- `[Input]` If using the password reveal feature, note that we change dit from using a `type="password"` to using a class to toggle the state. ([#5099](https://github.com/infor-design/enterprise/issues/5099))
- `[Pager]` When fixing an accessibility complaint on pager we made all pager buttons tabbable and removed the `tabindex` this could impact some test scripts. ([#4862](https://github.com/infor-design/enterprise/issues/4862))
- `[Tabs]` We add the ability to drag tabs, if this is enabled there are a number of sort properties and classes that have been added that may need to be scripted in the future. ([#4520](https://github.com/infor-design/enterprise/issues/4520))

### v4.51.0 Fixes

- `[Circlepager]` Fixed a bug where circle buttons doesn't work on smaller viewport and first initialization of the page. ([#4966](https://github.com/infor-design/enterprise/issues/4966))
- `[General]` The master branch is now called main. Also cleaned up some language in the repo known to be less inclusive. ([#5027](https://github.com/infor-design/enterprise/issues/5027))
- `[Datagrid]` Fixed an issue where stretching the last column of a table was not consistent when resizing the window. ([#5045](https://github.com/infor-design/enterprise/issues/5045))
- `[Datagrid]` Fixed an issue where time format HHmm was not working for time picker editor. ([#4926](https://github.com/infor-design/enterprise/issues/4926))
- `[Datagrid]` Fixed an issue where setting stretchColumn to 'last' did not stretch the last column in the table. ([#4913](https://github.com/infor-design/enterprise/issues/4913))
- `[Datagrid]` Fixed an issue where when focusing dropdowns and then using arrow key, it would move across the grid columns leaving multiple open dropdowns. ([#4851](https://github.com/infor-design/enterprise/issues/4851))
- `[Datagrid]` Fixed an issue where the copy paste html to editable cell was cause to generate new cells. ([#4848](https://github.com/infor-design/enterprise/issues/4848))
- `[Datagrid]` Fixed some visual glitches related to focus/hover state and editable date/time cells. ([#5091](https://github.com/infor-design/enterprise/issues/5091))
- `[Datepicker]` Fixed an issue where time was changing, if selected time was before noon for Danish language locale da-DK. ([#4987](https://github.com/infor-design/enterprise/issues/4987))
- `[Datepicker]` Removed deprecation warning for close method. ([#5120](https://github.com/infor-design/enterprise/issues/5120))
- `[Dropdown]` Fixed a bug where the dropdown list gets detached to the input field. ([5056](https://github.com/infor-design/enterprise/issues/5056))
- `[Dropdown]` Improved accessibility on readonly dropdowns by adding the aria-readonly property. ([#5107](https://github.com/infor-design/enterprise/issues/5107))
- `[Editor]` Fixed a bug where the anchor link does not firing the change event. ([#5141](https://github.com/infor-design/enterprise/issues/5141))
- `[Editor]` Fixed a bug that links would not wrap in the editor when multiline. ([#5145](https://github.com/infor-design/enterprise/issues/5145))
- `[General]` Fixed incorrect version that was showing up as `[Object]` in the about dialog and html. ([#5069](https://github.com/infor-design/enterprise/issues/5069))
- `[Hierarchy]` Improved accessibility on readonly dropdowns by adding the aria-readonly property. ([#5107](https://github.com/infor-design/enterprise/issues/5107))
- `[Hierarchy]` Fixed an issue where the action refs passed around were broken. ([#5124](https://github.com/infor-design/enterprise/issues/5124))
- `[Listview]` Fixed a bug where changing selectable setting from 'mixed' to 'single' does not remove checkboxes. ([#5048](https://github.com/infor-design/enterprise/issues/5048))
- `[Locale]` Fixed an issue where the date and available date validation was not working for Croatian locale hr-HR. ([#4964](https://github.com/infor-design/enterprise/issues/4964))
- `[Locale]` Fixed an issue where the am/pm dot was causing issue to parseDate() method for greek language. ([#4793](https://github.com/infor-design/enterprise/issues/4793))
- `[Locale]` Fixed all chinese locales to have monday as the first day of the week. ([#5147](https://github.com/infor-design/enterprise/issues/5147))
- `[Lookup]` Fixed an issue where readonly lookups showed up as enabled. ([#5149](https://github.com/infor-design/enterprise/issues/5149))
- `[Multiselect]` Fixed a bug where the position of dropdown list was not correct when selecting multiple items on mobile. ([#5021](https://github.com/infor-design/enterprise/issues/5021))
- `[Modal]` Fixed a bug that prevented modals from closing while a tooltip was displayed inside ([#5047](https://github.com/infor-design/enterprise/issues/5047))
- `[Pager]` Fixed an accessibility issue to use tabs instead arrow keys. ([#4862](https://github.com/infor-design/enterprise/issues/4862))
- `[Password]` Changed the password reveal feature to not use `text="password"` and use css instead. This makes it possible to hide autocomplete. ([#5098](https://github.com/infor-design/enterprise/issues/5098))
- `[Radio]` Fixed a bug where legend tag blinks when clicking the radio buttons. ([#4901](https://github.com/infor-design/enterprise/issues/4901))
- `[Tabs]` Fixed a bug where where if urls contain a href with a forward slash (paths), then this would error. Note that in this situation you need to make sure the tab panel is linked without the hash. ([#5014](https://github.com/infor-design/enterprise/issues/5014))
- `[Tabs]` Added support to sortable drag and drop tabs. Non touch devices it good with almost every type of tabs `Module`, `Vertical`, `Header`, `Scrollable` and `Regular`. For touch devices only support with `Module` and `Vertical` Tabs. ([#4520](https://github.com/infor-design/enterprise/issues/4520))
- `[Tabs]` Changed the `rename()` method to also modify a tab's corresponding "More Tabs" menu item, if the menu is open. ([#5105](https://github.com/infor-design/enterprise/issues/5105))
- `[Toast]` Fixed a bug where toast message were unable to drag down to it's current position when `position` sets to 'bottom right'. ([#5015](https://github.com/infor-design/enterprise/issues/5015))
- `[Toolbar]` Add fix for invisible inputs in the toolbar. ([#5122](https://github.com/infor-design/enterprise/issues/5122))
- `[Toolbar]` Prevent individual buttons from getting stuck inside the Toolbar's overflow menu ([#4857](https://github.com/infor-design/enterprise/issues/4857))
- `[Tree]` Added api support for collapse/expand node methods. ([#4707](https://github.com/infor-design/enterprise/issues/4707))

(42 Issues Solved This Release, Backlog Enterprise 166, Backlog Ng 28, 1081 Functional Tests, 1647 e2e Tests)

## v4.50.4

### v4.50.4 Fixes

- `[Locale]` Fixed a bug where very large numbers with negative added an extra zero in formatNumber. ([#5308](https://github.com/infor-design/enterprise/issues/5308))

## v4.50.3

### v4.50.3 Fixes

- `[Lookup]` Fixed an issue where readonly lookups showed up as enabled. ([#5149](https://github.com/infor-design/enterprise/issues/5149))

## v4.50.2

### v4.50.2 Fixes

- `[General]` Fixed incorrect version that was showing up as `[Object]` in the about dialog and html. ([#5069](https://github.com/infor-design/enterprise/issues/5069))

## v4.50.1

### v4.50.1 Fixes

- `[Datagrid]` Set the tabbable feature off for the datagrid editors. ([#5089](https://github.com/infor-design/enterprise/issues/5089))
- `[Datagrid]` Fixed issues with misalignment on filter fields with icons. ([#5063](https://github.com/infor-design/enterprise/issues/5063))
- `[Lookup]` Fixed a bug where non editable lookups could not be clicked/opened. ([#5062](https://github.com/infor-design/enterprise/issues/5062))
- `[Lookup]` Fixed a bug where non strict / non editable lookups could not be clicked/opened. ([#5087](https://github.com/infor-design/enterprise/issues/5087))

## v4.50.0

### v4.50.0 Important Notes

- `[General]` We bumped the version from 4.39 (four - thirty nine) to 4.50 (four - fifty) to correspond with the general release of Soho (IDS) Design system 4.5 so the versions sync up better. We could not use 4.5 since it was already in use previously. ([#5012](https://github.com/infor-design/enterprise/issues/5012))
- `[General]` We Updated development dependencies. Most important things to note are: we now support node 14 for development and this is recommended. ([#4998](https://github.com/infor-design/enterprise/issues/4998))
- `[Tabs]` Changed the target element from 'li' to 'a' to be consistent. ([#4566](https://github.com/infor-design/enterprise/issues/4566))

### v4.50.0 Fixes

- `[Breadcrumb]` Changed the colors for disabled breadcrumbs to make them lighter than the enabled ones. ([#4917](https://github.com/infor-design/enterprise/issues/4917))
- `[Bar Chart]` Added support for double click to Bar, Bar Grouped, Bar Stacked. ([#3229](https://github.com/infor-design/enterprise/issues/3229))
- `[Bullet Chart]` Added support for double click. ([#3229](https://github.com/infor-design/enterprise/issues/3229))
- `[BusyIndicator]` Fixed a bug that caused the busy-indicator to show below the busy indicator container. ([#4953](https://github.com/infor-design/enterprise/issues/4953))
- `[Color Picker]`Fix issue with text disappearing and improve responsiveness when there isn't space horizontally ([#4930](https://github.com/infor-design/enterprise/issues/4930))
- `[Column Chart]` Added support for double click to Column, Column Grouped, Column Stacked, Column Stacked-singular and Column Positive Negative. ([#3229](https://github.com/infor-design/enterprise/issues/3229))
- `[Datagrid]` Added api setting `allowChildExpandOnMatchOnly` with Datagrid. It will show/hide children match only or all of them this setting only will effect if use with `allowChildExpandOnMatch:true`. ([#4209](https://github.com/infor-design/enterprise/issues/4209))
- `[Datagrid]` Fixed a bug where filter dropdown menus did not close when focusing a filter input. ([#4766](https://github.com/infor-design/enterprise/issues/4766))
- `[Datagrid]` Fixed an issue where the keyboard was not working to sort data for sortable columns. ([#4858](https://github.com/infor-design/enterprise/issues/4858))
- `[Datagrid]` Fixed an issue where the keyboard was not working to select all from header checkbox. ([#4859](https://github.com/infor-design/enterprise/issues/4859))
- `[Datagrid]` Fixed an issue where the selection was getting clear after use pagesize dropdown for client side paging. ([#4915](https://github.com/infor-design/enterprise/issues/4915))
- `[Datagrid]` Fixed an error seen clicking items if using a flex toolbar for the datagrid toolbar. ([#4941](https://github.com/infor-design/enterprise/issues/4941))
- `[Datagrid]` Only show row status when dirty indicator and row status both exist to address conflicting visual issue. ([#4918](https://github.com/infor-design/enterprise/issues/4918))
- `[Datagrid]` Fixed an issue where selecting a row added background to row-status. ([#4918](https://github.com/infor-design/enterprise/issues/4918))
- `[Datagrid]` Fixed an issue where the filter menu would not reopen in some cases. ([#4995](https://github.com/infor-design/enterprise/issues/4995))
- `[Datepicker]` Added a setting that replaces the trigger icon with an actual button for better accessibility, enabled by default. ([#4820](https://github.com/infor-design/enterprise/issues/4820))
- `[Datepicker]` Updated validation.js to check if date picker contains a time value ([#4888](https://github.com/infor-design/enterprise/issues/4888))
- `[Datepicker]` Fixed a UI issue where the apply and cancel buttons were unable to see on small screens. ([#4950](https://github.com/infor-design/enterprise/issues/4950))
- `[Datagrid]` Clean up hover appearance of datagrid actions button when the grid is viewed as a list. ([#4963](https://github.com/infor-design/enterprise/issues/4963))
- `[Editor]`Adjusted the editor to not treat separators after headers as leading and removing them. ([#4751](https://github.com/infor-design/enterprise/issues/4751))
- `[Environment]`Updated the regular expression search criteria from `Edge` to `Edg` to resolve the EDGE is not detected issue. ([#4603](https://github.com/infor-design/enterprise/issues/4603))
- `[Field Filter]` Fixed a UI issues where the input field has a missing border and the dropdown list does not properly align when it opened. ([#4982](https://github.com/infor-design/enterprise/issues/4982))
- `[Editor]`Adjusted the editor to not treat separators after headers as leading and removing them. ([#4751](https://github.com/infor-design/enterprise/issues/4751))
- `[General]` Can run stylelint command on W10 cmd for development ([#4993](https://github.com/infor-design/enterprise/issues/4993))
- `[General]` We Updated jQuery to use 3.6.0. ([#1690](https://github.com/infor-design/enterprise/issues/1690))
- `[Header]` Removed breadcrumb coloring from current class, which was causing the wrong kind of emphasis for breadcrumbs in headers. ([#5003](https://github.com/infor-design/enterprise/issues/5003))
- `[Input]` Changed the disabled search field color for Safari to match that of other browsers. ([#4611](https://github.com/infor-design/enterprise/issues/4611))
- `[Lookup]` Isolated the scss/css .close.icon class inside of .modal-content and removed any extra top property to fix the alignment issue.([#4933](https://github.com/infor-design/enterprise/issues/4933))
- `[Lookup]` Added a setting that replaces the trigger icon with an actual button for better accessibility, enabled by default. ([#4820](https://github.com/infor-design/enterprise/issues/4820))
- `[Lookup]` fix close button alignment issue. ([#5088](https://github.com/infor-design/enterprise/issues/5088))
- `[Line Chart]` Added support for double click to Area, Bubble, Line and Scatterplot. ([#3229](https://github.com/infor-design/enterprise/issues/3229))
- `[Message]` Added automation id's to the message's modal main area dialog as well with `modal` prefix. ([#4871](https://github.com/infor-design/enterprise/issues/4871))
- `[Modal]` Fixed a bug where full size responsive setting doesn't work on android phones in landscape mode. ([#4451](https://github.com/infor-design/enterprise/issues/4451))
- `[Pie Chart]` Added support for double click to Pie and Donut. ([#3229](https://github.com/infor-design/enterprise/issues/3229))
- `[Pie Chart]` Fixed bug were pie chart type does not remove old class name ([#3144](https://github.com/infor-design/enterprise/issues/3144))
- `[Pie Chart]` Improved the accessibility of legend items with roles and offscreen labels. ([#4831](https://github.com/infor-design/enterprise/issues/4831))
- `[Radar Chart]` Added support for double click. ([#3229](https://github.com/infor-design/enterprise/issues/3229))
- `[Rating]` Fixed color of the un-checked rating star. ([#4853](https://github.com/infor-design/enterprise/issues/4853))
- `[Popupmenu]` Fixed a lifecycle issue on menus that are shared between trigger elements, where these menus were incorrectly being torn down. ([NG#987](https://github.com/infor-design/enterprise-ng/issues/987))
- `[Searchfield]` Fixed alignment issues with the close button in various scenarios ([#4989](https://github.com/infor-design/enterprise/issues/4989), [#5096](https://github.com/infor-design/enterprise/issues/5096), [#5158](https://github.com/infor-design/enterprise/issues/4989), [#5090](https://github.com/infor-design/enterprise/issues/4989))
- `[Switch]` Adjust styles to be more discernible between checked and checked+disabled ([#4341](https://github.com/infor-design/enterprise/issues/4341))
- `[Tabs (Horizontal/Header)]` Fixed bug with the placement of the focus state in RTL mode, and other minor visual improvements. ([#4877](https://github.com/infor-design/enterprise/issues/4877))
- `[Tabs Module]` Fixed a bug where clear button was missing when clearable setting is activated in tabs module searchfield. ([#4898](https://github.com/infor-design/enterprise/issues/4898))
- `[Textarea]` Fixed a bug where the textarea options like autogrow, autoGrowMaxHeight doesn't work after the initialization inside of the accordion. ([#4977](https://github.com/infor-design/enterprise/issues/4977))
- `[Timepicker]` Added a setting that replaces the trigger icon with an actual button for better accessibility, enabled by default. ([#4820](https://github.com/infor-design/enterprise/issues/4820))
- `[Toast]` Fixed a bug where the first toast in the page is not announced to screen readers. ([#4519](https://github.com/infor-design/enterprise/issues/4519))
- `[Tooltip]` Fixed a bug in tooltip that prevented linking id-based tooltip content. ([#4827](https://github.com/infor-design/enterprise/issues/4827))

(48 Issues Solved This Release, Backlog Enterprise 152, Backlog Ng 32, 1086 Functional Tests, 1640 e2e Tests)

## v4.38.1

### v4.38.1 Fixes

- `[BusyIndicator]` Fixed a bug that caused the busy-indicator to show below the busy indicator container. ([#4953](https://github.com/infor-design/enterprise/issues/4953))

## v4.38.0

### v4.38.0 Important Changes

- `[Themes]` Renamed the concept of themes to versions and renamed uplift to new and soho to classic. The new/uplift theme is now the default and its recommend you use it as your default. The old scripts and names will still work ok but new copies with the new names are added for you. In addition Variants are now called Modes. But we got rid of the older script names from 2017 as they have been deprecated for a while now. In addition the ids-identity package thats included was bumped to 4.0 if using tokens directly from this the paths there have been changed to reflect the new names. ([#2606](https://github.com/infor-design/enterprise/issues/2606))

### v4.38.0 Fixes

- `[Application Menu]` Fixed visibility of expander icon on classic theme. ([#4874](https://github.com/infor-design/enterprise/issues/4874))
- `[Accordion]` Fixed an issue where the afterexpand and aftercollapse events fired before the states are set.  ([#4838](https://github.com/infor-design/enterprise/issues/4838))
- `[Breadcrumb]` Fixed unnecessary scrollbar in safari on a flex toolbar. ([#4839](https://github.com/infor-design/enterprise/issues/4839))
- `[Calendar]` Fixed calendar event details listview on mobile perspective. ([#4886](https://github.com/infor-design/enterprise/issues/4886))
- `[Datagrid]` Fixed an issue with missing scrollbars when in frozen column mode on wide screens. ([#4922](https://github.com/infor-design/enterprise/issues/4922))
- `[Datagrid]` Added the ability to use shift click to select in mixed selection mode. ([#4748](https://github.com/infor-design/enterprise/issues/4748))
- `[Datagrid]` Fixed alignment issue when editing. ([#4814](https://github.com/infor-design/enterprise/issues/4814))
- `[Datagrid]` Added a fix for checkbox aria cells, the aria was in the wrong location. ([#4790](https://github.com/infor-design/enterprise/issues/4790))
- `[Datagrid]` Fixed a bug where shift+f10 did not open the context menu in the Datagrid. ([#4614](https://github.com/infor-design/enterprise/issues/4614))
- `[Datagrid]` Fixed an issue where tooltips on buttons in the contextual action toolbar in datagrid would never show up. ([#4876](https://github.com/infor-design/enterprise/issues/4876))
- `[Datagrid]` Fixed an issue where when using selectAllCurrentPage the deselect all did not trigger an event. ([#4916](https://github.com/infor-design/enterprise/issues/4916))
- `[Datagrid]` Fixed an issue where when using a scroll-flex container to contain datagrid it did not show the Y scrollbar. ([#4914](https://github.com/infor-design/enterprise/issues/4914))
- `[EmptyMessage]` Fixed an issue where you may get double the click handlers. ([#4889](https://github.com/infor-design/enterprise/issues/4889))
- `[Environment]` Fixed feature detection classes and routines on IPad 13 and up. ([#4855](https://github.com/infor-design/enterprise/issues/4855))
- `[Fileupload Advanced]` Fixed a bug where the disable and enable methods were not working correctly. ([#4872](https://github.com/infor-design/enterprise/issues/4872))
- `[General]` Increased windows custom css scrollbars from 8px to 12px. ([#4837](https://github.com/infor-design/enterprise/issues/4837))
- `[Input]` Fixed a bug where the cursor overlapped the icon in right aligned lookup and input fields when selecting the field. ([#4718](https://github.com/infor-design/enterprise/issues/4718))
- `[ListView]` Fixed an issue selecting after focusing the list with the keyboard. ([#4621](https://github.com/infor-design/enterprise/issues/4621))
- `[Lookup]` Fixed an issue with select all across pages in lookup. ([#4503](https://github.com/infor-design/enterprise/issues/4503))
- `[Lookup]` Fixed an issue clearing selections with selectAcrossPages. ([#4539](https://github.com/infor-design/enterprise/issues/4539))
- `[Message]` Fixed multiple events were firing. ([#953](https://github.com/infor-design/enterprise-ng/issues/953))
- `[Popover]` Fixed a bug where the close button did not get an automation ID and added automation ID to the title. ([#4743](https://github.com/infor-design/enterprise/issues/4743))
- `[Locale/Multiselect]` Fixed a bug where translations could not be made correctly on All label and Selected Label, so we dropped having the label in the field. You can use the allTextString and selectedTextString if you want something special. ([#4505](https://github.com/infor-design/enterprise/issues/4505))
- `[Locale]` Fixed a bug in Estonian translations. ([#4805](https://github.com/infor-design/enterprise/issues/4805))
- `[Locale]` Fixed several bugs in Greek translations. ([#4791](https://github.com/infor-design/enterprise/issues/4791))
- `[Locale]` Fixed a bug in Turkish translations. ([#4788](https://github.com/infor-design/enterprise/issues/4788))
- `[Locale]` Fixed a bug in Thai translations. ([#4738](https://github.com/infor-design/enterprise/issues/4738))
- `[Searchfield]` Fixed an accessibility issue where the X was not tabbable with the keyboard. To fix this added a tabbable setting which is on by default. If you want it off you can set it to false but you would pass accessibility testing. ([#4815](https://github.com/infor-design/enterprise/issues/4815))
- `[Tabs]` Fixed an iOS bug that was preventing dismissible tabs to be dismissed by tap. ([#4763](https://github.com/infor-design/enterprise/issues/4763))
- `[Tabs Module]` Fixed positioning of the icon in tabs module. ([#4842](https://github.com/infor-design/enterprise/issues/4842))
- `[Tabs Module]` Fixed the focus border of the home button and make it tabbable in tabs module. ([#4850](https://github.com/infor-design/enterprise/issues/4850))
- `[Tabs Vertical]` Fixed black hover state in new (uplift) theme contrast mode. ([#4867](https://github.com/infor-design/enterprise/issues/4867))
- `[Validation]` Fixed an issue where validation messages did not have the correct aria for accessibility. ([#4830](https://github.com/infor-design/enterprise/issues/4830))
- `[TabsModule]` Fixed positioning of the icon in tabs module. ([#4842](https://github.com/infor-design/enterprise/issues/4842))
- `[Timepicker]` Improved accessibility on both the input field and its inner picker elements. ([#4403](https://github.com/infor-design/enterprise/issues/4403))

(37 Issues Solved This Release, Backlog Enterprise 136, Backlog Ng 32, 1082 Functional Tests, 1638 e2e Tests)

## v4.37.3

### v4.37.3 Fixes

- `[BusyIndicator]` Fixed a bug that caused the busy-indicator to show below the busy indicator container. ([#4953](https://github.com/infor-design/enterprise/issues/4953))

### v4.37.2 Fixes

- `[Datagrid]` Fixed an issue with missing scrollbars when in frozen column mode on wide screens. ([#4922](https://github.com/infor-design/enterprise/issues/4922))

## v4.37.1

### v4.37.1 Fixes

- `[General]` Increased windows custom css scrollbars from 8px to 12px. ([#4837](https://github.com/infor-design/enterprise/issues/4837))
- `[Datagrid]` Fixed an issue where when using a scroll-flex container to contain datagrid it did not show the Y scrollbar. ([#4914](https://github.com/infor-design/enterprise/issues/4914))

## v4.37.0

### v4.37.0 Features

- `[FileUpload]` Added the ability to drag files onto the file upload field like in 3.x versions. ([#4723](https://github.com/infor-design/enterprise/issues/4723))
- `[Datagrid]` Added the ability to edit columns formatted with tags and badges with an Input editor. ([#4637](https://github.com/infor-design/enterprise/issues/4637))
- `[Datagrid]` Added the ability to pass a locale numberFormat to the TargetedAchievement formatter and also set the default to two decimals. ([#4802](https://github.com/infor-design/enterprise/issues/4802))
- `[Dropdown]` Added basic virtual scrolling to dropdown for if you have thousands of items. Only basic dropdown functionality will work with this setting but it improved performance on larger dropdown lists. ([#4708](https://github.com/infor-design/enterprise/issues/4708))
- `[Sidebar]` Added the ability to hide and show the side bar with the list detail view. ([#4394](https://github.com/infor-design/enterprise/issues/4394))

### v4.37.0 Fixes

- `[App Menu]` Fixed a regression bug  where the searchfield icon duplicated and were not properly aligned with the searchfield. ([#4737](https://github.com/infor-design/enterprise/issues/4737))
- `[App Menu]` Removed the close button animation on the hamburger button when app menus open. ([#4756](https://github.com/infor-design/enterprise/issues/4756))
- `[Bar Chart]` Fixed an issue where the data was passing wrong for grouped type custom tooltip. ([#4548](https://github.com/infor-design/enterprise/issues/4548))
- `[Busy Indicator]` Fixed an error was showing when called `close()` method too soon after `activate()`. ([#980](https://github.com/infor-design/enterprise-ng/issues/980))
- `[Calendar]` Fixed a regression where clicking Legend checkboxes was no longer possible. ([#4746](https://github.com/infor-design/enterprise/issues/4746))
- `[Checkboxes]` Fixed a bug where if checkboxes are in a specific relative layout the checkboxes may click the wrong one. ([#4808](https://github.com/infor-design/enterprise/issues/4808))
- `[Column Chart]` Fixed an issue where the data was passing wrong for grouped type custom tooltip. ([#4548](https://github.com/infor-design/enterprise/issues/4548))
- `[Datagrid]` Fixed an issue where the filter border on readonly lookups was not displayed in high contrast mode. ([#4724](https://github.com/infor-design/enterprise/issues/4724))
- `[Datagrid]` Added missing aria row group role to the datagrid. ([#4479](https://github.com/infor-design/enterprise/issues/4479))
- `[Datagrid]` Fixed a bug where when setting a group and decimal out of the current locale then editing would not work. ([#4806](https://github.com/infor-design/enterprise/issues/4806))
- `[Dropdown]` Fixed an issue where some elements did not correctly get an id in the dropdown. ([#4742](https://github.com/infor-design/enterprise/issues/4742))
- `[Dropdown]` Fixed a bug where you could click the label and focus a disabled dropdown. ([#4739](https://github.com/infor-design/enterprise/issues/4739))
- `[Homepage]` Fixed the wrong metadata was sending for resize, reorder and remove card events. ([#4798](https://github.com/infor-design/enterprise/issues/4798))
- `[Locale]` Fixed an issue where if the 11th digit is a zero the formatNumbers and truncateDecimals function will loose a digit. ([#4656](https://github.com/infor-design/enterprise/issues/4656))
- `[Modal]` Improved detection of non-focusable elements when a Modal is configured to auto focus one of its inner components. ([#4740](https://github.com/infor-design/enterprise/issues/4740))
- `[Module Tabs]` Fixed a bug related to automatic linking of Application Menu trigger tabs in Angular environments ([#4736](https://github.com/infor-design/enterprise/issues/4736))
- `[ProcessIndicator]` Fixed a layout issue on the index page and added a rejected icon. ([#4770](https://github.com/infor-design/enterprise/issues/4770))
- `[Rating]` Fixed an issue where the rating was not clear on toggle. ([#4571](https://github.com/infor-design/enterprise/issues/4571))
- `[Splitter]` Fixed the splitter was dragging to wrong direction in RTL. ([#1813](https://github.com/infor-design/enterprise/issues/1813))
- `[Swaplist]` Fixed an issue where the user attributes need to be override existing attributes. ([#4694](https://github.com/infor-design/enterprise/issues/4694))
- `[Tabs]` Fixed a bug where the info icon were not aligned correctly in the tab, and info message were not visible. ([#4711](https://github.com/infor-design/enterprise/issues/4711))
- `[Tabs]` Fixed a bug where the tab key would move through tabs rather than moving to the tab content. ([#4745](https://github.com/infor-design/enterprise/issues/4745))
- `[Toolbar Searchfield]` Fixed a bug where the toolbar searchfield were unable to focused when tabbing through the page. ([#4683](https://github.com/infor-design/enterprise/issues/4683))
- `[Toolbar Searchfield]` Fixed a bug where the search bar were showing extra outline when focused. ([#4682](https://github.com/infor-design/enterprise/issues/4682))
- `[Track Dirty]` Fixed an error that was showing when using dirty indicator within a tab component. ([#936](https://github.com/infor-design/enterprise-ng/issues/936))
- `[Tree]` Fixed an issue where the character entity was stripped for addNode() method. ([#4694](https://github.com/infor-design/enterprise/issues/4694))

(49 Issues Solved This Release, Backlog Enterprise 137, Backlog Ng 35, 1082 Functional Tests, 1639 e2e Tests)

## v4.36.2

### v4.36.2 Fixes

- `[App Menu]` Removed the close button animation on the hamburger button when app menus open. ([#4756](https://github.com/infor-design/enterprise/issues/4756))
- `[App Menu]` Fixed a regression bug  where the searchfield icon duplicated and were not properly aligned with the searchfield. ([#4737](https://github.com/infor-design/enterprise/issues/4737))
- `[Calendar]` Fixed a regression where clicking Legend checkboxes was no longer possible. ([#4746](https://github.com/infor-design/enterprise/issues/4746))
- `[FileUpload]` Added the ability to drag files onto the file upload field like in 3.x versions. ([#4723](https://github.com/infor-design/enterprise/issues/4723))
- `[Modal]` Improved detection of non-focusable elements when a Modal is configured to auto focus one of its inner components. ([#4740](https://github.com/infor-design/enterprise/issues/4740))
- `[Locale]` Fixed an issue where if the 11th digit is a zero the formatNumbers and truncateDecimals function will loose a digit. ([#4656](https://github.com/infor-design/enterprise/issues/4656))
- `[Rating]` Fixed an issue where the rating was not clear on toggle. ([#4571](https://github.com/infor-design/enterprise/issues/4571))

## v4.36.1

### v4.36.1 Fixes

- `[Calendar]` Fixed a regression where clicking Legend checkboxes was no longer possible. ([#4746](https://github.com/infor-design/enterprise/issues/4746))
- `[Dropdown]` Fixed an issue where some elements did not correctly get an id in the dropdown. ([#4742](https://github.com/infor-design/enterprise/issues/4742))
- `[Editor]` Fixed a follow up issue with readonly links in the editor. ([#4702](https://github.com/infor-design/enterprise/issues/4702))

## v4.36.0

### v4.36.0 Important Changes

- `[Datagrid]` Fixed a bug where the datagrid header checkbox had the wrong aria-checked state when only some rows are selected, this change occurred because the aria-checked was not on the focusable element so was not announced. If using automation scripts on this attribute, you should be aware and adjust accordingly. ([#4491](https://github.com/infor-design/enterprise/issues/4491))

### v4.36.0 Features

- `[Datagrid]` Made the summary row sticky on the bottom of the datagrid. ([#4645](https://github.com/infor-design/enterprise/issues/4645))
- `[Lookup]` Added a clear callback function like the click callback that fires when clicking the clear X if enabled. ([#4693](https://github.com/infor-design/enterprise/issues/4693))
- `[Tabs]` Added a setting for making the text on Module Tabs' optional Application Menu trigger only accessible to screen readers. ([#4590](https://github.com/infor-design/enterprise/issues/4590))

### v4.36.0 Fixes

- `[Application Menu]` Fixed an issue with filtering where nested items matching the filter were not always displayed. ([#4592](https://github.com/infor-design/enterprise/issues/4592))
- `[Column Chart]` Fixed an alignment issue with the labels in grouped column charts. ([#4645](https://github.com/infor-design/enterprise/issues/4645))
- `[Datagrid]` Fixed a bug where filterWhenTyping did not work on lookup filter columns. ([#4678](https://github.com/infor-design/enterprise/issues/4678))
- `[Datagrid]` Fixed an issue where updateRow will not correctly sync and merge data. ([#4674](https://github.com/infor-design/enterprise/issues/4674))
- `[Datagrid]` Fixed a bug where the error icon overlapped to the calendar icon when a row has been selected and hovered. ([#4670](https://github.com/infor-design/enterprise/issues/4670))
- `[Datagrid]` Fixed a bug where multiselect would loose selection across pages when using selectRowsAcrossPages. ([#954](https://github.com/infor-design/enterprise-ng/issues/954))
- `[Datagrid]` Made a fix that when calling applyFilter the lookup checkbox did not update. ([#4693](https://github.com/infor-design/enterprise/issues/4693))
- `[Datagrid]` Added the datagrid api to the current clearArguments setting's callback. ([#4693](https://github.com/infor-design/enterprise/issues/4693))
- `[Datagrid]` Fixed the inbuilt date validation to use the datagrid column settings for date fields. ([#4693](https://github.com/infor-design/enterprise/issues/4730))
- `[Dropdown]` Fixed a bug where the tooltips are invoked for each dropdown item. This was slow with a lot of items. ([#4672](https://github.com/infor-design/enterprise/issues/4672))
- `[Dropdown]` Fixed a bug where mouseup was used rather than click to open the list and this was inconsistent. ([#4638](https://github.com/infor-design/enterprise/issues/4638))
- `[Editor]` Fixed an issue where the dirty indicator was not reset when the contents contain `<br>` tags. ([#4624](https://github.com/infor-design/enterprise/issues/4624))
- `[Editor]` Fixed a bug where hyperlinks were not clickable in readonly state. ([#4702](https://github.com/infor-design/enterprise/issues/4702))
- `[Homepage]` Fixed a bug where the border behaves differently and does not change back correctly when hovering in editable mode. ([#4640](https://github.com/infor-design/enterprise/issues/4640))
- `[Homepage]` Added support for small size (260x260) widgets and six columns. ([#4663](https://github.com/infor-design/enterprise/issues/4663))
- `[Homepage]` Fixed an issue where the animation was not working on widget removed. ([#4686](https://github.com/infor-design/enterprise/issues/4686))
- `[Homepage]` Fixed a bug where the border behaves differently and does not change back correctly when hovering in editable mode. ([#4640](https://github.com/infor-design/enterprise/issues/4640))
- `[Listview]` Fixed an issue where the contextmenu was not open on longpress and text as not selectable for iOS device. ([#4655](https://github.com/infor-design/enterprise/issues/4655))
- `[Locale]` Don't attempt to set d3 locale if d3 is not being used ([#4668](https://github.com/infor-design/enterprise/issues/4486))
- `[Modal]` Fixed a bug where the autofocus was not working on anchor tag inside of the modal and moving the first button as a default focus if there's no `isDefault` property set up.
- `[Pager]` Fixed a bug that automation id's are not added when the attachToBody is used. ([#4692](https://github.com/infor-design/enterprise/issues/4692))
- `[Rating]` Fixed a bug with the readonly function, it did not toggle the readonly state correctly. ([#958](https://github.com/infor-design/enterprise-ng/issues/958))
- `[Tabs]` Added support for a "More Actions" button to exist beside horizontal/header tabs. ([#4532](https://github.com/infor-design/enterprise/issues/4532))
- `[Tree]` Fixed an issue where the parent value was get deleted after use `addNode()` method. ([#4486](https://github.com/infor-design/enterprise/issues/4486))
- `[Wizard]` Fixed a slight layout issue with the highlighted step in RTL mode. ([#4714](https://github.com/infor-design/enterprise/issues/4714))

(42 Issues Solved This Release, Backlog Enterprise 136, Backlog Ng 32, 1084 Functional Tests, 1642 e2e Tests)

## v4.35.4

### v4.35.4 Fixes

- `[Datagrid]` Added the datagrid api to the current clearArguments setting's callback. ([#4693](https://github.com/infor-design/enterprise/issues/4693))

## v4.35.3

### v4.35.3 Fixes

- `[Datagrid]` Made a fix that when calling applyFilter the lookup checkbox did not update. ([#4693](https://github.com/infor-design/enterprise/issues/4693))
- `[Dropdown]` Fixed a bug where the tooltips are invoked for each dropdown item. This was slow with a lot of items. ([#4672](https://github.com/infor-design/enterprise/issues/4672))
- `[Dropdown]` Fixed a bug where mouseup was used rather than click to open the list and this was inconsistent. ([#4638](https://github.com/infor-design/enterprise/issues/4638))
- `[Lookup]` Added a clear callback function like the click callback that fires when clicking the clear X if enabled. ([#4693](https://github.com/infor-design/enterprise/issues/4693))
- `[Pager]` Fixed a bug that automation id's are not added when the attachToBody is used. ([#4692](https://github.com/infor-design/enterprise/issues/4692))
- `[Rating]` Fixed a bug with the readonly function, it did not toggle the readonly state correctly. ([#958](https://github.com/infor-design/enterprise-ng/issues/958))

## v4.35.2

### v4.35.2 Fixes

- `[Datagrid]` Fixed an additional issue where updateRow will cause rows to no longer be reorderable. ([#4674](https://github.com/infor-design/enterprise/issues/4674))

## v4.35.1

### v4.35.1 Fixes

- `[Datagrid]` Fixed an issue where updateRow will not correctly sync and merge data. ([#4674](https://github.com/infor-design/enterprise/issues/4674))
- `[Datagrid]` Fixed a bug where filterWhenTyping did not work on lookup filter columns. ([#4678](https://github.com/infor-design/enterprise/issues/4678))
- `[Editor]` Fixed an issue where the dirty indicator was not reset when the contents contain `<br>` tags. ([#4624](https://github.com/infor-design/enterprise/issues/4624))

## v4.35.0

### v4.35.0 Important Notes

- `[Breadcrumb]` We added support for the use of `span` in place of `a` tags inside Breadcrumb List Items at the component API level.  In order to facilitate this, some internal API methods had to be changed to recognize the list item instead of the anchor.  If you rely on the Breadcrumb API and reference breadcrumb item anchor tags, please note that before adopting this version, you should change your code to instead reference the list items, or only use the BreadcrumbItem API.

### v4.35.0 Features

- `[Datagrid]` Added support to select all rows on current page only for client side paging. ([#4265](https://github.com/infor-design/enterprise/issues/4265))
- `[Datagrid]` Added a new ProcessIndicator formatter. ([#3918](https://github.com/infor-design/enterprise/issues/3918))
- `[Dropdown]` Improved behavior of list item navigation/selection when a Dropdown is configured with "no search" mode activated. ([#4483](https://github.com/infor-design/enterprise/issues/4483))
- `[Lookup]` Added the ability to change the lookup icon. ([#4527](https://github.com/infor-design/enterprise/issues/4527))
- `[ProcessIndicator]` Added: labels, more icon support, and a content areas and made it responsive. ([#3918](https://github.com/infor-design/enterprise/issues/3918))

### v4.35.0 Fixes

- `[Application Menu]` Fixed accessibility issues getting redundant info in expand/collapse button. ([#4462](https://github.com/infor-design/enterprise/issues/4462))
- `[Application Menu]` Fixed accessibility issues with missing instructional text and incorrect aria-role assignments on the App Menu triggers (hamburger buttons) and Role switcher buttons. ([#4489](https://github.com/infor-design/enterprise/issues/4489))
- `[About]` Made it possible to close About dialogs that previously had open, nested Modals present. ([NG#915](https://github.com/infor-design/enterprise-ng/issues/915))
- `[Badges]` Fixed alignment issues in uplift theme. ([#4578](https://github.com/infor-design/enterprise/issues/4578))
- `[Busy Indicator]` Fixed an issue where the whole page and parent div was shifts when active. ([#746](https://github.com/infor-design/enterprise-ng/issues/746))
- `[Button]` Fixed the tooltip in action button to be not visible when there's no title attribute. ([#4473](https://github.com/infor-design/enterprise/issues/4473))
- `[Column Chart]` Fixed a minor alignment issue in the xAxis labels ([#4460](https://github.com/infor-design/enterprise/issues/4460))
- `[Colorpicker]` Fixed an issue where values were not being selecting when multiple colorpickers are present. ([#4146](https://github.com/infor-design/enterprise/issues/4146))
- `[Datagrid]` Fix a bug where changing selectable on the fly did not change the select behavior. ([#4575](https://github.com/infor-design/enterprise/issues/4575))
- `[Datagrid]` Fixed an issue where the click event was not fire for hyperlinks keyword search results. ([#4550](https://github.com/infor-design/enterprise/issues/4550))
- `[Datagrid]` Added api setting for selection on enter edit mode. ([#4485](https://github.com/infor-design/enterprise/issues/4485))
- `[Datagrid]` Fixed a bug where the onPostRenderCell function would get an empty container if using frozen columns. ([#947](https://github.com/infor-design/enterprise-ng/issues/947))
- `[Datagrid]` Fix a bug where changing selectable on the fly did not change the select behavior. ([#4575](https://github.com/infor-design/enterprise/issues/4575))
- `[Dropdown]` Fixed a bug where the last option icon changes when searching/filtering in dropdown search field. ([#4474](https://github.com/infor-design/enterprise/issues/4474))
- `[Editor/Fontpicker]` Fixed a bug where the label relationship were not valid in the editor role. Adding `aria-labelledby` will fix the association for both editor and the label. Also, added an audible label in fontpicker. ([#4454](https://github.com/infor-design/enterprise/issues/4454))
- `[Field Options]` Fixed an issue where the action button was misaligned for safari. ([#4610](https://github.com/infor-design/enterprise/issues/4610))
- `[FileUploadAdvanced]` Fixed an issue where abort method was not working properly to remove the file block when upload fails. ([#938](https://github.com/infor-design/enterprise-ng/issues/938))
- `[Header]` Fixed a bug where the searchfield automatically expands when clicking the app menu button. ([#4617](https://github.com/infor-design/enterprise/issues/4617))
- `[Lookup]` Fixed some layout issues when using the editable and clearable options on the filter row. ([#4527](https://github.com/infor-design/enterprise/issues/4527))
- `[Lookup]` Fixed incorrect counts when using allowSelectAcrossPages. ([#4316](https://github.com/infor-design/enterprise/issues/4316))
- `[Mask]` Fixed broken date/time masks in the `sv-SE` locale. ([#4613](https://github.com/infor-design/enterprise/issues/4613))
- `[Tree]` Fixed an issue where the character entity references were render differently for parent and child levels. ([#4512](https://github.com/infor-design/enterprise/issues/4512))
- `[Tooltip/Pager]` Fixed an issue where the tooltip would show at the top when clicking paging buttons. ([#218](https://github.com/infor-design/enterprise-ng/issues/218))

(40 Issues Solved This Release, Backlog Enterprise 173, Backlog Ng 42, 1083 Functional Tests, 1638 e2e Tests)

## v4.34.3

### v4.34.3 Fixes

- `[Lookup]` Added the ability to change the lookup icon. ([#4527](https://github.com/infor-design/enterprise/issues/4527))
- `[Lookup]` Fixed some layout issues when using the editable and clearable options on the filter row. ([#4527](https://github.com/infor-design/enterprise/issues/4527))

## v4.34.2

### v4.34.2 Fixes

- `[Dropdown/Autocomplete]` Fix a bug where these components would fail in IE 11. Note that IE 11 isn't "supported" but we fixed these issues to give teams more time to migrate. ([#4608](https://github.com/infor-design/enterprise/issues/4608))
- `[General]` Fix a bug where the regex scripts will error on Big Sur. ([#4612](https://github.com/infor-design/enterprise/issues/4612))

## v4.34.1

### v4.34.1 Fixes

- `[Datagrid]` Fix a bug where changing selectable on the fly did not change the select behavior. ([#4575](https://github.com/infor-design/enterprise/issues/4575)

## v4.34.0

### v4.34.0 Features

- `[All Components]` Added `attributes` setting to set automation id's and id's. ([#4498](https://github.com/infor-design/enterprise/issues/4498))
- `[Datagrid]` Added a limited experimental sticky header feature. ([#3993](https://github.com/infor-design/enterprise/issues/3993))
- `[Input]` Add a `revealText` plugin that will add a button to password fields to hide and show sensitive information such as SIN or passwords. ([#4098](https://github.com/infor-design/enterprise/issues/4098))
- `[Listview]` Added a new setting `allowDeselect` which will make it such that if you select an item you cant deselect, you can only select another item. ([#4376](https://github.com/infor-design/enterprise/issues/4376))
- `[Locale]` Added a new set of translations from the translation team. ([#4501](https://github.com/infor-design/enterprise/issues/4501))
- `[Locale/Charts]` The numbers inside charts are now formatted using the current locale's, number settings. This can be disabled/changed in some charts by passing in a localeInfo object to override the default settings. ([#4437](https://github.com/infor-design/enterprise/issues/4437))
- `[Treemap]` Added ability to show a tooltip. ([#2794](https://github.com/infor-design/enterprise/issues/2794))

### v4.34.0 Fixes

- `[Autocomplete]` Fixed an issue where a slow and incomplete ajax request would cause the dropdown to briefly show wrong contents. ([#4387](https://github.com/infor-design/enterprise/issues/4387))
- `[Breadcrumb]` Fixed an issue where css only breadcrumbs were missing styles. ([#4501](https://github.com/infor-design/enterprise/issues/4501))
- `[Datepicker]` Fixed an issue where range highlight was not aligning for Mac/Safari. ([#4352](https://github.com/infor-design/enterprise/issues/4352))
- `[Datagrid]` Fixed an issue with a custom toolbar, where buttons would click twice. ([#4471](https://github.com/infor-design/enterprise/issues/4471))
- `[Datagrid]` Fixed an issue where the special characters (é, à, ü, û, ...) export to csv was not generated them correctly. ([#4347](https://github.com/infor-design/enterprise/issues/4347))
- `[Datagrid]` Fixed an issue where the leading spaces were removed on editing cells. ([#4380](https://github.com/infor-design/enterprise/issues/4380))
- `[Datagrid]` Fixed an issue where the double click event was not firing for checkbox columns. ([#4381](https://github.com/infor-design/enterprise/issues/4381))
- `[Datagrid]` Fixed an issue where the dropdown in a datagrid would stay open when clicking to the next page of results. ([#4396](https://github.com/infor-design/enterprise/issues/4396))
- `[Datagrid]` Fixed a bug where a scroll bar shows even when there's no data in datagrid. ([#4228](https://github.com/infor-design/enterprise/issues/4228))
- `[Datagrid]` Fixed an issue where calling setFocus on the datagrid would stop open menus from working. ([#4429](https://github.com/infor-design/enterprise/issues/4429))
- `[Datagrid]` To allow for some script tools to work we now set draggable to true. ([#4490](https://github.com/infor-design/enterprise/issues/4490))
- `[Datagrid]` Fixed an error on the filter box on the personalization dialog where it would error if there is a column with no name field. ([#4495](https://github.com/infor-design/enterprise/issues/4495))
- `[Datagrid]` Fixed links when changing personalization as they would inherit the wrong color. ([#4481](https://github.com/infor-design/enterprise/issues/4481))
- `[Datagrid]` Fixed a bug where searching with the search on the toolbar would not highlight results. ([#4488](https://github.com/infor-design/enterprise/issues/4488))
- `[Datagrid]` Fixed an issue with a custom toolbar, where buttons would click twice. ([#4471](https://github.com/infor-design/enterprise/issues/4471))
- `[Datagrid]` Fixed a bug in updateRow where it did not sync up all data passed in with the dataset. ([#4476](https://github.com/infor-design/enterprise/issues/4476))
- `[Datepicker]` Changed the month/year picker to skip 10 years instead of one. ([#4388](https://github.com/infor-design/enterprise/issues/4388))
- `[Dropdown]` Improved the behavior of the `noSearch` dropdown when using the keyboard. ([#4388](https://github.com/infor-design/enterprise/issues/4388))
- `[Editor]` Fixed an issue where the focus was getting lost after pressing toolbar buttons. ([#4335](https://github.com/infor-design/enterprise/issues/4335))
- `[Editor]` Fixed an issue where the color picker was not opening the popup for overflow menu and had name as undefined in list. ([#4398](https://github.com/infor-design/enterprise/issues/4398))
- `[Editor]` Fixed an issue where font-size tags are stripped from the css. ([#4557](https://github.com/infor-design/enterprise/issues/4557))
- `[Favorites]` Removed the favorites component as its not really a component, info on it can be found under buttons in the toggle example. ([#4405](https://github.com/infor-design/enterprise/issues/4405))
- `[Fieldset]` Fixed a bug where summary form data gets cut off on a smaller viewport. ([#3861](https://github.com/infor-design/enterprise/issues/3861))
- `[Homepage]` Fixed an issue where the four column widgets were incorrectly positioned, left aligned on large screen. ([#4541](https://github.com/infor-design/enterprise/issues/4541))
- `[List Detail]` Fixed css height for list detail in responsive view ([#4426](https://github.com/infor-design/enterprise/issues/4426))
- `[Listview]` Fixed a bug where readonly and non-selectable listview should not have hover state. ([#4452](https://github.com/infor-design/enterprise/issues/4452))
- `[Lookup]` Fixed a bug where the filter header together with the checkbox column is not properly align. ([#3774](https://github.com/infor-design/enterprise/issues/3774))
- `[MenuButton]` Removed the menubutton component sections as its not really a component, info on it can be found under buttons in the MenuButton examples. ([#4416](https://github.com/infor-design/enterprise/issues/4416))
- `[Message]` Added support for lists in the message, also fixed a problem when doing so, with screen readers. ([#4400](https://github.com/infor-design/enterprise/issues/4400))
- `[Message]` Added the `noRefocus` setting that will feed through to the modal. ([#4507](https://github.com/infor-design/enterprise/issues/4507))
- `[Splitter]` Added missing audible labels in splitter collapse button and splitter handle. ([#4404](https://github.com/infor-design/enterprise/issues/4404))
- `[Tabs Module]` Fixed a bug where tab items were not centered correctly in uplift theme. ([#4538](https://github.com/infor-design/enterprise/issues/4538))
- `[Treemap]` Fixed a bug where small slices may show a "tip" below the chart. ([#2794](https://github.com/infor-design/enterprise/issues/2794))

(56 Issues Solved This Release, Backlog Enterprise 185, Backlog Ng 42, 1082 Functional Tests, 1612 e2e Tests)<|MERGE_RESOLUTION|>--- conflicted
+++ resolved
@@ -2,18 +2,12 @@
 
 ## v4.86.0
 
-## v4.86.0 Features
-
-- `[Homepage]` In some cases the new background color did not fill all the way in the page. ([#7696](https://github.com/infor-design/enterprise/issues/7696))
-
 ## v4.86.0 Fixes
 
-<<<<<<< HEAD
-- `[FileUpload]` Fixed the alignment of the close button and file icon button. ([#7570](https://github.com/infor-design/enterprise/issues/7570))
-=======
 - `[Column-Stacked]` Fixed a regression bug where the stacked column chart was not rendering correctly. ([#7644](https://github.com/infor-design/enterprise/issues/7644))
 - `[Bar]` Fixed a bug where the bottom axis label was cut off. ([#7612](https://github.com/infor-design/enterprise/issues/7612))
->>>>>>> d6bcfcf5
+- `[FileUpload]` Fixed the alignment of the close button and file icon button. ([#7570](https://github.com/infor-design/enterprise/issues/7570))
+- `[Homepage]` In some cases the new background color did not fill all the way in the page. ([#7696](https://github.com/infor-design/enterprise/issues/7696))
 
 ## v4.85.0
 
