--- conflicted
+++ resolved
@@ -32,11 +32,8 @@
 - `[Listview]` Fixed an issue where empty message would not be centered if the listview in a flex container. ([#2716](https://github.com/infor-design/enterprise/issues/2716))
 - `[Mask]` Added an example showing how to user percent format with the locale. ([#434](https://github.com/infor-design/enterprise/issues/434))
 - `[Modal]` Fixed an issue where encoded html would not be recoded on the title. ([#246](https://github.com/infor-design/enterprise/issues/246))
-<<<<<<< HEAD
-- `[Popupmenu]` Prevent popupmenus from closing after exit and reentry to the popupmenu submenu structure.. ([#2702](https://github.com/infor-design/enterprise/issues/2702))
-=======
 - `[Modal]` Fixed an issue where the page content behind the modal is still scrollable while the modal window is open on iOS devices. ([#2678](https://github.com/infor-design/enterprise/issues/2678))
->>>>>>> 616ee851
+- `[Popupmenu]` Prevent popupmenus from closing after exit and reentry to the popupmenu submenu structure. ([#2702](https://github.com/infor-design/enterprise/issues/2702))
 - `[Swaplist]` Fixed an issue where passed data for searched items were not syncing for beforeswap event. ([#2819](https://github.com/infor-design/enterprise/issues/2819))
 - `[Tabs]` Add more padding to the count styles. ([#2744](https://github.com/infor-design/enterprise/issues/2744))
 - `[Tabs]` Fixed the disabled tab color. ([#396](https://github.com/infor-design/design-system/issues/396))
