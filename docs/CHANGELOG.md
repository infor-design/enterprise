--- conflicted
+++ resolved
@@ -4,21 +4,15 @@
 
 ## v4.93.0 Fixes
 
-<<<<<<< HEAD
 - `[TabsHeader]` Added fixes for the focus state and minor layout issue in left and right to left. ([#8405](https://github.com/infor-design/enterprise/issues/8405))
-=======
 - `[Masthead]` Fixed incorrect color on hover. ([8391](https://github.com/infor-design/enterprise/issues/8391))
->>>>>>> 67b5d9d1
 
 ## v4.92.2
 
 ## v4.92.2 Fixes
 
-<<<<<<< HEAD
 - `[TabsHeader]` Added fixes for the focus state and minor layout issue in left and right to left. ([#8405](https://github.com/infor-design/enterprise/issues/8405))
-=======
 - `[Masthead]` Fixed incorrect color on hover. ([8391](https://github.com/infor-design/enterprise/issues/8391))
->>>>>>> 67b5d9d1
 
 ## v4.92.1
 
