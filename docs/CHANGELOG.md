# What's New with Enterprise

## v4.35.0

### v4.35.0 Features

- `[Lookup]` Added the ability to change the lookup icon. ([#4527](https://github.com/infor-design/enterprise/issues/4527))

### v4.35.0 Fixes

<<<<<<< HEAD
- `[Datagrid]` Fix a bug where changing selectable on the fly did not change the select behavior. ([#4575](https://github.com/infor-design/enterprise/issues/4575))
=======
- `[Lookup]` Fixed some layout issues when using the editable and clearable options on the filter row. ([#4527](https://github.com/infor-design/enterprise/issues/4527))
>>>>>>> d68a3f79

## v4.34.0

### v4.34.0 Features

- `[All Components]` Added `attributes` setting to set automation ids's and id's. ([#4498](https://github.com/infor-design/enterprise/issues/4498))
- `[Datagrid]` Added a limited experimental sticky header feature. ([#3993](https://github.com/infor-design/enterprise/issues/3993))
- `[Input]` Add a `revealText` plugin that will add a button to password fields to hide and show sensitive information such as SIN or passwords. ([#4098](https://github.com/infor-design/enterprise/issues/4098))
- `[Listview]` Added a new setting `allowDeselect` which will make it such that if you select an item you cant deselect, you can only select another item. ([#4376](https://github.com/infor-design/enterprise/issues/4376))
- `[Locale]` Added a new set of translations from the translation team. ([#4501](https://github.com/infor-design/enterprise/issues/4501))
- `[Locale/Charts]` The numbers inside charts are now formatted using the current locale's, number settings. This can be disabled/changed in some charts by passing in a localeInfo object to override the default settings. ([#4437](https://github.com/infor-design/enterprise/issues/4437))
- `[Treemap]` Added ability to show a tooltip. ([#2794](https://github.com/infor-design/enterprise/issues/2794))

### v4.34.0 Fixes

- `[Autocomplete]` Fixed an issue where a slow and incomplete ajax request would cause the dropdown to briefly show wrong contents. ([#4387](https://github.com/infor-design/enterprise/issues/4387))
- `[Breadcrumb]` Fixed an issue where css only breadcrumbs were missing styles. ([#4501](https://github.com/infor-design/enterprise/issues/4501))
- `[Datepicker]` Fixed an issue where range highlight was not aligning for Mac/Safari. ([#4352](https://github.com/infor-design/enterprise/issues/4352))
- `[Datagrid]` Fixed an issue with a custom toolbar, where buttons would click twice. ([#4471](https://github.com/infor-design/enterprise/issues/4471))
- `[Datagrid]` Fixed an issue where the special characters (é, à, ü, û, ...) export to csv was not generated them correctly. ([#4347](https://github.com/infor-design/enterprise/issues/4347))
- `[Datagrid]` Fixed an issue where the leading spaces were removed on editing cells. ([#4380](https://github.com/infor-design/enterprise/issues/4380))
- `[Datagrid]` Fixed an issue where the double click event was not firing for checkbox columns. ([#4381](https://github.com/infor-design/enterprise/issues/4381))
- `[Datagrid]` Fixed an issue where the dropdown in a datagrid would stay open when clicking to the next page of results. ([#4396](https://github.com/infor-design/enterprise/issues/4396))
- `[Datagrid]` Fixed a bug where a scroll bar shows even when there's no data in datagrid. ([#4228](https://github.com/infor-design/enterprise/issues/4228))
- `[Datagrid]` Fixed an issue where calling setFocus on the datagrid would stop open menus from working. ([#4429](https://github.com/infor-design/enterprise/issues/4429))
- `[Datagrid]` To allow for some script tools to work we now set draggable to true. ([#4490](https://github.com/infor-design/enterprise/issues/4490))
- `[Datagrid]` Fixed an error on the filter box on the personalization dialog where it would error if there is a column with no name field. ([#4495](https://github.com/infor-design/enterprise/issues/4495))
- `[Datagrid]` Fixed links when changing personalization as they would inherit the wrong color. ([#4481](https://github.com/infor-design/enterprise/issues/4481))
- `[Datagrid]` Fixed a bug where seaching with the search on the toolbar would not highlight results. ([#4488](https://github.com/infor-design/enterprise/issues/4488))
- `[Datagrid]` Fixed an issue with a custom toolbar, where buttons would click twice. ([#4471](https://github.com/infor-design/enterprise/issues/4471))
- `[Datagrid]` Fixed a bug in updateRow where it did not sync up all data passed in with the dataset. ([#4476](https://github.com/infor-design/enterprise/issues/4476))
- `[Datepicker]` Changed the month/year picker to skip 10 years instead of one. ([#4388](https://github.com/infor-design/enterprise/issues/4388))
- `[Dropdown]` Improved the behavior of the `noSearch` dropdown when using the keyboard. ([#4388](https://github.com/infor-design/enterprise/issues/4388))
- `[Editor]` Fixed an issue where the focus was getting lost after pressing toolbar buttons. ([#4335](https://github.com/infor-design/enterprise/issues/4335))
- `[Editor]` Fixed an issue where the color picker was not opening the popup for overflow menu and had name as undefined in list. ([#4398](https://github.com/infor-design/enterprise/issues/4398))
- `[Editor]` Fixed an issue where font-size tags are stripped from the css. ([#4557](https://github.com/infor-design/enterprise/issues/4557))
- `[Favorites]` Removed the favorites component as its not really a component, info on it can be found under buttons in the toggle example. ([#4405](https://github.com/infor-design/enterprise/issues/4405))
- `[Fieldset]` Fixed a bug where summary form data gets cut off on a smaller viewport. ([#3861](https://github.com/infor-design/enterprise/issues/3861))
- `[Homepage]` Fixed an issue where the four column widgets were incorrectly positioned, left aligned on large screen. ([#4541](https://github.com/infor-design/enterprise/issues/4541))
- `[List Detail]` Fixed css height for list detail in responsive view ([#4426](https://github.com/infor-design/enterprise/issues/4426))
- `[Listview]` Fixed a bug where readonly and non-selectable listview should not have hover state. ([#4452](https://github.com/infor-design/enterprise/issues/4452))
- `[Lookup]` Fixed a bug where the filter header together with the checkbox column is not properly align. ([#3774](https://github.com/infor-design/enterprise/issues/3774))
- `[MenuButton]` Removed the menubutton component sections as its not really a component, info on it can be found under buttons in the MenuButton examples. ([#4416](https://github.com/infor-design/enterprise/issues/4416))
- `[Message]` Added support for lists in the message, also fixed a problem when doing so, with screen readers. ([#4400](https://github.com/infor-design/enterprise/issues/4400))
- `[Message]` Added the `noRefocus` setting that will feed through to the modal. ([#4507](https://github.com/infor-design/enterprise/issues/4507))
- `[Splitter]` Added missing audible labels in splitter collapse button and splitter handle. ([#4404](https://github.com/infor-design/enterprise/issues/4404))
- `[Tabs Module]` Fixed a bug where tab items were not centered correctly in uplift theme. ([#4538](https://github.com/infor-design/enterprise/issues/4538))
- `[Treemap]` Fixed a bug where small slices may show a "tip" below the chart. ([#2794](https://github.com/infor-design/enterprise/issues/2794))

(56 Issues Solved This Release, Backlog Enterprise 185, Backlog Ng 42, 1089 Functional Tests, 1619 e2e Tests)

## v4.33.0

### v4.33.0 Features

- `[Locale]` Added a new dateTimeMillis and timeStampMillis format if milliseconds are needed. ([#4384](https://github.com/infor-design/enterprise/issues/4384))
- `[Toast]` Added a setting to enable setting ids or other attributes on the toast element. ([#4275](https://github.com/infor-design/enterprise/issues/4275))

### v4.33.0 Fixes

- `[Autocomplete]` Fix a bug when connected to NG where pressing the enter key would not select Autocomplete items/. ([ng#901](https://github.com/infor-design/enterprise-ng/issues/901))
- `[Autocomplete]` Fixed an issue where the Searchfield items were not selectable after 'All results for "xx"' was selected. ([#4446](https://github.com/infor-design/enterprise/issues/4446))
- `[Calendar]` Removed some extra keyboard stops when tabing. ([#4318](https://github.com/infor-design/enterprise/issues/4318))
- `[Calendar]` Fixed a bug where the incorrect color was shown when events are added with the dialog. ([#4439](https://github.com/infor-design/enterprise/issues/4439))
- `[Colorpicker]` Fixed an issue where the colorpicker closes when pressing or clicking outside the swatch. ([#3559](https://github.com/infor-design/enterprise/issues/3559))
- `[Datagrid]` Fixed an issue where activated row on 2nd or any subsequent page was not highlighting for mixed selection mode. ([ng#900](https://github.com/infor-design/enterprise-ng/issues/900))
- `[Datagrid]` Added support to disable column buttons. ([1590](https://github.com/infor-design/enterprise/issues/1590))
- `[Datagrid]` Fixed an issue where short field icon padding was misaligned in RTL mode. ([#1812](https://github.com/infor-design/enterprise/issues/1812))
- `[Datagrid]` Added support to `In Range` filter operator for numeric columns. ([#3988](https://github.com/infor-design/enterprise/issues/3988))
- `[Datagrid]` Fixed an issue where filter was not working if user types slow in the filter input for treegrid. ([#4270](https://github.com/infor-design/enterprise/issues/4270))
- `[Datagrid]` Fixed an issue where the icons right text was truncated for extra-small row height. ([#4355](https://github.com/infor-design/enterprise/issues/4355))
- `[Datagrid]` Fixed an issue where the column icons and content was overlapping. ([#4264](https://github.com/infor-design/enterprise/issues/4264))
- `[Datagrid]` Fixed an issue where using flex toolbar as a custom toolbar did not work. ([#4385](https://github.com/infor-design/enterprise/issues/4385))
- `[Datepicker]` Added missing off screen text for the picker buttons in the datepicker month/year view. ([#4318](https://github.com/infor-design/enterprise/issues/4318))
- `[Editor]` Fixed a bug where the Fontpicker's displayed style wasn't updating to match the current text selection in some cases. ([#4309](https://github.com/infor-design/enterprise/issues/4309))
- `[Editor]` Fixed a bug where b tags in an empty p tag would be stripped. ([#4411](https://github.com/infor-design/enterprise/issues/4411))
- `[Locale]` Added a new translation token for Records Per Page with no number. ([#4334](https://github.com/infor-design/enterprise/issues/4334))
- `[Locale]` Fixed an max stack error when setting `nb-NO` as a language. ([#874](https://github.com/infor-design/enterprise-ng/issues/874))
- `[Lookup]` Fixed an issue where the event `beforeShow` was only triggered the first time. ([#899](https://github.com/infor-design/enterprise-ng/issues/899))
- `[Lookup]` Fixed a bug where the lookup count doesn't update correctly. ([#4312](https://github.com/infor-design/enterprise/issues/4312))
- `[Mask]` Enabled editable sections of Date masks.  Editing within a section will no longer incorrectly alter values that may already exist in a date field's other editable sections. ([#4079](https://github.com/infor-design/enterprise/issues/4079))
- `[Modal Manager]` Modals now pass `isCancelled` properly when the Modal Manager API detects a request to close by using the Escape key. ([#4298](https://github.com/infor-design/enterprise/issues/4298))
- `[Pager]` Fixed an error when using arrow keys to select in the pagesize selector. ([#4383](https://github.com/infor-design/enterprise/issues/4383))
- `[Searchfield]` Allow for search terms to include special characters. ([#4291](https://github.com/infor-design/enterprise/issues/4291))
- `[Stepprocess]` Fixed a bug where padding and scrolling was missing. Note that this pattern will eventually be removed and we do not suggest any one use it for new development. ([#4249](https://github.com/infor-design/enterprise/issues/4249))
- `[Tabs]` Fixed multiple bugs where error icon in tabs and the animation bar were not properly aligned in RTL uplift theme. ([#4326](https://github.com/infor-design/enterprise/issues/4326))
- `[Tabs]` Fixed a bug where removing a nested tab would cause an error due to being invisible. ([#4356](https://github.com/infor-design/enterprise/issues/4356))
- `[Tabs]` Fixed a bug where the focus/activated state does not display correctly in RTL. ([#4332](https://github.com/infor-design/enterprise/issues/4332))
- `[Toolbar Flex]` Fixed detection of overflow in some toolbars where items were not properly displaying all overflowed items in the "More Actions" menu. ([#4296](https://github.com/infor-design/enterprise/issues/4296))
- `[Toolbar Flex]` Fixed an issue where in some examples/cases the first item did not get an initial tabindex. ([#4418](https://github.com/infor-design/enterprise/issues/4418))
- `[Tree]` Fixed an issue where calling togglenode without first doing a select/unselect was not working properly. ([#3927](https://github.com/infor-design/enterprise/issues/3927))
- `[Tree]` Fixed a bug that adding icons in with the tree text would encode it when using addNode. ([#4305](https://github.com/infor-design/enterprise/issues/4305))
- `[Validation]` Fixed an issue where after the execution `resetForm()` was not resting dropdown and editor the fields. ([#4259](https://github.com/infor-design/enterprise/issues/4259))

(48 Issues Solved This Release, Backlog Enterprise 184, Backlog Ng 48, 1084 Functional Tests, 1530 e2e Tests)

## v4.32.0

### v4.32.0 Important Notes

- `[Colors]` In Uplift (Vibrant) theme there is no longer any colors in graphite. All are slate. This involved bringing in a new version 3.0 of the design system with some breaking changes you should not if using the tokens directly. See the [design system change log](https://github.com/infor-design/design-system/blob/master/docs/CHANGELOG.md) for details. ([#4206](https://github.com/infor-design/enterprise/issues/4206))

### v4.32.0 Features

- `[Breadcrumb]` Add truncated style and made it the default for all Breadcrumb lists. ([#4091](https://github.com/infor-design/enterprise/issues/4091))
- `[Datagrid]` Add a new `RowNumber` formatter that will show a row number column that remains the same no matter how the grid is sorted. ([#1904](https://github.com/infor-design/enterprise/issues/1904))
- `[Datepicker]` Added the ability to use the range selection in date picker when using the UmAlQura Calendar (RTL). ([#4227](https://github.com/infor-design/enterprise/issues/4227))
- `[Homepage]` Added ability to support a 5 column option. ([#4101](https://github.com/infor-design/enterprise/issues/4101))
- `[Locale]` Added an example page to test translation strings more accurately. ([#4189](https://github.com/infor-design/enterprise/issues/4189))

### v4.32.0 Fixes

- `[Accordion]` Fixed a bug where disabled headers texts and icons were barely recognizable as disabled in uplift theme. ([#4065](https://github.com/infor-design/enterprise/issues/4065))
- `[Accordion]` Fixed a bug in the vibrant theme where nested header text was not showing because the width was pushing it to the next line. ([#4145](https://github.com/infor-design/enterprise/issues/4145))
- `[Application Menu]` Fixed too much spacing level when there's an icon in accordion header in uplift theme. ([#4202](http://localhost:4000/components/applicationmenu/test-six-levels-icons.html?theme=uplift&variant=light&colors=0066D4))
- `[Contextual Action Panel]` Made the close button work in cases where subcomponents are open inside the CAP. ([#4112](https://github.com/infor-design/enterprise/issues/4112))
- `[Colorpicker]` The sizes were inconsistent with other components in width so we adjusted them. ([#4310](https://github.com/infor-design/enterprise/issues/4310))
- `[Datagrid]` Fixed an issue where the selectedRows array contents continued to multiply each time running `selectAllRows`. ([#4195](https://github.com/infor-design/enterprise/issues/4195))
- `[Datagrid]` Fixed an issue where the dynamic tooltip was not working properly. ([#4260](https://github.com/infor-design/enterprise/issues/4260))
- `[Datagrid]` Fixed an issue where the check box filter was not working. ([#4271](https://github.com/infor-design/enterprise/issues/4271))
- `[Datagrid]` Fixed an issue where the filter and paging for treegrid was not working properly. ([#4293](https://github.com/infor-design/enterprise/issues/4293))
- `[Datepicker]` Fixed an issue where the minute and second interval for timepicker was not working properly when use along useCurrentTime setting. ([#4230](https://github.com/infor-design/enterprise/issues/4230))
- `[Dropdown]` Fixed a bug where italic-style highlighting would represent a matched filter term instead of bold-style on a Dropdown List item in some cases. ([#4141](https://github.com/infor-design/enterprise/issues/4141))
- `[Editor]` Fixed issue with incorrect padding when using bullets in RTL mode. ([#4327](https://github.com/infor-design/enterprise/issues/4327))
- `[General]` Fixed high contrast error color to have better contrast. ([#4344](https://github.com/infor-design/enterprise/issues/4344))
- `[FileUploadAdvanced]` Fixed an issue where the method `status.setCompleted()` not firing event `fileremoved`. ([#4294](https://github.com/infor-design/enterprise/issues/4294))
- `[Homepage]` Fixed an issue where the columns were not showing properly after resize by using the maximize button. ([#894](https://github.com/infor-design/enterprise-ng/issues/894))
- `[Homepage]` Fixed an issue where the columns were not showing properly after resize browser window. ([#895](https://github.com/infor-design/enterprise-ng/issues/895))
- `[Input]` Fixed a bug where the text input error state border color would be wrong in the vibrant, dark and high contrast. ([#4248](https://github.com/infor-design/enterprise/issues/4248))
- `[Locale]` Fixed issues with some timezone and datetime formats. ([#4297](https://github.com/infor-design/enterprise/issues/4297))
- `[Popupmenu]` Fixed a minor issue with the shortcut text on small breakpoints. ([#3984](https://github.com/infor-design/enterprise/issues/3984))
- `[Popover]` Fixed a a regression where passing a popover content as a hash link to an ID no longer worked. ([#4281](https://github.com/infor-design/enterprise/issues/4281))
- `[Personalize]` Fixed an issue regarding the layout and scroll ability of a page. ([#3330](https://github.com/infor-design/enterprise/issues/3330))
- `[Searchfield]` Added a shadow to the focus state of searchfields with category buttons. ([#4181](https://github.com/infor-design/enterprise-ng/issues/4181))
- `[Splitter]` Fixes an issue where the collapse button was not working when splitter is on the right. ([#1730](https://github.com/infor-design/enterprise-ng/issues/1730))
- `[Tabs]` Added detection for width/height/style changes on a Tabs component, which now triggers a resize event. ([ng#860](https://github.com/infor-design/enterprise-ng/issues/860))
- `[Tabs]` Fixed a small error by removing a - 1 involved with testing. ([#4093](https://github.com/infor-design/enterprise/issues/4093))
- `[Tabs]` Fixed a bug where using `#` in a Tab title was not possible. ([#4179](https://github.com/infor-design/enterprise/issues/4179))
- `[Tabs Header]` Fixed a bug where the add icon were too small and the page form layout has a big space on top of it. ([#4289](https://github.com/infor-design/enterprise/issues/4289))
- `[Toolbar Flex]` Fixed a bug where in some cases a un-needed scrollbar would appear. [[#4325](https://github.com/infor-design/enterprise/issues/4325)]
- `[Toolbar Searchfield]` Fixed a bug where the searchfield doesn't perfectly align together with flex toolbar. [[#4226](https://github.com/infor-design/enterprise/issues/4226)]
- `[Tree]` Fixed an issue where the return focus state was not working properly after closing the context menu. ([#4252](https://github.com/infor-design/enterprise/issues/4252))
- `[Vertical Tabs]` Fixed an issue where the error icon was misaligning. ([#873](https://github.com/infor-design/enterprise-ng/issues/873))

(49 Issues Solved This Release, Backlog Enterprise 196, Backlog Ng 51, 1079 Functional Tests, 1525 e2e Tests)

## v4.31.2

### v4.31.2 Fixes

- `[Datagrid]` Added the ability to resize frozen columns, if you do not want this you must set columns to `resizable: false`. ([#3852](https://github.com/infor-design/enterprise/issues/3852))
- `[Datagrid]` Fixed hideColumn method to check if the column is hidden. ([#3852](https://github.com/infor-design/enterprise/issues/3852))
- `[Popdown]` Added a safety check to the destroy. ([#3852](https://github.com/infor-design/enterprise/issues/3852))

## v4.31.1

### v4.31.1 Fixes

- `[Datagrid]` Fixed a bug with icon alignment in editors in small or xtra small layout. ([#4266](https://github.com/infor-design/enterprise/issues/4266))
- `[Datagrid]` Fixed selection checkbox alignment. ([#4266](https://github.com/infor-design/enterprise/issues/4266))

## v4.31.0

### v4.31.0 Important Notes

- `[Buttons]` We reverted an inner Css rule that set all 'btn' classes to use contains vs starts with since this caused issues. One consequence is that if you use a class `dismissible-btn` it should now be `btn-dismissible`. This is a possible breaking change but for most cases this button is added by the tags component. ([#4120](https://github.com/infor-design/enterprise/issues/4120))

### v4.31.0 Features

- `[Calendar]` Added the ability to override an event `color` and `borderColor` see docs for details. ([#3923](https://github.com/infor-design/enterprise/issues/3923))
- `[Calendar]` Added the ability to use the monthview legend setting to colorsize day backgrounds. To use this set the `dayLegend` property. And this uses the same format for legend in the monthView. Just renamed it to avoid confusing with the event legend. ([#3893](https://github.com/infor-design/enterprise/issues/3893))
- `[Datagrid]` Added a `spacerColumn` setting, with this setting the last column fills any empty space instead of stretching everything out. ([#4032](https://github.com/infor-design/enterprise/issues/4032))
- `[Datagrid]` Added a `columnSizing` setting which impacts how the column widths are auto calculated. Options are: `both` (default), `data` or `header` (including filter). ([#4017](https://github.com/infor-design/enterprise/issues/4017))
- `[Datagrid]` Added the setting for empty message small height. ([#3609](https://github.com/infor-design/enterprise/issues/3609))
- `[Datagrid]` Fixed an alignment issue on rows when using alerts and tags with frozen columns and short row. ([#4237](https://github.com/infor-design/enterprise/issues/4237))
- `[Datagrid]` Fixed an alignment issue on hiding and showing rows when using grouped headers and frozen columns together. ([#4247](https://github.com/infor-design/enterprise/issues/4247))
- `[Datepicker]` Added the ability to use +/- to increment the day in the calendar. This is in addition to arrow key functionality. This works in the field or when the calendar is open. ([#4001](https://github.com/infor-design/enterprise/issues/4001))
- `[Masthead]` Added the ability use user images, status and initials in the masthead and masthead menu buttons. ([#800](https://github.com/infor-design/enterprise-ng/issues/800))
- `[MultiSelect]` Fixed an issue update multiselect on ajax with values already selected. ([#885](https://github.com/infor-design/enterprise-ng/issues/885))
- `[Tree]` Added option to add new child node on top or bottom. ([#3915](https://github.com/infor-design/enterprise/issues/3915))
- `[General]` Moved all the examples, patterns and layouts into their own sections or with the components they live with page patterns can now be found at `components/page-patterns` and layouts at `components/page-layouts`. Added a first pass of docs about these as well as more doc updates to forms, autocomplete and grid. ([#428](https://github.com/infor-design/enterprise/issues/428))

### v4.31.0 Fixes

- `[Application Menu]` Fixed an issue where the Header was unable to hide for RTL and ie11. ([#2154](https://github.com/infor-design/enterprise/issues/2154))
- `[Application Menu]` Fixed a bug where the border top color is wrong in uplift dark and high contrast theme. ([#4042](https://github.com/infor-design/enterprise/issues/4042))
- `[Application Menu]` Fixed a bug where some buttons did not have labels for the icon buttons in toolbars. Check your application if you use this pattern. ([#4085](https://github.com/infor-design/enterprise/issues/4085))
- `[Autocomplete]` Fixed an issue where the JavaScript error was thrown for ie11. ([#4148](https://github.com/infor-design/enterprise/issues/4148))
- `[Blockgrid]` Fixed an issue with paged datasets that would occasionally cause a JS console error. ([ng#836](https://github.com/infor-design/enterprise-ng/issues/836))
- `[Blockgrid]` Fixed a bug where first/last pager buttons would show and be disabled by default (buttons are now hidden by default). ([ng#836](https://github.com/infor-design/enterprise-ng/issues/836))
- `[Buttons]` Reverted an inner Css rule change that set 'btn' classes to contains vs starts with. ([#4120](https://github.com/infor-design/enterprise/issues/4120))
- `[Datagrid]` Fixed an issue when hiding columns after loading a datagrid up with grouped headers and frozen columns. ([#4218](https://github.com/infor-design/enterprise/issues/4218))
- `[Datagrid]` Fixed an issue where the rows where not render properly when use method `updateDataset()` for treegrid. ([#4213](https://github.com/infor-design/enterprise/issues/4213))
- `[Datagrid]` Fixed an issue where the tooltip for tree grid was not working properly. ([#827](https://github.com/infor-design/enterprise-ng/issues/827))
- `[Datagrid]` Fixed an issue where the keyword search was not working for server side paging. ([#3977](https://github.com/infor-design/enterprise/issues/3977))
- `[Datagrid]` Fixed a bug that nested datagrid columns could not be clicked. ([#4197](https://github.com/infor-design/enterprise/issues/4197))
- `[Datagrid]` Fixed an issue where the 'value' and 'oldValue' on cell change event where showing escaped. ([#4028](https://github.com/infor-design/enterprise/issues/4028))
- `[Datagrid]` Fixed an issue where the keyword search was not working for group headers. ([#4068](https://github.com/infor-design/enterprise/issues/4068))
- `[Datagrid]` Fixed an issue where the column filter results were inconsistent for tree grid. ([#4031](https://github.com/infor-design/enterprise/issues/4031))
- `[Datagrid]` Fixed an issue where the data was not exporting to excel when using the groupable setting. ([#4081](https://github.com/infor-design/enterprise/issues/4081))
- `[Datagrid]` Fixed an issue where if a context menu is opened and then closed with ESC the focus would be reset to the top of the page. ([#4085](https://github.com/infor-design/enterprise/issues/4085))
- `[Datagrid]` Fixed an issue where the tooltip would not show up if you focus a cell with ellipsis text with the keyboard. ([#4085](https://github.com/infor-design/enterprise/issues/4085))
- `[Datagrid]` Made the header checkbox focusable. ([#4085](https://github.com/infor-design/enterprise/issues/4085))
- `[Datagrid]` The selection checkbox cell had aria-selected on it which was incorrect. ([#4085](https://github.com/infor-design/enterprise/issues/4085))
- `[Datagrid]` Changed the auto width sizing of columns to include the padding of the rowHeight (16 16 8 8). So the column sizes are now more compact in lower rowHeight settings. Also to do this the grid is now rerendered when changing rowHeight. ([#4016](https://github.com/infor-design/enterprise/issues/4016))
- `[Datagrid]` Fixed a design QA bug where the column and data cell padding was not following the design system. Its now using 16px large, 16px medium, 8 px short and 8 px extar-short for text indenting. ([#4154](https://github.com/infor-design/enterprise/issues/4154))
- `[Datagrid]` Fixed an issue where the client side selection was not working. ([#4138](https://github.com/infor-design/enterprise/issues/4138))
- `[Datagrid]` Changed invalid css fill-available property. ([#4133](https://github.com/infor-design/enterprise/issues/4133))
- `[Datagrid]` Fixed issue where double keydown was required to open dropdown lists in datagrid cell. ([#3980](https://github.com/infor-design/enterprise/issues/3980))
- `[Datagrid]` Fixed an issue where the time picker editor was switching between AM and PM when set to 12:00. ([#4149](https://github.com/infor-design/enterprise/issues/4149))
- `[Datepicker]` Fixed a number of translation issues in the datepicker component. ([#4046](https://github.com/infor-design/enterprise/issues/4046))
- `[Datepicker]` Fixed a bug that the datepicker would focus the field when closing the month and year pane. ([#4085](https://github.com/infor-design/enterprise/issues/4085))
- `[Datepicker]` Fixed a bug where two dates may appear selected when moving forward/back in the picker dialog. ([#4018](https://github.com/infor-design/enterprise/issues/4018))
- `[Datepicker]` Fixed a bug where an error may occur if using the gregorian calendar on ar-SA locale. ([#4130](https://github.com/infor-design/enterprise/issues/4130))
- `[Dropdown]` Fixed an issue where "phraseStartsWith" does not filter the list after deleting a character. ([#4047](https://github.com/infor-design/enterprise/issues/4047))
- `[Dropdown]` Fixed a bug when backspacing in windows or fn + delete in Mac OS would render a ascii character in the input field. ([#4020](https://github.com/infor-design/enterprise/issues/4020))
- `[Editor]` Fixed a number of translation issues in the editor component. ([#4049](https://github.com/infor-design/enterprise/issues/4049))
- `[Editor]` Fixed an issue where the selection for shift + arrow keys was not working properly. ([#4070](https://github.com/infor-design/enterprise/issues/4070))
- `[Locale]` The Added placeholder for missing Thai `Locale` translation. ([#4041](https://github.com/infor-design/enterprise/issues/4041))
- `[Locale]` The Added placeholder for incorrect French `SetTime` translation. ([#4045](https://github.com/infor-design/enterprise/issues/4045))
- `[Lookup]` Fixed a bug where values are duplicated when selecting row on other pages and when paging is activated. ([#758](https://github.com/infor-design/enterprise-ng/issues/758))
- `[Locale]` Added July 2020 translation strings from the translation team. ([#4045](https://github.com/infor-design/enterprise/issues/4045))
- `[Mask]` Added the ability to pass date/time formats to the Mask API that do not contain separators or other literals. ([#3963](https://github.com/infor-design/enterprise/issues/3963))
- `[Masthead]` Added updated color and styles for uplift theme. ([#800](https://github.com/infor-design/enterprise-ng/issues/800))
- `[Mask]` Improved example pages in the demoapp, added some to the documentation index page for Mask. ([#556](https://github.com/infor-design/enterprise/issues/556))
- `[Modal]` Reverted nested modal behavior to being visually stacked, instead of one-at-a-time. Made it possible to show one-at-a-time via `hideUnderneath` setting. ([#3910](https://github.com/infor-design/enterprise/issues/3910))
- `[Multiselect]` Fixed an issue where multiselect fields with tags were not rendering properly. ([#4139](https://github.com/infor-design/enterprise/issues/4139))
- `[Popupmenu]` Fixed an issue where the icons were overlapping. ([#4201](https://github.com/infor-design/enterprise/issues/4201))
- `[Popupmenu]` Fixed a bug that the aria items are in the wrong place. Its now using [this guide](https://www.w3.org/TR/wai-aria-practices/examples/menu-button/menu-button-links.html). ([#4085](https://github.com/infor-design/enterprise/issues/4085))
- `[Popupmenu]` Fixed a bug where the heading doesn't display properly with multi-select menu. ([#3926](https://github.com/infor-design/enterprise/issues/3926))
- `[Searchfield]` Fixed an issue where some of the searchfield examples did not have focus states. ([#1060](https://github.com/infor-design/enterprise/issues/1060))
- `[Searchfield]` The `clear` function was misnamed as it didnt clear, it made the field clearable. Now we have a `clear` and `makeClearable` function. ([#4173](https://github.com/infor-design/enterprise/issues/4173))
- `[Textarea]` Fixed inconsistencies on styling of disabled field when using disable function, now the label will disable on all components when using this function. In general the label should be dimmed on disabled fields as per the design. ([#3917](https://github.com/infor-design/enterprise/issues/3917))
- `[Timepicker]` Fixed inconsistencies on readonly styling throughout different themes and variants. ([#4152](https://github.com/infor-design/enterprise/issues/4152))
- `[Toast]` Fixed a bug where the toast message doesn't close when pressing escape, and when it has multiple trigger elements and uses unique id's. ([#3986](https://github.com/infor-design/enterprise/issues/3986))
- `[Tooltip]` Fixed a bug where the title doesn't display when the title starts with '#'. ([#2512](https://github.com/infor-design/enterprise/issues/2512))
- `[Tooltip]` Fixed an issue where the tooltip would not show up if you focus a button with the keyboard. ([#4085](https://github.com/infor-design/enterprise/issues/4085))
- `[Tree]` Fixed an issue where the tree node still shows folder icon after all children and `children` property deleted. ([#4026](https://github.com/infor-design/enterprise/issues/4026))
- `[Tree]` Fixed an issue where the custom icon was changing back to default on toggle after use of method updateNode(). ([#4027](https://github.com/infor-design/enterprise/issues/4027))

(81 Issues Solved This Release, Backlog Enterprise 183, Backlog Ng 48, 1077 Functional Tests, 1489 e2e Tests)

## v4.30.1

### v4.30.1 Fixes

- `[Datepicker]` Fixed the datepicker in ar-SA setting timestamps would null the times in some situations. ([#4160](https://github.com/infor-design/enterprise/issues/4160))
- `[Datagrid]` The last row border was removed but this was incorrect, reverted this. ([#4140](https://github.com/infor-design/enterprise/issues/4140))
- `[Datagrid]` Fixed an alignment issue in datagrid filter that caused some fields to be misaligned. ([#4151](https://github.com/infor-design/enterprise/issues/4151))
- `[Datagrid]` Fixed an alignment issue with column colspan. In some situations it was not rendering correctly causing some cells to be misaligned. ([#4109](https://github.com/infor-design/enterprise/issues/4109))
- `[Datagrid]` Changed invalid css fill-available property. ([#4133](https://github.com/infor-design/enterprise/issues/4133))
- `[Locale]` Fixed a bug with MMMM dd format in ar-SA. ([#4160](https://github.com/infor-design/enterprise/issues/4160))
- `[Locale]` Changed the arguments names for better symmetry fromGregorian == toUmalqura and toGregorian === options.fromUmalqura. ([#4160](https://github.com/infor-design/enterprise/issues4160))

(71 Issues Solved This Release, Backlog Enterprise 197, Backlog Ng 53, 1078 Functional Tests, 1482 e2e Tests)

## v4.30.0

### v4.30.0 Announcements

- `[Datagrid]` The rowHeight setting has been changed to support extra-small, small, medium and large. short and normal are deprecated. If you have a custom toolbar you may need to update your [markup](https://github.com/infor-design/enterprise/blob/master/app/views/components/datagrid/example-custom-toolbar.html#L40-L44). ([#3755](https://github.com/infor-design/enterprise/issues/3755))

### v4.30.0 Features

- `[Breadcrumb]` Javascript Component API is now available. ([infor-design/enterprise-ng#700](https://github.com/infor-design/enterprise-ng/issues/700))
- `[Custom Builds]` The build script can now produce an ES Module version of the components that can be imported by your application. ([#3771](https://github.com/infor-design/enterprise/issues/3771))
- `[Datagrid]` Added a setting disableRowDeselection that if enabled does not allow selected rows to be toggled to deselected. ([#3791](https://github.com/infor-design/enterprise/issues/3791))
- `[Datagrid]` Added an additional row size extra-small. This row size may need a bit of further fleshing out. All of the previous row sizes have been renamed but using the old settings are supported but deprecated. The new sizes are Extra Small, Small, Medium, Large (Normal). ([#3755](https://github.com/infor-design/enterprise/issues/3755))
- `[Demoapp]` Added the ability to set runtime flags for persisting settings that were previously only possible to set via URL query parameters. ([n/a])
- `[Icons]` Changed the tree node icon to be more meaningful in uplift theme. Added a print-preview icon. This replaces the update-preview icon which has confusing meaning but was not removed.
- `[Searchfield]` Added the ability to clear the searchfield by calling a public clear() function. ([#3810](https://github.com/infor-design/enterprise/issues/3810))
- `[Tree]` Added a setting to support to expanding/collapsing when clicking only the icon portion of the tree node. ([#3730](https://github.com/infor-design/enterprise/issues/3730))
- `[Tree]` Added the ability to have separate icon button for expand/collapse and children count. ([#3847](https://github.com/infor-design/enterprise/issues/3847))

### v4.30.0 Fixes

- `[Accordion]` Fixed an issue where the chevron icon is not properly centered in Safari. ([#2161](https://github.com/infor-design/enterprise/issues/2161))
- `[Application Menu]` Fixed an issue where the dropdown icon is not properly centered in Safari. ([#3766](https://github.com/infor-design/enterprise/issues/3766))
- `[Accordion]` Fixed issue where hidden headers were not excluded from tab navigation. ([#3835](https://github.com/infor-design/enterprise/issues/3835))
- `[Calendar]` Fixed a bug that when setting accordions to allowOnePane it did not work. ([#3773](https://github.com/infor-design/enterprise/issues/3773))
- `[Calendar]` Fixed a bug where the accordion sections would show a line on hover in high contrast mode. ([#2779](https://github.com/infor-design/enterprise/issues/2779))
- `[Calendar]` Fixed a bug where the days would be out of alignment if the end and starts dates intersect. ([#1725](https://github.com/infor-design/enterprise/issues/1725))
- `[Contextual Action Panel]` Fixed an issue where the searchfield should be collapsible on mobile view. ([#918](https://github.com/infor-design/enterprise/issues/918))
- `[Counts]` Revamped the look and feel of widget counts in uplift theme. ([#3666](https://github.com/infor-design/enterprise/issues/3666))
- `[Datagrid]` Fixed an issue where the table doesn't filled the datagrid wrapper inside of modal. ([#3897](https://github.com/infor-design/enterprise/issues/3897))
- `[Datagrid]` Fix a bug with columns with buttons, they had an unneeded animation that caused states to be delayed when painting. ([#3808](https://github.com/infor-design/enterprise/issues/3808))
- `[Datagrid]` Fixed an issue where example page for filter and pager was not working properly. ([#3856](https://github.com/infor-design/enterprise/issues/3856))
- `[Datagrid]` Fix a bug with cellNavigation false, the focus state was still visible. ([#3937](https://github.com/infor-design/enterprise/issues/3937))
- `[Datagrid]` Updated example page for keyword search to fix error state. ([#3961](https://github.com/infor-design/enterprise/issues/3961))
- `[Datagrid]` Fix a bug with cellNavigation false, the focus state was incorrect on stretched rows in IE. ([#1644](https://github.com/infor-design/enterprise/issues/1644))
- `[Datagrid]` Fixed an issue where an extra border is shown in grid list mode and RTL. ([#3895](https://github.com/infor-design/enterprise/issues/3895))
- `[Datagrid]` Fixed a bug inside validateRow when passing in a zero the function would exit. ([#4002](https://github.com/infor-design/enterprise/issues/4002))
- `[Datagrid]` Fixed an issue where select all using keyboard in multiSelect/mixedSelect was not working. ([#3921](https://github.com/infor-design/enterprise/issues/3921))
- `[Datagrid]` Fix a bug with columns with buttons, they had an unneeded animation that caused states to be delayed when painting. ([#3808](https://github.com/infor-design/enterprise/issues/3808))
- `[Datagrid]` Fixed an issue where data was not in sync for row reorder and paging. ([#3749](https://github.com/infor-design/enterprise/issues/3749))
- `[Datagrid]` Fixed an issue where using selectRowsAcrossPages setting the selected rows were reseting by filter, to use this feature you may need to set columnIds in the settings to form whats unique for the row. ([#3601](https://github.com/infor-design/enterprise/issues/3601))
- `[Datagrid]` Fixed an issue where when using the contentTooltip setting on a datagrid on a modal, the column would expand when hovering rows. ([#3541](https://github.com/infor-design/enterprise/issues/3541))
- `[Datagrid]` Fixed an issue the arrow on tooltips flowed in the wrong direction. ([#3854](https://github.com/infor-design/enterprise/issues/3854))
- `[Datagrid]` Fixed an issue where readonly and checkbox cells would show up on the summary row. ([#3862](https://github.com/infor-design/enterprise/issues/3862))
- `[Datagrid]` Fixed an issue where text in nested objects where not encoded correctly. ([#4058](https://github.com/infor-design/enterprise/issues/3862))
- `[Datagrid]` Fixed an issue where text editor style editors are not saved properly. ([#4058](https://github.com/infor-design/enterprise/issues/4058))
- `[Datagrid]` Fixed an issue where checkboxes in an expandable area could not be checked. ([#4062](https://github.com/infor-design/enterprise/issues/4062))
- `[Datagrid]` Fix a bug where multiselect checkboxes were misaligned in a modal. ([#4086](https://github.com/infor-design/enterprise/issues/4086))
- `[Datepicker]` Fixed an issue where some languages like fr-CA and pt-BR (that are languages in a non default locale), would error when opening the picker. ([#4035](https://github.com/infor-design/enterprise/issues/4035))
- `[Datepicker]` Fixed an issue where change did not fire when rangeselecting the same day. ([#4075](https://github.com/infor-design/enterprise/issues/4075))
- `[Datepicker]` Fixed an issue where change did not fire when selecting today after having a cleared value in the field. ([#853](https://github.com/infor-design/enterprise-ng/issues/853))
- `[Dropdown]` Changed the keyboard dropdown so it will select the active item when tabbing out. ([#3028](https://github.com/infor-design/enterprise/issues/3028))
- `[Dropdown]` Fixed an issue where the search field does not stay in the initial position. ([#2659](https://github.com/infor-design/enterprise/issues/2659))
- `[Dropdown]` Fixed an issue where the search field does not stay in the initial position. ([#2659](https://github.com/infor-design/enterprise/issues/2659))
- `[Editor]` Fixed missing tooltips. ([#issues](https://github.com/infor-design/enterprise/issues/issues))
- `[Field Options]` Fixed an issue where the focus style was not aligning. ([#3628](https://github.com/infor-design/enterprise/issues/3628))
- `[Hierarchy]` Fixed an issue selection causes tab selection to be removed. ([#3597](https://github.com/infor-design/enterprise/issues/3597))
- `[Icons]` Fixed an issue with the amend icon in uplift theme. The meaning was lost on a design change and it has been updated. ([#3613](https://github.com/infor-design/enterprise/issues/3613))
- `[Locale]` Changed results text to lower case. ([#3974](https://github.com/infor-design/enterprise/issues/3974))
- `[Locale]` Fixed abbreviated chinese month translations. ([#4034](https://github.com/infor-design/enterprise/issues/4034))
- `[Lookup]` Fixed an issue in the min width examples that showed up in Safari only. ([#3949](https://github.com/infor-design/enterprise/issues/3949))
- `[Lookup]` Added example page for server side keyword search. ([#2806](https://github.com/infor-design/enterprise/issues/2806))
- `[Lookup]` Fixed a bug that the required validation would not reset from empty in certain cases. ([#810](https://github.com/infor-design/enterprise-ng/issues/810))
- `[Lookup]` Fixed an issue in the min width examples that showed up in Safari only. ([#3949](https://github.com/infor-design/enterprise/issues/3949))
- `[Popover]` Corrected the tabindex order of Popover elements when the Popover is contained within a Modal. ([#3644](https://github.com/infor-design/enterprise/issues/3644))
- `[Mask]` Fixed issue where languages with `,` as decimal were causing the fields to only show `.` instead of the actual characters that were input. ([#3933](https://github.com/infor-design/enterprise/issues/3933))
- `[Multiselect]` Fixed a bug that would incorrectly cause both text and tags to be rendered on the page when using the Select All checkbox. ([#3767](https://github.com/infor-design/enterprise/issues/3767))
- `[Multiselect]` When using the `showSelectAll` setting, if no selectable options are present, the Select All checkbox will now remain hidden and unusable. ([#3777](https://github.com/infor-design/enterprise/issues/3777))
- `[Multiselect]` Changed "Select All" checkbox's default behavior to only select items that match the current search filter, if a search filter is present.  The original filter behavior is available by setting `selectAllFilterOnly` to false. ([#3845](https://github.com/infor-design/enterprise/issues/3845))
- `[Textarea]` Added tests to show that the textarea count text is translated. ([#3807](https://github.com/infor-design/enterprise/issues/3807))
- `[Tooltip]` Fixed tooltip behavior so clicking and mousing out will not show the tooltip and fixed tooltip delay. ([#4050](https://github.com/infor-design/enterprise/issues/#4050))
- `[Tree]` Fixed an issue where previous text selection was not clearing after clicked to any tree-node. ([#3794](https://github.com/infor-design/enterprise/issues/3794))

(75 Issues Solved This Release, Backlog Enterprise 235, Backlog Ng 62, 1071 Functional Tests, 1448 e2e Tests)

## v4.29.0

### v4.29.0 Announcements

- `[General]` Heads Up that effective October 31, 2020 we will no longer support IE 11. Until that date we will test IE 11 but only critical issues will be fixed. See the linked issue for more details. ([#3756](https://github.com/infor-design/enterprise/issues/3756))

### v4.29.0 Features

- `[Accordion]` Added the ability to call collapse and expand with a header ID. ([#783](https://github.com/infor-design/enterprise-ng/issues/783))
- `[Lookup]` Added a tooltip functionality when the data is overflowed. ([#3703](https://github.com/infor-design/enterprise/issues/3703))
- `[Lookup]` Added a clear (x icon) button to clear the field. ([#740](https://github.com/infor-design/enterprise/issues/740))
- `[Lookup]` Added a clear (x icon) button and apply button inside of modal so there are now two options to clear the field. ([#2507](https://github.com/infor-design/enterprise/issues/2507))
- `[Lookup]` Fixed a bug where validation did not work if the lookup is non-editable (select only). ([#3950](https://github.com/infor-design/enterprise/issues/3950))
- `[Multiselect]` Moved the functionality for displaying the Multiselect List's searchfield underneath/above the pseudo element into a configurable setting. ([#3864](https://github.com/infor-design/enterprise/issues/3864))
- `[Popdown]` Fixed some integration problems with nested Lookups that were causing closing to happen prematurely. ([ng#760](https://github.com/infor-design/enterprise-ng/issues/760))
- `[Slider]` Added the ability to set position of the tooltip. ([#3746](https://github.com/infor-design/enterprise/issues/3746))
- `[Toast]` Added the ability to dismiss toasts via keyboard. ([#3521](https://github.com/infor-design/enterprise/issues/3521))
- `[Homepage]` Homepage edit events (resize, reorder, remove widgets) now fire on widget elements too ([#3679](https://github.com/infor-design/enterprise/issues/3679))

### v4.29.0 Fixes

- `[About]` Fixed a bug where About dialogs disappeared when being closed by the Modal Manager API. ([#3898](https://github.com/infor-design/enterprise/issues/3898))
- `[Application Menu]` Fixed personalization regressions on Soho theme ([#3704](github.com/infor-design/enterprise/issues/3704))
- `[General]` We Updated a lot of development dependencies. Most important things to note are: we now support node 12 for development and this is recommended, from tests 13 will also work. Node 14 will not work. We updated jQuery to 3.5.1 as a client side dependency and d3 to 5.16.0. If copying files from the `dist` folder note that the d3 file is called d3.v5.js. ([#1690](https://github.com/infor-design/enterprise/issues/1690))
- `[Bar Chart]` Fixed an issue where height was not calculating properly when used other elements along content container. ([#2670](https://github.com/infor-design/enterprise/issues/2670))
- `[Application Menu]` - Made it possible for App Menu Toolbars to dismiss the menu when the `dismissOnClickMobile` setting is true. ([#2831](https://github.com/infor-design/enterprise/issues/2831))
- `[Calendar/Weekview/Monthview]` Added more docs and exposed them on the design site. ([#3575](https://github.com/infor-design/enterprise/issues/3758))
- `[Checkbox]` Fixed an issue where the error icon was inconsistent between subtle and vibrant themes. ([#3575](https://github.com/infor-design/enterprise/issues/3575))
- `[Column Chart]` Fixed an issue where height was not calculating properly when used other elements along content container. ([#2670](https://github.com/infor-design/enterprise/issues/2670))
- `[Datagrid]` Fixed an issue where blank tooltip was showing when use Alert Formatter and no text. ([#2852](https://github.com/infor-design/enterprise/issues/2852))
- `[Datagrid]` Fixed a bug where the datagrid had blocked the clicking of buttons in an empty message area. ([#3922](https://github.com/infor-design/enterprise/issues/3922))
- `[Datagrid]` Fixed an issue where keyword search results were breaking the html markup for icons and badges. ([#3855](https://github.com/infor-design/enterprise/issues/3855))
- `[Datagrid]` Fixed an issue where keyword search results were breaking the html markup for hyperlink. ([#3731](https://github.com/infor-design/enterprise/issues/3731))
- `[Datagrid]` Fixed an issue where keyword search results were not showing for paging, if searched from other than 1st page it came blank table. ([#3629](https://github.com/infor-design/enterprise/issues/3629))
- `[Datagrid]` Fixed an issue where contents filtertype was not working on example page. ([#2887](https://github.com/infor-design/enterprise/issues/2887))
- `[Datagrid]` Fixed a bug in some themes, where the multi line cell would not be lined up correctly with a single line of data. ([#2703](https://github.com/infor-design/enterprise/issues/2703))
- `[Datagrid]` Fixed visibility of sort icons when toggling and when the column is in active. ([#3692](https://github.com/infor-design/enterprise/issues/3692))
- `[Datagrid]` Fixed a bug where the data passed to resultsText was incorrect in the case of reseting a filter. ([#2177](https://github.com/infor-design/enterprise/issues/2177))
- `[Datagrid/General]` Fixed an additional bug where when loading the datagrid with a columns object that contain recursive objects the grid would crash in saveColumns. [3759](https://github.com/infor-design/enterprise/issues/3759))
- `[Datepicker]` Fixed a bug where the modal would take aspects of the personalize colors by mistake. ([#3997](https://github.com/infor-design/enterprise/issues/3997))
- `[Dropdown]` Fixed tooltip content gets cut off inside of modal. ([#3106](https://github.com/infor-design/enterprise/issues/3106))
- `[DemoApp]` Fixed an issue with some pages in the design site where the did not have a height. ([#878](https://github.com/infor-design/website/issues/878))
- `[Fonts]` A note that the Source Sans Pro font thats used in the new theme and served at google fonts, now have a fix for the issue that capitalized letters and numbers had different heights. You may need to release any special caching. ([#1789](https://github.com/infor-design/enterprise/issues/1789))
- `[Form]` Fix broken links in the form readme file. ([#818](https://github.com/infor-design/website/issues/818))
- `[Line Chart]` Fixed an issue where height was not calculating properly when used other elements along content container. ([#2670](https://github.com/infor-design/enterprise/issues/2670))
- `[Locale]` Fixed the es-419 date time value, as it was incorrectly using the medium length date format. ([#3830](https://github.com/infor-design/enterprise/issues/3830))
- `[Modal]` Fixed the inconsistencies of spacing on required fields. ([#3587](https://github.com/infor-design/enterprise/issues/3587))
- `[Modal]` Fixed a bug where the title would overflow too soon. ([#3996](https://github.com/infor-design/enterprise/issues/3996))
- `[Multiselect]` Added ability to detect selected items from incoming data via `callSource()`. ([#2656](https://github.com/infor-design/enterprise/issues/2656))
- `[Multiselect]` Added support to api settings to `allTextString` and `selectedTextString` for custom headers. ([#3554](https://github.com/infor-design/enterprise/issues/3554))
- `[Pie Chart]` Fixed an issue where height was not calculating properly when used other elements along content container. ([#2670](https://github.com/infor-design/enterprise/issues/2670))
- `[Pie]` Fixed an issue where rounds decimal places for percent values were not working. ([#3599](https://github.com/infor-design/enterprise/issues/3599))
- `[Pie/Donut]` Fixed an issue where placing legend on bottom was not working for Homepage widget/Cards. ([#3560](https://github.com/infor-design/enterprise/issues/3560))
- `[Pager]` Reduced the space between buttons. ([#1942](https://github.com/infor-design/enterprise/issues/1942))
- `[Popupmenu]` Fixed an issue the shortcut text leaves gap when no icons are present. ([#3849](https://github.com/infor-design/enterprise/issues/3849))
- `[Tabs]` Fixed info and alert icons alignment on tabs and inside of modal. ([#2695](https://github.com/infor-design/enterprise/issues/2695))
- `[Tabs]` Fixes an issue where the search bar background color was going to transparent on smaller breakpoints. ([#3871](https://github.com/infor-design/enterprise/issues/3871))
- `[Notification]` Fixed an issue where the icons were lagging in the animation. ([#2099](https://github.com/infor-design/enterprise/issues/2099))
- `[Tree]` Fixed an issue where data was not in sync for children property. ([#1690](https://github.com/infor-design/enterprise/issues/1690))
- `[Splitter]` Fixed an issue the drag handle characters render incorrectly. ([#1458](https://github.com/infor-design/enterprise/issues/1458))
- `[Splitter]` Fixed an issue where dragging for RTL direction was not working. ([#1813](https://github.com/infor-design/enterprise/issues/1813))
- `[Spinbox]` Fixed an issue where a two or more digit min value would make it difficult to type in the spinbox. To fix this the values will only be validated on blur by default. ([#3909](https://github.com/infor-design/enterprise/issues/3909))
- `[Spinbox]` Fixed an issue where the number mask did not match the max value of the spinbox. ([#3939](https://github.com/infor-design/enterprise/issues/3939))
- `[Slider]` Improved the sliding so that decimal values would not trigger the change event. ([#787](https://github.com/infor-design/enterprise-ng/issues/787))
- `[Slider]` Reduced the number of change events that fire while sliding. ([#788](https://github.com/infor-design/enterprise-ng/issues/788))
- `[Swaplist]` Fixed an issue where dragging items more than once was not working on Android or iOS devices. ([#1423](https://github.com/infor-design/enterprise/issues/1423))
- `[Tree]` Fixed an issue where tree could not be expanded when using multiselect mode in IE 11. ([#3936](https://github.com/infor-design/enterprise/issues/3936))
- `[Tabs]` Fixed an issue where calling destroy did not remove the add tab button. ([#1439](https://github.com/infor-design/enterprise/issues/1439))
- `[Vertical Tabs]` Made personalization possible. ([#3029](https://github.com/infor-design/enterprise/issues/3029))

(64 Issues Solved This Release, Backlog Enterprise 248, Backlog Ng 69, 1149 Functional Tests, 1404 e2e Tests)

## v4.28.5

### v4.28.5 Fixes

- `[Datepicker]` Fixed an issue where change events did not fire consistently. ([#4087](https://github.com/infor-design/enterprise/issues/4087))

## v4.28.4

### v4.28.4 Fixes

- `[Datagrid]` Fixed an issue where checkboxes in an expandable area could not be checked. ([#4062](https://github.com/infor-design/enterprise/issues/4062))

## v4.28.3

### v4.28.3 Fixes

- `[Datepicker]` Fixed an issue where change did not fire when rangeselecting the same day. ([#4075](https://github.com/infor-design/enterprise/issues/4075))
- `[Datepicker]` Fixed an issue where change did not fire when selecting today after having a cleared value in the field. ([#853](https://github.com/infor-design/enterprise-ng/issues/853))

## v4.28.2

### v4.28.2 Fixes

- `[Splitter]` Fixed an issue where the splitter would remove the modal overlay in some cases. ([#3982](https://github.com/infor-design/enterprise/issues/3982))

## v4.28.1

### v4.28.1 Fixes

- `[Datagrid]` Fixed a bug where the datagrid had blocked the clicking of buttons in an empty message area. ([#3922](https://github.com/infor-design/enterprise/issues/3922))
- `[Datagrid]` Added ability to set the datagrid emptymessage as primary. ([#3922](https://github.com/infor-design/enterprise/issues/3922))

## v4.28.0

### v4.28.0 Important Changes

- `[Pager]` The Deprecated `pager` getter method was removed. Use `pagerAPI` instead for the same thing if accessing this internal object directly. ([#3759](https://github.com/infor-design/enterprise/issues/3759))

### v4.28.0 Features

- `[Bar Chart]` Added support to ellipsis for yaxis labels. ([#3702](https://github.com/infor-design/enterprise/issues/3702))
- `[Contextmenu]` Added support for shortcut display in menus. ([#3490](https://github.com/infor-design/enterprise/issues/3490))
- `[Datepicker]` Added support for custom api callback to disable passed dates and to disable dates by years. ([#3462](https://github.com/infor-design/enterprise/issues/3462))
- `[Datagrid]` Added and fixed up datagrid grouping aggregators. There is now aggregators for avg, count, list, max, min and sum. In addition null and undefined data will not cause issues. ([#3752](https://github.com/infor-design/enterprise/issues/3752))
- `[Error Page]` Added a new example showing a static error page. For example for a 404 page or generic error. ([#281](https://github.com/infor-design/design-system/issues/281))
- `[FileUploadAdvanced]` Added support to api settings `maxFiles` to limit number of uploads. ([#3512](https://github.com/infor-design/enterprise/issues/3512))
- `[FileUploadAdvanced]` Added support to fire event `fileremoved` for attached file removed. ([#3548](https://github.com/infor-design/enterprise/issues/3548))
- `[Line Chart]` Added support to ellipsis for yaxis labels. ([#3702](https://github.com/infor-design/enterprise/issues/3702))
- `[Modal]` Improved handling of multiple Modal windows stemming from a single trigger element. ([ng#705](https://github.com/infor-design/enterprise-ng/issues/705))

### v4.28.0 Fixes

- `[Accordion]` Fixed a regression where updating individual headers within an Accordion was no longer working ([#3826](https://github.com/infor-design/enterprise/issues/3070))
- `[Application Menu]` Fixed the icons on breaking apart it's appearance when zooming out the browser in IE11, uplift theme. ([#3070](https://github.com/infor-design/enterprise/issues/3070))
- `[Application Menu]` Fixed misalignment/size of bullet icons in the accordion on Android devices. ([#1429](http://localhost:4000/components/applicationmenu/test-six-levels.html))
- `[Application Menu]` Add keyboard support for closing Role Switcher panel ([#3477](https://github.com/infor-design/enterprise/issues/3477))
- `[Autocomplete]` Added a check to prevent the autocomplete from incorrectly stealing form focus, by checking for inner focus before opening a list on typeahead. ([#3639](https://github.com/infor-design/enterprise/issues/3070))
- `[Autocomplete]` Fixed an issue where an change event was not firing when selecting from the menu. ([#804](https://github.com/infor-design/enterprise/issues/804))
- `[Bubble Chart]` Fixed an issue where an extra axis line was shown when using the domain formatter. ([#501](https://github.com/infor-design/enterprise/issues/501))
- `[Bullet Chart]` Added support to format ranges and difference values. ([#3447](https://github.com/infor-design/enterprise/issues/3447))
- `[Button]` Fixed the button disabled method to no longer use class `is-disabled`. ([#3447](https://github.com/infor-design/enterprise-ng/issues/799))
- `[Charts]` Fixed an issue where selected items were being deselected after resizing the page. ([#323](https://github.com/infor-design/enterprise/issues/323))
- `[Colorpicker]` Fixed an issue where the color swatches shift when the colorpicker has a scrollbar. ([#2266](https://github.com/infor-design/enterprise/issues/2266))
- `[Custom Builds]` Fixed issues related to custom building Datagrid. ([#3784](https://github.com/infor-design/enterprise/issues/3784))
- `[Custom Builds]` Fixed issues related to custom building Locale. ([#3839](https://github.com/infor-design/enterprise/issues/3839))
- `[Custom Builds]` Fixed issues related to custom building Modal. ([#3822](https://github.com/infor-design/enterprise/issues/3822))
- `[Datagrid]` Fixed an issue where row data was not available for serializer with Treegrid. ([#3663](https://github.com/infor-design/enterprise/issues/3724))
- `[ContextualActionPanel]` Fixed an issue where toolbars in CAP are not torn down on destroy. ([#3785](https://github.com/infor-design/enterprise/issues/3785))
- `[ContextualActionPanel]` Fixed an issue where nested caps or closing and reopening caps would not work. ([#801](https://github.com/infor-design/enterprise-ng/issues/801))
- `[Datagrid]` Fixed a css issue in dark uplift mode where the group row lines were not visible. ([#3649](https://github.com/infor-design/enterprise/issues/3649))
- `[Datagrid]` Fixed some styling issues in alerts and tags, and made clickable tags available in the formatter. ([#3631](https://github.com/infor-design/enterprise/issues/3631))
- `[Datagrid]` Fixed a css issue in dark uplift mode where the group row lines were not visible . ([#3649](https://github.com/infor-design/enterprise/issues/3649))
- `[Datagrid]` Fixed lookup modal title to be visible and adjust the position to make it centered. ([#3635](https://github.com/infor-design/enterprise/issues/3635))
- `[Datagrid]` Fixed an issue where selected rows are not reset when calling loadData. ([#3718](https://github.com/infor-design/enterprise/issues/3718))
- `[Datagrid]` Fixed an issue where if using grouping totals and hiding and showing columns the page is not refreshed properly. ([#2564](https://github.com/infor-design/enterprise/issues/2564)
- `[Datagrid]` Fixed an issue the selected row header icon is the wrong state when using allowSelectAcrossPages. ([#3043](https://github.com/infor-design/enterprise/issues/3043)
- `[Datagrid]` Improved the `datagrid-default-modal-width` concept if setting a modal datagrid default with so it works on any parent. [3562](https://github.com/infor-design/enterprise/issues/3562))
- `[Datagrid]` Fixed a bug in the indeterminate paging example, that the select checkbox would not work and be out of sync when changing pages. [2230](https://github.com/infor-design/enterprise/issues/2230))
- `[Datagrid]` Fixed a bug when resizing the first column of the center pane when using frozen columns, the resize would jump out the size of the frozen section. [3741](https://github.com/infor-design/enterprise/issues/3741))
- `[Datagrid]` Fixed an issue where the filter condition leaves two selected if you just reorder. ([#3779](https://github.com/infor-design/enterprise/issues/3779))
- `[Datagrid/General]` Fixed a bug where when loading the datagrid with a columns object that contain recursive objects the grid would crash. [3759](https://github.com/infor-design/enterprise/issues/3759))
- `[Datagrid/Hyperlink]` Fixed layout issues with links in right text align mode. To do this refactored links to not use a psuedo element for the focus style. ([#3680](https://github.com/infor-design/enterprise/issues/3680))
- `[Datepicker]` Fixed a bug where for some locales like `af-ZA` and `fi_FI` with dots in the day periods, setting 24 hr time to AM did not work. [3750](https://github.com/infor-design/enterprise/issues/3750))
- `[Datepicker]` Fixed a bug where date picker erred on arabic dates. [3804](https://github.com/infor-design/enterprise/issues/3804))
- `[Datepicker]` Fixed a bug where date picker could not change arabic dates. [3819](https://github.com/infor-design/enterprise/issues/3819))
- `[Datepicker]` Fixed a bug the month only picker would error the second time opened. [3817](https://github.com/infor-design/enterprise/issues/3817))
- `[Datepicker]` Added fix for dates with month and day only format where day is first, this was incorrectly validating as invalid. ([#3833](https://github.com/infor-design/enterprise/issues/3833))
- `[Demoapp]` Fixed incorrect directory list hyperlinks in listview and listbuilder components. ([1783](https://github.com/infor-design/enterprise/issues/1783))
- `[Demoapp]` Did cleanup on the icons and patterns links. ([3790](https://github.com/infor-design/enterprise/issues/3790))
- `[Demoapp]` When deployed on a proxy the icons page would not change contents when changing theme. ([3790](https://github.com/infor-design/enterprise/issues/3790))
- `[Dropdown]` Fixed an issue that Dropdown did not close when scrolling in some nested containers. ([#3436](https://github.com/infor-design/enterprise/issues/3436))
- `[EmptyMessage]` Updated the text to be more subtle. ([#3476](https://github.com/infor-design/enterprise/issues/3476))
- `[Fieldset]` Fixed fieldset text data overlapping in compact mode on mobile view. ([#3627](https://github.com/infor-design/enterprise/issues/3627))
- `[General]` Added a number of small accessibility fixes base on older testing feedback. ([#1539](https://github.com/infor-design/enterprise/issues/1539))
- `[Hierarchy]` Added support for separators in the actions menu on a hierarchy leaf. ([#3636](https://github.com/infor-design/enterprise/issues/3636))
- `[Hierarchy]` Fixed an issue where clicking the "More Actions" menu trigger wouldn't open the menu anymore. ([#3873](https://github.com/infor-design/enterprise/issues/3873))
- `[Lookup]` Fixed an issue where `keywordFilter: true` and `filterable: true` used together cause the lookup modal to break. ([#3772](https://github.com/infor-design/enterprise/issues/3772))
- `[Masthead]` Fixed layout and color issues in uplift theme. ([#3526](https://github.com/infor-design/enterprise/issues/3526))
- `[Modal]` Fixed modal title to a two line with ellipsis when it's too long. ([#3479](https://github.com/infor-design/enterprise/issues/3479))
- `[Multiselect]` Fixed tags dismiss button on mobile devices. ([#3640](https://github.com/infor-design/enterprise/issues/3640))
- `[Icons]` Added new locked/unlocked icons in ids-identity [#3732](https://github.com/infor-design/enterprise/issues/3732)
- `[Radar Chart]` Fixed an issue where labels were cutoff at desktop view. ([#3510](https://github.com/infor-design/enterprise/issues/3510))
- `[Splitter]` Fixed an issue where collapse button was misaligned. ([#3825](https://github.com/infor-design/enterprise/issues/3825))
- `[Swaplist]` Fixed disabled swap buttons color in dark variant subtle theme. ([#3709](https://github.com/infor-design/enterprise/issues/3709))
- `[Utils]` Exposed `Soho.utils.isInViewport(elem)` for external use. ([#3436](https://github.com/infor-design/enterprise/issues/3436))
- `[Toolbar]` Improved the placeholder text color to be more visible in uplift (dark variant). ([#3727](https://github.com/infor-design/enterprise/issues/3727))
- `[Tree]` Fixed an issue where use `UpdateNode()` method the data was not sync. ([#3724](https://github.com/infor-design/enterprise/issues/3724))

(71 Issues Solved This Release, Backlog Enterprise 260, Backlog Ng 82, 1048 Functional Tests, 1370 e2e Tests)

## v4.27.4

### v4.27.4 Fixes

`[Button]` Fixed the button disabled method to no longer use class `is-disabled`. ([#3447](https://github.com/infor-design/enterprise-ng/issues/801))
`[Button]` Fixed a regression where some buttons would get a 100% width on mobile. ([#801](https://github.com/infor-design/enterprise-ng/issues/801))

## v4.27.3

### v4.27.3 Fixes

- `[Datagrid]` Fixed a bug in the indeterminate paging example, that the select checkbox would not work and be out of sync when changing pages. [2230](https://github.com/infor-design/enterprise/issues/2230))

## v4.27.2

### v4.27.2 Fixes

- `[Datagrid]` Fixed an issue in datagrid frozen columns, actions that re-render like sorting may cause rendering issues. ([#3735](https://github.com/infor-design/enterprise/issues/3735))
- `[Datagrid]` Fixed an issue in lookup datagrid editors that clicking a trigger in the cell would commit the cell causing editing not to work in some cases. ([#785](https://github.com/infor-design/enterprise-ng/issues/785))

## v4.27.1

### v4.27.1 Fixes

- `[Icons]` Added a fix to support both `href` and `xlink:href` in icons. ([#3734](https://github.com/infor-design/enterprise/issues/3734))

## v4.27.0

### v4.27.0 Important Changes

- `[Hierarchy]` Removed the following deprecated options `paging: <bool>` and `mobileView: <bool>`. Instead use `layout='paging'` or `layout='mobile-only'`.
- `[Icons]` Changed the svg icons to use `href` instead of deprecated `xlink:href`. This isnt a breaking change either will work but `href` works better with Ivy in Angular. ([#3611](https://github.com/infor-design/enterprise/issues/3611))

### v4.27.0 Features

- `[Button]` Add `toData()` and related API for programmatically handling control of buttons. ([ng#467](https://github.com/infor-design/enterprise-ng/issues/467))
- `[Calendar]` Enhanced the look and feel of monthview calendar by displaying legend and calendar event on mobile view. ([#925](https://github.com/infor-design/enterprise/issues/925))
- `[Modal]` Created API for controlling the Modal ButtonSet. ([ng#467](https://github.com/infor-design/enterprise-ng/issues/467))
- `[Datagrid]` Added support for api setting on expand and collapse children. ([#3274](https://github.com/infor-design/enterprise/issues/3274))
- `[Datagrid]` Updated the fixedRowHeight setting to accept `auto` as an option. This will calculate the row height for all frozenRows section. If you have a lot of rows this may be slow so a number is preferred. ([#3374](https://github.com/infor-design/enterprise/issues/3374))
- `[Editor]` Added an option to set the height of the editor in `rows`. If you set this the estimated number for rows can be specified for the source and html pane. It will scroll after that. ([#3688](https://github.com/infor-design/enterprise/issues/3688))
- `[Homepage]` Added support for reordering, resizing, and removing widgets by enabling edit mode on the homepage component. ([#3531](https://github.com/infor-design/enterprise/issues/3531))

### v4.27.0 Fixes

- `[Accordion]` Removed stoppage of event propagation when accordion headers are clicked, in order to allow external click event listeners to propagate. ([ng#321](https://github.com/infor-design/enterprise-ng/issues/321))
- `[Bar Chart]` Fixed an issue where chart was not resizing on homepage widget resize. ([#2669](https://github.com/infor-design/enterprise/issues/2669))
- `[Blockgrid]` Fixed an issue where there was no index if the data is empty, and removed deprecated internal calls. ([#748](https://github.com/infor-design/enterprise-ng/issues/748))
- `[Busy Indicator]` Fixed an issue where it throws an error when a display delay, the busy-indicator parent removed and added via ngIf before the busyindicator shown. ([#703](https://github.com/infor-design/enterprise-ng/issues/703))
- `[Busy Indicator]` Fixed an issue where the overlay would close when closing the Modal. ([#3424](https://github.com/infor-design/enterprise/issues/3424))
- `[Busy Indicator]` Fixed an issue where position was not aligning. ([#3341](https://github.com/infor-design/enterprise/issues/3341))
- `[Colorpicker]` Fixed the dropdown icon position is too close to the right edge of the field. ([#3508](https://github.com/infor-design/enterprise/issues/3508))
- `[Contextual Action Panel]` Fixed misaligned search icon in uplift theme. ([#3630](https://github.com/infor-design/enterprise/issues/3630))
- `[Contextual Action Panel]` Fixed close icon button in getting cut off on mobile view ([#3586](https://github.com/infor-design/enterprise/issues/3586))
- `[Datagrid]` Fixed an issue where lookup editor was removing all characters following and including the '|' pipe character. ([#3556](https://github.com/infor-design/enterprise/issues/3556))
- `[Datagrid]` Fixed an issue where date range filter was unable to filter data. ([#3503](https://github.com/infor-design/enterprise/issues/3503))
- `[Datagrid]` Fixed a bug where datagrid tree would have very big text in the tree nodes on IOS. ([#3347](https://github.com/infor-design/enterprise/issues/3347))
- `[Datagrid]` Fixed a focus trap issue when using actionable mode, tab will now move up and down rows. ([#2399](https://github.com/infor-design/enterprise/issues/2399))
- `[Datagrid]` Fixed a bug when setting the UI indicator with `setSortIndicator` then it would take two clicks to sort the inverse direction. ([#3391](https://github.com/infor-design/enterprise/issues/3391))
- `[Datagrid]` Fixed an issue where date range filter was not working. ([#3337](https://github.com/infor-design/enterprise/issues/3337))
- `[Datagrid]` Fixed a bug when combining multiselect and expandable rows. If using the shift key to select multiple rows the selection would include incorrect rows. ([#2302](https://github.com/infor-design/enterprise/issues/2302))
- `[Datagrid]` Added support for dragging and reordering columns in RTL and some minor style cleanup with dragging to reorder. ([#3552](https://github.com/infor-design/enterprise/issues/3552))
- `[Datagrid]` Fixed an issue that the click event did not show the item data when the keyboard is used. ([#3645](https://github.com/infor-design/enterprise/issues/3645))
- `[Datagrid]` Fixed an issue where datagrid tree did not show empty messages. ([#3642](https://github.com/infor-design/enterprise/issues/3642))
- `[Datagrid]` Fixed an issue where grouped rows did not render when combined with frozen columns. ([#3367](https://github.com/infor-design/enterprise/issues/3367))
- `[Datagrid]` Fixed an issue where the overlay was closing after close Modal. ([#735](https://github.com/infor-design/enterprise-ng/issues/735))
- `[Datagrid]` Fixed a misaligned drag and drop column icon on IE 11. ([#3648](https://github.com/infor-design/enterprise/issues/3648))
- `[Datagrid]` Fixed an issue when using the colspan column option along with frozenColumns. ([#3416](https://github.com/infor-design/enterprise/issues/3416))
- `[Datagrid]` Fixed an issue where the empty message might still show if the amount of rows do not fill the page. ([#3697](https://github.com/infor-design/enterprise/issues/3697))
- `[Datepicker]` Fixed popover height and datepicker layout on mobile view. ([#2569](https://github.com/infor-design/enterprise/issues/3569))
- `[Datepicker]` Fixed an issue where date range with minimum range was not working. ([#3268](https://github.com/infor-design/enterprise/issues/3268))
- `[Datepicker]` Fixed an issue where date range was reverting to initial values after clearing. ([#1306](https://github.com/infor-design/enterprise/issues/1306))
- `[Datepicker]` Fixed an issue where dates would be invalid in ko-KO locale. ([#3470](https://github.com/infor-design/enterprise/issues/3470))
- `[Datepicker]` Fixed an issue where dates would be invalid in zh-TW locale. ([#3473](https://github.com/infor-design/enterprise/issues/3473))
- `[Datepicker]` Fixed an issue where AM/PM could not be set in hi-IN locale. ([#3474](https://github.com/infor-design/enterprise/issues/3474))
- `[Datepicker]` Fixed an issue where change would fire twice or when the value is still blank. ([#3423](https://github.com/infor-design/enterprise/issues/3423))
- `[Datepicker]` Fixed an issue where time would be reset to 12:00 AM when setting the time and clicking today. ([#3202](https://github.com/infor-design/enterprise/issues/3202))
- `[Dropdown]` Fixed a bug where it was not possible for Dropdowns in certain scrollable Modal regions to close on scroll. ([#2650](https://github.com/infor-design/enterprise/issues/2650))
- `[Dropdown]` Fixed a bug that dropdowns are in the wrong position if flowing up and other minor cases. ([#2068](https://github.com/infor-design/enterprise/issues/2068))
- `[Dropdown]` Fixed alignment when using dropdown in compound field. ([#3647](https://github.com/infor-design/enterprise/issues/3647))
- `[Editor]` Added ui updates to the toolbar in uplift (vibrant mode) and minor style fixes. ([#3577](https://github.com/infor-design/enterprise/issues/3577))
- `[Editor]` Added fixes to reseting the dirty indicator when used in an editor. ([#3662](https://github.com/infor-design/enterprise/issues/3662))
- `[Editor]` Fixed a width change when toggle source view when the editor is on a modal, this is also based on UI feedback that the switch was confusing, so we now disable the buttons. ([#3594](https://github.com/infor-design/enterprise/issues/3594))
- `[Editor]` Fixed an issue where bullet and number lists could not be converted to headings and regular text with the font picker. ([#2679](https://github.com/infor-design/enterprise/issues/2679))
- `[Editor]` Fixed an issue where some settings like bold and italics would not be reset consistently when applying headings and regular text with the font picker. ([#2256](https://github.com/infor-design/enterprise/issues/2256))
- `[Editor]` Fixed an issue where the dirty events did not fire changing the source view. ([#3598](https://github.com/infor-design/enterprise/issues/3598))
- `[Editor]` Adding missing bottom spacing under heading elements. ([#3288](https://github.com/infor-design/enterprise/issues/3288))
- `[Field Filter]` Fixed an issue where switching to In Range filter type with a value in the field was causing an error. ([#3515](https://github.com/infor-design/enterprise/issues/3515))
- `[Editor]` Added a font color for rest/none swatch. ([#2035](https://github.com/infor-design/enterprise/issues/2035))
- `[Field Filter]` Fixed an issue where switching to In Range filter type with a value in the field was causing an error. ([#3515](https://github.com/infor-design/enterprise/issues/3515))
- `[Field Filter]` Fixed an issue where date range was not working after using other filter. ([#2764](https://github.com/infor-design/enterprise/issues/2764))
- `[Field Filter]` Fixed an issue where stray text would be shown if the filters are hidden and then shown later. ([#3687](https://github.com/infor-design/enterprise/issues/3687))
- `[Line Chart]` Fixed an issue where x-axis labels were overlapping for small viewport on homepage widget. ([#2674](https://github.com/infor-design/enterprise/issues/2674))
- `[Lookup]` Fixed an issue where selected values were clearing when use server side data. ([#588](https://github.com/infor-design/enterprise-ng/issues/588))
- `[Locale]` Added missing Afrikaans translations. ([#3685](https://github.com/infor-design/enterprise/issues/3685))
- `[Masthead]` Fixed layout and color issues in uplift theme. ([#3526](https://github.com/infor-design/enterprise/issues/3526))
- `[Modal]` Fixed an iOS bug where after opening several Modals/Messages, it would occasionally be impossible to scroll a scrollable page area. ([#3389](https://github.com/infor-design/enterprise/issues/3389))
- `[Modal]` Fixed a bug where when iframe elements are present, focus traps could occur and cause focus on elements outside of the Modal, but within the iframe. ([#2287](https://github.com/infor-design/enterprise/issues/2287))
- `[Modal]` Added a check for preventing Tooltips inside a Modal from opening while the Modal is not visible ([#3588](https://github.com/infor-design/enterprise/issues/3588))
- `[Modal]` Fixed dropdown position when the field is required. ([#3482](https://github.com/infor-design/enterprise/issues/3482))
- `[Modal]` Fixed a regression where some Close buttons were not properly closing. ([#3615](https://github.com/infor-design/enterprise/issues/3615))
- `[Process Indicator]` Fixed icons that are not centered inside the circle indicators. ([#3509](https://github.com/infor-design/enterprise/issues/3509))
- `[Personalize]` Fixed an issue that colorschanged events do not fire on when doing a set to default ation. ([#751](https://github.com/infor-design/enterprise-ng/issues/751))
- `[Searchfield]` Correct the background color of toolbar search fields. ([#3527](https://github.com/infor-design/enterprise/issues/3527))
- `[Spinbox]` Corrected an issue in the enable method, where it did not fully remove the readonly state. ([#3527](https://github.com/infor-design/enterprise/issues/3527))
- `[Swaplist]` Fixed an issue where lists were overlapping on uplift theme. ([#3452](https://github.com/infor-design/enterprise/issues/3452))
- `[Tabs]` Fixed the position of error icon too close to the border on focus state. ([#3544](https://github.com/infor-design/enterprise/issues/3544))
- `[Tabs-Vertical]` Fixed an issue where the content cannot scroll on mobile view. ([#3542](https://github.com/infor-design/enterprise/issues/3542))
- `[Tags]` Fixed a regression on Tag Buttons, where they were visually, vertically misaligned with Tag text. ([#3604](https://github.com/infor-design/enterprise/issues/3604))
- `[Week-View]` Changed the look of the week-view and day-view day of the week so its a 3 (or 2) letter abbreviation and emphasizes the date and spans two lines. This makes all the days of the week the same length. ([#3262](https://github.com/infor-design/enterprise/issues/3262))
- `[Validation]` Fixed a bug where addMessage did not add messages to the parent. ([#711](https://github.com/infor-design/enterprise-ng/issues/711))

(87 Issues Solved This Release, Backlog Enterprise 279, Backlog Ng 75, 1033 Functional Tests, 1322 e2e Tests)

## v4.26.2

### v4.26.2 Fixes

- `[Textarea]` Fixed missing text in safari on disabled text areas. ([#3638](https://github.com/infor-design/enterprise/issues/3638))

## v4.26.1

### v4.26.1 Fixes

- `[Demo App]` Fixed the embedded layout to show uplift theme. ([#861](https://github.com/infor-design/website/issues/861))

## v4.26.0

### v4.26.0 Features

- `[Datagrid]` Added support for expandable row to expand across all frozen columns, and fixed span layout issues on the right side frozen columns. ([#2867](https://github.com/infor-design/enterprise/issues/2867))
- `[Datagrid]` Added a new `resizeMode` option that allows you to pick between `flex` and `fit`. `flex` will resize columns independently shifting other columns to fit the table layout if needed. `fit` will resize using the neighbor's column width. This is possible more useful when you have less columns. ([#3251](https://github.com/infor-design/enterprise/issues/3251))
- `[Calendar]` Made the monthview, weekview and calendar work in RTL mode and added official support for UmAlQura calendar. ([#2788](https://github.com/infor-design/enterprise/issues/2788))
- `[Icons]` Added new icons `icon-play, icon-stop, icon-record, icon-pause` for video players. ([#411](https://github.com/infor-design/design-system/issues/411))
- `[Icons]` Added new icons `icon-security-off, icon-security-on` for toggles related to security/secure items. ([#397](https://github.com/infor-design/design-system/issues/397))
- `[Searchfield]` Added a setting that makes it possible to adjust the "collapsed" size of a Toolbar Searchfield to better accommodate some use cases. ([#3296](https://github.com/infor-design/enterprise/issues/3296))

### v4.26.0 Fixes

- `[Application Menu]` Fixed bugs with filtering where it was not possible to have the filter match text within content areas, as well as general expand/collapse bugs with filtering. ([#3131](https://github.com/infor-design/enterprise/issues/3131))
- `[Application Menu]` Fixed overlap button when label is too long, and aligned dropdown icon in application menu uplift theme. ([#3133](https://github.com/infor-design/enterprise/issues/3133))
[Contextual Action Panel] - Fixed shade colors of text and icon buttons in uplift theme high contrast. (#3394)
- `[Accordion]` - Fixed an issue with a missing border on the last element in certain states. ([#3885](https://github.com/infor-design/enterprise/issues/3885))
- `[Calendar]` Fixed issue where on month view in events info `Date` and `Duration` fields were not working with some events and `Duration` field. Now `Duration` field support `Days, Hours and Minutes` text. ([#2777](https://github.com/infor-design/enterprise/issues/2777))
- `[Calendar]` Fixed an issue where link was not working on monthview to switch to day view when clicked on more events on that day. ([#3181](https://github.com/infor-design/enterprise/issues/3181))
- `[Calendar]` Fixed a calendar event where the start date today is not displaying as upcoming event in different timezone. ([#2776](https://github.com/infor-design/enterprise/issues/2776))
- `[Calendar]` Fixed an issue where adding an event was inconsistent in Safari. ([#3079](https://github.com/infor-design/enterprise/issues/3079))
- `[Calendar]` Fixed an issue where any event was not rendering in day and week view. ([#3222](https://github.com/infor-design/enterprise/issues/3222))
- `[Calendar]` Fixed an issue where date selection was not persist when switching from month view to week view to day view. ([#3319](https://github.com/infor-design/enterprise/issues/3319))
- `[Colors]` Fixed an incorrect ruby06 color, and made the background change on theme change now (again). ([#3448](https://github.com/infor-design/enterprise/issues/3448))
- `[Datagrid]` Fixed an issue where focus on reload data was forced to be on active cell. ([#358](https://github.com/infor-design/enterprise-ng/issues/358))
- `[Datagrid]` Fixed RTL issues in the filter row. ([#3517](https://github.com/infor-design/enterprise/issues/3517))
- `[Datagrid]` Improved the column resize behavior in speed and usability with the cursor being more accurate during resize. ([#3251](https://github.com/infor-design/enterprise/issues/3251))
- `[Datagrid]` Improved the column resize behavior to work much better in RTL mode. ([#1924](https://github.com/infor-design/enterprise/issues/1924))
- `[Datagrid]` Fixed a bug where if a filter row column is frozen the mask and editor options would not be applied. ([#2553](https://github.com/infor-design/enterprise-ng/issues/2553))
- `[Datagrid]` Fixed an issue where when using rowTemplate/expandableRows and frozenColumns on both sides the right side did not render properly. ([#2867](https://github.com/infor-design/enterprise/issues/2867))
- `[Datagrid]` Fixed an issue where height was not aligning to expandable row for frozen columns. ([#3516](https://github.com/infor-design/enterprise/issues/3516))
- `[Datagrid]` Fixed hover color should not be similar to alternate rows when hovering in uplift high contrast. ([#3338](https://github.com/infor-design/enterprise/issues/3338))
- `[Datagrid]` Fixed a demo app issue filtering decimal fields in some examples. ([#3351](https://github.com/infor-design/enterprise/issues/3351))
- `[Datagrid]` Fixed an issue where some columns were disappear after resizing the browser or after changing themes. ([#3434](https://github.com/infor-design/enterprise/issues/3434))
- `[Datagrid]` Fixed an issue that the filter row type dropdowns did not close when the grid is scrolled. ([#3216](https://github.com/infor-design/enterprise/issues/3216))
- `[Datagrid]` Added an example showing the configuration needed to filter date time fields on just dates without the time part. ([#2865](https://github.com/infor-design/enterprise/issues/2865))
- `[Datagrid]` Changed the isFilter added value to datasets to a more unique value to avoid clashes. ([#2668](https://github.com/infor-design/enterprise/issues/2668))
- `[Datagrid]` Added a `getDataset` method that will return the current dataset without any added properties. ([#2668](https://github.com/infor-design/enterprise/issues/2668))
- `[Datagrid]` Fixed an issue that when reordering filter columns the filter values would disappear. ([#2565](https://github.com/infor-design/enterprise/issues/2565))
- `[Datagrid]` Fixed an issue that dropdown lists in filter rows did not close when scrolling. ([#2056](https://github.com/infor-design/enterprise/issues/2565))
- `[Datagrid]` Added a `filterType` option to the filter event data so the type can be determined. ([#826](https://github.com/infor-design/enterprise/issues/826))
- `[Datagrid]` Add options to `toolbar.filterRow` so that instead of true/false you can set `showFilter, clearFilter, runFilter` independently. ([#1479](https://github.com/infor-design/enterprise/issues/1479))
- `[Datagrid]` Added fixes to improve the usage of the textarea editor. ([#3417](https://github.com/infor-design/enterprise/issues/3417))
- `[Datagrid]` Fixed an issue where reset to default was not working properly. ([#3487](https://github.com/infor-design/enterprise/issues/3487))
- `[Datepicker]` Fixed an issue where setting date format with comma character was not working. ([#3008](https://github.com/infor-design/enterprise/issues/3008))
- `[Editor]` Made the link and image link fields required on the dialogs. ([#3008](https://github.com/infor-design/enterprise/issues/3008))
- `[Editor]` Fixed an issue where it was possible to clear text and end up with text outside the default paragraph seperator. ([#2268](https://github.com/infor-design/enterprise/issues/2268))
- `[Fileupload]` Fixed an issue where tabbing out of a fileupload in was causing the modal dialog to disappear. ([#3458](https://github.com/infor-design/enterprise/issues/3458))
- `[Form Compact Layout]` Added support for `form-compact-layout` the remaining components. ([#3008](https://github.com/infor-design/enterprise/issues/3329))
- `[Dropdown]` Fixed a bug that was causing the `selectValue()` method not to update the visual display of the in-page Dropdown element. ([#3432](https://github.com/infor-design/enterprise/issues/3432))
- `[Forms]` Fixed an issue where radio group was overlapping fields. ([#3466](https://github.com/infor-design/enterprise/issues/3466))
- `[Forms Compact]` Fixed an issue where fileupload was misaligned in RTL mode in uplift theme. ([#3483](https://github.com/infor-design/enterprise/issues/3483))
- `[Icons]` Fixed color inconsistencies of the icons when the fields are in readonly state. ([#3176](https://github.com/infor-design/enterprise/issues/3176))
- `[Input]` Added the ability to line up data labels with inputs by adding class `field-height` to the `data` element and placing it in a responsive grid. ([#987](https://github.com/infor-design/enterprise/issues/987))
- `[Input]` Added the ability to use standalone required spans, this will help on responsive fields if they are cut off. ([#3115](https://github.com/infor-design/enterprise/issues/3115))
- `[Input/Forms]` Added the ability to add a class to rows to align the fields on the bottom, this will line up fields if they have wrapping labels or long labels with required fields. To enable this add class `flex-align-bottom` to the grid `row`. ([#443](https://github.com/infor-design/enterprise/issues/443))
- `[Locale]` Fixed an issue where formatDate() method was not working for es-419. ([#3363](https://github.com/infor-design/enterprise/issues/3363))
- `[Locale]` Fixed an issue where setting language to `nb` would error. ([#3455](https://github.com/infor-design/enterprise/issues/3455))
- `[Locale]` Fixed incorrect time separators in the no, nn, and nn locales. ([#3468](https://github.com/infor-design/enterprise/issues/3468))
- `[Locale]` Added further separation of language from formatting in date oriented components (calendar, datepicker, timepicker ect). [3244](https://github.com/infor-design/enterprise/issues/3244))
- `[Locale]` Added support for `nn` locale and language, but this will change to no language as only this is translated as its the same. ([#3455](https://github.com/infor-design/enterprise/issues/3455))
- `[Locale]` Correct the month names in Russian locale and capitalized the day names. ([#3464](https://github.com/infor-design/enterprise/issues/3464))
- `[Module Tabs]` Fixed color tab indicator and small gap below when selected/opened for all color variations in uplift theme. ([#3312](https://github.com/infor-design/enterprise/issues/3312))
- `[Modal]` Fixed colors in dark mode for the primary disabled button and error and background contrast. ([#2754](https://github.com/infor-design/enterprise/issues/2754))
- `[Pie]` Fixed an issue where initial selection was getting error. ([#3157](https://github.com/infor-design/enterprise/issues/3157))
- `[Popupmenu]` Fixed an issue where list separators were disappearing when reduced the browser zoom level e.g. 70-80%. ([#3407](https://github.com/infor-design/enterprise/issues/3407))
- `[Radar Chart]` Fixed an issue where labels was cut off for some screen sizes. ([#3320](https://github.com/infor-design/enterprise/issues/3320))
- `[Searchfield]` Fixed a bug where changing filter results while the autocomplete is open may result in the menu being positioned incorrectly. ([#3243](https://github.com/infor-design/enterprise/issues/3243))
- `[Searchfield]` Fixed a bug in Toolbar Searchfields where a component configured with `collapsible: false` and `collapseSize` defined, the searchfield would incorrectly collapse. ([NG#719](https://github.com/infor-design/enterprise-ng/issues/719))
- `[Splitter]` Fixed an issue in the destroy function where the expand button was not removed. ([#3371](https://github.com/infor-design/enterprise/issues/3371))
- `[Swaplist]` Fixed an issue where top buttons were not aligned in Firefox. ([#3425](https://github.com/infor-design/enterprise/issues/3425))
- `[Textarea]` Fixed an issue where using `rows` stopped working, and fixed the autoGrow option to work better. ([#3471](https://github.com/infor-design/enterprise/issues/3471))
- `[Toolbar]` Fixed an issue where some `destroy()` methods being called in `teardown()` were not type-checking for the `destroy()` method, and sometimes would incorrectly try to call this on an object or data property defined as `button`. ([#3449](https://github.com/infor-design/enterprise/issues/3449))
- `[Tooltip/Popover]` Fixed incorrect placement when in RTL modes, as well as some broken styles on the RTL Popover. ([#3119](https://github.com/infor-design/enterprise/issues/3119))
- `[Validation/Checkboxes]` Fixed issues with making checkboxes required, the styling did not work for it and the scrollIntoView function and validation failed to fire. Note that to add required to the checkbox you need to add an extra span, adding a class to the label will not work because the checkbox is styled using the label already. ([#3147](https://github.com/infor-design/enterprise/issues/3147))
- `[Validation]` Fixed an issue where calling removeMessage would not remove a manually added error class. ([#3318](https://github.com/infor-design/enterprise/issues/3318))

(78 Issues Solved This Release, Backlog Enterprise 336, Backlog Ng 77, 989 Functional Tests, 1246 e2e Tests)

## v4.25.3

### v4.25.3 Fixes

- `[Bar]` Fixed an error rendering charts with only one dataset point. ([#3505](https://github.com/infor-design/enterprise/issues/3505))
- `[Datagrid]` Fixed an issue where date range filter was unable to filter data. ([#3503](https://github.com/infor-design/enterprise/issues/3503))
- `[Datagrid]` Fixed an issue where date range filter was not working. ([#3337](https://github.com/infor-design/enterprise/issues/3337))
- `[Datepicker]` Fixed an issue where date range with minimum range was not working. ([#3268](https://github.com/infor-design/enterprise/issues/3268))
- `[Datepicker]` Fixed an issue where date range was reverting to initial values after clearing. ([#1306](https://github.com/infor-design/enterprise/issues/1306))
- `[Field Filter]` Fixed an issue where switching to In Range filter type with a value in the field was causesing an error. ([#3515](https://github.com/infor-design/enterprise/issues/3515))
- `[Field Filter]` Fixed an issue where date range was not working after using other filter. ([#2764](https://github.com/infor-design/enterprise/issues/2764))

## v4.25.2

### v4.25.2 Fixes

- `[Fileupload]` Fixed an issue where tabbing out of a fileupload in was causing the modal dialog to disappear. ([#3458](https://github.com/infor-design/enterprise/issues/3458))

## v4.25.1

### v4.25.1 Fixes

- `[Datagrid]` Fixed a bug where if there was an editor datagrid might error when loading. ([#3313](https://github.com/infor-design/enterprise/issues/3313))
- `[Mask]` Fixed a bug where leading zeroes were not possible to apply against Number Masks on standard input fields that also handled formatting for thousands separators. ([#3315](https://github.com/infor-design/enterprise/issues/3315))
- `[General]` Improved the colors of windows chrome custom scrollbars in uplift themes. ([#3413](https://github.com/infor-design/enterprise/issues/3413))

## v4.25.0

### v4.25.0 Features

- `[Fields]` Added a form level class to toggle all fields in the form to a more compact (shorter) mode called `form-layout-compact`. Added and fixed existing components so that there is now the option to have more compact forms by using shorter fields. ([#3249](https://github.com/infor-design/enterprise/issues/3249))
- `[Tag]` Added a new style for linkable tags that will work for default, info, good, error, alert, and neutral styles. ([#3113](https://github.com/infor-design/enterprise/issues/3113))
- `[Multiselect]` Added Tag Display as a new style for interacting with selected results in Multiselect components. ([#3114](https://github.com/infor-design/enterprise/issues/3114))
- `[Popdown]` Added support for tabbing into and exit out of it. ([#3218](https://github.com/infor-design/enterprise/issues/3218))
- `[Colors]` Updated design system tokens to new colors for uplift and did a pass on all three theme variants. This impacts and improves many internal colors in components and charts. ([#3007](https://github.com/infor-design/enterprise/issues/3007))

### v4.25.0 Fixes

- `[About]` Added further indication for Microsoft Edge Chrome next to the underlying chrome version. ([#3073](https://github.com/infor-design/enterprise/issues/3073))
- `[About]` Fixed a bug where the browser language was shown as the locale name, we now show browser language and IDs language and locale separate. ([#2913](https://github.com/infor-design/enterprise/issues/2913))
- `[About]` Fixed a bug where the OS version was duplicated. ([#1650](https://github.com/infor-design/enterprise/issues/1650))
- `[Accordion]` Fixed inconsistency style of focus element after clicking on a certain accordion header. ([#3082](https://github.com/infor-design/enterprise/issues/3082))
- `[Accordion]` Fixed an issue that when all panes are expanded then they could no longer be closed. ([#701](https://github.com/infor-design/enterprise-ng/issues/3217))
- `[Application Menu]` Fixed minor usability issues when attempting to filter on application menus, display of hidden filtered children, and filtering reset when a Searchfield is blurred. ([#3285](https://github.com/infor-design/enterprise/issues/3285))
- `[Application Menu]` Fixed incorrect font-size/padding around list item headers' bullet points. ([#3364](https://github.com/infor-design/enterprise/issues/3364))
- `[Application Menu]` Tweaked some font colors on the Vibrant theme. ([#3400](https://github.com/infor-design/enterprise/issues/3400))
- `[Autocomplete]` Fixed an issue where selected event was not firing when its parent is partly overflowing. ([#3072](https://github.com/infor-design/enterprise/issues/3072))
- `[Calendar]` Fixed an issue setting the legend checked elements to false in the api. ([#3170](https://github.com/infor-design/enterprise/issues/3170))
- `[Datagrid]` Fixed an issue where the data after commit edit was not in sync for tree. ([#659](https://github.com/infor-design/enterprise-ng/issues/659))
- `[Datagrid]` Fixed an issue where the add row or load new data for grouping was not working. ([#2801](https://github.com/infor-design/enterprise/issues/2801))
- `[Datagrid]` Fixed an issue where time picker filter trigger icon and text was overlapping. ([#3062](https://github.com/infor-design/enterprise/issues/3062))
- `[Datagrid]` Fixed a bug where floating point math would cause the grouping sum aggregator to round incorrectly. ([#3233](https://github.com/infor-design/enterprise/issues/3233))
- `[Datagrid]` Fixed style issues in all theme and theme variants when using the list style including grouped headers and states. ([#3265](https://github.com/infor-design/enterprise/issues/3265))
- `[Datagrid]` Fixed issues with the stretch columns minimum width. ([#3308](https://github.com/infor-design/enterprise/issues/3308))
- `[Datagrid]` Fixed an issue where converting circular structure to JSON was throwing an error. ([#3309](https://github.com/infor-design/enterprise/issues/3309))
- `[Datagrid]` Fixed an issue where focus in date picker field was not aligning. ([#3350](https://github.com/infor-design/enterprise/issues/3350))
- `[Datagrid]` Added fixes for editing lookup fields, fixed the styling of the lookup editor and improved padding, also fixed the sort indicator color. ([#3160](https://github.com/infor-design/enterprise/issues/3160))
- `[Datagrid]` Fixed a bug that made selecting blank items in lists in a dropdown not possible. ([#3313](https://github.com/infor-design/enterprise/issues/3313))
- `[Editor]` Fixed an issue where line spacing was inconsistent. ([#3335](https://github.com/infor-design/enterprise/issues/3335))
- `[General]` Added detection for wkWebView which is paired with safari. This caused issues with all black text as this browser had previously been unknown. ([#3336](https://github.com/infor-design/enterprise/issues/3336))
- `[Homepage]` Fixed an issue where the DOM order was not working for triple width widgets. ([#3101](https://github.com/infor-design/enterprise/issues/3101))
- `[Locale]` Fixed an issue where enter all digits was not working for fr-FR. ([#3217](https://github.com/infor-design/enterprise/issues/3217))
- `[Locale]` Added the ability to set a 5 digit language (`fr-FR` and `fr-CA` vs `fr`) and added separate strings for `fr-CA` vs `fr-FR`. ([#3245](https://github.com/infor-design/enterprise/issues/3245))
- `[Locale]` Changed incorrect Chinese locale year formats to the correct format as noted by translators. For example `2019年 12月`. ([#3081](https://github.com/infor-design/enterprise/issues/3081))
- `[Locale]` Corrected and added the firstDayofWeek setting for every locale. ([#3060](https://github.com/infor-design/enterprise/issues/3060))
- `[Mask]` Fixed an issue when applying Masks to input fields configured for numbers, where errors would be thrown when the Mask attempted to overwrite the input field value. ([#3315](https://github.com/infor-design/enterprise/issues/3315))
- `[Modal]` Fixed an issue where the returns focus to button after closing was not working. ([#3166](https://github.com/infor-design/enterprise/issues/3166))
- `[Multiselect]` Adjusted the placeholder color as it was too dark. ([#3276](https://github.com/infor-design/enterprise/issues/3276))
- `[Pie]` Fixed cut off line labels when something other than value is used. ([#3143](https://github.com/infor-design/enterprise/issues/3143))
- `[Popupmenu]` Switched the `attachToBody` setting to be true by default. ([#3331](https://github.com/infor-design/enterprise/issues/3331))
- `[Searchfield]` Fixed an issue where multiselect items' checkboxes and text were misaligned in RTL mode. ([#1811](https://github.com/infor-design/enterprise/issues/1811))
- `[Searchfield]` Fixed placeholder text alignment issues on Vibrant theme in Firefox. ([#3055](https://github.com/infor-design/enterprise/issues/3055))
- `[Scrollbar]` Fixed styles for windows chrome to work with all themes. ([#3172](https://github.com/infor-design/enterprise/issues/3172))
- `[Searchfield]` Fixed an overlapping text in searchfield when close icon button is showed. ([#3135](https://github.com/infor-design/enterprise/issues/3135))
- `[Tabs]` Fixed an issue where scroll was not working on mobile view for scrollable-flex layout. ([#2931](https://github.com/infor-design/enterprise/issues/2931))

(47 Issues Solved This Release, Backlog Enterprise 374, Backlog Ng 96, 980 Functional Tests, 1196 e2e Tests)

## v4.24.0

### v4.24.0 Important Changes

- `[Icons]` Reversed a change in previous versions to make alert icons all have a white background as this caused issues. Concerning alert icons there are now the following `icon-[name]` - which will have transparent background, in Uplift these are linear in style, in soho these are solid in style. We also add a `icon-[name]-alert` for alert icons with a white background. If you need a white background you can use these otherwise we have restored the functionality from the 4.21 version, you might need a white background in calendar icons. Also the pending icon is fixed and now orange. ([#3052](https://github.com/infor-design/enterprise/issues/3052))
- `[Datagrid]` Changed the way tables are rendered to avoid gaps at the end of the grid and fix the sizes so they work in resize. This is done by using css position: sticky for headers. It has a few consequences. The spaceColumn option which was never completed was removed. The stretchColumn option is still working but is less important now and defaults to no stretch. IE 11 will now no longer support sticky headers because it does not support css position sticky, so it will degrade in functionality. This improves all issues with columns getting out of alignment. ([#2825](https://github.com/infor-design/enterprise/issues/2825))

### v4.24.0 Deprecation

### v4.24.0 Features

- `[Datagrid]` Added support to get only changed values as return array for get modified rows method. ([#2958](https://github.com/infor-design/enterprise/issues/2958))
- `[Editor]` Replaced the `h3` and `h4` buttons with a more robust Fontpicker component. ([#2722](https://github.com/infor-design/enterprise/issues/2722))
- `[Spinbox]` Standardized Spinbox field sizes to match other input field sizes, added responsive form (fluid) functionality for Spinbox, and reworked the standard size of the Spinbox to match other form fields. ([#1344](https://github.com/infor-design/enterprise/issues/1344))

### v4.24.0 Fixes

- `[All]` Removed the property `-webkit-text-fill-color` from usage throughout out our codebase, except for one rule that changes it to `unset` if it's present. ([#3041](https://github.com/infor-design/enterprise/issues/3041))
- `[Application Menu]` Fixed issue in application menu where scrollbar is visible even if it's not needed in uplift theme. ([#3134](https://github.com/infor-design/enterprise/issues/3134))
- `[Datagrid]` Fixed an issue where the hide pager on one page setting was not working correctly when applying a filter. ([#2676](https://github.com/infor-design/enterprise/issues/2676))
- `[Datagrid]` Fixed an issue where if the grid is initialized with an empty array then updateColumns is used the resetColumns function failed. ([#690](https://github.com/infor-design/enterprise-ng/issues/690))
- `[Datagrid]` Fixed an issue where the dirty cell indicator was not updating after remove row. ([#2960](https://github.com/infor-design/enterprise/issues/2960))
- `[Datagrid]` Fixed an issue where the method getModifiedRows was not working, it had duplicate entries for the same row. ([#2908](https://github.com/infor-design/enterprise/issues/2908))
- `[Datagrid]` Fixed an issue where the personalized columns were not working when toggle columns and drag drop. ([#3004](https://github.com/infor-design/enterprise/issues/3004))
- `[Datagrid]` Fixed an issue where the grouping filter was not working after do sort. ([#3012](https://github.com/infor-design/enterprise/issues/3012))
- `[Datagrid]` Fixed an issue where the editable single column was not working. ([#3023](https://github.com/infor-design/enterprise/issues/3023))
- `[Datagrid]` Fixed an issue where when hovering a parent row the same row index in the child row will show the hover state. ([#2227](https://github.com/infor-design/enterprise/issues/2227))
- `[Datagrid]` Fixed an issue where the focus state for action button formatter was not working correctly. ([#3006](https://github.com/infor-design/enterprise/issues/3006))
- `[Datagrid]` Fixed an issue where the personalization dialog was not centered on IE 11. ([#3175](https://github.com/infor-design/enterprise/issues/3175))
- `[Datagrid]` Fixed an issue finally so that all columns will always align and will never come out of alignment. ([#2835](https://github.com/infor-design/enterprise/issues/2835))
- `[Datagrid]` Fixed an issue where in some cases when there is no data you could not scroll right. ([#2363](https://github.com/infor-design/enterprise/issues/2363))
- `[Datagrid]` Fixed an issue where in some cases where you could not scroll right over the empty message. ([#2864](https://github.com/infor-design/enterprise/issues/2864))
- `[Datagrid]` Fixed an issue where the IOS text would appear very large on group headers. ([#2224](https://github.com/infor-design/enterprise/issues/2224))
- `[Datagrid]` Fixed an issue where in some cases where if you have one column and are in edit mode resizing the page behaved strangely. ([#3193](https://github.com/infor-design/enterprise/issues/3193))
- `[Datagrid]` Changed the rendering of columns so that there will never be a gap on the left side, changed the default of stretchColumn to null which will fill. ([#1818](https://github.com/infor-design/enterprise/issues/1818))
- `[Datagrid]` Fixed an issue that hyperlinks in the datagrid would redirect. ([#3207](https://github.com/infor-design/enterprise/issues/3207))
- `[Datagrid]` Changed the behavior of column resizing to use "fit" during resize, which means adjacent columns only will be resized. ([#605](https://github.com/infor-design/enterprise/issues/605))
- `[Datagrid]` Fixed an issue that resizing the last column would create a gap. ([#1671](https://github.com/infor-design/enterprise/issues/1671))
- `[Datepicker]` Fixed missing background color on disable dates and adjusted the colors in all themes. ([#2910](https://github.com/infor-design/enterprise/issues/2910))
- `[Datepicker]` Fixed a layout issue on the focus state on colored/legend days. ([#2910](https://github.com/infor-design/enterprise/issues/2910))
- `[Datepicker]` Fixed an issue where the calendar layout was not working on ie11. ([#3226](https://github.com/infor-design/enterprise/issues/3226))
- `[Dropdown]` Fix a bug where a dropdown in a datagrid cell would sometimes not display the correct value when selected. ([#2919](https://github.com/infor-design/enterprise/issues/2919))
- `[Dropdown]` Fix a layout issue in RTL on the badges example. ([#3150](https://github.com/infor-design/enterprise/issues/3150))
- `[Editor]` Corrected CSP errors and broken images in the Editor Preview when inserting the default image. ([#2937](https://github.com/infor-design/enterprise/issues/2937))
- `[Editor]` Fixes issues with Editors configured to use Flex Toolbar, where toolbar buttons were not properly triggering selected events, and overflowed items were not triggering editor actions as expected. ([#2938](https://github.com/infor-design/enterprise/issues/2938))
- `[Editor]` The Editor now uses the same routine for stripping disallowed tags and attributes from pasted content when it transitions from the Source View to the Preview. This makes it impossible to paste/type HTML tags containing a `style` property with CSS rules that are not allowed to be applied to inline Editor elements, such as `font-family`. ([#2987](https://github.com/infor-design/enterprise/issues/2987))
- `[Editor]` Fixed a problem in Safari that would cause scrolling to occur inside Flex Toolbars unexpectedly. ([#3033](https://github.com/infor-design/enterprise/issues/3033))
- `[Editor]` Fixed many memory leaks related to view swapping and `destroy()` in the Editor. ([#3112](https://github.com/infor-design/enterprise/issues/3112))
- `[EmptyMessage]` Added a fix so that click will only fire on the button part of the empty message. ([#3139](https://github.com/infor-design/enterprise/issues/3139))
- `[Header]` Update the header placeholder text color to match better. ([#3040](https://github.com/infor-design/enterprise/issues/3040))
- `[Locale]` Fixed a problem in fi-FI where some date formats where incorrect with one digit days. ([#3019](https://github.com/infor-design/enterprise/issues/3019))
- `[Locale]` Added new conversion methods for gregorian to umalqura dates and vice versa with Locale. The fromGregorian and togregorian methods were in two separate locations ar-SA and ar-EG. These new methods gregorianToUmalqura and umalquraToGregorian now moved to to one location in locale and removed the maxDate on them. ([#3051](https://github.com/infor-design/enterprise/issues/3051))
- `[Locale]` Fixed an issue when formatting with `SSS` in the format string, the leading zeros were incorrectly removed from the millisecond output. ([#2696](https://github.com/infor-design/enterprise/issues/2696))
- `[Locale/Datagrid]` Fixed an issue in the datagrid/locale that meant if a string is provided in the current locale for a number it wont parse correctly if the decimal format is a `,` (such as nl-NL). ([#3165](https://github.com/infor-design/enterprise/issues/3165))
- `[Locale]` Fixed an issue when loading en-XX locales where some data may be mixed with en-US. ([#3208](https://github.com/infor-design/enterprise/issues/3208))
- `[Mask]` Fixed a Safari bug where certain masked values would not trigger a "change" event on the input field. ([#3002](https://github.com/infor-design/enterprise/issues/3002))
- `[Modal]` Added a new setting `overlayOpacity` that give the user to control the opacity level of the modal/message dialog overlay. ([#2975](https://github.com/infor-design/enterprise/issues/2975))
- `[Popover]` Fixed an issue where the content was disappearing when change themes on IE11. ([#2954](https://github.com/infor-design/enterprise/issues/2954))
- `[Progress]` Added the ability to init the progress and update it to zero, this was previously not working. ([#3020](https://github.com/infor-design/enterprise/issues/3020))
- `[Sparkline Chart]` Fixed an issue where an error was thrown while a sparkline chart was present during a theme chnage. ([#3159](https://github.com/infor-design/enterprise/issues/3159))
- `[Tabs Module]` Fixed missing ellipsis and spacing issue on mobile view in searchfield of tabs module when resizing the browser. ([#2940](https://github.com/infor-design/enterprise/issues/2940))
- `[Toast]` Fixed an issue where the saved position was not working for whole app. ([#3025](https://github.com/infor-design/enterprise/issues/3025))
- `[Tree]` Fixed an issue where the nodes were not rendering. ([#3194](https://github.com/infor-design/enterprise/issues/3194))

### v4.24.0 Chores & Maintenance

- `[Demoapp]` Allow the query params that affect theming/personalization (theme/variant/colors) to be appended/adjusted on the browser's URL without affecting other query parameters, or adding unnecessary paramters that weren't changed.
- `[Toolbar Searchfield]` Increased the amount of text shown when the Searchfield is not expanded, and appears similar to a button.  Also modified some styles in all themes to make alignment of the text better between the Searchfield and buttons when the Searchfield is not expanded. ([#2944](https://github.com/infor-design/enterprise/issues/2944))

(74 Issues Solved This Release, Backlog Enterprise 374, Backlog Ng 85, 974 Functional Tests, 1191 e2e Tests)

## v4.23.0

### v4.23.0 Deprecation

- `[Icons]` We added per theme empty state icons for both uplift (vibrant) and soho (subtle) themes. Because of this `svg-empty.html` is now deprecated. Please use the theme based files `theme-soho-svg-empty.html` and `theme-uplift-svg-empty.html`. ([#426](https://github.com/infor-design/design-system/issues/426))

### v4.23.0 Features

- `[Accordion]` Added a new setting `expanderDisplay` that can display all expander button icons in the classic style, or with all "chevron" or "plus-minus"-style icons.  Deprecated the legacy `displayChevron` setting in favor of this change. ([#2900](https://github.com/infor-design/enterprise/issues/2900))
- `[Calendar / Day View]` A new component Week View was created, you can configure it to show a single day as well, or several days so we now have a day view. ([#2780](https://github.com/infor-design/enterprise/issues/2780))
- `[Calendar / Week View]` A new component Week View was added. You can show events in a series of days. This is also integrated into view switcher in the calendar component. ([#1757](https://github.com/infor-design/enterprise/issues/1757))
- `[Empty Messages]` Added a new icon `empty-no-users`. ([#3046](https://github.com/infor-design/enterprise/issues/3046))
- `[Locale]` Added updated translation files for 16 in house languages. ([#3049](https://github.com/infor-design/enterprise/issues/3049))
- `[Modal]` Added a new setting `overlayOpacity` that gives the developer ability to control the opacity level of the modal/message dialog overlay. ([#2975](https://github.com/infor-design/enterprise/issues/2975))

### v4.23.0 Fixes

- `[Accordion]` Fixed the font color when hovered on uplift high contrast. ([#3042](https://github.com/infor-design/enterprise/issues/3042))
- `[Autocomplete]` Fixed memory leaks by preventing re-rendering of an open autocomplete list from attaching new events, adding multiple `aria-polite` elements, etc. ([#2888](https://github.com/infor-design/enterprise/issues/2888))
- `[Calendar]` Pass calendar tooltip settings down to week-view component. ([#3179](https://github.com/infor-design/enterprise/issues/3179))
- `[Calendar]` Fixed disabled legend label color on vibrant/uplift with dark Variant theme. ([#2965](https://github.com/infor-design/enterprise/issues/2965))
- `[Calendar]` Fixed missing arrow and scrolling issues in the event popup. ([#2962](https://github.com/infor-design/enterprise/issues/2962))
- `[Contextual Action Panel]` Fixed an issue where the CAP close but beforeclose event not fired. ([#2826](https://github.com/infor-design/enterprise/issues/2826))
- `[Context Menu]` Fixed a placement bug that would cut the size of the menu to an unusable size in small viewport displays. ([#2899](https://github.com/infor-design/enterprise/issues/2899))
- `[Contextual Action Panel]` Fixed placement of `(X)` close button on both standard and Flex toolbars when using the `showCloseBtn` setting. ([#2834](https://github.com/infor-design/enterprise/issues/2834))
- `[Datagrid]` Fixed column headers font color in uplift high contrast. ([#2830](https://github.com/infor-design/enterprise/issues/2830))
- `[Datagrid]` Fixed an issue where the tree children expand and collapse was not working. ([#633](https://github.com/infor-design/enterprise-ng/issues/633))
- `[Datagrid]` Fixed an issue where the pager was not updating with updated method. ([#2759](https://github.com/infor-design/enterprise/issues/2759))
- `[Datagrid]` Fixed an issue where the browser contextmenu was not showing by default. ([#2842](https://github.com/infor-design/enterprise/issues/2842))
- `[Datagrid]` Fixed an issue where string include zeroes not working with text filter. ([#2854](https://github.com/infor-design/enterprise/issues/2854))
- `[Datagrid]` Fixed an issue where the select all button for multiselect grouping was not working. ([#2895](https://github.com/infor-design/enterprise/issues/2895))
- `[Datagrid]` Fixed an issue where the select children for tree was not working. ([#2961](https://github.com/infor-design/enterprise/issues/2961))
- `[Datepicker]` Fixed an issue where the selected date was getting cleared and creating js error after changing month or year in Umalqura date and Calendar. ([#3093](https://github.com/infor-design/enterprise/issues/3093))
- `[Datepicker]` Fixed an issue where the validation after body re-initialize was not working. ([#2410](https://github.com/infor-design/enterprise/issues/2410))
- `[Datepicker]` Fixed an issue where the islamic-umalqura calendar was not working, when used with user vs settings locale and translate data was not loading from parent locale. ([#2878](https://github.com/infor-design/enterprise/issues/2878))
- `[Datepicker]` Fixed layout issues in RTL mode, also the buttons are switched the to the opposite side now. ([#3068](https://github.com/infor-design/enterprise/issues/3068))
- `[Dropdown]` Fixed an issue where the dropdown icons are misaligned in IE11 in the Uplift theme. ([#2826](https://github.com/infor-design/enterprise/issues/2912))
- `[Dropdown]` Fixed an issue where the placeholder was incorrectly renders when initially set selected item. ([#2870](https://github.com/infor-design/enterprise/issues/2870))
- `[Dropdown]` Fixed placement logic when dropdown's flip, as well as a visual bug with checkmark/icon placement on some browsers. ([#3058](https://github.com/infor-design/enterprise/issues/3058))
- `[Dropdown]` Fixed an issue where it was possible to inject xss when clearing the typeahead. ([#650](https://github.com/infor-design/enterprise-ng/issues/650))
- `[Field Filter]` Fixed an issues where the icons are not vertically centered, and layout issues when opening the dropdown in a smaller height browser. ([#2951](https://github.com/infor-design/enterprise/issues/2951))
- `[Header]` Fixed an iOS bug where the theme switcher wasn't working after Popupmenu lifecycle changes. ([#2986](https://github.com/infor-design/enterprise/issues/2986))
- `[Header Tabs]` Added a more distinct style to selected header tabs. ([infor-design/design-system#422](https://github.com/infor-design/design-system/issues/422))
- `[Hierarchy]` Fixed the border color on hierarchy cards. ([#423](https://github.com/infor-design/design-system/issues/423))
- `[Locale]` Fixed an issue where the parseDate method was not working for leap year. ([#2737](https://github.com/infor-design/enterprise/issues/2737))
- `[Locale]` Fixed an issue where some culture files does not have a name property in the calendar. ([#2880](https://github.com/infor-design/enterprise/issues/2880))
- `[Locale]` Fixed an issue where cultures with a group of space was not parsing correctly. ([#2959](https://github.com/infor-design/enterprise/issues/2959))
- `[Locale]` Fixed a problem loading nb-NO locale where it would fail to find translations and possibly error. ([#3035](https://github.com/infor-design/enterprise/issues/3035))
- `[Lookup]` Fixed missing X button in searchfield on a mobile viewport. ([#2948](https://github.com/infor-design/enterprise/issues/2948))
- `[Message]` Fixed an issue with an extra scroll bar, updated padding. ([#2964](https://github.com/infor-design/enterprise/issues/2964))
- `[Modal]` Fixed a layout issue when using 2 or more buttons on some smaller devices. ([#3014](https://github.com/infor-design/enterprise/issues/3014))
- `[Monthview]` Fixed an issue that the month/year text will reset when pressing cancel. ([#3080](https://github.com/infor-design/enterprise/issues/3080))
- `[Monthview]` Fixed a layout issue on the header in IE 11. ([#2862](https://github.com/infor-design/enterprise/issues/2862))
- `[Pie]` Fixed an issue where legends in pie chart gets cut off on mobile view. ([#902](https://github.com/infor-design/enterprise/issues/902))
- `[Popupmenu]` In mobile settings (specifically iOS), input fields will now allow for text input when also being assigned a context menu. ([#2613](https://github.com/infor-design/enterprise/issues/2613))
- `[Popupmenu]` Fixed an issue where the destroy event was bubbling up to other parent components. ([#2809](https://github.com/infor-design/enterprise/issues/2809))
- `[Popupmenu]` Fixed an issue where checkable menu items were not causing a popupmenu list to become properly formatted to fit the checkmarks when generated as part of a Flex Toolbar.  Also reworked the selection system to better handle selectable sections. ([#2989](https://github.com/infor-design/enterprise/issues/2809))
- `[Toolbar]` Fixed a bug where the dropdown/toolbar menu is being cut off on iOS device. ([#2800](https://github.com/infor-design/enterprise/issues/2800))
- `[Tooltip]` Fixed a personalization bug on Dark Themes where text colors were sometimes illegible when using certain color configurations. ([#3011](https://github.com/infor-design/enterprise/issues/3011))

### v4.23.0 Chores & Maintenance

- `[Build System]` Created separate sets linting rules for demoapp, source code, and tests, as well as a base set of rules for all environments. ([#2662](https://github.com/infor-design/enterprise/issues/2662))

(70 Issues Solved This Release, Backlog Enterprise 378, Backlog Ng 82, 939 Functional Tests, 1136 e2e Tests)

## v4.22.0

### v4.22.0 Deprecation

- `[Icons]` The alert icons now all have a white background allowing them to appear on colored areas. There was previously a special `-solid` version of the icons created that is now not needed, if you used the `icon-<name>-solid` icon change it to just `icon-<name>`. ([#396](https://github.com/infor-design/design-system/issues/396))

### v4.22.0 Features

- `[Build]` Replaced UglifyES in the minification script with Terser ([#2660](https://github.com/infor-design/enterprise/issues/2660))
- `[Build]` Added the Locale culture files to the minification script. `.min.js` versions of each locale are now available in the `dist/` folder. ([#2660](https://github.com/infor-design/enterprise/issues/2660))
- `[Calendar / Weekview]` Added a new week-view component that can be used standalone and ability switch to calendar week view in calendar. ([#1757](https://github.com/infor-design/enterprise/issues/1757))
- `[Application Menu]` Improved design of the App Menu Accordion's hierarchy, among other visual improvements, in the Uplift theme. ([#2739](https://github.com/infor-design/enterprise/issues/2739))
- `[Calendar]` Fixed layout issues in uplift theme. ([#2907](https://github.com/infor-design/enterprise/issues/2907))
- `[Charts]` Added support for context menu event with charts. ([#2699](https://github.com/infor-design/enterprise/issues/2699))
- `[Checkboxes]` Fixed layout issues when in grid rows. ([#2907](https://github.com/infor-design/enterprise/issues/2907))
- `[Contextual Action Panel]` Added support for passing in a full range of settings to the underlying Modal component API. ([#2433](https://github.com/infor-design/enterprise/issues/2433))
- `[Export]` Added support for separator to use custom string or object type with Export to CSV. ([#2490](https://github.com/infor-design/enterprise/issues/2490))
- `[Locale]` Added support for fetching minified culture files. ([#2660](https://github.com/infor-design/enterprise/issues/2660))
- `[Locale]` Added new translations for missing entries. ([#2896](https://github.com/infor-design/enterprise/issues/2896))
- `[Locale]` Fixed a bug that the language would reset when opening some components if a seperate language is used. ([#2982](https://github.com/infor-design/enterprise/issues/2982))
- `[Modal]` Added support for a "fullsize" sheet display at all times, or simply beneath the responsive breakpoint. ([#2433](https://github.com/infor-design/enterprise/issues/2433))
- `[Tabs-Vertical]` Added the ability to personalize Vertical Tabs in accordance with theming. ([#2824](https://github.com/infor-design/enterprise/issues/2824))
- `[Wizard]` Added support for short labels. If short labels not supplied it will add ellipsis to text and tooltip. ([#2604](https://github.com/infor-design/enterprise/issues/2604))

### v4.22.0 Fixes

- `[Accordion]` Fixed a Safari bug where accordion headers would not lose focus when another accordion header was clicked. ([#2851](https://github.com/infor-design/enterprise/issues/2851))
- `[Application Menu]` Fixed an issue where footer toolbar area was overlapping to menu content. ([#2552](https://github.com/infor-design/enterprise/issues/2552))
- `[Application Menu]` Fixed an issue where tooltip was showing white text on white background which makes text to be unreadable. ([#2811](https://github.com/infor-design/enterprise/issues/2811))
- `[Application Menu]` Fixed a bug where application menus were not dismissed when clicking directly on Popupmenu triggers in a mobile setting. ([#2831](https://github.com/infor-design/enterprise/issues/2831))
- `[Application Menu]` Fixed an issue on mobile where the body was scroll bouncing when dragging/scrolling in the app menu. ([#2434](https://github.com/infor-design/enterprise/issues/2434))
- `[Bar Chart]` Fixed an issue where labels were overwritten when use more then one chart on page. ([#2723](https://github.com/infor-design/enterprise/issues/2723))
- `[Buttons]` Adjust the contrast of buttons (tertiary) on uplift theme. ([#396](https://github.com/infor-design/design-system/issues/396))
- `[Calendar]` Fixed an issue where the upcoming event description was overlapping the upcoming duration when text is too long, adjust width of spinbox count and fixed alignment of all day checkbox in uplift light theme. ([#2778](https://github.com/infor-design/enterprise/issues/2778))
- `[Datagrid]` Fixed an issue where if you have duplicate Id's the columns many become misaligned. ([#2687](https://github.com/infor-design/enterprise/issues/2687))
- `[Datagrid]` Made the text all white on the targeted achievement formatter. ([#2730](https://github.com/infor-design/enterprise/issues/2730))
- `[Datagrid]` Fixed keyword search so that it will again work with client side paging. ([#2797](https://github.com/infor-design/enterprise/issues/2797))
- `[Datagrid]` Fixed an issue where the header and cells do not align perfectly. ([#2849](https://github.com/infor-design/enterprise/issues/2849))
- `[Datagrid]` Fixed an issue where actions menu was not opening after reload the data. ([#2876](https://github.com/infor-design/enterprise/issues/2876))
- `[Datepicker]` Moved the today button to the datepicker header and adding a setting to hide it if wanted. ([#2704](https://github.com/infor-design/enterprise/issues/2704))
- `[FieldSet]` Fixed an issue where the fieldset text in chart completion overlap when resizing the browser. ([#2610](https://github.com/infor-design/enterprise/issues/2610))
- `[Datepicker]` Fixed a bug in datepicker where the destroy method does not readd the masking functionality. [2832](https://github.com/infor-design/enterprise/issues/2832))
- `[Field Options]` Fixed an issue where the option menu is misaligned in full length input field in uplift theme. ([#2765](https://github.com/infor-design/enterprise/issues/2765))
- `[Icons]` Added and updated the following icons: icon-new, icon-calculator, icon-save-new, icon-doc-check. ([#391](https://github.com/infor-design/design-system/issues/391))
- `[Icons]` Added and updated the following icons: icon-bed, icon-user-clock, icon-phone-filled, icon-phone-empty. ([#419](https://github.com/infor-design/design-system/issues/419))
- `[Listview]` Fixed an issue where empty message would not be centered if the listview in a flex container. ([#2716](https://github.com/infor-design/enterprise/issues/2716))
- `[Locale/Initialize]` Fixed an issue where opening some components like Contextual Action Panel would change the current locale because it calls initialize when it loads. ([#2873](https://github.com/infor-design/enterprise/issues/2873))
- `[Mask]` Added an example showing how to user percent format with the locale. ([#434](https://github.com/infor-design/enterprise/issues/434))
- `[Modal]` Fixed an issue where encoded html would not be recoded on the title. ([#246](https://github.com/infor-design/enterprise/issues/246))
- `[Modal]` Fixed an issue where the page content behind the modal is still scrollable while the modal window is open on iOS devices. ([#2678](https://github.com/infor-design/enterprise/issues/2678))
- `[Popupmenu]` Prevent popupmenus from closing after exit and reentry to the popupmenu submenu structure. ([#2702](https://github.com/infor-design/enterprise/issues/2702))
- `[Swaplist]` Fixed an issue where passed data for searched items were not syncing for beforeswap event. ([#2819](https://github.com/infor-design/enterprise/issues/2819))
- `[Tabs]` Add more padding to the count styles. ([#2744](https://github.com/infor-design/enterprise/issues/2744))
- `[Tabs]` Fixed the disabled tab color. ([#396](https://github.com/infor-design/design-system/issues/396))
- `[Tabs-Module]` Fixed styling and appearance issues on an example page demonstrating the Go Button alongside a Searchfield with Categories. ([#2745](https://github.com/infor-design/enterprise/issues/2745))
- `[Tabs-Multi]` Fixed an issue where tooltip was not showing when hovering a tab with cut-off text. ([#2747](https://github.com/infor-design/enterprise/issues/2747))
- `[Toolbar Flex]` Fixed a bug in toolbar flex where the title is getting truncated even if there's enough space for it. ([#2810](https://github.com/infor-design/enterprise/issues/2810))
- `[Validation]` Fixed an issue where if the mask is set to use a time other than the default time for the locale, this was not taken into account in validation. ([#2821](https://github.com/infor-design/enterprise/issues/2821))

### v4.22.0 Chores & Maintenance

- `[Demo App]` Changed the theme switch to call the page refresh. ([#2743](https://github.com/infor-design/enterprise/issues/2743))
- `[Export]` Added support for separator to use custom string or object type with Export to CSV. ([#2490](https://github.com/infor-design/enterprise/issues/2490))

(53 Issues Solved This Release, Backlog Enterprise 342, Backlog Ng 81, 892 Functional Tests, 909 e2e Tests)

## v4.21.0

### v4.21.0 Deprecation

- `[Icons]` Removed the hardcoded red color of the `icon-flag` so it can be used as a normal icon. If red is desired please add an additional class of `icon-flag icon-error`. ([#2548](https://github.com/infor-design/enterprise/issues/2548))

### v4.21.0 Features

- `[Calendar]` Added the ability to show tooltip on event and event icon and the ability to fire a context menu event. ([#2518](https://github.com/infor-design/enterprise/issues/2518))
- `[Datagrid]` Added the ability to use frozen columns with tree grid. ([#2102](https://github.com/infor-design/enterprise/issues/2102))
- `[Datagrid]` Added support for a fixed row size, this can be used in some cases like frozen columns where rows may have a different size than the three row heights (normal, short, medium). ([#2101](https://github.com/infor-design/enterprise/issues/2101))
- `[Datagrid]` Added filter row editor options to api setting. ([#2648](https://github.com/infor-design/enterprise/issues/2648))
- `[Datagrid]` Fixed an issue that alert text is cut off when using the textEllipsis option. ([#2773](https://github.com/infor-design/enterprise/issues/2773))
- `[Editor]` Added events to trigger on view change. ([#2430](https://github.com/infor-design/enterprise/issues/2430))
- `[Homepage]` Added a parameter to the `resize` event that provides metadata about the Homepage's state, including a calculated container height. ([#2446](https://github.com/infor-design/enterprise/issues/2446))
- `[Locale]` Added support for big numbers (18.6) to formatNumber and parseNumber. ([#1800](https://github.com/infor-design/enterprise/issues/1800))

### v4.21.0 Fixes

- `[Application Menu]` Fixed an indentation issue with child elements in an accordion in the Angular application (enterprise-ng). ([#2616](https://github.com/infor-design/enterprise/issues/2616))
- `[AppMenu/Accordion]` Improved performance on Angular by not calling siftFor on the app menu build. ([#2767](https://github.com/infor-design/enterprise/issues/2767))
- `[AppMenu/Accordion]` Fixed a bug where the busy indicator would immediately close. ([#2767](https://github.com/infor-design/enterprise/issues/2767))
- `[Button]` Fixed an issue where updated method was not teardown and re-init. ([#2304](https://github.com/infor-design/enterprise/issues/2304))
- `[Circle Pager]` Fixed a bug where it was not showing on mobile view. ([#2589](https://github.com/infor-design/enterprise/issues/2589))
- `[Contextual Action Panel]` Fixed an issue where if the title is longer, there will be an overflow causing a white space on the right on mobile view. ([#2605](https://github.com/infor-design/enterprise/issues/2605))
- `[Custom Builds]` Fixed a problem where including components with extra punctuation (periods, etc) may cause a build to fail. ([#1322](https://github.com/infor-design/enterprise/issues/1322))
- `[Datagrid]` Fixed an issue where key navigation was not working for inlineEditor. ([#2157](https://github.com/infor-design/enterprise/issues/2157))
- `[Datagrid]` Fixed a bug where calling update rows in the filter callback will cause an infinite loop. ([#2526](https://github.com/infor-design/enterprise/issues/2526))
- `[Datagrid]` Fixed a bug where the value would clear when using a lookup editor with a mask on new rows. ([#2305](https://github.com/infor-design/enterprise/issues/2305))
- `[Datagrid]` Fixed a bug where horizontal scrolling would not work when in a card/widget. ([#1785](https://github.com/infor-design/enterprise/issues/1785))
- `[Datagrid]` Fixed an issue where dirty and row status on the same cell would cause a UI issue. ([#2641](https://github.com/infor-design/enterprise/issues/2641))
- `[Datagrid]` Changed the onKeyDown callback to fire on any key. ([#536](https://github.com/infor-design/enterprise-ng/issues/536))
- `[Datagrid]` Added a more descriptive aria-label to checkboxes if the required descriptors exist. ([#2031](https://github.com/infor-design/enterprise-ng/issues/2031))
- `[Datagrid]` Added an announcement of the selection state of a row. ([#2535](https://github.com/infor-design/enterprise/issues/2535))
- `[Datagrid]` Fixed filtering on time columns when time is a string. ([#2535](https://github.com/infor-design/enterprise/issues/2535))
- `[Datagrid]` Fixed icon layout issues on the filter row in medium rowHeight mode. ([#2709](https://github.com/infor-design/enterprise/issues/2709))
- `[Datagrid]` Fixed an issue where short row height was misaligning in Uplift theme. ([#2717](https://github.com/infor-design/enterprise/issues/2717))
- `[Datagrid]` Fixed an issue where new row and dirty cell were not working when combined. ([#2729](https://github.com/infor-design/enterprise/issues/2729))
- `[Dropdown]` Fixed an issue where tooltip on all browsers and ellipsis on firefox, ie11 was not showing with long text after update. ([#2534](https://github.com/infor-design/enterprise/issues/2534))
- `[Editor]` Fixed an issue where clear formatting was causing to break while switch mode on Firefox. ([#2424](https://github.com/infor-design/enterprise/issues/2424))
- `[Empty Message]` Fixed padding and alignment issues, the icon is now centered better. ([#2424](https://github.com/infor-design/enterprise/issues/2733))
- `[Fileupload Advanced]` Added custom errors example page. ([#2620](https://github.com/infor-design/enterprise/issues/2620))
- `[Flex Toolbar]` Fixed a lifecycle problem that was preventing Menu Buttons with a `removeOnDestroy` setting from opening. ([#2664](https://github.com/infor-design/enterprise/issues/2664))
- `[Homepage]` Fixed an issue where dynamically added widget was not positioning correctly. ([#2425](https://github.com/infor-design/enterprise/issues/2425))
- `[Icons]` Fixed an issue with partially invisible empty messages in uplift theme. ([#2474](https://github.com/infor-design/enterprise/issues/2474))
- `[Icons (Component)]` Fixed a bug where it was possible to store a full base-tag prefixed URL in the `use` setting, which shouldn't be possible. ([PR#2738](https://github.com/infor-design/enterprise/pull/2738))
- `[Locale]` Fixed a bug where getCulturePath does not work if the sohoxi.js file name has a hash part. ([#2637](https://github.com/infor-design/enterprise/issues/2637))
- `[Locale]` Fixed a bug found when using NG8 that the default us locale causes issues. It is now an official requirement that you set a locale for all components that require locale information. ([#2640](https://github.com/infor-design/enterprise/issues/2640))
- `[Locale]` Fixed an occurrence where an nonstandard locale filename was not correctly processed. ([#2684](https://github.com/infor-design/enterprise/issues/2684))
- `[Lookup]` Fixed memory leak issues after destroy. ([#2494](https://github.com/infor-design/enterprise/issues/2494))
- `[Modal]` Fixed memory leak issues after destroy. ([#2497](https://github.com/infor-design/enterprise/issues/2497))
- `[Popupmenu]` Fixed DOM leak where many arrows could be inserted in the DOM. ([#568](https://github.com/infor-design/enterprise-ng/issues/568))
- `[Pager]` Fixed a bug where clicking disabled buttons caused a refresh of the page in NG. ([#2170](https://github.com/infor-design/enterprise/issues/2170))
- `[Slider]` Updated the color variant logic to match new uplift theming. ([#2647](https://github.com/infor-design/enterprise/issues/2647))
- `[Tabs]` Fixed a memory leak caused by removing a tab. ([#2686](https://github.com/infor-design/enterprise/issues/2686))
- `[Toast]` Fixed memory leak issues after destroy. ([#2634](https://github.com/infor-design/enterprise/issues/2634))
- `[Toolbar]` Fixed the conditions for when `noSearchfieldReinvoke` destroys an inner Searchfield that's been previously invoked. ([PR#2738](https://github.com/infor-design/enterprise/pull/2738))
- `[Uplift Theme]` Various improvements to the Dark/Contrast variants, with a focus on passing WCAG ([#2541](https://github.com/infor-design/enterprise/issues/2541)) ([#2588](https://github.com/infor-design/enterprise/issues/2588))

### v4.21.0 Chores & Maintenance

- `[Custom Builds]` Improved Sass builder's ability to code split and include partials once. ([#1038](https://github.com/infor-design/enterprise/issues/1038))

(61 Issues Solved This Release, Backlog Enterprise 335, Backlog Ng 76, 867 Functional Tests, 880 e2e Tests)

## v4.20.0

### v4.20.0 Deprecation

- `[ListFilter]` Deprecated `startsWith` in favor of `wordStartsWith`, due to the addition of the `phraseStartsWith` filterMode. ([#1606](https://github.com/infor-design/enterprise/issues/1606))
- `[Popdown]` Deprecated `Popdown` in favor of `Popover`. Both components have similar functionality and we want to trim the code logic down. ([#2468](https://github.com/infor-design/enterprise/issues/2468))
- `[StepProcess]` Deprecated `StepProcess` as the component is no longer commonly used. We will remove it within 3-6 versions. ([#1476](https://github.com/infor-design/enterprise/issues/1476))
- `[CompositeForm]` Deprecated `CompositeForm` as the component is no longer commonly used. We will remove it within 3-6 versions. ([#1476](https://github.com/infor-design/enterprise/issues/1476))
- `[FieldOptions]` Deprecated `FieldOptions` as the component is no longer commonly used. We will remove it within 3-6 versions. ([#1476](https://github.com/infor-design/enterprise/issues/1476))

### v4.20.0 Features

- `[Datagrid]` Added support to resize column widths after a value change via the stretchColumnOnChange setting. ([#2174](https://github.com/infor-design/enterprise/issues/2174))
- `[Datagrid]` Added a Sort Function to the datagrid column to allow the value to be formatted for the sort. ([#2274](https://github.com/infor-design/enterprise/issues/2274)))
- `[Datagrid]` Added placeholder functionality to Lookup, Dropdown, and Decimal Formatters. ([#2408](https://github.com/infor-design/enterprise/issues/2408)))
- `[Datagrid]` Added support to restrict the size of a column with minWidth and maxWidth setting on the column. ([#2313](https://github.com/infor-design/enterprise/issues/2313))
- `[Datagrid]` Automatically remove nonVisibleCellError when a row is removed. ([#2436](https://github.com/infor-design/enterprise/issues/2436))
- `[Datagrid]` Fixed header alignment with textOverflow ellipsis setting. ([#2351](https://github.com/infor-design/enterprise/issues/2351))
- `[Datagrid]` Fixed an issue where code-block editor focus was not working. ([#526](https://github.com/infor-design/enterprise-ng/issues/526))
- `[Datagrid]` Automatically remove nonVisibleCellError when a row is removed. ([#2436](https://github.com/infor-design/enterprise/issues/2436))
- `[Datagrid]` Add a fix to show ellipsis text on lookups in the datagrid filter. ([#2122](https://github.com/infor-design/enterprise/issues/2122))
- `[Datagrid]` Made grouping work better with editable, including fixes to addRow, removeRow, messages, and dirty indication. ([#1851](https://github.com/infor-design/enterprise/issues/1851))
- `[Datagrid]` Changed the beforeCommitCellEdit event into a function on the column that is synchronous. ([#2442](https://github.com/infor-design/enterprise/issues/2442))
- `[Datagrid]` Fixed a bug that the selected event would fire when no rows are deselected and on initial load. ([#2472](https://github.com/infor-design/enterprise/issues/2472))
- `[Datagrid]` Removed a white background from the colorpicker editor in high contrast theme. ([#1574](https://github.com/infor-design/enterprise/issues/1574))
- `[Datepicker]` Made the showMonthYearPicker option true by default and added a newly designed panel to select the year and day. ([#1958](https://github.com/infor-design/enterprise/issues/1958))
- `[Datepicker]` Fixed a layout issue in IE 11 with the datepicker title. ([#2598](https://github.com/infor-design/enterprise/issues/2598))
- `[Datepicker]` Fixed issues with the mask when using the range picker. ([#2597](https://github.com/infor-design/enterprise/issues/2597))
- `[Dropdown]` Fixed an issue where ellipsis was not working when use firefox new tab. ([#2236](https://github.com/infor-design/enterprise/issues/2236))
- `[Form Compact]` Added checkboxes/radios, and improved visual style. ([#2193](https://github.com/infor-design/enterprise/issues/2193))
- `[Images]` Created an additional image class to apply focus state without coercing width and height. ([#2025](https://github.com/infor-design/enterprise/issues/2025))
- `[ListFilter]` Added `phraseStartsWith` filterMode for only matching a search term against the beginning of a string. ([#1606](https://github.com/infor-design/enterprise/issues/1606))
- `[Multiselect]` Changed interactions in filtered lists to no longer reset text inside the search input and the contents of the list. ([#920](https://github.com/infor-design/enterprise/issues/920))
- `[Toast]` Added api settings for drag drop and save position. ([#1876](https://github.com/infor-design/enterprise/issues/1876))
- `[Uplift Theme]` Various minor improvements. ([#2318](https://github.com/infor-design/enterprise/issues/2318))

### v4.20.0 Fixes

- `[Alerts]` Removed dirty tracker from the page due to layout issues. ([#1679](https://github.com/infor-design/enterprise/issues/1679))
- `[App Menu]` Fixed an issue where the lower toolbar inverts left and right keyboard actions. ([#2240](https://github.com/infor-design/enterprise/issues/2240))
- `[Bar Chart]` Fixed an issue where the tooltip would not show. ([#2097](https://github.com/infor-design/enterprise/issues/2097))
- `[Calendar]` Added more information to the onMonthRendered callback. ([#2419](https://github.com/infor-design/enterprise/issues/2419))
- `[Calendar]` Changed updated method so it can reinit the calendar with new data. ([#2419](https://github.com/infor-design/enterprise/issues/2419))
- `[Calendar]` Fixed stack exceeded error in angular using updated and legend. ([#2419](https://github.com/infor-design/enterprise/issues/2419))
- `[Calendar]` Added an eventclick and eventdoubleclick information to the onMonthRendered callback. ([#2419](https://github.com/infor-design/enterprise/issues/2419))
- `[Calendar]` Allow Validation of the Calendar Popup. ([#1742](https://github.com/infor-design/enterprise/issues/1742))
- `[Calendar]` Prevent double click from reopening the event popup. ([#1705](https://github.com/infor-design/enterprise/issues/1705))
- `[Calendar]` Enable vertical scrolling at short window sizes in monthview. ([#2489](https://github.com/infor-design/enterprise/issues/2489))
- `[Charts]` Made fixes so all charts change color in uplift theme. ([#2058](https://github.com/infor-design/enterprise/issues/2058))
- `[Charts]` Fixes dynamic tooltips on a bar chart. ([#2447](https://github.com/infor-design/enterprise/issues/2447))
- `[Colorpicker]` Fixed colorpicker left and right keys advanced oppositely in right-to-left mode. ([#2352](https://github.com/infor-design/enterprise/issues/2352))
- `[Column Chart]` Fixed an issue where the tooltip would not show. ([#2097](https://github.com/infor-design/enterprise/issues/2097))
- `[Datagrid]` Fixes an issue where method selectedRows() was returning incorrect information when new row added via addRow(). ([#1794](https://github.com/infor-design/enterprise/issues/1794))
- `[Datagrid]` Fixed the text width functions for better auto sized columns when using editors and special formatters. ([#2270](https://github.com/infor-design/enterprise/issues/2270))
- `[Datagrid]` Fixes the alignment of the alert and warning icons on a lookup editor. ([#2175](https://github.com/infor-design/enterprise/issues/2175))
- `[Datagrid]` Fixes tooltip on the non displayed table errors. ([#2264](https://github.com/infor-design/enterprise/issues/2264))
- `[Datagrid]` Fixes an issue with alignment when toggling the filter row. ([#2332](https://github.com/infor-design/enterprise/issues/2332))
- `[Datagrid]` Fixes an issue where method setFilterConditions() were not working for multiselect filter. ([#2414](https://github.com/infor-design/enterprise/issues/2414))
- `[Datagrid]` Fixes an error on tree grid when using server-side paging. ([#2132](https://github.com/infor-design/enterprise/issues/2132))
- `[Datagrid]` Fixed an issue where autocompletes popped up on cell editors. ([#1575](https://github.com/infor-design/enterprise/issues/1575))
- `[Datagrid]` Fixes reset columns to set the correct hidden status. ([#2315](https://github.com/infor-design/enterprise/issues/2315))
- `[Datagrid]` Fixes the filtering of null values. ([#2336](https://github.com/infor-design/enterprise/issues/2336))
- `[Datagrid]` Fixed an issue where performance was significantly slower for export methods. ([#2291](https://github.com/infor-design/enterprise/issues/2291))
- `[Datagrid]` Fixes a bug that stopped the search in datagrid personalization from working. ([#2299](https://github.com/infor-design/enterprise/issues/2299))
- `[Datagrid]` Fixes an error on tree grid when using server-side paging. ([#2132](https://github.com/infor-design/enterprise/issues/2132))
- `[Datagrid]` Fixed an issue where autocompletes popped up on cell editors. ([#1575](https://github.com/infor-design/enterprise/issues/1575))
- `[Datagrid]` Fixes the filtering of null values. ([#2336](https://github.com/infor-design/enterprise/issues/2336))
- `[Datagrid]` Fixed an issue where performance was significantly slower for export methods. ([#2291](https://github.com/infor-design/enterprise/issues/2291))
- `[Datagrid]` Fixed an issue where source would not fire on sorting. ([#2390](https://github.com/infor-design/enterprise/issues/2390))
- `[Datagrid]` Fixes the styling of non editable checkbox cells so they look disabled. ([#2340](https://github.com/infor-design/enterprise/issues/2340))
- `[Datagrid]` Changed the dynamic column tooltip function to pass the row and more details. This changes the order of parameters but since this feature is new did not consider this a breaking change. If you are using this please take note. ([#2333](https://github.com/infor-design/enterprise/issues/2333))
- `[Datagrid]` Fixed a bug is the isEditable column callback in editable tree grid where some data was missing in the callback. ([#2357](https://github.com/infor-design/enterprise/issues/2357))
- `[Datepicker]` Removed the advanceMonths option as the dropdowns for this are no longer there in the new design. ([#970](https://github.com/infor-design/enterprise/issues/970))
- `[Datepicker]` Fixed an issue where range selection was not working. ([#2569](https://github.com/infor-design/enterprise/issues/2569))
- `[Datepicker]` Fixed some issue where footer buttons were not working properly with range selection. ([#2595](https://github.com/infor-design/enterprise/issues/2595))
- `[Datepicker]` Fixed an issue where time was not updating after change on range selection. ([#2599](https://github.com/infor-design/enterprise/issues/2599))
- `[Datagrid]` Fixed a bug where deselect all would not deselect some rows when using grouping. ([#1796](https://github.com/infor-design/enterprise/issues/1796))
- `[Datagrid]` Fixed a bug where summary counts in grouping would show even if the group is collapsed. ([#2221](https://github.com/infor-design/enterprise/issues/2221))
- `[Datagrid]` Fixed issues when using paging (client side) and removeRow. ([#2590](https://github.com/infor-design/enterprise/issues/2590))
- `[Demoapp]` When displaying Uplift theme, now shows the correct alternate fonts for some locales when switching via the `locale` query string. ([#2365](https://github.com/infor-design/enterprise/issues/2365))
- `[Dropdown]` Fixed a memory leak when calling destroy. ([#2493](https://github.com/infor-design/enterprise/issues/2493))
- `[Editor]` Fixed a bug where tab or shift tab would break out of the editor when doing an indent/outdent. ([#2421](https://github.com/infor-design/enterprise/issues/2421))
- `[Editor]` Fixed a bug where the dirty indicator would be hidden above. ([#2577](https://github.com/infor-design/enterprise/issues/2577))
- `[Fieldfilter]` Fixed an issue where fields were getting wrap to second line on iPhone SE. ([#1861](https://github.com/infor-design/enterprise/issues/1861))
- `[Fieldfilter]` Fixed an issue where Dropdown was not switching mode on example page. ([#2288](https://github.com/infor-design/enterprise/issues/2288))
- `[Field Options]` Fixed an issue where input example was not working. ([#2348](https://github.com/infor-design/enterprise/issues/2348))
- `[Homepages]` Fixed an issue where personalize and chart text colors were not working with hero. ([#2097](https://github.com/infor-design/enterprise/issues/2097))
- `[Images]` Fixed an issue where images were not tabbable or receiving a visual focus state. ([#2025](https://github.com/infor-design/enterprise/issues/2025))
- `[Listview]` Fixed a bug that caused the listview to run initialize too many times. ([#2179](https://github.com/infor-design/enterprise/issues/2179))
- `[Lookup]` Added `autocomplete="off"` to lookup input fields to prevent browser interference. ([#2366](https://github.com/infor-design/enterprise/issues/2366))
- `[Lookup]` Fixed a bug that caused a filter to reapply when reopening the modal. ([#2566](https://github.com/infor-design/enterprise/issues/2566))
- `[Lookup]` Fixed a bug that caused a selections to reapply when reopening the modal. ([#2568](https://github.com/infor-design/enterprise/issues/2568))
- `[Locale]` Fixed race condition when using initialize and loading locales with a parent locale. ([#2540](https://github.com/infor-design/enterprise/issues/2540))
- `[Lookup]` Fixed a double scrollbar when the modal needs to be scrolled. ([#2586](https://github.com/infor-design/enterprise/issues/2586))
- `[Modal]` Fixed an issue where the modal component would disappear if its content had a checkbox in it in RTL. ([#332](https://github.com/infor-design/enterprise-ng/issues/332))
- `[Modal]` Fixed an issue where tabbing was very slow on large DOMs in IE 11. ([#2607](https://github.com/infor-design/enterprise/issues/2607))
- `[Personalization]` Fixed an issue where the text color was too dark. Changed the text color to be more readable in high contrast mode. ([#2539](https://github.com/infor-design/enterprise/issues/2539))
- `[Personalization]` Updated some of the colors to more readable in contrast mode. ([#2097](https://github.com/infor-design/enterprise/issues/2097))
- `[Personalization]` Fixes an issue where text color was too dark. ([#2476](https://github.com/infor-design/enterprise/issues/2476))
- `[Pager]` Fixed an issue where click was not firing on any of the buttons with ie11. ([#2560](https://github.com/infor-design/enterprise/issues/2560))
- `[Pager]` Added a complete Popupmenu settings object for configuring the Page Size Selector Button, and deprecated the `attachPageSizeMenuToBody` setting in favor of `pageSizeMenuSettings.attachToBody`. ([#2356](https://github.com/infor-design/enterprise/issues/2356))
- `[Pager]` Fixed memory leak when using the `attachToBody` setting to change the menu's render location. ([#2482](https://github.com/infor-design/enterprise/issues/2482))
- `[Popdown]` Fixed usability issue where the Popdown could close prematurely when attempting to use inner components, such as Dropdowns. ([#2092](https://github.com/infor-design/enterprise/issues/2092))
- `[Popover]` Correctly align the popover close button. ([#1576](https://github.com/infor-design/enterprise/issues/1576))
- `[Popover]` Fixed an issue where buttons inside the popover would overflow at smaller screen sizes. ([#2271](https://github.com/infor-design/enterprise/issues/2271))
- `[Popupmenu]` Fixed an issue where js error was showing after removing a menu item. ([#414](https://github.com/infor-design/enterprise-ng/issues/414))
- `[Popupmenu]` Fixed a layout issue on disabled checkboxes in multiselect popupmenus. ([#2340](https://github.com/infor-design/enterprise/issues/2340))
- `[Popupmenu]` Fixed a bug on IOS that prevented menu scrolling. ([#645](https://github.com/infor-design/enterprise/issues/645))
- `[Popupmenu]` Fixed a bug on IOS that prevented some submenus from showing. ([#1928](https://github.com/infor-design/enterprise/issues/1928))
- `[Popupmenu]` Added a type-check during building/rebuilding of submenus that prevents an error when a submenu `<ul>` tag is not present. ([#2458](https://github.com/infor-design/enterprise/issues/2458))
- `[Scatter Plot]` Fixed the incorrect color on the tooltips. ([#1066](https://github.com/infor-design/enterprise/issues/1066))
- `[Stepprocess]` Fixed an issue where a newly enabled step is not shown. ([#2391](https://github.com/infor-design/enterprise/issues/2391))
- `[Searchfield]` Fixed an issue where the close icon on a searchfield is inoperable. ([#2578](https://github.com/infor-design/enterprise/issues/2578))
- `[Searchfield]` Fixed strange alignment of text/icons on the Uplift theme. ([#2612](https://github.com/infor-design/enterprise/issues/2612))
- `[Tabs]` Fixed the more tabs button to style as disabled when the tabs component is disabled. ([#2347](https://github.com/infor-design/enterprise/issues/2347))
- `[Tabs]` Added the select method inside the hide method to ensure proper focusing of the selected tab. ([#2346](https://github.com/infor-design/enterprise/issues/2346))
- `[Tabs]` Added an independent count for adding new tabs and their associated IDs to prevent duplication. ([#2345](https://github.com/infor-design/enterprise/issues/2345))
- `[Toolbar]` Fixed memory leaks. ([#2496](https://github.com/infor-design/enterprise/issues/2496))
- `[Toolbar]` Fixed an issue where `noSearchfieldReinvoke` was not being respected during the teardown method, causing lifecycle issues in Angular. ([#2691](https://github.com/infor-design/enterprise/issues/2691))
- `[Toolbar Flex]` Removed a 100% height on the toolbar which caused issues when nested in some situations. ([#474](https://github.com/infor-design/enterprise-ng/issues/474))
- `[Listview]` Fixed search to work when not using templates. ([#466](https://github.com/infor-design/enterprise-ng/issues/466))

### v4.20.0 Chores & Maintenance

- `[Build]` Add a file verification tool to the build process to ensure all necessary files are present. ([#2384](https://github.com/infor-design/enterprise/issues/2384))
- `[Demo App]` Add the uplift theme to the theme switcher menu. ([#2335](https://github.com/infor-design/enterprise/issues/2335))
- `[Demo App]` Fixed routing issues that could cause 500 errors or crash the Demoapp. ([#2343](https://github.com/infor-design/enterprise/issues/2343))
- `[Demo App]` Fixed an issue where the sorting was wrong on compressor data. ([#2390](https://github.com/infor-design/enterprise/issues/2390))

(95 Issues Solved This Release, Backlog Enterprise 296, Backlog Ng 79, 852 Functional Tests, 865 e2e Tests)

## v4.19.3

- `[Datagrid]` Fixes the multiselect filter on header from reloading during serverside filtering. ([#2383](https://github.com/infor-design/enterprise/issues/2383))
- `[Datagrid]` Fixed an issue where contextmenu was not opening with first click. ([#2398](https://github.com/infor-design/enterprise/issues/2398))
- `[Datagrid / Tooltip]` Fixed an error on some datagrid cells when tooltips are attached. ([#2403](https://github.com/infor-design/enterprise/issues/2403))

## v4.19.2

- `[Build]` Fixes missing minified files in the build and a missing svg-extended.html deprecated file for backwards compatibility. ([Teams](https://bit.ly/2FlzYCT))

## v4.19.0

### v4.19.0 Deprecations

- `[CSS]` The Soho light theme CSS file has been renamed from `light-theme.css` to `theme-soho-light.css` ([1972](https://github.com/infor-design/enterprise/issues/1972))
- `[CSS]` The Soho dark theme CSS file has been renamed from `dark-theme.css` to `theme-soho-dark.css` ([1972](https://github.com/infor-design/enterprise/issues/1972))
- `[CSS]` The Soho high-contrast theme CSS file has been renamed from `high-contrast-theme.css` to `theme-soho-contrast.css` ([1972](https://github.com/infor-design/enterprise/issues/1972))
- `[Datagrid]` The older savedColumns method has been deprecated since 4.10 and is now removed. Use saveUserSettings instead. ([#1766](https://github.com/infor-design/enterprise/issues/1766))

### v4.19.0 Features

- `[App Menu]` Improved style of personalized app menu. ([#2195](https://github.com/infor-design/enterprise/pull/2195))
- `[Column]` Added support to existing custom tooltip content in the callback setting. ([#1909](https://github.com/infor-design/enterprise/issues/1909))
- `[Contextual Action Panel]` Fixed an issue where the close button was misaligned. ([#1943](https://github.com/infor-design/enterprise/issues/1943))
- `[Datagrid]` Added support for disabling rows by data or a dynamic function, rows are disabled from selection and editing. ([#1614](https://github.com/infor-design/enterprise/issues/1614))
- `[Datagrid]` Fixes a column alignment issue when resizing and sorting columns that were originally set to percentage width. ([#1797](https://github.com/infor-design/enterprise/issues/1797))
- `[Datagrid]` Fixes a column alignment issue when there are duplicate column ids. ([#1797](https://github.com/infor-design/enterprise/issues/1797))
- `[Datagrid]` Fixes a column alignment by clearing a cache to help prevent column misalignment from randomly happening. ([#1797](https://github.com/infor-design/enterprise/issues/1797))
- `[Datagrid]` Fixes an issue that caused the active page to not restore correctly when saving user settings, . ([#1766](https://github.com/infor-design/enterprise/issues/1766))
- `[Datagrid]` Fixes an issue with dropdown filters when the ids are numbers. ([#1879](https://github.com/infor-design/enterprise/issues/1879))
- `[Datagrid]` Fixed alignment issues in the new uplift theme. ([#2212](https://github.com/infor-design/enterprise/issues/2212))
- `[Datagrid]` Fixes Datagrid time filtering for string type dates. ([#2281](https://github.com/infor-design/enterprise/issues/2281))
- `[Form Compact]` Adds support for Datepicker, Timepicker, Lookup, and File Uploader fields. ([#1955](https://github.com/infor-design/enterprise/issues/1955))
- `[Keyboard]` Added a new API that you can call at anytime to see what key is being pressed at the moment. ([#1906](https://github.com/infor-design/enterprise/issues/1906))
- `[Targeted/Completion Chart]` Added back the ability to inline svg icons and hyperlinks. ([#2152](https://github.com/infor-design/enterprise/issues/2152))
- `[Themes]` Added support for multiple themes in the demo app and renamed distribute Uplift (only) theme files. ([#1972](https://github.com/infor-design/enterprise/issues/1972))

### v4.19.0 Fixes

- `[App Menu]` Fixed an issue where the menu would not be entirely colored if short. ([#2062](https://github.com/infor-design/enterprise/issues/2062))
- `[App Menu]` Changed the scroll area to the outside when using a footer. ([#2062](https://github.com/infor-design/enterprise/issues/2062))
- `[App Menu]` Expandable area updates within application menu. ([#1982](https://github.com/infor-design/enterprise/pull/1982))
- `[App Menu]` Fixed an issue where role switcher was not clickable with long title. ([#2060](https://github.com/infor-design/enterprise/issues/2060))
- `[App Menu]` Fixed an issue where it was not possible to manually add a filter field that you can control on your own. Caveat to this is if you set filterable: false it will no longer remove the filter field from the DOM, if you do that you must now do it manually. ([#2066](https://github.com/infor-design/enterprise/issues/2066))
- `[App Menu]` Added support for mobile when dismissOnClickMobile setting is true to dismiss application menu when a role is selected. ([#2520](https://github.com/infor-design/enterprise/issues/2520))
- `[App Menu]` Fixed an issue with the logo which was positioned badly when scrolling. ([#2116](https://github.com/infor-design/enterprise/issues/2116))
- `[Calendar]` Fixed some bugs having a calendar month along or just a legend, fixed the clicking of upcoming days and added a dblclick even emitter. ([#2149](https://github.com/infor-design/enterprise/issues/2149))
- `[Colorpicker]` Fixed an issue where the colorpicker label is cut off in extra small input field. ([#2023](https://github.com/infor-design/enterprise/issues/2023))
- `[Colorpicker]` Fixed an issue where the colorpickers are not responsive at mobile screen sizes. ([#1995](https://github.com/infor-design/enterprise/issues/1995))
- `[Colorpicker]` Fixed an issue where the text is not visible on IE11 after choosing a color. ([#2134](https://github.com/infor-design/enterprise/issues/2134))
- `[Completion Chart]` Cleaned up excessive padding in some cases. ([#2171](https://github.com/infor-design/enterprise/issues/2171))
- `[Context Menu]` Fixes a bug where a left click on the originating field would not close a context menu opened with a right click. ([#1992](https://github.com/infor-design/enterprise/issues/1992))
- `[Contextual Action Panel]` Fixed an issue where the CAP title is too close to the edge at small screen sizes. ([#2249](https://github.com/infor-design/enterprise/issues/2249))
- `[Datagrid]` Fixed an issue where using the context menu with datagrid was not properly destroyed which being created multiple times. ([#392](https://github.com/infor-design/enterprise-ng/issues/392))
- `[Datagrid]` Fixed charts in columns not resizing correctly to short row height. ([#1930](https://github.com/infor-design/enterprise/issues/1930))
- `[Datagrid]` Fixed an issue for xss where console.log was not sanitizing and make grid to not render. ([#1941](https://github.com/infor-design/enterprise/issues/1941))
- `[Datagrid]` Fixed charts in columns not resizing correctly to short row height. ([#1930](https://github.com/infor-design/enterprise/issues/1930))
- `[Datagrid]` Fixed a layout issue on primary buttons in expandable rows. ([#1999](https://github.com/infor-design/enterprise/issues/1999))
- `[Datagrid]` Fixed a layout issue on short row grouped header buttons. ([#2005](https://github.com/infor-design/enterprise/issues/2005))
- `[Datagrid]` Fixed an issue where disabled button color for contextual toolbar was not applying. ([#2150](https://github.com/infor-design/enterprise/issues/2150))
- `[Datagrid]` Fixed an issue for xss where console.log was not sanitizing and make grid to not render. ([#1941](https://github.com/infor-design/enterprise/issues/1941))
- `[Datagrid]` Added an onBeforeSelect call back that you can return false from to disable row selection. ([#1906](https://github.com/infor-design/enterprise/issues/1906))
- `[Datagrid]` Fixed an issue where header checkbox was not sync after removing selected rows. ([#2226](https://github.com/infor-design/enterprise/issues/2226))
- `[Datagrid]` Fixed an issue where custom filter conditions were not setting up filter button. ([#2234](https://github.com/infor-design/enterprise/issues/2234))
- `[Datagrid]` Fixed an issue where pager was not updating while removing rows. ([#1985](https://github.com/infor-design/enterprise/issues/1985))
- `[Datagrid]` Adds a function to add a visual dirty indictaor and a new function to get all modified rows. Modified means either dirty, in-progress or in error. Existing API's are not touched. ([#2091](https://github.com/infor-design/enterprise/issues/2091))
- `[Datagrid]` Fixes an error when saving columns if you have a lookup column. ([#2279](https://github.com/infor-design/enterprise/issues/2279))
- `[Datagrid]` Fixed a bug with column reset not working sometimes. ([#1921](https://github.com/infor-design/enterprise/issues/1921))
- `[Datagrid]` Fixed grouped headers not sorting when selectable is multiselect. ([#2251](https://github.com/infor-design/enterprise/issues/2251))
- `[Datagrid]` Fixed a bug where the sort indicator disappeared when changing pages. ([#2228](https://github.com/infor-design/enterprise/issues/2228))
- `[Datagrid]` Fixed rendering on modals with single columns. ([#1923](https://github.com/infor-design/enterprise/issues/1923))
- `[Datagrid]` Fixed double firing of popupmenu events. ([#2140](https://github.com/infor-design/enterprise/issues/2140))
- `[Datagrid]` Fixed incorrect pattern in filterConditions. ([#2159](https://github.com/infor-design/enterprise/issues/2159))
- `[Datepicker]` Fixed an issue loading on IE 11. ([#2183](https://github.com/infor-design/enterprise-ng/issues/2183))
- `[Dropdown]` Fixed the dropdown appearing misaligned at smaller screen sizes. ([#2248](https://github.com/infor-design/enterprise/issues/2248))
- `[Editor]` Fixed an issue where button state for toolbar buttons were wrong when clicked one after another. ([#391](https://github.com/infor-design/enterprise/issues/391))
- `[Hierarchy]` Fixed a bug where the hierarchy will only partially load with two instances on a page. ([#2205](https://github.com/infor-design/enterprise/issues/2205))
- `[Field Options]` Fixed an issue where field options were misaligning, especially spin box was focusing outside of the field. ([#1862](https://github.com/infor-design/enterprise/issues/1862))
- `[Field Options]` Fixed a border alignment issue. ([#2107](https://github.com/infor-design/enterprise/issues/2107))
- `[Fileuploader]` Fixed an issue where the fileuploader icon and close icon were misplaced and not visible in RTL after uploading a file. ([#2098](https://github.com/infor-design/enterprise/issues/2098))
- `[Fileuploader]` Fixed an issue where backspace in IE11 caused the browser to go back instead of removing the uploaded file from the input. ([#2184](https://github.com/infor-design/enterprise/issues/2184))
- `[Input]` Improved alignment of icons in the uplift theme input components. ([#2072](https://github.com/infor-design/enterprise/issues/2072))
- `[Listview]` Improved accessibility when configured as selectable (all types), as well as re-enabled accessibility e2e Tests. ([#403](https://github.com/infor-design/enterprise/issues/403))
- `[Locale]` Synced up date and time patterns with the CLDR several time patterns in particular were corrected. ([#2022](https://github.com/infor-design/enterprise/issues/2022))
- `[Locale]` Fixed an issue loading duplicate locales such as en-GB where the strings are copies, before you might get undefined strings. ([#2216](https://github.com/infor-design/enterprise/issues/2216))
- `[Locale]` Added support for es-419 locale. ([#2204](https://github.com/infor-design/enterprise/issues/2204))
- `[Locale]` Restored functionality for dynamically changing fonts for some languages. ([#2144](https://github.com/infor-design/enterprise/issues/2144))
- `[Modal]` Fixed a demoapp issue where the select all checkbox wasn't selecting all. ([2225](https://github.com/infor-design/enterprise/issues/2225))
- `[Monthview]` Fixed an issue where the previous and next buttons were not correctly reversed in right-to-left mode. ([1910](https://github.com/infor-design/enterprise/issues/1910))
- `[Personalization]` Changed the default turquoise personalization to a darker one. ([#2063](https://github.com/infor-design/enterprise/issues/2063))
- `[Personalization]` Changed the default turquoise personalization to a darker one. ([#2063](https://github.com/infor-design/enterprise/issues/2063))
- `[Personalization]` Added a default option to the personalization color pickers. ([#2063](https://github.com/infor-design/enterprise/issues/2063))
- `[Personalization]` Added more classes and examples for the personalization colors so that you can personalize certain form elements. ([#2120](https://github.com/infor-design/enterprise/issues/2120))
- `[Personalization]` Added several form examples with buttons and completion chart that can be personalized. ([#1963](https://github.com/infor-design/enterprise/issues/1963))
- `[Personalization]` Added an example of normal tabs behaving like header tabs in a personalized area. ([#1962](https://github.com/infor-design/enterprise/issues/1962))
- `[Personalization]` Added completion chart and alerts to the list of header items that will work when personalized. ([#2171](https://github.com/infor-design/enterprise/issues/2171))
- `[Personalization]` Fixed a bug where the overlay would not disappear when manually loading stylesheets. ([#2258](https://github.com/infor-design/enterprise/issues/2258))
- `[Popupmenu]` Fixed an issue where disabled submenus were opening on mouseover. ([#1863](https://github.com/infor-design/enterprise/issues/1863))
- `[Radios]` Fixed an issue where in `RTL` the radio seems visually separate from it's label. ([#2096](https://github.com/infor-design/enterprise/issues/2096))
- `[Summary Form]` Updated to improve readability. ([#1765](https://github.com/infor-design/enterprise/issues/1765))
- `[Targeted Achievement]` Updated to work in uplift theme. ([#2220](https://github.com/infor-design/enterprise/issues/2220))
- `[Timepicker]` Fixed an issue where AM/PM dropdown tooltip was displaying on android devices. ([#1446](https://github.com/infor-design/enterprise/issues/1446))
- `[Timepicker]` Fixed an issue where dropdown popup was out of position on android devices. ([#2021](https://github.com/infor-design/enterprise/issues/2021))
- `[Timepicker]` Updated the Swedish translation for Set Time. ([#2153](https://github.com/infor-design/enterprise/issues/2153))
- `[Tree]` Fixed an issue where children property null was breaking tree to not render. ([#1908](https://github.com/infor-design/enterprise/issues/1908))

### v4.19.0 Chores & Maintenance

- `[General]` Updated to jquery 3.4.1 to fix a jquery bug seen occasionally. ([#2109](https://github.com/infor-design/enterprise/issues/2109))
- `[General]` Fixed relative links in several markdown files.
- `[Demo App]` Fixed CSP and handling of image paths for better support of images in examples on IDS demo sites (demo.design.infor.com). ([#1888](https://github.com/infor-design/enterprise/issues/1888))
- `[Personalize]` Separated personalization styles into standalone file for improved maintainability. ([#2127](https://github.com/infor-design/enterprise/issues/2127))

(84 Issues Solved This Release, Backlog Enterprise 311, Backlog Ng 79, 839 Functional Tests, 876 e2e Tests)

## v4.18.2

### v4.18.2 Fixes

- `[Autocomplete]` Fixed an XSS injection issue. ([#502](https://github.com/infor-design/enterprise-ng/issues/502)).
- `[Dropdown]` Fixed an XSS injection issue. ([#503](https://github.com/infor-design/enterprise-ng/issues/503)).

## v4.18.1

### v4.18.1 Fixes

- `[Input]` Added backwards-compatibility for previous accessibility changes to labels. ([#2118](https://github.com/infor-design/enterprise/issues/2118)). Additional information can be found in the [Form Component documentation](https://github.com/infor-design/enterprise/blob/4.18.x/src/components/form/readme.md#field-labels).

## v4.18.0

### v4.18.0 Features

- `[App Menu]` Added support for personalization by adding the `is-personalizable` class the menu will now change colors along with headers ([#1847](https://github.com/infor-design/enterprise/issues/1847))
- `[App Menu]` Added a special role switcher dropdown to change the menu role. ([#1935](https://github.com/infor-design/enterprise/issues/1935))
- `[Personalize]` Added classes for the personalization colors so that you can personalize certain form elements. ([#1847](https://github.com/infor-design/enterprise/issues/1847))
- `[Expandable Area]` Added example of a standalone button the toggles a form area. ([#1935](https://github.com/infor-design/enterprise/issues/1935))
- `[Datagrid]` Added support so if there are multiple inputs within an editor they work with the keyboard tab key. ([#355](https://github.com/infor-design/enterprise-ng/issues/355))
- `[Datagrid]` Fixed an error on IE when doing an excel export. ([#2018](https://github.com/infor-design/enterprise/issues/2018))
- `[Editor]` Added a JS setting and CSS styles to support usage of a Flex Toolbar ([#1120](https://github.com/infor-design/enterprise/issues/1120))
- `[Header]` Added a JS setting and CSS styles to support usage of a Flex Toolbar ([#1120](https://github.com/infor-design/enterprise/issues/1120))
- `[Mask]` Added a setting for passing a locale string, allowing Number masks to be localized.  This enables usage of the `groupSize` property, among others, from locale data in the Mask. ([#440](https://github.com/infor-design/enterprise/issues/440))
- `[Masthead]` Added CSS styles to support usage of a Flex Toolbar ([#1120](https://github.com/infor-design/enterprise/issues/1120))
- `[Notification]` Added example of a Widget/Card with notification and add code to truncate the text (via ellipsis) if it is lengthy. ([#1881](https://github.com/infor-design/enterprise/issues/1881))
- `[Theme/Colors]` Added new component for getting theme and color information. This is used throughout the code. There was a hidden property `Soho.theme`, if you used this in some way you should now use `Soho.theme.currentTheme`. ([#1866](https://github.com/infor-design/enterprise/issues/1866))

### v4.18.0 Fixes

- `[App Menu]` Fixed some accessibility issues on the nav menu. ([#1721](https://github.com/infor-design/enterprise/issues/1721))
- `[Busy Indicator]` Fixed a bug that causes a javascript error when the busy indicator is used on the body tag. ([#1918](https://github.com/infor-design/enterprise/issues/1918))
- `[Css/Sass]` Fixed an issue where the High Contrast theme and Uplift theme were not using the right tokens. ([#1897](https://github.com/infor-design/enterprise/pull/1897))
- `[Colors]` Fixed the color palette demo page to showcase the correct hex values based on the current theme ([#1801](https://github.com/infor-design/enterprise/issues/1801))
- `[Contextual Action Panel]` Fixed an issue where cap modal would only open the first time. ([#1993](https://github.com/infor-design/enterprise/issues/1993))
- `[Datepicker]` Fixed an issue in NG where the custom validation is removed during the teardown of a datepicker.([NG #411](https://github.com/infor-design/enterprise-ng/issues/411))
- `[Datagrid]` Fixed an issue where lookup filterConditions were not rendering. ([#1873](https://github.com/infor-design/enterprise/issues/1873))
- `[Datagrid]` Fixed an issue where when using filtering and server side paging the filter operations would cause two ajax requests. ([#2069](https://github.com/infor-design/enterprise/issues/2069))
- `[Datagrid]` Fixed issue where header columns are misaligned with body columns on load. ([#1892](https://github.com/infor-design/enterprise/issues/1892))
- `[Datagrid]` Fixed an issue where filtering was missing translation. ([#1900](https://github.com/infor-design/enterprise/issues/1900))
- `[Datagrid]` Fixed an issue with the checkbox formatter where string based 1 or 0 would not work as a dataset source. ([#1948](https://github.com/infor-design/enterprise/issues/1948))
- `[Datagrid]` Fixed a bug where text would be misaligned when repeatedly toggling the filter row. ([#1969](https://github.com/infor-design/enterprise/issues/1969))
- `[Datagrid]` Added an example of expandOnActivate on a customer editor. ([#353](https://github.com/infor-design/enterprise-ng/issues/353))
- `[Datagrid]` Added ability to pass a function to the tooltip option for custom formatting. ([#354](https://github.com/infor-design/enterprise-ng/issues/354))
- `[Datagrid]` Fixed `aria-checked` not toggling correctly on selection of multiselect checkbox. ([#1961](https://github.com/infor-design/enterprise/issues/1961))
- `[Datagrid]` Fixed incorrectly exported CSV/Excel data. ([#2001](https://github.com/infor-design/enterprise/issues/2001))
- `[Dropdown]` Changed the way dropdowns work with screen readers to be a collapsible listbox.([#404](https://github.com/infor-design/enterprise/issues/404))
- `[Dropdown]` Fixed an issue where multiselect dropdown unchecking "Select All" was not getting clear after close list with Safari browser.([#1882](https://github.com/infor-design/enterprise/issues/1882))
- `[Dropdown]` Added an example of a color dropdown showing palette colors as icons.([#2013](https://github.com/infor-design/enterprise/issues/2013))
- `[Datagrid]` Fixed a misalignment of the close icon on mobile. ([#2018](https://github.com/infor-design/enterprise/issues/2018))
- `[List/Detail]` Removed some legacy CSS code that was causing text inside of inline Toolbar Searchfields to become transparent. ([#2075](https://github.com/infor-design/enterprise/issues/2075))
- `[Listbuilder]` Fixed an issue where the text was not sanitizing. ([#1692](https://github.com/infor-design/enterprise/issues/1692))
- `[Lookup]` Fixed an issue where the tooltip was using audible text in the code block component. ([#354](https://github.com/infor-design/enterprise-ng/issues/354))
- `[Locale]` Fixed trailing zeros were getting ignored when displaying thousands values. ([#404](https://github.com/infor-design/enterprise/issues/1840))
- `[MenuButton]` Improved the way menu buttons work with screen readers.([#404](https://github.com/infor-design/enterprise/issues/404))
- `[Message]` Added an audible announce of the message type.([#964](https://github.com/infor-design/enterprise/issues/964))
- `[Message]` Change audible announce of message type added in #964 to an option that is strictly audible.([#2120](https://github.com/infor-design/enterprise/issues/2120))
- `[Modal]` Changed text and button font colors to pass accessibility checks.([#964](https://github.com/infor-design/enterprise/issues/964))
- `[Multiselect]` Fixed an issue where previous selection was still selected after clear all by "Select All" option. ([#2003](https://github.com/infor-design/enterprise/issues/2003))
- `[Notifications]` Fixed a few issues with notification background colors by using the corresponding ids-identity token for each. ([1857](https://github.com/infor-design/enterprise/issues/1857), [1865](https://github.com/infor-design/enterprise/issues/1865))
- `[Notifications]` Fixed an issue where you couldn't click the close icon in Firefox. ([1573](https://github.com/infor-design/enterprise/issues/1573))
- `[Radios]` Fixed the last radio item was being selected when clicking on the first when displayed horizontal. ([#1878](https://github.com/infor-design/enterprise/issues/1878))
- `[Signin]` Fixed accessibility issues. ([#421](https://github.com/infor-design/enterprise/issues/421))
- `[Skiplink]` Fixed a z-index issue on skip links over the nav menu. ([#1721](https://github.com/infor-design/enterprise/issues/1721))
- `[Slider]` Changed the demo so the tooltip will hide when resizing the page. ([#2033](https://github.com/infor-design/enterprise/issues/2033))
- `[Stepprocess]` Fixed rtl style issues. ([#413](https://github.com/infor-design/enterprise/issues/413))
- `[Swaplist]` Fixed disabled styling on swap header buttons. ([#2019](https://github.com/infor-design/enterprise/issues/2019))
- `[Tabs]` Fixed an issue where focus was changed after enable/disable tabs. ([#1934](https://github.com/infor-design/enterprise/issues/1934))
- `[Tabs-Module]` Fixed an issue where the close icon was outside the searchfield. ([#1704](https://github.com/infor-design/enterprise/issues/1704))
- `[Toolbar]` Fixed issues when tooltip shows on hover of toolbar ([#1622](https://github.com/infor-design/enterprise/issues/1622))
- `[Validation]` Fixed an issue where the isAlert settings set to true, the border color, control text color, control icon color was displaying the color for the alert rather than displaying the default color. ([#1922](https://github.com/infor-design/enterprise/issues/1922))

### v4.18.0 Chore & Maintenance

- `[Buttons]` Updated button disabled states with corresponding ids-identity tokens. ([1914](https://github.com/infor-design/enterprise/issues/1914)
- `[Docs]` Added a statement on supporting accessibility. ([#1540](https://github.com/infor-design/enterprise/issues/1540))
- `[Docs]` Added the supported screen readers and some notes on accessibility. ([#1722](https://github.com/infor-design/enterprise/issues/1722))

(50 Issues Solved This Release, Backlog Enterprise 294, Backlog Ng 80, 809 Functional Tests, 803 e2e Tests)

## v4.17.1

### v4.17.1 Fixes

- `[Datagrid]` Fixed an issue where the second to last column was having resize issues with frozen column sets.(<https://github.com/infor-design/enterprise/issues/1890>)
- `[Datagrid]` Re-align icons and items in the datagrid's "short header" configuration.(<https://github.com/infor-design/enterprise/issues/1880>)
- `[Locale]` Fixed incorrect "groupsize" for `en-US` locale.(<https://github.com/infor-design/enterprise/issues/1907>)

### v4.17.1 Chores & Maintenance

- `[Demoapp]` Fixed embedded icons example with missing icons.(<https://github.com/infor-design/enterprise/issues/1889>)
- `[Demoapp]` Fixed notification demo examples.(<https://github.com/infor-design/enterprise/issues/1893>, <https://github.com/infor-design/enterprise/pull/1896>)

(5 Issues Solved this patch release)

## v4.17.0

- [Npm Package](https://www.npmjs.com/package/ids-enterprise)
- [IDS Enterprise Angular Change Log](https://github.com/infor-design/enterprise-ng/blob/master/docs/CHANGELOG.md)

### v4.17.0 Future Deprecation

- `[Mask]` Using legacy mask options is now deprecated (was starting 4.3.2) and we will remove this in approximately 6 months from the code base. This means using the `data-mask` option and the `mode` as well as legacy patterns in favor of the newer settings and regexes. ([#439](https://github.com/infor-design/enterprise/issues/439))

### v4.17.0 Features

- `[Datagrid]` Added support for ellipsis to header text. ([#842](https://github.com/infor-design/enterprise/issues/842))
- `[Datagrid]` Added support to cancel `rowactivated` event. Now it will trigger the new event `beforerowactivated` which will wait/sync to cancel or proceed to do `rowactivated` event. ([#1021](https://github.com/infor-design/enterprise/issues/1021))
- `[Datagrid]` Added option to align grouped headers text. ([#1714](https://github.com/infor-design/enterprise/issues/1714))
- `[Datagrid]` Tabbing through a new row moves focus to next line for a lookup column. ([#1822](https://github.com/infor-design/enterprise/issues/1822))
- `[Datagrid]` Validation tooltip does not wrap words correctly across multiple lines. ([#1829](https://github.com/infor-design/enterprise/issues/1829))
- `[Dropdown]` Added support to make dropdown readonly fields optionally not tab-able. ([#1591](https://github.com/infor-design/enterprise/issues/1591))
- `[Form Compact]` Implemented design for field-heavy forms. This design is experimental, likely not production ready, and subject to change without notice. ([#1699](https://github.com/infor-design/enterprise/issues/1699))
- `[Hierarchy]` Changed the newer stacked layout to support mutiple root elements. ([#1677](https://github.com/infor-design/enterprise/issues/1677))
- `[Locale]` Added support for passing in `locale` or `language` to the `parse` and `format` and `translation` functions so they will work without changing the current locale or language. ([#462](https://github.com/infor-design/enterprise/issues/462))
- `[Locale]` Added support for setting a specific group size other than the ones in the locale. This includes using no group size. ([#462](https://github.com/infor-design/enterprise/issues/462))
- `[Locale]` Added support for showing timezones in the current language with a fall back for IE 11. ([#592](https://github.com/infor-design/enterprise/issues/592))
- `[Locale]` Added support for different group sizes. This was previously not working correctly for locales like hi-IN (using 3, 2 group sizes) and en-US (using 3, 0 group sizes). We will later make this work on masks on a separate issue. ([#441](https://github.com/infor-design/enterprise/issues/441))
- `[Locale]` Its now possible to add new locales in by adding them to the `defaultLocales` and `supportedLocales` sets. ([#402](https://github.com/infor-design/enterprise/issues/402))
- `[Locale]` Added an example to show extending locales with new strings and an api method to make it easier. because of the way this is split, if your directly adding to `Locale.cultures` you will need to adjust your code to extend from `Locale.languages` instead. ([#402](https://github.com/infor-design/enterprise/issues/402))
- `[Locale]` Added support for having a different language and locale. This is done by calling the new `setLanguage` function. ([#1552](https://github.com/infor-design/enterprise/issues//1552))
- `[Locale / Mask]` Added limited initial support for some unicode languages. This means you can convert to and from numbers typed in Devangari, Arabic, and Chinese (Financial and Simplified). ([#439](https://github.com/infor-design/enterprise/issues/439))
- `[Locale]` Added support for passing a `locale` other the the current locale to calendar, monthview, datepicker and timepicker. ([#462](https://github.com/infor-design/enterprise/issues/462))
- `[Mask]` It is now possible to type numbers in unicode such as Devangari, Arabic, and Chinese (Financial and Simplified) into the the masks that involve numbers. ([#439](https://github.com/infor-design/enterprise/issues/439))
- `[Modal]` Added an option to dictate the maximum width of the modal. ([#1802](https://github.com/infor-design/enterprise/issues/1802))
- `[Icons]` Add support for creating an svg file for the Uplift theme's (alpha) new icons from ids-identity@2.4.0 assets. ([#1759](https://github.com/infor-design/enterprise/issues/1759))
- `[Radar]` Added support to three label sizes (name, abbrName, shortName). ([#1553](https://github.com/infor-design/enterprise/issues/1553))

### v4.17.0 Fixes

- `[Accordion]` Fixed a bug where some truncated text elements were not generating a tooltip. ([#1736](https://github.com/infor-design/enterprise/issues/1736))
- `[Builder]` Cropped Header for Builder Panel When Text is Long. ([#1814](https://github.com/infor-design/enterprise/issues/1814))
- `[Calendar]` Event model title color is not correct if the modal is opened and another event is selected. ([#1739](https://github.com/infor-design/enterprise/issues/1739))
- `[Calendar]` Modal is still displayed after changing months. ([#1741](https://github.com/infor-design/enterprise/issues/1741))
- `[Calendar]` Changing some event spans is causing missing dates on the dialogs. ([#1708](https://github.com/infor-design/enterprise/issues/1708))
- `[Composite Form]` Fix a bug in IE11 where composite form content overflows to the lower container. ([#1768](https://github.com/infor-design/enterprise/issues/1768))
- `[Datagrid]` Added a fix where the column is next to the edge of the browser and the filter dropdown popup overflow the page.([#1604](https://github.com/infor-design/enterprise/issues/1604))
- `[Datagrid]` Added a fix to allow the commit of a cell edit after tabbing into a cell once having clicked into a previous cell.([#1608](https://github.com/infor-design/enterprise/issues/1608))
- `[Datagrid]` Stretch column not working in Edge browser. ([#1716](https://github.com/infor-design/enterprise/issues/1716))
- `[Datagrid]` Fixed a bug where the source callback was not called when filtering. ([#1688](https://github.com/infor-design/enterprise/issues/1688))
- `[Datagrid]` Fixed a bug where filtering Order Date with `is-not-empty` on a null value would not correctly filter out results. ([#1718](https://github.com/infor-design/enterprise/issues/1718))
- `[Datagrid]` Fixed a bug where when using the `disableClientSideFilter` setting the filtered event would not be called correctly. ([#1689](https://github.com/infor-design/enterprise/issues/1689))
- `[Datagrid]` Fixed a bug where hidden columns inside a colspan were aligning incorrectly. ([#1764](https://github.com/infor-design/enterprise/issues/1764))
- `[Dropdown]` Fixed a layout error on non inline fields with errors. ([#1770](https://github.com/infor-design/enterprise/issues/1770))
- `[Dropdown]` Fixed a bug where the dropdown did not close when tabbing if using the `noSearch` setting. ([#1731](https://github.com/infor-design/enterprise/issues/1731))
- `[Modal]` Fixed a bug where the modal can overflow the page. ([#1802](https://github.com/infor-design/enterprise/issues/1802))
- `[Radio Button]` Fixed a rendering problem on the selected state of Radio Buttons used inside of Accordion components. ([#1568](https://github.com/infor-design/enterprise/issues/1568))
- `[Radio Button]` Fixed a z-index issue that was causing radio buttons to sometimes display over top of page sections where they should have instead scrolled beneath. ([#1014](https://github.com/infor-design/enterprise/issues/1014))

### v4.17.0 Chore & Maintenance

- `[Css/Sass]` Replaced font-size numerical declarations with their ids-identity token counterpart. ([#1640](https://github.com/infor-design/enterprise/issues/1640))
- `[Demoapp]` Removed query parameter for changing fonts. ([#1747](https://github.com/infor-design/enterprise/issues/1747))
- `[Build]` Added a process to notify developers that things are being deprecated or going away. Documented the current deprecations in this system and made [notes for developers](https://github.com/infor-design/enterprise/blob/master/docs/CODING-STANDARDS.md#deprecations). ([#1747](https://github.com/infor-design/enterprise/issues/1747))

(30 Issues Solved This Release, Backlog Enterprise 224, Backlog Ng 59, 785 Functional Tests, 793 e2e Tests)

## v4.16.0

- [Npm Package](https://www.npmjs.com/package/ids-enterprise)
- [IDS Enterprise Angular Change Log](https://github.com/infor-design/enterprise-ng/blob/master/docs/CHANGELOG.md)

### v4.16.0 Features

- `[Busy Indicator]` Made a fix to make it possible to use a busy indicator on a modals. ([#827](https://github.com/infor-design/enterprise/issues/827))
- `[Datagrid]` Added an option to freeze columns from scrolling on the left and/or right. The new option is called `frozenColumns`. See notes on what works and doesnt with frozen column in the datagrid docs frozen column section. ([#464](https://github.com/infor-design/enterprise/issues/464))
- `[Editor]` Added new state called "preview" a non editable mode to editor. Where it only shows the HTML with no toolbar, borders etc. ([#1413](https://github.com/infor-design/enterprise/issues/1413))
- `[Field Filter]` Added support to get and set filter type programmatically. ([#1181](https://github.com/infor-design/enterprise/issues/1181))
- `[Hierarchy]` Add print media styles to decrease ink usage and increase presentability for print format. Note that you may need to enable the setting to print background images, both Mac and PC have a setting for this. ([#456](https://github.com/infor-design/enterprise/issues/456))
- `[Hierarchy]` Added a new "stacked" layout to eventually replace the current layouts. This works better responsively and prevents horizontal scrolling. ([#1629](https://github.com/infor-design/enterprise/issues/1629))
- `[Pager]` Added a "condensed" page size selector button for use on pagers in smaller containers, such as the list side of the list/detail pattern. ([#1459](https://github.com/infor-design/enterprise/issues/1459))

### v4.16.0 Future Deprecation

- `[Hierarchy]` The following options are now deprecated and will be removed approximately 2019-05-15. `paging` and `mobileView`. ([#1629](https://github.com/infor-design/enterprise/issues/1629))
- `[Hierarchy]` Stacked layout will become the default layout in favor of the existing horizontal layout, so the horizontal layout is now considered deprecated and will be removed approximately 2019-05-15. ([#1629](https://github.com/infor-design/enterprise/issues/1629))

### v4.16.0 Fixes

- `[Application Menu]` Fixed the truncation of long text in an accordion element in the application menu by adding a tooltip to truncated elements. ([#457](https://github.com/infor-design/enterprise/issues/457))
- `[Calendar]` Disable the new event modal when no template is defined. ([#1700](https://github.com/infor-design/enterprise/issues/1700))
- `[Dropdown]` Fixed a bug where the ellipsis was not showing on long text in some browsers. ([#1550](https://github.com/infor-design/enterprise/issues/1550))
- `[Datagrid]` Fixed a bug in equals filter on multiselect filters. ([#1586](https://github.com/infor-design/enterprise/issues/1586))
- `[Datagrid]` Fixed a bug where incorrect data is shown in the events in tree grid. ([#315](https://github.com/infor-design/enterprise-ng/issues/315))
- `[Datagrid]` Fixed a bug where when using minWidth on a column and sorting the column will become misaligned. ([#1481](https://github.com/infor-design/enterprise/issues/1481))
- `[Datagrid]` Fixed a bug where when resizing the last column may become invisible. ([#1456](https://github.com/infor-design/enterprise/issues/1456))
- `[Datagrid]` Fixed a bug where a checkbox column will become checked when selecting if there is no selection checkbox. ([#1641](https://github.com/infor-design/enterprise/issues/1641))
- `[Datagrid]` Fixed a bug where the last column would sometimes not render fully for buttons with longer text. ([#1246](https://github.com/infor-design/enterprise/issues/1246))
- `[Datagrid]` Fixed a bug where showMonthYearPicker did not work correctly on date filters. ([#1532](https://github.com/infor-design/enterprise-ng/issues/1532))
- `[Validation]` Fixed a bug in removeError where the icon is sometimes not removed. ([#1556](https://github.com/infor-design/enterprise/issues/1556))
- `[Datepicker]` Fixed the range picker to clear when changing months in a filter. ([#1537](https://github.com/infor-design/enterprise/issues/1537))
- `[Datepicker]` Fixed disabled dates example to validate again on disabled dates. ([#1445](https://github.com/infor-design/enterprise/issues/1445))
- `[Datagrid]` Fixed a Date Editor bug when passing a series of zeroes to a datagrid cell with an editable date. ([#1020](https://github.com/infor-design/enterprise/issues/1020))
- `[Dropdown]` Fixed a bug where a dropdown will never reopen if it is closed by clicking a menu button. ([#1670](https://github.com/infor-design/enterprise/issues/1670))
- `[Icons]` Established missing icon sourcing and sizing consistency from ids-identity icon/svg assets. ([PR#1628](https://github.com/infor-design/enterprise/pull/1628))
- `[Listview]` Addressed performance issues with paging on all platforms, especially Windows and IE/Edge browsers. As part of this, reworked all components that integrate with the Pager component to render their contents based on a dataset, as opposed to DOM elements. ([#922](https://github.com/infor-design/enterprise/issues/922))
- `[Lookup]` Fixed a bug with settings: async, server-side, and single select modes.  The grid was not deselecting the previously selected value when a new row was clicked.  If the value is preselected in the markup, the lookup modal will no longer close prematurely. ([PR#1654](https://github.com/infor-design/enterprise/issues/1654))
- `[Pager]` Made it possible to set and persist custom tooltips on first, previous, next and last pager buttons. ([#922](https://github.com/infor-design/enterprise/issues/922))
- `[Pager]` Fixed propagation of the `pagesizes` setting when using `updated()`. Previously the array was deep extended instead of being replaced outright. ([#1466](https://github.com/infor-design/enterprise/issues/1466))
- `[Tree]` Fixed a bug when calling the disable or enable methods of the tree. This was not working with ie11. ([PR#1600](https://github.com/infor-design/enterprise/issues/1600))
- `[Stepprocess]` Fixed a bug where the step folder was still selected when it was collapsed or expanded. ([#1633](https://github.com/infor-design/enterprise/issues/1633))
- `[Swaplist]` Fixed a bug where items were not able to drag anymore after make the search. ([#1703](https://github.com/infor-design/enterprise/issues/1703))
- `[Toolbar Flex]` Added the ability to pass in a `beforeOpen` callback to the More Actions menu (fixes a bug where it wasn't possible to dynamically add content to the More Actions menu in same way that was possible on the original Toolbar component)
- `[Toolbar Flex]` Fixed a bug where selected events were not bubbling up for a menu button on a flex toolbar. ([#1709](https://github.com/infor-design/enterprise/issues/1709))
- `[Stepprocess]` Disabled step selected when using the next or previous button. ([#1697](https://github.com/infor-design/enterprise/issues/1697))
- `[Tree]` Fixed a bug when calling the disable or enable methods of the tree. This was not working with ie11. ([PR#1600](https://github.com/infor-design/enterprise/issues/1600))

### v4.16.0 Chore & Maintenance

- `[Demo App]` Removed the search icon from the header on test pages as it doesn't function. ([#1449](https://github.com/infor-design/enterprise/issues/1449))
- `[Demo App]` Added a fix for incorrect links when running on windows. ([#1549](https://github.com/infor-design/enterprise/issues/1549))
- `[Docs]` Added a fix to prevent the documentation generator from failing intermittently. ([#1377](https://github.com/infor-design/enterprise/issues/1377))

(29 Issues Solved This Release, Backlog Enterprise 203, Backlog Ng 69, 735 Functional Tests, 670 e2e Tests)

## v4.15.0

- [Npm Package](https://www.npmjs.com/package/ids-enterprise)
- [IDS Enterprise Angular Change Log](https://github.com/infor-design/enterprise-ng/blob/master/docs/CHANGELOG.md)

### v4.15.0 Features

- `[Datagrid]` Added support for lookup in the datagrid filter. ([#653](https://github.com/infor-design/enterprise/issues/653))
- `[Datagrid]` Added support for masks on lookup editors. ([#406](https://github.com/infor-design/enterprise/issues/406))
- `[Validation]` When using legacy mode validation, made the icon dim if the text was on top of it. ([#644](https://github.com/infor-design/enterprise/issues/644))
- `[Calendar]` Now possible to edit events both with the API and by clicking/double clicking events. And other improvements. ([#1436](https://github.com/infor-design/enterprise/issues/1436))
- `[Datagrid]` Added new methods to clear dirty cells on cells, rows, and all. ([#1303](https://github.com/infor-design/enterprise/issues/1303))
- `[Tree]` Added several improvements: the ability to show a dropdown on the tree node, the ability to add nodes in between current nodes, the ability to set checkboxes for selection only on some nodes, and the ability to customize icons. ([#1364](https://github.com/infor-design/enterprise/issues/1364))
- `[Datagrid]` Added the ability to display or hide the new row indicator with a new `showNewIndicator` option. ([#1589](https://github.com/infor-design/enterprise/issues/1589))

### v4.15.0 Fixes

- `[Icons]` Icons with the word `confirm` have been changed to `success`. This is partially backwards compatible for now. We deprecated `confirm` and will remove in the next major version so rename your icons. Example `icon-confirm` to `icon-success`. ([#963](https://github.com/infor-design/enterprise/issues/963))
- `[Icons]` The alert icons now have a white background allowing them to appear on colored sections. There are now two versions, for example: `icon-error` and `icon-error-solid`. These are used in calendar. ([#1436](https://github.com/infor-design/enterprise/issues/1436))
- `[Circle Pager]` Made significant improvements to resizing, especially on tabs. ([#1284](https://github.com/infor-design/enterprise/issues/1284))
- `[Datagrid]` In high contrast mode the background is now white when editing cells. ([#1421](https://github.com/infor-design/enterprise/issues/1421))
- `[Dropdown]` Fixed an issue where filter did not work in no-search mode with the Caps Lock key. ([#1500](https://github.com/infor-design/enterprise/issues/1500))
- `[Popupmenu]` Fixed an issue when using the same menu on multiple inputs wherein destroying one instance actually destroyed all instances. ([#1025](https://github.com/infor-design/enterprise/issues/1025))
- `[Swaplist]` Fixed a bug where Shift+M did not work when typing in the search. ([#1408](https://github.com/infor-design/enterprise/issues/1408))
- `[Popupmenu]` Fixed a bug in immediate mode where right click only worked the first time. ([#1507](https://github.com/infor-design/enterprise/issues/1507))
- `[Editor]` Fixed a bug where clear formatting did not work in safari. ([#911](https://github.com/infor-design/enterprise/issues/911))
- `[Colorpicker]` Fixed a bug in Angular where the picker did not respond correctly to `editable=false` and `disabled=true`. ([#257](https://github.com/infor-design/enterprise-ng/issues/257))
- `[Locale]` Fixed a bug where the callback did not complete on nonexistent locales. ([#1267](https://github.com/infor-design/enterprise/issues/1267))
- `[Calendar]` Fixed a bug where event details remain when filtering event types. ([#1436](https://github.com/infor-design/enterprise/issues/1436))
- `[Busy Indicator]` Fixed a bug where the indicator closed when clicking on accordions. ([#281](https://github.com/infor-design/enterprise-ng/issues/281))
- `[Datagrid Tree]` Fixed the need for unique IDs on the tree nodes. ([#1361](https://github.com/infor-design/enterprise/issues/1361))
- `[Editor]` Improved the result of pasting bullet lists from MS Word. ([#1351](https://github.com/infor-design/enterprise/issues/1351))
- `[Hierarchy]` Fixed layout issues in the context menu in RTL mode. ([#1310](https://github.com/infor-design/enterprise/issues/1310))
- `[Datagrid]` Added a setting `allowChildExpandOnMatch` that optionally determines if a search/filter will show and allow nonmatching children to be shown. ([#1422](https://github.com/infor-design/enterprise/issues/1422))
- `[Datagrid]` If a link is added with a href it will now be followed when clicking, rather than needing to use the click method setting on columns. ([#1473](https://github.com/infor-design/enterprise/issues/1473))
- `[Datagrid Tree]` Fixed a bug where Expand/Collapse text is added into the +/- cell. ([#1145](https://github.com/infor-design/enterprise/issues/1145))
- `[Dropdown]` Fixed a bug in NG where two dropdowns in different components would cause each other to freeze. ([#229](https://github.com/infor-design/enterprise-ng/issues/229))
- `[Editor]` Verified a past fix where editor would not work with all buttons when in a modal. ([#408](https://github.com/infor-design/enterprise/issues/408))
- `[Datagrid Tree]` Fixed a bug in `updateRow` that caused the indent of the tree grid to collapse. ([#405](https://github.com/infor-design/enterprise/issues/405))
- `[Empty Message]` Fixed a bug where a null empty message would not be possible. This is used to show no empty message on initial load delays. ([#1467](https://github.com/infor-design/enterprise/issues/1467))
- `[Lookup]` Fixed a bug where nothing is inserted when you click a link editor in the lookup. ([#1315](https://github.com/infor-design/enterprise/issues/1315))
- `[About]` Fixed a bug where the version would not show when set. It would show the IDS version. ([#1414](https://github.com/infor-design/enterprise/issues/1414))
- `[Datagrid]` Fixed a bug in `disableClientSort` / `disableClientFilter`. It now retains visual indicators on sort and filter. ([#1248](https://github.com/infor-design/enterprise/issues/1248))
- `[Tree]` Fixed a bug where selected nodes are selected again after loading child nodes. ([#1270](https://github.com/infor-design/enterprise/issues/1270))
- `[Input]` Fixed a bug where inputs that have tooltips will not be selectable with the cursor. ([#1354](https://github.com/infor-design/enterprise/issues/1354))
- `[Accordion]` Fixed a bug where double clicking a header will open and then close the accordion. ([#1314](https://github.com/infor-design/enterprise/issues/1314))
- `[Datagrid]` Fixed a bug on hover with taller cells where the hover state would not cover the entire cell. ([#1490](https://github.com/infor-design/enterprise/issues/1490))
- `[Editor]` Fixed a bug where the image would still be shown if you press the Esc key and cancel the image dialog. ([#1489](https://github.com/infor-design/enterprise/issues/1489))
- `[Datagrid Lookup]` Added additional missing event info for ajax requests and filtering. ([#1486](https://github.com/infor-design/enterprise/issues/1486))
- `[Tabs]` Added protection from inserting HTML tags in the add method (XSS). ([#1462](https://github.com/infor-design/enterprise/issues/1462))
- `[App Menu]` Added better text wrapping for longer titles. ([#1116](https://github.com/infor-design/enterprise/issues/1116))
- `[Contextual Action Panel]` Fixed some examples so that they reopen more than one time. ([#1116](https://github.com/infor-design/enterprise/issues/506))
- `[Searchfield]` Fixed a border styling issue on longer labels in the search. ([#1500](https://github.com/infor-design/enterprise/issues/1500))
- `[Tabs Multi]` Improved the experience on mobile by collapsing the menus a bit. ([#971](https://github.com/infor-design/enterprise/issues/971))
- `[Lookup]` Fixed missing ellipsis menu on mobile devices. ([#1068](https://github.com/infor-design/enterprise/issues/1068))
- `[Accordion]` Fixed incorrect font size on p tags in the accordion. ([#1116](https://github.com/infor-design/enterprise/issues/1116))
- `[Line Chart]` Fixed and improved the legend text on mobile viewport. ([#609](https://github.com/infor-design/enterprise/issues/609))

### v4.15.0 Chore & Maintenance

- `[General]` Migrated sass to use IDS color variables. ([#1435](https://github.com/infor-design/enterprise/issues/1435))
- `[Angular]` Added all settings from 4.13 in time for future 5.1.0 ([#274](https://github.com/infor-design/enterprise-ng/issues/274))
- `[General]` Fixed some incorrect layouts. ([#1357](https://github.com/infor-design/enterprise/issues/1357))
- `[Targeted Achievement]` Removed some older non working examples. ([#520](https://github.com/infor-design/enterprise/issues/520))

(50 Issues Solved This Release, Backlog Enterprise 294, Backlog Ng 80, 809 Functional Tests, 716 e2e Tests)

## v4.14.0

- [Npm Package](https://www.npmjs.com/package/ids-enterprise)
- [IDS Enterprise Angular Change Log](https://github.com/infor-design/enterprise-ng/blob/master/docs/CHANGELOG.md)

### v4.14.0 Features

- `[Datepicker/Monthview]` Added a setting for the day of week the calendar starts that can be used outside of the Locale setting. ([#1179](https://github.com/infor-design/enterprise/issues/1179))
- `[Datagrid]` Made the tree datagrid work a lot better with filtering. ([#1281](https://github.com/infor-design/enterprise/issues/1281))
- `[Autocomplete/SearchField]` Added a caseSensitive filtering option. ([#385](https://github.com/infor-design/enterprise/issues/385))
- `[Datagrid]` Added an option `headerAlign` to set alignment on the header different than the rows. ([#420](https://github.com/infor-design/enterprise/issues/420))
- `[Message]` Added the ability to use certain formatter html tags in the message content. ([#379](https://github.com/infor-design/enterprise/issues/379))

### v4.14.0 Fixes

- `[Swaplist]` Fixed a bug that if you drag really fast everything disappears. ([#1195](https://github.com/infor-design/enterprise/issues/1195))
- `[Hierarchy]` Fixed a bug that part of the profile menu is cut off. ([#931](https://github.com/infor-design/enterprise/issues/931))
- `[Datagrid/Dropdown]` Fixed a bug that part of the dropdown menu is cut off. ([#1420](https://github.com/infor-design/enterprise/issues/1420))
- `[Modal]` Fixed bugs where with certain field types modal validation was not working. ([#1213](https://github.com/infor-design/enterprise/issues/1213))
- `[Dropdown]` Fixed a regression where the tooltip was not showing when data is overflowed. ([#1400](https://github.com/infor-design/enterprise/issues/1400))
- `[Tooltip]` Fixed a bugs where a tooltip would show up in unexpected places. ([#1396](https://github.com/infor-design/enterprise/issues/1396))
- `[Datagrid/Dropdown]` Fixed a bug where an error would occur if showSelectAll is used. ([#1360](https://github.com/infor-design/enterprise/issues/1360))
- `[Datagrid/Tooltip]` Fixed a bugs where a tooltip would show up in the header unexpectedly. ([#1395](https://github.com/infor-design/enterprise/issues/1395))
- `[Popupmenu]` Fixed incorrect highlighting on disabled list items.  ([#982](https://github.com/infor-design/enterprise/issues/982))
- `[Contextual Action Panel]` Fixed issues with certain styles of invoking the CAP where it would not reopen a second time. ([#1139](https://github.com/infor-design/enterprise/issues/1139))
- `[Spinbox]` Added a fix so the page will not zoom when click + and - on mobile devices. ([#1070](https://github.com/infor-design/enterprise/issues/1070))
- `[Splitter]` Removed the tooltip from the expand/collapse button as it was superfluous. ([#1180](https://github.com/infor-design/enterprise/issues/1180))
- `[Datagrid]` Added a fix so the last column when stretching will do so with percentage so it will stay when the page resize or the menu opens/closes. ([#1168](https://github.com/infor-design/enterprise/issues/1168))
- `[Datagrid]` Fixed bugs in the server side and filtering example. ([#396](https://github.com/infor-design/enterprise/issues/396))
- `[Datagrid]` Fixed a bug in applyFilter with datefields. ([#1269](https://github.com/infor-design/enterprise/issues/1269))
- `[Datagrid]` Fixed a bug in updateCellNode where sometimes it did not work. ([#1122](https://github.com/infor-design/enterprise/issues/1122))
- `[Hierarchy]` Made the empty image ring the same color as the left edge. ([#932](https://github.com/infor-design/enterprise/issues/932))
- `[Datagrid/Dropdown]` Fixed an issue that tab did not close dropdown editors. ([#1198](https://github.com/infor-design/enterprise/issues/1198))
- `[Datagrid/Dropdown]` Fixed a bug that if you click open a dropdown editor then you cannot use arrow keys to select. ([#1387](https://github.com/infor-design/enterprise/issues/1387))
- `[Datagrid/Dropdown]` Fixed a bug that if a smaller number of items the menu would be too short. ([#1298](https://github.com/infor-design/enterprise/issues/1298))
- `[Searchfield]` Fixed a bug that the search field didnt work in safari. ([#225](https://github.com/infor-design/enterprise/issues/225))
- `[Datagrid/Dropdown]` Fixed a bug that source is used the values may be cleared out when opening the list. ([#1185](https://github.com/infor-design/enterprise/issues/1185))
- `[Personalization]` Fixed a bug that when calling initialize the personalization would reset. ([#1231](https://github.com/infor-design/enterprise/issues/1231))
- `[Tabs]` Fixed the alignment of the closing icon. ([#1056](https://github.com/infor-design/enterprise/issues/1056))
- `[Dropdown]` Fixed list alignment issues on mobile. ([#1069](https://github.com/infor-design/enterprise/issues/1069))
- `[Dropdown]` Fixed issues where the listbox would not close on mobile. ([#1119](https://github.com/infor-design/enterprise/issues/1119))
- `[Dropdown]` Fixed a bug where modals would close on url hash change. ([#1207](https://github.com/infor-design/enterprise/issues/1207))
- `[Contextual Action Panel]` Fixed an issue where buttons would occasionally be out of view. ([#283](https://github.com/infor-design/enterprise/issues/283))
- `[Empty Message]` Added a new icon to indicate using the search function. ([#1325](https://github.com/infor-design/enterprise/issues/1325))
- `[Searchfield]` Added a fix for landscape mode on mobile. ([#1102](https://github.com/infor-design/enterprise/issues/1102))
- `[Datagrid]` Added a fix for hard to read fields in high contrast mode. ([#1193](https://github.com/infor-design/enterprise/issues/1193))

### v4.14.0 Chore & Maintenance

- `[General]` Fixed problems with the css mapping where the line numbers were wrong in the map files. ([#962](https://github.com/infor-design/enterprise/issues/962))
- `[Docs]` Added setting so themes can be shown in the documentation pages. ([#1327](https://github.com/infor-design/enterprise/issues/1327))
- `[Docs]` Made links to example pages open in a new window. ([#1132](https://github.com/infor-design/enterprise/issues/1132))

(43 Issues Solved This Release, Backlog Enterprise 181, Backlog Ng 64, 682 Functional Tests, 612 e2e Tests)

## v4.13.0

- [Npm Package](https://www.npmjs.com/package/ids-enterprise)
- [IDS Enterprise Angular Change Log](https://github.com/infor-design/enterprise-ng/blob/master/docs/CHANGELOG.md)

### v4.13.0 Features

- `[Calendar]` Added some new features such as upcoming events view, RTL, keyboard support and fixed styling issues and bugs. ([#1221](https://github.com/infor-design/enterprise/issues/1221))
- `[Flex Toolbar]` Added search field integration, so that the search field is mainly close to being able to replace the legacy toolbar. ([#269](https://github.com/infor-design/enterprise/issues/269))
- `[Bar]` Added short, medium label support for adapting the chart to responsive views. ([#1094](https://github.com/infor-design/enterprise/issues/1094))
- `[Textarea]` Added maxLength option to prevent typing over a set maximum. ([#1046](https://github.com/infor-design/enterprise/issues/1046))
- `[Textarea]` Added maxGrow option to prevent growing when typing over a set max. ([#1147](https://github.com/infor-design/enterprise/issues/1147))
- `[Datagrid]` If using the `showDirty` option the indication will now be on each cell. ([#1183](https://github.com/infor-design/enterprise/issues/1183))
- `[Datepicker]` Added an option `useCurrentTime` that will insert current time instead of noon time with date and timepickers. ([#1087](https://github.com/infor-design/enterprise/issues/1087))
- `[General]` Included an IE 11 polyfill for ES6 Promises, this is a new dependency in the package.json you should include. ([#1172](https://github.com/infor-design/enterprise/issues/1172))
- `[General]` Add translations in 38 languages including new support for Slovak (sk-SK). ([#557](https://github.com/infor-design/enterprise/issues/557))

### v4.13.0 Fixes

- `[Tooltips]` Fixed an important bug where tooltips would stick around in the page on the top corner. ([#1273](https://github.com/infor-design/enterprise/issues/1273))
- `[Tooltips]` Fixed some contrast issues on the high contrast theme. ([#1249](https://github.com/infor-design/enterprise/issues/1249))
- `[Tooltips]` Fixed a bug where Toolbar "More Actions" menu buttons could incorrectly display a tooltip overlapping an open menu. ([#1242](https://github.com/infor-design/enterprise/issues/1242))
- `[Datepicker / Timepicker]` Removed the need to use the customValidation setting. You can remove this option from your code. The logic will pick up if you added customValidation to your input by adding a data-validate option. You also may need to add `date` or `availableDate` validation to your  data-validate attribute if these validations are desired along with your custom or required validation. ([#862](https://github.com/infor-design/enterprise/issues/862))
- `[Menubutton]` Added a new setting `hideMenuArrow` you can use for buttons that don't require an arrow, such as menu buttons. ([#1088](https://github.com/infor-design/enterprise/issues/1088))
- `[Dropdown]` Fixed issues with destroy when multiple dropdown components are on the page. ([#1202](https://github.com/infor-design/enterprise/issues/1202))
- `[Datagrid]` Fixed alignment issues when using filtering with some columns that do not have a filter. ([#1124](https://github.com/infor-design/enterprise/issues/1124))
- `[Datagrid]` Fixed an error when dynamically adding context menus. ([#1216](https://github.com/infor-design/enterprise/issues/1216))
- `[Datagrid]` Added an example of dynamic intermediate paging and filtering. ([#396](https://github.com/infor-design/enterprise/issues/396))
- `[Dropdown]` Fixed alignment issues on mobile devices. ([#1069](https://github.com/infor-design/enterprise/issues/1069))
- `[Datepicker]` Fixed incorrect assumptions, causing incorrect umalqura calendar calculations. ([#1189](https://github.com/infor-design/enterprise/issues/1189))
- `[Datepicker]` Fixed an issue where the dialog would not close on click out if opening the time dropdown components first. ([#1278](https://github.com/infor-design/enterprise/issues/))
- `[General]` Added the ability to stop renderLoop. ([#214](https://github.com/infor-design/enterprise/issues/214))
- `[Datepicker]` Fixed an issue reselecting ranges with the date picker range option. ([#1197](https://github.com/infor-design/enterprise/issues/1197))
- `[Editor]` Fixed bugs on IE with background color option. ([#392](https://github.com/infor-design/enterprise/issues/392))
- `[Colorpicker]` Fixed issue where the palette is not closed on enter key / click. ([#1050](https://github.com/infor-design/enterprise/issues/1050))
- `[Accordion]` Fixed issues with context menus on the accordion. ([#639](https://github.com/infor-design/enterprise/issues/639))
- `[Searchfield]` Made no results appear not clickable. ([#329](https://github.com/infor-design/enterprise/issues/329))
- `[Datagrid]` Added an example of groups and paging. ([#435](https://github.com/infor-design/enterprise/issues/435))
- `[Editor]` Fixed the dirty indicator when using toolbar items. ([#910](https://github.com/infor-design/enterprise/issues/910))
- `[Datagrid]` Fixed a bug that made tooltips disappear when a lookup editor is closed. ([#1186](https://github.com/infor-design/enterprise/issues/1186))
- `[Datagrid]` Fixed a bug where not all rows are removed in the removeSelected function. ([#1036](https://github.com/infor-design/enterprise/issues/1036))
- `[Datagrid]` Fixed bugs in activateRow and deactivateRow in some edge cases. ([#948](https://github.com/infor-design/enterprise/issues/948))
- `[Datagrid]` Fixed formatting of tooltips on the header and filter. ([#955](https://github.com/infor-design/enterprise/issues/955))
- `[Datagrid]` Fixed wrong page number when saving the page number in localstorage and reloading. ([#798](https://github.com/infor-design/enterprise/issues/798))
- `[Tree]` Fixed issues when expanding and collapsing after dragging nodes around. ([#1183](https://github.com/infor-design/enterprise/issues/1183))
- `[ContextualActionPanel]` Fixed a bug where the CAP will be closed if clicking an accordion in it. ([#1138](https://github.com/infor-design/enterprise/issues/1138))
- `[Colorpicker]` Added a setting (customColors) to prevent adding default colors if totally custom colors are used. ([#1135](https://github.com/infor-design/enterprise/issues/1135))
- `[AppMenu]` Improved contrast in high contrast theme. ([#1146](https://github.com/infor-design/enterprise/issues/1146))
- `[Searchfield]` Fixed issue where ascenders/descenders are cut off. ([#1101](https://github.com/infor-design/enterprise/issues/1101))
- `[Tree]` Added sortstop and sortstart events. ([#1003](https://github.com/infor-design/enterprise/issues/1003))
- `[Searchfield]` Fixed some alignment issues in different browsers. ([#1106](https://github.com/infor-design/enterprise/issues/1106))
- `[Searchfield]` Fixed some contrast issues in different browsers. ([#1104](https://github.com/infor-design/enterprise/issues/1104))
- `[Searchfield]` Prevent multiple selected events from firing. ([#1259](https://github.com/infor-design/enterprise/issues/1259))
- `[Autocomplete]` Added a beforeOpen setting ([#398](https://github.com/infor-design/enterprise/issues/398))
- `[Toolbar]` Fixed an error where toolbar tried to focus a DOM item that was removed. ([#1177](https://github.com/infor-design/enterprise/issues/1177))
- `[Dropdown]` Fixed a problem where the bottom of some lists is cropped. ([#909](https://github.com/infor-design/enterprise/issues/909))
- `[General]` Fixed a few components so that they could still initialize when hidden. ([#230](https://github.com/infor-design/enterprise/issues/230))
- `[Datagrid]` Fixed missing tooltips on new row. ([#1081](https://github.com/infor-design/enterprise/issues/1081))
- `[Lookup]` Fixed a bug using select all where it would select the previous list. ([#295](https://github.com/infor-design/enterprise/issues/295))
- `[Datagrid]` Fixed missing summary row on initial render in some cases. ([#330](https://github.com/infor-design/enterprise/issues/330))
- `[Button]` Fixed alignment of text and icons. ([#973](https://github.com/infor-design/enterprise/issues/973))
- `[Datagrid]` Fixed missing source call when loading last page first. ([#1162](https://github.com/infor-design/enterprise/issues/1162))
- `[SwapList]` Made sure swap list will work in all cases and in angular. ([#152](https://github.com/infor-design/enterprise/issues/152))
- `[Toast]` Fixed a bug where some toasts on certain urls may not close. ([#1305](https://github.com/infor-design/enterprise/issues/1305))
- `[Datepicker / Lookup]` Fixed bugs where they would not load on tabs. ([#1304](https://github.com/infor-design/enterprise/issues/1304))

### v4.13.0 Chore & Maintenance

- `[General]` Added more complete visual tests. ([#978](https://github.com/infor-design/enterprise/issues/978))
- `[General]` Cleaned up some of the sample pages start at A, making sure examples work and tests are covered for better QA (on going). ([#1136](https://github.com/infor-design/enterprise/issues/1136))
- `[General]` Upgraded to ids-identity 2.0.x ([#1062](https://github.com/infor-design/enterprise/issues/1062))
- `[General]` Cleanup missing files in the directory listings. ([#985](https://github.com/infor-design/enterprise/issues/985))
- `[Angular 1.0]` We removed the angular 1.0 directives from the code and examples. These are no longer being updated. You can still use older versions of this or move on to Angular 7.x ([#1136](https://github.com/infor-design/enterprise/issues/1136))
- `[Uplift]` Included the uplift theme again as alpha for testing. It will show with a watermark and is only available via the personalize api or url params in the demo app. ([#1224](https://github.com/infor-design/enterprise/issues/1224))

(69 Issues Solved This Release, Backlog Enterprise 199, Backlog Ng 63, 662 Functional Tests, 659 e2e Tests)

## v4.12.0

- [Npm Package](https://www.npmjs.com/package/ids-enterprise)
- [IDS Enterprise Angular Change Log](https://github.com/infor-design/enterprise-ng/blob/master/docs/CHANGELOG.md)

### v4.12.0 Features

- `[General]` The ability to make custom/smaller builds has further been improved. We improved the component matching, made it possible to run the tests on only included components, fixed the banner, and improved the terminal functionality. Also removed/deprecated the older mapping tool. ([#417](https://github.com/infor-design/enterprise/issues/417))
- `[Message]` Added the ability to have different types (Info, Confirm, Error, Alert). ([#963](https://github.com/infor-design/enterprise/issues/963))
- `[General]` Further fixes to for xss issues. ([#683](https://github.com/infor-design/enterprise/issues/683))
- `[Pager]` Made it possible to use the pager as a standalone component. ([#250](https://github.com/infor-design/enterprise/issues/250))
- `[Editor]` Added a clear formatting button. ([#473](https://github.com/infor-design/enterprise/issues/473))
- `[Datepicker]` Added an option to show the time as current time instead of midnight. ([#889](https://github.com/infor-design/enterprise/issues/889))
- `[About]` Dialog now shows device information. ([#684](https://github.com/infor-design/enterprise/issues/684))

### v4.12.0 Fixes

- `[Datagrid Tree]` Fixed incorrect data on activated event. ([#412](https://github.com/infor-design/enterprise/issues/412))
- `[Datagrid]` Improved the export function so it works on different locales. ([#378](https://github.com/infor-design/enterprise/issues/378))
- `[Tabs]` Fixed a bug where clicking the x on tabs with a dropdowns would incorrectly open the dropdown. ([#276](https://github.com/infor-design/enterprise/issues/276))
- `[Datagrid]` Changed the `settingschange` event so it will only fire once. ([#903](https://github.com/infor-design/enterprise/issues/903))
- `[Listview]` Improved rendering performance. ([#430](https://github.com/infor-design/enterprise/issues/430))
- `[General]` Fixed issues when using base tag, that caused icons to disappear. ([#766](https://github.com/infor-design/enterprise/issues/766))
- `[Empty Message]` Made it possible to assign code to the button click if used. ([#667](https://github.com/infor-design/enterprise/issues/667))
- `[Datagrid]` Added translations for the new tooltip. ([#227](https://github.com/infor-design/enterprise/issues/227))
- `[Dropdown]` Fixed contrast issue in high contrast theme. ([#945](https://github.com/infor-design/enterprise/issues/945))
- `[Datagrid]` Reset to default did not reset dropdown columns. ([#847](https://github.com/infor-design/enterprise/issues/847))
- `[Datagrid]` Fixed bugs in keyword search highlighting with special characters. ([#849](https://github.com/infor-design/enterprise/issues/849))
- `[Datagrid]` Fixed bugs that causes NaN to appear in date fields. ([#891](https://github.com/infor-design/enterprise/issues/891))
- `[Dropdown]` Fixed issue where validation is not trigger on IOS on click out. ([#659](https://github.com/infor-design/enterprise/issues/659))
- `[Lookup]` Fixed bug in select all in multiselect with paging. ([#926](https://github.com/infor-design/enterprise/issues/926))
- `[Modal]` Fixed bug where the modal would close if hitting enter on a checkbox and inputs. ([#320](https://github.com/infor-design/enterprise/issues/320))
- `[Lookup]` Fixed bug trying to reselect a second time. ([#296](https://github.com/infor-design/enterprise/issues/296))
- `[Tabs]` Fixed behavior when closing and disabling tabs. ([#947](https://github.com/infor-design/enterprise/issues/947))
- `[Dropdown]` Fixed layout issues when using icons in the dropdown. ([#663](https://github.com/infor-design/enterprise/issues/663))
- `[Datagrid]` Fixed a bug where the tooltip did not show on validation. ([#1008](https://github.com/infor-design/enterprise/issues/1008))
- `[Tabs]` Fixed issue with opening spillover on IOS. ([#619](https://github.com/infor-design/enterprise/issues/619))
- `[Datagrid]` Fixed bugs when using `exportable: false` in certain column positions. ([#787](https://github.com/infor-design/enterprise/issues/787))
- `[Searchfield]` Removed double border. ([#328](https://github.com/infor-design/enterprise/issues/328))

### v4.12.0 Chore & Maintenance

- `[Masks]` Added missing and more documentation, cleaned up existing docs. ([#1033](https://github.com/infor-design/enterprise/issues/1033))
- `[General]` Based on design site comments, we improved some pages and fixed some missing links. ([#1034](https://github.com/infor-design/enterprise/issues/1034))
- `[Bar Chart]` Added test coverage. ([#848](https://github.com/infor-design/enterprise/issues/848))
- `[Datagrid]` Added full api test coverage. ([#242](https://github.com/infor-design/enterprise/issues/242))

(55 Issues Solved This Release, Backlog Enterprise 185, Backlog Ng 50, 628 Functional Tests, 562 e2e Tests)

## v4.11.0

- [Npm Package](https://www.npmjs.com/package/ids-enterprise)
- [IDS Enterprise Angular Change Log](https://github.com/infor-design/enterprise-ng/blob/master/docs/CHANGELOG.md)

### v4.11.0 Features

- `[General]` It is now possible to make custom builds. With a custom build you specify a command with a list of components that you use. This can be used to reduce the bundle size for both js and css. ([#417](https://github.com/infor-design/enterprise/issues/417))
- `[Calendar]` Added more features including: a readonly view, ability for events to span days, tooltips and notifications ([#417](https://github.com/infor-design/enterprise/issues/417))
- `[Lookup]` Added the ability to select across pages, even when doing server side paging. ([#375](https://github.com/infor-design/enterprise/issues/375))
- `[Datagrid]` Improved tooltip performance, and now tooltips show on cells that are not fully displayed. ([#447](https://github.com/infor-design/enterprise/issues/447))

### v4.11.0 Fixes

- `[Dropdown]` The onKeyDown callback was not firing if CTRL key is used. This is fixed. ([#793](https://github.com/infor-design/enterprise/issues/793))
- `[Tree]` Added a small feature to preserve the tree node states on reload. ([#792](https://github.com/infor-design/enterprise/issues/792))
- `[Tree]` Added a disable/enable method to disable/enable the whole tree. ([#752](https://github.com/infor-design/enterprise/issues/752))
- `[App Menu]` Fixed a bug clearing the search filter box. ([#702](https://github.com/infor-design/enterprise/issues/702))
- `[Column Chart]` Added a yAxis option, you can use to format the yAxis in custom ways. ([#627](https://github.com/infor-design/enterprise/issues/627))
- `[General]` More fixes to use external ids tokens. ([#708](https://github.com/infor-design/enterprise/issues/708))
- `[Datagrid]` Fixed an error calling selectRows with an integer. ([#756](https://github.com/infor-design/enterprise/issues/756))
- `[Tree]` Fixed a bug that caused newly added rows to not be draggable. ([#618](https://github.com/infor-design/enterprise/issues/618))
- `[Dropdown / Multiselect]` Re-added the ability to have a placeholder on the component. ([#832](https://github.com/infor-design/enterprise/issues/832))
- `[Datagrid]` Fixed a bug that caused dropdown filters to not save on reload of page (saveUserSettings) ([#791](https://github.com/infor-design/enterprise/issues/791))
- `[Dropdown]` Fixed a bug that caused an unneeded scrollbar. ([#786](https://github.com/infor-design/enterprise/issues/786))
- `[Tree]` Added drag events and events for when the data is changed. ([#801](https://github.com/infor-design/enterprise/issues/801))
- `[Datepicker]` Fixed a bug updating settings, where time was not changing correctly. ([#305](https://github.com/infor-design/enterprise/issues/305))
- `[Tree]` Fixed a bug where the underlying dataset was not synced up. ([#718](https://github.com/infor-design/enterprise/issues/718))
- `[Lookup]` Fixed incorrect text color on chrome. ([#762](https://github.com/infor-design/enterprise/issues/762))
- `[Editor]` Fixed duplicate ID's on the popup dialogs. ([#746](https://github.com/infor-design/enterprise/issues/746))
- `[Dropdown]` Fixed misalignment of icons on IOS. ([#657](https://github.com/infor-design/enterprise/issues/657))
- `[Demos]` Fixed a bug that caused RTL pages to sometimes load blank. ([#814](https://github.com/infor-design/enterprise/issues/814))
- `[Modal]` Fixed a bug that caused the modal to close when clicking an accordion on the modal. ([#747](https://github.com/infor-design/enterprise/issues/747))
- `[Tree]` Added a restoreOriginalState method to set the tree back to its original state. ([#751](https://github.com/infor-design/enterprise/issues/751))
- `[Datagrid]` Added an example of a nested datagrid with scrolling. ([#172](https://github.com/infor-design/enterprise/issues/172))
- `[Datagrid]` Fixed column alignment issues on grouped column examples. ([#147](https://github.com/infor-design/enterprise/issues/147))
- `[Datagrid]` Fixed bugs when dragging and resizing grouped columns. ([#374](https://github.com/infor-design/enterprise/issues/374))
- `[Validation]` Fixed a bug that caused validations with changing messages to not go away on correction. ([#640](https://github.com/infor-design/enterprise/issues/640))
- `[Datagrid]` Fixed bugs in actionable mode (enter was not moving down). ([#788](https://github.com/infor-design/enterprise/issues/788))
- `[Bar Charts]` Fixed bug that caused tooltips to occasionally not show up. ([#739](https://github.com/infor-design/enterprise/issues/739))
- `[Dirty]` Fixed appearance/contrast on high contrast theme. ([#692](https://github.com/infor-design/enterprise/issues/692))
- `[Locale]` Fixed incorrect date time format. ([#608](https://github.com/infor-design/enterprise/issues/608))
- `[Dropdown]` Fixed bug where filtering did not work with CAPS lock on. ([#608](https://github.com/infor-design/enterprise/issues/608))
- `[Accordion]` Fixed styling issue on safari. ([#282](https://github.com/infor-design/enterprise/issues/282))
- `[Dropdown]` Fixed a bug on mobile devices, where the list would close on scrolling. ([#656](https://github.com/infor-design/enterprise/issues/656))

### v4.11.0 Chore & Maintenance

- `[Textarea]` Added additional test coverage. ([#337](https://github.com/infor-design/enterprise/issues/337))
- `[Tree]` Added additional test coverage. ([#752](https://github.com/infor-design/enterprise/issues/752))
- `[Busy Indicator]` Added additional test coverage. ([#233](https://github.com/infor-design/enterprise/issues/233))
- `[Docs]` Added additional information for developers on how to use IDS. ([#721](https://github.com/infor-design/enterprise/issues/721))
- `[Docs]` Added Id's and test notes to all pages. ([#259](https://github.com/infor-design/enterprise/issues/259))
- `[Docs]` Fixed issues on the wizard docs. ([#824](https://github.com/infor-design/enterprise/issues/824))
- `[Accordion]` Added additional test coverage. ([#516](https://github.com/infor-design/enterprise/issues/516))
- `[General]` Added sass linter (stylelint). ([#767](https://github.com/infor-design/enterprise/issues/767))

(53 Issues Solved This Release, Backlog Enterprise 170, Backlog Ng 41, 587 Functional Tests, 458 e2e Tests)

## v4.10.0

- [Npm Package](https://www.npmjs.com/package/ids-enterprise)
- [IDS Enterprise Angular Change Log](https://github.com/infor-design/enterprise-ng/blob/master/docs/CHANGELOG.md)

### v4.10.0 Features

- `[Tooltips]` Will now activate on longpress on mobile devices. ([#400](https://github.com/infor-design/enterprise/issues/400))
- `[Contextmenu]` Will now activate on longpress on mobile devices (except when on inputs). ([#245](https://github.com/infor-design/enterprise/issues/245))
- `[Locale]` Added support for zh-Hant and zh-Hans. ([#397](https://github.com/infor-design/enterprise/issues/397))
- `[Tree]` Greatly improved rendering and expanding performance. ([#251](https://github.com/infor-design/enterprise/issues/251))
- `[General]` Internally all of the sass is now extended from [IDS Design tokens]( https://github.com/infor-design/design-system) ([#354](https://github.com/infor-design/enterprise/issues/354))
- `[Calendar]` Added initial readonly calendar. At the moment the calendar can only render events and has a filtering feature. More will be added next sprint. ([#261](https://github.com/infor-design/enterprise/issues/261))

### v4.10.0 Fixes

- `[Dropdown]` Minor Breaking Change for Xss reasons we removed the ability to set a custom hex color on icons in the dropdown. You can still pass in one of the alert colors from the colorpalette (fx alert, good, info). This was not even shown in the examples so may not be missed. ([#256](https://github.com/infor-design/enterprise/issues/256))
- `[Popupmenu]` Fixed a problem in popupmenu, if it was opened in immediate mode, submenus will be cleared of their text when the menu is eventually closed. ([#701](https://github.com/infor-design/enterprise/issues/701))
- `[Editor]` Fixed xss injection problem on the link dialog. ([#257](https://github.com/infor-design/enterprise/issues/257))
- `[Spinbox]` Fixed a height / alignment issue on spinboxes when used in short height configuration. ([#547](https://github.com/infor-design/enterprise/issues/547))
- `[Datepicker / Mask]` Fixed an issue in angular that caused using backspace to not save back to the model. ([#51](https://github.com/infor-design/enterprise-ng/issues/51))
- `[Field Options]` Fixed mobile support so they now work on touch better on IOS and Android. ([#555](https://github.com/infor-design/enterprise-ng/issues/555))
- `[Tree]` Tree with + and - for the folders was inversed visually. This was fixed, update your svg.html ([#685](https://github.com/infor-design/enterprise-ng/issues/685))
- `[Modal]` Fixed an alignment issue with the closing X on the top corner. ([#662](https://github.com/infor-design/enterprise-ng/issues/662))
- `[Popupmenu]` Fixed a visual flickering when opening dynamic submenus. ([#588](https://github.com/infor-design/enterprise/issues/588))
- `[Tree]` Added full unit and functional tests. ([#264](https://github.com/infor-design/enterprise/issues/264))
- `[Lookup]` Added full unit and functional tests. ([#344](https://github.com/infor-design/enterprise/issues/344))
- `[Datagrid]` Added more unit and functional tests. ([#242](https://github.com/infor-design/enterprise/issues/242))
- `[General]` Updated the develop tools and sample app to Node 10. During this update we set package-lock.json to be ignored in .gitignore ([#540](https://github.com/infor-design/enterprise/issues/540))
- `[Modal]` Allow beforeOpen callback to run optionally whether you have content or not passed back. ([#409](https://github.com/infor-design/enterprise/issues/409))
- `[Datagrid]` The lookup editor now supports left, right, and center align on the column settings. ([#228](https://github.com/infor-design/enterprise/issues/228))
- `[Mask]` When adding prefixes and suffixes (like % and $) if all the rest of the text is cleared, these will also now be cleared. ([#433](https://github.com/infor-design/enterprise/issues/433))
- `[Popupmenu]` Fixed low contrast selection icons in high contrast theme. ([#410](https://github.com/infor-design/enterprise/issues/410))
- `[Header Popupmenu]` Fixed missing focus state. ([#514](https://github.com/infor-design/enterprise/issues/514))
- `[Datepicker]` When using legends on days, fixed a problem that the hover states are shown incorrectly when changing month. ([#514](https://github.com/infor-design/enterprise/issues/514))
- `[Listview]` When the search field is disabled, it was not shown with disabled styling, this is fixed. ([#422](https://github.com/infor-design/enterprise/issues/422))
- `[Donut]` When having 4 or 2 sliced the tooltip would not show up on some slices. This is fixed. ([#482](https://github.com/infor-design/enterprise/issues/482))
- `[Datagrid]` Added a searchExpandableRow option so that you can control if data in expandable rows is searched/expanded. ([#480](https://github.com/infor-design/enterprise/issues/480))
- `[Multiselect]` If more items then fit are selected the tooltip was not showing on initial load, it only showed after changing values. This is fixed. ([#633](https://github.com/infor-design/enterprise/issues/633))
- `[Tooltip]` An example was added showing how you can show tooltips on disabled buttons. ([#453](https://github.com/infor-design/enterprise/issues/453))
- `[Modal]` A title with brackets in it was not escaping the text correctly. ([#246](https://github.com/infor-design/enterprise/issues/246))
- `[Modal]` Pressing enter when on inputs such as file upload no longer closes the modal. ([#321](https://github.com/infor-design/enterprise/issues/321))
- `[Locale]` Sent out translations so things like the Editor New/Same window dialog will be translated in the future. ([#511](https://github.com/infor-design/enterprise/issues/511))
- `[Nested Datagrid]` Fixed focus issues, the wrong cell in the nest was getting focused. ([#371](https://github.com/infor-design/enterprise/issues/371))

(44 Issues Solved This Release, Backlog Enterprise 173, Backlog Ng 44, 565 Functional Tests, 426 e2e Tests)

## v4.9.0

- [Npm Package](https://www.npmjs.com/package/ids-enterprise)
- [IDS Enterprise Angular Change Log](https://github.com/infor-design/enterprise-ng/blob/master/docs/CHANGELOG.md)

### v4.9.0 Features

- `[Datagrid]` Changed the way alerts work on rows. It now no longer requires an extra column. The rowStatus column will now be ignored so can be removed. When an alert / error / info message is added to the row the whole row will highlight. ([Check out the example.](https://bit.ly/2LC33iJ) ([#258](https://github.com/infor-design/enterprise/issues/258))
- `[Modal]` Added an option `showCloseBtn` which when set to true will show a X button on the top left corner. ([#358](https://github.com/infor-design/enterprise/issues/358))
- `[Multiselect / Dropdown]` Added the ability to see the search term during ajax requests. ([#267](https://github.com/infor-design/enterprise/issues/267))
- `[Scatterplot]` Added a scatter plot chart similar to a bubble chart but with shapes. ([Check out the example.](https://bit.ly/2K9N59M) ([#341](https://github.com/infor-design/enterprise/issues/341))
- `[Toast]` Added an option `allowLink` which when set to true will allow you to specify a `<a>` in the message content to add a link to the message. ([#341](https://github.com/infor-design/enterprise/issues/341))

### v4.9.0 Fixes

- `[Accordion]` Fixed an issue that prevented a right click menu from working on the accordion. ([#238](https://github.com/infor-design/enterprise/issues/238))
- `[Charts]` Fixed up missing empty states and selection methods so they work on all charts. ([#265](https://github.com/infor-design/enterprise/issues/265))
- `[Datagrid]` Fixed the performance of pasting from excel. ([#240](https://github.com/infor-design/enterprise/issues/240))
- `[Datagrid]` The keyword search will now clear when reloading data. ([#307](https://github.com/infor-design/enterprise/issues/307))
- `[Docs]` Fixed several noted missing pages and broken links in the docs. ([#244](https://github.com/infor-design/enterprise/issues/244))
- `[Dropdown]` Fixed bug in badges configuration. ([#270](https://github.com/infor-design/enterprise/issues/270))
- `[Flex Layout]` Fixed field-flex to work better on IE. ([#252](https://github.com/infor-design/enterprise/issues/252))
- `[Editor]` Fixed bug that made it impossible to edit the visual tab. ([#478](https://github.com/infor-design/enterprise/issues/478))
- `[Editor]` Fixed a bug with dirty indicator that caused a messed up layout. ([#241](https://github.com/infor-design/enterprise/issues/241))
- `[Lookup]` Fixed it so that select will work correctly when filtering. ([#248](https://github.com/infor-design/enterprise/issues/248))
- `[Header]` Fixed missing `More` tooltip on the header. ([#345](https://github.com/infor-design/enterprise/issues/345))
- `[Validation]` Added fixes to prevent `error` and `valid` events from going off more than once. ([#237](https://github.com/infor-design/enterprise/issues/237))
- `[Validation]` Added fixes to make multiple messages work better. There is now a `getMessages()` function that will return all erros on a field as an array. The older `getMessage()` will still return a string. ([#237](https://github.com/infor-design/enterprise/issues/237))
- `[Validation]` Fixed un-needed event handlers when using fields on a tab. ([#332](https://github.com/infor-design/enterprise/issues/332))

### v4.9.0 Chore & Maintenance

- `[Blockgrid]` Added full test coverage ([#234](https://github.com/infor-design/enterprise/issues/234))
- `[CAP]` Fixed some examples that would not close ([#283](https://github.com/infor-design/enterprise/issues/283))
- `[Datepicker]` Added full test coverage ([#243](https://github.com/infor-design/enterprise/issues/243))
- `[Datagrid]` Fixed an example so that it shows how to clear a dropdown filter. ([#254](https://github.com/infor-design/enterprise/issues/254))
- `[Docs]` Added TEAMS.MD for collecting info on the teams using ids. If you are not in the list let us know or make a pull request. ([#350](https://github.com/infor-design/enterprise/issues/350))
- `[Listview]` Fixed some links in the sample app that caused some examples to fail. ([#273](https://github.com/infor-design/enterprise/issues/273))
- `[Tabs]` Added more test coverage ([#239](https://github.com/infor-design/enterprise/issues/239))
- `[Toast]` Added full test coverage ([#232](https://github.com/infor-design/enterprise/issues/232))
- `[Testing]` Added visual regression tests, and more importantly a system for doing them via CI. ([#255](https://github.com/infor-design/enterprise/issues/255))

(34 Issues Solved This Release, Backlog Enterprise 158, Backlog Ng 41, 458 Functional Tests, 297 e2e Tests)

## v4.8.0

- [Npm Package](https://www.npmjs.com/package/ids-enterprise)
- [IDS Enterprise Angular Change Log](https://github.com/infor-design/enterprise-ng/blob/master/docs/CHANGELOG.md)

### v4.8.0 Features

- `[Datagrid]` Added an example of Nested Datagrids with ([basic nested grid support.](https://bit.ly/2lGKM4a)) ([#SOHO-3474](https://jira.infor.com/browse/SOHO-3474))
- `[Datagrid]` Added support for async validation. ([#SOHO-7943](https://jira.infor.com/browse/SOHO-7943))
- `[Export]` Extracted excel export code so it can be run outside the datagrid. ([#SOHO-7246](https://jira.infor.com/browse/SOHO-7246))

### v4.8.0 Fixes

- `[Searchfield / Toolbar Searchfield]` Merged code between them so there is just one component. This reduced code and fixed many bugs. ([#161](https://github.com/infor-design/enterprise/pull/161))
- `[Datagrid]` Fixed issues using expand row after hiding/showing columns. ([#SOHO-8103](https://jira.infor.com/browse/SOHO-8103))
- `[Datagrid]` Fixed issue that caused nested grids in expandable rows to hide after hiding/showing columns on the parent grid. ([#SOHO-8102](https://jira.infor.com/browse/SOHO-8102))
- `[Datagrid]` Added an example showing Math rounding on numeric columns ([#SOHO-5168](https://jira.infor.com/browse/SOHO-5168))
- `[Datagrid]` Date editors now maintain date format correctly. ([#SOHO-5861](https://jira.infor.com/browse/SOHO-5861))
- `[Datagrid]` Fixed alignment off sort indicator on centered columns. ([#SOHO-7444](https://jira.infor.com/browse/SOHO-7444))
- `[Datagrid]` Behavior Change - Sorting clicking now no longer refocuses last cell. ([#SOHO-7682](https://jira.infor.com/browse/SOHO-7682))
- `[Datagrid]` Fixed formatter error that showed NaN on some number cells. ([#SOHO-7839](https://jira.infor.com/browse/SOHO-7682))
- `[Datagrid]` Fixed a bug rendering last column in some situations. ([#SOHO-7987](https://jira.infor.com/browse/SOHO-7987))
- `[Datagrid]` Fixed incorrect data in context menu event. ([#SOHO-7991](https://jira.infor.com/browse/SOHO-7991))
- `[Dropdown]` Added an onKeyDown option so keys can be overriden. ([#SOHO-4815](https://jira.infor.com/browse/SOHO-4815))
- `[Slider]` Fixed step slider to work better jumping across steps. ([#SOHO-6271](https://jira.infor.com/browse/SOHO-6271))
- `[Tooltip]` Will strip tooltip markup to prevent xss. ([#SOHO-6522](https://jira.infor.com/browse/SOHO-6522))
- `[Contextual Action Panel]` Fixed alignment issue on x icon. ([#SOHO-6612](https://jira.infor.com/browse/SOHO-6612))
- `[Listview]` Fixed scrollbar size when removing items. ([#SOHO-7402](https://jira.infor.com/browse/SOHO-7402))
- `[Navigation Popup]` Fixed a bug setting initial selected value. ([#SOHO-7411](https://jira.infor.com/browse/SOHO-7411))
- `[Grid]` Added a no-margin setting for nested grids with no indentation. ([#SOHO-7495](https://jira.infor.com/browse/SOHO-7495))
- `[Grid]` Fixed positioning of checkboxes in the grid. ([#SOHO-7979](https://jira.infor.com/browse/SOHO-7979))
- `[Tabs]` Fixed bug calling add in NG applications. ([#SOHO-7511](https://jira.infor.com/browse/SOHO-7511))
- `[Listview]` Selected event now contains the dataset row. ([#SOHO-7512](https://jira.infor.com/browse/SOHO-7512))
- `[Multiselect]` Fixed incorrect showing of delselect button in certain states. ([#SOHO-7535](https://jira.infor.com/browse/SOHO-7535))
- `[Search]` Fixed bug where highlight search terms where not shown in bold. ([#SOHO-7796](https://jira.infor.com/browse/SOHO-7796))
- `[Multiselect]` Improved performance on select all. ([#SOHO-7816](https://jira.infor.com/browse/SOHO-7816))
- `[Spinbox]` Fixed problem where you could arrow up in a readonly spinbox. ([#SOHO-8025](https://jira.infor.com/browse/SOHO-8025))
- `[Dropdown]` Fixed bug selecting two items with same value. ([#SOHO-8029](https://jira.infor.com/browse/SOHO-8029))
- `[Modal]` Fixed incorrect enabling of submit on validating modals. ([#SOHO-8042](https://jira.infor.com/browse/SOHO-8042))
- `[Modal]` Fixed incorrect closing of modal on enter key. ([#SOHO-8059](https://jira.infor.com/browse/SOHO-8059))
- `[Rating]` Allow decimal values for example 4.3. ([#SOHO-8063](https://jira.infor.com/browse/SOHO-8063))
- `[Datepicker]` Prevent datepicker from scrolling to the top of the browser. ([#SOHO-8107](https://jira.infor.com/browse/SOHO-8107))
- `[Tag]` Fixed layout on Right-To-Left. ([#SOHO-8120](https://jira.infor.com/browse/SOHO-8120))
- `[Listview]` Fixed missing render event. ([#SOHO-8129](https://jira.infor.com/browse/SOHO-8129))
- `[Angular Datagrid]` Fixed maskOptions input definition. ([#SOHO-8131](https://jira.infor.com/browse/SOHO-8131))
- `[Datepicker]` Fixed several bugs on the UmAlQura Calendar. ([#SOHO-8147](https://jira.infor.com/browse/SOHO-8147))
- `[Datagrid]` Fixed bug on expanding and collapsing multiple expandable rows. ([#SOHO-8154](https://jira.infor.com/browse/SOHO-8154))
- `[Pager]` Fixed focus state clicking page numbers. ([#SOHO-4528](https://jira.infor.com/browse/SOHO-4528))
- `[SearchField]` Fixed bug initializing search field with text. ([#SOHO-4820](https://jira.infor.com/browse/SOHO-4820))
- `[ColorPicker]` Fixed bug with incorrect cursor on readonly color picker. ([#SOHO-8030](https://jira.infor.com/browse/SOHO-8030))
- `[Pie]` Fixed ui glitch on mobile when pressing slices. ([#SOHO-8141](https://jira.infor.com/browse/SOHO-8141))

### v4.8.0 Chore & Maintenance

- `[Npm Package]` Added back sass files in correct folder structure. ([#SOHO-7583](https://jira.infor.com/browse/SOHO-7583))
- `[Menu Button]` Added button functional and e2e Tests. ([#SOHO-7600](https://jira.infor.com/browse/SOHO-7600))
- `[Textarea]` Added Textarea functional and e2e Tests. ([#SOHO-7929](https://jira.infor.com/browse/SOHO-7929))
- `[ListFilter]` Added ListFilter functional and e2e Tests. ([#SOHO-7975](https://jira.infor.com/browse/SOHO-7975))
- `[Colorpicker]` Added Colorpicker functional and e2e Tests. ([#SOHO-8078](https://jira.infor.com/browse/SOHO-8078))
- `[Site / Docs]` Fixed a few broken links ([#SOHO-7993](https://jira.infor.com/browse/SOHO-7993))

(62 Jira Issues Solved This Release, Backlog Dev 186, Design 110, Unresolved 349, Test Count 380 Functional, 178 e2e )

## v4.7.0

- [Full Jira Release Notes](https://bit.ly/2HyT3zF)
- [Npm Package](https://www.npmjs.com/package/ids-enterprise)
- [IDS Enterprise Angular Change Log](https://github.com/infor-design/enterprise-ng/blob/master/docs/CHANGELOG.md)

### v4.7.0 Features

- `[Github]` The project was migrated to be open source on github with a new workflow and testing suite.
- `[Tag]` Added a Tag angular component. ([#SOHO-8005](https://jira.infor.com/browse/SOHO-8006))
- `[Validate]` Exposed validate and removeMessage methods. ([#SOHO-8003](https://jira.infor.com/browse/SOHO-8003))
- `[General]` Upgrade to Angular 6 ([#SOHO-7927](https://jira.infor.com/browse/SOHO-7927))
- `[General]` Introduced nightly versions in npm ([#SOHO-7804](https://jira.infor.com/browse/SOHO-7804))
- `[Multiselect]` A tooltip now shows if more content is selected than fits in the input. ([#SOHO-7799](https://jira.infor.com/browse/SOHO-7799))
- `[Datepicker]` Added an option to restrict moving to months that are not available to select from. ([#SOHO-7384](https://jira.infor.com/browse/SOHO-7384))
- `[Validation]` Added and icon alert([#SOHO-7225](https://jira.infor.com/browse/SOHO-7225)
- `[General]` Code is now available on ([public npm](https://www.npmjs.com/package/ids-enterprise)) ([#SOHO-7083](https://jira.infor.com/browse/SOHO-7083))

### v4.7.0 Fixes

- `[Lookup]` Fixed existing example that shows using an autocomplete on a lookup. ([#SOHO-8070](https://jira.infor.com/browse/SOHO-8070))
- `[Lookup]` Fixed existing example that shows creating a customized dialog on the lookup ([#SOHO-8069](https://jira.infor.com/browse/SOHO-8069))
- `[Lookup]` Fixed existing example that incorrectly showed a checkbox column. ([#SOHO-8068](https://jira.infor.com/browse/SOHO-8068))
- `[Line Chart]` Fixed an error when provoking the tooltip. ([#/SOHO-8051](https://jira.infor.com/browse/SOHO-8051))
- `[Module Tabs]` Fixed a bug toggling the menu on mobile. ([#/SOHO-8043](https://jira.infor.com/browse/SOHO-8043))
- `[Autocomplete]` Fixed a bug that made enter key not work to select. ([#SOHO-8036](https://jira.infor.com/browse/SOHO-8036))
- `[Tabs]` Removed an errant scrollbar that appeared sometimes on IE ([#SOHO-8034](https://jira.infor.com/browse/SOHO-8034))
- `[Datagrid]` The drill down click event now currently shows the right row information in the event data. ([#SOHO-8023](https://jira.infor.com/browse/SOHO-8023))
- `[Datagrid]` Fixed a broken nested data example. ([#SOHO-8019](https://jira.infor.com/browse/SOHO-8019))
- `[Datagrid]` Fixed a broken paging example. ([#SOHO-8013](https://jira.infor.com/browse/SOHO-8013))
- `[Datagrid]` Hyperlinks now can be clicked when in a datagrid expandable row. ([#SOHO-8009](https://jira.infor.com/browse/SOHO-8009))
- `[Popupmenu]` Removed extra padding on icon menus ([#SOHO-8006](https://jira.infor.com/browse/SOHO-8006))
- `[Spinbox]` Range limits now work correctly ([#SOHO-7999](https://jira.infor.com/browse/SOHO-7999))
- `[Dropdown]` Fixed not working filtering on nosearch option. ([#SOHO-7998](https://jira.infor.com/browse/SOHO-7998))
- `[Hierarchy]` Children layout and in general layouts where improved. ([#SOHO-7992](https://jira.infor.com/browse/SOHO-7992))
- `[Buttons]` Fixed layout issues on mobile. ([#SOHO-7982](https://jira.infor.com/browse/SOHO-7982))
- `[Datagrid]` Fixed format initialization issue ([#SOHO-7982](https://jira.infor.com/browse/SOHO-7982))
- `[Lookup]` Fixed a problem that caused the lookup to only work once. ([#SOHO-7971](https://jira.infor.com/browse/SOHO-7971))
- `[Treemap]` Fix a bug using `fixture.detectChanges()`. ([#SOHO-7969](https://jira.infor.com/browse/SOHO-7969))
- `[Textarea]` Fixed a bug that made it possible for the count to go to a negative value. ([#SOHO-7952](https://jira.infor.com/browse/SOHO-7952))
- `[Tabs]` Fixed a bug that made extra events fire. ([#SOHO-7948](https://jira.infor.com/browse/SOHO-7948))
- `[Toolbar]` Fixed a with showing icons and text in the overflowmenu. ([#SOHO-7942](https://jira.infor.com/browse/SOHO-7942))
- `[DatePicker]` Fixed an error when restricting dates. ([#SOHO-7922](https://jira.infor.com/browse/SOHO-7922))
- `[TimePicker]` Fixed sort order of times in arabic locales. ([#SOHO-7920](https://jira.infor.com/browse/SOHO-7920))
- `[Multiselect]` Fixed initialization of selected items. ([#SOHO-7916](https://jira.infor.com/browse/SOHO-7916))
- `[Line Chart]` Solved a problem clicking lines to select. ([#SOHO-7912](https://jira.infor.com/browse/SOHO-7912))
- `[Hierarchy]` Improved RTL version ([#SOHO-7888](https://jira.infor.com/browse/SOHO-7888))
- `[Datagrid]` Row click event now shows correct data when using Groups ([#SOHO-7861](https://jira.infor.com/browse/SOHO-7861))
- `[Modal]` Fixed cut of border on checkboxe focus states. ([#SOHO-7856](https://jira.infor.com/browse/SOHO-7856))
- `[Colorpicker]` Fixed cropped labels when longer ([#SOHO-7817](https://jira.infor.com/browse/SOHO-7817))
- `[Label]` Fixed cut off Thai characters ([#SOHO-7814](https://jira.infor.com/browse/SOHO-7814))
- `[Colorpicker]` Fixed styling issue on margins ([#SOHO-7776](https://jira.infor.com/browse/SOHO-7776))
- `[Hierarchy]` Fixed several layout issues and changed the paging example to show the back button on the left. ([#SOHO-7622](https://jira.infor.com/browse/SOHO-7622))
- `[Bar Chart]` Fixed RTL layout issues ([#SOHO-5196](https://jira.infor.com/browse/SOHO-5196))
- `[Lookup]` Made delimiter an option / changable ([#SOHO-4695](https://jira.infor.com/browse/SOHO-4695))

### v4.7.0 Chore & Maintenance

- `[Timepicker]` Added functional and e2e Tests ([#SOHO-7809](https://jira.infor.com/browse/SOHO-7809))
- `[General]` Restructured the project to clean up and separate the demo app from code. ([#SOHO-7803](https://jira.infor.com/browse/SOHO-7803))

(56 Jira Issues Solved This Release, Backlog Dev 218, Design 101, Unresolved 391, Test Count 232 Functional, 117 e2e )

## v4.6.0

- [Full Jira Release Notes](https://bit.ly/2jodbem)
- [Npm Package](http://npm.infor.com)
- [IDS Enterprise Angular Change Log](https://github.com/infor-design/enterprise-ng/blob/master/docs/CHANGELOG.md)

### v4.6.0 Key New Features

- `[Treemap]` New Component Added
- `[Website]` Launch of new docs site <https://design.infor.com/code/ids-enterprise/latest>
- `[Security]` Ids Now passes CSP (Content Security Policy) Compliance for info see <docs/SECURITY.md>.
- `[Toolbar]` New ["toolbar"](http://usalvlhlpool1.infor.com/4.6.0/components/toolbar-flex/list)
    - Based on css so it is much faster.
    - Expect a future breaking change from flex-toolbar to this toolbar when all features are implemented.
    - As of now collapsible search is not supported yet.

### v4.6.0 Behavior Changes

- `[App Menu]` Now automatically closes when items are clicked on mobile devices.

### v4.6.0 Improvements

- `[Angular]` Validation now allows dynamic functions.
- `[Editor]` Added a clear method.
- `[Locale]` Map iw locale to Hebrew.
- `[Locale]` Now defaults locals with no country. For example en maps to en-US es and es-ES.
- `[Color Picker]` Added option to clear the color.
- `[Angular]` Allow Formatters, Editors to work with Soho. without the migration script.
- `[Added a new labels example <http://usalvlhlpool1.infor.com/4.6.0/components/form/example-labels.html>
- `[Angular]` Added new Chart Wrappers (Line, Bar, Column ect ).
- `[Datagrid]` Added file up load editor.
- `[Editor]` Its possible to put a link on an image now.

### v4.6.0 Code Updates / Breaking Changes

- `[Templates]` The internal template engine changed for better XSS security as a result one feature is no longer supported. If you have a delimiter syntax to embed html like `{{& name}}`, change this to be `{{{name}}}`.
- `[jQuery]` Updated from 3.1.1 to 3.3.1.

### v4.6.0 Bug Fixes

- `[Angular]` Added fixes so that the `soho.migrate` script is no longer needed.
- `[Angular Datagrid]` Added filterWhenTyping option.
- `[Angular Popup]` Expose close, isOpen and keepOpen.
- `[Angular Linechart]` Added "xAxis" and "yAxis" options.
- `[Angular Treemap]` Added new wrapper.
- `[Angular Rating]` Added a rating wrapper.
- `[Angular Circle Page]` Added new wrapper.
- `[Checkbox]` Fixed issue when you click the top left of the page, would toggle the last checkbox.
- `[Composite Form]` Fixed broken swipe.
- `[Colorpicker]` Fixed cases where change did not fire.
- `[Colorpicker]` Added short field option.
- `[Completion Chart]` Added more colors.
- `[Datagrid]` Fixed some misaligned icons on short row height.
- `[Datagrid]` Fixed issue that blank dropdown filter items would not show.
- `[Datagrid]` Added click arguments for more information on editor clicks and callback data.
- `[Datagrid]` Fixed wrong data on events on second page with expandable row.
- `[Datagrid]` Fixed focus / filter bugs.
- `[Datagrid]` Fixed bug with filter dropdowns on IOS.
- `[Datagrid]` Fixed column alignment when scrolling and RTL.
- `[Datagrid]` Fixed NaN error when using the colspan example.
- `[Datagrid]` Made totals work correctly when filtering.
- `[Datagrid]` Fixed issue with focus when multiple grids on a page.
- `[Datagrid]` Removed extra rows from the grid export when using expandable rows.
- `[Datagrid]` Fixed performance of select all on paging client side.
- `[Datagrid]` Fixed text alignment on header when some columns are not filterable.
- `[Datagrid]` Fixed wrong cursor on non actionable rows.
- `[Hierarchy]` Fixed layout issues.
- `[Mask]` Fixed issue when not using decimals in the pattern option.
- `[Modal]` Allow editor and dropdown to properly block the submit button.
- `[Menu Button]` Fixed beforeOpen so it also runs on submenus.
- `[Message]` Fixed XSS vulnerability.
- `[Pager]` Added fixes for RTL.
- `[List Detail]` Improved amount of space the header takes
- `[Multiselect]` Fixed problems when using the tab key well manipulating the multiselect.
- `[Multiselect]` Fixed bug with select all not working correctly.
- `[Multiselect]` Fixed bug with required validation rule.
- `[Spinbox]` Fixed issue on short field versions.
- `[Textarea]` Fixed issue with counter when in angular and on a modal.
- `[Toast]` Fixed XSS vulnerability.
- `[Tree]` Fixed checkbox click issue.
- `[Lookup]` Fixed issue in the example when running on Edge.
- `[Validation]` Fixed broken form submit validation.
- `[Vertical Tabs]` Fix cut off header.

(98 Jira Issues Solved This Release, Backlog Dev 388, Design 105, Unresolved 595, Test Coverage 6.66%)

## v4.5.0

### v4.5.0 Key New Features

- `[Font]` Experimental new font added from IDS as explained.
- `[Datagrid]` Added support for pasting from excel.
- `[Datagrid]` Added option to specify which column stretches.

### v4.5.0 Behavior Changes

- `[Search Field]` `ESC` incorrectly cleared the field and was inconsistent. The proper key is `ctrl + backspace` (PC )/ `alt + delete` (mac) to clear all field contents. `ESC` no longer does anything.

### v4.5.0 Improvements

- `[Datagrid]` Added support for a two line title on the header.
- `[Dropdown]` Added onKeyPress override for custom key strokes.
- `[Contextual Action Panel]` Added an option to add a right side close button.
- `[Datepicker]` Added support to select ranges.
- `[Maintenence]` Added more unit tests.
- `[Maintenence]` Removed jsHint in favor of Eslint.

### v4.5.0 Code Updates / Breaking Changes

- `[Swaplist]` changed custom events `beforeswap and swapupdate` data (SOHO-7407). From `Array: list-items-moved` to `Object: from: container-info, to: container-info and items: list-items-moved`. It now uses data in a more reliable way

### v4.5.0 Bug Fixes

- `[Angular]` Added new wrappers for Radar, Bullet, Line, Pie, Sparkline.
- `[Angular Dropdown]` Fixed missing data from select event.
- `[Colorpicker]` Added better translation support.
- `[Compound Field]` Fixed layout with some field types.
- `[Datepicker]` Fixed issues with validation in certain locales.
- `[Datepicker]` Not able to validate on MMMM.
- `[Datagrid]` Fixed bug that filter did not work when it started out hidden.
- `[Datagrid]` Fixed issue with context menu not opening repeatedly.
- `[Datagrid]` Fixed bug in indeterminate paging with smaller page sizes.
- `[Datagrid]` Fixed error when editing some numbers.
- `[Datagrid]` Added support for single line markup.
- `[Datagrid]` Fixed exportable option, which was not working for both csv and xls export.
- `[Datagrid]` Fixed column sizing logic to work better with alerts and alerts plus text.
- `[Datagrid]` Fixed bug when reordering rows with expandable rows.
- `[Datagrid]` Added events for opening and closing the filter row.
- `[Datagrid]` Fixed bugs on multiselect + tree grid.
- `[Datagrid]` Fixed problems with missing data on click events when paging.
- `[Datagrid]` Fixed problems editing with paging.
- `[Datagrid]` Fixed Column alignment calling updateDataset.
- `[Datagrid]` Now passes sourceArgs for the filter row.
- `[Dropdown]` Fixed cursor on disabled items.
- `[Editor]` Added paste support for links.
- `[Editor]` Fixed bug that prevented some shortcut keys from working.
- `[Editor]` Fixed link pointers in readonly mode.
- `[Expandable Area]` Fixed bug when not working on second page.
- `[General]` Some ES6 imports missing.
- `[Personalization]` Added support for cache bust.
- `[Locale]` Fixed some months missing in some cultures.
- `[Listview]` Removed redundant resize events.
- `[Line]` Fixed problems updating data.
- `[Mask]` Fixed bug on alpha masks that ignored the last character.
- `[Modal]` Allow enter key to be stopped for forms.
- `[Modal]` Allow filter row to work if a grid is on a modal.
- `[Fileupload]` Fixed bug when running in Contextual Action Panel.
- `[Searchfield]` Fixed wrong width.
- `[Step Process]` Improved layout and responsive.
- `[Step Process]` Improved wrapping of step items.
- `[Targeted Achievement]` Fixed icon alignment.
- `[Timepicker]` Fixed error calling removePunctuation.
- `[Text Area]` Adding missing classes for use in responsive-forms.
- `[Toast]` Fixed missing animation.
- `[Tree]` Fixed a bug where if the callback is not async the node wont open.
- `[Track Dirty]` Fixed error when used on a file upload.
- `[Track Dirty]` Did not work to reset dirty on editor and Multiselect.
- `[Validation]` Fixed more extra events firing.

(67 Jira Issues Solved This Release, Backlog Dev 378, Design 105, Unresolved 585, Test Coverage 6% )<|MERGE_RESOLUTION|>--- conflicted
+++ resolved
@@ -8,11 +8,8 @@
 
 ### v4.35.0 Fixes
 
-<<<<<<< HEAD
 - `[Datagrid]` Fix a bug where changing selectable on the fly did not change the select behavior. ([#4575](https://github.com/infor-design/enterprise/issues/4575))
-=======
 - `[Lookup]` Fixed some layout issues when using the editable and clearable options on the filter row. ([#4527](https://github.com/infor-design/enterprise/issues/4527))
->>>>>>> d68a3f79
 
 ## v4.34.0
 
