# What's New with Enterprise

## v4.27.0

### v4.27.0 Features

- `[Button]` Add `toData()` and related API for programmatically handling control of buttons. ([ng#467](https://github.com/infor-design/enterprise-ng/issues/467))
- `[Modal]` Created API for controlling the Modal ButtonSet. ([ng#467](https://github.com/infor-design/enterprise-ng/issues/467))
- `[Datagrid]` Added support for api setting on expand and collapse children. ([#3274](https://github.com/infor-design/enterprise/issues/3274))

### v4.27.0 Important Changes

- `[Hierarchy]` Removed the following deprecated options `paging: <bool>` and `mobileView: <bool>`. Instead use `layout='paging'` or `layout='mobile-only'`.
- `[Icons]` Changed the svg icons to use `href` instead of deprecated `xlink:href`. This isnt a breaking change either will work but `href` works better with Ivy in Angular. ([#3611](https://github.com/infor-design/enterprise/issues/3611))

### v4.27.0 Fixes

- `[Accordion]` Removed stoppage of event propagation when accordion headers are clicked, in order to allow external click event listeners to propagate. ([ng#321](https://github.com/infor-design/enterprise-ng/issues/321))
- `[Bar Chart]` Fixed an issue where chart was not resizing on homepage widget resize. ([#2669](https://github.com/infor-design/enterprise/issues/2669))
- `[Blockgrid]` Fixed an issue where there was no index if the data is empty, and removed deprecated internal calls. ([#748](https://github.com/infor-design/enterprise-ng/issues/748))
- `[Busy Indicator]` Fixed an issue where it throws an error when a display delay, the busy-indicator parent removed and added via ngIf before the busyindicator shown. ([#703](https://github.com/infor-design/enterprise-ng/issues/703))
- `[Busy Indicator]` Fixed an issue where the overlay would close when closing the Modal. ([#3424](https://github.com/infor-design/enterprise/issues/3424))
- `[Busy Indicator]` Fixed an issue where position was not aligning. ([#3341](https://github.com/infor-design/enterprise/issues/3341))
- `[Colorpicker]` Fixed the dropdown icon position is too close to the right edge of the field. ([#3508](https://github.com/infor-design/enterprise/issues/3508))
- `[Datagrid]` Fixed an issue where date range filter was unable to filter data. ([#3503](https://github.com/infor-design/enterprise/issues/3503))
- `[Datagrid]` Fixed a bug were datagrid tree would have very big text in the tree nodes on IOS. ([#3347](https://github.com/infor-design/enterprise/issues/3347))
- `[Datagrid]` Fixed a focus trap issue when using actionable mode, tab will now move up and down rows. ([#2399](https://github.com/infor-design/enterprise/issues/2399))
- `[Datagrid]` Fixed a bug when setting the UI indicator with `setSortIndicator` then it would take two clicks to sort the inverse direction. ([#3391](https://github.com/infor-design/enterprise/issues/3391))
- `[Datagrid]` Fixed an issue where date range filter was not working. ([#3337](https://github.com/infor-design/enterprise/issues/3337))
- `[Datagrid]` Fixed a bug when combining multiselect and expandable rows. If using the shift key to select multiple rows the selection would include incorrect rows. ([#2302](https://github.com/infor-design/enterprise/issues/2302))
- `[Datagrid]` Added support for dragging and reordering columns in RTL and some minor style cleanup with dragging to reorder. ([#3552](https://github.com/infor-design/enterprise/issues/3552))
- `[Datepicker]` Fixed an issue where date range with minimum range was not working. ([#3268](https://github.com/infor-design/enterprise/issues/3268))
- `[Datepicker]` Fixed an issue where date range was reverting to initial values after clearing. ([#1306](https://github.com/infor-design/enterprise/issues/1306))
- `[Datepicker]` Fixed an issue where dates would be invalid in ko-KO locale. ([#3470](https://github.com/infor-design/enterprise/issues/3470))
- `[Datepicker]` Fixed an issue where dates would be invalid in zh-TW locale. ([#3473](https://github.com/infor-design/enterprise/issues/3473))
- `[Datepicker]` Fixed an issue where AM/PM could not be set in hi-IN locale. ([#3474](https://github.com/infor-design/enterprise/issues/3474))
- `[Datepicker]` Fixed an issue where change would fire twice or when the value is still blank. ([#3423](https://github.com/infor-design/enterprise/issues/3423))
- `[Datepicker]` Fixed an issue where time would be reset to 12:00 AM when setting the time and clicking today. ([#3202](https://github.com/infor-design/enterprise/issues/3202))
- `[Datepicker]` Fixed popover height and datepicker layout on mobile view. ([#2569](https://github.com/infor-design/enterprise/issues/3569))
- `[Dropdown]` Fixed a bug where it was not possible for Dropdowns in certain scrollable Modal regions to close on scroll. ([#2650](https://github.com/infor-design/enterprise/issues/2650))
- `[Editor]` Added a font color for rest/none swatch. ([#2035](https://github.com/infor-design/enterprise/issues/2035))
- `[Field Filter]` Fixed an issue where switching to In Range filter type with a value in the field was causesing an error. ([#3515](https://github.com/infor-design/enterprise/issues/3515))
- `[Field Filter]` Fixed an issue where date range was not working after using other filter. ([#2764](https://github.com/infor-design/enterprise/issues/2764))
- `[Masthead]` Fixed layout and color issues in uplift theme. ([#3526](https://github.com/infor-design/enterprise/issues/3526))
<<<<<<< HEAD
- `[Modal]` Fixed dropdown position when the field is required. ([#3482](https://github.com/infor-design/enterprise/issues/3482))
=======
- `[Modal]` Fixed an iOS bug where after opening several Modals/Messages, it would occasionally be impossible to scroll a scrollable page area. ([#3389](https://github.com/infor-design/enterprise/issues/3389))
>>>>>>> fd48614b
- `[Process Indicator]` Fixed icons that are not centered inside the circle indicators. ([#3509](https://github.com/infor-design/enterprise/issues/3509))
- `[Personalize]` Fixed an issue that colorschanged events do not fire on set to default. ([#751](https://github.com/infor-design/enterprise-ng/issues/751))
- `[Searchfield]` Correct the background color of toolbar search fields. ([#3527](https://github.com/infor-design/enterprise/issues/3527))
- `[Spinbox]` Corrected an issue in the enable method, where it did not fully remove the readonly state. ([#3527](https://github.com/infor-design/enterprise/issues/3527))
- `[Swaplist]` Fixed an issue where lists were overlapping on uplift theme. ([#3452](https://github.com/infor-design/enterprise/issues/3452))
- `[Tabs]` Fixed the position of error icon too close to the border on focus state. ([#3544](https://github.com/infor-design/enterprise/issues/3544))
- `[Tabs-Vertical]` Fixed an issue where the content cannot scroll on mobile view. ([#3542](https://github.com/infor-design/enterprise/issues/3542))
- `[Tags]` Fixed a regression on Tag Buttons, where they were visually, vertically misaligned with Tag text. ([#3604](https://github.com/infor-design/enterprise/issues/3604))

## v4.26.0

### v4.26.0 Features

- `[Datagrid]` Added support for expandable row to expand across all frozen columns, and fixed span layout issues on the right side frozen columns. ([#2867](https://github.com/infor-design/enterprise/issues/2867))
- `[Datagrid]` Added a new `resizeMode` option that allows you to pick between `flex` and `fit`. `flex` will resize columns independently shifting other columns to fit the table layout if needed. `fit` will resize using the neighbor's column width. This is possible more useful when you have less columns. ([#3251](https://github.com/infor-design/enterprise/issues/3251))
- `[Icons]` Added new icons `icon-play, icon-stop, icon-record, icon-pause` for video players. ([#411](https://github.com/infor-design/design-system/issues/411))
- `[Icons]` Added new icons `icon-security-off, icon-security-on` for toggles related to security/secure items. ([#397](https://github.com/infor-design/design-system/issues/397))
- `[Searchfield]` Added a setting that makes it possible to adjust the "collapsed" size of a Toolbar Searchfield to better accommodate some use cases. ([#3296](https://github.com/infor-design/enterprise-ng/issues/3296))

### v4.26.0 Fixes

- `[Application Menu]` Fixed bugs with filtering where it was not possible to have the filter match text within content areas, as well as general expand/collapse bugs with filtering. ([#3131](https://github.com/infor-design/enterprise/issues/3131))
- `[Application Menu]` Fixed overlap button when label is too long, and aligned dropdown icon in application menu uplift theme. ([#3133](https://github.com/infor-design/enterprise/issues/3133))
- `[Contextual Action Panel]` - Fixed shade colors of text and icon buttons in uplift theme high contrast. ([#3394](https://github.com/infor-design/enterprise/issues/3394))
- `[Calendar]` Fixed issue where on month view in events info `Date` and `Duration` fields were not working with some events and `Duration` field. Now `Duration` field support `Days, Hours and Minutes` text. ([#2777](https://github.com/infor-design/enterprise/issues/2777))
- `[Calendar]` Fixed an issue where link was not working on monthview to switch to day view when clicked on more events on that day. ([#3181](https://github.com/infor-design/enterprise/issues/3181))
- `[Calendar]` Fixed a calendar event where the start date today is not displaying as upcoming event in different timezone. ([#2776](https://github.com/infor-design/enterprise/issues/2776))
- `[Calendar]` Fixed an issue where adding an event was inconsistent in Safari. ([#3079](https://github.com/infor-design/enterprise/issues/3079))
- `[Calendar]` Fixed an issue where any event was not rendering in day and week view. ([#3222](https://github.com/infor-design/enterprise/issues/3222))
- `[Calendar]` Fixed an issue where date selection was not persist when switching from month view to week view to day view. ([#3319](https://github.com/infor-design/enterprise/issues/3319))
- `[Colors]` Fixed an incorrect ruby06 color, and made the background change on theme change now (again). ([#3448](https://github.com/infor-design/enterprise/issues/3448))
- `[Datagrid]` Fixed an issue where focus on reload data was forced to be on active cell. ([#358](https://github.com/infor-design/enterprise-ng/issues/358))
- `[Datagrid]` Fixed RTL issues in the filter row. ([#3517](https://github.com/infor-design/enterprise/issues/3517))
- `[Datagrid]` Improved the column resize behavior in speed and usability with the cursor being more accurate during resize. ([#3251](https://github.com/infor-design/enterprise/issues/3251))
- `[Datagrid]` Improved the column resize behavior to work much better in RTL mode. ([#1924](https://github.com/infor-design/enterprise/issues/1924))
- `[Datagrid]` Fixed a bug where if a filter row column is frozen the mask and editor options would not be applied. ([#2553](https://github.com/infor-design/enterprise-ng/issues/2553))
- `[Datagrid]` Fixed an issue where when using rowTemplate/expandableRows and frozenColumns on both sides the right side did not render properly. ([#2867](https://github.com/infor-design/enterprise/issues/2867))
- `[Datagrid]` Fixed an issue where height was not aligning to expandable row for frozen columns. ([#3516](https://github.com/infor-design/enterprise/issues/3516))
- `[Datagrid]` Fixed hover color should not be similar to alternate rows when hovering in uplift high contrast. ([#3338](https://github.com/infor-design/enterprise/issues/3338))
- `[Datagrid]` Fixed a demo app issue filtering decimal fields in some examples. ([#3351](https://github.com/infor-design/enterprise/issues/3351))
- `[Datagrid]` Fixed an issue where some columns were disappear after resizing the browser or after changing themes. ([#3434](https://github.com/infor-design/enterprise/issues/3434))
- `[Datagrid]` Fixed an issue that the filter row type dropdowns did not close when the grid is scrolled. ([#3216](https://github.com/infor-design/enterprise/issues/3216))
- `[Datagrid]` Added an example showing the configuration needed to filter date time fields on just dates without the time part. ([#2865](https://github.com/infor-design/enterprise/issues/2865))
- `[Datagrid]` Changed the isFilter added value to datasets to a more unique value to avoid clashes. ([#2668](https://github.com/infor-design/enterprise/issues/2668))
- `[Datagrid]` Added a `getDataset` method that will return the current dataset without any added properties. ([#2668](https://github.com/infor-design/enterprise/issues/2668))
- `[Datagrid]` Fixed an issue that when reordering filter columns the filter values would disappear. ([#2565](https://github.com/infor-design/enterprise/issues/2565))
- `[Datagrid]` Fixed an issue that dropdown lists in filter rows did not close when scrolling. ([#2056](https://github.com/infor-design/enterprise/issues/2565))
- `[Datagrid]` Added a `filterType` option to the filter event data so the type can be determined. ([#826](https://github.com/infor-design/enterprise/issues/826))
- `[Datagrid]` Add options to `toolbar.filterRow` so that instead of true/false you can set `showFilter, clearFilter, runFilter` independently. ([#1479](https://github.com/infor-design/enterprise/issues/1479))
- `[Datagrid]` Added fixes to improve the usage of the textarea editor. ([#3417](https://github.com/infor-design/enterprise/issues/3417))
- `[Datagrid]` Fixed an issue where reset to default was not working properly. ([#3487](https://github.com/infor-design/enterprise/issues/3487))
- `[Datepicker]` Fixed an issue where setting date format with comma character was not working. ([#3008](https://github.com/infor-design/enterprise/issues/3008))
- `[Editor]` Made the link and image link fields required on the dialogs. ([#3008](https://github.com/infor-design/enterprise/issues/3008))
- `[Editor]` Fixed an issue where it was possible to clear text and end up with text outside the default paragraph seperator. ([#2268](https://github.com/infor-design/enterprise/issues/2268))
- `[Fileupload]` Fixed an issue where tabbing out of a fileupload in was causing the modal dialog to disappear. ([#3458](https://github.com/infor-design/enterprise/issues/3458))
- `[Form Compact Layout]` Added support for `form-compact-layout` the remaining components. ([#3008](https://github.com/infor-design/enterprise/issues/3329))
- `[Dropdown]` Fixed a bug that was causing the `selectValue()` method not to update the visual display of the in-page Dropdown element. ([#3432](https://github.com/infor-design/enterprise/issues/3432))
- `[Forms]` Fixed an issue where radio group was overlapping fields. ([#3466](https://github.com/infor-design/enterprise/issues/3466))
- `[Forms Compact]` Fixed an issue where fileupload was misaligned in RTL mode in uplift theme. ([#3483](https://github.com/infor-design/enterprise/issues/3483))
- `[Icons]` Fixed color inconsistencies of the icons when the fields are in readonly state. ([#3176](https://github.com/infor-design/enterprise/issues/3176))
- `[Input]` Added the ability to line up data labels with inputs by adding class `field-height` to the `data` element and placing it in a responsive grid. ([#987](https://github.com/infor-design/enterprise/issues/987))
- `[Input]` Added the ability to use standalone required spans, this will help on responsive fields if they are cut off. ([#3115](https://github.com/infor-design/enterprise/issues/3115))
- `[Input/Forms]` Added the ability to add a class to rows to align the fields on the bottom, this will line up fields if they have wrapping labels or long labels with required fields. To enable this add class `flex-align-bottom` to the grid `row`. ([#443](https://github.com/infor-design/enterprise/issues/443))
- `[Locale]` Fixed an issue where formatDate() method was not working for es-419. ([#3363](https://github.com/infor-design/enterprise/issues/3363))
- `[Locale]` Fixed an issue where setting language to `nb` would error. ([#3455](https://github.com/infor-design/enterprise/issues/3455))
- `[Locale]` Fixed incorrect time separators in the no, nn, and nn locales. ([#3468](https://github.com/infor-design/enterprise/issues/3468))
- `[Locale]` Added further separation of language from formatting in date oriented components (calendar, datepicker, timepicker ect). [3244](https://github.com/infor-design/enterprise/issues/3244))
- `[Locale]` Added support for `nn` locale and language, but this will change to no language as only this is translated as its the same. ([#3455](https://github.com/infor-design/enterprise/issues/3455))
- `[Locale]` Correct the month names in Russian locale and capitalized the day names. ([#3464](https://github.com/infor-design/enterprise/issues/3464))
- `[Module Tabs]` Fixed color tab indicator and small gap below when selected/opened for all color variations in uplift theme. ([#3312](https://github.com/infor-design/enterprise/issues/3312))
- `[Modal]` Fixed colors in dark mode for the primary disabled button and error and background contrast. ([#2754](https://github.com/infor-design/enterprise/issues/2754))
- `[Pie]` Fixed an issue where initial selection was getting error. ([#3157](https://github.com/infor-design/enterprise/issues/3157))
- `[Popupmenu]` Fixed an issue where list separators were disappearing when reduced the browser zoom level e.g. 70-80%. ([#3407](https://github.com/infor-design/enterprise/issues/3407))
- `[Radar Chart]` Fixed an issue where labels was cut off for some screen sizes. ([#3320](https://github.com/infor-design/enterprise/issues/3320))
- `[Searchfield]` Fixed a bug where changing filter results while the autocomplete is open may result in the menu being positioned incorrectly. ([#3243](https://github.com/infor-design/enterprise/issues/3243))
- `[Searchfield]` Fixed a bug in Toolbar Searchfields where a component configured with `collapsible: false` and `collapseSize` defined, the searchfield would incorrectly collapse. ([NG#719](https://github.com/infor-design/enterprise-ng/issues/719))
- `[Splitter]` Fixed an issue in the destroy function where the expand button was not removed. ([#3371](https://github.com/infor-design/enterprise/issues/3371))
- `[Swaplist]` Fixed an issue where top buttons were not aligned in Firefox. ([#3425](https://github.com/infor-design/enterprise/issues/3425))
- `[Textarea]` Fixed an issue where using `rows` stopped working, and fixed the autoGrow option to work better. ([#3471](https://github.com/infor-design/enterprise/issues/3471))
- `[Toolbar]` Fixed an issue where some `destroy()` methods being called in `teardown()` were not type-checking for the `destroy()` method, and sometimes would incorrectly try to call this on an object or data property defined as `button`. ([#3449](https://github.com/infor-design/enterprise/issues/3449))
- `[Tooltip/Popover]` Fixed incorrect placement when in RTL modes, as well as some broken styles on the RTL Popover. ([#3119](https://github.com/infor-design/enterprise/issues/3119))
- `[Validation/Checkboxes]` Fixed issues with making checkboxes required, the styling did not work for it and the scrollIntoView function and validation failed to fire. Note that to add required to the checkbox you need to add an extra span, adding a class to the label will not work because the checkbox is styled using the label already. ([#3147](https://github.com/infor-design/enterprise/issues/3147))
- `[Validation]` Fixed an issue where calling removeMessage would not remove a manually added error class. ([#3318](https://github.com/infor-design/enterprise/issues/3318))

(78 Issues Solved this release, Backlog Enterprise 336, Backlog Ng 77, 989 Functional Tests, 1246 e2e Test)

## v4.25.3

### v4.25.3 Fixes

- `[Bar]` Fixed an error rendering charts with only one dataset point. ([#3505](https://github.com/infor-design/enterprise/issues/3505))
- `[Datagrid]` Fixed an issue where date range filter was unable to filter data. ([#3503](https://github.com/infor-design/enterprise/issues/3503))
- `[Datagrid]` Fixed an issue where date range filter was not working. ([#3337](https://github.com/infor-design/enterprise/issues/3337))
- `[Datepicker]` Fixed an issue where date range with minimum range was not working. ([#3268](https://github.com/infor-design/enterprise/issues/3268))
- `[Datepicker]` Fixed an issue where date range was reverting to initial values after clearing. ([#1306](https://github.com/infor-design/enterprise/issues/1306))
- `[Field Filter]` Fixed an issue where switching to In Range filter type with a value in the field was causesing an error. ([#3515](https://github.com/infor-design/enterprise/issues/3515))
- `[Field Filter]` Fixed an issue where date range was not working after using other filter. ([#2764](https://github.com/infor-design/enterprise/issues/2764))

## v4.25.2

### v4.25.2 Fixes

- `[Fileupload]` Fixed an issue where tabbing out of a fileupload in was causing the modal dialog to disappear. ([#3458](https://github.com/infor-design/enterprise/issues/3458))

## v4.25.1

### v4.25.1 Fixes

- `[Datagrid]` Fixed a bug where if there was an editor datagrid might error when loading. ([#3313](https://github.com/infor-design/enterprise/issues/3313))
- `[Mask]` Fixed a bug where leading zeroes were not possible to apply against Number Masks on standard input fields that also handled formatting for thousands separators. ([#3315](https://github.com/infor-design/enterprise/issues/3315))
- `[General]` Improved the colors of windows chrome custom scrollbars in uplift themes. ([#3413](https://github.com/infor-design/enterprise/issues/3413))

## v4.25.0

### v4.25.0 Features

- `[Fields]` Added a form level class to toggle all fields in the form to a more compact (shorter) mode called `form-layout-compact`. Added and fixed existing components so that there is now the option to have more compact forms by using shorter fields. ([#3249](https://github.com/infor-design/enterprise/issues/3249))
- `[Tag]` Added a new style for linkable tags that will work for default, info, good, error, alert, and neutral styles. ([#3113](https://github.com/infor-design/enterprise/issues/3113))
- `[Multiselect]` Added Tag Display as a new style for interacting with selected results in Multiselect components. ([#3114](https://github.com/infor-design/enterprise/issues/3114))
- `[Popdown]` Added support for tabbing into and exit out of it. ([#3218](https://github.com/infor-design/enterprise/issues/3218))
- `[Colors]` Updated design system tokens to new colors for uplift and did a pass on all three theme variants. This impacts and improves many internal colors in components and charts. ([#3007](https://github.com/infor-design/enterprise/issues/3007))

### v4.25.0 Fixes

- `[About]` Added further indication for Microsoft Edge Chrome next to the underlying chrome version. ([#3073](https://github.com/infor-design/enterprise/issues/3073))
- `[About]` Fixed a bug where the browser language was shown as the locale name, we now show browser language and IDs language and locale separate. ([#2913](https://github.com/infor-design/enterprise/issues/2913))
- `[About]` Fixed a bug where the OS version was duplicated. ([#1650](https://github.com/infor-design/enterprise/issues/1650))
- `[Accordion]` Fixed inconsistency style of focus element after clicking on a certain accordion header. ([#3082](https://github.com/infor-design/enterprise/issues/3082))
- `[Accordion]` Fixed an issue that when all panes are expanded then they could no longer be closed. ([#701](https://github.com/infor-design/enterprise-ng/issues/3217))
- `[Application Menu]` Fixed minor usability issues when attempting to filter on application menus, display of hidden filtered children, and filtering reset when a Searchfield is blurred. ([#3285](https://github.com/infor-design/enterprise/issues/3285))
- `[Application Menu]` Fixed incorrect font-size/padding around list item headers' bullet points. ([#3364](https://github.com/infor-design/enterprise/issues/3364))
- `[Application Menu]` Tweaked some font colors on the Vibrant theme. ([#3400](https://github.com/infor-design/enterprise/issues/3400))
- `[Autocomplete]` Fixed an issue where selected event was not firing when its parent is partly overflowing. ([#3072](https://github.com/infor-design/enterprise/issues/3072))
- `[Calendar]` Fixed an issue setting the legend checked elements to false in the api. ([#3170](https://github.com/infor-design/enterprise/issues/3170))
- `[Datagrid]` Fixed an issue where the data after commit edit was not in sync for tree. ([#659](https://github.com/infor-design/enterprise-ng/issues/659))
- `[Datagrid]` Fixed an issue where the add row or load new data for grouping was not working. ([#2801](https://github.com/infor-design/enterprise/issues/2801))
- `[Datagrid]` Fixed an issue where time picker filter trigger icon and text was overlapping. ([#3062](https://github.com/infor-design/enterprise/issues/3062))
- `[Datagrid]` Fixed a bug where floating point math would cause the grouping sum aggregator to round incorrectly. ([#3233](https://github.com/infor-design/enterprise/issues/3233))
- `[Datagrid]` Fixed style issues in all theme and theme variants when using the list style including grouped headers and states. ([#3265](https://github.com/infor-design/enterprise/issues/3265))
- `[Datagrid]` Fixed issues with the stretch columns minimum width. ([#3308](https://github.com/infor-design/enterprise/issues/3308))
- `[Datagrid]` Fixed an issue where converting circular structure to JSON was throwing an error. ([#3309](https://github.com/infor-design/enterprise/issues/3309))
- `[Datagrid]` Fixed an issue where focus in date picker field was not aligning. ([#3350](https://github.com/infor-design/enterprise/issues/3350))
- `[Datagrid]` Added fixes for editing lookup fields, fixed the styling of the lookup editor and improved padding, also fixed the sort indicator color. ([#3160](https://github.com/infor-design/enterprise/issues/3160))
- `[Datagrid]` Fixed a bug that made selecting blank items in lists in a dropdown not possible. ([#3313](https://github.com/infor-design/enterprise/issues/3313))
- `[Editor]` Fixed an issue where line spacing was inconsistent. ([#3335](https://github.com/infor-design/enterprise/issues/3335))
- `[General]` Added detection for wkWebView which is paired with safari. This caused issues with all black text as this browser had previously been unknown. ([#3336](https://github.com/infor-design/enterprise/issues/3336))
- `[Homepage]` Fixed an issue where the DOM order was not working for triple width widgets. ([#3101](https://github.com/infor-design/enterprise/issues/3101))
- `[Locale]` Fixed an issue where enter all digits was not working for fr-FR. ([#3217](https://github.com/infor-design/enterprise/issues/3217))
- `[Locale]` Added the ability to set a 5 digit language (`fr-FR` and `fr-CA` vs `fr`) and added separate strings for `fr-CA` vs `fr-FR`. ([#3245](https://github.com/infor-design/enterprise/issues/3245))
- `[Locale]` Changed incorrect Chinese locale year formats to the correct format as noted by translators. For example `2019年 12月`. ([#3081](https://github.com/infor-design/enterprise/issues/3081))
- `[Locale]` Corrected and added the firstDayofWeek setting for every locale. ([#3060](https://github.com/infor-design/enterprise/issues/3060))
- `[Mask]` Fixed an issue when applying Masks to input fields configured for numbers, where errors would be thrown when the Mask attempted to overwrite the input field value. ([#3315](https://github.com/infor-design/enterprise/issues/3315))
- `[Modal]` Fixed an issue where the returns focus to button after closing was not working. ([#3166](https://github.com/infor-design/enterprise/issues/3166))
- `[Multiselect]` Adjusted the placeholder color as it was too dark. ([#3276](https://github.com/infor-design/enterprise/issues/3276))
- `[Pie]` Fixed cut off line labels when something other than value is used. ([#3143](https://github.com/infor-design/enterprise/issues/3143))
- `[Popupmenu]` Switched the `attachToBody` setting to be true by default. ([#3331](https://github.com/infor-design/enterprise/issues/3331))
- `[Searchfield]` Fixed an issue where multiselect items' checkboxes and text were misaligned in RTL mode. ([#1811](https://github.com/infor-design/enterprise/issues/1811))
- `[Searchfield]` Fixed placeholder text alignment issues on Vibrant theme in Firefox. ([#3055](https://github.com/infor-design/enterprise/issues/3055))
- `[Scrollbar]` Fixed styles for windows chrome to work with all themes. ([#3172](https://github.com/infor-design/enterprise/issues/3172))
- `[Searchfield]` Fixed an overlapping text in searchfield when close icon button is showed. ([#3135](https://github.com/infor-design/enterprise/issues/3135))
- `[Tabs]` Fixed an issue where scroll was not working on mobile view for scrollable-flex layout. ([#2931](https://github.com/infor-design/enterprise/issues/2931))

(47 Issues Solved this release, Backlog Enterprise 374, Backlog Ng 96, 980 Functional Tests, 1196 e2e Test)

## v4.24.0

### v4.24.0 Important Changes

- `[Icons]` Reversed a change in previous versions to make alert icons all have a white background as this caused issues. Concerning alert icons there are now the following `icon-[name]` - which will have transparent background, in Uplift these are linear in style, in soho these are solid in style. We also add a `icon-[name]-alert` for alert icons with a white background. If you need a white background you can use these otherwise we have restored the functionality from the 4.21 version, you might need a white background in calendar icons. Also the pending icon is fixed and now orange. ([#3052](https://github.com/infor-design/enterprise/issues/3052))
- `[Datagrid]` Changed the way tables are rendered to avoid gaps at the end of the grid and fix the sizes so they work in resize. This is done by using css position: sticky for headers. It has a few consequences. The spaceColumn option which was never completed was removed. The stretchColumn option is still working but is less important now and defaults to no stretch. IE 11 will now no longer support sticky headers because it does not support css position sticky, so it will degrade in functionality. This improves all issues with columns getting out of alignment. ([#2825](https://github.com/infor-design/enterprise/issues/2825))

### v4.24.0 Deprecation

### v4.24.0 Features

- `[Datagrid]` Added support to get only changed values as return array for get modified rows method. ([#2958](https://github.com/infor-design/enterprise/issues/2958))
- `[Editor]` Replaced the `h3` and `h4` buttons with a more robust Fontpicker component. ([#2722](https://github.com/infor-design/enterprise/issues/2722))
- `[Spinbox]` Standardized Spinbox field sizes to match other input field sizes, added responsive form (fluid) functionality for Spinbox, and reworked the standard size of the Spinbox to match other form fields. ([#1344](https://github.com/infor-design/enterprise/issues/1344))

### v4.24.0 Fixes

- `[All]` Removed the property `-webkit-text-fill-color` from usage throughout out our codebase, except for one rule that changes it to `unset` if it's present. ([#3041](https://github.com/infor-design/enterprise/issues/3041))
- `[Application Menu]` Fixed issue in application menu where scrollbar is visible even if it's not needed in uplift theme. ([#3134](https://github.com/infor-design/enterprise/issues/3134))
- `[Datagrid]` Fixed an issue where the hide pager on one page setting was not working correctly when applying a filter. ([#2676](https://github.com/infor-design/enterprise/issues/2676))
- `[Datagrid]` Fixed an issue where if the grid is initialized with an empty array then updateColumns is used the resetColumns function failed. ([#690](https://github.com/infor-design/enterprise-ng/issues/690))
- `[Datagrid]` Fixed an issue where the dirty cell indicator was not updating after remove row. ([#2960](https://github.com/infor-design/enterprise/issues/2960))
- `[Datagrid]` Fixed an issue where the method getModifiedRows was not working, it had duplicate entries for the same row. ([#2908](https://github.com/infor-design/enterprise/issues/2908))
- `[Datagrid]` Fixed an issue where the personalized columns were not working when toggle columns and drag drop. ([#3004](https://github.com/infor-design/enterprise/issues/3004))
- `[Datagrid]` Fixed an issue where the grouping filter was not working after do sort. ([#3012](https://github.com/infor-design/enterprise/issues/3012))
- `[Datagrid]` Fixed an issue where the editable single column was not working. ([#3023](https://github.com/infor-design/enterprise/issues/3023))
- `[Datagrid]` Fixed an issue where when hovering a parent row the same row index in the child row will show the hover state. ([#2227](https://github.com/infor-design/enterprise/issues/2227))
- `[Datagrid]` Fixed an issue where the focus state for action button formatter was not working correctly. ([#3006](https://github.com/infor-design/enterprise/issues/3006))
- `[Datagrid]` Fixed an issue where the personalization dialog was not centered on IE 11. ([#3175](https://github.com/infor-design/enterprise/issues/3175))
- `[Datagrid]` Fixed an issue finally so that all columns will always align and will never come out of alignment. ([#2835](https://github.com/infor-design/enterprise/issues/2835))
- `[Datagrid]` Fixed an issue where in some cases when there is no data you could not scroll right. ([#2363](https://github.com/infor-design/enterprise/issues/2363))
- `[Datagrid]` Fixed an issue where in some cases where you could not scroll right over the empty message. ([#2864](https://github.com/infor-design/enterprise/issues/2864))
- `[Datagrid]` Fixed an issue where the IOS text would appear very large on group headers. ([#2224](https://github.com/infor-design/enterprise/issues/2224))
- `[Datagrid]` Fixed an issue where in some cases where if you have one column and are in edit mode resizing the page behaved strangely. ([#3193](https://github.com/infor-design/enterprise/issues/3193))
- `[Datagrid]` Changed the rendering of columns so that there will never be a gap on the left side, changed the default of stretchColumn to null which will fill. ([#1818](https://github.com/infor-design/enterprise/issues/1818))
- `[Datagrid]` Fixed an issue that hyperlinks in the datagrid would redirect. ([#3207](https://github.com/infor-design/enterprise/issues/3207))
- `[Datagrid]` Changed the behavior of column resizing to use "fit" during resize, which means adgecent columns only will be resized. ([#605](https://github.com/infor-design/enterprise/issues/605))
- `[Datagrid]` Fixed an issue that resizing the last column would create a gap. ([#1671](https://github.com/infor-design/enterprise/issues/1671))
- `[Datepicker]` Fixed missing background color on disable dates and adjusted the colors in all themes. ([#2910](https://github.com/infor-design/enterprise/issues/2910))
- `[Datepicker]` Fixed a layout issue on the focus state on colored/legend days. ([#2910](https://github.com/infor-design/enterprise/issues/2910))
- `[Datepicker]` Fixed an issue where the calendar layout was not working on ie11. ([#3226](https://github.com/infor-design/enterprise/issues/3226))
- `[Dropdown]` Fix a bug where a dropdown in a datagrid cell would sometimes not display the correct value when selected. ([#2919](https://github.com/infor-design/enterprise/issues/2919))
- `[Dropdown]` Fix a layout issue in RTL on the badges example. ([#3150](https://github.com/infor-design/enterprise/issues/3150))
- `[Editor]` Corrected CSP errors and broken images in the Editor Preview when inserting the default image. ([#2937](https://github.com/infor-design/enterprise/issues/2937))
- `[Editor]` Fixes issues with Editors configured to use Flex Toolbar, where toolbar buttons were not properly triggering selected events, and overflowed items were not triggering editor actions as expected. ([#2938](https://github.com/infor-design/enterprise/issues/2938))
- `[Editor]` The Editor now uses the same routine for stripping disallowed tags and attributes from pasted content when it transitions from the Source View to the Preview. This makes it impossible to paste/type HTML tags containing a `style` property with CSS rules that are not allowed to be applied to inline Editor elements, such as `font-family`. ([#2987](https://github.com/infor-design/enterprise/issues/2987))
- `[Editor]` Fixed a problem in Safari that would cause scrolling to occur inside Flex Toolbars unexpectedly. ([#3033](https://github.com/infor-design/enterprise/issues/3033))
- `[Editor]` Fixed many memory leaks related to view swapping and `destroy()` in the Editor. ([#3112](https://github.com/infor-design/enterprise/issues/3112))
- `[EmptyMessage]` Added a fix so that click will only fire on the button part of the empty message. ([#3139](https://github.com/infor-design/enterprise/issues/3139))
- `[Header]` Update the header placeholder text color to match better. ([#3040](https://github.com/infor-design/enterprise/issues/3040))
- `[Locale]` Fixed a problem in fi-FI where some date formats where incorrect with one digit days. ([#3019](https://github.com/infor-design/enterprise/issues/3019))
- `[Locale]` Added new conversion methods for gregorian to umalqura dates and vice versa with Locale. The fromGregorian and togregorian methods were in two separate locations ar-SA and ar-EG. These new methods gregorianToUmalqura and umalquraToGregorian now moved to to one location in locale and removed the maxDate on them. ([#3051](https://github.com/infor-design/enterprise/issues/3051))
- `[Locale]` Fixed an issue when formatting with `SSS` in the format string, the leading zeros were incorrectly removed from the millisecond output. ([#2696](https://github.com/infor-design/enterprise/issues/2696))
- `[Locale/Datagrid]` Fixed an issue in the datagrid/locale that meant if a string is provided in the current locale for a number it wont parse correctly if the decimal format is a `,` (such as nl-NL). ([#3165](https://github.com/infor-design/enterprise/issues/3165))
- `[Locale]` Fixed an issue when loading en-XX locales where some data may be mixed with en-US. ([#3208](https://github.com/infor-design/enterprise/issues/3208))
- `[Mask]` Fixed a Safari bug where certain masked values would not trigger a "change" event on the input field. ([#3002](https://github.com/infor-design/enterprise/issues/3002))
- `[Modal]` Added a new setting `overlayOpacity` that give the user to control the opacity level of the modal/message dialog overlay. ([#2975](https://github.com/infor-design/enterprise/issues/2975))
- `[Popover]` Fixed an issue where the content was disappearing when change themes on IE11. ([#2954](https://github.com/infor-design/enterprise/issues/2954))
- `[Progress]` Added the ability to init the progress and update it to zero, this was previously not working. ([#3020](https://github.com/infor-design/enterprise/issues/3020))
- `[Sparkline Chart]` Fixed an issue where an error was thrown while a sparkline chart was present during a theme chnage. ([#3159](https://github.com/infor-design/enterprise/issues/3159))
- `[Tabs Module]` Fixed missing ellipsis and spacing issue on mobile view in searchfield of tabs module when resizing the browser. ([#2940](https://github.com/infor-design/enterprise/issues/2940))
- `[Toast]` Fixed an issue where the saved position was not working for whole app. ([#3025](https://github.com/infor-design/enterprise/issues/3025))
- `[Tree]` Fixed an issue where the nodes were not rendering. ([#3194](https://github.com/infor-design/enterprise/issues/3194))

### v4.24.0 Chores & Maintenance

- `[Demoapp]` Allow the query params that affect theming/personalization (theme/variant/colors) to be appended/adjusted on the browser's URL without affecting other query parameters, or adding unnecessary paramters that weren't changed.
- `[Toolbar Searchfield]` Increased the amount of text shown when the Searchfield is not expanded, and appears similar to a button.  Also modified some styles in all themes to make alignment of the text better between the Searchfield and buttons when the Searchfield is not expanded. ([#2944](https://github.com/infor-design/enterprise/issues/2944))

(74 Issues Solved this release, Backlog Enterprise 374, Backlog Ng 85, 974 Functional Tests, 1191 e2e Test)

## v4.23.0

### v4.23.0 Deprecation

- `[Icons]` We added per theme empty state icons for both uplift (vibrant) and soho (subtle) themes. Because of this `svg-empty.html` is now deprecated. Please use the theme based files `theme-soho-svg-empty.html` and `theme-uplift-svg-empty.html`. ([#426](https://github.com/infor-design/design-system/issues/426))

### v4.23.0 Features

- `[Accordion]` Added a new setting `expanderDisplay` that can display all expander button icons in the classic style, or with all "chevron" or "plus-minus"-style icons.  Deprecated the legacy `displayChevron` setting in favor of this change. ([#2900](https://github.com/infor-design/enterprise/issues/2900))
- `[Calendar / Day View]` A new component Week View was created, you can configure it to show a single day as well, or several days so we now have a day view. ([#2780](https://github.com/infor-design/enterprise/issues/2780))
- `[Calendar / Week View]` A new component Week View was added. You can show events in a series of days. This is also integrated into view switcher in the calendar component. ([#1757](https://github.com/infor-design/enterprise/issues/1757))
- `[Empty Messages]` Added a new icon `empty-no-users`. ([#3046](https://github.com/infor-design/enterprise/issues/3046))
- `[Locale]` Added updated translation files for 16 in house languages. ([#3049](https://github.com/infor-design/enterprise/issues/3049))
- `[Modal]` Added a new setting `overlayOpacity` that gives the developer ability to control the opacity level of the modal/message dialog overlay. ([#2975](https://github.com/infor-design/enterprise/issues/2975))

### v4.23.0 Fixes

- `[Accordion]` Fixed the font color when hovered on uplift high contrast. ([#3042](https://github.com/infor-design/enterprise/issues/3042))
- `[Autocomplete]` Fixed memory leaks by preventing re-rendering of an open autocomplete list from attaching new events, adding multiple `aria-polite` elements, etc. ([#2888](https://github.com/infor-design/enterprise/issues/2888))
- `[Calendar]` Pass calendar tooltip settings down to week-view component. ([#3179](https://github.com/infor-design/enterprise/issues/3179))
- `[Calendar]` Fixed disabled legend label color on vibrant/uplift with dark Variant theme. ([#2965](https://github.com/infor-design/enterprise/issues/2965))
- `[Calendar]` Fixed missing arrow and scrolling issues in the event popup. ([#2962](https://github.com/infor-design/enterprise/issues/2962))
- `[Contextual Action Panel]` Fixed an issue where the CAP close but beforeclose event not fired. ([#2826](https://github.com/infor-design/enterprise/issues/2826))
- `[Context Menu]` Fixed a placement bug that would cut the size of the menu to an unusable size in small viewport displays. ([#2899](https://github.com/infor-design/enterprise/issues/2899))
- `[Contextual Action Panel]` Fixed placement of `(X)` close button on both standard and Flex toolbars when using the `showCloseBtn` setting. ([#2834](https://github.com/infor-design/enterprise/issues/2834))
- `[Datagrid]` Fixed column headers font color in uplift high contrast. ([#2830](https://github.com/infor-design/enterprise/issues/2830))
- `[Datagrid]` Fixed an issue where the tree children expand and collapse was not working. ([#633](https://github.com/infor-design/enterprise-ng/issues/633))
- `[Datagrid]` Fixed an issue where the pager was not updating with updated method. ([#2759](https://github.com/infor-design/enterprise/issues/2759))
- `[Datagrid]` Fixed an issue where the browser contextmenu was not showing by default. ([#2842](https://github.com/infor-design/enterprise/issues/2842))
- `[Datagrid]` Fixed an issue where string include zeroes not working with text filter. ([#2854](https://github.com/infor-design/enterprise/issues/2854))
- `[Datagrid]` Fixed an issue where the select all button for multiselect grouping was not working. ([#2895](https://github.com/infor-design/enterprise/issues/2895))
- `[Datagrid]` Fixed an issue where the select children for tree was not working. ([#2961](https://github.com/infor-design/enterprise/issues/2961))
- `[Datepicker]` Fixed an issue where the selected date was getting cleared and creating js error after changing month or year in Umalqura date and Calendar. ([#3093](https://github.com/infor-design/enterprise/issues/3093))
- `[Datepicker]` Fixed an issue where the validation after body re-initialize was not working. ([#2410](https://github.com/infor-design/enterprise/issues/2410))
- `[Datepicker]` Fixed an issue where the islamic-umalqura calendar was not working, when used with user vs settings locale and translate data was not loading from parent locale. ([#2878](https://github.com/infor-design/enterprise/issues/2878))
- `[Datepicker]` Fixed layout issues in RTL mode, also the buttons are switched the to the opposite side now. ([#3068](https://github.com/infor-design/enterprise/issues/3068))
- `[Dropdown]` Fixed an issue where the dropdown icons are misaligned in IE11 in the Uplift theme. ([#2826](https://github.com/infor-design/enterprise/issues/2912))
- `[Dropdown]` Fixed an issue where the placeholder was incorrectly renders when initially set selected item. ([#2870](https://github.com/infor-design/enterprise/issues/2870))
- `[Dropdown]` Fixed placement logic when dropdowns flip, as well as a visual bug with checkmark/icon placement on some browsers. ([#3058](https://github.com/infor-design/enterprise/issues/3058))
- `[Dropdown]` Fixed an issue where it was possible to inject xss when clearing the typehead. ([#650](https://github.com/infor-design/enterprise-ng/issues/650))
- `[Field Filter]` Fixed an issues where the icons are not vertically centered, and layout issues when opening the dropdown in a smaller height browser. ([#2951](https://github.com/infor-design/enterprise/issues/2951))
- `[Header]` Fixed an iOS bug where the theme switcher wasn't working after Popupmenu lifecycle changes. ([#2986](https://github.com/infor-design/enterprise/issues/2986))
- `[Header Tabs]` Added a more distinct style to selected header tabs. ([infor-design/design-system#422](https://github.com/infor-design/design-system/issues/422))
- `[Hierarchy]` Fixed the border color on hierarchy cards. ([#423](https://github.com/infor-design/design-system/issues/423))
- `[Locale]` Fixed an issue where the parseDate method was not working for leap year. ([#2737](https://github.com/infor-design/enterprise/issues/2737))
- `[Locale]` Fixed an issue where some culture files does not have a name property in the calendar. ([#2880](https://github.com/infor-design/enterprise/issues/2880))
- `[Locale]` Fixed an issue where cultures with a group of space was not parsing correctly. ([#2959](https://github.com/infor-design/enterprise/issues/2959))
- `[Locale]` Fixed a problem loading nb-NO locale where it would fail to find translations and possibly error. ([#3035](https://github.com/infor-design/enterprise/issues/3035))
- `[Lookup]` Fixed missing X button in searchfield on a mobile viewport. ([#2948](https://github.com/infor-design/enterprise/issues/2948))
- `[Message]` Fixed an issue with an extra scroll bar, updated padding. ([#2964](https://github.com/infor-design/enterprise/issues/2964))
- `[Modal]` Fixed a layout issue when using 2 or more buttons on some smaller devices. ([#3014](https://github.com/infor-design/enterprise/issues/3014))
- `[Monthview]` Fixed an issue that the month/year text will reset when pressing cancel. ([#3080](https://github.com/infor-design/enterprise/issues/3080))
- `[Monthview]` Fixed a layout issue on the header in IE 11. ([#2862](https://github.com/infor-design/enterprise/issues/2862))
- `[Pie]` Fixed an issue where legends in pie chart gets cut off on mobile view. ([#902](https://github.com/infor-design/enterprise/issues/902))
- `[Popupmenu]` In mobile settings (specifically iOS), input fields will now allow for text input when also being assigned a context menu. ([#2613](https://github.com/infor-design/enterprise/issues/2613))
- `[Popupmenu]` Fixed an issue where the destroy event was bubbling up to other parent components. ([#2809](https://github.com/infor-design/enterprise/issues/2809))
- `[Popupmenu]` Fixed an issue where checkable menu items were not causing a popupmenu list to become properly formatted to fit the checkmarks when generated as part of a Flex Toolbar.  Also reworked the selection system to better handle selectable sections. ([#2989](https://github.com/infor-design/enterprise/issues/2809))
- `[Toolbar]` Fixed a bug where the dropdown/toolbar menu is being cut off on iOS device. ([#2800](https://github.com/infor-design/enterprise/issues/2800))
- `[Tooltip]` Fixed a personalization bug on Dark Themes where text colors were sometimes illegible when using certain color configurations. ([#3011](https://github.com/infor-design/enterprise/issues/3011))

### v4.23.0 Chores & Maintenance

- `[Build System]` Created separate sets linting rules for demoapp, source code, and tests, as well as a base set of rules for all environments. ([#2662](https://github.com/infor-design/enterprise/issues/2662))

(70 Issues Solved this release, Backlog Enterprise 378, Backlog Ng 82, 939 Functional Tests, 1136 e2e Test)

## v4.22.0

### v4.22.0 Deprecation

- `[Icons]` The alert icons now all have a white background allowing them to appear on colored areas. There was previously a special `-solid` version of the icons created that is now not needed, if you used the `icon-<name>-solid` icon change it to just `icon-<name>`. ([#396](https://github.com/infor-design/design-system/issues/396))

### v4.22.0 Features

- `[Build]` Replaced UglifyES in the minification script with Terser ([#2660](https://github.com/infor-design/enterprise/issues/2660))
- `[Build]` Added the Locale culture files to the minification script. `.min.js` versions of each locale are now available in the `dist/` folder. ([#2660](https://github.com/infor-design/enterprise/issues/2660))
- `[Calendar / Weekview]` Added a new week-view component that can be used standalone and ability switch to calendar week view in calendar. ([#1757](https://github.com/infor-design/enterprise/issues/1757))
- `[Application Menu]` Improved design of the App Menu Accordion's hierarchy, among other visual improvements, in the Uplift theme. ([#2739](https://github.com/infor-design/enterprise/issues/2739))
- `[Calendar]` Fixed layout issues in uplift theme. ([#2907](https://github.com/infor-design/enterprise/issues/2907))
- `[Charts]` Added support for context menu event with charts. ([#2699](https://github.com/infor-design/enterprise/issues/2699))
- `[Checkboxes]` Fixed layout issues when in grid rows. ([#2907](https://github.com/infor-design/enterprise/issues/2907))
- `[Contextual Action Panel]` Added support for passing in a full range of settings to the underlying Modal component API. ([#2433](https://github.com/infor-design/enterprise/issues/2433))
- `[Export]` Added support for separator to use custom string or object type with Export to CSV. ([#2490](https://github.com/infor-design/enterprise/issues/2490))
- `[Locale]` Added support for fetching minified culture files. ([#2660](https://github.com/infor-design/enterprise/issues/2660))
- `[Locale]` Added new translations for missing entries. ([#2896](https://github.com/infor-design/enterprise/issues/2896))
- `[Locale]` Fixed a bug that the language would reset when opening some components if a seperate language is used. ([#2982](https://github.com/infor-design/enterprise/issues/2982))
- `[Modal]` Added support for a "fullsize" sheet display at all times, or simply beneath the responsive breakpoint. ([#2433](https://github.com/infor-design/enterprise/issues/2433))
- `[Tabs-Vertical]` Added the ability to personalize Vertical Tabs in accordance with theming. ([#2824](https://github.com/infor-design/enterprise/issues/2824))
- `[Wizard]` Added support for short labels. If short labels not supplied it will add ellipsis to text and tooltip. ([#2604](https://github.com/infor-design/enterprise/issues/2604))

### v4.22.0 Fixes

- `[Accordion]` Fixed a Safari bug where accordion headers would not lose focus when another accordion header was clicked. ([#2851](https://github.com/infor-design/enterprise/issues/2851))
- `[Application Menu]` Fixed an issue where footer toolbar area was overlapping to menu content. ([#2552](https://github.com/infor-design/enterprise/issues/2552))
- `[Application Menu]` Fixed an issue where tooltip was showing white text on white background which makes text to be unreadable. ([#2811](https://github.com/infor-design/enterprise/issues/2811))
- `[Application Menu]` Fixed a bug where application menus were not dismissed when clicking directly on Popupmenu triggers in a mobile setting. ([#2831](https://github.com/infor-design/enterprise/issues/2831))
- `[Application Menu]` Fixed an issue on mobile where the body was scroll bouncing when dragging/scrolling in the app menu. ([#2434](https://github.com/infor-design/enterprise/issues/2434))
- `[Bar Chart]` Fixed an issue where labels were overwritten when use more then one chart on page. ([#2723](https://github.com/infor-design/enterprise/issues/2723))
- `[Buttons]` Adjust the contrast of buttons (tertiary) on uplift theme. ([#396](https://github.com/infor-design/design-system/issues/396))
- `[Calendar]` Fixed an issue where the upcoming event description was overlapping the upcoming duration when text is too long, adjust width of spinbox count and fixed alignment of all day checkbox in uplift light theme. ([#2778](https://github.com/infor-design/enterprise/issues/2778))
- `[Datagrid]` Fixed an issue where if you have duplicate Id's the columns many become misaligned. ([#2687](https://github.com/infor-design/enterprise/issues/2687))
- `[Datagrid]` Made the text all white on the targeted achievement formatter. ([#2730](https://github.com/infor-design/enterprise/issues/2730))
- `[Datagrid]` Fixed keyword search so that it will again work with client side paging. ([#2797](https://github.com/infor-design/enterprise/issues/2797))
- `[Datagrid]` Fixed an issue where the header and cells do not align perfectly. ([#2849](https://github.com/infor-design/enterprise/issues/2849))
- `[Datagrid]` Fixed an issue where actions menu was not opening after reload the data. ([#2876](https://github.com/infor-design/enterprise/issues/2876))
- `[Datepicker]` Moved the today button to the datepicker header and adding a setting to hide it if wanted. ([#2704](https://github.com/infor-design/enterprise/issues/2704))
- `[FieldSet]` Fixed an issue where the fieldset text in chart completion overlap when resizing the browser. ([#2610](https://github.com/infor-design/enterprise/issues/2610))
- `[Datepicker]` Fixed a bug in datepicker where the destroy method does not readd the masking functionality. [2832](https://github.com/infor-design/enterprise/issues/2832))
- `[Field Options]` Fixed an issue where the option menu is misaligned in full length input field in uplift theme. ([#2765](https://github.com/infor-design/enterprise/issues/2765))
- `[Icons]` Added and updated the following icons: icon-new, icon-calculator, icon-save-new, icon-doc-check. ([#391](https://github.com/infor-design/design-system/issues/391))
- `[Icons]` Added and updated the following icons: icon-bed, icon-user-clock, icon-phone-filled, icon-phone-empty. ([#419](https://github.com/infor-design/design-system/issues/419))
- `[Listview]` Fixed an issue where empty message would not be centered if the listview in a flex container. ([#2716](https://github.com/infor-design/enterprise/issues/2716))
- `[Locale/Initialize]` Fixed an issue where opening some components like Contextual Action Panel would change the current locale because it calls initialize when it loads. ([#2873](https://github.com/infor-design/enterprise/issues/2873))
- `[Mask]` Added an example showing how to user percent format with the locale. ([#434](https://github.com/infor-design/enterprise/issues/434))
- `[Modal]` Fixed an issue where encoded html would not be recoded on the title. ([#246](https://github.com/infor-design/enterprise/issues/246))
- `[Modal]` Fixed an issue where the page content behind the modal is still scrollable while the modal window is open on iOS devices. ([#2678](https://github.com/infor-design/enterprise/issues/2678))
- `[Popupmenu]` Prevent popupmenus from closing after exit and reentry to the popupmenu submenu structure. ([#2702](https://github.com/infor-design/enterprise/issues/2702))
- `[Swaplist]` Fixed an issue where passed data for searched items were not syncing for beforeswap event. ([#2819](https://github.com/infor-design/enterprise/issues/2819))
- `[Tabs]` Add more padding to the count styles. ([#2744](https://github.com/infor-design/enterprise/issues/2744))
- `[Tabs]` Fixed the disabled tab color. ([#396](https://github.com/infor-design/design-system/issues/396))
- `[Tabs-Module]` Fixed styling and appearance issues on an example page demonstrating the Go Button alongside a Searchfield with Categories. ([#2745](https://github.com/infor-design/enterprise/issues/2745))
- `[Tabs-Multi]` Fixed an issue where tooltip was not showing when hovering a tab with cut-off text. ([#2747](https://github.com/infor-design/enterprise/issues/2747))
- `[Toolbar Flex]` Fixed a bug in toolbar flex where the title is getting truncated even if there's enough space for it. ([#2810](https://github.com/infor-design/enterprise/issues/2810))
- `[Validation]` Fixed an issue where if the mask is set to use a time other than the default time for the locale, this was not taken into account in validation. ([#2821](https://github.com/infor-design/enterprise/issues/2821))

### v4.22.0 Chores & Maintenance

- `[Demo App]` Changed the theme switch to call the page refresh. ([#2743](https://github.com/infor-design/enterprise/issues/2743))
- `[Export]` Added support for separator to use custom string or object type with Export to CSV. ([#2490](https://github.com/infor-design/enterprise/issues/2490))

(53 Issues Solved this release, Backlog Enterprise 342, Backlog Ng 81, 892 Functional Tests, 909 e2e Test)

## v4.21.0

### v4.21.0 Deprecation

- `[Icons]` Removed the hardcoded red color of the `icon-flag` so it can be used as a normal icon. If red is desired please add an additional class of `icon-flag icon-error`. ([#2548](https://github.com/infor-design/enterprise/issues/2548))

### v4.21.0 Features

- `[Calendar]` Added the ability to show tooltip on event and event icon and the ability to fire a context menu event. ([#2518](https://github.com/infor-design/enterprise/issues/2518))
- `[Datagrid]` Added the ability to use frozen columns with tree grid. ([#2102](https://github.com/infor-design/enterprise/issues/2102))
- `[Datagrid]` Added support for a fixed row size, this can be used in some cases like frozen columns where rows may have a different size than the three row heights (normal, short, medium). ([#2101](https://github.com/infor-design/enterprise/issues/2101))
- `[Datagrid]` Added filter row editor options to api setting. ([#2648](https://github.com/infor-design/enterprise/issues/2648))
- `[Datagrid]` Fixed an issue that alert text is cut off when using the textEllipsis option. ([#2773](https://github.com/infor-design/enterprise/issues/2773))
- `[Editor]` Added events to trigger on view change. ([#2430](https://github.com/infor-design/enterprise/issues/2430))
- `[Homepage]` Added a parameter to the `resize` event that provides metadata about the Homepage's state, including a calculated container height. ([#2446](https://github.com/infor-design/enterprise/issues/2446))
- `[Locale]` Added support for big numbers (18.6) to formatNumber and parseNumber. ([#1800](https://github.com/infor-design/enterprise/issues/1800))

### v4.21.0 Fixes

- `[Application Menu]` Fixed an indentation issue with child elements in an accordion in the Angular application (enterprise-ng). ([#2616](https://github.com/infor-design/enterprise/issues/2616))
- `[AppMenu/Accordion]` Improved performance on Angular by not calling siftFor on the app menu build. ([#2767](https://github.com/infor-design/enterprise/issues/2767))
- `[AppMenu/Accordion]` Fixed a bug where the busy indicator would immediately close. ([#2767](https://github.com/infor-design/enterprise/issues/2767))
- `[Button]` Fixed an issue where updated method was not teardown and re-init. ([#2304](https://github.com/infor-design/enterprise/issues/2304))
- `[Circle Pager]` Fixed a bug where it was not showing on mobile view. ([#2589](https://github.com/infor-design/enterprise/issues/2589))
- `[Contextual Action Panel]` Fixed an issue where if the title is longer, there will be an overflow causing a white space on the right on mobile view. ([#2605](https://github.com/infor-design/enterprise/issues/2605))
- `[Custom Builds]` Fixed a problem where including components with extra punctuation (periods, etc) may cause a build to fail. ([#1322](https://github.com/infor-design/enterprise/issues/1322))
- `[Datagrid]` Fixed an issue where key navigation was not working for inlineEditor. ([#2157](https://github.com/infor-design/enterprise/issues/2157))
- `[Datagrid]` Fixed a bug where calling update rows in the filter callback will cause an infinite loop. ([#2526](https://github.com/infor-design/enterprise/issues/2526))
- `[Datagrid]` Fixed a bug where the value would clear when using a lookup editor with a mask on new rows. ([#2305](https://github.com/infor-design/enterprise/issues/2305))
- `[Datagrid]` Fixed a bug where horizontal scrolling would not work when in a card/widget. ([#1785](https://github.com/infor-design/enterprise/issues/1785))
- `[Datagrid]` Fixed an issue where dirty and row status on the same cell would cause a UI issue. ([#2641](https://github.com/infor-design/enterprise/issues/2641))
- `[Datagrid]` Changed the onKeyDown callback to fire on any key. ([#536](https://github.com/infor-design/enterprise-ng/issues/536))
- `[Datagrid]` Added a more descriptive aria-label to checkboxes if the required descriptors exist. ([#2031](https://github.com/infor-design/enterprise-ng/issues/2031))
- `[Datagrid]` Added an announcement of the selection state of a row. ([#2535](https://github.com/infor-design/enterprise/issues/2535))
- `[Datagrid]` Fixed filtering on time columns when time is a string. ([#2535](https://github.com/infor-design/enterprise/issues/2535))
- `[Datagrid]` Fixed icon layout issues on the filter row in medium rowHeight mode. ([#2709](https://github.com/infor-design/enterprise/issues/2709))
- `[Datagrid]` Fixed an issue where short row height was misaligning in Uplift theme. ([#2717](https://github.com/infor-design/enterprise/issues/2717))
- `[Datagrid]` Fixed an issue where new row and dirty cell were not working when combined. ([#2729](https://github.com/infor-design/enterprise/issues/2729))
- `[Dropdown]` Fixed an issue where tooltip on all browsers and ellipsis on firefox, ie11 was not showing with long text after update. ([#2534](https://github.com/infor-design/enterprise/issues/2534))
- `[Editor]` Fixed an issue where clear formatting was causing to break while switch mode on Firefox. ([#2424](https://github.com/infor-design/enterprise/issues/2424))
- `[Empty Message]` Fixed padding and alignment issues, the icon is now centered better. ([#2424](https://github.com/infor-design/enterprise/issues/2733))
- `[Fileupload Advanced]` Added custom errors example page. ([#2620](https://github.com/infor-design/enterprise/issues/2620))
- `[Flex Toolbar]` Fixed a lifecycle problem that was preventing Menu Buttons with a `removeOnDestroy` setting from opening. ([#2664](https://github.com/infor-design/enterprise/issues/2664))
- `[Homepage]` Fixed an issue where dynamically added widget was not positioning correctly. ([#2425](https://github.com/infor-design/enterprise/issues/2425))
- `[Icons]` Fixed an issue with partially invisible empty messages in uplift theme. ([#2474](https://github.com/infor-design/enterprise/issues/2474))
- `[Icons (Component)]` Fixed a bug where it was possible to store a full base-tag prefixed URL in the `use` setting, which shouldn't be possible. ([PR#2738](https://github.com/infor-design/enterprise/pull/2738))
- `[Locale]` Fixed a bug where getCulturePath does not work if the sohoxi.js file name has a hash part. ([#2637](https://github.com/infor-design/enterprise/issues/2637))
- `[Locale]` Fixed a bug found when using NG8 that the default us locale causes issues. It is now an official requirement that you set a locale for all components that require locale information. ([#2640](https://github.com/infor-design/enterprise/issues/2640))
- `[Locale]` Fixed an occurrence where an nonstandard locale filename was not correctly processed. ([#2684](https://github.com/infor-design/enterprise/issues/2684))
- `[Lookup]` Fixed memory leak issues after destroy. ([#2494](https://github.com/infor-design/enterprise/issues/2494))
- `[Modal]` Fixed memory leak issues after destroy. ([#2497](https://github.com/infor-design/enterprise/issues/2497))
- `[Popupmenu]` Fixed DOM leak where many arrows could be inserted in the DOM. ([#568](https://github.com/infor-design/enterprise-ng/issues/568))
- `[Pager]` Fixed a bug where clicking disabled buttons caused a refresh of the page in NG. ([#2170](https://github.com/infor-design/enterprise/issues/2170))
- `[Slider]` Updated the color variant logic to match new uplift theming. ([#2647](https://github.com/infor-design/enterprise/issues/2647))
- `[Tabs]` Fixed a memory leak caused by removing a tab. ([#2686](https://github.com/infor-design/enterprise/issues/2686))
- `[Toast]` Fixed memory leak issues after destroy. ([#2634](https://github.com/infor-design/enterprise/issues/2634))
- `[Toolbar]` Fixed the conditions for when `noSearchfieldReinvoke` destroys an inner Searchfield that's been previously invoked. ([PR#2738](https://github.com/infor-design/enterprise/pull/2738))
- `[Uplift Theme]` Various improvements to the Dark/Contrast variants, with a focus on passing WCAG ([#2541](https://github.com/infor-design/enterprise/issues/2541)) ([#2588](https://github.com/infor-design/enterprise/issues/2588))

### v4.21.0 Chores & Maintenance

- `[Custom Builds]` Improved Sass builder's ability to code split and include partials once. ([#1038](https://github.com/infor-design/enterprise/issues/1038))

(61 Issues Solved this release, Backlog Enterprise 335, Backlog Ng 76, 867 Functional Tests, 880 e2e Test)

## v4.20.0

### v4.20.0 Deprecation

- `[ListFilter]` Deprecated `startsWith` in favor of `wordStartsWith`, due to the addition of the `phraseStartsWith` filterMode. ([#1606](https://github.com/infor-design/enterprise/issues/1606))
- `[Popdown]` Deprecated `Popdown` in favor of `Popover`. Both components have similar functionality and we want to trim the code logic down. ([#2468](https://github.com/infor-design/enterprise/issues/2468))
- `[StepProcess]` Deprecated `StepProcess` as the component is no longer commonly used. We will remove it within 3-6 versions. ([#1476](https://github.com/infor-design/enterprise/issues/1476))
- `[CompositeForm]` Deprecated `CompositeForm` as the component is no longer commonly used. We will remove it within 3-6 versions. ([#1476](https://github.com/infor-design/enterprise/issues/1476))
- `[FieldOptions]` Deprecated `FieldOptions` as the component is no longer commonly used. We will remove it within 3-6 versions. ([#1476](https://github.com/infor-design/enterprise/issues/1476))

### v4.20.0 Features

- `[Datagrid]` Added support to resize column widths after a value change via the stretchColumnOnChange setting. ([#2174](https://github.com/infor-design/enterprise/issues/2174))
- `[Datagrid]` Added a Sort Function to the datagrid column to allow the value to be formatted for the sort. ([#2274](https://github.com/infor-design/enterprise/issues/2274)))
- `[Datagrid]` Added placeholder functionality to Lookup, Dropdown, and Decimal Formatters. ([#2408](https://github.com/infor-design/enterprise/issues/2408)))
- `[Datagrid]` Added support to restrict the size of a column with minWidth and maxWidth setting on the column. ([#2313](https://github.com/infor-design/enterprise/issues/2313))
- `[Datagrid]` Automatically remove nonVisibleCellError when a row is removed. ([#2436](https://github.com/infor-design/enterprise/issues/2436))
- `[Datagrid]` Fixed header alignment with textOverflow ellipsis setting. ([#2351](https://github.com/infor-design/enterprise/issues/2351))
- `[Datagrid]` Fixed an issue where code-block editor focus was not working. ([#526](https://github.com/infor-design/enterprise-ng/issues/526))
- `[Datagrid]` Automatically remove nonVisibleCellError when a row is removed. ([#2436](https://github.com/infor-design/enterprise/issues/2436))
- `[Datagrid]` Add a fix to show ellipsis text on lookups in the datagrid filter. ([#2122](https://github.com/infor-design/enterprise/issues/2122))
- `[Datagrid]` Made grouping work better with editable, including fixes to addRow, removeRow, messages, and dirty indication. ([#1851](https://github.com/infor-design/enterprise/issues/1851))
- `[Datagrid]` Changed the beforeCommitCellEdit event into a function on the column that is synchronous. ([#2442](https://github.com/infor-design/enterprise/issues/2442))
- `[Datagrid]` Fixed a bug that the selected event would fire when no rows are deselected and on initial load. ([#2472](https://github.com/infor-design/enterprise/issues/2472))
- `[Datagrid]` Removed a white background from the colorpicker editor in high contrast theme. ([#1574](https://github.com/infor-design/enterprise/issues/1574))
- `[Datepicker]` Made the showMonthYearPicker option true by default and added a newly designed panel to select the year and day. ([#1958](https://github.com/infor-design/enterprise/issues/1958))
- `[Datepicker]` Fixed a layout issue in IE 11 with the datepicker title. ([#2598](https://github.com/infor-design/enterprise/issues/2598))
- `[Datepicker]` Fixed issues with the mask when using the range picker. ([#2597](https://github.com/infor-design/enterprise/issues/2597))
- `[Dropdown]` Fixed an issue where ellipsis was not working when use firefox new tab. ([#2236](https://github.com/infor-design/enterprise/issues/2236))
- `[Form Compact]` Added checkboxes/radios, and improved visual style. ([#2193](https://github.com/infor-design/enterprise/issues/2193))
- `[Images]` Created an additional image class to apply focus state without coercing width and height. ([#2025](https://github.com/infor-design/enterprise/issues/2025))
- `[ListFilter]` Added `phraseStartsWith` filterMode for only matching a search term against the beginning of a string. ([#1606](https://github.com/infor-design/enterprise/issues/1606))
- `[Multiselect]` Changed interactions in filtered lists to no longer reset text inside the search input and the contents of the list. ([#920](https://github.com/infor-design/enterprise/issues/920))
- `[Toast]` Added api settings for drag drop and save position. ([#1876](https://github.com/infor-design/enterprise/issues/1876))
- `[Uplift Theme]` Various minor improvements. ([#2318](https://github.com/infor-design/enterprise/issues/2318))

### v4.20.0 Fixes

- `[Alerts]` Removed dirty tracker from the page due to layout issues. ([#1679](https://github.com/infor-design/enterprise/issues/1679))
- `[App Menu]` Fixed an issue where the lower toolbar inverts left and right keyboard actions. ([#2240](https://github.com/infor-design/enterprise/issues/2240))
- `[Bar Chart]` Fixed an issue where the tooltip would not show. ([#2097](https://github.com/infor-design/enterprise/issues/2097))
- `[Calendar]` Added more information to the onMonthRendered callback. ([#2419](https://github.com/infor-design/enterprise/issues/2419))
- `[Calendar]` Changed updated method so it can reinit the calendar with new data. ([#2419](https://github.com/infor-design/enterprise/issues/2419))
- `[Calendar]` Fixed stack exceeded error in angular using updated and legend. ([#2419](https://github.com/infor-design/enterprise/issues/2419))
- `[Calendar]` Added an eventclick and eventdoubleclick information to the onMonthRendered callback. ([#2419](https://github.com/infor-design/enterprise/issues/2419))
- `[Calendar]` Allow Validation of the Calendar Popup. ([#1742](https://github.com/infor-design/enterprise/issues/1742))
- `[Calendar]` Prevent double click from reopening the event popup. ([#1705](https://github.com/infor-design/enterprise/issues/1705))
- `[Calendar]` Enable vertical scrolling at short window sizes in monthview. ([#2489](https://github.com/infor-design/enterprise/issues/2489))
- `[Charts]` Made fixes so all charts change color in uplift theme. ([#2058](https://github.com/infor-design/enterprise/issues/2058))
- `[Charts]` Fixes dynamic tooltips on a bar chart. ([#2447](https://github.com/infor-design/enterprise/issues/2447))
- `[Colorpicker]` Fixed colorpicker left and right keys advanced oppositely in right-to-left mode. ([#2352](https://github.com/infor-design/enterprise/issues/2352))
- `[Column Chart]` Fixed an issue where the tooltip would not show. ([#2097](https://github.com/infor-design/enterprise/issues/2097))
- `[Datagrid]` Fixes an issue where method selectedRows() was returning incorrect information when new row added via addRow(). ([#1794](https://github.com/infor-design/enterprise/issues/1794))
- `[Datagrid]` Fixed the text width functions for better auto sized columns when using editors and special formatters. ([#2270](https://github.com/infor-design/enterprise/issues/2270))
- `[Datagrid]` Fixes the alignment of the alert and warning icons on a lookup editor. ([#2175](https://github.com/infor-design/enterprise/issues/2175))
- `[Datagrid]` Fixes tooltip on the non displayed table errors. ([#2264](https://github.com/infor-design/enterprise/issues/2264))
- `[Datagrid]` Fixes an issue with alignment when toggling the filter row. ([#2332](https://github.com/infor-design/enterprise/issues/2332))
- `[Datagrid]` Fixes an issue where method setFilterConditions() were not working for multiselect filter. ([#2414](https://github.com/infor-design/enterprise/issues/2414))
- `[Datagrid]` Fixes an error on tree grid when using server-side paging. ([#2132](https://github.com/infor-design/enterprise/issues/2132))
- `[Datagrid]` Fixed an issue where autocompletes popped up on cell editors. ([#1575](https://github.com/infor-design/enterprise/issues/1575))
- `[Datagrid]` Fixes reset columns to set the correct hidden status. ([#2315](https://github.com/infor-design/enterprise/issues/2315))
- `[Datagrid]` Fixes the filtering of null values. ([#2336](https://github.com/infor-design/enterprise/issues/2336))
- `[Datagrid]` Fixed an issue where performance was significantly slower for export methods. ([#2291](https://github.com/infor-design/enterprise/issues/2291))
- `[Datagrid]` Fixes a bug that stopped the search in datagrid personalization from working. ([#2299](https://github.com/infor-design/enterprise/issues/2299))
- `[Datagrid]` Fixes an error on tree grid when using server-side paging. ([#2132](https://github.com/infor-design/enterprise/issues/2132))
- `[Datagrid]` Fixed an issue where autocompletes popped up on cell editors. ([#1575](https://github.com/infor-design/enterprise/issues/1575))
- `[Datagrid]` Fixes the filtering of null values. ([#2336](https://github.com/infor-design/enterprise/issues/2336))
- `[Datagrid]` Fixed an issue where performance was significantly slower for export methods. ([#2291](https://github.com/infor-design/enterprise/issues/2291))
- `[Datagrid]` Fixed an issue where source would not fire on sorting. ([#2390](https://github.com/infor-design/enterprise/issues/2390))
- `[Datagrid]` Fixes the styling of non editable checkbox cells so they look disabled. ([#2340](https://github.com/infor-design/enterprise/issues/2340))
- `[Datagrid]` Changed the dynamic column tooltip function to pass the row and more details. This changes the order of parameters but since this feature is new did not consider this a breaking change. If you are using this please take note. ([#2333](https://github.com/infor-design/enterprise/issues/2333))
- `[Datagrid]` Fixed a bug is the isEditable column callback in editable tree grid where some data was missing in the callback. ([#2357](https://github.com/infor-design/enterprise/issues/2357))
- `[Datepicker]` Removed the advanceMonths option as the dropdowns for this are no longer there in the new design. ([#970](https://github.com/infor-design/enterprise/issues/970))
- `[Datepicker]` Fixed an issue where range selection was not working. ([#2569](https://github.com/infor-design/enterprise/issues/2569))
- `[Datepicker]` Fixed some issue where footer buttons were not working properly with range selection. ([#2595](https://github.com/infor-design/enterprise/issues/2595))
- `[Datepicker]` Fixed an issue where time was not updating after change on range selection. ([#2599](https://github.com/infor-design/enterprise/issues/2599))
- `[Datagrid]` Fixed a bug where deselect all would not deselect some rows when using grouping. ([#1796](https://github.com/infor-design/enterprise/issues/1796))
- `[Datagrid]` Fixed a bug where summary counts in grouping would show even if the group is collapsed. ([#2221](https://github.com/infor-design/enterprise/issues/2221))
- `[Datagrid]` Fixed issues when using paging (client side) and removeRow. ([#2590](https://github.com/infor-design/enterprise/issues/2590))
- `[Demoapp]` When displaying Uplift theme, now shows the correct alternate fonts for some locales when switching via the `locale` query string. ([#2365](https://github.com/infor-design/enterprise/issues/2365))
- `[Dropdown]` Fixed a memory leak when calling destroy. ([#2493](https://github.com/infor-design/enterprise/issues/2493))
- `[Editor]` Fixed a bug where tab or shift tab would break out of the editor when doing an indent/outdent. ([#2421](https://github.com/infor-design/enterprise/issues/2421))
- `[Editor]` Fixed a bug where the dirty indicator would be hidden above. ([#2577](https://github.com/infor-design/enterprise/issues/2577))
- `[Fieldfilter]` Fixed an issue where fields were getting wrap to second line on iPhone SE. ([#1861](https://github.com/infor-design/enterprise/issues/1861))
- `[Fieldfilter]` Fixed an issue where Dropdown was not switching mode on example page. ([#2288](https://github.com/infor-design/enterprise/issues/2288))
- `[Field Options]` Fixed an issue where input example was not working. ([#2348](https://github.com/infor-design/enterprise/issues/2348))
- `[Homepages]` Fixed an issue where personalize and chart text colors were not working with hero. ([#2097](https://github.com/infor-design/enterprise/issues/2097))
- `[Images]` Fixed an issue where images were not tabbable or receiving a visual focus state. ([#2025](https://github.com/infor-design/enterprise/issues/2025))
- `[Listview]` Fixed a bug that caused the listview to run initialize too many times. ([#2179](https://github.com/infor-design/enterprise/issues/2179))
- `[Lookup]` Added `autocomplete="off"` to lookup input fields to prevent browser interference. ([#2366](https://github.com/infor-design/enterprise/issues/2366))
- `[Lookup]` Fixed a bug that caused a filter to reapply when reopening the modal. ([#2566](https://github.com/infor-design/enterprise/issues/2566))
- `[Lookup]` Fixed a bug that caused a selections to reapply when reopening the modal. ([#2568](https://github.com/infor-design/enterprise/issues/2568))
- `[Locale]` Fixed race condition when using initialize and loading locales with a parent locale. ([#2540](https://github.com/infor-design/enterprise/issues/2540))
- `[Lookup]` Fixed a double scrollbar when the modal needs to be scrolled. ([#2586](https://github.com/infor-design/enterprise/issues/2586))
- `[Modal]` Fixed an issue where the modal component would disappear if its content had a checkbox in it in RTL. ([#332](https://github.com/infor-design/enterprise-ng/issues/332))
- `[Modal]` Fixed an issue where tabbing was very slow on large DOMs in IE 11. ([#2607](https://github.com/infor-design/enterprise/issues/2607))
- `[Personalization]` Fixed an issue where the text color was too dark. Changed the text color to be more readable in high contrast mode. ([#2539](https://github.com/infor-design/enterprise/issues/2539))
- `[Personalization]` Updated some of the colors to more readable in contrast mode. ([#2097](https://github.com/infor-design/enterprise/issues/2097))
- `[Personalization]` Fixes an issue where text color was too dark. ([#2476](https://github.com/infor-design/enterprise/issues/2476))
- `[Pager]` Fixed an issue where click was not firing on any of the buttons with ie11. ([#2560](https://github.com/infor-design/enterprise/issues/2560))
- `[Pager]` Added a complete Popupmenu settings object for configuring the Page Size Selector Button, and deprecated the `attachPageSizeMenuToBody` setting in favor of `pageSizeMenuSettings.attachToBody`. ([#2356](https://github.com/infor-design/enterprise/issues/2356))
- `[Pager]` Fixed memory leak when using the `attachToBody` setting to change the menu's render location. ([#2482](https://github.com/infor-design/enterprise/issues/2482))
- `[Popdown]` Fixed usability issue where the Popdown could close prematurely when attempting to use inner components, such as Dropdowns. ([#2092](https://github.com/infor-design/enterprise/issues/2092))
- `[Popover]` Correctly align the popover close button. ([#1576](https://github.com/infor-design/enterprise/issues/1576))
- `[Popover]` Fixed an issue where buttons inside the popover would overflow at smaller screen sizes. ([#2271](https://github.com/infor-design/enterprise/issues/2271))
- `[Popupmenu]` Fixed an issue where js error was showing after removing a menu item. ([#414](https://github.com/infor-design/enterprise-ng/issues/414))
- `[Popupmenu]` Fixed a layout issue on disabled checkboxes in multiselect popupmenus. ([#2340](https://github.com/infor-design/enterprise/issues/2340))
- `[Popupmenu]` Fixed a bug on IOS that prevented menu scrolling. ([#645](https://github.com/infor-design/enterprise/issues/645))
- `[Popupmenu]` Fixed a bug on IOS that prevented some submenus from showing. ([#1928](https://github.com/infor-design/enterprise/issues/1928))
- `[Popupmenu]` Added a type-check during building/rebuilding of submenus that prevents an error when a submenu `<ul>` tag is not present. ([#2458](https://github.com/infor-design/enterprise/issues/2458))
- `[Scatter Plot]` Fixed the incorrect color on the tooltips. ([#1066](https://github.com/infor-design/enterprise/issues/1066))
- `[Stepprocess]` Fixed an issue where a newly enabled step is not shown. ([#2391](https://github.com/infor-design/enterprise/issues/2391))
- `[Searchfield]` Fixed an issue where the close icon on a searchfield is inoperable. ([#2578](https://github.com/infor-design/enterprise/issues/2578))
- `[Searchfield]` Fixed strange alignment of text/icons on the Uplift theme. ([#2612](https://github.com/infor-design/enterprise/issues/2612))
- `[Tabs]` Fixed the more tabs button to style as disabled when the tabs component is disabled. ([#2347](https://github.com/infor-design/enterprise/issues/2347))
- `[Tabs]` Added the select method inside the hide method to ensure proper focusing of the selected tab. ([#2346](https://github.com/infor-design/enterprise/issues/2346))
- `[Tabs]` Added an independent count for adding new tabs and their associated IDs to prevent duplication. ([#2345](https://github.com/infor-design/enterprise/issues/2345))
- `[Toolbar]` Fixed memory leaks. ([#2496](https://github.com/infor-design/enterprise/issues/2496))
- `[Toolbar]` Fixed an issue where `noSearchfieldReinvoke` was not being respected during the teardown method, causing lifecycle issues in Angular. ([#2691](https://github.com/infor-design/enterprise/issues/2691))
- `[Toolbar Flex]` Removed a 100% height on the toolbar which caused issues when nested in some situations. ([#474](https://github.com/infor-design/enterprise-ng/issues/474))
- `[Listview]` Fixed search to work when not using templates. ([#466](https://github.com/infor-design/enterprise-ng/issues/466))

### v4.20.0 Chores & Maintenance

- `[Build]` Add a file verification tool to the build process to ensure all necessary files are present. ([#2384](https://github.com/infor-design/enterprise/issues/2384))
- `[Demo App]` Add the uplift theme to the theme switcher menu. ([#2335](https://github.com/infor-design/enterprise/issues/2335))
- `[Demo App]` Fixed routing issues that could cause 500 errors or crash the Demoapp. ([#2343](https://github.com/infor-design/enterprise/issues/2343))
- `[Demo App]` Fixed an issue where the sorting was wrong on compressor data. ([#2390](https://github.com/infor-design/enterprise/issues/2390))

(95 Issues Solved this release, Backlog Enterprise 296, Backlog Ng 79, 852 Functional Tests, 865 e2e Test)

## v4.19.3

- `[Datagrid]` Fixes the multiselect filter on header from reloading during serverside filtering. ([#2383](https://github.com/infor-design/enterprise/issues/2383))
- `[Datagrid]` Fixed an issue where contextmenu was not opening with first click. ([#2398](https://github.com/infor-design/enterprise/issues/2398))
- `[Datagrid / Tooltip]` Fixed an error on some datagrid cells when tooltips are attached. ([#2403](https://github.com/infor-design/enterprise/issues/2403))

## v4.19.2

- `[Build]` Fixes missing minified files in the build and a missing svg-extended.html deprecated file for backwards compatibility. ([Teams](https://bit.ly/2FlzYCT))

## v4.19.0

### v4.19.0 Deprecations

- `[CSS]` The Soho light theme CSS file has been renamed from `light-theme.css` to `theme-soho-light.css` ([1972](https://github.com/infor-design/enterprise/issues/1972))
- `[CSS]` The Soho dark theme CSS file has been renamed from `dark-theme.css` to `theme-soho-dark.css` ([1972](https://github.com/infor-design/enterprise/issues/1972))
- `[CSS]` The Soho high-contrast theme CSS file has been renamed from `high-contrast-theme.css` to `theme-soho-contrast.css` ([1972](https://github.com/infor-design/enterprise/issues/1972))
- `[Datagrid]` The older savedColumns method has been deprecated since 4.10 and is now removed. Use saveUserSettings instead. ([#1766](https://github.com/infor-design/enterprise/issues/1766))

### v4.19.0 Features

- `[App Menu]` Improved style of personalized app menu. ([#2195](https://github.com/infor-design/enterprise/pull/2195))
- `[Column]` Added support to existing custom tooltip content in the callback setting. ([#1909](https://github.com/infor-design/enterprise/issues/1909))
- `[Contextual Action Panel]` Fixed an issue where the close button was misaligned. ([#1943](https://github.com/infor-design/enterprise/issues/1943))
- `[Datagrid]` Added support for disabling rows by data or a dynamic function, rows are disabled from selection and editing. ([#1614](https://github.com/infor-design/enterprise/issues/1614))
- `[Datagrid]` Fixes a column alignment issue when resizing and sorting columns that were originally set to percentage width. ([#1797](https://github.com/infor-design/enterprise/issues/1797))
- `[Datagrid]` Fixes a column alignment issue when there are duplicate column ids. ([#1797](https://github.com/infor-design/enterprise/issues/1797))
- `[Datagrid]` Fixes a column alignment by clearing a cache to help prevent column misalignment from randomly happening. ([#1797](https://github.com/infor-design/enterprise/issues/1797))
- `[Datagrid]` Fixes an issue that caused the active page to not restore correctly when saving user settings, . ([#1766](https://github.com/infor-design/enterprise/issues/1766))
- `[Datagrid]` Fixes an issue with dropdown filters when the ids are numbers. ([#1879](https://github.com/infor-design/enterprise/issues/1879))
- `[Datagrid]` Fixed alignment issues in the new uplift theme. ([#2212](https://github.com/infor-design/enterprise/issues/2212))
- `[Datagrid]` Fixes Datagrid time filtering for string type dates. ([#2281](https://github.com/infor-design/enterprise/issues/2281))
- `[Form Compact]` Adds support for Datepicker, Timepicker, Lookup, and File Uploader fields. ([#1955](https://github.com/infor-design/enterprise/issues/1955))
- `[Keyboard]` Added a new API that you can call at anytime to see what key is being pressed at the moment. ([#1906](https://github.com/infor-design/enterprise/issues/1906))
- `[Targeted/Completion Chart]` Added back the ability to inline svg icons and hyperlinks. ([#2152](https://github.com/infor-design/enterprise/issues/2152))
- `[Themes]` Added support for multiple themes in the demo app and renamed distribute Uplift (only) theme files. ([#1972](https://github.com/infor-design/enterprise/issues/1972))

### v4.19.0 Fixes

- `[App Menu]` Fixed an issue where the menu would not be entirely colored if short. ([#2062](https://github.com/infor-design/enterprise/issues/2062))
- `[App Menu]` Changed the scroll area to the outside when using a footer. ([#2062](https://github.com/infor-design/enterprise/issues/2062))
- `[App Menu]` Expandable area updates within application menu. ([#1982](https://github.com/infor-design/enterprise/pull/1982))
- `[App Menu]` Fixed an issue where role switcher was not clickable with long title. ([#2060](https://github.com/infor-design/enterprise/issues/2060))
- `[App Menu]` Fixed an issue where it was not possible to manually add a filter field that you can control on your own. Caveat to this is if you set filterable: false it will no longer remove the filter field from the DOM, if you do that you must now do it manually. ([#2066](https://github.com/infor-design/enterprise/issues/2066))
- `[App Menu]` Added support for mobile when dismissOnClickMobile setting is true to dismiss application menu when a role is selected. ([#2520](https://github.com/infor-design/enterprise/issues/2520))
- `[App Menu]` Fixed an issue with the logo which was positioned badly when scrolling. ([#2116](https://github.com/infor-design/enterprise/issues/2116))
- `[Calendar]` Fixed some bugs having a calendar month along or just a legend, fixed the clicking of upcoming days and added a dblclick even emitter. ([#2149](https://github.com/infor-design/enterprise/issues/2149))
- `[Colorpicker]` Fixed an issue where the colorpicker label is cut off in extra small input field. ([#2023](https://github.com/infor-design/enterprise/issues/2023))
- `[Colorpicker]` Fixed an issue where the colorpickers are not responsive at mobile screen sizes. ([#1995](https://github.com/infor-design/enterprise/issues/1995))
- `[Colorpicker]` Fixed an issue where the text is not visible on IE11 after choosing a color. ([#2134](https://github.com/infor-design/enterprise/issues/2134))
- `[Completion Chart]` Cleaned up excessive padding in some cases. ([#2171](https://github.com/infor-design/enterprise/issues/2171))
- `[Context Menu]` Fixes a bug where a left click on the originating field would not close a context menu opened with a right click. ([#1992](https://github.com/infor-design/enterprise/issues/1992))
- `[Contextual Action Panel]` Fixed an issue where the CAP title is too close to the edge at small screen sizes. ([#2249](https://github.com/infor-design/enterprise/issues/2249))
- `[Datagrid]` Fixed an issue where using the context menu with datagrid was not properly destroyed which being created multiple times. ([#392](https://github.com/infor-design/enterprise-ng/issues/392))
- `[Datagrid]` Fixed charts in columns not resizing correctly to short row height. ([#1930](https://github.com/infor-design/enterprise/issues/1930))
- `[Datagrid]` Fixed an issue for xss where console.log was not sanitizing and make grid to not render. ([#1941](https://github.com/infor-design/enterprise/issues/1941))
- `[Datagrid]` Fixed charts in columns not resizing correctly to short row height. ([#1930](https://github.com/infor-design/enterprise/issues/1930))
- `[Datagrid]` Fixed a layout issue on primary buttons in expandable rows. ([#1999](https://github.com/infor-design/enterprise/issues/1999))
- `[Datagrid]` Fixed a layout issue on short row grouped header buttons. ([#2005](https://github.com/infor-design/enterprise/issues/2005))
- `[Datagrid]` Fixed an issue where disabled button color for contextual toolbar was not applying. ([#2150](https://github.com/infor-design/enterprise/issues/2150))
- `[Datagrid]` Fixed an issue for xss where console.log was not sanitizing and make grid to not render. ([#1941](https://github.com/infor-design/enterprise/issues/1941))
- `[Datagrid]` Added an onBeforeSelect call back that you can return false from to disable row selection. ([#1906](https://github.com/infor-design/enterprise/issues/1906))
- `[Datagrid]` Fixed an issue where header checkbox was not sync after removing selected rows. ([#2226](https://github.com/infor-design/enterprise/issues/2226))
- `[Datagrid]` Fixed an issue where custom filter conditions were not setting up filter button. ([#2234](https://github.com/infor-design/enterprise/issues/2234))
- `[Datagrid]` Fixed an issue where pager was not updating while removing rows. ([#1985](https://github.com/infor-design/enterprise/issues/1985))
- `[Datagrid]` Adds a function to add a visual dirty indictaor and a new function to get all modified rows. Modified means either dirty, in-progress or in error. Existing API's are not touched. ([#2091](https://github.com/infor-design/enterprise/issues/2091))
- `[Datagrid]` Fixes an error when saving columns if you have a lookup column. ([#2279](https://github.com/infor-design/enterprise/issues/2279))
- `[Datagrid]` Fixed a bug with column reset not working sometimes. ([#1921](https://github.com/infor-design/enterprise/issues/1921))
- `[Datagrid]` Fixed grouped headers not sorting when selectable is multiselect. ([#2251](https://github.com/infor-design/enterprise/issues/2251))
- `[Datagrid]` Fixed a bug where the sort indicator disappeared when changing pages. ([#2228](https://github.com/infor-design/enterprise/issues/2228))
- `[Datagrid]` Fixed rendering on modals with single columns. ([#1923](https://github.com/infor-design/enterprise/issues/1923))
- `[Datagrid]` Fixed double firing of popupmenu events. ([#2140](https://github.com/infor-design/enterprise/issues/2140))
- `[Datagrid]` Fixed incorrect pattern in filterConditions. ([#2159](https://github.com/infor-design/enterprise/issues/2159))
- `[Datepicker]` Fixed an issue loading on IE 11. ([#2183](https://github.com/infor-design/enterprise-ng/issues/2183))
- `[Dropdown]` Fixed the dropdown appearing misaligned at smaller screen sizes. ([#2248](https://github.com/infor-design/enterprise/issues/2248))
- `[Editor]` Fixed an issue where button state for toolbar buttons were wrong when clicked one after another. ([#391](https://github.com/infor-design/enterprise/issues/391))
- `[Hierarchy]` Fixed a bug where the hierarchy will only partially load with two instances on a page. ([#2205](https://github.com/infor-design/enterprise/issues/2205))
- `[Field Options]` Fixed an issue where field options were misaligning, especially spin box was focusing outside of the field. ([#1862](https://github.com/infor-design/enterprise/issues/1862))
- `[Field Options]` Fixed a border alignment issue. ([#2107](https://github.com/infor-design/enterprise/issues/2107))
- `[Fileuploader]` Fixed an issue where the fileuploader icon and close icon were misplaced and not visible in RTL after uploading a file. ([#2098](https://github.com/infor-design/enterprise/issues/2098))
- `[Fileuploader]` Fixed an issue where backspace in IE11 caused the browser to go back instead of removing the uploaded file from the input. ([#2184](https://github.com/infor-design/enterprise/issues/2184))
- `[Input]` Improved alignment of icons in the uplift theme input components. ([#2072](https://github.com/infor-design/enterprise/issues/2072))
- `[Listview]` Improved accessibility when configured as selectable (all types), as well as re-enabled accessibility e2e tests. ([#403](https://github.com/infor-design/enterprise/issues/403))
- `[Locale]` Synced up date and time patterns with the CLDR several time patterns in particular were corrected. ([#2022](https://github.com/infor-design/enterprise/issues/2022))
- `[Locale]` Fixed an issue loading duplicate locales such as en-GB where the strings are copies, before you might get undefined strings. ([#2216](https://github.com/infor-design/enterprise/issues/2216))
- `[Locale]` Added support for es-419 locale. ([#2204](https://github.com/infor-design/enterprise/issues/2204))
- `[Locale]` Restored functionality for dynamically changing fonts for some languages. ([#2144](https://github.com/infor-design/enterprise/issues/2144))
- `[Modal]` Fixed a demoapp issue where the select all checkbox wasn't selecting all. ([2225](https://github.com/infor-design/enterprise/issues/2225))
- `[Monthview]` Fixed an issue where the previous and next buttons were not correctly reversed in right-to-left mode. ([1910](https://github.com/infor-design/enterprise/issues/1910))
- `[Personalization]` Changed the default turquoise personalization to a darker one. ([#2063](https://github.com/infor-design/enterprise/issues/2063))
- `[Personalization]` Changed the default turquoise personalization to a darker one. ([#2063](https://github.com/infor-design/enterprise/issues/2063))
- `[Personalization]` Added a default option to the personalization color pickers. ([#2063](https://github.com/infor-design/enterprise/issues/2063))
- `[Personalization]` Added more classes and examples for the personalization colors so that you can personalize certain form elements. ([#2120](https://github.com/infor-design/enterprise/issues/2120))
- `[Personalization]` Added several form examples with buttons and completion chart that can be personalized. ([#1963](https://github.com/infor-design/enterprise/issues/1963))
- `[Personalization]` Added an example of normal tabs behaving like header tabs in a personalized area. ([#1962](https://github.com/infor-design/enterprise/issues/1962))
- `[Personalization]` Added completion chart and alerts to the list of header items that will work when personalized. ([#2171](https://github.com/infor-design/enterprise/issues/2171))
- `[Personalization]` Fixed a bug where the overlay would not disappear when manually loading stylesheets. ([#2258](https://github.com/infor-design/enterprise/issues/2258))
- `[Popupmenu]` Fixed an issue where disabled submenus were opening on mouseover. ([#1863](https://github.com/infor-design/enterprise/issues/1863))
- `[Radios]` Fixed an issue where in `RTL` the radio seems visually separate from it's label. ([#2096](https://github.com/infor-design/enterprise/issues/2096))
- `[Summary Form]` Updated to improve readability. ([#1765](https://github.com/infor-design/enterprise/issues/1765))
- `[Targeted Achievement]` Updated to work in uplift theme. ([#2220](https://github.com/infor-design/enterprise/issues/2220))
- `[Timepicker]` Fixed an issue where AM/PM dropdown tooltip was displaying on android devices. ([#1446](https://github.com/infor-design/enterprise/issues/1446))
- `[Timepicker]` Fixed an issue where dropdown popup was out of position on android devices. ([#2021](https://github.com/infor-design/enterprise/issues/2021))
- `[Timepicker]` Updated the Swedish translation for Set Time. ([#2153](https://github.com/infor-design/enterprise/issues/2153))
- `[Tree]` Fixed an issue where children property null was breaking tree to not render. ([#1908](https://github.com/infor-design/enterprise/issues/1908))

### v4.19.0 Chores & Maintenance

- `[General]` Updated to jquery 3.4.1 to fix a jquery bug seen occasionally. ([#2109](https://github.com/infor-design/enterprise/issues/2109))
- `[General]` Fixed relative links in several markdown files.
- `[Demo App]` Fixed CSP and handling of image paths for better support of images in examples on IDS demo sites (demo.design.infor.com). ([#1888](https://github.com/infor-design/enterprise/issues/1888))
- `[Personalize]` Separated personalization styles into standalone file for improved maintainability. ([#2127](https://github.com/infor-design/enterprise/issues/2127))

(84 Issues Solved this release, Backlog Enterprise 311, Backlog Ng 79, 839 Functional Tests, 876 e2e Test)

## v4.18.2

### v4.18.2 Fixes

- `[Autocomplete]` Fixed an XSS injection issue. ([#502](https://github.com/infor-design/enterprise-ng/issues/502)).
- `[Dropdown]` Fixed an XSS injection issue. ([#503](https://github.com/infor-design/enterprise-ng/issues/503)).

## v4.18.1

### v4.18.1 Fixes

- `[Input]` Added backwards-compatibility for previous accessibility changes to labels. ([#2118](https://github.com/infor-design/enterprise/issues/2118)). Additional information can be found in the [Form Component documentation](https://github.com/infor-design/enterprise/blob/4.18.x/src/components/form/readme.md#field-labels).

## v4.18.0

### v4.18.0 Features

- `[App Menu]` Added support for personalization by adding the `is-personalizable` class the menu will now change colors along with headers ([#1847](https://github.com/infor-design/enterprise/issues/1847))
- `[App Menu]` Added a special role switcher dropdown to change the menu role. ([#1935](https://github.com/infor-design/enterprise/issues/1935))
- `[Personalize]` Added classes for the personalization colors so that you can personalize certain form elements. ([#1847](https://github.com/infor-design/enterprise/issues/1847))
- `[Expandable Area]` Added example of a standalone button the toggles a form area. ([#1935](https://github.com/infor-design/enterprise/issues/1935))
- `[Datagrid]` Added support so if there are multiple inputs within an editor they work with the keyboard tab key. ([#355](https://github.com/infor-design/enterprise-ng/issues/355))
- `[Datagrid]` Fixed an error on IE when doing an excel export. ([#2018](https://github.com/infor-design/enterprise/issues/2018))
- `[Editor]` Added a JS setting and CSS styles to support usage of a Flex Toolbar ([#1120](https://github.com/infor-design/enterprise/issues/1120))
- `[Header]` Added a JS setting and CSS styles to support usage of a Flex Toolbar ([#1120](https://github.com/infor-design/enterprise/issues/1120))
- `[Mask]` Added a setting for passing a locale string, allowing Number masks to be localized.  This enables usage of the `groupSize` property, among others, from locale data in the Mask. ([#440](https://github.com/infor-design/enterprise/issues/440))
- `[Masthead]` Added CSS styles to support usage of a Flex Toolbar ([#1120](https://github.com/infor-design/enterprise/issues/1120))
- `[Notification]` Added example of a Widget/Card with notification and add code to truncate the text (via ellipsis) if it is lengthy. ([#1881](https://github.com/infor-design/enterprise/issues/1881))
- `[Theme/Colors]` Added new component for getting theme and color information. This is used throughout the code. There was a hidden property `Soho.theme`, if you used this in some way you should now use `Soho.theme.currentTheme`. ([#1866](https://github.com/infor-design/enterprise/issues/1866))

### v4.18.0 Fixes

- `[App Menu]` Fixed some accessibility issues on the nav menu. ([#1721](https://github.com/infor-design/enterprise/issues/1721))
- `[Busy Indicator]` Fixed a bug that causes a javascript error when the busy indicator is used on the body tag. ([#1918](https://github.com/infor-design/enterprise/issues/1918))
- `[Css/Sass]` Fixed an issue where the High Contrast theme and Uplift theme were not using the right tokens. ([#1897](https://github.com/infor-design/enterprise/pull/1897))
- `[Colors]` Fixed the color palette demo page to showcase the correct hex values based on the current theme ([#1801](https://github.com/infor-design/enterprise/issues/1801))
- `[Contextual Action Panel]` Fixed an issue where cap modal would only open the first time. ([#1993](https://github.com/infor-design/enterprise/issues/1993))
- `[Datepicker]` Fixed an issue in NG where the custom validation is removed during the teardown of a datepicker.([NG #411](https://github.com/infor-design/enterprise-ng/issues/411))
- `[Datagrid]` Fixed an issue where lookup filterConditions were not rendering. ([#1873](https://github.com/infor-design/enterprise/issues/1873))
- `[Datagrid]` Fixed an issue where when using filtering and server side paging the filter operations would cause two ajax requests. ([#2069](https://github.com/infor-design/enterprise/issues/2069))
- `[Datagrid]` Fixed issue where header columns are misaligned with body columns on load. ([#1892](https://github.com/infor-design/enterprise/issues/1892))
- `[Datagrid]` Fixed an issue where filtering was missing translation. ([#1900](https://github.com/infor-design/enterprise/issues/1900))
- `[Datagrid]` Fixed an issue with the checkbox formatter where string based 1 or 0 would not work as a dataset source. ([#1948](https://github.com/infor-design/enterprise/issues/1948))
- `[Datagrid]` Fixed a bug where text would be misaligned when repeatedly toggling the filter row. ([#1969](https://github.com/infor-design/enterprise/issues/1969))
- `[Datagrid]` Added an example of expandOnActivate on a customer editor. ([#353](https://github.com/infor-design/enterprise-ng/issues/353))
- `[Datagrid]` Added ability to pass a function to the tooltip option for custom formatting. ([#354](https://github.com/infor-design/enterprise-ng/issues/354))
- `[Datagrid]` Fixed `aria-checked` not toggling correctly on selection of multiselect checkbox. ([#1961](https://github.com/infor-design/enterprise/issues/1961))
- `[Datagrid]` Fixed incorrectly exported CSV/Excel data. ([#2001](https://github.com/infor-design/enterprise/issues/2001))
- `[Dropdown]` Changed the way dropdowns work with screen readers to be a collapsible listbox.([#404](https://github.com/infor-design/enterprise/issues/404))
- `[Dropdown]` Fixed an issue where multiselect dropdown unchecking "Select All" was not getting clear after close list with Safari browser.([#1882](https://github.com/infor-design/enterprise/issues/1882))
- `[Dropdown]` Added an example of a color dropdown showing palette colors as icons.([#2013](https://github.com/infor-design/enterprise/issues/2013))
- `[Datagrid]` Fixed a misalignment of the close icon on mobile. ([#2018](https://github.com/infor-design/enterprise/issues/2018))
- `[List/Detail]` Removed some legacy CSS code that was causing text inside of inline Toolbar Searchfields to become transparent. ([#2075](https://github.com/infor-design/enterprise/issues/2075))
- `[Listbuilder]` Fixed an issue where the text was not sanitizing. ([#1692](https://github.com/infor-design/enterprise/issues/1692))
- `[Lookup]` Fixed an issue where the tooltip was using audible text in the code block component. ([#354](https://github.com/infor-design/enterprise-ng/issues/354))
- `[Locale]` Fixed trailing zeros were getting ignored when displaying thousands values. ([#404](https://github.com/infor-design/enterprise/issues/1840))
- `[MenuButton]` Improved the way menu buttons work with screen readers.([#404](https://github.com/infor-design/enterprise/issues/404))
- `[Message]` Added an audible announce of the message type.([#964](https://github.com/infor-design/enterprise/issues/964))
- `[Message]` Change audible announce of message type added in #964 to an option that is strictly audible.([#2120](https://github.com/infor-design/enterprise/issues/2120))
- `[Modal]` Changed text and button font colors to pass accessibility checks.([#964](https://github.com/infor-design/enterprise/issues/964))
- `[Multiselect]` Fixed an issue where previous selection was still selected after clear all by "Select All" option. ([#2003](https://github.com/infor-design/enterprise/issues/2003))
- `[Notifications]` Fixed a few issues with notification background colors by using the corresponding ids-identity token for each. ([1857](https://github.com/infor-design/enterprise/issues/1857), [1865](https://github.com/infor-design/enterprise/issues/1865))
- `[Notifications]` Fixed an issue where you couldn't click the close icon in Firefox. ([1573](https://github.com/infor-design/enterprise/issues/1573))
- `[Radios]` Fixed the last radio item was being selected when clicking on the first when displayed horizontal. ([#1878](https://github.com/infor-design/enterprise/issues/1878))
- `[Signin]` Fixed accessibility issues. ([#421](https://github.com/infor-design/enterprise/issues/421))
- `[Skiplink]` Fixed a z-index issue on skip links over the nav menu. ([#1721](https://github.com/infor-design/enterprise/issues/1721))
- `[Slider]` Changed the demo so the tooltip will hide when resizing the page. ([#2033](https://github.com/infor-design/enterprise/issues/2033))
- `[Stepprocess]` Fixed rtl style issues. ([#413](https://github.com/infor-design/enterprise/issues/413))
- `[Swaplist]` Fixed disabled styling on swap header buttons. ([#2019](https://github.com/infor-design/enterprise/issues/2019))
- `[Tabs]` Fixed an issue where focus was changed after enable/disable tabs. ([#1934](https://github.com/infor-design/enterprise/issues/1934))
- `[Tabs-Module]` Fixed an issue where the close icon was outside the searchfield. ([#1704](https://github.com/infor-design/enterprise/issues/1704))
- `[Toolbar]` Fixed issues when tooltip shows on hover of toolbar ([#1622](https://github.com/infor-design/enterprise/issues/1622))
- `[Validation]` Fixed an issue where the isAlert settings set to true, the border color, control text color, control icon color was displaying the color for the alert rather than displaying the default color. ([#1922](https://github.com/infor-design/enterprise/issues/1922))

### v4.18.0 Chore & Maintenance

- `[Buttons]` Updated button disabled states with corresponding ids-identity tokens. ([1914](https://github.com/infor-design/enterprise/issues/1914)
- `[Docs]` Added a statement on supporting accessibility. ([#1540](https://github.com/infor-design/enterprise/issues/1540))
- `[Docs]` Added the supported screen readers and some notes on accessibility. ([#1722](https://github.com/infor-design/enterprise/issues/1722))

(50 Issues Solved this release, Backlog Enterprise 294, Backlog Ng 80, 809 Functional Tests, 803 e2e Test)

## v4.17.1

### v4.17.1 Fixes

- `[Datagrid]` Fixed an issue where the second to last column was having resize issues with frozen column sets.(<https://github.com/infor-design/enterprise/issues/1890>)
- `[Datagrid]` Re-align icons and items in the datagrid's "short header" configuration.(<https://github.com/infor-design/enterprise/issues/1880>)
- `[Locale]` Fixed incorrect "groupsize" for `en-US` locale.(<https://github.com/infor-design/enterprise/issues/1907>)

### v4.17.1 Chores & Maintenance

- `[Demoapp]` Fixed embedded icons example with missing icons.(<https://github.com/infor-design/enterprise/issues/1889>)
- `[Demoapp]` Fixed notification demo examples.(<https://github.com/infor-design/enterprise/issues/1893>, <https://github.com/infor-design/enterprise/pull/1896>)

(5 Issues Solved this patch release)

## v4.17.0

- [Npm Package](https://www.npmjs.com/package/ids-enterprise)
- [IDS Enterprise Angular Change Log](https://github.com/infor-design/enterprise-ng/blob/master/docs/CHANGELOG.md)

### v4.17.0 Future Deprecation

- `[Mask]` Using legacy mask options is now deprecated (was starting 4.3.2) and we will remove this in approximately 6 months from the code base. This means using the `data-mask` option and the `mode` as well as legacy patterns in favor of the newer settings and regexes. ([#439](https://github.com/infor-design/enterprise/issues/439))

### v4.17.0 Features

- `[Datagrid]` Added support for ellipsis to header text. ([#842](https://github.com/infor-design/enterprise/issues/842))
- `[Datagrid]` Added support to cancel `rowactivated` event. Now it will trigger the new event `beforerowactivated` which will wait/sync to cancel or proceed to do `rowactivated` event. ([#1021](https://github.com/infor-design/enterprise/issues/1021))
- `[Datagrid]` Added option to align grouped headers text. ([#1714](https://github.com/infor-design/enterprise/issues/1714))
- `[Datagrid]` Tabbing through a new row moves focus to next line for a lookup column. ([#1822](https://github.com/infor-design/enterprise/issues/1822))
- `[Datagrid]` Validation tooltip does not wrap words correctly across multiple lines. ([#1829](https://github.com/infor-design/enterprise/issues/1829))
- `[Dropdown]` Added support to make dropdown readonly fields optionally not tab-able. ([#1591](https://github.com/infor-design/enterprise/issues/1591))
- `[Form Compact]` Implemented design for field-heavy forms. This design is experimental, likely not production ready, and subject to change without notice. ([#1699](https://github.com/infor-design/enterprise/issues/1699))
- `[Hierarchy]` Changed the newer stacked layout to support mutiple root elements. ([#1677](https://github.com/infor-design/enterprise/issues/1677))
- `[Locale]` Added support for passing in `locale` or `language` to the `parse` and `format` and `translation` functions so they will work without changing the current locale or language. ([#462](https://github.com/infor-design/enterprise/issues/462))
- `[Locale]` Added support for setting a specific group size other than the ones in the locale. This includes using no group size. ([#462](https://github.com/infor-design/enterprise/issues/462))
- `[Locale]` Added support for showing timezones in the current language with a fall back for IE 11. ([#592](https://github.com/infor-design/enterprise/issues/592))
- `[Locale]` Added support for different group sizes. This was previously not working correctly for locales like hi-IN (using 3, 2 group sizes) and en-US (using 3, 0 group sizes). We will later make this work on masks on a separate issue. ([#441](https://github.com/infor-design/enterprise/issues/441))
- `[Locale]` Its now possible to add new locales in by adding them to the `defaultLocales` and `supportedLocales` sets. ([#402](https://github.com/infor-design/enterprise/issues/402))
- `[Locale]` Added an example to show extending locales with new strings and an api method to make it easier. because of the way this is split, if your directly adding to `Locale.cultures` you will need to adjust your code to extend from `Locale.languages` instead. ([#402](https://github.com/infor-design/enterprise/issues/402))
- `[Locale]` Added support for having a different language and locale. This is done by calling the new `setLanguage` function. ([#1552](https://github.com/infor-design/enterprise/issues//1552))
- `[Locale / Mask]` Added limited initial support for some unicode languages. This means you can convert to and from numbers typed in Devangari, Arabic, and Chinese (Financial and Simplified). ([#439](https://github.com/infor-design/enterprise/issues/439))
- `[Locale]` Added support for passing a `locale` other the the current locale to calendar, monthview, datepicker and timepicker. ([#462](https://github.com/infor-design/enterprise/issues/462))
- `[Mask]` It is now possible to type numbers in unicode such as Devangari, Arabic, and Chinese (Financial and Simplified) into the the masks that involve numbers. ([#439](https://github.com/infor-design/enterprise/issues/439))
- `[Modal]` Added an option to dictate the maximum width of the modal. ([#1802](https://github.com/infor-design/enterprise/issues/1802))
- `[Icons]` Add support for creating an svg file for the Uplift theme's (alpha) new icons from ids-identity@2.4.0 assets. ([#1759](https://github.com/infor-design/enterprise/issues/1759))
- `[Radar]` Added support to three label sizes (name, abbrName, shortName). ([#1553](https://github.com/infor-design/enterprise/issues/1553))

### v4.17.0 Fixes

- `[Accordion]` Fixed a bug where some truncated text elements were not generating a tooltip. ([#1736](https://github.com/infor-design/enterprise/issues/1736))
- `[Builder]` Cropped Header for Builder Panel When Text is Long. ([#1814](https://github.com/infor-design/enterprise/issues/1814))
- `[Calendar]` Event model title color is not correct if the modal is opened and another event is selected. ([#1739](https://github.com/infor-design/enterprise/issues/1739))
- `[Calendar]` Modal is still displayed after changing months. ([#1741](https://github.com/infor-design/enterprise/issues/1741))
- `[Calendar]` Changing some event spans is causing missing dates on the dialogs. ([#1708](https://github.com/infor-design/enterprise/issues/1708))
- `[Composite Form]` Fix a bug in IE11 where composite form content overflows to the lower container. ([#1768](https://github.com/infor-design/enterprise/issues/1768))
- `[Datagrid]` Added a fix where the column is next to the edge of the browser and the filter dropdown popup overflow the page.([#1604](https://github.com/infor-design/enterprise/issues/1604))
- `[Datagrid]` Added a fix to allow the commit of a cell edit after tabbing into a cell once having clicked into a previous cell.([#1608](https://github.com/infor-design/enterprise/issues/1608))
- `[Datagrid]` Stretch column not working in Edge browser. ([#1716](https://github.com/infor-design/enterprise/issues/1716))
- `[Datagrid]` Fixed a bug where the source callback was not called when filtering. ([#1688](https://github.com/infor-design/enterprise/issues/1688))
- `[Datagrid]` Fixed a bug where filtering Order Date with `is-not-empty` on a null value would not correctly filter out results. ([#1718](https://github.com/infor-design/enterprise/issues/1718))
- `[Datagrid]` Fixed a bug where when using the `disableClientSideFilter` setting the filtered event would not be called correctly. ([#1689](https://github.com/infor-design/enterprise/issues/1689))
- `[Datagrid]` Fixed a bug where hidden columns inside a colspan were aligning incorrectly. ([#1764](https://github.com/infor-design/enterprise/issues/1764))
- `[Dropdown]` Fixed a layout error on non inline fields with errors. ([#1770](https://github.com/infor-design/enterprise/issues/1770))
- `[Dropdown]` Fixed a bug where the dropdown did not close when tabbing if using the `noSearch` setting. ([#1731](https://github.com/infor-design/enterprise/issues/1731))
- `[Modal]` Fixed a bug where the modal can overflow the page. ([#1802](https://github.com/infor-design/enterprise/issues/1802))
- `[Radio Button]` Fixed a rendering problem on the selected state of Radio Buttons used inside of Accordion components. ([#1568](https://github.com/infor-design/enterprise/issues/1568))
- `[Radio Button]` Fixed a z-index issue that was causing radio buttons to sometimes display over top of page sections where they should have instead scrolled beneath. ([#1014](https://github.com/infor-design/enterprise/issues/1014))

### v4.17.0 Chore & Maintenance

- `[Css/Sass]` Replaced font-size numerical declarations with their ids-identity token counterpart. ([#1640](https://github.com/infor-design/enterprise/issues/1640))
- `[Demoapp]` Removed query parameter for changing fonts. ([#1747](https://github.com/infor-design/enterprise/issues/1747))
- `[Build]` Added a process to notify developers that things are being deprecated or going away. Documented the current deprecations in this system and made [notes for developers](https://github.com/infor-design/enterprise/blob/master/docs/CODING-STANDARDS.md#deprecations). ([#1747](https://github.com/infor-design/enterprise/issues/1747))

(30 Issues Solved this release, Backlog Enterprise 224, Backlog Ng 59, 785 Functional Tests, 793 e2e Test)

## v4.16.0

- [Npm Package](https://www.npmjs.com/package/ids-enterprise)
- [IDS Enterprise Angular Change Log](https://github.com/infor-design/enterprise-ng/blob/master/docs/CHANGELOG.md)

### v4.16.0 Features

- `[Busy Indicator]` Made a fix to make it possible to use a busy indicator on a modals. ([#827](https://github.com/infor-design/enterprise/issues/827))
- `[Datagrid]` Added an option to freeze columns from scrolling on the left and/or right. The new option is called `frozenColumns`. See notes on what works and doesnt with frozen column in the datagrid docs frozen column section. ([#464](https://github.com/infor-design/enterprise/issues/464))
- `[Editor]` Added new state called "preview" a non editable mode to editor. Where it only shows the HTML with no toolbar, borders etc. ([#1413](https://github.com/infor-design/enterprise/issues/1413))
- `[Field Filter]` Added support to get and set filter type programmatically. ([#1181](https://github.com/infor-design/enterprise/issues/1181))
- `[Hierarchy]` Add print media styles to decrease ink usage and increase presentability for print format. Note that you may need to enable the setting to print background images, both Mac and PC have a setting for this. ([#456](https://github.com/infor-design/enterprise/issues/456))
- `[Hierarchy]` Added a new "stacked" layout to eventually replace the current layouts. This works better responsively and prevents horizontal scrolling. ([#1629](https://github.com/infor-design/enterprise/issues/1629))
- `[Pager]` Added a "condensed" page size selector button for use on pagers in smaller containers, such as the list side of the list/detail pattern. ([#1459](https://github.com/infor-design/enterprise/issues/1459))

### v4.16.0 Future Deprecation

- `[Hierarchy]` The following options are now deprecated and will be removed approximately 2019-05-15. `paging` and `mobileView`. ([#1629](https://github.com/infor-design/enterprise/issues/1629))
- `[Hierarchy]` Stacked layout will become the default layout in favor of the existing horizontal layout, so the horizontal layout is now considered deprecated and will be removed approximately 2019-05-15. ([#1629](https://github.com/infor-design/enterprise/issues/1629))

### v4.16.0 Fixes

- `[Application Menu]` Fixed the truncation of long text in an accordion element in the application menu by adding a tooltip to truncated elements. ([#457](https://github.com/infor-design/enterprise/issues/457))
- `[Calendar]` Disable the new event modal when no template is defined. ([#1700](https://github.com/infor-design/enterprise/issues/1700))
- `[Dropdown]` Fixed a bug where the ellipsis was not showing on long text in some browsers. ([#1550](https://github.com/infor-design/enterprise/issues/1550))
- `[Datagrid]` Fixed a bug in equals filter on multiselect filters. ([#1586](https://github.com/infor-design/enterprise/issues/1586))
- `[Datagrid]` Fixed a bug where incorrect data is shown in the events in tree grid. ([#315](https://github.com/infor-design/enterprise-ng/issues/315))
- `[Datagrid]` Fixed a bug where when using minWidth on a column and sorting the column will become misaligned. ([#1481](https://github.com/infor-design/enterprise/issues/1481))
- `[Datagrid]` Fixed a bug where when resizing the last column may become invisible. ([#1456](https://github.com/infor-design/enterprise/issues/1456))
- `[Datagrid]` Fixed a bug where a checkbox column will become checked when selecting if there is no selection checkbox. ([#1641](https://github.com/infor-design/enterprise/issues/1641))
- `[Datagrid]` Fixed a bug where the last column would sometimes not render fully for buttons with longer text. ([#1246](https://github.com/infor-design/enterprise/issues/1246))
- `[Datagrid]` Fixed a bug where showMonthYearPicker did not work correctly on date filters. ([#1532](https://github.com/infor-design/enterprise-ng/issues/1532))
- `[Validation]` Fixed a bug in removeError where the icon is sometimes not removed. ([#1556](https://github.com/infor-design/enterprise/issues/1556))
- `[Datepicker]` Fixed the range picker to clear when changing months in a filter. ([#1537](https://github.com/infor-design/enterprise/issues/1537))
- `[Datepicker]` Fixed disabled dates example to validate again on disabled dates. ([#1445](https://github.com/infor-design/enterprise/issues/1445))
- `[Datagrid]` Fixed a Date Editor bug when passing a series of zeroes to a datagrid cell with an editable date. ([#1020](https://github.com/infor-design/enterprise/issues/1020))
- `[Dropdown]` Fixed a bug where a dropdown will never reopen if it is closed by clicking a menu button. ([#1670](https://github.com/infor-design/enterprise/issues/1670))
- `[Icons]` Established missing icon sourcing and sizing consistency from ids-identity icon/svg assets. ([PR#1628](https://github.com/infor-design/enterprise/pull/1628))
- `[Listview]` Addressed performance issues with paging on all platforms, especially Windows and IE/Edge browsers. As part of this, reworked all components that integrate with the Pager component to render their contents based on a dataset, as opposed to DOM elements. ([#922](https://github.com/infor-design/enterprise/issues/922))
- `[Lookup]` Fixed a bug with settings: async, server-side, and single select modes.  The grid was not deselecting the previously selected value when a new row was clicked.  If the value is preselected in the markup, the lookup modal will no longer close prematurely. ([PR#1654](https://github.com/infor-design/enterprise/issues/1654))
- `[Pager]` Made it possible to set and persist custom tooltips on first, previous, next and last pager buttons. ([#922](https://github.com/infor-design/enterprise/issues/922))
- `[Pager]` Fixed propagation of the `pagesizes` setting when using `updated()`. Previously the array was deep extended instead of being replaced outright. ([#1466](https://github.com/infor-design/enterprise/issues/1466))
- `[Tree]` Fixed a bug when calling the disable or enable methods of the tree. This was not working with ie11. ([PR#1600](https://github.com/infor-design/enterprise/issues/1600))
- `[Stepprocess]` Fixed a bug where the step folder was still selected when it was collapsed or expanded. ([#1633](https://github.com/infor-design/enterprise/issues/1633))
- `[Swaplist]` Fixed a bug where items were not able to drag anymore after make the search. ([#1703](https://github.com/infor-design/enterprise/issues/1703))
- `[Toolbar Flex]` Added the ability to pass in a `beforeOpen` callback to the More Actions menu (fixes a bug where it wasn't possible to dynamically add content to the More Actions menu in same way that was possible on the original Toolbar component)
- `[Toolbar Flex]` Fixed a bug where selected events were not bubbling up for a menu button on a flex toolbar. ([#1709](https://github.com/infor-design/enterprise/issues/1709))
- `[Stepprocess]` Disabled step selected when using the next or previous button. ([#1697](https://github.com/infor-design/enterprise/issues/1697))
- `[Tree]` Fixed a bug when calling the disable or enable methods of the tree. This was not working with ie11. ([PR#1600](https://github.com/infor-design/enterprise/issues/1600))

### v4.16.0 Chore & Maintenance

- `[Demo App]` Removed the search icon from the header on test pages as it doesn't function. ([#1449](https://github.com/infor-design/enterprise/issues/1449))
- `[Demo App]` Added a fix for incorrect links when running on windows. ([#1549](https://github.com/infor-design/enterprise/issues/1549))
- `[Docs]` Added a fix to prevent the documentation generator from failing intermittently. ([#1377](https://github.com/infor-design/enterprise/issues/1377))

(29 Issues Solved this release, Backlog Enterprise 203, Backlog Ng 69, 735 Functional Tests, 670 e2e Test)

## v4.15.0

- [Npm Package](https://www.npmjs.com/package/ids-enterprise)
- [IDS Enterprise Angular Change Log](https://github.com/infor-design/enterprise-ng/blob/master/docs/CHANGELOG.md)

### v4.15.0 Features

- `[Datagrid]` Added support for lookup in the datagrid filter. ([#653](https://github.com/infor-design/enterprise/issues/653))
- `[Datagrid]` Added support for masks on lookup editors. ([#406](https://github.com/infor-design/enterprise/issues/406))
- `[Validation]` When using legacy mode validation, made the icon dim if the text was on top of it. ([#644](https://github.com/infor-design/enterprise/issues/644))
- `[Calendar]` Now possible to edit events both with the API and by clicking/double clicking events. And other improvements. ([#1436](https://github.com/infor-design/enterprise/issues/1436))
- `[Datagrid]` Added new methods to clear dirty cells on cells, rows, and all. ([#1303](https://github.com/infor-design/enterprise/issues/1303))
- `[Tree]` Added several improvements: the ability to show a dropdown on the tree node, the ability to add nodes in between current nodes, the ability to set checkboxes for selection only on some nodes, and the ability to customize icons. ([#1364](https://github.com/infor-design/enterprise/issues/1364))
- `[Datagrid]` Added the ability to display or hide the new row indicator with a new `showNewIndicator` option. ([#1589](https://github.com/infor-design/enterprise/issues/1589))

### v4.15.0 Fixes

- `[Icons]` Icons with the word `confirm` have been changed to `success`. This is partially backwards compatible for now. We deprecated `confirm` and will remove in the next major version so rename your icons. Example `icon-confirm` to `icon-success`. ([#963](https://github.com/infor-design/enterprise/issues/963))
- `[Icons]` The alert icons now have a white background allowing them to appear on colored sections. There are now two versions, for example: `icon-error` and `icon-error-solid`. These are used in calendar. ([#1436](https://github.com/infor-design/enterprise/issues/1436))
- `[Circle Pager]` Made significant improvements to resizing, especially on tabs. ([#1284](https://github.com/infor-design/enterprise/issues/1284))
- `[Datagrid]` In high contrast mode the background is now white when editing cells. ([#1421](https://github.com/infor-design/enterprise/issues/1421))
- `[Dropdown]` Fixed an issue where filter did not work in no-search mode with the Caps Lock key. ([#1500](https://github.com/infor-design/enterprise/issues/1500))
- `[Popupmenu]` Fixed an issue when using the same menu on multiple inputs wherein destroying one instance actually destroyed all instances. ([#1025](https://github.com/infor-design/enterprise/issues/1025))
- `[Swaplist]` Fixed a bug where Shift+M did not work when typing in the search. ([#1408](https://github.com/infor-design/enterprise/issues/1408))
- `[Popupmenu]` Fixed a bug in immediate mode where right click only worked the first time. ([#1507](https://github.com/infor-design/enterprise/issues/1507))
- `[Editor]` Fixed a bug where clear formatting did not work in safari. ([#911](https://github.com/infor-design/enterprise/issues/911))
- `[Colorpicker]` Fixed a bug in Angular where the picker did not respond correctly to `editable=false` and `disabled=true`. ([#257](https://github.com/infor-design/enterprise-ng/issues/257))
- `[Locale]` Fixed a bug where the callback did not complete on nonexistent locales. ([#1267](https://github.com/infor-design/enterprise/issues/1267))
- `[Calendar]` Fixed a bug where event details remain when filtering event types. ([#1436](https://github.com/infor-design/enterprise/issues/1436))
- `[Busy Indicator]` Fixed a bug where the indicator closed when clicking on accordions. ([#281](https://github.com/infor-design/enterprise-ng/issues/281))
- `[Datagrid Tree]` Fixed the need for unique IDs on the tree nodes. ([#1361](https://github.com/infor-design/enterprise/issues/1361))
- `[Editor]` Improved the result of pasting bullet lists from MS Word. ([#1351](https://github.com/infor-design/enterprise/issues/1351))
- `[Hierarchy]` Fixed layout issues in the context menu in RTL mode. ([#1310](https://github.com/infor-design/enterprise/issues/1310))
- `[Datagrid]` Added a setting `allowChildExpandOnMatch` that optionally determines if a search/filter will show and allow nonmatching children to be shown. ([#1422](https://github.com/infor-design/enterprise/issues/1422))
- `[Datagrid]` If a link is added with a href it will now be followed when clicking, rather than needing to use the click method setting on columns. ([#1473](https://github.com/infor-design/enterprise/issues/1473))
- `[Datagrid Tree]` Fixed a bug where Expand/Collapse text is added into the +/- cell. ([#1145](https://github.com/infor-design/enterprise/issues/1145))
- `[Dropdown]` Fixed a bug in NG where two dropdowns in different components would cause each other to freeze. ([#229](https://github.com/infor-design/enterprise-ng/issues/229))
- `[Editor]` Verified a past fix where editor would not work with all buttons when in a modal. ([#408](https://github.com/infor-design/enterprise/issues/408))
- `[Datagrid Tree]` Fixed a bug in `updateRow` that caused the indent of the tree grid to collapse. ([#405](https://github.com/infor-design/enterprise/issues/405))
- `[Empty Message]` Fixed a bug where a null empty message would not be possible. This is used to show no empty message on initial load delays. ([#1467](https://github.com/infor-design/enterprise/issues/1467))
- `[Lookup]` Fixed a bug where nothing is inserted when you click a link editor in the lookup. ([#1315](https://github.com/infor-design/enterprise/issues/1315))
- `[About]` Fixed a bug where the version would not show when set. It would show the IDS version. ([#1414](https://github.com/infor-design/enterprise/issues/1414))
- `[Datagrid]` Fixed a bug in `disableClientSort` / `disableClientFilter`. It now retains visual indicators on sort and filter. ([#1248](https://github.com/infor-design/enterprise/issues/1248))
- `[Tree]` Fixed a bug where selected nodes are selected again after loading child nodes. ([#1270](https://github.com/infor-design/enterprise/issues/1270))
- `[Input]` Fixed a bug where inputs that have tooltips will not be selectable with the cursor. ([#1354](https://github.com/infor-design/enterprise/issues/1354))
- `[Accordion]` Fixed a bug where double clicking a header will open and then close the accordion. ([#1314](https://github.com/infor-design/enterprise/issues/1314))
- `[Datagrid]` Fixed a bug on hover with taller cells where the hover state would not cover the entire cell. ([#1490](https://github.com/infor-design/enterprise/issues/1490))
- `[Editor]` Fixed a bug where the image would still be shown if you press the Esc key and cancel the image dialog. ([#1489](https://github.com/infor-design/enterprise/issues/1489))
- `[Datagrid Lookup]` Added additional missing event info for ajax requests and filtering. ([#1486](https://github.com/infor-design/enterprise/issues/1486))
- `[Tabs]` Added protection from inserting HTML tags in the add method (XSS). ([#1462](https://github.com/infor-design/enterprise/issues/1462))
- `[App Menu]` Added better text wrapping for longer titles. ([#1116](https://github.com/infor-design/enterprise/issues/1116))
- `[Contextual Action Panel]` Fixed some examples so that they reopen more than one time. ([#1116](https://github.com/infor-design/enterprise/issues/506))
- `[Searchfield]` Fixed a border styling issue on longer labels in the search. ([#1500](https://github.com/infor-design/enterprise/issues/1500))
- `[Tabs Multi]` Improved the experience on mobile by collapsing the menus a bit. ([#971](https://github.com/infor-design/enterprise/issues/971))
- `[Lookup]` Fixed missing ellipsis menu on mobile devices. ([#1068](https://github.com/infor-design/enterprise/issues/1068))
- `[Accordion]` Fixed incorrect font size on p tags in the accordion. ([#1116](https://github.com/infor-design/enterprise/issues/1116))
- `[Line Chart]` Fixed and improved the legend text on mobile viewport. ([#609](https://github.com/infor-design/enterprise/issues/609))

### v4.15.0 Chore & Maintenance

- `[General]` Migrated sass to use IDS color variables. ([#1435](https://github.com/infor-design/enterprise/issues/1435))
- `[Angular]` Added all settings from 4.13 in time for future 5.1.0 ([#274](https://github.com/infor-design/enterprise-ng/issues/274))
- `[General]` Fixed some incorrect layouts. ([#1357](https://github.com/infor-design/enterprise/issues/1357))
- `[Targeted Achievement]` Removed some older non working examples. ([#520](https://github.com/infor-design/enterprise/issues/520))

(50 Issues Solved this release, Backlog Enterprise 294, Backlog Ng 80, 809 Functional Tests, 716 e2e Test)

## v4.14.0

- [Npm Package](https://www.npmjs.com/package/ids-enterprise)
- [IDS Enterprise Angular Change Log](https://github.com/infor-design/enterprise-ng/blob/master/docs/CHANGELOG.md)

### v4.14.0 Features

- `[Datepicker/Monthview]` Added a setting for the day of week the calendar starts that can be used outside of the Locale setting. ([#1179](https://github.com/infor-design/enterprise/issues/1179))
- `[Datagrid]` Made the tree datagrid work a lot better with filtering. ([#1281](https://github.com/infor-design/enterprise/issues/1281))
- `[Autocomplete/SearchField]` Added a caseSensitive filtering option. ([#385](https://github.com/infor-design/enterprise/issues/385))
- `[Datagrid]` Added an option `headerAlign` to set alignment on the header different than the rows. ([#420](https://github.com/infor-design/enterprise/issues/420))
- `[Message]` Added the ability to use certain formatter html tags in the message content. ([#379](https://github.com/infor-design/enterprise/issues/379))

### v4.14.0 Fixes

- `[Swaplist]` Fixed a bug that if you drag really fast everything disappears. ([#1195](https://github.com/infor-design/enterprise/issues/1195))
- `[Hierarchy]` Fixed a bug that part of the profile menu is cut off. ([#931](https://github.com/infor-design/enterprise/issues/931))
- `[Datagrid/Dropdown]` Fixed a bug that part of the dropdown menu is cut off. ([#1420](https://github.com/infor-design/enterprise/issues/1420))
- `[Modal]` Fixed bugs where with certain field types modal validation was not working. ([#1213](https://github.com/infor-design/enterprise/issues/1213))
- `[Dropdown]` Fixed a regression where the tooltip was not showing when data is overflowed. ([#1400](https://github.com/infor-design/enterprise/issues/1400))
- `[Tooltip]` Fixed a bugs where a tooltip would show up in unexpected places. ([#1396](https://github.com/infor-design/enterprise/issues/1396))
- `[Datagrid/Dropdown]` Fixed a bug where an error would occur if showSelectAll is used. ([#1360](https://github.com/infor-design/enterprise/issues/1360))
- `[Datagrid/Tooltip]` Fixed a bugs where a tooltip would show up in the header unexpectedly. ([#1395](https://github.com/infor-design/enterprise/issues/1395))
- `[Popupmenu]` Fixed incorrect highlighting on disabled list items.  ([#982](https://github.com/infor-design/enterprise/issues/982))
- `[Contextual Action Panel]` Fixed issues with certain styles of invoking the CAP where it would not reopen a second time. ([#1139](https://github.com/infor-design/enterprise/issues/1139))
- `[Spinbox]` Added a fix so the page will not zoom when click + and - on mobile devices. ([#1070](https://github.com/infor-design/enterprise/issues/1070))
- `[Splitter]` Removed the tooltip from the expand/collapse button as it was superfluous. ([#1180](https://github.com/infor-design/enterprise/issues/1180))
- `[Datagrid]` Added a fix so the last column when stretching will do so with percentage so it will stay when the page resize or the menu opens/closes. ([#1168](https://github.com/infor-design/enterprise/issues/1168))
- `[Datagrid]` Fixed bugs in the server side and filtering example. ([#396](https://github.com/infor-design/enterprise/issues/396))
- `[Datagrid]` Fixed a bug in applyFilter with datefields. ([#1269](https://github.com/infor-design/enterprise/issues/1269))
- `[Datagrid]` Fixed a bug in updateCellNode where sometimes it did not work. ([#1122](https://github.com/infor-design/enterprise/issues/1122))
- `[Hierarchy]` Made the empty image ring the same color as the left edge. ([#932](https://github.com/infor-design/enterprise/issues/932))
- `[Datagrid/Dropdown]` Fixed an issue that tab did not close dropdown editors. ([#1198](https://github.com/infor-design/enterprise/issues/1198))
- `[Datagrid/Dropdown]` Fixed a bug that if you click open a dropdown editor then you cannot use arrow keys to select. ([#1387](https://github.com/infor-design/enterprise/issues/1387))
- `[Datagrid/Dropdown]` Fixed a bug that if a smaller number of items the menu would be too short. ([#1298](https://github.com/infor-design/enterprise/issues/1298))
- `[Searchfield]` Fixed a bug that the search field didnt work in safari. ([#225](https://github.com/infor-design/enterprise/issues/225))
- `[Datagrid/Dropdown]` Fixed a bug that source is used the values may be cleared out when opening the list. ([#1185](https://github.com/infor-design/enterprise/issues/1185))
- `[Personalization]` Fixed a bug that when calling initialize the personalization would reset. ([#1231](https://github.com/infor-design/enterprise/issues/1231))
- `[Tabs]` Fixed the alignment of the closing icon. ([#1056](https://github.com/infor-design/enterprise/issues/1056))
- `[Dropdown]` Fixed list alignment issues on mobile. ([#1069](https://github.com/infor-design/enterprise/issues/1069))
- `[Dropdown]` Fixed issues where the listbox would not close on mobile. ([#1119](https://github.com/infor-design/enterprise/issues/1119))
- `[Dropdown]` Fixed a bug where modals would close on url hash change. ([#1207](https://github.com/infor-design/enterprise/issues/1207))
- `[Contextual Action Panel]` Fixed an issue where buttons would occasionally be out of view. ([#283](https://github.com/infor-design/enterprise/issues/283))
- `[Empty Message]` Added a new icon to indicate using the search function. ([#1325](https://github.com/infor-design/enterprise/issues/1325))
- `[Searchfield]` Added a fix for landscape mode on mobile. ([#1102](https://github.com/infor-design/enterprise/issues/1102))
- `[Datagrid]` Added a fix for hard to read fields in high contrast mode. ([#1193](https://github.com/infor-design/enterprise/issues/1193))

### v4.14.0 Chore & Maintenance

- `[General]` Fixed problems with the css mapping where the line numbers were wrong in the map files. ([#962](https://github.com/infor-design/enterprise/issues/962))
- `[Docs]` Added setting so themes can be shown in the documentation pages. ([#1327](https://github.com/infor-design/enterprise/issues/1327))
- `[Docs]` Made links to example pages open in a new window. ([#1132](https://github.com/infor-design/enterprise/issues/1132))

(43 Issues Solved this release, Backlog Enterprise 181, Backlog Ng 64, 682 Functional Tests, 612 e2e Test)

## v4.13.0

- [Npm Package](https://www.npmjs.com/package/ids-enterprise)
- [IDS Enterprise Angular Change Log](https://github.com/infor-design/enterprise-ng/blob/master/docs/CHANGELOG.md)

### v4.13.0 Features

- `[Calendar]` Added some new features such as upcoming events view, RTL, keyboard support and fixed styling issues and bugs. ([#1221](https://github.com/infor-design/enterprise/issues/1221))
- `[Flex Toolbar]` Added search field integration, so that the search field is mainly close to being able to replace the legacy toolbar. ([#269](https://github.com/infor-design/enterprise/issues/269))
- `[Bar]` Added short, medium label support for adapting the chart to responsive views. ([#1094](https://github.com/infor-design/enterprise/issues/1094))
- `[Textarea]` Added maxLength option to prevent typing over a set maximum. ([#1046](https://github.com/infor-design/enterprise/issues/1046))
- `[Textarea]` Added maxGrow option to prevent growing when typing over a set max. ([#1147](https://github.com/infor-design/enterprise/issues/1147))
- `[Datagrid]` If using the `showDirty` option the indication will now be on each cell. ([#1183](https://github.com/infor-design/enterprise/issues/1183))
- `[Datepicker]` Added an option `useCurrentTime` that will insert current time instead of noon time with date and timepickers. ([#1087](https://github.com/infor-design/enterprise/issues/1087))
- `[General]` Included an IE 11 polyfill for ES6 Promises, this is a new dependency in the package.json you should include. ([#1172](https://github.com/infor-design/enterprise/issues/1172))
- `[General]` Add translations in 38 languages including new support for Slovak (sk-SK). ([#557](https://github.com/infor-design/enterprise/issues/557))

### v4.13.0 Fixes

- `[Tooltips]` Fixed an important bug where tooltips would stick around in the page on the top corner. ([#1273](https://github.com/infor-design/enterprise/issues/1273))
- `[Tooltips]` Fixed some contrast issues on the high contrast theme. ([#1249](https://github.com/infor-design/enterprise/issues/1249))
- `[Tooltips]` Fixed a bug where Toolbar "More Actions" menu buttons could incorrectly display a tooltip overlapping an open menu. ([#1242](https://github.com/infor-design/enterprise/issues/1242))
- `[Datepicker / Timepicker]` Removed the need to use the customValidation setting. You can remove this option from your code. The logic will pick up if you added customValidation to your input by adding a data-validate option. You also may need to add `date` or `availableDate` validation to your  data-validate attribute if these validations are desired along with your custom or required validation. ([#862](https://github.com/infor-design/enterprise/issues/862))
- `[Menubutton]` Added a new setting `hideMenuArrow` you can use for buttons that don't require an arrow, such as menu buttons. ([#1088](https://github.com/infor-design/enterprise/issues/1088))
- `[Dropdown]` Fixed issues with destroy when multiple dropdown components are on the page. ([#1202](https://github.com/infor-design/enterprise/issues/1202))
- `[Datagrid]` Fixed alignment issues when using filtering with some columns that do not have a filter. ([#1124](https://github.com/infor-design/enterprise/issues/1124))
- `[Datagrid]` Fixed an error when dynamically adding context menus. ([#1216](https://github.com/infor-design/enterprise/issues/1216))
- `[Datagrid]` Added an example of dynamic intermediate paging and filtering. ([#396](https://github.com/infor-design/enterprise/issues/396))
- `[Dropdown]` Fixed alignment issues on mobile devices. ([#1069](https://github.com/infor-design/enterprise/issues/1069))
- `[Datepicker]` Fixed incorrect assumptions, causing incorrect umalqura calendar calculations. ([#1189](https://github.com/infor-design/enterprise/issues/1189))
- `[Datepicker]` Fixed an issue where the dialog would not close on click out if opening the time dropdown components first. ([#1278](https://github.com/infor-design/enterprise/issues/))
- `[General]` Added the ability to stop renderLoop. ([#214](https://github.com/infor-design/enterprise/issues/214))
- `[Datepicker]` Fixed an issue reselecting ranges with the date picker range option. ([#1197](https://github.com/infor-design/enterprise/issues/1197))
- `[Editor]` Fixed bugs on IE with background color option. ([#392](https://github.com/infor-design/enterprise/issues/392))
- `[Colorpicker]` Fixed issue where the palette is not closed on enter key / click. ([#1050](https://github.com/infor-design/enterprise/issues/1050))
- `[Accordion]` Fixed issues with context menus on the accordion. ([#639](https://github.com/infor-design/enterprise/issues/639))
- `[Searchfield]` Made no results appear not clickable. ([#329](https://github.com/infor-design/enterprise/issues/329))
- `[Datagrid]` Added an example of groups and paging. ([#435](https://github.com/infor-design/enterprise/issues/435))
- `[Editor]` Fixed the dirty indicator when using toolbar items. ([#910](https://github.com/infor-design/enterprise/issues/910))
- `[Datagrid]` Fixed a bug that made tooltips disappear when a lookup editor is closed. ([#1186](https://github.com/infor-design/enterprise/issues/1186))
- `[Datagrid]` Fixed a bug where not all rows are removed in the removeSelected function. ([#1036](https://github.com/infor-design/enterprise/issues/1036))
- `[Datagrid]` Fixed bugs in activateRow and deactivateRow in some edge cases. ([#948](https://github.com/infor-design/enterprise/issues/948))
- `[Datagrid]` Fixed formatting of tooltips on the header and filter. ([#955](https://github.com/infor-design/enterprise/issues/955))
- `[Datagrid]` Fixed wrong page number when saving the page number in localstorage and reloading. ([#798](https://github.com/infor-design/enterprise/issues/798))
- `[Tree]` Fixed issues when expanding and collapsing after dragging nodes around. ([#1183](https://github.com/infor-design/enterprise/issues/1183))
- `[ContextualActionPanel]` Fixed a bug where the CAP will be closed if clicking an accordion in it. ([#1138](https://github.com/infor-design/enterprise/issues/1138))
- `[Colorpicker]` Added a setting (customColors) to prevent adding default colors if totally custom colors are used. ([#1135](https://github.com/infor-design/enterprise/issues/1135))
- `[AppMenu]` Improved contrast in high contrast theme. ([#1146](https://github.com/infor-design/enterprise/issues/1146))
- `[Searchfield]` Fixed issue where ascenders/descenders are cut off. ([#1101](https://github.com/infor-design/enterprise/issues/1101))
- `[Tree]` Added sortstop and sortstart events. ([#1003](https://github.com/infor-design/enterprise/issues/1003))
- `[Searchfield]` Fixed some alignment issues in different browsers. ([#1106](https://github.com/infor-design/enterprise/issues/1106))
- `[Searchfield]` Fixed some contrast issues in different browsers. ([#1104](https://github.com/infor-design/enterprise/issues/1104))
- `[Searchfield]` Prevent multiple selected events from firing. ([#1259](https://github.com/infor-design/enterprise/issues/1259))
- `[Autocomplete]` Added a beforeOpen setting ([#398](https://github.com/infor-design/enterprise/issues/398))
- `[Toolbar]` Fixed an error where toolbar tried to focus a DOM item that was removed. ([#1177](https://github.com/infor-design/enterprise/issues/1177))
- `[Dropdown]` Fixed a problem where the bottom of some lists is cropped. ([#909](https://github.com/infor-design/enterprise/issues/909))
- `[General]` Fixed a few components so that they could still initialize when hidden. ([#230](https://github.com/infor-design/enterprise/issues/230))
- `[Datagrid]` Fixed missing tooltips on new row. ([#1081](https://github.com/infor-design/enterprise/issues/1081))
- `[Lookup]` Fixed a bug using select all where it would select the previous list. ([#295](https://github.com/infor-design/enterprise/issues/295))
- `[Datagrid]` Fixed missing summary row on initial render in some cases. ([#330](https://github.com/infor-design/enterprise/issues/330))
- `[Button]` Fixed alignment of text and icons. ([#973](https://github.com/infor-design/enterprise/issues/973))
- `[Datagrid]` Fixed missing source call when loading last page first. ([#1162](https://github.com/infor-design/enterprise/issues/1162))
- `[SwapList]` Made sure swap list will work in all cases and in angular. ([#152](https://github.com/infor-design/enterprise/issues/152))
- `[Toast]` Fixed a bug where some toasts on certain urls may not close. ([#1305](https://github.com/infor-design/enterprise/issues/1305))
- `[Datepicker / Lookup]` Fixed bugs where they would not load on tabs. ([#1304](https://github.com/infor-design/enterprise/issues/1304))

### v4.13.0 Chore & Maintenance

- `[General]` Added more complete visual tests. ([#978](https://github.com/infor-design/enterprise/issues/978))
- `[General]` Cleaned up some of the sample pages start at A, making sure examples work and tests are covered for better QA (on going). ([#1136](https://github.com/infor-design/enterprise/issues/1136))
- `[General]` Upgraded to ids-identity 2.0.x ([#1062](https://github.com/infor-design/enterprise/issues/1062))
- `[General]` Cleanup missing files in the directory listings. ([#985](https://github.com/infor-design/enterprise/issues/985))
- `[Angular 1.0]` We removed the angular 1.0 directives from the code and examples. These are no longer being updated. You can still use older versions of this or move on to Angular 7.x ([#1136](https://github.com/infor-design/enterprise/issues/1136))
- `[Uplift]` Included the uplift theme again as alpha for testing. It will show with a watermark and is only available via the personalize api or url params in the demo app. ([#1224](https://github.com/infor-design/enterprise/issues/1224))

(69 Issues Solved this release, Backlog Enterprise 199, Backlog Ng 63, 662 Functional Tests, 659 e2e Test)

## v4.12.0

- [Npm Package](https://www.npmjs.com/package/ids-enterprise)
- [IDS Enterprise Angular Change Log](https://github.com/infor-design/enterprise-ng/blob/master/docs/CHANGELOG.md)

### v4.12.0 Features

- `[General]` The ability to make custom/smaller builds has further been improved. We improved the component matching, made it possible to run the tests on only included components, fixed the banner, and improved the terminal functionality. Also removed/deprecated the older mapping tool. ([#417](https://github.com/infor-design/enterprise/issues/417))
- `[Message]` Added the ability to have different types (Info, Confirm, Error, Alert). ([#963](https://github.com/infor-design/enterprise/issues/963))
- `[General]` Further fixes to for xss issues. ([#683](https://github.com/infor-design/enterprise/issues/683))
- `[Pager]` Made it possible to use the pager as a standalone component. ([#250](https://github.com/infor-design/enterprise/issues/250))
- `[Editor]` Added a clear formatting button. ([#473](https://github.com/infor-design/enterprise/issues/473))
- `[Datepicker]` Added an option to show the time as current time instead of midnight. ([#889](https://github.com/infor-design/enterprise/issues/889))
- `[About]` Dialog now shows device information. ([#684](https://github.com/infor-design/enterprise/issues/684))

### v4.12.0 Fixes

- `[Datagrid Tree]` Fixed incorrect data on activated event. ([#412](https://github.com/infor-design/enterprise/issues/412))
- `[Datagrid]` Improved the export function so it works on different locales. ([#378](https://github.com/infor-design/enterprise/issues/378))
- `[Tabs]` Fixed a bug where clicking the x on tabs with a dropdowns would incorrectly open the dropdown. ([#276](https://github.com/infor-design/enterprise/issues/276))
- `[Datagrid]` Changed the `settingschange` event so it will only fire once. ([#903](https://github.com/infor-design/enterprise/issues/903))
- `[Listview]` Improved rendering performance. ([#430](https://github.com/infor-design/enterprise/issues/430))
- `[General]` Fixed issues when using base tag, that caused icons to disappear. ([#766](https://github.com/infor-design/enterprise/issues/766))
- `[Empty Message]` Made it possible to assign code to the button click if used. ([#667](https://github.com/infor-design/enterprise/issues/667))
- `[Datagrid]` Added translations for the new tooltip. ([#227](https://github.com/infor-design/enterprise/issues/227))
- `[Dropdown]` Fixed contrast issue in high contrast theme. ([#945](https://github.com/infor-design/enterprise/issues/945))
- `[Datagrid]` Reset to default did not reset dropdown columns. ([#847](https://github.com/infor-design/enterprise/issues/847))
- `[Datagrid]` Fixed bugs in keyword search highlighting with special characters. ([#849](https://github.com/infor-design/enterprise/issues/849))
- `[Datagrid]` Fixed bugs that causes NaN to appear in date fields. ([#891](https://github.com/infor-design/enterprise/issues/891))
- `[Dropdown]` Fixed issue where validation is not trigger on IOS on click out. ([#659](https://github.com/infor-design/enterprise/issues/659))
- `[Lookup]` Fixed bug in select all in multiselect with paging. ([#926](https://github.com/infor-design/enterprise/issues/926))
- `[Modal]` Fixed bug where the modal would close if hitting enter on a checkbox and inputs. ([#320](https://github.com/infor-design/enterprise/issues/320))
- `[Lookup]` Fixed bug trying to reselect a second time. ([#296](https://github.com/infor-design/enterprise/issues/296))
- `[Tabs]` Fixed behavior when closing and disabling tabs. ([#947](https://github.com/infor-design/enterprise/issues/947))
- `[Dropdown]` Fixed layout issues when using icons in the dropdown. ([#663](https://github.com/infor-design/enterprise/issues/663))
- `[Datagrid]` Fixed a bug where the tooltip did not show on validation. ([#1008](https://github.com/infor-design/enterprise/issues/1008))
- `[Tabs]` Fixed issue with opening spillover on IOS. ([#619](https://github.com/infor-design/enterprise/issues/619))
- `[Datagrid]` Fixed bugs when using `exportable: false` in certain column positions. ([#787](https://github.com/infor-design/enterprise/issues/787))
- `[Searchfield]` Removed double border. ([#328](https://github.com/infor-design/enterprise/issues/328))

### v4.12.0 Chore & Maintenance

- `[Masks]` Added missing and more documentation, cleaned up existing docs. ([#1033](https://github.com/infor-design/enterprise/issues/1033))
- `[General]` Based on design site comments, we improved some pages and fixed some missing links. ([#1034](https://github.com/infor-design/enterprise/issues/1034))
- `[Bar Chart]` Added test coverage. ([#848](https://github.com/infor-design/enterprise/issues/848))
- `[Datagrid]` Added full api test coverage. ([#242](https://github.com/infor-design/enterprise/issues/242))

(55 Issues Solved this release, Backlog Enterprise 185, Backlog Ng 50, 628 Functional Tests, 562 e2e Test)

## v4.11.0

- [Npm Package](https://www.npmjs.com/package/ids-enterprise)
- [IDS Enterprise Angular Change Log](https://github.com/infor-design/enterprise-ng/blob/master/docs/CHANGELOG.md)

### v4.11.0 Features

- `[General]` It is now possible to make custom builds. With a custom build you specify a command with a list of components that you use. This can be used to reduce the bundle size for both js and css. ([#417](https://github.com/infor-design/enterprise/issues/417))
- `[Calendar]` Added more features including: a readonly view, ability for events to span days, tooltips and notifications ([#417](https://github.com/infor-design/enterprise/issues/417))
- `[Lookup]` Added the ability to select across pages, even when doing server side paging. ([#375](https://github.com/infor-design/enterprise/issues/375))
- `[Datagrid]` Improved tooltip performance, and now tooltips show on cells that are not fully displayed. ([#447](https://github.com/infor-design/enterprise/issues/447))

### v4.11.0 Fixes

- `[Dropdown]` The onKeyDown callback was not firing if CTRL key is used. This is fixed. ([#793](https://github.com/infor-design/enterprise/issues/793))
- `[Tree]` Added a small feature to preserve the tree node states on reload. ([#792](https://github.com/infor-design/enterprise/issues/792))
- `[Tree]` Added a disable/enable method to disable/enable the whole tree. ([#752](https://github.com/infor-design/enterprise/issues/752))
- `[App Menu]` Fixed a bug clearing the search filter box. ([#702](https://github.com/infor-design/enterprise/issues/702))
- `[Column Chart]` Added a yAxis option, you can use to format the yAxis in custom ways. ([#627](https://github.com/infor-design/enterprise/issues/627))
- `[General]` More fixes to use external ids tokens. ([#708](https://github.com/infor-design/enterprise/issues/708))
- `[Datagrid]` Fixed an error calling selectRows with an integer. ([#756](https://github.com/infor-design/enterprise/issues/756))
- `[Tree]` Fixed a bug that caused newly added rows to not be draggable. ([#618](https://github.com/infor-design/enterprise/issues/618))
- `[Dropdown / Multiselect]` Re-added the ability to have a placeholder on the component. ([#832](https://github.com/infor-design/enterprise/issues/832))
- `[Datagrid]` Fixed a bug that caused dropdown filters to not save on reload of page (saveUserSettings) ([#791](https://github.com/infor-design/enterprise/issues/791))
- `[Dropdown]` Fixed a bug that caused an unneeded scrollbar. ([#786](https://github.com/infor-design/enterprise/issues/786))
- `[Tree]` Added drag events and events for when the data is changed. ([#801](https://github.com/infor-design/enterprise/issues/801))
- `[Datepicker]` Fixed a bug updating settings, where time was not changing correctly. ([#305](https://github.com/infor-design/enterprise/issues/305))
- `[Tree]` Fixed a bug where the underlying dataset was not synced up. ([#718](https://github.com/infor-design/enterprise/issues/718))
- `[Lookup]` Fixed incorrect text color on chrome. ([#762](https://github.com/infor-design/enterprise/issues/762))
- `[Editor]` Fixed duplicate ID's on the popup dialogs. ([#746](https://github.com/infor-design/enterprise/issues/746))
- `[Dropdown]` Fixed misalignment of icons on IOS. ([#657](https://github.com/infor-design/enterprise/issues/657))
- `[Demos]` Fixed a bug that caused RTL pages to sometimes load blank. ([#814](https://github.com/infor-design/enterprise/issues/814))
- `[Modal]` Fixed a bug that caused the modal to close when clicking an accordion on the modal. ([#747](https://github.com/infor-design/enterprise/issues/747))
- `[Tree]` Added a restoreOriginalState method to set the tree back to its original state. ([#751](https://github.com/infor-design/enterprise/issues/751))
- `[Datagrid]` Added an example of a nested datagrid with scrolling. ([#172](https://github.com/infor-design/enterprise/issues/172))
- `[Datagrid]` Fixed column alignment issues on grouped column examples. ([#147](https://github.com/infor-design/enterprise/issues/147))
- `[Datagrid]` Fixed bugs when dragging and resizing grouped columns. ([#374](https://github.com/infor-design/enterprise/issues/374))
- `[Validation]` Fixed a bug that caused validations with changing messages to not go away on correction. ([#640](https://github.com/infor-design/enterprise/issues/640))
- `[Datagrid]` Fixed bugs in actionable mode (enter was not moving down). ([#788](https://github.com/infor-design/enterprise/issues/788))
- `[Bar Charts]` Fixed bug that caused tooltips to occasionally not show up. ([#739](https://github.com/infor-design/enterprise/issues/739))
- `[Dirty]` Fixed appearance/contrast on high contrast theme. ([#692](https://github.com/infor-design/enterprise/issues/692))
- `[Locale]` Fixed incorrect date time format. ([#608](https://github.com/infor-design/enterprise/issues/608))
- `[Dropdown]` Fixed bug where filtering did not work with CAPS lock on. ([#608](https://github.com/infor-design/enterprise/issues/608))
- `[Accordion]` Fixed styling issue on safari. ([#282](https://github.com/infor-design/enterprise/issues/282))
- `[Dropdown]` Fixed a bug on mobile devices, where the list would close on scrolling. ([#656](https://github.com/infor-design/enterprise/issues/656))

### v4.11.0 Chore & Maintenance

- `[Textarea]` Added additional test coverage. ([#337](https://github.com/infor-design/enterprise/issues/337))
- `[Tree]` Added additional test coverage. ([#752](https://github.com/infor-design/enterprise/issues/752))
- `[Busy Indicator]` Added additional test coverage. ([#233](https://github.com/infor-design/enterprise/issues/233))
- `[Docs]` Added additional information for developers on how to use IDS. ([#721](https://github.com/infor-design/enterprise/issues/721))
- `[Docs]` Added Id's and test notes to all pages. ([#259](https://github.com/infor-design/enterprise/issues/259))
- `[Docs]` Fixed issues on the wizard docs. ([#824](https://github.com/infor-design/enterprise/issues/824))
- `[Accordion]` Added additional test coverage. ([#516](https://github.com/infor-design/enterprise/issues/516))
- `[General]` Added sass linter (stylelint). ([#767](https://github.com/infor-design/enterprise/issues/767))

(53 Issues Solved this release, Backlog Enterprise 170, Backlog Ng 41, 587 Functional Tests, 458 e2e Test)

## v4.10.0

- [Npm Package](https://www.npmjs.com/package/ids-enterprise)
- [IDS Enterprise Angular Change Log](https://github.com/infor-design/enterprise-ng/blob/master/docs/CHANGELOG.md)

### v4.10.0 Features

- `[Tooltips]` Will now activate on longpress on mobile devices. ([#400](https://github.com/infor-design/enterprise/issues/400))
- `[Contextmenu]` Will now activate on longpress on mobile devices (except when on inputs). ([#245](https://github.com/infor-design/enterprise/issues/245))
- `[Locale]` Added support for zh-Hant and zh-Hans. ([#397](https://github.com/infor-design/enterprise/issues/397))
- `[Tree]` Greatly improved rendering and expanding performance. ([#251](https://github.com/infor-design/enterprise/issues/251))
- `[General]` Internally all of the sass is now extended from [IDS Design tokens]( https://github.com/infor-design/design-system) ([#354](https://github.com/infor-design/enterprise/issues/354))
- `[Calendar]` Added initial readonly calendar. At the moment the calendar can only render events and has a filtering feature. More will be added next sprint. ([#261](https://github.com/infor-design/enterprise/issues/261))

### v4.10.0 Fixes

- `[Dropdown]` Minor Breaking Change for Xss reasons we removed the ability to set a custom hex color on icons in the dropdown. You can still pass in one of the alert colors from the colorpallette (fx alert, good, info). This was not even shown in the examples so may not be missed. ([#256](https://github.com/infor-design/enterprise/issues/256))
- `[Popupmenu]` Fixed a problem in popupmenu, if it was opened in immediate mode, submenus will be cleared of their text when the menu is eventually closed. ([#701](https://github.com/infor-design/enterprise/issues/701))
- `[Editor]` Fixed xss injection problem on the link dialog. ([#257](https://github.com/infor-design/enterprise/issues/257))
- `[Spinbox]` Fixed a height / alignment issue on spinboxes when used in short height configuration. ([#547](https://github.com/infor-design/enterprise/issues/547))
- `[Datepicker / Mask]` Fixed an issue in angular that caused using backspace to not save back to the model. ([#51](https://github.com/infor-design/enterprise-ng/issues/51))
- `[Field Options]` Fixed mobile support so they now work on touch better on IOS and Android. ([#555](https://github.com/infor-design/enterprise-ng/issues/555))
- `[Tree]` Tree with + and - for the folders was inversed visually. This was fixed, update your svg.html ([#685](https://github.com/infor-design/enterprise-ng/issues/685))
- `[Modal]` Fixed an alignment issue with the closing X on the top corner. ([#662](https://github.com/infor-design/enterprise-ng/issues/662))
- `[Popupmenu]` Fixed a visual flickering when opening dynamic submenus. ([#588](https://github.com/infor-design/enterprise/issues/588))
- `[Tree]` Added full unit and functional tests. ([#264](https://github.com/infor-design/enterprise/issues/264))
- `[Lookup]` Added full unit and functional tests. ([#344](https://github.com/infor-design/enterprise/issues/344))
- `[Datagrid]` Added more unit and functional tests. ([#242](https://github.com/infor-design/enterprise/issues/242))
- `[General]` Updated the develop tools and sample app to Node 10. During this update we set package-lock.json to be ignored in .gitignore ([#540](https://github.com/infor-design/enterprise/issues/540))
- `[Modal]` Allow beforeOpen callback to run optionally whether you have content or not passed back. ([#409](https://github.com/infor-design/enterprise/issues/409))
- `[Datagrid]` The lookup editor now supports left, right, and center align on the column settings. ([#228](https://github.com/infor-design/enterprise/issues/228))
- `[Mask]` When adding prefixes and suffixes (like % and $) if all the rest of the text is cleared, these will also now be cleared. ([#433](https://github.com/infor-design/enterprise/issues/433))
- `[Popupmenu]` Fixed low contrast selection icons in high contrast theme. ([#410](https://github.com/infor-design/enterprise/issues/410))
- `[Header Popupmenu]` Fixed missing focus state. ([#514](https://github.com/infor-design/enterprise/issues/514))
- `[Datepicker]` When using legends on days, fixed a problem that the hover states are shown incorrectly when changing month. ([#514](https://github.com/infor-design/enterprise/issues/514))
- `[Listview]` When the search field is disabled, it was not shown with disabled styling, this is fixed. ([#422](https://github.com/infor-design/enterprise/issues/422))
- `[Donut]` When having 4 or 2 sliced the tooltip would not show up on some slices. This is fixed. ([#482](https://github.com/infor-design/enterprise/issues/482))
- `[Datagrid]` Added a searchExpandableRow option so that you can control if data in expandable rows is searched/expanded. ([#480](https://github.com/infor-design/enterprise/issues/480))
- `[Multiselect]` If more items then fit are selected the tooltip was not showing on initial load, it only showed after changing values. This is fixed. ([#633](https://github.com/infor-design/enterprise/issues/633))
- `[Tooltip]` An example was added showing how you can show tooltips on disabled buttons. ([#453](https://github.com/infor-design/enterprise/issues/453))
- `[Modal]` A title with brackets in it was not escaping the text correctly. ([#246](https://github.com/infor-design/enterprise/issues/246))
- `[Modal]` Pressing enter when on inputs such as file upload no longer closes the modal. ([#321](https://github.com/infor-design/enterprise/issues/321))
- `[Locale]` Sent out translations so things like the Editor New/Same window dialog will be translated in the future. ([#511](https://github.com/infor-design/enterprise/issues/511))
- `[Nested Datagrid]` Fixed focus issues, the wrong cell in the nest was getting focused. ([#371](https://github.com/infor-design/enterprise/issues/371))

(44 Issues Solved this release, Backlog Enterprise 173, Backlog Ng 44, 565 Functional Tests, 426 e2e Test)

## v4.9.0

- [Npm Package](https://www.npmjs.com/package/ids-enterprise)
- [IDS Enterprise Angular Change Log](https://github.com/infor-design/enterprise-ng/blob/master/docs/CHANGELOG.md)

### v4.9.0 Features

- `[Datagrid]` Changed the way alerts work on rows. It now no longer requires an extra column. The rowStatus column will now be ignored so can be removed. When an alert / error / info message is added to the row the whole row will highlight. ([Check out the example.](https://bit.ly/2LC33iJ) ([#258](https://github.com/infor-design/enterprise/issues/258))
- `[Modal]` Added an option `showCloseBtn` which when set to true will show a X button on the top left corner. ([#358](https://github.com/infor-design/enterprise/issues/358))
- `[Multiselect / Dropdown]` Added the ability to see the search term during ajax requests. ([#267](https://github.com/infor-design/enterprise/issues/267))
- `[Scatterplot]` Added a scatter plot chart similar to a bubble chart but with shapes. ([Check out the example.](https://bit.ly/2K9N59M) ([#341](https://github.com/infor-design/enterprise/issues/341))
- `[Toast]` Added an option `allowLink` which when set to true will allow you to specify a `<a>` in the message content to add a link to the message. ([#341](https://github.com/infor-design/enterprise/issues/341))

### v4.9.0 Fixes

- `[Accordion]` Fixed an issue that prevented a right click menu from working on the accordion. ([#238](https://github.com/infor-design/enterprise/issues/238))
- `[Charts]` Fixed up missing empty states and selection methods so they work on all charts. ([#265](https://github.com/infor-design/enterprise/issues/265))
- `[Datagrid]` Fixed the performance of pasting from excel. ([#240](https://github.com/infor-design/enterprise/issues/240))
- `[Datagrid]` The keyword search will now clear when reloading data. ([#307](https://github.com/infor-design/enterprise/issues/307))
- `[Docs]` Fixed several noted missing pages and broken links in the docs. ([#244](https://github.com/infor-design/enterprise/issues/244))
- `[Dropdown]` Fixed bug in badges configuration. ([#270](https://github.com/infor-design/enterprise/issues/270))
- `[Flex Layout]` Fixed field-flex to work better on IE. ([#252](https://github.com/infor-design/enterprise/issues/252))
- `[Editor]` Fixed bug that made it impossible to edit the visual tab. ([#478](https://github.com/infor-design/enterprise/issues/478))
- `[Editor]` Fixed a bug with dirty indicator that caused a messed up layout. ([#241](https://github.com/infor-design/enterprise/issues/241))
- `[Lookup]` Fixed it so that select will work correctly when filtering. ([#248](https://github.com/infor-design/enterprise/issues/248))
- `[Header]` Fixed missing `More` tooltip on the header. ([#345](https://github.com/infor-design/enterprise/issues/345))
- `[Validation]` Added fixes to prevent `error` and `valid` events from going off more than once. ([#237](https://github.com/infor-design/enterprise/issues/237))
- `[Validation]` Added fixes to make multiple messages work better. There is now a `getMessages()` function that will return all erros on a field as an array. The older `getMessage()` will still return a string. ([#237](https://github.com/infor-design/enterprise/issues/237))
- `[Validation]` Fixed un-needed event handlers when using fields on a tab. ([#332](https://github.com/infor-design/enterprise/issues/332))

### v4.9.0 Chore & Maintenance

- `[Blockgrid]` Added full test coverage ([#234](https://github.com/infor-design/enterprise/issues/234))
- `[CAP]` Fixed some examples that would not close ([#283](https://github.com/infor-design/enterprise/issues/283))
- `[Datepicker]` Added full test coverage ([#243](https://github.com/infor-design/enterprise/issues/243))
- `[Datagrid]` Fixed an example so that it shows how to clear a dropdown filter. ([#254](https://github.com/infor-design/enterprise/issues/254))
- `[Docs]` Added TEAMS.MD for collecting info on the teams using ids. If you are not in the list let us know or make a pull request. ([#350](https://github.com/infor-design/enterprise/issues/350))
- `[Listview]` Fixed some links in the sample app that caused some examples to fail. ([#273](https://github.com/infor-design/enterprise/issues/273))
- `[Tabs]` Added more test coverage ([#239](https://github.com/infor-design/enterprise/issues/239))
- `[Toast]` Added full test coverage ([#232](https://github.com/infor-design/enterprise/issues/232))
- `[Testing]` Added visual regression tests, and more importantly a system for doing them via CI. ([#255](https://github.com/infor-design/enterprise/issues/255))

(34 Issues Solved this release, Backlog Enterprise 158, Backlog Ng 41, 458 Functional Tests, 297 e2e Test)

## v4.8.0

- [Npm Package](https://www.npmjs.com/package/ids-enterprise)
- [IDS Enterprise Angular Change Log](https://github.com/infor-design/enterprise-ng/blob/master/docs/CHANGELOG.md)

### v4.8.0 Features

- `[Datagrid]` Added an example of Nested Datagrids with ([basic nested grid support.](https://bit.ly/2lGKM4a)) ([#SOHO-3474](https://jira.infor.com/browse/SOHO-3474))
- `[Datagrid]` Added support for async validation. ([#SOHO-7943](https://jira.infor.com/browse/SOHO-7943))
- `[Export]` Extracted excel export code so it can be run outside the datagrid. ([#SOHO-7246](https://jira.infor.com/browse/SOHO-7246))

### v4.8.0 Fixes

- `[Searchfield / Toolbar Searchfield]` Merged code between them so there is just one component. This reduced code and fixed many bugs. ([#161](https://github.com/infor-design/enterprise/pull/161))
- `[Datagrid]` Fixed issues using expand row after hiding/showing columns. ([#SOHO-8103](https://jira.infor.com/browse/SOHO-8103))
- `[Datagrid]` Fixed issue that caused nested grids in expandable rows to hide after hiding/showing columns on the parent grid. ([#SOHO-8102](https://jira.infor.com/browse/SOHO-8102))
- `[Datagrid]` Added an example showing Math rounding on numeric columns ([#SOHO-5168](https://jira.infor.com/browse/SOHO-5168))
- `[Datagrid]` Date editors now maintain date format correctly. ([#SOHO-5861](https://jira.infor.com/browse/SOHO-5861))
- `[Datagrid]` Fixed alignment off sort indicator on centered columns. ([#SOHO-7444](https://jira.infor.com/browse/SOHO-7444))
- `[Datagrid]` Behavior Change - Sorting clicking now no longer refocuses last cell. ([#SOHO-7682](https://jira.infor.com/browse/SOHO-7682))
- `[Datagrid]` Fixed formatter error that showed NaN on some number cells. ([#SOHO-7839](https://jira.infor.com/browse/SOHO-7682))
- `[Datagrid]` Fixed a bug rendering last column in some situations. ([#SOHO-7987](https://jira.infor.com/browse/SOHO-7987))
- `[Datagrid]` Fixed incorrect data in context menu event. ([#SOHO-7991](https://jira.infor.com/browse/SOHO-7991))
- `[Dropdown]` Added an onKeyDown option so keys can be overriden. ([#SOHO-4815](https://jira.infor.com/browse/SOHO-4815))
- `[Slider]` Fixed step slider to work better jumping across steps. ([#SOHO-6271](https://jira.infor.com/browse/SOHO-6271))
- `[Tooltip]` Will strip tooltip markup to prevent xss. ([#SOHO-6522](https://jira.infor.com/browse/SOHO-6522))
- `[Contextual Action Panel]` Fixed alignment issue on x icon. ([#SOHO-6612](https://jira.infor.com/browse/SOHO-6612))
- `[Listview]` Fixed scrollbar size when removing items. ([#SOHO-7402](https://jira.infor.com/browse/SOHO-7402))
- `[Navigation Popup]` Fixed a bug setting initial selected value. ([#SOHO-7411](https://jira.infor.com/browse/SOHO-7411))
- `[Grid]` Added a no-margin setting for nested grids with no indentation. ([#SOHO-7495](https://jira.infor.com/browse/SOHO-7495))
- `[Grid]` Fixed positioning of checkboxes in the grid. ([#SOHO-7979](https://jira.infor.com/browse/SOHO-7979))
- `[Tabs]` Fixed bug calling add in NG applications. ([#SOHO-7511](https://jira.infor.com/browse/SOHO-7511))
- `[Listview]` Selected event now contains the dataset row. ([#SOHO-7512](https://jira.infor.com/browse/SOHO-7512))
- `[Multiselect]` Fixed incorrect showing of delselect button in certain states. ([#SOHO-7535](https://jira.infor.com/browse/SOHO-7535))
- `[Search]` Fixed bug where highlight search terms where not shown in bold. ([#SOHO-7796](https://jira.infor.com/browse/SOHO-7796))
- `[Multiselect]` Improved performance on select all. ([#SOHO-7816](https://jira.infor.com/browse/SOHO-7816))
- `[Spinbox]` Fixed problem where you could arrow up in a readonly spinbox. ([#SOHO-8025](https://jira.infor.com/browse/SOHO-8025))
- `[Dropdown]` Fixed bug selecting two items with same value. ([#SOHO-8029](https://jira.infor.com/browse/SOHO-8029))
- `[Modal]` Fixed incorrect enabling of submit on validating modals. ([#SOHO-8042](https://jira.infor.com/browse/SOHO-8042))
- `[Modal]` Fixed incorrect closing of modal on enter key. ([#SOHO-8059](https://jira.infor.com/browse/SOHO-8059))
- `[Rating]` Allow decimal values for example 4.3. ([#SOHO-8063](https://jira.infor.com/browse/SOHO-8063))
- `[Datepicker]` Prevent datepicker from scrolling to the top of the browser. ([#SOHO-8107](https://jira.infor.com/browse/SOHO-8107))
- `[Tag]` Fixed layout on Right-To-Left. ([#SOHO-8120](https://jira.infor.com/browse/SOHO-8120))
- `[Listview]` Fixed missing render event. ([#SOHO-8129](https://jira.infor.com/browse/SOHO-8129))
- `[Angular Datagrid]` Fixed maskOptions input definition. ([#SOHO-8131](https://jira.infor.com/browse/SOHO-8131))
- `[Datepicker]` Fixed several bugs on the UmAlQura Calendar. ([#SOHO-8147](https://jira.infor.com/browse/SOHO-8147))
- `[Datagrid]` Fixed bug on expanding and collapsing multiple expandable rows. ([#SOHO-8154](https://jira.infor.com/browse/SOHO-8154))
- `[Pager]` Fixed focus state clicking page numbers. ([#SOHO-4528](https://jira.infor.com/browse/SOHO-4528))
- `[SearchField]` Fixed bug initializing search field with text. ([#SOHO-4820](https://jira.infor.com/browse/SOHO-4820))
- `[ColorPicker]` Fixed bug with incorrect cursor on readonly color picker. ([#SOHO-8030](https://jira.infor.com/browse/SOHO-8030))
- `[Pie]` Fixed ui glitch on mobile when pressing slices. ([#SOHO-8141](https://jira.infor.com/browse/SOHO-8141))

### v4.8.0 Chore & Maintenance

- `[Npm Package]` Added back sass files in correct folder structure. ([#SOHO-7583](https://jira.infor.com/browse/SOHO-7583))
- `[Menu Button]` Added button functional and e2e tests. ([#SOHO-7600](https://jira.infor.com/browse/SOHO-7600))
- `[Textarea]` Added Textarea functional and e2e tests. ([#SOHO-7929](https://jira.infor.com/browse/SOHO-7929))
- `[ListFilter]` Added ListFilter functional and e2e tests. ([#SOHO-7975](https://jira.infor.com/browse/SOHO-7975))
- `[Colorpicker]` Added Colorpicker functional and e2e tests. ([#SOHO-8078](https://jira.infor.com/browse/SOHO-8078))
- `[Site / Docs]` Fixed a few broken links ([#SOHO-7993](https://jira.infor.com/browse/SOHO-7993))

(62 Jira Issues Solved this release, Backlog Dev 186, Design 110, Unresolved 349, Test Count 380 Functional, 178 e2e )

## v4.7.0

- [Full Jira Release Notes](https://bit.ly/2HyT3zF)
- [Npm Package](https://www.npmjs.com/package/ids-enterprise)
- [IDS Enterprise Angular Change Log](https://github.com/infor-design/enterprise-ng/blob/master/docs/CHANGELOG.md)

### v4.7.0 Features

- `[Github]` The project was migrated to be open source on github with a new workflow and testing suite.
- `[Tag]` Added a Tag angular component. ([#SOHO-8005](https://jira.infor.com/browse/SOHO-8006))
- `[Validate]` Exposed validate and removeMessage methods. ([#SOHO-8003](https://jira.infor.com/browse/SOHO-8003))
- `[General]` Upgrade to Angular 6 ([#SOHO-7927](https://jira.infor.com/browse/SOHO-7927))
- `[General]` Introduced nightly versions in npm ([#SOHO-7804](https://jira.infor.com/browse/SOHO-7804))
- `[Multiselect]` A tooltip now shows if more content is selected than fits in the input. ([#SOHO-7799](https://jira.infor.com/browse/SOHO-7799))
- `[Datepicker]` Added an option to restrict moving to months that are not available to select from. ([#SOHO-7384](https://jira.infor.com/browse/SOHO-7384))
- `[Validation]` Added and icon alert([#SOHO-7225](https://jira.infor.com/browse/SOHO-7225)
- `[General]` Code is now available on ([public npm](https://www.npmjs.com/package/ids-enterprise)) ([#SOHO-7083](https://jira.infor.com/browse/SOHO-7083))

### v4.7.0 Fixes

- `[Lookup]` Fixed existing example that shows using an autocomplete on a lookup. ([#SOHO-8070](https://jira.infor.com/browse/SOHO-8070))
- `[Lookup]` Fixed existing example that shows creating a customized dialog on the lookup ([#SOHO-8069](https://jira.infor.com/browse/SOHO-8069))
- `[Lookup]` Fixed existing example that incorrectly showed a checkbox column. ([#SOHO-8068](https://jira.infor.com/browse/SOHO-8068))
- `[Line Chart]` Fixed an error when provoking the tooltip. ([#/SOHO-8051](https://jira.infor.com/browse/SOHO-8051))
- `[Module Tabs]` Fixed a bug toggling the menu on mobile. ([#/SOHO-8043](https://jira.infor.com/browse/SOHO-8043))
- `[Autocomplete]` Fixed a bug that made enter key not work to select. ([#SOHO-8036](https://jira.infor.com/browse/SOHO-8036))
- `[Tabs]` Removed an errant scrollbar that appeared sometimes on IE ([#SOHO-8034](https://jira.infor.com/browse/SOHO-8034))
- `[Datagrid]` The drill down click event now currently shows the right row information in the event data. ([#SOHO-8023](https://jira.infor.com/browse/SOHO-8023))
- `[Datagrid]` Fixed a broken nested data example. ([#SOHO-8019](https://jira.infor.com/browse/SOHO-8019))
- `[Datagrid]` Fixed a broken paging example. ([#SOHO-8013](https://jira.infor.com/browse/SOHO-8013))
- `[Datagrid]` Hyperlinks now can be clicked when in a datagrid expandable row. ([#SOHO-8009](https://jira.infor.com/browse/SOHO-8009))
- `[Popupmenu]` Removed extra padding on icon menus ([#SOHO-8006](https://jira.infor.com/browse/SOHO-8006))
- `[Spinbox]` Range limits now work correctly ([#SOHO-7999](https://jira.infor.com/browse/SOHO-7999))
- `[Dropdown]` Fixed not working filtering on nosearch option. ([#SOHO-7998](https://jira.infor.com/browse/SOHO-7998))
- `[Hierarchy]` Children layout and in general layouts where improved. ([#SOHO-7992](https://jira.infor.com/browse/SOHO-7992))
- `[Buttons]` Fixed layout issues on mobile. ([#SOHO-7982](https://jira.infor.com/browse/SOHO-7982))
- `[Datagrid]` Fixed format initialization issue ([#SOHO-7982](https://jira.infor.com/browse/SOHO-7982))
- `[Lookup]` Fixed a problem that caused the lookup to only work once. ([#SOHO-7971](https://jira.infor.com/browse/SOHO-7971))
- `[Treemap]` Fix a bug using `fixture.detectChanges()`. ([#SOHO-7969](https://jira.infor.com/browse/SOHO-7969))
- `[Textarea]` Fixed a bug that made it possible for the count to go to a negative value. ([#SOHO-7952](https://jira.infor.com/browse/SOHO-7952))
- `[Tabs]` Fixed a bug that made extra events fire. ([#SOHO-7948](https://jira.infor.com/browse/SOHO-7948))
- `[Toolbar]` Fixed a with showing icons and text in the overflowmenu. ([#SOHO-7942](https://jira.infor.com/browse/SOHO-7942))
- `[DatePicker]` Fixed an error when restricting dates. ([#SOHO-7922](https://jira.infor.com/browse/SOHO-7922))
- `[TimePicker]` Fixed sort order of times in arabic locales. ([#SOHO-7920](https://jira.infor.com/browse/SOHO-7920))
- `[Multiselect]` Fixed initialization of selected items. ([#SOHO-7916](https://jira.infor.com/browse/SOHO-7916))
- `[Line Chart]` Solved a problem clicking lines to select. ([#SOHO-7912](https://jira.infor.com/browse/SOHO-7912))
- `[Hierarchy]` Improved RTL version ([#SOHO-7888](https://jira.infor.com/browse/SOHO-7888))
- `[Datagrid]` Row click event now shows correct data when using Groups ([#SOHO-7861](https://jira.infor.com/browse/SOHO-7861))
- `[Modal]` Fixed cut of border on checkboxe focus states. ([#SOHO-7856](https://jira.infor.com/browse/SOHO-7856))
- `[Colorpicker]` Fixed cropped labels when longer ([#SOHO-7817](https://jira.infor.com/browse/SOHO-7817))
- `[Label]` Fixed cut off Thai characters ([#SOHO-7814](https://jira.infor.com/browse/SOHO-7814))
- `[Colorpicker]` Fixed styling issue on margins ([#SOHO-7776](https://jira.infor.com/browse/SOHO-7776))
- `[Hierarchy]` Fixed several layout issues and changed the paging example to show the back button on the left. ([#SOHO-7622](https://jira.infor.com/browse/SOHO-7622))
- `[Bar Chart]` Fixed RTL layout issues ([#SOHO-5196](https://jira.infor.com/browse/SOHO-5196))
- `[Lookup]` Made delimiter an option / changable ([#SOHO-4695](https://jira.infor.com/browse/SOHO-4695))

### v4.7.0 Chore & Maintenance

- `[Timepicker]` Added functional and e2e tests ([#SOHO-7809](https://jira.infor.com/browse/SOHO-7809))
- `[General]` Restructured the project to clean up and separate the demo app from code. ([#SOHO-7803](https://jira.infor.com/browse/SOHO-7803))

(56 Jira Issues Solved this release, Backlog Dev 218, Design 101, Unresolved 391, Test Count 232 Functional, 117 e2e )

## v4.6.0

- [Full Jira Release Notes](https://bit.ly/2jodbem)
- [Npm Package](http://npm.infor.com)
- [IDS Enterprise Angular Change Log](https://github.com/infor-design/enterprise-ng/blob/master/docs/CHANGELOG.md)

### v4.6.0 Key New Features

- `[Treemap]` New Component Added
- `[Website]` Launch of new docs site <https://design.infor.com/code/ids-enterprise/latest>
- `[Security]` Ids Now passes CSP (Content Security Policy) Compliance for info see <docs/SECURITY.md>.
- `[Toolbar]` New ["toolbar"](http://usalvlhlpool1.infor.com/4.6.0/components/toolbar-flex/list)
    - Based on css so it is much faster.
    - Expect a future breaking change from flex-toolbar to this toolbar when all features are implemented.
    - As of now collapsible search is not supported yet.

### v4.6.0 Behavior Changes

- `[App Menu]` Now automatically closes when items are clicked on mobile devices.

### v4.6.0 Improvements

- `[Angular]` Validation now allows dynamic functions.
- `[Editor]` Added a clear method.
- `[Locale]` Map iw locale to Hebrew.
- `[Locale]` Now defaults locals with no country. For example en maps to en-US es and es-ES.
- `[Color Picker]` Added option to clear the color.
- `[Angular]` Allow Formatters, Editors to work with Soho. without the migration script.
- `[Added a new labels example <http://usalvlhlpool1.infor.com/4.6.0/components/form/example-labels.html>
- `[Angular]` Added new Chart Wrappers (Line, Bar, Column ect ).
- `[Datagrid]` Added file up load editor.
- `[Editor]` Its possible to put a link on an image now.

### v4.6.0 Code Updates / Breaking Changes

- `[Templates]` The internal template engine changed for better XSS security as a result one feature is no longer supported. If you have a delimiter syntax to embed html like `{{& name}}`, change this to be `{{{name}}}`.
- `[jQuery]` Updated from 3.1.1 to 3.3.1.

### v4.6.0 Bug Fixes

- `[Angular]` Added fixes so that the `soho.migrate` script is no longer needed.
- `[Angular Datagrid]` Added filterWhenTyping option.
- `[Angular Popup]` Expose close, isOpen and keepOpen.
- `[Angular Linechart]` Added "xAxis" and "yAxis" options.
- `[Angular Treemap]` Added new wrapper.
- `[Angular Rating]` Added a rating wrapper.
- `[Angular Circle Page]` Added new wrapper.
- `[Checkbox]` Fixed issue when you click the top left of the page, would toggle the last checkbox.
- `[Composite Form]` Fixed broken swipe.
- `[Colorpicker]` Fixed cases where change did not fire.
- `[Colorpicker]` Added short field option.
- `[Completion Chart]` Added more colors.
- `[Datagrid]` Fixed some misaligned icons on short row height.
- `[Datagrid]` Fixed issue that blank dropdown filter items would not show.
- `[Datagrid]` Added click arguments for more information on editor clicks and callback data.
- `[Datagrid]` Fixed wrong data on events on second page with expandable row.
- `[Datagrid]` Fixed focus / filter bugs.
- `[Datagrid]` Fixed bug with filter dropdowns on IOS.
- `[Datagrid]` Fixed column alignment when scrolling and RTL.
- `[Datagrid]` Fixed NaN error when using the colspan example.
- `[Datagrid]` Made totals work correctly when filtering.
- `[Datagrid]` Fixed issue with focus when multiple grids on a page.
- `[Datagrid]` Removed extra rows from the grid export when using expandable rows.
- `[Datagrid]` Fixed performance of select all on paging client side.
- `[Datagrid]` Fixed text alignment on header when some columns are not filterable.
- `[Datagrid]` Fixed wrong cursor on non actionable rows.
- `[Hierarchy]` Fixed layout issues.
- `[Mask]` Fixed issue when not using decimals in the pattern option.
- `[Modal]` Allow editor and dropdown to properly block the submit button.
- `[Menu Button]` Fixed beforeOpen so it also runs on submenus.
- `[Message]` Fixed XSS vulnerability.
- `[Pager]` Added fixes for RTL.
- `[List Detail]` Improved amount of space the header takes
- `[Multiselect]` Fixed problems when using the tab key well manipulating the multiselect.
- `[Multiselect]` Fixed bug with select all not working correctly.
- `[Multiselect]` Fixed bug with required validation rule.
- `[Spinbox]` Fixed issue on short field versions.
- `[Textarea]` Fixed issue with counter when in angular and on a modal.
- `[Toast]` Fixed XSS vulnerability.
- `[Tree]` Fixed checkbox click issue.
- `[Lookup]` Fixed issue in the example when running on Edge.
- `[Validation]` Fixed broken form submit validation.
- `[Vertical Tabs]` Fix cut off header.

(98 Jira Issues Solved this release, Backlog Dev 388, Design 105, Unresolved 595, Test Coverage 6.66%)

## v4.5.0

### v4.5.0 Key New Features

- `[Font]` Experimental new font added from IDS as explained.
- `[Datagrid]` Added support for pasting from excel.
- `[Datagrid]` Added option to specify which column stretches.

### v4.5.0 Behavior Changes

- `[Search Field]` `ESC` incorrectly cleared the field and was inconsistent. The proper key is `ctrl + backspace` (PC )/ `alt + delete` (mac) to clear all field contents. `ESC` no longer does anything.

### v4.5.0 Improvements

- `[Datagrid]` Added support for a two line title on the header.
- `[Dropdown]` Added onKeyPress override for custom key strokes.
- `[Contextual Action Panel]` Added an option to add a right side close button.
- `[Datepicker]` Added support to select ranges.
- `[Maintenence]` Added more unit tests.
- `[Maintenence]` Removed jsHint in favor of Eslint.

### v4.5.0 Code Updates / Breaking Changes

- `[Swaplist]` changed custom events `beforeswap and swapupdate` data (SOHO-7407). From `Array: list-items-moved` to `Object: from: container-info, to: container-info and items: list-items-moved`. It now uses data in a more reliable way

### v4.5.0 Bug Fixes

- `[Angular]` Added new wrappers for Radar, Bullet, Line, Pie, Sparkline.
- `[Angular Dropdown]` Fixed missing data from select event.
- `[Colorpicker]` Added better translation support.
- `[Compound Field]` Fixed layout with some field types.
- `[Datepicker]` Fixed issues with validation in certain locales.
- `[Datepicker]` Not able to validate on MMMM.
- `[Datagrid]` Fixed bug that filter did not work when it started out hidden.
- `[Datagrid]` Fixed issue with context menu not opening repeatedly.
- `[Datagrid]` Fixed bug in indeterminate paging with smaller page sizes.
- `[Datagrid]` Fixed error when editing some numbers.
- `[Datagrid]` Added support for single line markup.
- `[Datagrid]` Fixed exportable option, which was not working for both csv and xls export.
- `[Datagrid]` Fixed column sizing logic to work better with alerts and alerts plus text.
- `[Datagrid]` Fixed bug when reordering rows with expandable rows.
- `[Datagrid]` Added events for opening and closing the filter row.
- `[Datagrid]` Fixed bugs on multiselect + tree grid.
- `[Datagrid]` Fixed problems with missing data on click events when paging.
- `[Datagrid]` Fixed problems editing with paging.
- `[Datagrid]` Fixed Column alignment calling updateDataset.
- `[Datagrid]` Now passes sourceArgs for the filter row.
- `[Dropdown]` Fixed cursor on disabled items.
- `[Editor]` Added paste support for links.
- `[Editor]` Fixed bug that prevented some shortcut keys from working.
- `[Editor]` Fixed link pointers in readonly mode.
- `[Expandable Area]` Fixed bug when not working on second page.
- `[General]` Some ES6 imports missing.
- `[Personalization]` Added support for cache bust.
- `[Locale]` Fixed some months missing in some cultures.
- `[Listview]` Removed redundant resize events.
- `[Line]` Fixed problems updating data.
- `[Mask]` Fixed bug on alpha masks that ignored the last character.
- `[Modal]` Allow enter key to be stopped for forms.
- `[Modal]` Allow filter row to work if a grid is on a modal.
- `[Fileupload]` Fixed bug when running in Contextual Action Panel.
- `[Searchfield]` Fixed wrong width.
- `[Step Process]` Improved layout and responsive.
- `[Step Process]` Improved wrapping of step items.
- `[Targeted Achievement]` Fixed icon alignment.
- `[Timepicker]` Fixed error calling removePunctuation.
- `[Text Area]` Adding missing classes for use in responsive-forms.
- `[Toast]` Fixed missing animation.
- `[Tree]` Fixed a bug where if the callback is not async the node wont open.
- `[Track Dirty]` Fixed error when used on a file upload.
- `[Track Dirty]` Did not work to reset dirty on editor and Multiselect.
- `[Validation]` Fixed more extra events firing.

(67 Jira Issues Solved this release, Backlog Dev 378, Design 105, Unresolved 585, Test Coverage 6% )<|MERGE_RESOLUTION|>--- conflicted
+++ resolved
@@ -42,11 +42,8 @@
 - `[Field Filter]` Fixed an issue where switching to In Range filter type with a value in the field was causesing an error. ([#3515](https://github.com/infor-design/enterprise/issues/3515))
 - `[Field Filter]` Fixed an issue where date range was not working after using other filter. ([#2764](https://github.com/infor-design/enterprise/issues/2764))
 - `[Masthead]` Fixed layout and color issues in uplift theme. ([#3526](https://github.com/infor-design/enterprise/issues/3526))
-<<<<<<< HEAD
 - `[Modal]` Fixed dropdown position when the field is required. ([#3482](https://github.com/infor-design/enterprise/issues/3482))
-=======
 - `[Modal]` Fixed an iOS bug where after opening several Modals/Messages, it would occasionally be impossible to scroll a scrollable page area. ([#3389](https://github.com/infor-design/enterprise/issues/3389))
->>>>>>> fd48614b
 - `[Process Indicator]` Fixed icons that are not centered inside the circle indicators. ([#3509](https://github.com/infor-design/enterprise/issues/3509))
 - `[Personalize]` Fixed an issue that colorschanged events do not fire on set to default. ([#751](https://github.com/infor-design/enterprise-ng/issues/751))
 - `[Searchfield]` Correct the background color of toolbar search fields. ([#3527](https://github.com/infor-design/enterprise/issues/3527))
