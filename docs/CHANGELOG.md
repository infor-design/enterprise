--- conflicted
+++ resolved
@@ -4,11 +4,8 @@
 
 ### v4.36.0 Fixes
 
-<<<<<<< HEAD
 - `[Homepage]` Fixed a bug where the border behaves differently and does not change back correctly when hovering in editable mode. ([#4640](https://github.com/infor-design/enterprise/issues/4640))
-=======
 - `[Column Chart]` Fixed an alignment issue with the labes in grouped column charts. ([#4645](https://github.com/infor-design/enterprise/issues/4645))
->>>>>>> 88d08e1a
 
 ## v4.35.0
 
